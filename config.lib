--- conflicted
+++ resolved
@@ -1359,11 +1359,7 @@
 
 		if [ "$cc_version" -ge "33" ]; then
 			# clang completed C++11 support in version 3.3
-<<<<<<< HEAD
 			flags="$flags -std=c++11 -DCUSTOM_ALLOCATOR"
-=======
-			flags="$flags -std=c++11"
->>>>>>> 509da024
 		else
 			log 1 "configure: error: clang version is too old: `$1 -v 2>&1 | head -n 1`, minumum: 3.3"
 			exit 1
@@ -1450,14 +1446,11 @@
 		else
 			log 1 "configure: error: GCC version is too old: `$1 -dumpversion`, minumum: 4.7"
 			exit 1
-<<<<<<< HEAD
 		fi
 
 		if [ $cc_version -ge 409 ]; then
 			# Enable use of C++11 custom allocators
 			CFLAGS="$CFLAGS -DCUSTOM_ALLOCATOR"
-=======
->>>>>>> 509da024
 		fi
 
 		if [ $cc_version -ge 600 ]; then
