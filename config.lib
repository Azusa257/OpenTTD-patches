--- conflicted
+++ resolved
@@ -1619,16 +1619,13 @@
 		if [ -n "$cc_build_is_gcc" ]; then
 			# Add -O1 and fortify source to the tools needed for building, on gcc
 			CFLAGS_BUILD="$CFLAGS_BUILD -D_FORTIFY_SOURCE=2 -O1"
-<<<<<<< HEAD
+			if [ "$os" = "MINGW" ]; then
+				# Prevent undefined references when _FORTIFY_SOURCE > 0
+				LDFLAGS_BUILD="$LDFLAGS_BUILD -fstack-protector"
+			fi
 		elif [ -n "`basename "$cc_build" | grep "clang" 2>/dev/null`" ]; then
 			# Add -O1 to the tools needed for building, on clang
 			CFLAGS_BUILD="$CFLAGS_BUILD -O1"
-=======
-			if [ "$os" = "MINGW" ]; then
-				# Prevent undefined references when _FORTIFY_SOURCE > 0
-				LDFLAGS_BUILD="$LDFLAGS_BUILD -fstack-protector"
-			fi
->>>>>>> 5b52f259
 		fi
 	fi
 
