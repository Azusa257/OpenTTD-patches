name: CI

on:
  pull_request:
#  push:
#    branches:
#    - master
  workflow_dispatch:
    inputs:
      ref:
        description: 'Ref to build (for Pull Requests, use refs/pull/NNN/head)'
        required: true

env:
  CTEST_OUTPUT_ON_FAILURE: 1

jobs:
  emscripten:
    name: Emscripten

    runs-on: ubuntu-20.04
    container:
      # If you change this version, change the number in the cache step too.
      image: emscripten/emsdk:2.0.10

    steps:
    - name: Checkout
      if: github.event_name != 'workflow_dispatch'
      uses: actions/checkout@v2

    - name: Checkout (Manual)
      if: github.event_name == 'workflow_dispatch'
      uses: actions/checkout@v2
      with:
        ref: ${{ github.event.inputs.ref }}

    - name: Setup cache
      uses: actions/cache@v2
      with:
        path: /emsdk/upstream/emscripten/cache
        key: 2.0.10-${{ runner.os }}

    - name: Build (host tools)
      run: |
        mkdir build-host
        cd build-host

        echo "::group::CMake"
        cmake .. -DOPTION_TOOLS_ONLY=ON
        echo "::endgroup::"

        echo "::group::Build"
        echo "Running on $(nproc) cores"
        cmake --build . -j $(nproc) --target tools
        echo "::endgroup::"

    - name: Install GCC problem matcher
      uses: ammaraskar/gcc-problem-matcher@master

    - name: Build
      run: |
        mkdir build
        cd build

        echo "::group::CMake"
        emcmake cmake .. -DHOST_BINARY_DIR=../build-host
        echo "::endgroup::"

        echo "::group::Build"
        echo "Running on $(nproc) cores"
        cmake --build . -j $(nproc)
        echo "::endgroup::"

  linux:
    name: Linux

    strategy:
      fail-fast: false
      matrix:
        include:
        - compiler: clang
          cxxcompiler: clang++
          libsdl: libsdl2-dev
        - compiler: gcc
          cxxcompiler: g++
          libsdl: libsdl2-dev
        - compiler: gcc
          cxxcompiler: g++
          libsdl: libsdl1.2-dev
        - compiler: gcc
          cxxcompiler: g++
          extra-cmake-parameters: -DOPTION_DEDICATED=ON

    runs-on: ubuntu-20.04
    env:
      CC: ${{ matrix.compiler }}
      CXX: ${{ matrix.cxxcompiler }}

    steps:
    - name: Checkout
      uses: actions/checkout@v2

    - name: Install dependencies
      run: |
        echo "::group::Update apt"
        sudo apt-get update
        echo "::endgroup::"

        echo "::group::Install dependencies"
        sudo apt-get install -y --no-install-recommends \
          liballegro4-dev \
          libfontconfig-dev \
          libicu-dev \
          liblzma-dev \
          libzstd-dev \
          liblzo2-dev \
          ${{ matrix.libsdl }} \
          zlib1g-dev \
          # EOF
        echo "::endgroup::"
      env:
        DEBIAN_FRONTEND: noninteractive

    - name: Get OpenGFX
      run: |
        mkdir -p ~/.local/share/openttd/baseset
        cd ~/.local/share/openttd/baseset

        echo "::group::Download OpenGFX"
        curl -L https://cdn.openttd.org/opengfx-releases/0.6.0/opengfx-0.6.0-all.zip -o opengfx-all.zip
        echo "::endgroup::"

        echo "::group::Unpack OpenGFX"
        unzip opengfx-all.zip
        echo "::endgroup::"

        rm -f opengfx-all.zip

    - name: Install GCC problem matcher
      uses: ammaraskar/gcc-problem-matcher@master

    - name: Build
      run: |
        mkdir build
        cd build

        echo "::group::CMake"
        cmake .. ${{ matrix.extra-cmake-parameters }}
        echo "::endgroup::"

        echo "::group::Build"
        echo "Running on $(nproc) cores"
        cmake --build . -j $(nproc)
        echo "::endgroup::"

  macos:
    name: Mac OS

    strategy:
      fail-fast: false
      matrix:
        include:
        - arch: x64
          full_arch: x86_64

    runs-on: macos-latest
    env:
      MACOSX_DEPLOYMENT_TARGET: 10.9

    steps:
    - name: Checkout
      uses: actions/checkout@v2

    - name: Prepare cache key
      id: key
      run: |
        echo "::set-output name=image::$ImageOS-$ImageVersion"

    - name: Enable vcpkg cache
      uses: actions/cache@v2
      with:
        path: /usr/local/share/vcpkg/installed
        key: ${{ steps.key.outputs.image }}-vcpkg-${{ matrix.arch }}-0 # Increase the number whenever dependencies are modified
        restore-keys: |
          ${{ steps.key.outputs.image }}-vcpkg-${{ matrix.arch }}

    - name: Prepare vcpkg
      run: |
        vcpkg install --triplet=${{ matrix.arch }}-osx \
          liblzma \
          libpng \
          lzo \
          zlib \
          zstd \
          # EOF

    - name: Install OpenGFX
      run: |
        mkdir -p ~/Documents/OpenTTD/baseset
        cd ~/Documents//OpenTTD/baseset

        echo "::group::Download OpenGFX"
        curl -L https://cdn.openttd.org/opengfx-releases/0.6.0/opengfx-0.6.0-all.zip -o opengfx-all.zip
        echo "::endgroup::"

        echo "::group::Unpack OpenGFX"
        unzip opengfx-all.zip
        echo "::endgroup::"

        rm -f opengfx-all.zip

    - name: Install GCC problem matcher
      uses: ammaraskar/gcc-problem-matcher@master

    - name: Build
      run: |
        mkdir build
        cd build

        echo "::group::CMake"
        cmake ${GITHUB_WORKSPACE} \
          -DCMAKE_OSX_ARCHITECTURES=${{ matrix.full_arch }} \
          -DVCPKG_TARGET_TRIPLET=${{ matrix.arch }}-osx \
          -DCMAKE_TOOLCHAIN_FILE=/usr/local/share/vcpkg/scripts/buildsystems/vcpkg.cmake \
          # EOF
        echo "::endgroup::"

        echo "::group::Build"
        echo "Running on $(sysctl -n hw.logicalcpu) cores"
        cmake --build . -j $(sysctl -n hw.logicalcpu)
        echo "::endgroup::"

  windows:
    name: Windows

    strategy:
      fail-fast: false
      matrix:
        os: [windows-latest, windows-2016]
        arch: [x86, x64]

    runs-on: ${{ matrix.os }}

    steps:
    - name: Checkout
      uses: actions/checkout@v2

    - name: Prepare cache key
      id: key
      shell: powershell
      run: |
        # Work around caching failure with GNU tar
        New-Item -Type Junction -Path vcpkg -Target c:\vcpkg

        Write-Output "::set-output name=image::$env:ImageOS-$env:ImageVersion"

    - name: Enable vcpkg cache
      uses: actions/cache@v2
      with:
        path: vcpkg/installed
        key: ${{ steps.key.outputs.image }}-vcpkg-${{ matrix.arch }}-0 # Increase the number whenever dependencies are modified
        restore-keys: |
          ${{ steps.key.outputs.image }}-vcpkg-${{ matrix.arch }}

    - name: Prepare vcpkg
      shell: bash
      run: |
        vcpkg install --triplet=${{ matrix.arch }}-windows-static \
          liblzma \
          libpng \
          lzo \
          zlib \
          zstd \
          # EOF

    - name: Install OpenGFX
      shell: bash
      run: |
        mkdir -p "C:/Users/Public/Documents/OpenTTD/baseset"
        cd "C:/Users/Public/Documents/OpenTTD/baseset"

        echo "::group::Download OpenGFX"
        curl -L https://cdn.openttd.org/opengfx-releases/0.6.0/opengfx-0.6.0-all.zip -o opengfx-all.zip
        echo "::endgroup::"

        echo "::group::Unpack OpenGFX"
        unzip opengfx-all.zip
        echo "::endgroup::"

        rm -f opengfx-all.zip

    - name: Install MSVC problem matcher
      uses: ammaraskar/msvc-problem-matcher@master

    - name: Configure developer command prompt for ${{ matrix.arch }}
      uses: ilammy/msvc-dev-cmd@v1
      with:
        arch: ${{ matrix.arch }}

    - name: Build
      shell: bash
      run: |
        mkdir build
        cd build

        echo "::group::CMake"
        cmake .. \
          -GNinja \
          -DVCPKG_TARGET_TRIPLET=${{ matrix.arch }}-windows-static \
          -DCMAKE_TOOLCHAIN_FILE="c:\vcpkg\scripts\buildsystems\vcpkg.cmake" \
          # EOF
        echo "::endgroup::"

        echo "::group::Build"
        cmake --build .
<<<<<<< HEAD
        echo "::endgroup::"
=======
        echo "::endgroup::"

    - name: Test
      shell: bash
      run: |
        cd ${GITHUB_WORKSPACE}/build
        ctest --timeout 120

  check_annotations:
    name: Check Annotations
    needs:
    - emscripten
    - linux
    - macos
    - windows

    if: always() && github.event_name == 'pull_request'

    runs-on: ubuntu-20.04

    steps:
    - name: Get check suite ID
      id: check_suite_id
      uses: octokit/request-action@v2.x
      with:
        route: GET /repos/{repository}/actions/runs/{run_id}
        repository: ${{ github.repository }}
        run_id: ${{ github.run_id }}
      env:
        GITHUB_TOKEN: ${{ secrets.GITHUB_TOKEN }}

    - name: Get check runs
      id: check_runs
      uses: octokit/request-action@v2.x
      with:
        route: GET /repos/{repository}/check-suites/{check_suite_id}/check-runs
        repository: ${{ github.repository }}
        check_suite_id: ${{ fromJson(steps.check_suite_id.outputs.data).check_suite_id }}
      env:
        GITHUB_TOKEN: ${{ secrets.GITHUB_TOKEN }}

    - name: Check annotations
      shell: bash
      run: |
        echo '[
        ${{ toJson(fromJson(steps.check_runs.outputs.data).check_runs.*.output.title) }}, ${{ toJson(fromJson(steps.check_runs.outputs.data).check_runs.*.output.summary) }}
        ]' | jq '.[0] as $t | .[1] as $s | reduce range(.[0] | length) as $i ([]; . + [if $t[$i] then $t[$i] + ": " + $s[$i] else empty end]) | .[]'

        exit $(echo '${{ toJson(fromJson(steps.check_runs.outputs.data).check_runs.*.output.annotations_count) }}' | jq 'add')
>>>>>>> 86741ad4
<|MERGE_RESOLUTION|>--- conflicted
+++ resolved
@@ -313,16 +313,7 @@
 
         echo "::group::Build"
         cmake --build .
-<<<<<<< HEAD
-        echo "::endgroup::"
-=======
-        echo "::endgroup::"
-
-    - name: Test
-      shell: bash
-      run: |
-        cd ${GITHUB_WORKSPACE}/build
-        ctest --timeout 120
+        echo "::endgroup::"
 
   check_annotations:
     name: Check Annotations
@@ -364,5 +355,4 @@
         ${{ toJson(fromJson(steps.check_runs.outputs.data).check_runs.*.output.title) }}, ${{ toJson(fromJson(steps.check_runs.outputs.data).check_runs.*.output.summary) }}
         ]' | jq '.[0] as $t | .[1] as $s | reduce range(.[0] | length) as $i ([]; . + [if $t[$i] then $t[$i] + ": " + $s[$i] else empty end]) | .[]'
 
-        exit $(echo '${{ toJson(fromJson(steps.check_runs.outputs.data).check_runs.*.output.annotations_count) }}' | jq 'add')
->>>>>>> 86741ad4
+        exit $(echo '${{ toJson(fromJson(steps.check_runs.outputs.data).check_runs.*.output.annotations_count) }}' | jq 'add')