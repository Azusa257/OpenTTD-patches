--- conflicted
+++ resolved
@@ -379,17 +379,11 @@
         - container_image: "ubuntu:20.04"
           bundle_name: "focal"
           compiler: "g++"
-<<<<<<< HEAD
           c_compiler: "gcc"
-        - container_image: "ubuntu:21.10"
-          bundle_name: "impish"
-          compiler: "g++"
-          c_compiler: "gcc"
-=======
         - container_image: "ubuntu:22.04"
           bundle_name: "jammy"
           compiler: "g++"
->>>>>>> c8399507
+          c_compiler: "gcc"
         - container_image: "debian:buster"
           bundle_name: "buster"
           compiler: "g++"
