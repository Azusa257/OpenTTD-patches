cmake_minimum_required(VERSION 3.5)

#
# Finds the current version of the current folder.
#

find_package(Git QUIET)
# ${CMAKE_SOURCE_DIR}/.git may be a directory or a regular file
if(GIT_FOUND AND EXISTS "${CMAKE_SOURCE_DIR}/.git")
    # Make sure LC_ALL is set to something desirable
    set(SAVED_LC_ALL "$ENV{LC_ALL}")
    set(ENV{LC_ALL} C)

    # Assume the dir is not modified
    set(REV_MODIFIED 0)

    # Refresh the index to make sure file stat info is in sync, then look for modifications
    execute_process(COMMAND ${GIT_EXECUTABLE} update-index --refresh
                    WORKING_DIRECTORY ${CMAKE_SOURCE_DIR}
                    OUTPUT_QUIET
    )

    # See if git tree is modified
    execute_process(COMMAND ${GIT_EXECUTABLE} diff-index HEAD
                    OUTPUT_VARIABLE IS_MODIFIED
                    OUTPUT_STRIP_TRAILING_WHITESPACE
                    WORKING_DIRECTORY ${CMAKE_SOURCE_DIR}
    )
    if(NOT IS_MODIFIED STREQUAL "")
        set(REV_MODIFIED 2)
    endif()

    # Get last commit hash
    execute_process(COMMAND ${GIT_EXECUTABLE} rev-parse --verify HEAD
                    OUTPUT_VARIABLE FULLHASH
                    OUTPUT_STRIP_TRAILING_WHITESPACE
                    WORKING_DIRECTORY ${CMAKE_SOURCE_DIR}
                    ERROR_QUIET
    )
    set(REV_HASH "${FULLHASH}")

    string(SUBSTRING "${FULLHASH}" 0 10 SHORTHASH)

    # Get the last commit date
    execute_process(COMMAND ${GIT_EXECUTABLE} show -s --pretty=format:%ci HEAD
                    OUTPUT_VARIABLE COMMITDATE
                    OUTPUT_STRIP_TRAILING_WHITESPACE
                    WORKING_DIRECTORY ${CMAKE_SOURCE_DIR}
    )
    string(REGEX REPLACE "([0-9]+)-([0-9]+)-([0-9]+).*" "\\1\\2\\3" COMMITDATE "${COMMITDATE}")
    set(REV_ISODATE "${COMMITDATE}")
    string(SUBSTRING "${REV_ISODATE}" 0 4 REV_YEAR)

    # Get the branch
    execute_process(COMMAND ${GIT_EXECUTABLE} symbolic-ref -q HEAD
                    OUTPUT_VARIABLE BRANCH
                    OUTPUT_STRIP_TRAILING_WHITESPACE
                    WORKING_DIRECTORY ${CMAKE_SOURCE_DIR}
                    ERROR_QUIET
    )
    string(REGEX REPLACE ".*/" "" BRANCH "${BRANCH}")

    # Get the tag
    execute_process(COMMAND ${GIT_EXECUTABLE} describe --tags
                    OUTPUT_VARIABLE TAG
                    OUTPUT_STRIP_TRAILING_WHITESPACE
                    WORKING_DIRECTORY ${CMAKE_SOURCE_DIR}
                    ERROR_QUIET
    )
    string(REGEX REPLACE "\^0$" "" TAG "${TAG}")

    if(REV_MODIFIED EQUAL 0)
        set(HASHPREFIX "-g")
    elseif(REV_MODIFIED EQUAL 2)
        set(HASHPREFIX "-m")
    else()
        set(HASHPREFIX "-u")
    endif()

    # Set the version string
    if(NOT TAG STREQUAL "")
        set(REV_VERSION "${TAG}")
        set(REV_ISTAG 1)

        string(REGEX REPLACE "^[0-9.]+$" "" STABLETAG "${TAG}")
        if(NOT STABLETAG STREQUAL "")
            set(REV_ISSTABLETAG 1)
        else()
            set(REV_ISSTABLETAG 0)
        endif()
    else()
        set(REV_VERSION "${REV_ISODATE}-${BRANCH}${HASHPREFIX}${SHORTHASH}")
        set(REV_ISTAG 0)
        set(REV_ISSTABLETAG 0)
    endif()

    # Restore LC_ALL
    set(ENV{LC_ALL} "${SAVED_LC_ALL}")
<<<<<<< HEAD
elseif (EXISTS "${CMAKE_SOURCE_DIR}/.ottdrev-vc")
    file(READ "${CMAKE_SOURCE_DIR}/.ottdrev-vc" OTTDREVVC)
    string(REPLACE "\n" ";" OTTDREVVC "${OTTDREVVC}")
     list(GET OTTDREVVC 0 OTTDREV)
     list(GET OTTDREVVC 1 SRCHASH)
    string(REPLACE "\t" ";" OTTDREV "${OTTDREV}")
    list(GET OTTDREV 0 REV_VERSION)
    list(GET OTTDREV 1 REV_ISODATE)
    list(GET OTTDREV 2 REV_MODIFIED)
    list(GET OTTDREV 3 REV_HASH)
    list(GET OTTDREV 4 REV_ISTAG)
    list(GET OTTDREV 5 REV_ISSTABLETAG)
    list(GET OTTDREV 6 REV_YEAR)
    if (REV_MODIFIED EQUAL 2)
        string(REGEX REPLACE "M$" "" REV_VERSION "${REV_VERSION}")
    endif ()
    execute_process(COMMAND ./version_utils.sh -o
                    RESULT_VARIABLE CAN_CHECK_MODIFIED
                    WORKING_DIRECTORY ${CMAKE_SOURCE_DIR}
    )
    if (CAN_CHECK_MODIFIED EQUAL 0)
        execute_process(COMMAND ./version_utils.sh -s
                        OUTPUT_VARIABLE CURRENT_HASH
                        OUTPUT_STRIP_TRAILING_WHITESPACE
                        WORKING_DIRECTORY ${CMAKE_SOURCE_DIR}
        )
        if (NOT CURRENT_HASH STREQUAL SRCHASH)
            set(REV_MODIFIED 2)
            string(SUBSTRING "${CURRENT_HASH}" 0 8 SHORT_CURRENT_HASH)
            set(REV_VERSION "${REV_VERSION}-H${SHORT_CURRENT_HASH}")
            set(REV_MODIFIED 2)
        endif ()
    else ()
        set(REV_MODIFIED 1)
    endif ()
elseif (EXISTS "${CMAKE_SOURCE_DIR}/.ottdrev")
=======
elseif(EXISTS "${CMAKE_SOURCE_DIR}/.ottdrev")
>>>>>>> 313141d2
    file(READ "${CMAKE_SOURCE_DIR}/.ottdrev" OTTDREV)
    string(REPLACE "\n" "" OTTDREV "${OTTDREV}")
    string(REPLACE "\t" ";" OTTDREV "${OTTDREV}")
    list(GET OTTDREV 0 REV_VERSION)
    list(GET OTTDREV 1 REV_ISODATE)
    list(GET OTTDREV 2 REV_MODIFIED)
    list(GET OTTDREV 3 REV_HASH)
    list(GET OTTDREV 4 REV_ISTAG)
    list(GET OTTDREV 5 REV_ISSTABLETAG)
    list(GET OTTDREV 6 REV_YEAR)
else()
    message(WARNING "No version detected; this build will NOT be network compatible")
    set(REV_VERSION "norev0000")
    set(REV_ISODATE "19700101")
    set(REV_MODIFIED 1)
    set(REV_HASH "unknown")
    set(REV_ISTAG 0)
    set(REV_ISSTABLETAG 0)
    set(REV_YEAR "1970")
endif()

message(STATUS "Version string: ${REV_VERSION}")

<<<<<<< HEAD
if (GENERATE_OTTDREV)
    message(STATUS "Generating ${GENERATE_OTTDREV}")
    file(WRITE ${CMAKE_SOURCE_DIR}/${GENERATE_OTTDREV} "${REV_VERSION}\t${REV_ISODATE}\t${REV_MODIFIED}\t${REV_HASH}\t${REV_ISTAG}\t${REV_ISSTABLETAG}\t${REV_YEAR}\n")
else (GENERATE_OTTDREV)
=======
if(GENERATE_OTTDREV)
    message(STATUS "Generating .ottdrev")
    file(WRITE ${CMAKE_SOURCE_DIR}/.ottdrev "${REV_VERSION}\t${REV_ISODATE}\t${REV_MODIFIED}\t${REV_HASH}\t${REV_ISTAG}\t${REV_ISSTABLETAG}\t${REV_YEAR}\n")
else()
>>>>>>> 313141d2
    message(STATUS "Generating rev.cpp")
    configure_file("${CMAKE_SOURCE_DIR}/src/rev.cpp.in"
            "${FIND_VERSION_BINARY_DIR}/rev.cpp")

    if(WIN32)
        message(STATUS "Generating ottdres.rc")
        configure_file("${CMAKE_SOURCE_DIR}/src/os/windows/ottdres.rc.in"
                "${FIND_VERSION_BINARY_DIR}/ottdres.rc")
    endif()

    message(STATUS "Generating CPackProperties.cmake")
    configure_file("${CMAKE_SOURCE_DIR}/CPackProperties.cmake.in"
            "${CPACK_BINARY_DIR}/CPackProperties.cmake" @ONLY)
endif()<|MERGE_RESOLUTION|>--- conflicted
+++ resolved
@@ -96,12 +96,11 @@
 
     # Restore LC_ALL
     set(ENV{LC_ALL} "${SAVED_LC_ALL}")
-<<<<<<< HEAD
-elseif (EXISTS "${CMAKE_SOURCE_DIR}/.ottdrev-vc")
+elseif(EXISTS "${CMAKE_SOURCE_DIR}/.ottdrev-vc")
     file(READ "${CMAKE_SOURCE_DIR}/.ottdrev-vc" OTTDREVVC)
     string(REPLACE "\n" ";" OTTDREVVC "${OTTDREVVC}")
-     list(GET OTTDREVVC 0 OTTDREV)
-     list(GET OTTDREVVC 1 SRCHASH)
+    list(GET OTTDREVVC 0 OTTDREV)
+    list(GET OTTDREVVC 1 SRCHASH)
     string(REPLACE "\t" ";" OTTDREV "${OTTDREV}")
     list(GET OTTDREV 0 REV_VERSION)
     list(GET OTTDREV 1 REV_ISODATE)
@@ -110,32 +109,29 @@
     list(GET OTTDREV 4 REV_ISTAG)
     list(GET OTTDREV 5 REV_ISSTABLETAG)
     list(GET OTTDREV 6 REV_YEAR)
-    if (REV_MODIFIED EQUAL 2)
+    if(REV_MODIFIED EQUAL 2)
         string(REGEX REPLACE "M$" "" REV_VERSION "${REV_VERSION}")
-    endif ()
+    endif()
     execute_process(COMMAND ./version_utils.sh -o
                     RESULT_VARIABLE CAN_CHECK_MODIFIED
                     WORKING_DIRECTORY ${CMAKE_SOURCE_DIR}
     )
-    if (CAN_CHECK_MODIFIED EQUAL 0)
+    if(CAN_CHECK_MODIFIED EQUAL 0)
         execute_process(COMMAND ./version_utils.sh -s
                         OUTPUT_VARIABLE CURRENT_HASH
                         OUTPUT_STRIP_TRAILING_WHITESPACE
                         WORKING_DIRECTORY ${CMAKE_SOURCE_DIR}
         )
-        if (NOT CURRENT_HASH STREQUAL SRCHASH)
+        if(NOT CURRENT_HASH STREQUAL SRCHASH)
             set(REV_MODIFIED 2)
             string(SUBSTRING "${CURRENT_HASH}" 0 8 SHORT_CURRENT_HASH)
             set(REV_VERSION "${REV_VERSION}-H${SHORT_CURRENT_HASH}")
             set(REV_MODIFIED 2)
-        endif ()
-    else ()
+        endif()
+    else()
         set(REV_MODIFIED 1)
-    endif ()
-elseif (EXISTS "${CMAKE_SOURCE_DIR}/.ottdrev")
-=======
+    endif()
 elseif(EXISTS "${CMAKE_SOURCE_DIR}/.ottdrev")
->>>>>>> 313141d2
     file(READ "${CMAKE_SOURCE_DIR}/.ottdrev" OTTDREV)
     string(REPLACE "\n" "" OTTDREV "${OTTDREV}")
     string(REPLACE "\t" ";" OTTDREV "${OTTDREV}")
@@ -159,17 +155,10 @@
 
 message(STATUS "Version string: ${REV_VERSION}")
 
-<<<<<<< HEAD
-if (GENERATE_OTTDREV)
+if(GENERATE_OTTDREV)
     message(STATUS "Generating ${GENERATE_OTTDREV}")
     file(WRITE ${CMAKE_SOURCE_DIR}/${GENERATE_OTTDREV} "${REV_VERSION}\t${REV_ISODATE}\t${REV_MODIFIED}\t${REV_HASH}\t${REV_ISTAG}\t${REV_ISSTABLETAG}\t${REV_YEAR}\n")
-else (GENERATE_OTTDREV)
-=======
-if(GENERATE_OTTDREV)
-    message(STATUS "Generating .ottdrev")
-    file(WRITE ${CMAKE_SOURCE_DIR}/.ottdrev "${REV_VERSION}\t${REV_ISODATE}\t${REV_MODIFIED}\t${REV_HASH}\t${REV_ISTAG}\t${REV_ISSTABLETAG}\t${REV_YEAR}\n")
 else()
->>>>>>> 313141d2
     message(STATUS "Generating rev.cpp")
     configure_file("${CMAKE_SOURCE_DIR}/src/rev.cpp.in"
             "${FIND_VERSION_BINARY_DIR}/rev.cpp")
