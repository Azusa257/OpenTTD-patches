/* $Id$ */

/*
 * This file is part of OpenTTD.
 * OpenTTD is free software; you can redistribute it and/or modify it under the terms of the GNU General Public License as published by the Free Software Foundation, version 2.
 * OpenTTD is distributed in the hope that it will be useful, but WITHOUT ANY WARRANTY; without even the implied warranty of MERCHANTABILITY or FITNESS FOR A PARTICULAR PURPOSE.
 * See the GNU General Public License for more details. You should have received a copy of the GNU General Public License along with OpenTTD. If not, see <http://www.gnu.org/licenses/>.
 */

/** @file console_internal.h Internally used functions for the console. */

#ifndef CONSOLE_INTERNAL_H
#define CONSOLE_INTERNAL_H

#include "gfx_type.h"

static const uint ICON_CMDLN_SIZE     = 1024; ///< maximum length of a typed in command
static const uint ICON_MAX_STREAMSIZE = 2048; ///< maximum length of a totally expanded command

/** Return values of console hooks (#IConsoleHook). */
enum ConsoleHookResult {
	CHR_ALLOW,    ///< Allow command execution.
	CHR_DISALLOW, ///< Disallow command execution.
	CHR_HIDE,     ///< Hide the existence of the command.
};

/**
 * --Commands--
 * Commands are commands, or functions. They get executed once and any
 * effect they produce are carried out. The arguments to the commands
 * are given to them, each input word separated by a double-quote (") is an argument
 * If you want to handle multiple words as one, enclose them in double-quotes
 * eg. 'say "hello sexy boy"'
 */
typedef bool IConsoleCmdProc(byte argc, char *argv[]);
typedef ConsoleHookResult IConsoleHook(bool echo);
struct IConsoleCmd {
	char *name;               ///< name of command
	IConsoleCmd *next;        ///< next command in list

	IConsoleCmdProc *proc;    ///< process executed when command is typed
	IConsoleHook *hook;       ///< any special trigger action that needs executing
	bool unlisted;
};

/**
 * --Aliases--
 * Aliases are like shortcuts for complex functions, variable assignments,
 * etc. You can use a simple alias to rename a longer command (eg 'set' for
 * 'setting' for example), or concatenate more commands into one
 * (eg. 'ng' for 'load %A; unpause; debug_level 5'). Aliases can parse the arguments
 * given to them in the command line.
 * - "%A - %Z" substitute arguments 1 t/m 26
 * - "%+" lists all parameters keeping them separated
 * - "%!" also lists all parameters but presenting them to the aliased command as one argument
 * - ";" allows for combining commands (see example 'ng')
 */
struct IConsoleAlias {
	char *name;                 ///< name of the alias
	IConsoleAlias *next;        ///< next alias in list

	char *cmdline;              ///< command(s) that is/are being aliased
};

/* console parser */
extern IConsoleCmd   *_iconsole_cmds;    ///< List of registered commands.
extern IConsoleAlias *_iconsole_aliases; ///< List of registered aliases.

/* console functions */
void IConsoleClearBuffer();

/* Commands */
<<<<<<< HEAD
void IConsoleCmdRegister(const char *name, IConsoleCmdProc *proc, IConsoleHook *hook = NULL, bool unlisted = false);
=======
void IConsoleCmdRegister(const char *name, IConsoleCmdProc *proc, IConsoleHook *hook = nullptr);
>>>>>>> 7c8e7c6b
void IConsoleAliasRegister(const char *name, const char *cmd);
IConsoleCmd *IConsoleCmdGet(const char *name);
IConsoleAlias *IConsoleAliasGet(const char *name);

/* console std lib (register ingame commands/aliases) */
void IConsoleStdLibRegister();

/* Supporting functions */
bool GetArgumentInteger(uint32 *value, const char *arg);

void IConsoleGUIInit();
void IConsoleGUIFree();
void IConsoleGUIPrint(TextColour colour_code, char *string);
char *RemoveUnderscores(char *name);

#endif /* CONSOLE_INTERNAL_H */<|MERGE_RESOLUTION|>--- conflicted
+++ resolved
@@ -70,11 +70,7 @@
 void IConsoleClearBuffer();
 
 /* Commands */
-<<<<<<< HEAD
-void IConsoleCmdRegister(const char *name, IConsoleCmdProc *proc, IConsoleHook *hook = NULL, bool unlisted = false);
-=======
-void IConsoleCmdRegister(const char *name, IConsoleCmdProc *proc, IConsoleHook *hook = nullptr);
->>>>>>> 7c8e7c6b
+void IConsoleCmdRegister(const char *name, IConsoleCmdProc *proc, IConsoleHook *hook = nullptr, bool unlisted = false);
 void IConsoleAliasRegister(const char *name, const char *cmd);
 IConsoleCmd *IConsoleCmdGet(const char *name);
 IConsoleAlias *IConsoleAliasGet(const char *name);
