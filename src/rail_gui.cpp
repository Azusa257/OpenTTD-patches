--- conflicted
+++ resolved
@@ -1825,18 +1825,11 @@
 	void DrawSignalSprite(const Rect &r, int widget_index, PalSpriteID image) const
 	{
 		Point offset;
-<<<<<<< HEAD
 		Dimension sprite_size = GetSpriteSize(image.sprite, &offset);
-		int x = CenterBounds(r.left, r.right, sprite_size.width - offset.x) - offset.x; // centered
-		int y = r.top - sig_sprite_bottom_offset + WD_IMGBTN_TOP +
-				(r.bottom - r.top - WD_IMGBTN_TOP - WD_IMGBTN_BOTTOM + sig_sprite_size.height) / 2; // aligned to bottom
-=======
-		Dimension sprite_size = GetSpriteSize(image, &offset);
 		Rect ir = r.Shrink(WidgetDimensions::scaled.imgbtn);
-		int x = CenterBounds(ir.left, ir.right, sprite_size.width - offset.x); // centered
+		int x = CenterBounds(ir.left, ir.right, sprite_size.width - offset.x) - offset.x; // centered
 		int y = ir.top - sig_sprite_bottom_offset +
 				(ir.Height() + sig_sprite_size.height) / 2; // aligned to bottom
->>>>>>> 1c82200e
 
 		DrawSprite(image.sprite, image.pal,
 				x + this->IsWidgetLowered(widget_index),
