--- conflicted
+++ resolved
@@ -23,11 +23,8 @@
 #include "station_func.h"
 #include "station_map.h"
 #include "town.h"
-<<<<<<< HEAD
 #include "tracerestrict.h"
-=======
 #include "window_func.h"
->>>>>>> 7f84a1c5
 #include "zoning.h"
 
 Zoning _zoning;
@@ -330,23 +327,14 @@
 SpriteID TileZoningSpriteEvaluation(TileIndex tile, Owner owner, ZoningEvaluationMode ev_mode)
 {
 	switch (ev_mode) {
-<<<<<<< HEAD
-		case ZEM_CAN_BUILD:  return TileZoneCheckBuildEvaluation(tile, owner);
-		case ZEM_AUTHORITY:  return TileZoneCheckOpinionEvaluation(tile, owner);
-		case ZEM_STA_CATCH:  return TileZoneCheckStationCatchmentEvaluation(tile, owner);
-		case ZEM_BUL_UNSER:  return TileZoneCheckUnservedBuildingsEvaluation(tile, owner);
-		case ZEM_IND_UNSER:  return TileZoneCheckUnservedIndustriesEvaluation(tile, owner);
-		case ZEM_TRACERESTRICT:  return TileZoneCheckTraceRestrictEvaluation(tile, owner);
-		default:             return ZONING_INVALID_SPRITE_ID;
-=======
 		case ZEM_CAN_BUILD:     return TileZoneCheckBuildEvaluation(tile, owner);
 		case ZEM_AUTHORITY:     return TileZoneCheckOpinionEvaluation(tile, owner);
 		case ZEM_STA_CATCH:     return TileZoneCheckStationCatchmentEvaluation(tile, owner, false);
 		case ZEM_STA_CATCH_WIN: return TileZoneCheckStationCatchmentEvaluation(tile, owner, true);
 		case ZEM_BUL_UNSER:     return TileZoneCheckUnservedBuildingsEvaluation(tile, owner);
 		case ZEM_IND_UNSER:     return TileZoneCheckUnservedIndustriesEvaluation(tile, owner);
+		case ZEM_TRACERESTRICT: return TileZoneCheckTraceRestrictEvaluation(tile, owner);
 		default:                return ZONING_INVALID_SPRITE_ID;
->>>>>>> 7f84a1c5
 	}
 }
 
