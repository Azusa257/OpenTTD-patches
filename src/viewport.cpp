--- conflicted
+++ resolved
@@ -1954,13 +1954,8 @@
 		const int width = (zoom >= small_from) ? this->width_small : this->width_normal ;
 		zoomlevels[zoom].left   = this->center - ScaleByZoom(width / 2 + 1, zoom);
 		zoomlevels[zoom].top    = this->top    - ScaleByZoom(1, zoom);
-<<<<<<< HEAD
 		zoomlevels[zoom].right  = this->center + ScaleByZoom(width / 2 + 1, zoom);
-		zoomlevels[zoom].bottom = this->top    + ScaleByZoom(VPSM_TOP + FONT_HEIGHT_NORMAL + VPSM_BOTTOM + 1, zoom);
-=======
-		zoomlevels[zoom].right  = this->center + ScaleByZoom(this->width_normal / 2 + 1, zoom);
 		zoomlevels[zoom].bottom = this->top    + ScaleByZoom(WidgetDimensions::scaled.framerect.top + FONT_HEIGHT_NORMAL + WidgetDimensions::scaled.framerect.bottom + 1, zoom);
->>>>>>> 1c82200e
 	}
 
 	for (Viewport *vp : _viewport_window_cache) {
@@ -2240,7 +2235,7 @@
 		int w = GB(ss.width, 0, 15);
 		int x = UnScaleByZoom(ss.x, zoom);
 		int y = UnScaleByZoom(ss.y, zoom);
-		int h = VPSM_TOP + (small ? FONT_HEIGHT_SMALL : FONT_HEIGHT_NORMAL) + VPSM_BOTTOM;
+		int h = WidgetDimensions::scaled.framerect.Vertical() + (small ? FONT_HEIGHT_SMALL : FONT_HEIGHT_NORMAL);
 
 		SetDParam(0, ss.params[0]);
 		SetDParam(1, ss.params[1]);
@@ -2264,7 +2259,7 @@
 			}
 		}
 
-		DrawString(x + VPSM_LEFT, x + w - 1 - VPSM_RIGHT, y + VPSM_TOP, ss.string, colour, SA_HOR_CENTER);
+		DrawString(x + WidgetDimensions::scaled.framerect.left, x + w - 1 - WidgetDimensions::scaled.framerect.right, y + WidgetDimensions::scaled.framerect.top, ss.string, colour, SA_HOR_CENTER);
 	}
 }
 
@@ -3242,7 +3237,6 @@
 /* Taken from http://stereopsis.com/doubleblend.html, PixelBlend() is faster than ComposeColourRGBANoCheck() */
 static inline void PixelBlend(uint32 * const d, const uint32 s)
 {
-<<<<<<< HEAD
 #if defined(__EMSCRIPTEN__)
 	*d = Blitter_32bppBase::ComposeColourRGBANoCheck(s & 0xFF, (s >> 8) & 0xFF, (s >> 16) & 0xFF, (s >> 24) & 0xFF, Colour(*d)).data;
 	return;
@@ -3262,15 +3256,6 @@
 	uint32 g  = (dg  + dstg) & 0xFF00;
 	*d = rb | g;
 }
-=======
-	for (const StringSpriteToDraw &ss : *sstdv) {
-		TextColour colour = TC_BLACK;
-		bool small = HasBit(ss.width, 15);
-		int w = GB(ss.width, 0, 15);
-		int x = UnScaleByZoom(ss.x, zoom);
-		int y = UnScaleByZoom(ss.y, zoom);
-		int h = WidgetDimensions::scaled.framerect.top + (small ? FONT_HEIGHT_SMALL : FONT_HEIGHT_NORMAL) + WidgetDimensions::scaled.framerect.bottom;
->>>>>>> 1c82200e
 
 /** Draw the bounding boxes of the scrolling viewport (right-clicked and dragged) */
 static void ViewportMapDrawScrollingViewportBox(const Viewport * const vp)
@@ -3466,20 +3451,11 @@
 				}
 				land_cache_ptr32++;
 			} else {
-<<<<<<< HEAD
 				if (*land_cache_ptr8 == 0xD7) {
 					*land_cache_ptr8 = (uint8) ViewportMapGetColour<is_32bpp, show_slope>(vp, c, d, colour_index);
 					cache_updated = true;
 				}
 				land_cache_ptr8++;
-=======
-				/* Draw the rectangle if 'transparent station signs' is off,
-				 * or if we are drawing a general text sign (STR_WHITE_SIGN). */
-				DrawFrameRect(
-					x, y, x + w - 1, y + h - 1, ss.colour,
-					IsTransparencySet(TO_SIGNS) ? FR_TRANSPARENT : FR_NONE
-				);
->>>>>>> 1c82200e
 			}
 			colour_index = (colour_index + 1) & 3;
 			c -= incr_a;
@@ -3493,7 +3469,6 @@
 		b += incr_b;
 	} while (++j < h);
 
-<<<<<<< HEAD
 	auto draw_tunnels = [&](const int y_intercept_min, const int y_intercept_max, const TunnelToMapStorage &storage) {
 		auto iter = std::lower_bound(storage.tunnels.begin(), storage.tunnels.end(), y_intercept_min, [](const TunnelToMap &a, int b) -> bool {
 			return a.y_intercept < b;
@@ -3625,9 +3600,6 @@
 		}
 	} else {
 		_vp_sprite_sorter(&data->psts);
-=======
-		DrawString(x + WidgetDimensions::scaled.framerect.left, x + w - 1 - WidgetDimensions::scaled.framerect.right, y + WidgetDimensions::scaled.framerect.top, ss.string, colour, SA_HOR_CENTER);
->>>>>>> 1c82200e
 	}
 }
 
