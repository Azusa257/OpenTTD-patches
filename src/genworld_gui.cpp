--- conflicted
+++ resolved
@@ -313,13 +313,8 @@
 	DropDownList *list = new DropDownList();
 
 	for (uint i = MIN_MAP_SIZE_BITS; i <= MAX_MAP_SIZE_BITS; i++) {
-<<<<<<< HEAD
 		DropDownListParamStringItem *item = new DropDownListParamStringItem((i + other_dimension > MAX_MAP_TILES_BITS) ? STR_RED_INT : STR_JUST_INT, i, false);
-		item->SetParam(0, 1 << i);
-=======
-		DropDownListParamStringItem *item = new DropDownListParamStringItem(STR_JUST_INT, i, false);
 		item->SetParam(0, 1LL << i);
->>>>>>> 336d6cab
 		*list->Append() = item;
 	}
 
