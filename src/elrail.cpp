--- conflicted
+++ resolved
@@ -118,7 +118,6 @@
 			break;
 		}
 
-<<<<<<< HEAD
 		case MP_TUNNELBRIDGE: {
 			if (GetTunnelBridgeTransportType(t) != TRANSPORT_RAIL) break;
 			TrackBits primary_bits = GetPrimaryTunnelBridgeTrackBits(t);
@@ -129,13 +128,7 @@
 			if (secondary_bits && HasRailCatenary(GetSecondaryRailType(t))) {
 				out.secondary = secondary_bits;
 			}
-			if ((out.primary | out.secondary) && override != NULL && (IsTunnel(t) || GetTunnelBridgeLength(t, GetOtherBridgeEnd(t)) > 0)) {
-=======
-		case MP_TUNNELBRIDGE:
-			if (GetTunnelBridgeTransportType(t) != TRANSPORT_RAIL) return TRACK_BIT_NONE;
-			if (!HasRailCatenary(GetRailType(t))) return TRACK_BIT_NONE;
-			if (override != nullptr && (IsTunnel(t) || GetTunnelBridgeLength(t, GetOtherBridgeEnd(t)) > 0)) {
->>>>>>> 7c8e7c6b
+			if ((out.primary | out.secondary) && override != nullptr && (IsTunnel(t) || GetTunnelBridgeLength(t, GetOtherBridgeEnd(t)) > 0)) {
 				*override = 1 << GetTunnelBridgeDirection(t);
 			}
 			break;
@@ -403,12 +396,8 @@
 		/* Here's one of the main headaches. GetTileSlope does not correct for possibly
 		 * existing foundataions, so we do have to do that manually later on.*/
 		tileh[TS_NEIGHBOUR] = GetTileSlope(neighbour);
-<<<<<<< HEAD
-		DualTrackBits neighbour_track_config = GetRailTrackBitsUniversal(neighbour, NULL);
+		DualTrackBits neighbour_track_config = GetRailTrackBitsUniversal(neighbour, nullptr);
 		trackconfig[TS_NEIGHBOUR] = neighbour_track_config.primary | neighbour_track_config.secondary;
-=======
-		trackconfig[TS_NEIGHBOUR] = GetRailTrackBitsUniversal(neighbour, nullptr);
->>>>>>> 7c8e7c6b
 		wireconfig[TS_NEIGHBOUR] = MaskWireBits(neighbour, trackconfig[TS_NEIGHBOUR]);
 		if (IsTunnelTile(neighbour) && i != GetTunnelBridgeDirection(neighbour)) wireconfig[TS_NEIGHBOUR] = trackconfig[TS_NEIGHBOUR] = TRACK_BIT_NONE;
 
