--- conflicted
+++ resolved
@@ -33,15 +33,12 @@
 #include "genworld.h"
 #include "stringfilter_type.h"
 #include "widgets/dropdown_func.h"
-<<<<<<< HEAD
 #include "newgrf_config.h"
 #include "newgrf_house.h"
 #include "date_func.h"
 #include "core/random_func.hpp"
-=======
 #include "town_kdtree.h"
 
->>>>>>> dabccf70
 #include "widgets/town_widget.h"
 #include "table/strings.h"
 #include "newgrf_debug.h"
@@ -729,26 +726,7 @@
 	/** Sort by town name */
 	static bool TownNameSorter(const Town * const &a, const Town * const &b)
 	{
-<<<<<<< HEAD
 		return strnatcmp(a->GetCachedName(), b->GetCachedName()) < 0; // Sort by name (natural sorting).
-=======
-		static char buf_cache[MAX_LENGTH_TOWN_NAME_CHARS * MAX_CHAR_LENGTH];
-		char buf[MAX_LENGTH_TOWN_NAME_CHARS * MAX_CHAR_LENGTH];
-
-		SetDParam(0, a->index);
-		GetString(buf, STR_TOWN_NAME, lastof(buf));
-
-		/* If 'b' is the same town as in the last round, use the cached value
-		 * We do this to speed stuff up ('b' is called with the same value a lot of
-		 * times after each other) */
-		if (b != last_town) {
-			last_town = b;
-			SetDParam(0, b->index);
-			GetString(buf_cache, STR_TOWN_NAME, lastof(buf_cache));
-		}
-
-		return strnatcmp(buf, buf_cache) < 0; // Sort by name (natural sorting).
->>>>>>> dabccf70
 	}
 
 	/** Sort by population (default descending, as big towns are of the most interest). */
@@ -1315,7 +1293,6 @@
 	AllocateWindowDescFront<FoundTownWindow>(&_found_town_desc, 0);
 }
 
-<<<<<<< HEAD
 class GUIHouseList : public std::vector<HouseID> {
 protected:
 	std::vector<uint16> house_sets; ///< list of house sets, each item points the first house of the set in the houses array
@@ -2044,9 +2021,9 @@
 		if (!_settings_client.gui.persistent_buildingtools) DeleteWindowById(WC_BUILD_HOUSE, 0);
 		ShowSelectTownWindow(towns, cmd);
 	}
-=======
+}
+
 void InitializeTownGui()
 {
 	_town_local_authority_kdtree.Clear();
->>>>>>> dabccf70
 }