--- conflicted
+++ resolved
@@ -447,17 +447,6 @@
 	}
 }
 
-<<<<<<< HEAD
-void BaseStation::FillCachedName()
-{
-	char buf[256];
-	int64 args_array[] = { this->index };
-	StringParameters tmp_params(args_array);
-	char *end = GetStringWithArgs(buf, Waypoint::IsExpected(this) ? STR_WAYPOINT_NAME : STR_STATION_NAME, &tmp_params, lastof(buf));
-	char *alloced = MallocT<char>(end - buf + 1);
-	memcpy(alloced, buf, end - buf + 1);
-	this->cached_name.reset(alloced);
-=======
 void BaseStation::FillCachedName() const
 {
 	char buf[MAX_LENGTH_STATION_NAME_CHARS * MAX_CHAR_LENGTH];
@@ -465,17 +454,12 @@
 	StringParameters tmp_params(args_array);
 	char *end = GetStringWithArgs(buf, Waypoint::IsExpected(this) ? STR_WAYPOINT_NAME : STR_STATION_NAME, &tmp_params, lastof(buf));
 	this->cached_name.assign(buf, end);
->>>>>>> 9d5dd893
 }
 
 void ClearAllStationCachedNames()
 {
 	for (BaseStation *st : BaseStation::Iterate()) {
-<<<<<<< HEAD
-		st->cached_name.reset();
-=======
 		st->cached_name.clear();
->>>>>>> 9d5dd893
 	}
 }
 
@@ -4188,11 +4172,7 @@
 	}
 
 	if (flags & DC_EXEC) {
-<<<<<<< HEAD
-		st->cached_name.reset();
-=======
 		st->cached_name.clear();
->>>>>>> 9d5dd893
 		free(st->name);
 		st->name = reset ? nullptr : stredup(text);
 
