--- conflicted
+++ resolved
@@ -186,11 +186,7 @@
  */
 bool PlayVehicleSound(const Vehicle *v, VehicleSoundEvent event, bool force)
 {
-<<<<<<< HEAD
-	if (!_settings_client.sound.vehicle || _settings_client.music.effect_vol == 0) return true;
-=======
-	if (!_settings_client.sound.vehicle && !force) return true;
->>>>>>> 7c3c92f8
+	if ((!_settings_client.sound.vehicle || _settings_client.music.effect_vol == 0) && !force) return true;
 
 	const GRFFile *file = v->GetGRF();
 	uint16 callback;
