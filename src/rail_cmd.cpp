/* $Id$ */

/*
 * This file is part of OpenTTD.
 * OpenTTD is free software; you can redistribute it and/or modify it under the terms of the GNU General Public License as published by the Free Software Foundation, version 2.
 * OpenTTD is distributed in the hope that it will be useful, but WITHOUT ANY WARRANTY; without even the implied warranty of MERCHANTABILITY or FITNESS FOR A PARTICULAR PURPOSE.
 * See the GNU General Public License for more details. You should have received a copy of the GNU General Public License along with OpenTTD. If not, see <http://www.gnu.org/licenses/>.
 */

/** @file rail_cmd.cpp Handling of rail tiles. */

#include "stdafx.h"
#include "cmd_helper.h"
#include "viewport_func.h"
#include "command_func.h"
#include "depot_base.h"
#include "pathfinder/yapf/yapf_cache.h"
#include "newgrf_debug.h"
#include "newgrf_railtype.h"
#include "train.h"
#include "autoslope.h"
#include "water.h"
#include "tunnelbridge_map.h"
#include "bridge_signal_map.h"
#include "vehicle_func.h"
#include "sound_func.h"
#include "tunnelbridge.h"
#include "elrail_func.h"
#include "town.h"
#include "pbs.h"
#include "company_base.h"
#include "core/backup_type.hpp"
#include "date_func.h"
#include "strings_func.h"
#include "company_gui.h"
#include "object_map.h"
#include "tracerestrict.h"
#include "programmable_signals.h"
#include "spritecache.h"
#include "core/container_func.hpp"
#include "news_func.h"

#include "table/strings.h"
#include "table/railtypes.h"
#include "table/track_land.h"

#include <vector>

#include "safeguards.h"

/** Helper type for lists/vectors of trains */
typedef SmallVector<Train *, 16> TrainList;

RailtypeInfo _railtypes[RAILTYPE_END];
RailType _sorted_railtypes[RAILTYPE_END];
uint8 _sorted_railtypes_size;
TileIndex _rail_track_endtile; ///< The end of a rail track; as hidden return from the rail build/remove command for GUI purposes.
RailTypes _railtypes_hidden_mask;

/**
 * Reset all rail type information to its default values.
 */
void ResetRailTypes()
{
	assert_compile(lengthof(_original_railtypes) <= lengthof(_railtypes));

	uint i = 0;
	for (; i < lengthof(_original_railtypes); i++) _railtypes[i] = _original_railtypes[i];

	static const RailtypeInfo empty_railtype = {
		{0,0,0,0,0,0,0,0,0,0,0,0},
		{0,0,0,0,0,0,0,0,{}},
		{0,0,0,0,0,0,0,0},
		{0,0,0,0,0,0},
		0, RAILTYPES_NONE, RAILTYPES_NONE, 0, 0, 0, RTFB_NONE, 0, 0, 0, 0, 0,
		RailTypeLabelList(), 0, 0, RAILTYPES_NONE, RAILTYPES_NONE, 0,
		{}, {} };
	for (; i < lengthof(_railtypes);          i++) _railtypes[i] = empty_railtype;

	_railtypes_hidden_mask = RAILTYPES_NONE;
}

void ResolveRailTypeGUISprites(RailtypeInfo *rti)
{
	SpriteID cursors_base = GetCustomRailSprite(rti, INVALID_TILE, RTSG_CURSORS);
	if (cursors_base != 0) {
		rti->gui_sprites.build_ns_rail = cursors_base +  0;
		rti->gui_sprites.build_x_rail  = cursors_base +  1;
		rti->gui_sprites.build_ew_rail = cursors_base +  2;
		rti->gui_sprites.build_y_rail  = cursors_base +  3;
		rti->gui_sprites.auto_rail     = cursors_base +  4;
		rti->gui_sprites.build_depot   = cursors_base +  5;
		rti->gui_sprites.build_tunnel  = cursors_base +  6;
		rti->gui_sprites.convert_rail  = cursors_base +  7;
		rti->cursor.rail_ns   = cursors_base +  8;
		rti->cursor.rail_swne = cursors_base +  9;
		rti->cursor.rail_ew   = cursors_base + 10;
		rti->cursor.rail_nwse = cursors_base + 11;
		rti->cursor.autorail  = cursors_base + 12;
		rti->cursor.depot     = cursors_base + 13;
		rti->cursor.tunnel    = cursors_base + 14;
		rti->cursor.convert   = cursors_base + 15;
	}

	/* Array of default GUI signal sprite numbers. */
	const SpriteID _signal_lookup[2][SIGTYPE_END] = {
		{SPR_IMG_SIGNAL_ELECTRIC_NORM,  SPR_IMG_SIGNAL_ELECTRIC_ENTRY, SPR_IMG_SIGNAL_ELECTRIC_EXIT,
		 SPR_IMG_SIGNAL_ELECTRIC_COMBO, SPR_IMG_SIGNAL_ELECTRIC_PBS,   SPR_IMG_SIGNAL_ELECTRIC_PBS_OWAY,
		 SPR_IMG_SIGNAL_ELECTRIC_PROG},

		{SPR_IMG_SIGNAL_SEMAPHORE_NORM,  SPR_IMG_SIGNAL_SEMAPHORE_ENTRY, SPR_IMG_SIGNAL_SEMAPHORE_EXIT,
		 SPR_IMG_SIGNAL_SEMAPHORE_COMBO, SPR_IMG_SIGNAL_SEMAPHORE_PBS,   SPR_IMG_SIGNAL_SEMAPHORE_PBS_OWAY,
		 SPR_IMG_SIGNAL_SEMAPHORE_PROG},
	};

	for (SignalType type = SIGTYPE_NORMAL; type < SIGTYPE_END; type = (SignalType)(type + 1)) {
		for (SignalVariant var = SIG_ELECTRIC; var <= SIG_SEMAPHORE; var = (SignalVariant)(var + 1)) {
			SpriteID red   = GetCustomSignalSprite(rti, INVALID_TILE, type, var, SIGNAL_STATE_RED, true);
			SpriteID green = GetCustomSignalSprite(rti, INVALID_TILE, type, var, SIGNAL_STATE_GREEN, true);
			rti->gui_sprites.signals[type][var][0] = (red != 0)   ? red + SIGNAL_TO_SOUTH   : _signal_lookup[var][type];
			rti->gui_sprites.signals[type][var][1] = (green != 0) ? green + SIGNAL_TO_SOUTH : _signal_lookup[var][type] + 1;
		}
	}
}

/**
 * Compare railtypes based on their sorting order.
 * @param first  The railtype to compare to.
 * @param second The railtype to compare.
 * @return True iff the first should be sorted before the second.
 */
static int CDECL CompareRailTypes(const RailType *first, const RailType *second)
{
	return GetRailTypeInfo(*first)->sorting_order - GetRailTypeInfo(*second)->sorting_order;
}

/**
 * Resolve sprites of custom rail types
 */
void InitRailTypes()
{
	for (RailType rt = RAILTYPE_BEGIN; rt != RAILTYPE_END; rt++) {
		RailtypeInfo *rti = &_railtypes[rt];
		ResolveRailTypeGUISprites(rti);
		if (HasBit(rti->flags, RTF_HIDDEN)) SetBit(_railtypes_hidden_mask, rt);
	}

	_sorted_railtypes_size = 0;
	for (RailType rt = RAILTYPE_BEGIN; rt != RAILTYPE_END; rt++) {
		if (_railtypes[rt].label != 0 && !HasBit(_railtypes_hidden_mask, rt)) {
			_sorted_railtypes[_sorted_railtypes_size++] = rt;
		}
	}
	QSortT(_sorted_railtypes, _sorted_railtypes_size, CompareRailTypes);
}

/**
 * Allocate a new rail type label
 */
RailType AllocateRailType(RailTypeLabel label)
{
	for (RailType rt = RAILTYPE_BEGIN; rt != RAILTYPE_END; rt++) {
		RailtypeInfo *rti = &_railtypes[rt];

		if (rti->label == 0) {
			/* Set up new rail type */
			*rti = _original_railtypes[RAILTYPE_RAIL];
			rti->label = label;
			rti->alternate_labels.Clear();

			/* Make us compatible with ourself. */
			rti->powered_railtypes    = (RailTypes)(1LL << rt);
			rti->compatible_railtypes = (RailTypes)(1LL << rt);

			/* We also introduce ourself. */
			rti->introduces_railtypes = (RailTypes)(1LL << rt);

			/* Default sort order; order of allocation, but with some
			 * offsets so it's easier for NewGRF to pick a spot without
			 * changing the order of other (original) rail types.
			 * The << is so you can place other railtypes in between the
			 * other railtypes, the 7 is to be able to place something
			 * before the first (default) rail type. */
			rti->sorting_order = rt << 4 | 7;
			return rt;
		}
	}

	return INVALID_RAILTYPE;
}

static const byte _track_sloped_sprites[14] = {
	14, 15, 22, 13,
	 0, 21, 17, 12,
	23,  0, 18, 20,
	19, 16
};


/*         4
 *     ---------
 *    |\       /|
 *    | \    1/ |
 *    |  \   /  |
 *    |   \ /   |
 *  16|    \    |32
 *    |   / \2  |
 *    |  /   \  |
 *    | /     \ |
 *    |/       \|
 *     ---------
 *         8
 */



/* MAP2 byte:    abcd???? => Signal On? Same coding as map3lo
 * MAP3LO byte:  abcd???? => Signal Exists?
 *               a and b are for diagonals, upper and left,
 *               one for each direction. (ie a == NE->SW, b ==
 *               SW->NE, or v.v., I don't know. b and c are
 *               similar for lower and right.
 * MAP2 byte:    ????abcd => Type of ground.
 * MAP3LO byte:  ????abcd => Type of rail.
 * MAP5:         00abcdef => rail
 *               01abcdef => rail w/ signals
 *               10uuuuuu => unused
 *               11uuuudd => rail depot
 */

/**
 * Tests if a vehicle interacts with the specified track.
 * All track bits interact except parallel #TRACK_BIT_HORZ or #TRACK_BIT_VERT.
 *
 * @param tile The tile.
 * @param track The track.
 * @return Succeeded command (no train found), or a failed command (a train was found).
 */
static CommandCost EnsureNoTrainOnTrack(TileIndex tile, Track track)
{
	TrackBits rail_bits = TrackToTrackBits(track);
	return EnsureNoTrainOnTrackBits(tile, rail_bits);
}

/**
 * Check that the new track bits may be built.
 * @param tile %Tile to build on.
 * @param to_build New track bits.
 * @param railtype New rail type.
 * @param disable_dual_rail_type Whether dual rail types are disabled.
 * @param flags    Flags of the operation.
 * @return Succeeded or failed command.
 */
static CommandCost CheckTrackCombination(TileIndex tile, TrackBits to_build, RailType railtype, bool disable_dual_rail_type, DoCommandFlag flags)
{
	if (!IsPlainRail(tile)) return_cmd_error(STR_ERROR_IMPOSSIBLE_TRACK_COMBINATION);

	/* So, we have a tile with tracks on it (and possibly signals). Let's see
	 * what tracks first */
	TrackBits current = GetTrackBits(tile); // The current track layout.
	TrackBits future = current | to_build;  // The track layout we want to build.

	/* Are we really building something new? */
	if (current == future) {
		/* Nothing new is being built */
		if (IsCompatibleRail(GetTileRailTypeByTrackBit(tile, to_build), railtype)) {
			return_cmd_error(STR_ERROR_ALREADY_BUILT);
		} else {
			return_cmd_error(STR_ERROR_IMPOSSIBLE_TRACK_COMBINATION);
		}
	}

	/* These combinations are always allowed, unless disable_dual_rail_type is set */
	if ((future == TRACK_BIT_HORZ || future == TRACK_BIT_VERT) && !disable_dual_rail_type) {
		if (flags & DC_EXEC) {
			if (to_build & TRACK_BIT_RT_1) {
				RailType current_rt = GetRailType(tile);
				SetRailType(tile, railtype);
				SetSecondaryRailType(tile, current_rt);
			} else {
				SetSecondaryRailType(tile, railtype);
			}
		}
		return CommandCost();
	}

	/* Let's see if we may build this */
	if ((flags & DC_NO_RAIL_OVERLAP) || HasSignals(tile)) {
		/* If we are not allowed to overlap (flag is on for ai companies or we have
		 * signals on the tile), check that */
		if (future != TRACK_BIT_HORZ && future != TRACK_BIT_VERT) {
			return_cmd_error((flags & DC_NO_RAIL_OVERLAP) ? STR_ERROR_IMPOSSIBLE_TRACK_COMBINATION : STR_ERROR_MUST_REMOVE_SIGNALS_FIRST);
		}
	}

	RailType rt = INVALID_RAILTYPE;
	if (current == TRACK_BIT_HORZ || current == TRACK_BIT_VERT) {
		RailType rt1 = GetRailType(tile);
		if (!IsCompatibleRail(rt1, railtype)) return_cmd_error(STR_ERROR_IMPOSSIBLE_TRACK_COMBINATION);

		RailType rt2 = GetSecondaryRailType(tile);
		if (!IsCompatibleRail(rt2, railtype)) return_cmd_error(STR_ERROR_IMPOSSIBLE_TRACK_COMBINATION);

		if (rt1 != rt2) {
			/* Two different railtypes present */
			if ((railtype == rt1 || HasPowerOnRail(rt1, railtype)) && (railtype == rt2 || HasPowerOnRail(rt2, railtype))) {
				rt = railtype;
			} else if ((railtype == rt1 || HasPowerOnRail(railtype, rt1)) && HasPowerOnRail(rt2, rt1)) {
				rt = railtype = rt1;
			} else if ((railtype == rt2 || HasPowerOnRail(railtype, rt2)) && HasPowerOnRail(rt1, rt2)) {
				rt = railtype = rt2;
			} else {
				return_cmd_error(STR_ERROR_IMPOSSIBLE_TRACK_COMBINATION);
			}
		} else if (railtype == rt1) {
			/* Nothing to do */
			rt = INVALID_RAILTYPE;
		} else if (HasPowerOnRail(railtype, rt1)) {
			/* Try to keep existing railtype */
			railtype = rt1;
			rt = INVALID_RAILTYPE;
		} else if (HasPowerOnRail(rt1, railtype)) {
			rt = railtype;
		} else {
			return_cmd_error(STR_ERROR_IMPOSSIBLE_TRACK_COMBINATION);
		}
	} else {
		rt = GetRailType(tile);

		if (railtype == rt) {
			/* Nothing to do */
			rt = INVALID_RAILTYPE;
		} else if (!IsCompatibleRail(rt, railtype)) {
			return_cmd_error(STR_ERROR_IMPOSSIBLE_TRACK_COMBINATION);
		} else if (HasPowerOnRail(railtype, rt)) {
			/* Try to keep existing railtype */
			railtype = rt;
			rt = INVALID_RAILTYPE;
		} else if (HasPowerOnRail(rt, railtype)) {
			rt = railtype;
		} else {
			return_cmd_error(STR_ERROR_IMPOSSIBLE_TRACK_COMBINATION);
		}
	}

	CommandCost ret;
	if (rt != INVALID_RAILTYPE) {
		ret = DoCommand(tile, tile, rt, flags, CMD_CONVERT_RAIL);
		if (ret.Failed()) return ret;
	}

	if (HasSignalOnTrack(tile, TRACK_UPPER) || HasSignalOnTrack(tile, TRACK_LOWER)) {
		return_cmd_error(STR_ERROR_MUST_REMOVE_SIGNALS_FIRST);
	}

	if (flags & DC_EXEC) {
		SetRailType(tile, railtype);
		SetSecondaryRailType(tile, railtype);
	}

	return ret;
}


/** Valid TrackBits on a specific (non-steep)-slope without foundation */
static const TrackBits _valid_tracks_without_foundation[15] = {
	TRACK_BIT_ALL,
	TRACK_BIT_RIGHT,
	TRACK_BIT_UPPER,
	TRACK_BIT_X,

	TRACK_BIT_LEFT,
	TRACK_BIT_NONE,
	TRACK_BIT_Y,
	TRACK_BIT_LOWER,

	TRACK_BIT_LOWER,
	TRACK_BIT_Y,
	TRACK_BIT_NONE,
	TRACK_BIT_LEFT,

	TRACK_BIT_X,
	TRACK_BIT_UPPER,
	TRACK_BIT_RIGHT,
};

/** Valid TrackBits on a specific (non-steep)-slope with leveled foundation */
static const TrackBits _valid_tracks_on_leveled_foundation[15] = {
	TRACK_BIT_NONE,
	TRACK_BIT_LEFT,
	TRACK_BIT_LOWER,
	TRACK_BIT_Y | TRACK_BIT_LOWER | TRACK_BIT_LEFT,

	TRACK_BIT_RIGHT,
	TRACK_BIT_ALL,
	TRACK_BIT_X | TRACK_BIT_LOWER | TRACK_BIT_RIGHT,
	TRACK_BIT_ALL,

	TRACK_BIT_UPPER,
	TRACK_BIT_X | TRACK_BIT_UPPER | TRACK_BIT_LEFT,
	TRACK_BIT_ALL,
	TRACK_BIT_ALL,

	TRACK_BIT_Y | TRACK_BIT_UPPER | TRACK_BIT_RIGHT,
	TRACK_BIT_ALL,
	TRACK_BIT_ALL
};

/**
 * Checks if a track combination is valid on a specific slope and returns the needed foundation.
 *
 * @param tileh Tile slope.
 * @param bits  Trackbits.
 * @return Needed foundation or FOUNDATION_INVALID if track/slope combination is not allowed.
 */
Foundation GetRailFoundation(Slope tileh, TrackBits bits)
{
	if (bits == TRACK_BIT_NONE) return FOUNDATION_NONE;

	if (IsSteepSlope(tileh)) {
		/* Test for inclined foundations */
		if (bits == TRACK_BIT_X) return FOUNDATION_INCLINED_X;
		if (bits == TRACK_BIT_Y) return FOUNDATION_INCLINED_Y;

		/* Get higher track */
		Corner highest_corner = GetHighestSlopeCorner(tileh);
		TrackBits higher_track = CornerToTrackBits(highest_corner);

		/* Only higher track? */
		if (bits == higher_track) return HalftileFoundation(highest_corner);

		/* Overlap with higher track? */
		if (TracksOverlap(bits | higher_track)) return FOUNDATION_INVALID;

		/* either lower track or both higher and lower track */
		return ((bits & higher_track) != 0 ? FOUNDATION_STEEP_BOTH : FOUNDATION_STEEP_LOWER);
	} else {
		if ((~_valid_tracks_without_foundation[tileh] & bits) == 0) return FOUNDATION_NONE;

		bool valid_on_leveled = ((~_valid_tracks_on_leveled_foundation[tileh] & bits) == 0);

		Corner track_corner;
		switch (bits) {
			case TRACK_BIT_LEFT:  track_corner = CORNER_W; break;
			case TRACK_BIT_LOWER: track_corner = CORNER_S; break;
			case TRACK_BIT_RIGHT: track_corner = CORNER_E; break;
			case TRACK_BIT_UPPER: track_corner = CORNER_N; break;

			case TRACK_BIT_HORZ:
				if (tileh == SLOPE_N) return HalftileFoundation(CORNER_N);
				if (tileh == SLOPE_S) return HalftileFoundation(CORNER_S);
				return (valid_on_leveled ? FOUNDATION_LEVELED : FOUNDATION_INVALID);

			case TRACK_BIT_VERT:
				if (tileh == SLOPE_W) return HalftileFoundation(CORNER_W);
				if (tileh == SLOPE_E) return HalftileFoundation(CORNER_E);
				return (valid_on_leveled ? FOUNDATION_LEVELED : FOUNDATION_INVALID);

			case TRACK_BIT_X:
				if (IsSlopeWithOneCornerRaised(tileh)) return FOUNDATION_INCLINED_X;
				return (valid_on_leveled ? FOUNDATION_LEVELED : FOUNDATION_INVALID);

			case TRACK_BIT_Y:
				if (IsSlopeWithOneCornerRaised(tileh)) return FOUNDATION_INCLINED_Y;
				return (valid_on_leveled ? FOUNDATION_LEVELED : FOUNDATION_INVALID);

			default:
				return (valid_on_leveled ? FOUNDATION_LEVELED : FOUNDATION_INVALID);
		}
		/* Single diagonal track */

		/* Track must be at least valid on leveled foundation */
		if (!valid_on_leveled) return FOUNDATION_INVALID;

		/* If slope has three raised corners, build leveled foundation */
		if (IsSlopeWithThreeCornersRaised(tileh)) return FOUNDATION_LEVELED;

		/* If neighboured corners of track_corner are lowered, build halftile foundation */
		if ((tileh & SlopeWithThreeCornersRaised(OppositeCorner(track_corner))) == SlopeWithOneCornerRaised(track_corner)) return HalftileFoundation(track_corner);

		/* else special anti-zig-zag foundation */
		return SpecialRailFoundation(track_corner);
	}
}


/**
 * Tests if a track can be build on a tile.
 *
 * @param tileh Tile slope.
 * @param rail_bits Tracks to build.
 * @param existing Tracks already built.
 * @param tile Tile (used for water test)
 * @return Error message or cost for foundation building.
 */
static CommandCost CheckRailSlope(Slope tileh, TrackBits rail_bits, TrackBits existing, TileIndex tile)
{
	/* don't allow building on the lower side of a coast */
	if (GetFloodingBehaviour(tile) != FLOOD_NONE) {
		if (!IsSteepSlope(tileh) && ((~_valid_tracks_on_leveled_foundation[tileh] & (rail_bits | existing)) != 0)) return_cmd_error(STR_ERROR_CAN_T_BUILD_ON_WATER);
	}

	Foundation f_new = GetRailFoundation(tileh, rail_bits | existing);

	/* check track/slope combination */
	if ((f_new == FOUNDATION_INVALID) ||
			((f_new != FOUNDATION_NONE) && (!_settings_game.construction.build_on_slopes))) {
		return_cmd_error(STR_ERROR_LAND_SLOPED_IN_WRONG_DIRECTION);
	}

	Foundation f_old = GetRailFoundation(tileh, existing);
	return CommandCost(EXPENSES_CONSTRUCTION, f_new != f_old ? _price[PR_BUILD_FOUNDATION] : (Money)0);
}

bool IsValidFlatRailBridgeHeadTrackBits(Slope normalised_slope, DiagDirection bridge_direction, TrackBits tracks)
{
	/* bridge_direction  c1  c2
	 *                0   0   1
	 *                1   0   3
	 *                2   2   3
	 *                3   2   1
	 */
	const Corner c1 = (Corner) (bridge_direction & 2);
	const Corner c2 = (Corner) (((bridge_direction + 1) & 2) + 1);
	auto test_corner = [&](Corner c) -> bool {
		if (normalised_slope & SlopeWithOneCornerRaised(c)) return true;
		Slope effective_slope = normalised_slope | SlopeWithOneCornerRaised(OppositeCorner(c));
		assert(effective_slope < lengthof(_valid_tracks_on_leveled_foundation));
		return (_valid_tracks_on_leveled_foundation[effective_slope] & tracks) == tracks;
	};
	return test_corner(c1) && test_corner(c2);
}

/* Validate functions for rail building */
static inline bool ValParamTrackOrientation(Track track)
{
	return IsValidTrack(track);
}

/**
 * Build a single piece of rail
 * @param tile tile  to build on
 * @param flags operation to perform
 * @param p1 railtype of being built piece (normal, mono, maglev)
 * @param p2 rail track to build
 * @param text unused
 * @return the cost of this operation or an error
 */
CommandCost CmdBuildSingleRail(TileIndex tile, DoCommandFlag flags, uint32 p1, uint32 p2, const char *text)
{
	RailType railtype = Extract<RailType, 0, 6>(p1);
	Track track = Extract<Track, 0, 3>(p2);
	bool disable_custom_bridge_heads = HasBit(p2, 4);
	bool disable_dual_rail_type = HasBit(p2, 5);
	CommandCost cost(EXPENSES_CONSTRUCTION);

	_rail_track_endtile = INVALID_TILE;

	if (!ValParamRailtype(railtype) || !ValParamTrackOrientation(track)) return CMD_ERROR;

	Slope tileh = GetTileSlope(tile);
	TrackBits trackbit = TrackToTrackBits(track);

	switch (GetTileType(tile)) {
		case MP_RAILWAY: {
			CommandCost ret = CheckTileOwnership(tile);
			if (ret.Failed()) return ret;

			if (!IsPlainRail(tile)) return DoCommand(tile, 0, 0, flags, CMD_LANDSCAPE_CLEAR); // just get appropriate error message

			ret = CheckTrackCombination(tile, trackbit, railtype, disable_dual_rail_type, flags);
			if (ret.Succeeded()) {
				cost.AddCost(ret);
				ret = EnsureNoTrainOnTrack(tile, track);
			}
			if (ret.Failed()) {
				if (ret.GetErrorMessage() == STR_ERROR_ALREADY_BUILT) _rail_track_endtile = tile;
				return ret;
			}

			ret = CheckRailSlope(tileh, trackbit, GetTrackBits(tile), tile);
			if (ret.Failed()) return ret;
			cost.AddCost(ret);

			if (flags & DC_EXEC) {
				SetRailGroundType(tile, RAIL_GROUND_BARREN);
				TrackBits bits = GetTrackBits(tile);
				TrackBits newbits = bits | trackbit;
				SetTrackBits(tile, newbits);
				if (newbits == TRACK_BIT_HORZ || newbits == TRACK_BIT_VERT) {
					Company::Get(GetTileOwner(tile))->infrastructure.rail[GetPlainRailParallelTrackRailTypeByTrackBit(tile, trackbit)]++;
				} else {
					/* Subtract old infrastructure count. */
					uint pieces = CountBits(bits);
					if (TracksOverlap(bits)) pieces *= pieces;
					Company::Get(GetTileOwner(tile))->infrastructure.rail[GetRailType(tile)] -= pieces;
					/* Add new infrastructure count. */
					pieces = CountBits(newbits);
					if (TracksOverlap(newbits)) pieces *= pieces;
					Company::Get(GetTileOwner(tile))->infrastructure.rail[GetRailType(tile)] += pieces;
				}
				DirtyCompanyInfrastructureWindows(GetTileOwner(tile));
			}
			break;
		}

		case MP_TUNNELBRIDGE: {
			CommandCost ret = CheckTileOwnership(tile);
			if (ret.Failed()) return ret;

			if (disable_custom_bridge_heads || !_settings_game.construction.rail_custom_bridge_heads || !IsFlatRailBridgeHeadTile(tile)) return DoCommand(tile, 0, 0, flags, CMD_LANDSCAPE_CLEAR); // just get appropriate error message

			const DiagDirection entrance_dir = GetTunnelBridgeDirection(tile);
			const TrackBits axial_track = DiagDirToDiagTrackBits(entrance_dir);
			const TrackBits existing = GetCustomBridgeHeadTrackBits(tile);
			const TrackBits future = existing | trackbit;

			const bool secondary_piece = ((future == TRACK_BIT_HORZ || future == TRACK_BIT_VERT) && (future != existing));

			if (!secondary_piece && !disable_dual_rail_type) {
				if (!IsCompatibleRail(GetRailType(tile), railtype)) return_cmd_error(STR_ERROR_IMPOSSIBLE_TRACK_COMBINATION);
				if (GetRailType(tile) != railtype && !HasPowerOnRail(railtype, GetRailType(tile))) return_cmd_error(STR_ERROR_CAN_T_CONVERT_RAIL);
				if (GetSecondaryTunnelBridgeTrackBits(tile) != TRACK_BIT_NONE) {
					if (!IsCompatibleRail(GetSecondaryRailType(tile), railtype)) return_cmd_error(STR_ERROR_IMPOSSIBLE_TRACK_COMBINATION);
					if (GetRailType(tile) != railtype && !HasPowerOnRail(railtype, GetSecondaryRailType(tile))) return_cmd_error(STR_ERROR_CAN_T_CONVERT_RAIL);
				}
			}

			if (existing == future) return_cmd_error(STR_ERROR_ALREADY_BUILT);

			if (flags & DC_NO_RAIL_OVERLAP || IsTunnelBridgeWithSignalSimulation(tile)) {
				if (future != TRACK_BIT_HORZ && future != TRACK_BIT_VERT) {
					return_cmd_error((flags & DC_NO_RAIL_OVERLAP) ? STR_ERROR_IMPOSSIBLE_TRACK_COMBINATION : STR_ERROR_MUST_REMOVE_SIGNALS_FIRST);
				}
			}

			if ((trackbit & ~axial_track) && !_settings_game.construction.build_on_slopes) {
				return_cmd_error(STR_ERROR_LAND_SLOPED_IN_WRONG_DIRECTION);
			}

			/* Steep slopes behave the same as slopes with one corner raised. */
			const Slope normalised_tileh = IsSteepSlope(tileh) ? SlopeWithOneCornerRaised(GetHighestSlopeCorner(tileh)) : tileh;

			if (!IsValidFlatRailBridgeHeadTrackBits(normalised_tileh, GetTunnelBridgeDirection(tile), future)) {
				return_cmd_error(STR_ERROR_LAND_SLOPED_IN_WRONG_DIRECTION);
			}

			const TileIndex other_end = GetOtherTunnelBridgeEnd(tile);
			if (!secondary_piece) {
				ret = TunnelBridgeIsFree(tile, other_end);
				if (ret.Failed()) return ret;
			}

			if (flags & DC_EXEC) {
				SubtractRailTunnelBridgeInfrastructure(tile, other_end);
				SetCustomBridgeHeadTrackBits(tile, future);
				if (secondary_piece) {
					SetSecondaryRailType(tile, railtype);
				}
				AddRailTunnelBridgeInfrastructure(tile, other_end);
				DirtyCompanyInfrastructureWindows(_current_company);
			}

			break;
		}

		case MP_ROAD: {
			/* Level crossings may only be built on these slopes */
			if (!HasBit(VALID_LEVEL_CROSSING_SLOPES, tileh)) return_cmd_error(STR_ERROR_LAND_SLOPED_IN_WRONG_DIRECTION);

			CommandCost ret = EnsureNoVehicleOnGround(tile);
			if (ret.Failed()) return ret;

			if (IsNormalRoad(tile)) {
				if (HasRoadWorks(tile)) return_cmd_error(STR_ERROR_ROAD_WORKS_IN_PROGRESS);

				if (GetDisallowedRoadDirections(tile) != DRD_NONE) return_cmd_error(STR_ERROR_CROSSING_ON_ONEWAY_ROAD);

				if (RailNoLevelCrossings(railtype)) return_cmd_error(STR_ERROR_CROSSING_DISALLOWED);

				RoadTypes roadtypes = GetRoadTypes(tile);
				RoadBits road = GetRoadBits(tile, ROADTYPE_ROAD);
				RoadBits tram = GetRoadBits(tile, ROADTYPE_TRAM);
				if ((track == TRACK_X && ((road | tram) & ROAD_X) == 0) ||
						(track == TRACK_Y && ((road | tram) & ROAD_Y) == 0)) {
					Owner road_owner = GetRoadOwner(tile, ROADTYPE_ROAD);
					Owner tram_owner = GetRoadOwner(tile, ROADTYPE_TRAM);
					/* Disallow breaking end-of-line of someone else
					 * so trams can still reverse on this tile. */
					if (Company::IsValidID(tram_owner) && HasExactlyOneBit(tram)) {
						CommandCost ret = CheckOwnership(tram_owner);
						if (ret.Failed()) return ret;
					}
					/* Crossings must always have a road... */
					uint num_new_road_pieces = 2 - CountBits(road);
					if (road == ROAD_NONE) road_owner = _current_company;
					roadtypes |= ROADTYPES_ROAD;
					/* ...but tram is not required. */
					uint num_new_tram_pieces = (tram != ROAD_NONE) ? 2 - CountBits(tram) : 0;

					cost.AddCost((num_new_road_pieces + num_new_tram_pieces) * _price[PR_BUILD_ROAD]);

					if (flags & DC_EXEC) {
						MakeRoadCrossing(tile, road_owner, tram_owner, _current_company, (track == TRACK_X ? AXIS_Y : AXIS_X), railtype, roadtypes, GetTownIndex(tile));
						UpdateLevelCrossing(tile, false);
						Company::Get(_current_company)->infrastructure.rail[railtype] += LEVELCROSSING_TRACKBIT_FACTOR;
						DirtyCompanyInfrastructureWindows(_current_company);
						if (num_new_road_pieces > 0 && Company::IsValidID(road_owner)) {
							Company::Get(road_owner)->infrastructure.road[ROADTYPE_ROAD] += num_new_road_pieces;
							DirtyCompanyInfrastructureWindows(road_owner);
						}
						if (num_new_tram_pieces > 0 && Company::IsValidID(tram_owner)) {
							Company::Get(tram_owner)->infrastructure.road[ROADTYPE_TRAM] += num_new_tram_pieces;
							DirtyCompanyInfrastructureWindows(tram_owner);
						}
					}
					break;
				}
			}

			if (IsLevelCrossing(tile) && GetCrossingRailBits(tile) == trackbit) {
				_rail_track_endtile = tile;
				return_cmd_error(STR_ERROR_ALREADY_BUILT);
			}
			FALLTHROUGH;
		}

		default: {
			/* Will there be flat water on the lower halftile? */
			bool water_ground = IsTileType(tile, MP_WATER) && IsSlopeWithOneCornerRaised(tileh);

			CommandCost ret = CheckRailSlope(tileh, trackbit, TRACK_BIT_NONE, tile);
			if (ret.Failed()) return ret;
			cost.AddCost(ret);

			ret = DoCommand(tile, 0, 0, flags | DC_ALLOW_REMOVE_WATER, CMD_LANDSCAPE_CLEAR);
			if (ret.Failed()) return ret;
			cost.AddCost(ret);

			if (water_ground) {
				cost.AddCost(-_price[PR_CLEAR_WATER]);
				cost.AddCost(_price[PR_CLEAR_ROUGH]);
			}

			if (flags & DC_EXEC) {
				MakeRailNormal(tile, _current_company, trackbit, railtype);
				if (water_ground) SetRailGroundType(tile, RAIL_GROUND_WATER);
				Company::Get(_current_company)->infrastructure.rail[railtype]++;
				DirtyCompanyInfrastructureWindows(_current_company);
			}
			break;
		}
	}

	if (flags & DC_EXEC) {
		MarkTileDirtyByTile(tile);
		AddTrackToSignalBuffer(tile, track, _current_company);
		YapfNotifyTrackLayoutChange(tile, track);
	}

	cost.AddCost(RailBuildCost(railtype));
	_rail_track_endtile = tile;
	return cost;
}

/**
 * Remove a single piece of track
 * @param tile tile to remove track from
 * @param flags operation to perform
 * @param p1 unused
 * @param p2 rail orientation
 * @param text unused
 * @return the cost of this operation or an error
 */
CommandCost CmdRemoveSingleRail(TileIndex tile, DoCommandFlag flags, uint32 p1, uint32 p2, const char *text)
{
	Track track = Extract<Track, 0, 3>(p2);
	CommandCost cost(EXPENSES_CONSTRUCTION);
	bool crossing = false;

	_rail_track_endtile = INVALID_TILE;

	if (!ValParamTrackOrientation(track)) return CMD_ERROR;
	TrackBits trackbit = TrackToTrackBits(track);

	/* Need to read tile owner now because it may change when the rail is removed
	 * Also, in case of floods, _current_company != owner
	 * There may be invalid tiletype even in exec run (when removing long track),
	 * so do not call GetTileOwner(tile) in any case here */
	Owner owner = INVALID_OWNER;

	Train *v = NULL;

	switch (GetTileType(tile)) {
		case MP_ROAD: {
			if (!IsLevelCrossing(tile) || GetCrossingRailBits(tile) != trackbit) return_cmd_error(STR_ERROR_THERE_IS_NO_RAILROAD_TRACK);

			if (_current_company != OWNER_WATER) {
				CommandCost ret = CheckTileOwnership(tile);
				if (ret.Failed()) return ret;
			}

			if (!(flags & DC_BANKRUPT)) {
				CommandCost ret = EnsureNoVehicleOnGround(tile);
				if (ret.Failed()) return ret;
			}

			cost.AddCost(RailClearCost(GetRailType(tile)));

			if (flags & DC_EXEC) {
				if (HasReservedTracks(tile, trackbit)) {
					v = GetTrainForReservation(tile, track);
					if (v != NULL) FreeTrainTrackReservation(v);
				}
				owner = GetTileOwner(tile);
				Company::Get(owner)->infrastructure.rail[GetRailType(tile)] -= LEVELCROSSING_TRACKBIT_FACTOR;
				DirtyCompanyInfrastructureWindows(owner);
				MakeRoadNormal(tile, GetCrossingRoadBits(tile), GetRoadTypes(tile), GetTownIndex(tile), GetRoadOwner(tile, ROADTYPE_ROAD), GetRoadOwner(tile, ROADTYPE_TRAM));
				DeleteNewGRFInspectWindow(GSF_RAILTYPES, tile);
			}
			break;
		}

		case MP_RAILWAY: {
			TrackBits present;
			/* There are no rails present at depots. */
			if (!IsPlainRail(tile)) return_cmd_error(STR_ERROR_THERE_IS_NO_RAILROAD_TRACK);

			if (_current_company != OWNER_WATER) {
				CommandCost ret = CheckTileOwnership(tile);
				if (ret.Failed()) return ret;
			}

			CommandCost ret = EnsureNoTrainOnTrack(tile, track);
			if (ret.Failed()) return ret;

			present = GetTrackBits(tile);
			if ((present & trackbit) == 0) return_cmd_error(STR_ERROR_THERE_IS_NO_RAILROAD_TRACK);
			if (present == (TRACK_BIT_X | TRACK_BIT_Y)) crossing = true;

			cost.AddCost(RailClearCost(GetTileRailTypeByTrackBit(tile, trackbit)));

			/* Charge extra to remove signals on the track, if they are there */
			if (HasSignalOnTrack(tile, track)) {
				if (flags & DC_EXEC) CheckRemoveSignal(tile, track);
				cost.AddCost(DoCommand(tile, track, 0, flags, CMD_REMOVE_SIGNALS));
			}

			if (flags & DC_EXEC) {
				if (HasReservedTracks(tile, trackbit)) {
					v = GetTrainForReservation(tile, track);
					if (v != NULL) FreeTrainTrackReservation(v);
				}

				owner = GetTileOwner(tile);

				if (present == TRACK_BIT_HORZ || present == TRACK_BIT_VERT) {
					Company::Get(owner)->infrastructure.rail[GetTileRailTypeByTrackBit(tile, trackbit)]--;
					present ^= trackbit;
					SetRailType(tile, GetTileRailTypeByTrackBit(tile, present));
				} else {
					/* Subtract old infrastructure count. */
					uint pieces = CountBits(present);
					if (TracksOverlap(present)) pieces *= pieces;
					Company::Get(owner)->infrastructure.rail[GetRailType(tile)] -= pieces;
					/* Add new infrastructure count. */
					present ^= trackbit;
					pieces = CountBits(present);
					if (TracksOverlap(present)) pieces *= pieces;
					Company::Get(owner)->infrastructure.rail[GetRailType(tile)] += pieces;
				}
				DirtyCompanyInfrastructureWindows(owner);

				if (present == 0) {
					Slope tileh = GetTileSlope(tile);
					/* If there is flat water on the lower halftile, convert the tile to shore so the water remains */
					if (GetRailGroundType(tile) == RAIL_GROUND_WATER && IsSlopeWithOneCornerRaised(tileh)) {
						MakeShore(tile);
					} else {
						DoClearSquare(tile);
					}
					DeleteNewGRFInspectWindow(GSF_RAILTYPES, tile);
				} else {
					SetTrackBits(tile, present);
					SetTrackReservation(tile, GetRailReservationTrackBits(tile) & present);
				}
			}
			break;
		}

		case MP_TUNNELBRIDGE: {
			CommandCost ret = CheckTileOwnership(tile);
			if (ret.Failed()) return ret;

			if (!IsFlatRailBridgeHeadTile(tile) || GetCustomBridgeHeadTrackBits(tile) == DiagDirToDiagTrackBits(GetTunnelBridgeDirection(tile))) {
				return DoCommand(tile, 0, 0, flags, CMD_LANDSCAPE_CLEAR); // just get appropriate error message
			}

			const TrackBits present = GetCustomBridgeHeadTrackBits(tile);
			if ((present & trackbit) == 0) return_cmd_error(STR_ERROR_THERE_IS_NO_RAILROAD_TRACK);
			if (present == (TRACK_BIT_X | TRACK_BIT_Y)) crossing = true;

			const TrackBits future = present ^ trackbit;

			if ((GetAcrossBridgePossibleTrackBits(tile) & future) == 0) return DoCommand(tile, 0, 0, flags, CMD_LANDSCAPE_CLEAR); // just get appropriate error message

			const TileIndex other_end = GetOtherTunnelBridgeEnd(tile);
			if (present == TRACK_BIT_HORZ || present == TRACK_BIT_VERT) {
				ret = EnsureNoTrainOnTrack(tile, track);
			} else {
				ret = TunnelBridgeIsFree(tile, other_end);
			}
			if (ret.Failed()) return ret;

			cost.AddCost(RailClearCost(GetTileRailTypeByTrackBit(tile, trackbit)));

			if (flags & DC_EXEC) {
				SubtractRailTunnelBridgeInfrastructure(tile, other_end);
				owner = GetTileOwner(tile);

				if (HasReservedTracks(tile, trackbit)) {
					v = GetTrainForReservation(tile, track);
					if (v != NULL) FreeTrainTrackReservation(v);
				}

				SetCustomBridgeHeadTrackBits(tile, future);
				AddRailTunnelBridgeInfrastructure(tile, other_end);
				DirtyCompanyInfrastructureWindows(_current_company);
			}

			break;
		}

		default: return_cmd_error(STR_ERROR_THERE_IS_NO_RAILROAD_TRACK);
	}

	if (flags & DC_EXEC) {
		/* if we got that far, 'owner' variable is set correctly */
		assert(Company::IsValidID(owner));

		MarkTileDirtyByTile(tile);
		if (crossing) {
			/* crossing is set when only TRACK_BIT_X and TRACK_BIT_Y are set. As we
			 * are removing one of these pieces, we'll need to update signals for
			 * both directions explicitly, as after the track is removed it won't
			 * 'connect' with the other piece. */
			AddTrackToSignalBuffer(tile, TRACK_X, owner);
			AddTrackToSignalBuffer(tile, TRACK_Y, owner);
			YapfNotifyTrackLayoutChange(tile, TRACK_X);
			YapfNotifyTrackLayoutChange(tile, TRACK_Y);
		} else {
			AddTrackToSignalBuffer(tile, track, owner);
			YapfNotifyTrackLayoutChange(tile, track);
		}

		if (v != NULL) TryPathReserve(v, true);
	}

	_rail_track_endtile = tile;
	return cost;
}


/**
 * Called from water_cmd if a non-flat rail-tile gets flooded and should be converted to shore.
 * The function floods the lower halftile, if the tile has a halftile foundation.
 *
 * @param t The tile to flood.
 * @return true if something was flooded.
 */
bool FloodHalftile(TileIndex t)
{
	assert_tile(IsPlainRailTile(t), t);

	bool flooded = false;
	if (GetRailGroundType(t) == RAIL_GROUND_WATER) return flooded;

	Slope tileh = GetTileSlope(t);
	TrackBits rail_bits = GetTrackBits(t);

	if (IsSlopeWithOneCornerRaised(tileh)) {
		TrackBits lower_track = CornerToTrackBits(OppositeCorner(GetHighestSlopeCorner(tileh)));

		TrackBits to_remove = lower_track & rail_bits;
		if (to_remove != 0) {
			Backup<CompanyByte> cur_company(_current_company, OWNER_WATER, FILE_LINE);
			flooded = DoCommand(t, 0, FIND_FIRST_BIT(to_remove), DC_EXEC, CMD_REMOVE_SINGLE_RAIL).Succeeded();
			cur_company.Restore();
			if (!flooded) return flooded; // not yet floodable
			rail_bits = rail_bits & ~to_remove;
			if (rail_bits == 0) {
				MakeShore(t);
				MarkTileDirtyByTile(t);
				return flooded;
			}
		}

		if (IsNonContinuousFoundation(GetRailFoundation(tileh, rail_bits))) {
			flooded = true;
			SetRailGroundType(t, RAIL_GROUND_WATER);
			MarkTileDirtyByTile(t);
		}
	} else {
		/* Make shore on steep slopes and 'three-corners-raised'-slopes. */
		if (ApplyFoundationToSlope(GetRailFoundation(tileh, rail_bits), &tileh) == 0) {
			if (IsSteepSlope(tileh) || IsSlopeWithThreeCornersRaised(tileh)) {
				flooded = true;
				SetRailGroundType(t, RAIL_GROUND_WATER);
				MarkTileDirtyByTile(t);
			}
		}
	}
	return flooded;
}

static const TileIndexDiffC _trackdelta[] = {
	{ -1,  0 }, {  0,  1 }, { -1,  0 }, {  0,  1 }, {  1,  0 }, {  0,  1 },
	{  0,  0 },
	{  0,  0 },
	{  1,  0 }, {  0, -1 }, {  0, -1 }, {  1,  0 }, {  0, -1 }, { -1,  0 },
	{  0,  0 },
	{  0,  0 }
};


static CommandCost ValidateAutoDrag(Trackdir *trackdir, TileIndex start, TileIndex end)
{
	int x = TileX(start);
	int y = TileY(start);
	int ex = TileX(end);
	int ey = TileY(end);

	if (!ValParamTrackOrientation(TrackdirToTrack(*trackdir))) return CMD_ERROR;

	/* calculate delta x,y from start to end tile */
	int dx = ex - x;
	int dy = ey - y;

	/* calculate delta x,y for the first direction */
	int trdx = _trackdelta[*trackdir].x;
	int trdy = _trackdelta[*trackdir].y;

	if (!IsDiagonalTrackdir(*trackdir)) {
		trdx += _trackdelta[*trackdir ^ 1].x;
		trdy += _trackdelta[*trackdir ^ 1].y;
	}

	/* validate the direction */
	while ((trdx <= 0 && dx > 0) ||
			(trdx >= 0 && dx < 0) ||
			(trdy <= 0 && dy > 0) ||
			(trdy >= 0 && dy < 0)) {
		if (!HasBit(*trackdir, 3)) { // first direction is invalid, try the other
			SetBit(*trackdir, 3); // reverse the direction
			trdx = -trdx;
			trdy = -trdy;
		} else { // other direction is invalid too, invalid drag
			return CMD_ERROR;
		}
	}

	/* (for diagonal tracks, this is already made sure of by above test), but:
	 * for non-diagonal tracks, check if the start and end tile are on 1 line */
	if (!IsDiagonalTrackdir(*trackdir)) {
		trdx = _trackdelta[*trackdir].x;
		trdy = _trackdelta[*trackdir].y;
		if (abs(dx) != abs(dy) && abs(dx) + abs(trdy) != abs(dy) + abs(trdx)) return CMD_ERROR;
	}

	return CommandCost();
}

/**
 * Build or remove a stretch of railroad tracks.
 * @param tile start tile of drag
 * @param flags operation to perform
 * @param p1 end tile of drag
 * @param p2 various bitstuffed elements
 * - p2 = (bit 0-5) - railroad type normal/maglev (0 = normal, 1 = mono, 2 = maglev), only used for building
 * - p2 = (bit 6-8) - track-orientation, valid values: 0-5 (Track enum)
 * - p2 = (bit 9)   - 0 = build, 1 = remove tracks
 * - p2 = (bit 10)  - 0 = build up to an obstacle, 1 = fail if an obstacle is found (used for AIs).
 * @param text unused
 * @return the cost of this operation or an error
 */
static CommandCost CmdRailTrackHelper(TileIndex tile, DoCommandFlag flags, uint32 p1, uint32 p2, const char *text)
{
	CommandCost total_cost(EXPENSES_CONSTRUCTION);
	RailType railtype = Extract<RailType, 0, 6>(p2);
	Track track = Extract<Track, 6, 3>(p2);
	bool remove = HasBit(p2, 9);
	bool fail_if_obstacle = HasBit(p2, 10);
	bool no_custom_bridge_heads = HasBit(p2, 11);
	bool no_dual_rail_type = HasBit(p2, 12);

	_rail_track_endtile = INVALID_TILE;

	if ((!remove && !ValParamRailtype(railtype)) || !ValParamTrackOrientation(track)) return CMD_ERROR;
	if (p1 >= MapSize()) return CMD_ERROR;
	TileIndex end_tile = p1;
	Trackdir trackdir = TrackToTrackdir(track);

	CommandCost ret = ValidateAutoDrag(&trackdir, tile, end_tile);
	if (ret.Failed()) return ret;

	bool had_success = false;
	CommandCost last_error = CMD_ERROR;
	for (;;) {
		TileIndex last_endtile = _rail_track_endtile;
		CommandCost ret = DoCommand(tile, remove ? 0 : railtype, TrackdirToTrack(trackdir) | (no_custom_bridge_heads ? 1 << 4 : 0) | (no_dual_rail_type ? 1 << 5 : 0), flags, remove ? CMD_REMOVE_SINGLE_RAIL : CMD_BUILD_SINGLE_RAIL);

		if (ret.Failed()) {
			last_error = ret;
			if (_rail_track_endtile == INVALID_TILE) _rail_track_endtile = last_endtile;
			if (last_error.GetErrorMessage() != STR_ERROR_ALREADY_BUILT && !remove) {
				if (fail_if_obstacle) return last_error;
				break;
			}

			/* Ownership errors are more important. */
			if (last_error.GetErrorMessage() == STR_ERROR_OWNED_BY && remove) break;
		} else {
			had_success = true;
			total_cost.AddCost(ret);
		}

		if (tile == end_tile) break;

		tile += ToTileIndexDiff(_trackdelta[trackdir]);

		/* toggle railbit for the non-diagonal tracks */
		if (!IsDiagonalTrackdir(trackdir)) ToggleBit(trackdir, 0);
	}

	if (had_success) return total_cost;
	return last_error;
}

/**
 * Build rail on a stretch of track.
 * Stub for the unified rail builder/remover
 * @param tile start tile of drag
 * @param flags operation to perform
 * @param p1 end tile of drag
 * @param p2 various bitstuffed elements
 * - p2 = (bit 0-5) - railroad type normal/maglev (0 = normal, 1 = mono, 2 = maglev)
 * - p2 = (bit 6-8) - track-orientation, valid values: 0-5 (Track enum)
 * - p2 = (bit 9)   - 0 = build, 1 = remove tracks
 * @param text unused
 * @return the cost of this operation or an error
 * @see CmdRailTrackHelper
 */
CommandCost CmdBuildRailroadTrack(TileIndex tile, DoCommandFlag flags, uint32 p1, uint32 p2, const char *text)
{
	return CmdRailTrackHelper(tile, flags, p1, ClrBit(p2, 9), text);
}

/**
 * Build rail on a stretch of track.
 * Stub for the unified rail builder/remover
 * @param tile start tile of drag
 * @param flags operation to perform
 * @param p1 end tile of drag
 * @param p2 various bitstuffed elements
 * - p2 = (bit 0-5) - railroad type normal/maglev (0 = normal, 1 = mono, 2 = maglev), only used for building
 * - p2 = (bit 6-8) - track-orientation, valid values: 0-5 (Track enum)
 * - p2 = (bit 9)   - 0 = build, 1 = remove tracks
 * @param text unused
 * @return the cost of this operation or an error
 * @see CmdRailTrackHelper
 */
CommandCost CmdRemoveRailroadTrack(TileIndex tile, DoCommandFlag flags, uint32 p1, uint32 p2, const char *text)
{
	return CmdRailTrackHelper(tile, flags, p1, SetBit(p2, 9), text);
}

/**
 * Build a train depot
 * @param tile position of the train depot
 * @param flags operation to perform
 * @param p1 rail type
 * @param p2 bit 0..1 entrance direction (DiagDirection)
 * @param text unused
 * @return the cost of this operation or an error
 *
 * @todo When checking for the tile slope,
 * distinguish between "Flat land required" and "land sloped in wrong direction"
 */
CommandCost CmdBuildTrainDepot(TileIndex tile, DoCommandFlag flags, uint32 p1, uint32 p2, const char *text)
{
	/* check railtype and valid direction for depot (0 through 3), 4 in total */
	RailType railtype = Extract<RailType, 0, 6>(p1);
	if (!ValParamRailtype(railtype)) return CMD_ERROR;

	Slope tileh = GetTileSlope(tile);

	DiagDirection dir = Extract<DiagDirection, 0, 2>(p2);

	CommandCost cost(EXPENSES_CONSTRUCTION);

	/* Prohibit construction if
	 * The tile is non-flat AND
	 * 1) build-on-slopes is disabled
	 * 2) the tile is steep i.e. spans two height levels
	 * 3) the exit points in the wrong direction
	 */

	if (tileh != SLOPE_FLAT) {
		if (!_settings_game.construction.build_on_slopes || !CanBuildDepotByTileh(dir, tileh)) {
			return_cmd_error(STR_ERROR_FLAT_LAND_REQUIRED);
		}
		cost.AddCost(_price[PR_BUILD_FOUNDATION]);
	}

	cost.AddCost(DoCommand(tile, 0, 0, flags, CMD_LANDSCAPE_CLEAR));
	if (cost.Failed()) return cost;

	if (IsBridgeAbove(tile)) return_cmd_error(STR_ERROR_MUST_DEMOLISH_BRIDGE_FIRST);

	if (!Depot::CanAllocateItem()) return CMD_ERROR;

	if (flags & DC_EXEC) {
		Depot *d = new Depot(tile);
		d->build_date = _date;

		MakeRailDepot(tile, _current_company, d->index, dir, railtype);
		MarkTileDirtyByTile(tile);
		MakeDefaultName(d);

		Company::Get(_current_company)->infrastructure.rail[railtype]++;
		DirtyCompanyInfrastructureWindows(_current_company);

		AddSideToSignalBuffer(tile, INVALID_DIAGDIR, _current_company);
		YapfNotifyTrackLayoutChange(tile, DiagDirToDiagTrack(dir));
	}

	cost.AddCost(_price[PR_BUILD_DEPOT_TRAIN]);
	cost.AddCost(RailBuildCost(railtype));
	return cost;
}

static void ClearBridgeTunnelSignalSimulation(TileIndex entrance, TileIndex exit)
{
	if (IsBridge(entrance)) ClearBridgeEntranceSimulatedSignals(entrance);
	ClrTunnelBridgeSignalSimulationEntrance(entrance);
	ClrTunnelBridgeSignalSimulationExit(exit);
}

static void SetupBridgeTunnelSignalSimulation(TileIndex entrance, TileIndex exit)
{
	SetTunnelBridgeSignalSimulationEntrance(entrance);
	SetTunnelBridgeEntranceSignalState(entrance, SIGNAL_STATE_GREEN);
	SetTunnelBridgeSignalSimulationExit(exit);
}

/**
 * Build signals, alternate between double/single, signal/semaphore,
 * pre/exit/combo-signals, and what-else not. If the rail piece does not
 * have any signals, bit 4 (cycle signal-type) is ignored
 * @param tile tile where to build the signals
 * @param flags operation to perform
 * @param p1 various bitstuffed elements
 * - p1 = (bit 0-2) - track-orientation, valid values: 0-5 (Track enum)
 * - p1 = (bit 3)   - 1 = override signal/semaphore, or pre/exit/combo signal or (for bit 7) toggle variant (CTRL-toggle)
 * - p1 = (bit 4)   - 0 = signals, 1 = semaphores
 * - p1 = (bit 5-7) - type of the signal, for valid values see enum SignalType in rail_map.h
 * - p1 = (bit 8)   - convert the present signal type and variant
 * - p1 = (bit 9-14)- cycle through which signal set?
 * - p1 = (bit 15-16)-cycle the signal direction this many times
 * - p1 = (bit 17)  - 1 = don't modify an existing signal but don't fail either, 0 = always set new signal type
 * - p1 = (bit 18)  - permit creation of/conversion to bidirectionally signalled bridges/tunnels
 * @param p2 used for CmdBuildManySignals() to copy direction of first signal
 * @param text unused
 * @return the cost of this operation or an error
 * @todo p2 should be replaced by two bits for "along" and "against" the track.
 */
CommandCost CmdBuildSingleSignal(TileIndex tile, DoCommandFlag flags, uint32 p1, uint32 p2, const char *text)
{
	Track track = Extract<Track, 0, 3>(p1);
	bool ctrl_pressed = HasBit(p1, 3); // was the CTRL button pressed
	SignalVariant sigvar = (ctrl_pressed ^ HasBit(p1, 4)) ? SIG_SEMAPHORE : SIG_ELECTRIC; // the signal variant of the new signal
	SignalType sigtype = Extract<SignalType, 5, 3>(p1); // the signal type of the new signal
	bool convert_signal = HasBit(p1, 8); // convert button pressed
	uint num_dir_cycle = GB(p1, 15, 2);

	uint which_signals = GB(p1, 9, 6);

	/* You can only build signals on plain rail tiles or tunnel/bridges, and the selected track must exist */
	if (IsTileType(tile, MP_TUNNELBRIDGE)) {
		if (GetTunnelBridgeTransportType(tile) != TRANSPORT_RAIL) return CMD_ERROR;
		if (!ValParamTrackOrientation(track) || !IsTrackAcrossTunnelBridge(tile, track)) {
			return_cmd_error(STR_ERROR_THERE_IS_NO_RAILROAD_TRACK);
		}
		CommandCost ret = EnsureNoTrainOnTrack(GetOtherTunnelBridgeEnd(tile), track);
		if (ret.Failed()) return ret;
		ret = EnsureNoTrainOnTrack(tile, track);
		if (ret.Failed()) return ret;
	} else if (!ValParamTrackOrientation(track) || !IsPlainRailTile(tile) || !HasTrack(tile, track)) {
		return_cmd_error(STR_ERROR_THERE_IS_NO_RAILROAD_TRACK);
	}
	/* Protect against invalid signal copying */
	if (p2 != 0 && (p2 & SignalOnTrack(track)) == 0) return CMD_ERROR;

	CommandCost ret = CheckTileOwnership(tile);
	if (ret.Failed()) return ret;

	CommandCost cost;
	/* handle signals simulation on tunnel/bridge. */
	if (IsTileType(tile, MP_TUNNELBRIDGE)) {
		TileIndex tile_exit = GetOtherTunnelBridgeEnd(tile);
		if (TracksOverlap(GetTunnelBridgeTrackBits(tile)) || TracksOverlap(GetTunnelBridgeTrackBits(tile_exit))) return_cmd_error(STR_ERROR_NO_SUITABLE_RAILROAD_TRACK);
		bool bidirectional = HasBit(p1, 18) && (sigtype == SIGTYPE_PBS);
		cost = CommandCost();
		bool flip_variant = false;
		bool is_pbs = (sigtype == SIGTYPE_PBS) || (sigtype == SIGTYPE_PBS_ONEWAY);
		Trackdir entrance_td = TrackExitdirToTrackdir(track, GetTunnelBridgeDirection(tile));
		bool p2_signal_in = p2 & SignalAlongTrackdir(entrance_td);
		bool p2_signal_out = p2 & SignalAgainstTrackdir(entrance_td);
		bool p2_active = p2_signal_in || p2_signal_out;
		if (!IsTunnelBridgeWithSignalSimulation(tile)) { // toggle signal zero costs.
			if (convert_signal) return_cmd_error(STR_ERROR_THERE_ARE_NO_SIGNALS);
			if (!(p2_signal_in && p2_signal_out)) cost = CommandCost(EXPENSES_CONSTRUCTION, _price[PR_BUILD_SIGNALS] * ((GetTunnelBridgeLength(tile, tile_exit) + 4) >> 2) * (bidirectional ? 2 : 1)); // minimal 1
		} else {
			if (HasBit(p1, 17)) return CommandCost();
			bool is_bidi = IsTunnelBridgeSignalSimulationBidirectional(tile);
			bool will_be_bidi = is_bidi;
			if (!p2_active) {
				if (convert_signal) {
					will_be_bidi = bidirectional && !ctrl_pressed;
				} else if (ctrl_pressed) {
					will_be_bidi = false;
				}
			} else if (!is_pbs) {
				will_be_bidi = false;
			}
			if ((!p2_active && (sigvar == SIG_SEMAPHORE) != IsTunnelBridgeSemaphore(tile)) ||
					(convert_signal && (ctrl_pressed || (sigvar == SIG_SEMAPHORE) != IsTunnelBridgeSemaphore(tile)))) {
				flip_variant = true;
				cost = CommandCost(EXPENSES_CONSTRUCTION, ((_price[PR_BUILD_SIGNALS] * (will_be_bidi ? 2 : 1)) + (_price[PR_CLEAR_SIGNALS] * (is_bidi ? 2 : 1))) *
						((GetTunnelBridgeLength(tile, tile_exit) + 4) >> 2)); // minimal 1
			} else if (is_bidi != will_be_bidi) {
				cost = CommandCost(EXPENSES_CONSTRUCTION, _price[will_be_bidi ? PR_BUILD_SIGNALS : PR_CLEAR_SIGNALS] * ((GetTunnelBridgeLength(tile, tile_exit) + 4) >> 2)); // minimal 1
			}
		}
		auto remove_pbs_bidi = [&]() {
			if (IsTunnelBridgeSignalSimulationBidirectional(tile)) {
				ClrTunnelBridgeSignalSimulationExit(tile);
				ClrTunnelBridgeSignalSimulationEntrance(tile_exit);
			}
		};
		auto set_bidi = [&](TileIndex t) {
			SetTunnelBridgeSignalSimulationEntrance(t);
			SetTunnelBridgeEntranceSignalState(t, SIGNAL_STATE_GREEN);
			SetTunnelBridgeSignalSimulationExit(t);
		};
		if (flags & DC_EXEC) {
			Company * const c = Company::Get(GetTileOwner(tile));
			if (IsTunnelBridgeWithSignalSimulation(tile)) c->infrastructure.signal -= GetTunnelBridgeSignalSimulationSignalCount(tile, tile_exit);
			if (!p2_active && IsTunnelBridgeWithSignalSimulation(tile)) { // Toggle signal if already signals present.
				if (convert_signal) {
					if (flip_variant) {
						SetTunnelBridgeSemaphore(tile, !IsTunnelBridgeSemaphore(tile));
						SetTunnelBridgeSemaphore(tile_exit, IsTunnelBridgeSemaphore(tile));
					}
					if (!ctrl_pressed) {
						SetTunnelBridgePBS(tile, is_pbs);
						SetTunnelBridgePBS(tile_exit, is_pbs);
						if (bidirectional) {
							set_bidi(tile);
							set_bidi(tile_exit);
						} else {
							remove_pbs_bidi();
						}
					}
				} else if (ctrl_pressed) {
					SetTunnelBridgePBS(tile, !IsTunnelBridgePBS(tile));
					SetTunnelBridgePBS(tile_exit, IsTunnelBridgePBS(tile));
					if (!IsTunnelBridgePBS(tile)) remove_pbs_bidi();
				} else if (!IsTunnelBridgeSignalSimulationBidirectional(tile)) {
					if (IsTunnelBridgeSignalSimulationEntrance(tile)) {
						ClearBridgeTunnelSignalSimulation(tile, tile_exit);
						SetupBridgeTunnelSignalSimulation(tile_exit, tile);
					} else {
						ClearBridgeTunnelSignalSimulation(tile_exit, tile);
						SetupBridgeTunnelSignalSimulation(tile, tile_exit);
					}
				}
			} else {
				/* Create one direction tunnel/bridge if required. */
				if (!p2_active) {
					if (bidirectional) {
						set_bidi(tile);
						set_bidi(tile_exit);
					} else {
						SetupBridgeTunnelSignalSimulation(tile, tile_exit);
					}
				} else if (p2_signal_in != p2_signal_out) {
					/* If signal only on one side build accoringly one-way tunnel/bridge. */
					if (p2_signal_in) {
						ClearBridgeTunnelSignalSimulation(tile_exit, tile);
						SetupBridgeTunnelSignalSimulation(tile, tile_exit);
					} else {
						ClearBridgeTunnelSignalSimulation(tile, tile_exit);
						SetupBridgeTunnelSignalSimulation(tile_exit, tile);
					}
				}
				if (!(p2_signal_in && p2_signal_out)) {
					SetTunnelBridgeSemaphore(tile, sigvar == SIG_SEMAPHORE);
					SetTunnelBridgeSemaphore(tile_exit, sigvar == SIG_SEMAPHORE);
					SetTunnelBridgePBS(tile, is_pbs);
					SetTunnelBridgePBS(tile_exit, is_pbs);
					if (!IsTunnelBridgePBS(tile)) remove_pbs_bidi();
				}
			}
			if (IsTunnelBridgeSignalSimulationExit(tile) && IsTunnelBridgePBS(tile) && !HasAcrossTunnelBridgeReservation(tile)) SetTunnelBridgeExitSignalState(tile, SIGNAL_STATE_RED);
			if (IsTunnelBridgeSignalSimulationExit(tile_exit) && IsTunnelBridgePBS(tile_exit) && !HasAcrossTunnelBridgeReservation(tile_exit)) SetTunnelBridgeExitSignalState(tile_exit, SIGNAL_STATE_RED);
			MarkBridgeOrTunnelDirty(tile);
			AddSideToSignalBuffer(tile, INVALID_DIAGDIR, GetTileOwner(tile));
			AddSideToSignalBuffer(tile_exit, INVALID_DIAGDIR, GetTileOwner(tile));
			YapfNotifyTrackLayoutChange(tile, track);
			YapfNotifyTrackLayoutChange(tile_exit, track);
			if (IsTunnelBridgeWithSignalSimulation(tile)) c->infrastructure.signal += GetTunnelBridgeSignalSimulationSignalCount(tile, tile_exit);
			DirtyCompanyInfrastructureWindows(GetTileOwner(tile));
		}
		return cost;
	}

	/* See if this is a valid track combination for signals (no overlap) */
	if (TracksOverlap(GetTrackBits(tile))) return_cmd_error(STR_ERROR_NO_SUITABLE_RAILROAD_TRACK);

	/* In case we don't want to change an existing signal, return without error. */
	if (HasBit(p1, 17) && HasSignalOnTrack(tile, track)) return CommandCost();

	/* you can not convert a signal if no signal is on track */
	if (convert_signal && !HasSignalOnTrack(tile, track)) return_cmd_error(STR_ERROR_THERE_ARE_NO_SIGNALS);

	if (!HasSignalOnTrack(tile, track)) {
		/* build new signals */
		cost = CommandCost(EXPENSES_CONSTRUCTION, _price[PR_BUILD_SIGNALS]);
	} else {
		if (p2 != 0 && sigvar != GetSignalVariant(tile, track)) {
			/* convert signals <-> semaphores */
			cost = CommandCost(EXPENSES_CONSTRUCTION, _price[PR_BUILD_SIGNALS] + _price[PR_CLEAR_SIGNALS]);

		} else if (convert_signal) {
			/* convert button pressed */
			if (ctrl_pressed || GetSignalVariant(tile, track) != sigvar) {
				/* convert electric <-> semaphore */
				cost = CommandCost(EXPENSES_CONSTRUCTION, _price[PR_BUILD_SIGNALS] + _price[PR_CLEAR_SIGNALS]);
			} else {
				/* it is free to change signal type: normal-pre-exit-combo */
				cost = CommandCost();
			}

		} else {
			/* it is free to change orientation/pre-exit-combo signals */
			cost = CommandCost();
		}
	}

	if (flags & DC_EXEC) {
		Train *v = NULL;
		/* The new/changed signal could block our path. As this can lead to
		 * stale reservations, we clear the path reservation here and try
		 * to redo it later on. */
		if (HasReservedTracks(tile, TrackToTrackBits(track))) {
			v = GetTrainForReservation(tile, track);
			if (v != NULL) FreeTrainTrackReservation(v);
		}

		if (!HasSignals(tile)) {
			/* there are no signals at all on this tile yet */
			SetHasSignals(tile, true);
			SetSignalStates(tile, 0xF); // all signals are on
			SetPresentSignals(tile, 0); // no signals built by default
			SetSignalType(tile, track, sigtype);
			SetSignalVariant(tile, track, sigvar);
		}

		/* Subtract old signal infrastructure count. */
		Company::Get(GetTileOwner(tile))->infrastructure.signal -= CountBits(GetPresentSignals(tile));

		if (p2 == 0) {
			if (!HasSignalOnTrack(tile, track)) {
				/* build new signals */
				SetPresentSignals(tile, GetPresentSignals(tile) | (IsPbsSignal(sigtype) ? KillFirstBit(SignalOnTrack(track)) : SignalOnTrack(track)));
				SetSignalType(tile, track, sigtype);
				SetSignalVariant(tile, track, sigvar);
				while (num_dir_cycle-- > 0) CycleSignalSide(tile, track);
			} else {
				if (convert_signal) {
					/* convert signal button pressed */
					if (ctrl_pressed) {
						/* toggle the present signal variant: SIG_ELECTRIC <-> SIG_SEMAPHORE */
						SetSignalVariant(tile, track, (GetSignalVariant(tile, track) == SIG_ELECTRIC) ? SIG_SEMAPHORE : SIG_ELECTRIC);
						/* Query current signal type so the check for PBS signals below works. */
						sigtype = GetSignalType(tile, track);
					} else {
						/* convert the present signal to the chosen type and variant */
						if (IsPresignalProgrammable(tile, track))
							FreeSignalProgram(SignalReference(tile, track));
						SetSignalType(tile, track, sigtype);
						SetSignalVariant(tile, track, sigvar);
						if (IsPbsSignal(sigtype) && (GetPresentSignals(tile) & SignalOnTrack(track)) == SignalOnTrack(track)) {
							SetPresentSignals(tile, (GetPresentSignals(tile) & ~SignalOnTrack(track)) | KillFirstBit(SignalOnTrack(track)));
						}
					}

				} else if (ctrl_pressed) {
					/* cycle through signal types */
					sigtype = (SignalType)(GetSignalType(tile, track));
					if(IsProgrammableSignal(sigtype))
						FreeSignalProgram(SignalReference(tile, track));

					sigtype = NextSignalType(sigtype, which_signals);

					SetSignalType(tile, track, sigtype);
					if (IsPbsSignal(sigtype) && (GetPresentSignals(tile) & SignalOnTrack(track)) == SignalOnTrack(track)) {
						SetPresentSignals(tile, (GetPresentSignals(tile) & ~SignalOnTrack(track)) | KillFirstBit(SignalOnTrack(track)));
					}
				} else {
					/* programmable signal dependencies are invalidated when the signal direction is changed */
					CheckRemoveSignal(tile, track);
					/* cycle the signal side: both -> left -> right -> both -> ... */
					CycleSignalSide(tile, track);
					/* Query current signal type so the check for PBS signals below works. */
					sigtype = GetSignalType(tile, track);
				}
			}
		} else {
			/* If CmdBuildManySignals is called with copying signals, just copy the
			 * direction of the first signal given as parameter by CmdBuildManySignals */
			SetPresentSignals(tile, (GetPresentSignals(tile) & ~SignalOnTrack(track)) | (p2 & SignalOnTrack(track)));
			SetSignalVariant(tile, track, sigvar);
			if (IsPresignalProgrammable(tile, track))
				FreeSignalProgram(SignalReference(tile, track));
			SetSignalType(tile, track, sigtype);
		}

		/* Add new signal infrastructure count. */
		Company::Get(GetTileOwner(tile))->infrastructure.signal += CountBits(GetPresentSignals(tile));
		DirtyCompanyInfrastructureWindows(GetTileOwner(tile));

		if (IsPbsSignal(sigtype)) {
			/* PBS signals should show red unless they are on reserved tiles without a train. */
			uint mask = GetPresentSignals(tile) & SignalOnTrack(track);
			SetSignalStates(tile, (GetSignalStates(tile) & ~mask) | ((HasBit(GetRailReservationTrackBits(tile), track) && EnsureNoVehicleOnGround(tile).Succeeded() ? UINT_MAX : 0) & mask));
		}
		MarkTileDirtyByTile(tile, ZOOM_LVL_DRAW_MAP);
		AddTrackToSignalBuffer(tile, track, _current_company);
		YapfNotifyTrackLayoutChange(tile, track);
		if (v != NULL) {
			/* Extend the train's path if it's not stopped or loading, or not at a safe position. */
			if (!(((v->vehstatus & VS_STOPPED) && v->cur_speed == 0) || v->current_order.IsType(OT_LOADING)) ||
					!IsSafeWaitingPosition(v, v->tile, v->GetVehicleTrackdir(), true, _settings_game.pf.forbid_90_deg)) {
				TryPathReserve(v, true);
			}
		}
	}

	return cost;
}

static bool CheckSignalAutoFill(TileIndex &tile, Trackdir &trackdir, int &signal_ctr, bool remove)
{
	tile = AddTileIndexDiffCWrap(tile, _trackdelta[trackdir]);
	if (tile == INVALID_TILE) return false;

	/* Check for track bits on the new tile */
	TrackdirBits trackdirbits = TrackStatusToTrackdirBits(GetTileTrackStatus(tile, TRANSPORT_RAIL, 0));

	if (TracksOverlap(TrackdirBitsToTrackBits(trackdirbits))) return false;
	trackdirbits &= TrackdirReachesTrackdirs(trackdir);

	/* No track bits, must stop */
	if (trackdirbits == TRACKDIR_BIT_NONE) return false;

	/* Get the first track dir */
	trackdir = RemoveFirstTrackdir(&trackdirbits);

	/* Any left? It's a junction so we stop */
	if (trackdirbits != TRACKDIR_BIT_NONE) return false;

	switch (GetTileType(tile)) {
		case MP_RAILWAY:
			if (IsRailDepot(tile)) return false;
			if (!remove && HasSignalOnTrack(tile, TrackdirToTrack(trackdir))) return false;
			signal_ctr++;
			if (IsDiagonalTrackdir(trackdir)) {
				signal_ctr++;
				/* Ensure signal_ctr even so X and Y pieces get signals */
				ClrBit(signal_ctr, 0);
			}
			return true;

		case MP_ROAD:
			if (!IsLevelCrossing(tile)) return false;
			signal_ctr += 2;
			return true;

		case MP_TUNNELBRIDGE: {
			if (!remove && IsTunnelBridgeWithSignalSimulation(tile)) return false;
			TileIndex orig_tile = tile; // backup old value

			if (GetTunnelBridgeTransportType(tile) != TRANSPORT_RAIL) return false;
			signal_ctr += IsDiagonalTrackdir(trackdir) ? 2 : 1;
			if (GetTunnelBridgeDirection(tile) == TrackdirToExitdir(trackdir)) {
				/* Skip to end of tunnel or bridge
				 * note that tile is a parameter by reference, so it must be updated */
				tile = GetOtherTunnelBridgeEnd(tile);
				signal_ctr += GetTunnelBridgeLength(orig_tile, tile) * 2;

				/* Check for track bits on the new tile */
				trackdirbits = TrackStatusToTrackdirBits(GetTileTrackStatus(tile, TRANSPORT_RAIL, 0));

				if (TracksOverlap(TrackdirBitsToTrackBits(trackdirbits))) return false;
				trackdirbits &= TrackdirReachesTrackdirs(trackdir);

				/* Get the first track dir */
				trackdir = RemoveFirstTrackdir(&trackdirbits);

				/* Any left? It's a junction so we stop */
				if (trackdirbits != TRACKDIR_BIT_NONE) return false;

				signal_ctr += IsDiagonalTrackdir(trackdir) ? 2 : 1;
			}
			return true;
		}

		default: return false;
	}
}

/**
 * Build many signals by dragging; AutoSignals
 * @param tile start tile of drag
 * @param flags operation to perform
 * @param p1  end tile of drag
 * @param p2 various bitstuffed elements
 * - p2 = (bit  0- 2) - track-orientation, valid values: 0-5 (Track enum)
 * - p2 = (bit  3)    - 1 = override signal/semaphore, or pre/exit/combo signal (CTRL-toggle)
 * - p2 = (bit  4)    - 0 = signals, 1 = semaphores
 * - p2 = (bit  5)    - 0 = build, 1 = remove signals
 * - p2 = (bit  6)    - 0 = selected stretch, 1 = auto fill
 * - p2 = (bit  7- 9) - default signal type
 * - p2 = (bit 10)    - 0 = keep fixed distance, 1 = minimise gaps between signals
 * - p2 = (bit 24-31) - user defined signals_density
 * @param text unused
 * @return the cost of this operation or an error
 */
static CommandCost CmdSignalTrackHelper(TileIndex tile, DoCommandFlag flags, uint32 p1, uint32 p2, const char *text)
{
	CommandCost total_cost(EXPENSES_CONSTRUCTION);
	TileIndex start_tile = tile;

	Track track = Extract<Track, 0, 3>(p2);
	bool mode = HasBit(p2, 3);
	bool semaphores = HasBit(p2, 4);
	bool remove = HasBit(p2, 5);
	bool autofill = HasBit(p2, 6);
	bool minimise_gaps = HasBit(p2, 10);
	byte signal_density = GB(p2, 24, 8);

	if (p1 >= MapSize() || !ValParamTrackOrientation(track)) return CMD_ERROR;
	TileIndex end_tile = p1;
	if (signal_density == 0 || signal_density > 20) return CMD_ERROR;

	if (!IsPlainRailTile(tile)) return_cmd_error(STR_ERROR_THERE_IS_NO_RAILROAD_TRACK);

	/* for vertical/horizontal tracks, double the given signals density
	 * since the original amount will be too dense (shorter tracks) */
	signal_density *= 2;

	Trackdir trackdir = TrackToTrackdir(track);
	CommandCost ret = ValidateAutoDrag(&trackdir, tile, end_tile);
	if (ret.Failed()) return ret;

	track = TrackdirToTrack(trackdir); // trackdir might have changed, keep track in sync
	Trackdir start_trackdir = trackdir;

	/* Must start on a valid track to be able to avoid loops */
	if (!HasTrack(tile, track)) return CMD_ERROR;

	SignalType sigtype = Extract<SignalType, 7, 3>(p2);
	if (sigtype > SIGTYPE_LAST) return CMD_ERROR;

	byte signals;
	/* copy the signal-style of the first rail-piece if existing */
	if (HasSignalOnTrack(tile, track)) {
		signals = GetPresentSignals(tile) & SignalOnTrack(track);
		assert(signals != 0);

		/* copy signal/semaphores style (independent of CTRL) */
		semaphores = GetSignalVariant(tile, track) != SIG_ELECTRIC;

		sigtype = GetSignalType(tile, track);
		/* Don't but copy entry or exit-signal type */
		if (sigtype == SIGTYPE_ENTRY || sigtype == SIGTYPE_EXIT) sigtype = SIGTYPE_NORMAL;
	} else { // no signals exist, drag a two-way signal stretch
		signals = IsPbsSignal(sigtype) ? SignalAlongTrackdir(trackdir) : SignalOnTrack(track);
	}

	byte signal_dir = 0;
	if (signals & SignalAlongTrackdir(trackdir))   SetBit(signal_dir, 0);
	if (signals & SignalAgainstTrackdir(trackdir)) SetBit(signal_dir, 1);

	/* signal_ctr         - amount of tiles already processed
	 * last_used_ctr      - amount of tiles before previously placed signal
	 * signals_density    - setting to put signal on every Nth tile (double space on |, -- tracks)
	 * last_suitable_ctr  - amount of tiles before last possible signal place
	 * last_suitable_tile - last tile where it is possible to place a signal
	 * last_suitable_trackdir - trackdir of the last tile
	 **********
	 * trackdir   - trackdir to build with autorail
	 * semaphores - semaphores or signals
	 * signals    - is there a signal/semaphore on the first tile, copy its style (two-way/single-way)
	 *              and convert all others to semaphore/signal
	 * remove     - 1 remove signals, 0 build signals */
	int signal_ctr = 0;
	int last_used_ctr = INT_MIN; // initially INT_MIN to force building/removing at the first tile
	int last_suitable_ctr = 0;
	TileIndex last_suitable_tile = INVALID_TILE;
	Trackdir last_suitable_trackdir = INVALID_TRACKDIR;
	CommandCost last_error = CMD_ERROR;
	bool had_success = false;
	std::vector<TileIndex> tunnel_bridge_blacklist;
	for (;;) {
		bool tile_ok = true;
		if (IsTileType(tile, MP_TUNNELBRIDGE)) {
			if (container_unordered_remove(tunnel_bridge_blacklist, tile) > 0) {
				/* This tile is blacklisted, skip tile and remove from blacklist.
				 * Mark last used counter as current tile.
				 */
				tile_ok = false;
				last_used_ctr = signal_ctr;
				last_suitable_tile = INVALID_TILE;
			}
		}

		/* only build/remove signals with the specified density */
		if (tile_ok && (remove || minimise_gaps || signal_ctr % signal_density == 0 || IsTileType(tile, MP_TUNNELBRIDGE))) {
			uint32 p1 = GB(TrackdirToTrack(trackdir), 0, 3);
			SB(p1, 3, 1, mode);
			SB(p1, 4, 1, semaphores);
			SB(p1, 5, 3, sigtype);
			if (!remove && signal_ctr == 0) SetBit(p1, 17);

			/* Pick the correct orientation for the track direction */
			signals = 0;
			if (HasBit(signal_dir, 0)) signals |= SignalAlongTrackdir(trackdir);
			if (HasBit(signal_dir, 1)) signals |= SignalAgainstTrackdir(trackdir);

			/* Test tiles in between for suitability as well if minimising gaps. */
			bool test_only = !remove && minimise_gaps && signal_ctr < (last_used_ctr + signal_density);
			CommandCost ret = DoCommand(tile, p1, signals, test_only ? flags & ~DC_EXEC : flags, remove ? CMD_REMOVE_SIGNALS : CMD_BUILD_SIGNALS);
			if (!test_only && ret.Succeeded() && IsTileType(tile, MP_TUNNELBRIDGE) && GetTunnelBridgeDirection(tile) == TrackdirToExitdir(trackdir)) {
				/* Blacklist far end of tunnel if we just actioned the near end */
				tunnel_bridge_blacklist.push_back(GetOtherTunnelBridgeEnd(tile));
			}

			if (ret.Succeeded()) {
				/* Remember last track piece where we can place a signal. */
				last_suitable_ctr = signal_ctr;
				last_suitable_tile = tile;
				last_suitable_trackdir = trackdir;
			} else if (!test_only && last_suitable_tile != INVALID_TILE) {
				/* If a signal can't be placed, place it at the last possible position. */
				SB(p1, 0, 3, TrackdirToTrack(last_suitable_trackdir));
				ClrBit(p1, 17);

				/* Pick the correct orientation for the track direction. */
				signals = 0;
				if (HasBit(signal_dir, 0)) signals |= SignalAlongTrackdir(last_suitable_trackdir);
				if (HasBit(signal_dir, 1)) signals |= SignalAgainstTrackdir(last_suitable_trackdir);

				ret = DoCommand(last_suitable_tile, p1, signals, flags, remove ? CMD_REMOVE_SIGNALS : CMD_BUILD_SIGNALS);
				if (ret.Succeeded() && IsTileType(last_suitable_tile, MP_TUNNELBRIDGE) && GetTunnelBridgeDirection(last_suitable_tile) == TrackdirToExitdir(last_suitable_trackdir)) {
					/* Blacklist far end of tunnel if we just actioned the near end */
					tunnel_bridge_blacklist.push_back(GetOtherTunnelBridgeEnd(last_suitable_tile));
				}
			}

			/* Collect cost. */
			if (!test_only) {
				/* Be user-friendly and try placing signals as much as possible */
				if (ret.Succeeded()) {
					had_success = true;
					total_cost.AddCost(ret);
					last_used_ctr = last_suitable_ctr;
					last_suitable_tile = INVALID_TILE;
				} else {
					/* The "No railway" error is the least important one. */
					if (ret.GetErrorMessage() != STR_ERROR_THERE_IS_NO_RAILROAD_TRACK ||
							last_error.GetErrorMessage() == INVALID_STRING_ID) {
						last_error = ret;
					}
				}
			}
		}

		if (autofill) {
			if (!CheckSignalAutoFill(tile, trackdir, signal_ctr, remove)) break;

			/* Prevent possible loops */
			if (tile == start_tile && trackdir == start_trackdir) break;
		} else {
			if (tile == end_tile) break;

			tile += ToTileIndexDiff(_trackdelta[trackdir]);
			signal_ctr++;

			/* toggle railbit for the non-diagonal tracks (|, -- tracks) */
			if (IsDiagonalTrackdir(trackdir)) {
				signal_ctr++;
			} else {
				ToggleBit(trackdir, 0);
			}
		}
	}

	return had_success ? total_cost : last_error;
}

/**
 * Build signals on a stretch of track.
 * Stub for the unified signal builder/remover
 * @param tile start tile of drag
 * @param flags operation to perform
 * @param p1  end tile of drag
 * @param p2 various bitstuffed elements
 * - p2 = (bit  0- 2) - track-orientation, valid values: 0-5 (Track enum)
 * - p2 = (bit  3)    - 1 = override signal/semaphore, or pre/exit/combo signal (CTRL-toggle)
 * - p2 = (bit  4)    - 0 = signals, 1 = semaphores
 * - p2 = (bit  5)    - 0 = build, 1 = remove signals
 * - p2 = (bit  6)    - 0 = selected stretch, 1 = auto fill
 * - p2 = (bit  7- 9) - default signal type
 * - p2 = (bit 24-31) - user defined signals_density
 * @param text unused
 * @return the cost of this operation or an error
 * @see CmdSignalTrackHelper
 */
CommandCost CmdBuildSignalTrack(TileIndex tile, DoCommandFlag flags, uint32 p1, uint32 p2, const char *text)
{
	return CmdSignalTrackHelper(tile, flags, p1, p2, text);
}

/**
 * Remove signals
 * @param tile coordinates where signal is being deleted from
 * @param flags operation to perform
 * @param p1 various bitstuffed elements, only track information is used
 *           - (bit  0- 2) - track-orientation, valid values: 0-5 (Track enum)
 *           - (bit  3)    - override signal/semaphore, or pre/exit/combo signal (CTRL-toggle)
 *           - (bit  4)    - 0 = signals, 1 = semaphores
 * @param p2 unused
 * @param text unused
 * @return the cost of this operation or an error
 */
CommandCost CmdRemoveSingleSignal(TileIndex tile, DoCommandFlag flags, uint32 p1, uint32 p2, const char *text)
{
	Track track = Extract<Track, 0, 3>(p1);
	Money cost = _price[PR_CLEAR_SIGNALS];

	if (IsTileType(tile, MP_TUNNELBRIDGE)) {
		TileIndex end = GetOtherTunnelBridgeEnd(tile);
		if (GetTunnelBridgeTransportType(tile) != TRANSPORT_RAIL) return_cmd_error(STR_ERROR_THERE_IS_NO_RAILROAD_TRACK);
		if (!IsTunnelBridgeWithSignalSimulation(tile)) return_cmd_error(STR_ERROR_THERE_ARE_NO_SIGNALS);

		cost *= ((GetTunnelBridgeLength(tile, end) + 4) >> 2);
		if (IsTunnelBridgeSignalSimulationBidirectional(tile)) cost *= 2;

		CommandCost ret = EnsureNoTrainOnTrack(GetOtherTunnelBridgeEnd(tile), track);
		if (ret.Failed()) return ret;
		ret = EnsureNoTrainOnTrack(tile, track);
		if (ret.Failed()) return ret;
	} else {
		if (!ValParamTrackOrientation(track) || !IsPlainRailTile(tile) || !HasTrack(tile, track)) {
			return_cmd_error(STR_ERROR_THERE_IS_NO_RAILROAD_TRACK);
		}
		if (!HasSignalOnTrack(tile, track)) {
			return_cmd_error(STR_ERROR_THERE_ARE_NO_SIGNALS);
		}
		CommandCost ret = EnsureNoTrainOnTrack(tile, track);
		if (ret.Failed()) return ret;
	}

	/* Only water can remove signals from anyone */
	if (_current_company != OWNER_WATER) {
		CommandCost ret = CheckTileOwnership(tile);
		if (ret.Failed()) return ret;
	}

	/* Do it? */
	if (flags & DC_EXEC) {

		if (IsTunnelBridgeWithSignalSimulation(tile)) { // handle tunnel/bridge signals.
			TileIndex end = GetOtherTunnelBridgeEnd(tile);
			Company::Get(GetTileOwner(tile))->infrastructure.signal -= GetTunnelBridgeSignalSimulationSignalCount(tile, end);
			ClearBridgeTunnelSignalSimulation(end, tile);
			ClearBridgeTunnelSignalSimulation(tile, end);
			MarkBridgeOrTunnelDirty(tile);
			AddSideToSignalBuffer(tile, INVALID_DIAGDIR, GetTileOwner(tile));
			AddSideToSignalBuffer(end, INVALID_DIAGDIR, GetTileOwner(tile));
			YapfNotifyTrackLayoutChange(tile, track);
			YapfNotifyTrackLayoutChange(end, track);
			DirtyCompanyInfrastructureWindows(GetTileOwner(tile));
			return CommandCost(EXPENSES_CONSTRUCTION, cost);
		}

		Train *v = NULL;
		if (HasReservedTracks(tile, TrackToTrackBits(track))) {
			v = GetTrainForReservation(tile, track);
		} else if (IsPbsSignal(GetSignalType(tile, track))) {
			/* PBS signal, might be the end of a path reservation. */
			Trackdir td = TrackToTrackdir(track);
			for (int i = 0; v == NULL && i < 2; i++, td = ReverseTrackdir(td)) {
				/* Only test the active signal side. */
				if (!HasSignalOnTrackdir(tile, ReverseTrackdir(td))) continue;
				TileIndex next = TileAddByDiagDir(tile, TrackdirToExitdir(td));
				TrackBits tracks = TrackdirBitsToTrackBits(TrackdirReachesTrackdirs(td));
				if (HasReservedTracks(next, tracks)) {
					v = GetTrainForReservation(next, TrackBitsToTrack(GetReservedTrackbits(next) & tracks));
				}
			}
		}
		Company::Get(GetTileOwner(tile))->infrastructure.signal -= CountBits(GetPresentSignals(tile));
		CheckRemoveSignal(tile, track);
		SetPresentSignals(tile, GetPresentSignals(tile) & ~SignalOnTrack(track));
		Company::Get(GetTileOwner(tile))->infrastructure.signal += CountBits(GetPresentSignals(tile));
		DirtyCompanyInfrastructureWindows(GetTileOwner(tile));
		TraceRestrictNotifySignalRemoval(tile, track);

		/* removed last signal from tile? */
		if (GetPresentSignals(tile) == 0) {
			SetSignalStates(tile, 0);
			SetHasSignals(tile, false);
			SetSignalVariant(tile, INVALID_TRACK, SIG_ELECTRIC); // remove any possible semaphores
		}

		AddTrackToSignalBuffer(tile, track, GetTileOwner(tile));
		YapfNotifyTrackLayoutChange(tile, track);
		if (v != NULL) TryPathReserve(v, false);

		MarkTileDirtyByTile(tile, ZOOM_LVL_DRAW_MAP);
	}

	return CommandCost(EXPENSES_CONSTRUCTION, cost);
}

/**
 * Remove signals on a stretch of track.
 * Stub for the unified signal builder/remover
 * @param tile start tile of drag
 * @param flags operation to perform
 * @param p1  end tile of drag
 * @param p2 various bitstuffed elements
 * - p2 = (bit  0- 2) - track-orientation, valid values: 0-5 (Track enum)
 * - p2 = (bit  3)    - 1 = override signal/semaphore, or pre/exit/combo signal (CTRL-toggle)
 * - p2 = (bit  4)    - 0 = signals, 1 = semaphores
 * - p2 = (bit  5)    - 0 = build, 1 = remove signals
 * - p2 = (bit  6)    - 0 = selected stretch, 1 = auto fill
 * - p2 = (bit  7- 9) - default signal type
 * - p2 = (bit 24-31) - user defined signals_density
 * @param text unused
 * @return the cost of this operation or an error
 * @see CmdSignalTrackHelper
 */
CommandCost CmdRemoveSignalTrack(TileIndex tile, DoCommandFlag flags, uint32 p1, uint32 p2, const char *text)
{
	return CmdSignalTrackHelper(tile, flags, p1, SetBit(p2, 5), text); // bit 5 is remove bit
}

/** Update power of train under which is the railtype being converted */
static Vehicle *UpdateTrainPowerProc(Vehicle *v, void *data)
{
	if (v->type != VEH_TRAIN) return NULL;

	TrainList *affected_trains = static_cast<TrainList*>(data);
	affected_trains->Include(Train::From(v)->First());

	return NULL;
}

/**
 * Convert one rail type to the other. You can convert normal rail to
 * monorail/maglev easily or vice-versa.
 * @param tile end tile of rail conversion drag
 * @param flags operation to perform
 * @param p1 start tile of drag
 * @param p2 various bitstuffed elements:
 * - p2 = (bit  0- 5) new railtype to convert to.
 * - p2 = (bit  6)    build diagonally or not.
 * @param text unused
 * @return the cost of this operation or an error
 */
CommandCost CmdConvertRail(TileIndex tile, DoCommandFlag flags, uint32 p1, uint32 p2, const char *text)
{
	RailType totype = Extract<RailType, 0, 6>(p2);
	TileIndex area_start = p1;
	TileIndex area_end = tile;
	bool diagonal = HasBit(p2, 6);

	if (!ValParamRailtype(totype)) return CMD_ERROR;
	if (area_start >= MapSize()) return CMD_ERROR;

	TrainList affected_trains;

	CommandCost cost(EXPENSES_CONSTRUCTION);
	CommandCost error = CommandCost(STR_ERROR_NO_SUITABLE_RAILROAD_TRACK); // by default, there is no track to convert.

	TileIterator *iter = diagonal ? (TileIterator *)new DiagonalTileIterator(area_start, area_end) : new OrthogonalTileIterator(area_start, area_end);
	for (; (tile = *iter) != INVALID_TILE; ++(*iter)) {
		TileType tt = GetTileType(tile);

		/* Check if there is any track on tile */
		switch (tt) {
			case MP_RAILWAY:
				break;
			case MP_STATION:
				if (!HasStationRail(tile)) continue;
				break;
			case MP_ROAD:
				if (!IsLevelCrossing(tile)) continue;
				if (RailNoLevelCrossings(totype)) {
					error.MakeError(STR_ERROR_CROSSING_DISALLOWED);
					continue;
				}
				break;
			case MP_TUNNELBRIDGE:
				if (GetTunnelBridgeTransportType(tile) != TRANSPORT_RAIL) continue;
				break;
			default: continue;
		}

		/* Original railtype we are converting from */
		const RailType type = GetRailType(tile);
		const RailType raw_secondary_type = GetTileSecondaryRailTypeIfValid(tile);
		const RailType secondary_type = (raw_secondary_type == INVALID_RAILTYPE) ? type : raw_secondary_type;

		/* Converting to the same type or converting 'hidden' elrail -> rail */
		if ((type == totype || (_settings_game.vehicle.disable_elrails && totype == RAILTYPE_RAIL && type == RAILTYPE_ELECTRIC))
				&& (secondary_type == totype || (_settings_game.vehicle.disable_elrails && totype == RAILTYPE_RAIL && secondary_type == RAILTYPE_ELECTRIC))) continue;

		/* Trying to convert other's rail */
		CommandCost ret = CheckTileOwnership(tile);
		if (ret.Failed()) {
			error = ret;
			continue;
		}

		SmallVector<Train *, 2> vehicles_affected;

		auto find_train_reservations = [&vehicles_affected, &totype](TileIndex tile, TrackBits reserved) {
			Track track;
			while ((track = RemoveFirstTrack(&reserved)) != INVALID_TRACK) {
				Train *v = GetTrainForReservation(tile, track);
				if (v != NULL && !HasPowerOnRail(v->railtype, totype)) {
					/* No power on new rail type, reroute. */
					FreeTrainTrackReservation(v);
					*vehicles_affected.Append() = v;
				}
			}
		};

		auto yapf_notify_track_change = [](TileIndex tile, TrackBits tracks) {
			while (tracks != TRACK_BIT_NONE) {
				YapfNotifyTrackLayoutChange(tile, RemoveFirstTrack(&tracks));
			}
		};

		/* Vehicle on the tile when not converting Rail <-> ElRail
		 * Tunnels and bridges have special check later */
		if (tt != MP_TUNNELBRIDGE) {
			if (!IsCompatibleRail(type, totype) || !IsCompatibleRail(secondary_type, totype)) {
				CommandCost ret = IsPlainRailTile(tile) ? EnsureNoTrainOnTrackBits(tile, GetTrackBits(tile)) : EnsureNoVehicleOnGround(tile);
				if (ret.Failed()) {
					error = ret;
					continue;
				}
			}
			if (flags & DC_EXEC) { // we can safely convert, too
				find_train_reservations(tile, GetReservedTrackbits(tile));

				/* Update the company infrastructure counters. */
				if (!IsRailStationTile(tile) || !IsStationTileBlocked(tile)) {
					Company *c = Company::Get(GetTileOwner(tile));
					uint num_pieces = IsLevelCrossingTile(tile) ? LEVELCROSSING_TRACKBIT_FACTOR : 1;
					if (IsPlainRailTile(tile)) {
						TrackBits bits = GetTrackBits(tile);
						if (bits == TRACK_BIT_HORZ || bits == TRACK_BIT_VERT) {
							c->infrastructure.rail[secondary_type]--;
							c->infrastructure.rail[totype]++;
						} else {
							num_pieces = CountBits(bits);
							if (TracksOverlap(bits)) num_pieces *= num_pieces;
						}
					}
					c->infrastructure.rail[type] -= num_pieces;
					c->infrastructure.rail[totype] += num_pieces;
					DirtyCompanyInfrastructureWindows(c->index);
				}

				SetRailType(tile, totype);
				if (IsPlainRailTile(tile)) SetSecondaryRailType(tile, totype);

				MarkTileDirtyByTile(tile, ZOOM_LVL_DRAW_MAP);
				/* update power of train on this tile */
				FindVehicleOnPos(tile, &affected_trains, &UpdateTrainPowerProc);
			}
		}

		switch (tt) {
			case MP_RAILWAY:
				switch (GetRailTileType(tile)) {
					case RAIL_TILE_DEPOT:
						if (flags & DC_EXEC) {
							/* notify YAPF about the track layout change */
							YapfNotifyTrackLayoutChange(tile, GetRailDepotTrack(tile));

							/* Update build vehicle window related to this depot */
							InvalidateWindowData(WC_VEHICLE_DEPOT, tile);
							InvalidateWindowData(WC_BUILD_VEHICLE, tile);
						}
						cost.AddCost(RailConvertCost(type, totype));
						break;

					default: // RAIL_TILE_NORMAL, RAIL_TILE_SIGNALS
						if (flags & DC_EXEC) {
							/* notify YAPF about the track layout change */
							yapf_notify_track_change(tile, GetTrackBits(tile));
						}
						if (raw_secondary_type != INVALID_RAILTYPE) {
							cost.AddCost(RailConvertCost(type, totype));
							cost.AddCost(RailConvertCost(raw_secondary_type, totype));
						} else {
							cost.AddCost(RailConvertCost(type, totype) * CountBits(GetTrackBits(tile)));
						}
						break;
				}
				break;

			case MP_TUNNELBRIDGE: {
				TileIndex endtile = GetOtherTunnelBridgeEnd(tile);

				/* If both ends of tunnel/bridge are in the range, do not try to convert twice -
				 * it would cause assert because of different test and exec runs */
				if (endtile < tile) {
					if (diagonal) {
						if (DiagonalTileArea(area_start, area_end).Contains(endtile)) continue;
					} else {
						if (OrthogonalTileArea(area_start, area_end).Contains(endtile)) continue;
					}
				}

				/* When not converting rail <-> el. rail, any vehicle cannot be in tunnel/bridge */
				if (!IsCompatibleRail(type, totype) || !IsCompatibleRail(secondary_type, totype)) {
					CommandCost ret = TunnelBridgeIsFree(tile, endtile);
					if (ret.Failed()) {
						error = ret;
						continue;
					}
				}

				uint num_primary_pieces = GetTunnelBridgeLength(tile, endtile) + CountBits(GetPrimaryTunnelBridgeTrackBits(tile)) + CountBits(GetPrimaryTunnelBridgeTrackBits(endtile));
				cost.AddCost(num_primary_pieces * RailConvertCost(type, totype));
				RailType end_secondary_type = GetTileSecondaryRailTypeIfValid(endtile);
				if (raw_secondary_type != INVALID_RAILTYPE) cost.AddCost(RailConvertCost(raw_secondary_type, totype));
				if (end_secondary_type != INVALID_RAILTYPE) cost.AddCost(RailConvertCost(end_secondary_type, totype));

				if (flags & DC_EXEC) {
					SubtractRailTunnelBridgeInfrastructure(tile, endtile);

					find_train_reservations(tile, GetTunnelBridgeReservationTrackBits(tile));
					find_train_reservations(endtile, GetTunnelBridgeReservationTrackBits(endtile));

					SetRailType(tile, totype);
					SetRailType(endtile, totype);
					SetSecondaryRailType(tile, totype);
					SetSecondaryRailType(endtile, totype);

					FindVehicleOnPos(tile, &affected_trains, &UpdateTrainPowerProc);
					FindVehicleOnPos(endtile, &affected_trains, &UpdateTrainPowerProc);

					/* notify YAPF about the track layout change */
					yapf_notify_track_change(tile, GetTunnelBridgeTrackBits(tile));
					yapf_notify_track_change(endtile, GetTunnelBridgeTrackBits(endtile));

					if (IsBridge(tile)) {
						MarkBridgeDirty(tile, ZOOM_LVL_DRAW_MAP);
					} else {
						MarkTileDirtyByTile(tile, ZOOM_LVL_DRAW_MAP);
						MarkTileDirtyByTile(endtile, ZOOM_LVL_DRAW_MAP);
					}

					AddRailTunnelBridgeInfrastructure(tile, endtile);
					DirtyCompanyInfrastructureWindows(Company::Get(GetTileOwner(tile))->index);
				}
				break;
			}

			default: // MP_STATION, MP_ROAD
				if (flags & DC_EXEC) {
					Track track = ((tt == MP_STATION) ? GetRailStationTrack(tile) : GetCrossingRailTrack(tile));
					YapfNotifyTrackLayoutChange(tile, track);
				}

				cost.AddCost(RailConvertCost(type, totype));
				break;
		}

		for (uint i = 0; i < vehicles_affected.Length(); ++i) {
			TryPathReserve(vehicles_affected[i], true);
		}
	}

	if (flags & DC_EXEC) {
		/* Railtype changed, update trains as when entering different track */
		for (Train **v = affected_trains.Begin(); v != affected_trains.End(); v++) {
			(*v)->ConsistChanged(CCF_TRACK);
		}
	}

	delete iter;
	return (cost.GetCost() == 0) ? error : cost;
}

static CommandCost RemoveTrainDepot(TileIndex tile, DoCommandFlag flags)
{
	if (_current_company != OWNER_WATER) {
		CommandCost ret = CheckTileOwnership(tile);
		if (ret.Failed()) return ret;
	}

	CommandCost ret = EnsureNoVehicleOnGround(tile);
	if (ret.Failed()) return ret;

	if (flags & DC_EXEC) {
		/* read variables before the depot is removed */
		DiagDirection dir = GetRailDepotDirection(tile);
		Owner owner = GetTileOwner(tile);
		Train *v = NULL;

		if (HasDepotReservation(tile)) {
			v = GetTrainForReservation(tile, DiagDirToDiagTrack(dir));
			if (v != NULL) FreeTrainTrackReservation(v);
		}

		Company::Get(owner)->infrastructure.rail[GetRailType(tile)]--;
		DirtyCompanyInfrastructureWindows(owner);

		delete Depot::GetByTile(tile);
		DoClearSquare(tile);
		AddSideToSignalBuffer(tile, dir, owner);
		YapfNotifyTrackLayoutChange(tile, DiagDirToDiagTrack(dir));
		if (v != NULL) TryPathReserve(v, true);
	}

	return CommandCost(EXPENSES_CONSTRUCTION, _price[PR_CLEAR_DEPOT_TRAIN]);
}

static CommandCost ClearTile_Track(TileIndex tile, DoCommandFlag flags)
{
	CommandCost cost(EXPENSES_CONSTRUCTION);

	if (flags & DC_AUTO) {
		if (!IsTileOwner(tile, _current_company)) {
			return_cmd_error(STR_ERROR_AREA_IS_OWNED_BY_ANOTHER);
		}

		if (IsPlainRail(tile)) {
			return_cmd_error(STR_ERROR_MUST_REMOVE_RAILROAD_TRACK);
		} else {
			return_cmd_error(STR_ERROR_BUILDING_MUST_BE_DEMOLISHED);
		}
	}

	switch (GetRailTileType(tile)) {
		case RAIL_TILE_SIGNALS:
			if (flags & DC_EXEC) CheckRemoveSignalsFromTile(tile);
			// FALL THROUGH

		case RAIL_TILE_NORMAL: {
			Slope tileh = GetTileSlope(tile);
			/* Is there flat water on the lower halftile that gets cleared expensively? */
			bool water_ground = (GetRailGroundType(tile) == RAIL_GROUND_WATER && IsSlopeWithOneCornerRaised(tileh));

			TrackBits tracks = GetTrackBits(tile);
			while (tracks != TRACK_BIT_NONE) {
				Track track = RemoveFirstTrack(&tracks);
				CommandCost ret = DoCommand(tile, 0, track, flags, CMD_REMOVE_SINGLE_RAIL);
				if (ret.Failed()) return ret;
				cost.AddCost(ret);
			}

			/* When bankrupting, don't make water dirty, there could be a ship on lower halftile.
			 * Same holds for non-companies clearing the tile, e.g. disasters. */
			if (water_ground && !(flags & DC_BANKRUPT) && Company::IsValidID(_current_company)) {
				CommandCost ret = EnsureNoVehicleOnGround(tile);
				if (ret.Failed()) return ret;

				if (_game_mode != GM_EDITOR && !_settings_game.construction.enable_remove_water && !(flags & DC_ALLOW_REMOVE_WATER)) return_cmd_error(STR_ERROR_CAN_T_BUILD_ON_WATER);

				/* The track was removed, and left a coast tile. Now also clear the water. */
				if (flags & DC_EXEC) DoClearSquare(tile);
				cost.AddCost(_price[PR_CLEAR_WATER]);
			}

			return cost;
		}

		case RAIL_TILE_DEPOT:
			return RemoveTrainDepot(tile, flags);

		default:
			return CMD_ERROR;
	}
}

/**
 * Get surface height in point (x,y)
 * On tiles with halftile foundations move (x,y) to a safe point wrt. track
 */
static uint GetSaveSlopeZ(uint x, uint y, Track track)
{
	switch (track) {
		case TRACK_UPPER: x &= ~0xF; y &= ~0xF; break;
		case TRACK_LOWER: x |=  0xF; y |=  0xF; break;
		case TRACK_LEFT:  x |=  0xF; y &= ~0xF; break;
		case TRACK_RIGHT: x &= ~0xF; y |=  0xF; break;
		default: break;
	}
	return GetSlopePixelZ(x, y);
}

void DrawSingleSignal(TileIndex tile, const RailtypeInfo *rti, Track track, SignalState condition, SignalOffsets image, uint pos, SignalType type, SignalVariant variant, bool show_restricted)
{
	bool side;
	switch (_settings_game.construction.train_signal_side) {
		case 0:  side = false;                                 break; // left
		case 2:  side = true;                                  break; // right
		default: side = _settings_game.vehicle.road_side != 0; break; // driving side
	}
	static const Point SignalPositions[2][12] = {
		{ // Signals on the left side
		/*  LEFT      LEFT      RIGHT     RIGHT     UPPER     UPPER */
			{ 8,  5}, {14,  1}, { 1, 14}, { 9, 11}, { 1,  0}, { 3, 10},
		/*  LOWER     LOWER     X         X         Y         Y     */
			{11,  4}, {14, 14}, {11,  3}, { 4, 13}, { 3,  4}, {11, 13}
		}, { // Signals on the right side
		/*  LEFT      LEFT      RIGHT     RIGHT     UPPER     UPPER */
			{14,  1}, {12, 10}, { 4,  6}, { 1, 14}, {10,  4}, { 0,  1},
		/*  LOWER     LOWER     X         X         Y         Y     */
			{14, 14}, { 5, 12}, {11, 13}, { 4,  3}, {13,  4}, { 3, 11}
		}
	};

	uint x = TileX(tile) * TILE_SIZE + SignalPositions[side][pos].x;
	uint y = TileY(tile) * TILE_SIZE + SignalPositions[side][pos].y;

	SpriteID sprite = GetCustomSignalSprite(rti, tile, type, variant, condition);
	bool is_custom_sprite = (sprite != 0);
	if (sprite != 0) {
		sprite += image;
	} else {
		/* Normal electric signals are stored in a different sprite block than all other signals. */
		sprite = (type == SIGTYPE_NORMAL && variant == SIG_ELECTRIC) ? SPR_ORIGINAL_SIGNALS_BASE : SPR_SIGNALS_BASE - 16;
		sprite += type * 16 + variant * 64 + image * 2 + condition + (IsSignalSpritePBS(type) ? 64 : 0);
	}

	if (type == SIGTYPE_PROG && variant == SIG_SEMAPHORE) {
		sprite = SPR_PROGSIGNAL_BASE + image * 2 + condition;
		is_custom_sprite = false;
	} else if (type == SIGTYPE_PROG && variant == SIG_ELECTRIC) {
		sprite = SPR_PROGSIGNAL_BASE + 16 + image * 2 + condition;
		is_custom_sprite = false;
	} else {
		int origin_slot = GetOriginFileSlot(sprite);
		extern int _first_user_grf_file_index;
		extern int _opengfx_grf_file_index;
		if (!is_custom_sprite) is_custom_sprite = origin_slot != _opengfx_grf_file_index && (origin_slot >= _first_user_grf_file_index);
	}

	if (is_custom_sprite && show_restricted && _settings_client.gui.show_restricted_signal_default) {
		/* Use duplicate sprite block, instead of GRF-specified signals */
		sprite = (type == SIGTYPE_NORMAL && variant == SIG_ELECTRIC) ? SPR_DUP_ORIGINAL_SIGNALS_BASE : SPR_DUP_SIGNALS_BASE - 16;
		sprite += type * 16 + variant * 64 + image * 2 + condition + (IsSignalSpritePBS(type) ? 64 : 0);
		is_custom_sprite = false;
	}

	if (!is_custom_sprite && show_restricted) {
		if (type == SIGTYPE_PBS || type == SIGTYPE_PBS_ONEWAY) {
			static const SubSprite lower_part = { -50, -10, 50, 50 };
			static const SubSprite upper_part = { -50, -50, 50, -11 };

			AddSortableSpriteToDraw(sprite, SPR_TRACERESTRICT_BASE, x, y, 1, 1, BB_HEIGHT_UNDER_BRIDGE, GetSaveSlopeZ(x, y, track), false, 0, 0, 0, &lower_part);
			AddSortableSpriteToDraw(sprite,               PAL_NONE, x, y, 1, 1, BB_HEIGHT_UNDER_BRIDGE, GetSaveSlopeZ(x, y, track), false, 0, 0, 0, &upper_part);
		} else {
			AddSortableSpriteToDraw(sprite, SPR_TRACERESTRICT_BASE + 1, x, y, 1, 1, BB_HEIGHT_UNDER_BRIDGE, GetSaveSlopeZ(x, y, track));
		}
	} else {
		AddSortableSpriteToDraw(sprite, PAL_NONE, x, y, 1, 1, BB_HEIGHT_UNDER_BRIDGE, GetSaveSlopeZ(x, y, track));
	}
}

static void DrawSingleSignal(TileIndex tile, const RailtypeInfo *rti, Track track, SignalState condition, SignalOffsets image, uint pos)
{
	SignalType type       = GetSignalType(tile, track);
	SignalVariant variant = GetSignalVariant(tile, track);

	bool show_restricted = (variant == SIG_ELECTRIC) && IsRestrictedSignal(tile) && (GetExistingTraceRestrictProgram(tile, track) != NULL);
	DrawSingleSignal(tile, rti, track, condition, image, pos, type, variant, show_restricted);
}

static uint32 _drawtile_track_palette;



/** Offsets for drawing fences */
struct FenceOffset {
	Corner height_ref;  //!< Corner to use height offset from.
	int x_offs;         //!< Bounding box X offset.
	int y_offs;         //!< Bounding box Y offset.
	int x_size;         //!< Bounding box X size.
	int y_size;         //!< Bounding box Y size.
};

/** Offsets for drawing fences */
static FenceOffset _fence_offsets[] = {
	{ CORNER_INVALID,  0,  1, 16,  1 }, // RFO_FLAT_X_NW
	{ CORNER_INVALID,  1,  0,  1, 16 }, // RFO_FLAT_Y_NE
	{ CORNER_W,        8,  8,  1,  1 }, // RFO_FLAT_LEFT
	{ CORNER_N,        8,  8,  1,  1 }, // RFO_FLAT_UPPER
	{ CORNER_INVALID,  0,  1, 16,  1 }, // RFO_SLOPE_SW_NW
	{ CORNER_INVALID,  1,  0,  1, 16 }, // RFO_SLOPE_SE_NE
	{ CORNER_INVALID,  0,  1, 16,  1 }, // RFO_SLOPE_NE_NW
	{ CORNER_INVALID,  1,  0,  1, 16 }, // RFO_SLOPE_NW_NE
	{ CORNER_INVALID,  0, 15, 16,  1 }, // RFO_FLAT_X_SE
	{ CORNER_INVALID, 15,  0,  1, 16 }, // RFO_FLAT_Y_SW
	{ CORNER_E,        8,  8,  1,  1 }, // RFO_FLAT_RIGHT
	{ CORNER_S,        8,  8,  1,  1 }, // RFO_FLAT_LOWER
	{ CORNER_INVALID,  0, 15, 16,  1 }, // RFO_SLOPE_SW_SE
	{ CORNER_INVALID, 15,  0,  1, 16 }, // RFO_SLOPE_SE_SW
	{ CORNER_INVALID,  0, 15, 16,  1 }, // RFO_SLOPE_NE_SE
	{ CORNER_INVALID, 15,  0,  1, 16 }, // RFO_SLOPE_NW_SW
};

/**
 * Draw a track fence.
 * @param ti Tile drawing information.
 * @param base_image First fence sprite.
 * @param num_sprites Number of fence sprites.
 * @param rfo Fence to draw.
 */
static void DrawTrackFence(const TileInfo *ti, SpriteID base_image, uint num_sprites, RailFenceOffset rfo)
{
	int z = ti->z;
	if (_fence_offsets[rfo].height_ref != CORNER_INVALID) {
		z += GetSlopePixelZInCorner(RemoveHalftileSlope(ti->tileh), _fence_offsets[rfo].height_ref);
	}
	AddSortableSpriteToDraw(base_image + (rfo % num_sprites), _drawtile_track_palette,
		ti->x + _fence_offsets[rfo].x_offs,
		ti->y + _fence_offsets[rfo].y_offs,
		_fence_offsets[rfo].x_size,
		_fence_offsets[rfo].y_size,
		4, z);
}

/**
 * Draw fence at NW border matching the tile slope.
 */
static void DrawTrackFence_NW(const TileInfo *ti, SpriteID base_image, uint num_sprites)
{
	RailFenceOffset rfo = RFO_FLAT_X_NW;
	if (ti->tileh & SLOPE_NW) rfo = (ti->tileh & SLOPE_W) ? RFO_SLOPE_SW_NW : RFO_SLOPE_NE_NW;
	DrawTrackFence(ti, base_image, num_sprites, rfo);
}

/**
 * Draw fence at SE border matching the tile slope.
 */
static void DrawTrackFence_SE(const TileInfo *ti, SpriteID base_image, uint num_sprites)
{
	RailFenceOffset rfo = RFO_FLAT_X_SE;
	if (ti->tileh & SLOPE_SE) rfo = (ti->tileh & SLOPE_S) ? RFO_SLOPE_SW_SE : RFO_SLOPE_NE_SE;
	DrawTrackFence(ti, base_image, num_sprites, rfo);
}

/**
 * Draw fence at NE border matching the tile slope.
 */
static void DrawTrackFence_NE(const TileInfo *ti, SpriteID base_image, uint num_sprites)
{
	RailFenceOffset rfo = RFO_FLAT_Y_NE;
	if (ti->tileh & SLOPE_NE) rfo = (ti->tileh & SLOPE_E) ? RFO_SLOPE_SE_NE : RFO_SLOPE_NW_NE;
	DrawTrackFence(ti, base_image, num_sprites, rfo);
}

/**
 * Draw fence at SW border matching the tile slope.
 */
static void DrawTrackFence_SW(const TileInfo *ti, SpriteID base_image, uint num_sprites)
{
	RailFenceOffset rfo = RFO_FLAT_Y_SW;
	if (ti->tileh & SLOPE_SW) rfo = (ti->tileh & SLOPE_S) ? RFO_SLOPE_SE_SW : RFO_SLOPE_NW_SW;
	DrawTrackFence(ti, base_image, num_sprites, rfo);
}

/**
 * Draw track fences.
 * @param ti Tile drawing information.
 * @param rti Rail type information.
 */
static void DrawTrackDetails(const TileInfo *ti, const RailtypeInfo *rti)
{
	/* Base sprite for track fences.
	 * Note: Halftile slopes only have fences on the upper part. */
	uint num_sprites = 0;
	SpriteID base_image = GetCustomRailSprite(rti, ti->tile, RTSG_FENCES, IsHalftileSlope(ti->tileh) ? TCX_UPPER_HALFTILE : TCX_NORMAL, &num_sprites);
	if (base_image == 0) {
		base_image = SPR_TRACK_FENCE_FLAT_X;
		num_sprites = 8;
	}

	assert(num_sprites > 0);

	switch (GetRailGroundType(ti->tile)) {
		case RAIL_GROUND_FENCE_NW:     DrawTrackFence_NW(ti, base_image, num_sprites); break;
		case RAIL_GROUND_FENCE_SE:     DrawTrackFence_SE(ti, base_image, num_sprites); break;
		case RAIL_GROUND_FENCE_SENW:   DrawTrackFence_NW(ti, base_image, num_sprites);
		                               DrawTrackFence_SE(ti, base_image, num_sprites); break;
		case RAIL_GROUND_FENCE_NE:     DrawTrackFence_NE(ti, base_image, num_sprites); break;
		case RAIL_GROUND_FENCE_SW:     DrawTrackFence_SW(ti, base_image, num_sprites); break;
		case RAIL_GROUND_FENCE_NESW:   DrawTrackFence_NE(ti, base_image, num_sprites);
		                               DrawTrackFence_SW(ti, base_image, num_sprites); break;
		case RAIL_GROUND_FENCE_VERT1:  DrawTrackFence(ti, base_image, num_sprites, RFO_FLAT_LEFT);  break;
		case RAIL_GROUND_FENCE_VERT2:  DrawTrackFence(ti, base_image, num_sprites, RFO_FLAT_RIGHT); break;
		case RAIL_GROUND_FENCE_HORIZ1: DrawTrackFence(ti, base_image, num_sprites, RFO_FLAT_UPPER); break;
		case RAIL_GROUND_FENCE_HORIZ2: DrawTrackFence(ti, base_image, num_sprites, RFO_FLAT_LOWER); break;
		case RAIL_GROUND_WATER: {
			Corner track_corner;
			if (IsHalftileSlope(ti->tileh)) {
				/* Steep slope or one-corner-raised slope with halftile foundation */
				track_corner = GetHalftileSlopeCorner(ti->tileh);
			} else {
				/* Three-corner-raised slope */
				track_corner = OppositeCorner(GetHighestSlopeCorner(ComplementSlope(ti->tileh)));
			}
			switch (track_corner) {
				case CORNER_W: DrawTrackFence(ti, base_image, num_sprites, RFO_FLAT_LEFT);  break;
				case CORNER_S: DrawTrackFence(ti, base_image, num_sprites, RFO_FLAT_LOWER); break;
				case CORNER_E: DrawTrackFence(ti, base_image, num_sprites, RFO_FLAT_RIGHT); break;
				case CORNER_N: DrawTrackFence(ti, base_image, num_sprites, RFO_FLAT_UPPER); break;
				default: NOT_REACHED();
			}
			break;
		}
		default: break;
	}
}

/* SubSprite for drawing the track halftile of 'three-corners-raised'-sloped rail sprites. */
static const int INF = 1000; // big number compared to tilesprite size
static const SubSprite _halftile_sub_sprite[4] = {
	{ -INF    , -INF  , 32 - 33, INF     }, // CORNER_W, clip 33 pixels from right
	{ -INF    ,  0 + 7, INF    , INF     }, // CORNER_S, clip 7 pixels from top
	{ -31 + 33, -INF  , INF    , INF     }, // CORNER_E, clip 33 pixels from left
	{ -INF    , -INF  , INF    , 30 - 23 }  // CORNER_N, clip 23 pixels from bottom
};
static const SubSprite _dual_track_halftile_sub_sprite[4] = {
	{ -INF    , -INF  , 32 - 33, INF     }, // CORNER_W, clip 33 pixels from right
	{ -INF    , 0 + 15, INF    , INF     }, // CORNER_S, clip 15 pixels from top
	{ -31 + 33, -INF  , INF    , INF     }, // CORNER_E, clip 33 pixels from left
	{ -INF    , -INF  , INF    , 30 - 15 }  // CORNER_N, clip 15 pixels from bottom
};

static inline void DrawTrackSprite(SpriteID sprite, PaletteID pal, const TileInfo *ti, Slope s)
{
	DrawGroundSprite(sprite, pal, NULL, 0, (ti->tileh & s) ? -8 : 0);
}

static RailGroundType GetRailOrBridgeGroundType(TileInfo *ti) {
	if (IsTileType(ti->tile, MP_TUNNELBRIDGE)) {
		return HasTunnelBridgeSnowOrDesert(ti->tile) ? RAIL_GROUND_ICE_DESERT : RAIL_GROUND_GRASS;
	} else {
		return GetRailGroundType(ti->tile);
	}
}

static void DrawTrackBitsOverlay(TileInfo *ti, TrackBits track, const RailtypeInfo *rti, RailGroundType rgt,  bool is_bridge, Corner halftile_corner, Corner draw_half_tile)
{
	if (halftile_corner != CORNER_INVALID) track &= ~CornerToTrackBits(halftile_corner);

	if (halftile_corner != CORNER_INVALID || draw_half_tile == CORNER_INVALID) {
		/* Draw ground */
		if (rgt == RAIL_GROUND_WATER) {
			if (track != TRACK_BIT_NONE || IsSteepSlope(ti->tileh)) {
				/* three-corner-raised slope or steep slope with track on upper part */
				DrawShoreTile(ti->tileh);
			} else {
				/* single-corner-raised slope with track on upper part */
				DrawGroundSprite(SPR_FLAT_WATER_TILE, PAL_NONE);
			}
		} else {
			SpriteID image;

			switch (rgt) {
				case RAIL_GROUND_BARREN:     image = SPR_FLAT_BARE_LAND;  break;
				case RAIL_GROUND_ICE_DESERT: image = SPR_FLAT_SNOW_DESERT_TILE; break;
				default:                     image = SPR_FLAT_GRASS_TILE; break;
			}

			image += SlopeToSpriteOffset(ti->tileh);

			const SubSprite *sub = NULL;
			if (draw_half_tile != CORNER_INVALID) sub = &(_halftile_sub_sprite[draw_half_tile]);
			DrawGroundSprite(image, PAL_NONE, sub);
		}
	}

	bool no_combine = ti->tileh == SLOPE_FLAT && HasBit(rti->flags, RTF_NO_SPRITE_COMBINE);
	SpriteID overlay = GetCustomRailSprite(rti, ti->tile, RTSG_OVERLAY);
<<<<<<< HEAD
	SpriteID ground = GetCustomRailSprite(rti, ti->tile, RTSG_GROUND);
	TrackBits pbs = TRACK_BIT_NONE;
	if (_settings_client.gui.show_track_reservation) {
		pbs = is_bridge ? GetTunnelBridgeReservationTrackBits(ti->tile) : GetRailReservationTrackBits(ti->tile);
	}
=======
	SpriteID ground = GetCustomRailSprite(rti, ti->tile, no_combine ? RTSG_GROUND_COMPLETE : RTSG_GROUND);
	TrackBits pbs = _settings_client.gui.show_track_reservation ? GetRailReservationTrackBits(ti->tile) : TRACK_BIT_NONE;
>>>>>>> 776fbda3

	if (track == TRACK_BIT_NONE) {
		/* Half-tile foundation, no track here? */
	} else if (no_combine) {
		/* Use trackbits as direct index from ground sprite, subtract 1
		 * because there is no sprite for no bits. */
		DrawGroundSprite(ground + track - 1, PAL_NONE);

		/* Draw reserved track bits */
		if (pbs & TRACK_BIT_X)     DrawGroundSprite(overlay + RTO_X, PALETTE_CRASH);
		if (pbs & TRACK_BIT_Y)     DrawGroundSprite(overlay + RTO_Y, PALETTE_CRASH);
		if (pbs & TRACK_BIT_UPPER) DrawTrackSprite(overlay + RTO_N, PALETTE_CRASH, ti, SLOPE_N);
		if (pbs & TRACK_BIT_LOWER) DrawTrackSprite(overlay + RTO_S, PALETTE_CRASH, ti, SLOPE_S);
		if (pbs & TRACK_BIT_RIGHT) DrawTrackSprite(overlay + RTO_E, PALETTE_CRASH, ti, SLOPE_E);
		if (pbs & TRACK_BIT_LEFT)  DrawTrackSprite(overlay + RTO_W, PALETTE_CRASH, ti, SLOPE_W);
	} else if (ti->tileh == SLOPE_NW && track == TRACK_BIT_Y) {
		DrawGroundSprite(ground + RTO_SLOPE_NW, PAL_NONE);
		if (pbs != TRACK_BIT_NONE) DrawGroundSprite(overlay + RTO_SLOPE_NW, PALETTE_CRASH);
	} else if (ti->tileh == SLOPE_NE && track == TRACK_BIT_X) {
		DrawGroundSprite(ground + RTO_SLOPE_NE, PAL_NONE);
		if (pbs != TRACK_BIT_NONE) DrawGroundSprite(overlay + RTO_SLOPE_NE, PALETTE_CRASH);
	} else if (ti->tileh == SLOPE_SE && track == TRACK_BIT_Y) {
		DrawGroundSprite(ground + RTO_SLOPE_SE, PAL_NONE);
		if (pbs != TRACK_BIT_NONE) DrawGroundSprite(overlay + RTO_SLOPE_SE, PALETTE_CRASH);
	} else if (ti->tileh == SLOPE_SW && track == TRACK_BIT_X) {
		DrawGroundSprite(ground + RTO_SLOPE_SW, PAL_NONE);
		if (pbs != TRACK_BIT_NONE) DrawGroundSprite(overlay + RTO_SLOPE_SW, PALETTE_CRASH);
	} else {
		switch (track) {
			/* Draw single ground sprite when not overlapping. No track overlay
			 * is necessary for these sprites. */
			case TRACK_BIT_X:     DrawGroundSprite(ground + RTO_X, PAL_NONE); break;
			case TRACK_BIT_Y:     DrawGroundSprite(ground + RTO_Y, PAL_NONE); break;
			case TRACK_BIT_UPPER: DrawTrackSprite(ground + RTO_N, PAL_NONE, ti, SLOPE_N); break;
			case TRACK_BIT_LOWER: DrawTrackSprite(ground + RTO_S, PAL_NONE, ti, SLOPE_S); break;
			case TRACK_BIT_RIGHT: DrawTrackSprite(ground + RTO_E, PAL_NONE, ti, SLOPE_E); break;
			case TRACK_BIT_LEFT:  DrawTrackSprite(ground + RTO_W, PAL_NONE, ti, SLOPE_W); break;
			case TRACK_BIT_CROSS: DrawGroundSprite(ground + RTO_CROSSING_XY, PAL_NONE); break;
			case TRACK_BIT_HORZ:  DrawTrackSprite(ground + RTO_N, PAL_NONE, ti, SLOPE_N);
			                      DrawTrackSprite(ground + RTO_S, PAL_NONE, ti, SLOPE_S); break;
			case TRACK_BIT_VERT:  DrawTrackSprite(ground + RTO_E, PAL_NONE, ti, SLOPE_E);
			                      DrawTrackSprite(ground + RTO_W, PAL_NONE, ti, SLOPE_W); break;

			default:
				/* We're drawing a junction tile */
				if ((track & TRACK_BIT_3WAY_NE) == 0) {
					DrawGroundSprite(ground + RTO_JUNCTION_SW, PAL_NONE);
				} else if ((track & TRACK_BIT_3WAY_SW) == 0) {
					DrawGroundSprite(ground + RTO_JUNCTION_NE, PAL_NONE);
				} else if ((track & TRACK_BIT_3WAY_NW) == 0) {
					DrawGroundSprite(ground + RTO_JUNCTION_SE, PAL_NONE);
				} else if ((track & TRACK_BIT_3WAY_SE) == 0) {
					DrawGroundSprite(ground + RTO_JUNCTION_NW, PAL_NONE);
				} else {
					DrawGroundSprite(ground + RTO_JUNCTION_NSEW, PAL_NONE);
				}

				/* Mask out PBS bits as we shall draw them afterwards anyway. */
				track &= ~pbs;

				/* Draw regular track bits */
				if (track & TRACK_BIT_X)     DrawGroundSprite(overlay + RTO_X, PAL_NONE);
				if (track & TRACK_BIT_Y)     DrawGroundSprite(overlay + RTO_Y, PAL_NONE);
				if (track & TRACK_BIT_UPPER) DrawGroundSprite(overlay + RTO_N, PAL_NONE);
				if (track & TRACK_BIT_LOWER) DrawGroundSprite(overlay + RTO_S, PAL_NONE);
				if (track & TRACK_BIT_RIGHT) DrawGroundSprite(overlay + RTO_E, PAL_NONE);
				if (track & TRACK_BIT_LEFT)  DrawGroundSprite(overlay + RTO_W, PAL_NONE);
		}

		/* Draw reserved track bits */
		if (pbs & TRACK_BIT_X)     DrawGroundSprite(overlay + RTO_X, PALETTE_CRASH);
		if (pbs & TRACK_BIT_Y)     DrawGroundSprite(overlay + RTO_Y, PALETTE_CRASH);
		if (pbs & TRACK_BIT_UPPER) DrawTrackSprite(overlay + RTO_N, PALETTE_CRASH, ti, SLOPE_N);
		if (pbs & TRACK_BIT_LOWER) DrawTrackSprite(overlay + RTO_S, PALETTE_CRASH, ti, SLOPE_S);
		if (pbs & TRACK_BIT_RIGHT) DrawTrackSprite(overlay + RTO_E, PALETTE_CRASH, ti, SLOPE_E);
		if (pbs & TRACK_BIT_LEFT)  DrawTrackSprite(overlay + RTO_W, PALETTE_CRASH, ti, SLOPE_W);
	}

	if (IsValidCorner(halftile_corner) && (draw_half_tile == halftile_corner || draw_half_tile == CORNER_INVALID)) {
		DrawFoundation(ti, HalftileFoundation(halftile_corner));
		overlay = GetCustomRailSprite(rti, ti->tile, RTSG_OVERLAY, TCX_UPPER_HALFTILE);
		ground = GetCustomRailSprite(rti, ti->tile, RTSG_GROUND, TCX_UPPER_HALFTILE);

		/* Draw higher halftile-overlay: Use the sloped sprites with three corners raised. They probably best fit the lightning. */
		Slope fake_slope = SlopeWithThreeCornersRaised(OppositeCorner(halftile_corner));

		SpriteID image;
		switch (rgt) {
			case RAIL_GROUND_BARREN:     image = SPR_FLAT_BARE_LAND;  break;
			case RAIL_GROUND_ICE_DESERT:
			case RAIL_GROUND_HALF_SNOW:  image = SPR_FLAT_SNOW_DESERT_TILE; break;
			default:                     image = SPR_FLAT_GRASS_TILE; break;
		}

		image += SlopeToSpriteOffset(fake_slope);

		DrawGroundSprite(image, PAL_NONE, &(_halftile_sub_sprite[halftile_corner]));

		track = CornerToTrackBits(halftile_corner);

		int offset;
		switch (track) {
			default: NOT_REACHED();
			case TRACK_BIT_UPPER: offset = RTO_N; break;
			case TRACK_BIT_LOWER: offset = RTO_S; break;
			case TRACK_BIT_RIGHT: offset = RTO_E; break;
			case TRACK_BIT_LEFT:  offset = RTO_W; break;
		}

		DrawTrackSprite(ground + offset, PAL_NONE, ti, fake_slope);
		if (_settings_client.gui.show_track_reservation && HasReservedTracks(ti->tile, track)) {
			DrawTrackSprite(overlay + offset, PALETTE_CRASH, ti, fake_slope);
		}
	}
}

/**
 * Draw ground sprite and track bits
 * @param ti TileInfo
 * @param track TrackBits to draw
 * @param rt Rail type
 * @param half_tile Half tile corner
 */
void DrawTrackBits(TileInfo *ti, TrackBits track, RailType rt, RailGroundType rgt, bool is_bridge, Corner halftile_corner, Corner draw_half_tile)
{
	const RailtypeInfo *rti = GetRailTypeInfo(rt);

	if (rti->UsesOverlay()) {
		DrawTrackBitsOverlay(ti, track, rti, rgt, is_bridge, halftile_corner, draw_half_tile);
		return;
	}

	SpriteID image;
	PaletteID pal = PAL_NONE;
	const SubSprite *sub = NULL;
	bool junction = false;

	if (halftile_corner != CORNER_INVALID) {
		track &= ~CornerToTrackBits(halftile_corner);
		if (draw_half_tile != CORNER_INVALID) {
			sub = &(_halftile_sub_sprite[draw_half_tile]);
		}
	} else {
		if (draw_half_tile != CORNER_INVALID) {
			sub = &(_dual_track_halftile_sub_sprite[draw_half_tile]);
		}
	}

	/* Select the sprite to use. */
	if (track == 0 && draw_half_tile != CORNER_INVALID) {
		image = 0;
	} else if (track == 0) {
		/* Clear ground (only track on halftile foundation) */
		if (rgt == RAIL_GROUND_WATER) {
			if (IsSteepSlope(ti->tileh)) {
				DrawShoreTile(ti->tileh);
				image = 0;
			} else {
				image = SPR_FLAT_WATER_TILE;
			}
		} else {
			switch (rgt) {
				case RAIL_GROUND_BARREN:     image = SPR_FLAT_BARE_LAND;  break;
				case RAIL_GROUND_ICE_DESERT: image = SPR_FLAT_SNOW_DESERT_TILE; break;
				default:                     image = SPR_FLAT_GRASS_TILE; break;
			}
			image += SlopeToSpriteOffset(ti->tileh);
		}
	} else {
		if (ti->tileh != SLOPE_FLAT) {
			/* track on non-flat ground */
			image = _track_sloped_sprites[ti->tileh - 1] + rti->base_sprites.track_y;
		} else {
			/* track on flat ground */
			(image = rti->base_sprites.track_y, track == TRACK_BIT_Y) ||
			(image++,                           track == TRACK_BIT_X) ||
			(image++,                           track == TRACK_BIT_UPPER) ||
			(image++,                           track == TRACK_BIT_LOWER) ||
			(image++,                           track == TRACK_BIT_RIGHT) ||
			(image++,                           track == TRACK_BIT_LEFT) ||
			(image++,                           track == TRACK_BIT_CROSS) ||

			(image = rti->base_sprites.track_ns, track == TRACK_BIT_HORZ) ||
			(image++,                            track == TRACK_BIT_VERT) ||

			(junction = true, false) ||
			(image = rti->base_sprites.ground, (track & TRACK_BIT_3WAY_NE) == 0) ||
			(image++,                          (track & TRACK_BIT_3WAY_SW) == 0) ||
			(image++,                          (track & TRACK_BIT_3WAY_NW) == 0) ||
			(image++,                          (track & TRACK_BIT_3WAY_SE) == 0) ||
			(image++, true);
		}

		switch (rgt) {
			case RAIL_GROUND_BARREN:     pal = PALETTE_TO_BARE_LAND; break;
			case RAIL_GROUND_ICE_DESERT: image += rti->snow_offset;  break;
			case RAIL_GROUND_WATER: {
				/* three-corner-raised slope */
				DrawShoreTile(ti->tileh);
				Corner track_corner = OppositeCorner(GetHighestSlopeCorner(ComplementSlope(ti->tileh)));
				sub = &(_halftile_sub_sprite[track_corner]);
				break;
			}
			default: break;
		}
	}

	if (image != 0) DrawGroundSprite(image, pal, sub);

	/* Draw track pieces individually for junction tiles */
	if (junction) {
		if (track & TRACK_BIT_X)     DrawGroundSprite(rti->base_sprites.single_x, PAL_NONE);
		if (track & TRACK_BIT_Y)     DrawGroundSprite(rti->base_sprites.single_y, PAL_NONE);
		if (track & TRACK_BIT_UPPER) DrawGroundSprite(rti->base_sprites.single_n, PAL_NONE);
		if (track & TRACK_BIT_LOWER) DrawGroundSprite(rti->base_sprites.single_s, PAL_NONE);
		if (track & TRACK_BIT_LEFT)  DrawGroundSprite(rti->base_sprites.single_w, PAL_NONE);
		if (track & TRACK_BIT_RIGHT) DrawGroundSprite(rti->base_sprites.single_e, PAL_NONE);
	}

	/* PBS debugging, draw reserved tracks darker */
	if (_game_mode != GM_MENU && _settings_client.gui.show_track_reservation) {
		/* Get reservation, but mask track on halftile slope */
		TrackBits pbs = (is_bridge ? GetTunnelBridgeReservationTrackBits(ti->tile) : GetRailReservationTrackBits(ti->tile)) & track;
		if (pbs & TRACK_BIT_X) {
			if (ti->tileh == SLOPE_FLAT || ti->tileh == SLOPE_ELEVATED) {
				DrawGroundSprite(rti->base_sprites.single_x, PALETTE_CRASH);
			} else {
				DrawGroundSprite(_track_sloped_sprites[ti->tileh - 1] + rti->base_sprites.single_sloped - 20, PALETTE_CRASH);
			}
		}
		if (pbs & TRACK_BIT_Y) {
			if (ti->tileh == SLOPE_FLAT || ti->tileh == SLOPE_ELEVATED) {
				DrawGroundSprite(rti->base_sprites.single_y, PALETTE_CRASH);
			} else {
				DrawGroundSprite(_track_sloped_sprites[ti->tileh - 1] + rti->base_sprites.single_sloped - 20, PALETTE_CRASH);
			}
		}
		if (pbs & TRACK_BIT_UPPER) DrawGroundSprite(rti->base_sprites.single_n, PALETTE_CRASH, NULL, 0, ti->tileh & SLOPE_N ? -(int)TILE_HEIGHT : 0);
		if (pbs & TRACK_BIT_LOWER) DrawGroundSprite(rti->base_sprites.single_s, PALETTE_CRASH, NULL, 0, ti->tileh & SLOPE_S ? -(int)TILE_HEIGHT : 0);
		if (pbs & TRACK_BIT_LEFT)  DrawGroundSprite(rti->base_sprites.single_w, PALETTE_CRASH, NULL, 0, ti->tileh & SLOPE_W ? -(int)TILE_HEIGHT : 0);
		if (pbs & TRACK_BIT_RIGHT) DrawGroundSprite(rti->base_sprites.single_e, PALETTE_CRASH, NULL, 0, ti->tileh & SLOPE_E ? -(int)TILE_HEIGHT : 0);
	}

	if (IsValidCorner(halftile_corner) && (draw_half_tile == halftile_corner || draw_half_tile == CORNER_INVALID)) {
		DrawFoundation(ti, HalftileFoundation(halftile_corner));

		/* Draw higher halftile-overlay: Use the sloped sprites with three corners raised. They probably best fit the lightning. */
		Slope fake_slope = SlopeWithThreeCornersRaised(OppositeCorner(halftile_corner));
		image = _track_sloped_sprites[fake_slope - 1] + rti->base_sprites.track_y;
		pal = PAL_NONE;
		switch (rgt) {
			case RAIL_GROUND_BARREN:     pal = PALETTE_TO_BARE_LAND; break;
			case RAIL_GROUND_ICE_DESERT:
			case RAIL_GROUND_HALF_SNOW:  image += rti->snow_offset;  break; // higher part has snow in this case too
			default: break;
		}
		DrawGroundSprite(image, pal, &(_halftile_sub_sprite[halftile_corner]));

		if (_game_mode != GM_MENU && _settings_client.gui.show_track_reservation && HasReservedTracks(ti->tile, CornerToTrackBits(halftile_corner))) {
			static const byte _corner_to_track_sprite[] = {3, 1, 2, 0};
			DrawGroundSprite(_corner_to_track_sprite[halftile_corner] + rti->base_sprites.single_n, PALETTE_CRASH, NULL, 0, -(int)TILE_HEIGHT);
		}
	}
}

void DrawTrackBits(TileInfo *ti, TrackBits track)
{
	const bool is_bridge = IsTileType(ti->tile, MP_TUNNELBRIDGE);
	RailGroundType rgt = GetRailOrBridgeGroundType(ti);
	Foundation f = is_bridge ? FOUNDATION_LEVELED : GetRailFoundation(ti->tileh, track);
	Corner halftile_corner = CORNER_INVALID;

	if (IsNonContinuousFoundation(f)) {
		/* Save halftile corner */
		halftile_corner = (f == FOUNDATION_STEEP_BOTH ? GetHighestSlopeCorner(ti->tileh) : GetHalftileFoundationCorner(f));
		/* Draw lower part first */
		f = (f == FOUNDATION_STEEP_BOTH ? FOUNDATION_STEEP_LOWER : FOUNDATION_NONE);
	}

	DrawFoundation(ti, f);
	/* DrawFoundation modifies ti */

	RailType rt1 = GetRailType(ti->tile);
	RailType rt2 = GetTileSecondaryRailTypeIfValid(ti->tile);
	if (rt2 == INVALID_RAILTYPE || rt1 == rt2) {
		DrawTrackBits(ti, track, rt1, rgt, is_bridge, halftile_corner, CORNER_INVALID);
	} else {
		const bool is_bridge = IsTileType(ti->tile, MP_TUNNELBRIDGE);
		TrackBits primary_track = track & (is_bridge ? GetAcrossBridgePossibleTrackBits(ti->tile) : TRACK_BIT_RT_1);
		TrackBits secondary_track = track ^ primary_track;
		assert((primary_track & (TRACK_BIT_HORZ | TRACK_BIT_VERT)) == primary_track);
		assert((primary_track & (primary_track - 1)) == 0);
		Track primary = FindFirstTrack(primary_track);

		// TRACK_UPPER 2 -> CORNER_N 3
		// TRACK_LOWER 3 -> CORNER_S 1
		// TRACK_LEFT  4 -> CORNER_W 0
		// TRACK_RIGHT 5 -> CORNER_E 2
		Corner primary_corner = (Corner) ((0x870 >> (primary * 2)) & 3);
		if (halftile_corner == primary_corner) {
			std::swap(primary_track, secondary_track);
			std::swap(rt1, rt2);
			primary_corner = OppositeCorner(primary_corner);
		}
		if (halftile_corner == CORNER_INVALID) {
			// draw ground sprite
			SpriteID image;

			switch (rgt) {
				case RAIL_GROUND_BARREN:     image = SPR_FLAT_BARE_LAND;  break;
				case RAIL_GROUND_ICE_DESERT: image = SPR_FLAT_SNOW_DESERT_TILE; break;
				default:                     image = SPR_FLAT_GRASS_TILE; break;
			}
			image += SlopeToSpriteOffset(ti->tileh);
			DrawGroundSprite(image, PAL_NONE);
		}
		DrawTrackBits(ti, primary_track, rt1, rgt, is_bridge, halftile_corner, primary_corner);
		DrawTrackBits(ti, secondary_track, rt2, rgt, is_bridge, halftile_corner, OppositeCorner(primary_corner));
	}
}

static void DrawSignals(TileIndex tile, TrackBits rails, const RailtypeInfo *rti)
{
#define MAYBE_DRAW_SIGNAL(x, y, z, t) if (IsSignalPresent(tile, x)) DrawSingleSignal(tile, rti, t, GetSingleSignalState(tile, x), y, z)

	if (!(rails & TRACK_BIT_Y)) {
		if (!(rails & TRACK_BIT_X)) {
			if (rails & TRACK_BIT_LEFT) {
				MAYBE_DRAW_SIGNAL(2, SIGNAL_TO_NORTH, 0, TRACK_LEFT);
				MAYBE_DRAW_SIGNAL(3, SIGNAL_TO_SOUTH, 1, TRACK_LEFT);
			}
			if (rails & TRACK_BIT_RIGHT) {
				MAYBE_DRAW_SIGNAL(0, SIGNAL_TO_NORTH, 2, TRACK_RIGHT);
				MAYBE_DRAW_SIGNAL(1, SIGNAL_TO_SOUTH, 3, TRACK_RIGHT);
			}
			if (rails & TRACK_BIT_UPPER) {
				MAYBE_DRAW_SIGNAL(3, SIGNAL_TO_WEST, 4, TRACK_UPPER);
				MAYBE_DRAW_SIGNAL(2, SIGNAL_TO_EAST, 5, TRACK_UPPER);
			}
			if (rails & TRACK_BIT_LOWER) {
				MAYBE_DRAW_SIGNAL(1, SIGNAL_TO_WEST, 6, TRACK_LOWER);
				MAYBE_DRAW_SIGNAL(0, SIGNAL_TO_EAST, 7, TRACK_LOWER);
			}
		} else {
			MAYBE_DRAW_SIGNAL(3, SIGNAL_TO_SOUTHWEST, 8, TRACK_X);
			MAYBE_DRAW_SIGNAL(2, SIGNAL_TO_NORTHEAST, 9, TRACK_X);
		}
	} else {
		MAYBE_DRAW_SIGNAL(3, SIGNAL_TO_SOUTHEAST, 10, TRACK_Y);
		MAYBE_DRAW_SIGNAL(2, SIGNAL_TO_NORTHWEST, 11, TRACK_Y);
	}
}

static void DrawTile_Track(TileInfo *ti)
{
	const RailtypeInfo *rti = GetRailTypeInfo(GetRailType(ti->tile));

	_drawtile_track_palette = COMPANY_SPRITE_COLOUR(GetTileOwner(ti->tile));

	if (IsPlainRail(ti->tile)) {
		TrackBits rails = GetTrackBits(ti->tile);

		DrawTrackBits(ti, rails);

		if (HasBit(_display_opt, DO_FULL_DETAIL)) DrawTrackDetails(ti, rti);

		if (HasRailCatenaryDrawn(GetRailType(ti->tile), GetTileSecondaryRailTypeIfValid(ti->tile))) DrawRailCatenary(ti);

		if (HasSignals(ti->tile)) DrawSignals(ti->tile, rails, rti);
	} else {
		/* draw depot */
		const DrawTileSprites *dts;
		PaletteID pal = PAL_NONE;
		SpriteID relocation;

		if (ti->tileh != SLOPE_FLAT) DrawFoundation(ti, FOUNDATION_LEVELED);

		if (IsInvisibilitySet(TO_BUILDINGS)) {
			/* Draw rail instead of depot */
			dts = &_depot_invisible_gfx_table[GetRailDepotDirection(ti->tile)];
		} else {
			dts = &_depot_gfx_table[GetRailDepotDirection(ti->tile)];
		}

		SpriteID image;
		if (rti->UsesOverlay()) {
			image = SPR_FLAT_GRASS_TILE;
		} else {
			image = dts->ground.sprite;
			if (image != SPR_FLAT_GRASS_TILE) image += rti->GetRailtypeSpriteOffset();
		}

		/* adjust ground tile for desert
		 * don't adjust for snow, because snow in depots looks weird */
		if (IsSnowRailGround(ti->tile) && _settings_game.game_creation.landscape == LT_TROPIC) {
			if (image != SPR_FLAT_GRASS_TILE) {
				image += rti->snow_offset; // tile with tracks
			} else {
				image = SPR_FLAT_SNOW_DESERT_TILE; // flat ground
			}
		}

		DrawGroundSprite(image, GroundSpritePaletteTransform(image, pal, _drawtile_track_palette));

		if (rti->UsesOverlay()) {
			SpriteID ground = GetCustomRailSprite(rti, ti->tile, RTSG_GROUND);

			switch (GetRailDepotDirection(ti->tile)) {
				case DIAGDIR_NE:
					if (!IsInvisibilitySet(TO_BUILDINGS)) break;
					FALLTHROUGH;
				case DIAGDIR_SW:
					DrawGroundSprite(ground + RTO_X, PAL_NONE);
					break;
				case DIAGDIR_NW:
					if (!IsInvisibilitySet(TO_BUILDINGS)) break;
					FALLTHROUGH;
				case DIAGDIR_SE:
					DrawGroundSprite(ground + RTO_Y, PAL_NONE);
					break;
				default:
					break;
			}

			if (_settings_client.gui.show_track_reservation && HasDepotReservation(ti->tile)) {
				SpriteID overlay = GetCustomRailSprite(rti, ti->tile, RTSG_OVERLAY);

				switch (GetRailDepotDirection(ti->tile)) {
					case DIAGDIR_NE:
						if (!IsInvisibilitySet(TO_BUILDINGS)) break;
						FALLTHROUGH;
					case DIAGDIR_SW:
						DrawGroundSprite(overlay + RTO_X, PALETTE_CRASH);
						break;
					case DIAGDIR_NW:
						if (!IsInvisibilitySet(TO_BUILDINGS)) break;
						FALLTHROUGH;
					case DIAGDIR_SE:
						DrawGroundSprite(overlay + RTO_Y, PALETTE_CRASH);
						break;
					default:
						break;
				}
			}
		} else {
			/* PBS debugging, draw reserved tracks darker */
			if (_game_mode != GM_MENU && _settings_client.gui.show_track_reservation && HasDepotReservation(ti->tile)) {
				switch (GetRailDepotDirection(ti->tile)) {
					case DIAGDIR_NE:
						if (!IsInvisibilitySet(TO_BUILDINGS)) break;
						FALLTHROUGH;
					case DIAGDIR_SW:
						DrawGroundSprite(rti->base_sprites.single_x, PALETTE_CRASH);
						break;
					case DIAGDIR_NW:
						if (!IsInvisibilitySet(TO_BUILDINGS)) break;
						FALLTHROUGH;
					case DIAGDIR_SE:
						DrawGroundSprite(rti->base_sprites.single_y, PALETTE_CRASH);
						break;
					default:
						break;
				}
			}
		}
		int depot_sprite = GetCustomRailSprite(rti, ti->tile, RTSG_DEPOT);
		relocation = depot_sprite != 0 ? depot_sprite - SPR_RAIL_DEPOT_SE_1 : rti->GetRailtypeSpriteOffset();

		if (HasRailCatenaryDrawn(GetRailType(ti->tile))) DrawRailCatenary(ti);

		DrawRailTileSeq(ti, dts, TO_BUILDINGS, relocation, 0, _drawtile_track_palette);
	}
	DrawBridgeMiddle(ti);
}

void DrawTrainDepotSprite(int x, int y, int dir, RailType railtype)
{
	const DrawTileSprites *dts = &_depot_gfx_table[dir];
	const RailtypeInfo *rti = GetRailTypeInfo(railtype);
	SpriteID image = rti->UsesOverlay() ? SPR_FLAT_GRASS_TILE : dts->ground.sprite;
	uint32 offset = rti->GetRailtypeSpriteOffset();

	if (image != SPR_FLAT_GRASS_TILE) image += offset;
	PaletteID palette = COMPANY_SPRITE_COLOUR(_local_company);

	DrawSprite(image, PAL_NONE, x, y);

	if (rti->UsesOverlay()) {
		SpriteID ground = GetCustomRailSprite(rti, INVALID_TILE, RTSG_GROUND);

		switch (dir) {
			case DIAGDIR_SW: DrawSprite(ground + RTO_X, PAL_NONE, x, y); break;
			case DIAGDIR_SE: DrawSprite(ground + RTO_Y, PAL_NONE, x, y); break;
			default: break;
		}
	}
	int depot_sprite = GetCustomRailSprite(rti, INVALID_TILE, RTSG_DEPOT);
	if (depot_sprite != 0) offset = depot_sprite - SPR_RAIL_DEPOT_SE_1;

	DrawRailTileSeqInGUI(x, y, dts, offset, 0, palette);
}

static int GetSlopePixelZ_Track(TileIndex tile, uint x, uint y)
{
	if (IsPlainRail(tile)) {
		int z;
		Slope tileh = GetTilePixelSlope(tile, &z);
		if (tileh == SLOPE_FLAT) return z;

		z += ApplyPixelFoundationToSlope(GetRailFoundation(tileh, GetTrackBits(tile)), &tileh);
		return z + GetPartialPixelZ(x & 0xF, y & 0xF, tileh);
	} else {
		return GetTileMaxPixelZ(tile);
	}
}

static Foundation GetFoundation_Track(TileIndex tile, Slope tileh)
{
	return IsPlainRail(tile) ? GetRailFoundation(tileh, GetTrackBits(tile)) : FlatteningFoundation(tileh);
}

static void TileLoop_Track(TileIndex tile)
{
	RailGroundType old_ground = GetRailGroundType(tile);
	RailGroundType new_ground;

	if (old_ground == RAIL_GROUND_WATER) {
		TileLoop_Water(tile);
		return;
	}

	switch (_settings_game.game_creation.landscape) {
		case LT_ARCTIC: {
			int z;
			Slope slope = GetTileSlope(tile, &z);
			bool half = false;

			/* for non-flat track, use lower part of track
			 * in other cases, use the highest part with track */
			if (IsPlainRail(tile)) {
				TrackBits track = GetTrackBits(tile);
				Foundation f = GetRailFoundation(slope, track);

				switch (f) {
					case FOUNDATION_NONE:
						/* no foundation - is the track on the upper side of three corners raised tile? */
						if (IsSlopeWithThreeCornersRaised(slope)) z++;
						break;

					case FOUNDATION_INCLINED_X:
					case FOUNDATION_INCLINED_Y:
						/* sloped track - is it on a steep slope? */
						if (IsSteepSlope(slope)) z++;
						break;

					case FOUNDATION_STEEP_LOWER:
						/* only lower part of steep slope */
						z++;
						break;

					default:
						/* if it is a steep slope, then there is a track on higher part */
						if (IsSteepSlope(slope)) z++;
						z++;
						break;
				}

				half = IsInsideMM(f, FOUNDATION_STEEP_BOTH, FOUNDATION_HALFTILE_N + 1);
			} else {
				/* is the depot on a non-flat tile? */
				if (slope != SLOPE_FLAT) z++;
			}

			/* 'z' is now the lowest part of the highest track bit -
			 * for sloped track, it is 'z' of lower part
			 * for two track bits, it is 'z' of higher track bit
			 * For non-continuous foundations (and STEEP_BOTH), 'half' is set */
			if (z > GetSnowLine()) {
				if (half && z - GetSnowLine() == 1) {
					/* track on non-continuous foundation, lower part is not under snow */
					new_ground = RAIL_GROUND_HALF_SNOW;
				} else {
					new_ground = RAIL_GROUND_ICE_DESERT;
				}
				goto set_ground;
			}
			break;
			}

		case LT_TROPIC:
			if (GetTropicZone(tile) == TROPICZONE_DESERT) {
				new_ground = RAIL_GROUND_ICE_DESERT;
				goto set_ground;
			}
			break;
	}

	new_ground = RAIL_GROUND_GRASS;

	if (IsPlainRail(tile) && old_ground != RAIL_GROUND_BARREN) { // wait until bottom is green
		/* determine direction of fence */
		TrackBits rail = GetTrackBits(tile);

		Owner owner = GetTileOwner(tile);
		byte fences = 0;

		for (DiagDirection d = DIAGDIR_BEGIN; d < DIAGDIR_END; d++) {
			static const TrackBits dir_to_trackbits[DIAGDIR_END] = {TRACK_BIT_3WAY_NE, TRACK_BIT_3WAY_SE, TRACK_BIT_3WAY_SW, TRACK_BIT_3WAY_NW};

			/* Track bit on this edge => no fence. */
			if ((rail & dir_to_trackbits[d]) != TRACK_BIT_NONE) continue;

			TileIndex tile2 = tile + TileOffsByDiagDir(d);

			/* Show fences if it's a house, industry, object, road, tunnelbridge or not owned by us. */
			if (!IsValidTile(tile2) || IsTileType(tile2, MP_HOUSE) || IsTileType(tile2, MP_INDUSTRY) ||
					IsTileType(tile2, MP_ROAD) || (IsTileType(tile2, MP_OBJECT) && !IsObjectType(tile2, OBJECT_OWNED_LAND)) || IsTileType(tile2, MP_TUNNELBRIDGE) || !IsTileOwner(tile2, owner)) {
				fences |= 1 << d;
			}
		}

		switch (fences) {
			case 0: break;
			case (1 << DIAGDIR_NE): new_ground = RAIL_GROUND_FENCE_NE; break;
			case (1 << DIAGDIR_SE): new_ground = RAIL_GROUND_FENCE_SE; break;
			case (1 << DIAGDIR_SW): new_ground = RAIL_GROUND_FENCE_SW; break;
			case (1 << DIAGDIR_NW): new_ground = RAIL_GROUND_FENCE_NW; break;
			case (1 << DIAGDIR_NE) | (1 << DIAGDIR_SW): new_ground = RAIL_GROUND_FENCE_NESW; break;
			case (1 << DIAGDIR_SE) | (1 << DIAGDIR_NW): new_ground = RAIL_GROUND_FENCE_SENW; break;
			case (1 << DIAGDIR_NE) | (1 << DIAGDIR_SE): new_ground = RAIL_GROUND_FENCE_VERT1; break;
			case (1 << DIAGDIR_NE) | (1 << DIAGDIR_NW): new_ground = RAIL_GROUND_FENCE_HORIZ2; break;
			case (1 << DIAGDIR_SE) | (1 << DIAGDIR_SW): new_ground = RAIL_GROUND_FENCE_HORIZ1; break;
			case (1 << DIAGDIR_SW) | (1 << DIAGDIR_NW): new_ground = RAIL_GROUND_FENCE_VERT2; break;
			default: NOT_REACHED();
		}
	}

set_ground:
	if (old_ground != new_ground) {
		SetRailGroundType(tile, new_ground);
		MarkTileDirtyByTile(tile);
	}
}


static TrackStatus GetTileTrackStatus_Track(TileIndex tile, TransportType mode, uint sub_mode, DiagDirection side)
{
	/* Case of half tile slope with water. */
	if (mode == TRANSPORT_WATER && IsPlainRail(tile) && GetRailGroundType(tile) == RAIL_GROUND_WATER && IsSlopeWithOneCornerRaised(GetTileSlope(tile))) {
		TrackBits tb = GetTrackBits(tile);
		switch (tb) {
			default: NOT_REACHED();
			case TRACK_BIT_UPPER: tb = TRACK_BIT_LOWER; break;
			case TRACK_BIT_LOWER: tb = TRACK_BIT_UPPER; break;
			case TRACK_BIT_LEFT:  tb = TRACK_BIT_RIGHT; break;
			case TRACK_BIT_RIGHT: tb = TRACK_BIT_LEFT;  break;
		}
		return CombineTrackStatus(TrackBitsToTrackdirBits(tb), TRACKDIR_BIT_NONE);
	}

	if (mode != TRANSPORT_RAIL) return 0;

	TrackBits trackbits = TRACK_BIT_NONE;
	TrackdirBits red_signals = TRACKDIR_BIT_NONE;

	switch (GetRailTileType(tile)) {
		default: NOT_REACHED();
		case RAIL_TILE_NORMAL:
			trackbits = GetTrackBits(tile);
			break;

		case RAIL_TILE_SIGNALS: {
			trackbits = GetTrackBits(tile);
			byte a = GetPresentSignals(tile);
			uint b = GetSignalStates(tile);

			b &= a;

			/* When signals are not present (in neither direction),
			 * we pretend them to be green. Otherwise, it depends on
			 * the signal type. For signals that are only active from
			 * one side, we set the missing signals explicitly to
			 * `green'. Otherwise, they implicitly become `red'. */
			if (!IsOnewaySignal(tile, TRACK_UPPER) || (a & SignalOnTrack(TRACK_UPPER)) == 0) b |= ~a & SignalOnTrack(TRACK_UPPER);
			if (!IsOnewaySignal(tile, TRACK_LOWER) || (a & SignalOnTrack(TRACK_LOWER)) == 0) b |= ~a & SignalOnTrack(TRACK_LOWER);

			if ((b & 0x8) == 0) red_signals |= (TRACKDIR_BIT_LEFT_N | TRACKDIR_BIT_X_NE | TRACKDIR_BIT_Y_SE | TRACKDIR_BIT_UPPER_E);
			if ((b & 0x4) == 0) red_signals |= (TRACKDIR_BIT_LEFT_S | TRACKDIR_BIT_X_SW | TRACKDIR_BIT_Y_NW | TRACKDIR_BIT_UPPER_W);
			if ((b & 0x2) == 0) red_signals |= (TRACKDIR_BIT_RIGHT_N | TRACKDIR_BIT_LOWER_E);
			if ((b & 0x1) == 0) red_signals |= (TRACKDIR_BIT_RIGHT_S | TRACKDIR_BIT_LOWER_W);

			break;
		}

		case RAIL_TILE_DEPOT: {
			DiagDirection dir = GetRailDepotDirection(tile);

			if (side != INVALID_DIAGDIR && side != dir) break;

			trackbits = DiagDirToDiagTrackBits(dir);
			break;
		}
	}

	return CombineTrackStatus(TrackBitsToTrackdirBits(trackbits), red_signals);
}

static bool ClickTile_Track(TileIndex tile)
{
	if (_ctrl_pressed && IsPlainRailTile(tile)) {
		TrackBits trackbits = TrackStatusToTrackBits(GetTileTrackStatus(tile, TRANSPORT_RAIL, 0));

		if (trackbits & TRACK_BIT_VERT) { // N-S direction
			trackbits = (_tile_fract_coords.x <= _tile_fract_coords.y) ? TRACK_BIT_RIGHT : TRACK_BIT_LEFT;
		}

		if (trackbits & TRACK_BIT_HORZ) { // E-W direction
			trackbits = (_tile_fract_coords.x + _tile_fract_coords.y <= 15) ? TRACK_BIT_UPPER : TRACK_BIT_LOWER;
		}

		Track track = FindFirstTrack(trackbits);
		if (HasTrack(tile, track) && HasSignalOnTrack(tile, track)) {
			bool result = false;
			if (GetExistingTraceRestrictProgram(tile, track) != nullptr) {
				ShowTraceRestrictProgramWindow(tile, track);
				result = true;
			}
			if (IsPresignalProgrammable(tile, track)) {
				ShowSignalProgramWindow(SignalReference(tile, track));
				result = true;
			}
			return result;
		}
	}

	if (!IsRailDepot(tile)) return false;

	ShowDepotWindow(tile, VEH_TRAIN);
	return true;
}

static void GetTileDesc_Track(TileIndex tile, TileDesc *td)
{
	RailType rt = GetRailType(tile);
	const RailtypeInfo *rti = GetRailTypeInfo(rt);
	td->rail_speed = rti->max_speed;
	td->railtype = rti->strings.name;
	RailType secondary_rt = GetTileSecondaryRailTypeIfValid(tile);
	if (secondary_rt != rt && secondary_rt != INVALID_RAILTYPE) {
		const RailtypeInfo *secondary_rti = GetRailTypeInfo(secondary_rt);
		td->rail_speed2 = secondary_rti->max_speed;
		td->railtype2 = secondary_rti->strings.name;
	}
	td->owner[0] = GetTileOwner(tile);
	switch (GetRailTileType(tile)) {
		case RAIL_TILE_NORMAL:
			td->str = STR_LAI_RAIL_DESCRIPTION_TRACK;
			break;

		case RAIL_TILE_SIGNALS: {
			static const StringID signal_type[7][7] = {
				{
					STR_LAI_RAIL_DESCRIPTION_TRACK_WITH_NORMAL_SIGNALS,
					STR_LAI_RAIL_DESCRIPTION_TRACK_WITH_NORMAL_PRESIGNALS,
					STR_LAI_RAIL_DESCRIPTION_TRACK_WITH_NORMAL_EXITSIGNALS,
					STR_LAI_RAIL_DESCRIPTION_TRACK_WITH_NORMAL_COMBOSIGNALS,
					STR_LAI_RAIL_DESCRIPTION_TRACK_WITH_NORMAL_PBSSIGNALS,
					STR_LAI_RAIL_DESCRIPTION_TRACK_WITH_NORMAL_NOENTRYSIGNALS,
					STR_LAI_RAIL_DESCRIPTION_TRACK_WITH_NORMAL_PROGSIGNALS
				},
				{
					STR_LAI_RAIL_DESCRIPTION_TRACK_WITH_NORMAL_PRESIGNALS,
					STR_LAI_RAIL_DESCRIPTION_TRACK_WITH_PRESIGNALS,
					STR_LAI_RAIL_DESCRIPTION_TRACK_WITH_PRE_EXITSIGNALS,
					STR_LAI_RAIL_DESCRIPTION_TRACK_WITH_PRE_COMBOSIGNALS,
					STR_LAI_RAIL_DESCRIPTION_TRACK_WITH_PRE_PBSSIGNALS,
					STR_LAI_RAIL_DESCRIPTION_TRACK_WITH_PRE_NOENTRYSIGNALS,
					STR_LAI_RAIL_DESCRIPTION_TRACK_WITH_PRE_PROGSIGNALS
				},
				{
					STR_LAI_RAIL_DESCRIPTION_TRACK_WITH_NORMAL_EXITSIGNALS,
					STR_LAI_RAIL_DESCRIPTION_TRACK_WITH_PRE_EXITSIGNALS,
					STR_LAI_RAIL_DESCRIPTION_TRACK_WITH_EXITSIGNALS,
					STR_LAI_RAIL_DESCRIPTION_TRACK_WITH_EXIT_COMBOSIGNALS,
					STR_LAI_RAIL_DESCRIPTION_TRACK_WITH_EXIT_PBSSIGNALS,
					STR_LAI_RAIL_DESCRIPTION_TRACK_WITH_EXIT_NOENTRYSIGNALS,
					STR_LAI_RAIL_DESCRIPTION_TRACK_WITH_EXIT_PROGSIGNALS
				},
				{
					STR_LAI_RAIL_DESCRIPTION_TRACK_WITH_NORMAL_COMBOSIGNALS,
					STR_LAI_RAIL_DESCRIPTION_TRACK_WITH_PRE_COMBOSIGNALS,
					STR_LAI_RAIL_DESCRIPTION_TRACK_WITH_EXIT_COMBOSIGNALS,
					STR_LAI_RAIL_DESCRIPTION_TRACK_WITH_COMBOSIGNALS,
					STR_LAI_RAIL_DESCRIPTION_TRACK_WITH_COMBO_PBSSIGNALS,
					STR_LAI_RAIL_DESCRIPTION_TRACK_WITH_COMBO_NOENTRYSIGNALS,
					STR_LAI_RAIL_DESCRIPTION_TRACK_WITH_COMBO_PROGSIGNALS
				},
				{
					STR_LAI_RAIL_DESCRIPTION_TRACK_WITH_NORMAL_PBSSIGNALS,
					STR_LAI_RAIL_DESCRIPTION_TRACK_WITH_PRE_PBSSIGNALS,
					STR_LAI_RAIL_DESCRIPTION_TRACK_WITH_EXIT_PBSSIGNALS,
					STR_LAI_RAIL_DESCRIPTION_TRACK_WITH_COMBO_PBSSIGNALS,
					STR_LAI_RAIL_DESCRIPTION_TRACK_WITH_PBSSIGNALS,
					STR_LAI_RAIL_DESCRIPTION_TRACK_WITH_PBS_NOENTRYSIGNALS,
					STR_LAI_RAIL_DESCRIPTION_TRACK_WITH_PBS_PROGSIGNALS
				},
				{
					STR_LAI_RAIL_DESCRIPTION_TRACK_WITH_NORMAL_NOENTRYSIGNALS,
					STR_LAI_RAIL_DESCRIPTION_TRACK_WITH_PRE_NOENTRYSIGNALS,
					STR_LAI_RAIL_DESCRIPTION_TRACK_WITH_EXIT_NOENTRYSIGNALS,
					STR_LAI_RAIL_DESCRIPTION_TRACK_WITH_COMBO_NOENTRYSIGNALS,
					STR_LAI_RAIL_DESCRIPTION_TRACK_WITH_PBS_NOENTRYSIGNALS,
					STR_LAI_RAIL_DESCRIPTION_TRACK_WITH_NOENTRYSIGNALS,
					STR_LAI_RAIL_DESCRIPTION_TRACK_WITH_NOENTRY_PROGSIGNALS
				},
				{
					STR_LAI_RAIL_DESCRIPTION_TRACK_WITH_NORMAL_PROGSIGNALS,
					STR_LAI_RAIL_DESCRIPTION_TRACK_WITH_PRE_PROGSIGNALS,
					STR_LAI_RAIL_DESCRIPTION_TRACK_WITH_EXIT_PROGSIGNALS,
					STR_LAI_RAIL_DESCRIPTION_TRACK_WITH_COMBO_PROGSIGNALS,
					STR_LAI_RAIL_DESCRIPTION_TRACK_WITH_PBS_PROGSIGNALS,
					STR_LAI_RAIL_DESCRIPTION_TRACK_WITH_NOENTRY_PROGSIGNALS,
					STR_LAI_RAIL_DESCRIPTION_TRACK_WITH_PROGSIGNALS
				}
			};

			SignalType primary_signal;
			SignalType secondary_signal;
			if (HasSignalOnTrack(tile, TRACK_UPPER)) {
				primary_signal = GetSignalType(tile, TRACK_UPPER);
				secondary_signal = HasSignalOnTrack(tile, TRACK_LOWER) ? GetSignalType(tile, TRACK_LOWER) : primary_signal;
			} else {
				secondary_signal = primary_signal = GetSignalType(tile, TRACK_LOWER);
			}

			td->str = signal_type[secondary_signal][primary_signal];

			if (IsRestrictedSignal(tile)) {
				SetDParamX(td->dparam, 0, td->str);
				td->str = STR_LAI_RAIL_DESCRIPTION_RESTRICTED_SIGNAL;
			}
			break;
		}

		case RAIL_TILE_DEPOT:
			td->str = STR_LAI_RAIL_DESCRIPTION_TRAIN_DEPOT;
			if (_settings_game.vehicle.train_acceleration_model != AM_ORIGINAL) {
				if (td->rail_speed > 0) {
					td->rail_speed = min(td->rail_speed, 61);
				} else {
					td->rail_speed = 61;
				}
			}
			td->build_date = Depot::GetByTile(tile)->build_date;
			break;

		default:
			NOT_REACHED();
	}
}

static void ChangeTileOwner_Track(TileIndex tile, Owner old_owner, Owner new_owner)
{
	if (!IsTileOwner(tile, old_owner)) return;

	if (new_owner != INVALID_OWNER) {
		/* Update company infrastructure counts. No need to dirty windows here, we'll redraw the whole screen anyway. */
		uint num_pieces = 1;
		if (IsPlainRail(tile)) {
			TrackBits bits = GetTrackBits(tile);
			if (bits == TRACK_BIT_HORZ || bits == TRACK_BIT_VERT) {
				RailType secondary_rt = GetSecondaryRailType(tile);
				Company::Get(old_owner)->infrastructure.rail[secondary_rt]--;
				Company::Get(new_owner)->infrastructure.rail[secondary_rt]++;
			} else {
				num_pieces = CountBits(bits);
				if (TracksOverlap(bits)) num_pieces *= num_pieces;
			}
		}
		RailType rt = GetRailType(tile);
		Company::Get(old_owner)->infrastructure.rail[rt] -= num_pieces;
		Company::Get(new_owner)->infrastructure.rail[rt] += num_pieces;

		if (HasSignals(tile)) {
			uint num_sigs = CountBits(GetPresentSignals(tile));
			Company::Get(old_owner)->infrastructure.signal -= num_sigs;
			Company::Get(new_owner)->infrastructure.signal += num_sigs;
		}

		SetTileOwner(tile, new_owner);
	} else {
		DoCommand(tile, 0, 0, DC_EXEC | DC_BANKRUPT, CMD_LANDSCAPE_CLEAR);
	}
}

static const byte _fractcoords_behind[4] = { 0x8F, 0x8, 0x80, 0xF8 };
static const byte _fractcoords_enter[4] = { 0x8A, 0x48, 0x84, 0xA8 };
static const int8 _deltacoord_leaveoffset[8] = {
	-1,  0,  1,  0, /* x */
	 0,  1,  0, -1  /* y */
};


/**
 * Compute number of ticks when next wagon will leave a depot.
 * Negative means next wagon should have left depot n ticks before.
 * @param v vehicle outside (leaving) the depot
 * @return number of ticks when the next wagon will leave
 */
int TicksToLeaveDepot(const Train *v)
{
	DiagDirection dir = GetRailDepotDirection(v->tile);
	int length = v->CalcNextVehicleOffset();

	switch (dir) {
		case DIAGDIR_NE: return  ((int)(v->x_pos & 0x0F) - ((_fractcoords_enter[dir] & 0x0F) - (length + 1)));
		case DIAGDIR_SE: return -((int)(v->y_pos & 0x0F) - ((_fractcoords_enter[dir] >> 4)   + (length + 1)));
		case DIAGDIR_SW: return -((int)(v->x_pos & 0x0F) - ((_fractcoords_enter[dir] & 0x0F) + (length + 1)));
		case DIAGDIR_NW: return  ((int)(v->y_pos & 0x0F) - ((_fractcoords_enter[dir] >> 4)   - (length + 1)));
		default: NOT_REACHED();
	}
}

/**
 * Tile callback routine when vehicle enters tile
 * @see vehicle_enter_tile_proc
 */
static VehicleEnterTileStatus VehicleEnter_Track(Vehicle *u, TileIndex tile, int x, int y)
{
	/* This routine applies only to trains in depot tiles. */
	if (u->type != VEH_TRAIN || !IsRailDepotTile(tile)) return VETSB_CONTINUE;

	Train *v = Train::From(u);

	auto abort_load_through = [&](bool leave_station) {
		if (_local_company == v->owner) {
			SetDParam(0, v->index);
			SetDParam(1, v->current_order.GetDestination());
			AddNewsItem(STR_VEHICLE_LOAD_THROUGH_ABORTED_DEPOT, NT_ADVICE, NF_INCOLOUR | NF_SMALL | NF_VEHICLE_PARAM0,
					NR_VEHICLE, v->index,
					NR_STATION, v->current_order.GetDestination());
		}
		if (leave_station) {
			v->LeaveStation();
			/* Only advance to next order if we are loading at the current one */
			const Order *order = v->GetOrder(v->cur_implicit_order_index);
			if (order != NULL && order->IsType(OT_GOTO_STATION) && order->GetDestination() == v->last_station_visited) {
				v->IncrementImplicitOrderIndex();
			}
		}
	};

	if (v->IsFrontEngine() && v->current_order.IsType(OT_LOADING_ADVANCE)) abort_load_through(true);

	/* Depot direction. */
	DiagDirection dir = GetRailDepotDirection(tile);

	/* Calculate the point where the following wagon should be activated. */
	int length = v->CalcNextVehicleOffset();

	byte fract_coord_leave =
		((_fractcoords_enter[dir] & 0x0F) + // x
			(length + 1) * _deltacoord_leaveoffset[dir]) +
		(((_fractcoords_enter[dir] >> 4) +  // y
			((length + 1) * _deltacoord_leaveoffset[dir + 4])) << 4);

	byte fract_coord = (x & 0xF) + ((y & 0xF) << 4);

	if (_fractcoords_behind[dir] == fract_coord) {
		/* make sure a train is not entering the tile from behind */
		return VETSB_CANNOT_ENTER;
	} else if (_fractcoords_enter[dir] == fract_coord) {
		if (DiagDirToDir(ReverseDiagDir(dir)) == v->direction) {
			/* enter the depot */

			if (v->IsFrontEngine()) {
				if (v->current_order.IsType(OT_LOADING_ADVANCE)) {
					abort_load_through(true);
				} else if (HasBit(v->flags, VRF_BEYOND_PLATFORM_END)) {
					abort_load_through(false);
				}
				SetBit(v->flags, VRF_CONSIST_SPEED_REDUCTION);
			}

			v->track = TRACK_BIT_DEPOT,
			v->vehstatus |= VS_HIDDEN; // hide it
			v->direction = ReverseDir(v->direction);
			if (v->Next() == NULL) VehicleEnterDepot(v->First());
			v->tile = tile;

			InvalidateWindowData(WC_VEHICLE_DEPOT, v->tile);
			return VETSB_ENTERED_WORMHOLE;
		}
	} else if (fract_coord_leave == fract_coord) {
		if (DiagDirToDir(dir) == v->direction) {
			/* leave the depot? */
			if ((v = v->Next()) != NULL) {
				v->vehstatus &= ~VS_HIDDEN;
				v->track = (DiagDirToAxis(dir) == AXIS_X ? TRACK_BIT_X : TRACK_BIT_Y);
			}
		}
	}

	return VETSB_CONTINUE;
}

/**
 * Tests if autoslope is allowed.
 *
 * @param tile The tile.
 * @param flags Terraform command flags.
 * @param z_old Old TileZ.
 * @param tileh_old Old TileSlope.
 * @param z_new New TileZ.
 * @param tileh_new New TileSlope.
 * @param rail_bits Trackbits.
 */
static CommandCost TestAutoslopeOnRailTile(TileIndex tile, uint flags, int z_old, Slope tileh_old, int z_new, Slope tileh_new, TrackBits rail_bits)
{
	if (!_settings_game.construction.build_on_slopes || !AutoslopeEnabled()) return_cmd_error(STR_ERROR_MUST_REMOVE_RAILROAD_TRACK);

	/* Is the slope-rail_bits combination valid in general? I.e. is it safe to call GetRailFoundation() ? */
	if (CheckRailSlope(tileh_new, rail_bits, TRACK_BIT_NONE, tile).Failed()) return_cmd_error(STR_ERROR_MUST_REMOVE_RAILROAD_TRACK);

	/* Get the slopes on top of the foundations */
	z_old += ApplyFoundationToSlope(GetRailFoundation(tileh_old, rail_bits), &tileh_old);
	z_new += ApplyFoundationToSlope(GetRailFoundation(tileh_new, rail_bits), &tileh_new);

	Corner track_corner;
	switch (rail_bits) {
		case TRACK_BIT_LEFT:  track_corner = CORNER_W; break;
		case TRACK_BIT_LOWER: track_corner = CORNER_S; break;
		case TRACK_BIT_RIGHT: track_corner = CORNER_E; break;
		case TRACK_BIT_UPPER: track_corner = CORNER_N; break;

		/* Surface slope must not be changed */
		default:
			if (z_old != z_new || tileh_old != tileh_new) return_cmd_error(STR_ERROR_MUST_REMOVE_RAILROAD_TRACK);
			return CommandCost(EXPENSES_CONSTRUCTION, _price[PR_BUILD_FOUNDATION]);
	}

	/* The height of the track_corner must not be changed. The rest ensures GetRailFoundation() already. */
	z_old += GetSlopeZInCorner(RemoveHalftileSlope(tileh_old), track_corner);
	z_new += GetSlopeZInCorner(RemoveHalftileSlope(tileh_new), track_corner);
	if (z_old != z_new) return_cmd_error(STR_ERROR_MUST_REMOVE_RAILROAD_TRACK);

	CommandCost cost = CommandCost(EXPENSES_CONSTRUCTION, _price[PR_BUILD_FOUNDATION]);
	/* Make the ground dirty, if surface slope has changed */
	if (tileh_old != tileh_new) {
		/* If there is flat water on the lower halftile add the cost for clearing it */
		if (GetRailGroundType(tile) == RAIL_GROUND_WATER && IsSlopeWithOneCornerRaised(tileh_old)) {
			if (_game_mode != GM_EDITOR && !_settings_game.construction.enable_remove_water && !(flags & DC_ALLOW_REMOVE_WATER)) return_cmd_error(STR_ERROR_CAN_T_BUILD_ON_WATER);
			cost.AddCost(_price[PR_CLEAR_WATER]);
		}
		if ((flags & DC_EXEC) != 0) SetRailGroundType(tile, RAIL_GROUND_BARREN);
	}
	return  cost;
}

/**
 * Test-procedure for HasVehicleOnPos to check for a ship.
 */
static Vehicle *EnsureNoShipProc(Vehicle *v, void *data)
{
	return v->type == VEH_SHIP ? v : NULL;
}

static CommandCost TerraformTile_Track(TileIndex tile, DoCommandFlag flags, int z_new, Slope tileh_new)
{
	int z_old;
	Slope tileh_old = GetTileSlope(tile, &z_old);
	if (IsPlainRail(tile)) {
		TrackBits rail_bits = GetTrackBits(tile);
		/* Is there flat water on the lower halftile that must be cleared expensively? */
		bool was_water = (GetRailGroundType(tile) == RAIL_GROUND_WATER && IsSlopeWithOneCornerRaised(tileh_old));

		/* Allow clearing the water only if there is no ship */
		if (was_water && HasVehicleOnPos(tile, NULL, &EnsureNoShipProc)) return_cmd_error(STR_ERROR_SHIP_IN_THE_WAY);

		if (was_water && _game_mode != GM_EDITOR && !_settings_game.construction.enable_remove_water && !(flags & DC_ALLOW_REMOVE_WATER)) return_cmd_error(STR_ERROR_CAN_T_BUILD_ON_WATER);

		/* First test autoslope. However if it succeeds we still have to test the rest, because non-autoslope terraforming is cheaper. */
		CommandCost autoslope_result = TestAutoslopeOnRailTile(tile, flags, z_old, tileh_old, z_new, tileh_new, rail_bits);

		/* When there is only a single horizontal/vertical track, one corner can be terraformed. */
		Corner allowed_corner;
		switch (rail_bits) {
			case TRACK_BIT_RIGHT: allowed_corner = CORNER_W; break;
			case TRACK_BIT_UPPER: allowed_corner = CORNER_S; break;
			case TRACK_BIT_LEFT:  allowed_corner = CORNER_E; break;
			case TRACK_BIT_LOWER: allowed_corner = CORNER_N; break;
			default: return autoslope_result;
		}

		Foundation f_old = GetRailFoundation(tileh_old, rail_bits);

		/* Do not allow terraforming if allowed_corner is part of anti-zig-zag foundations */
		if (tileh_old != SLOPE_NS && tileh_old != SLOPE_EW && IsSpecialRailFoundation(f_old)) return autoslope_result;

		/* Everything is valid, which only changes allowed_corner */
		for (Corner corner = (Corner)0; corner < CORNER_END; corner = (Corner)(corner + 1)) {
			if (allowed_corner == corner) continue;
			if (z_old + GetSlopeZInCorner(tileh_old, corner) != z_new + GetSlopeZInCorner(tileh_new, corner)) return autoslope_result;
		}

		/* Make the ground dirty */
		if ((flags & DC_EXEC) != 0) SetRailGroundType(tile, RAIL_GROUND_BARREN);

		/* allow terraforming */
		return CommandCost(EXPENSES_CONSTRUCTION, was_water ? _price[PR_CLEAR_WATER] : (Money)0);
	} else if (_settings_game.construction.build_on_slopes && AutoslopeEnabled() &&
			AutoslopeCheckForEntranceEdge(tile, z_new, tileh_new, GetRailDepotDirection(tile))) {
		return CommandCost(EXPENSES_CONSTRUCTION, _price[PR_BUILD_FOUNDATION]);
	}
	return DoCommand(tile, 0, 0, flags, CMD_LANDSCAPE_CLEAR);
}


extern const TileTypeProcs _tile_type_rail_procs = {
	DrawTile_Track,           // draw_tile_proc
	GetSlopePixelZ_Track,     // get_slope_z_proc
	ClearTile_Track,          // clear_tile_proc
	NULL,                     // add_accepted_cargo_proc
	GetTileDesc_Track,        // get_tile_desc_proc
	GetTileTrackStatus_Track, // get_tile_track_status_proc
	ClickTile_Track,          // click_tile_proc
	NULL,                     // animate_tile_proc
	TileLoop_Track,           // tile_loop_proc
	ChangeTileOwner_Track,    // change_tile_owner_proc
	NULL,                     // add_produced_cargo_proc
	VehicleEnter_Track,       // vehicle_enter_tile_proc
	GetFoundation_Track,      // get_foundation_proc
	TerraformTile_Track,      // terraform_tile_proc
};<|MERGE_RESOLUTION|>--- conflicted
+++ resolved
@@ -2619,16 +2619,11 @@
 
 	bool no_combine = ti->tileh == SLOPE_FLAT && HasBit(rti->flags, RTF_NO_SPRITE_COMBINE);
 	SpriteID overlay = GetCustomRailSprite(rti, ti->tile, RTSG_OVERLAY);
-<<<<<<< HEAD
-	SpriteID ground = GetCustomRailSprite(rti, ti->tile, RTSG_GROUND);
+	SpriteID ground = GetCustomRailSprite(rti, ti->tile, no_combine ? RTSG_GROUND_COMPLETE : RTSG_GROUND);
 	TrackBits pbs = TRACK_BIT_NONE;
 	if (_settings_client.gui.show_track_reservation) {
 		pbs = is_bridge ? GetTunnelBridgeReservationTrackBits(ti->tile) : GetRailReservationTrackBits(ti->tile);
 	}
-=======
-	SpriteID ground = GetCustomRailSprite(rti, ti->tile, no_combine ? RTSG_GROUND_COMPLETE : RTSG_GROUND);
-	TrackBits pbs = _settings_client.gui.show_track_reservation ? GetRailReservationTrackBits(ti->tile) : TRACK_BIT_NONE;
->>>>>>> 776fbda3
 
 	if (track == TRACK_BIT_NONE) {
 		/* Half-tile foundation, no track here? */
