--- conflicted
+++ resolved
@@ -348,25 +348,11 @@
 	std::string rcon_password;                            ///< password for rconsole (server side)
 	std::string admin_password;                           ///< password for the admin network
 	std::string settings_password;                        ///< password for game settings (server side)
-	bool   server_advertise;                              ///< Advertise the server to the game coordinator.
+	bool        server_advertise;                         ///< Advertise the server to the game coordinator.
 	std::string client_name;                              ///< name of the player (as client)
 	std::string default_company_pass;                     ///< default password for new companies in encrypted form
 	std::string connect_to_ip;                            ///< default for the "Add server" query
 	std::string network_id;                               ///< network ID for servers
-<<<<<<< HEAD
-	bool   autoclean_companies;                           ///< automatically remove companies that are not in use
-	uint8  autoclean_unprotected;                         ///< remove passwordless companies after this many months
-	uint8  autoclean_protected;                           ///< remove the password from passworded companies after this many months
-	uint8  autoclean_novehicles;                          ///< remove companies with no vehicles after this many months
-	uint8  max_companies;                                 ///< maximum amount of companies
-	uint8  max_clients;                                   ///< maximum amount of clients
-	uint8  max_spectators;                                ///< maximum amount of spectators
-	Year   restart_game_year;                             ///< year the server restarts
-	uint8  min_active_clients;                            ///< minimum amount of active clients to unpause the game
-	bool   reload_cfg;                                    ///< reload the config file before restarting
-	std::string last_joined;                              ///< Last joined server
-	bool   no_http_content_downloads;                     ///< do not do content downloads over HTTP
-=======
 	bool        autoclean_companies;                      ///< automatically remove companies that are not in use
 	uint8       autoclean_unprotected;                    ///< remove passwordless companies after this many months
 	uint8       autoclean_protected;                      ///< remove the password from passworded companies after this many months
@@ -377,9 +363,8 @@
 	uint8       min_active_clients;                       ///< minimum amount of active clients to unpause the game
 	bool        reload_cfg;                               ///< reload the config file before restarting
 	std::string last_joined;                              ///< Last joined server
-	bool        no_http_content_downloads;                ///< do not do content downloads over HTTP
-	UseRelayService use_relay_service;                        ///< Use relay service?
->>>>>>> b67ef1e5
+	bool        no_http_content_downloads;                     ///< do not do content downloads over HTTP
+	UseRelayService use_relay_service;                    ///< Use relay service?
 };
 
 /** Settings related to the creation of games. */
