--- conflicted
+++ resolved
@@ -316,46 +316,6 @@
 
 	assert(old_owner != new_owner);
 
-<<<<<<< HEAD
-	{
-		uint i;
-
-		/* See if the old_owner had shares in other companies */
-		for (const Company *c : Company::Iterate()) {
-			for (i = 0; i < 4; i++) {
-				if (c->share_owners[i] == old_owner) {
-					/* Sell its shares */
-					CommandCost res = DoCommand(0, c->index, 0, DC_EXEC | DC_BANKRUPT, CMD_SELL_SHARE_IN_COMPANY);
-					/* Because we are in a DoCommand, we can't just execute another one and
-					 *  expect the money to be removed. We need to do it ourself! */
-					SubtractMoneyFromCompany(res);
-				}
-			}
-		}
-
-		/* Sell all the shares that people have on this company */
-		Backup<CompanyID> cur_company2(_current_company, FILE_LINE);
-		Company *c = Company::Get(old_owner);
-		for (i = 0; i < 4; i++) {
-			if (c->share_owners[i] == INVALID_OWNER) continue;
-
-			if (c->bankrupt_value == 0 && c->share_owners[i] == new_owner) {
-				/* You are the one buying the company; so don't sell the shares back to you. */
-				c->share_owners[i] = INVALID_OWNER;
-			} else {
-				cur_company2.Change(c->share_owners[i]);
-				/* Sell the shares */
-				CommandCost res = DoCommand(0, old_owner, 0, DC_EXEC | DC_BANKRUPT, CMD_SELL_SHARE_IN_COMPANY);
-				/* Because we are in a DoCommand, we can't just execute another one and
-				 *  expect the money to be removed. We need to do it ourself! */
-				SubtractMoneyFromCompany(res);
-			}
-		}
-		cur_company2.Restore();
-	}
-
-=======
->>>>>>> 908be596
 	/* Temporarily increase the company's money, to be sure that
 	 * removing their property doesn't fail because of lack of money.
 	 * Not too drastically though, because it could overflow */
@@ -2437,99 +2397,6 @@
 }
 
 /**
-<<<<<<< HEAD
- * Acquire shares in an opposing company.
- * @param tile unused
- * @param flags type of operation
- * @param p1 company to buy the shares from
- * @param p2 unused
- * @param text unused
- * @return the cost of this operation or an error
- */
-CommandCost CmdBuyShareInCompany(TileIndex tile, DoCommandFlag flags, uint32 p1, uint32 p2, const char *text)
-{
-	CommandCost cost(EXPENSES_OTHER);
-	CompanyID target_company = (CompanyID)p1;
-	Company *c = Company::GetIfValid(target_company);
-
-	/* Check if buying shares is allowed (protection against modified clients)
-	 * Cannot buy own shares */
-	if (c == nullptr || !_settings_game.economy.allow_shares || _current_company == target_company) return CMD_ERROR;
-
-	/* Protect new companies from hostile takeovers */
-	if (_cur_year - c->inaugurated_year < _settings_game.economy.min_years_for_shares) return_cmd_error(STR_ERROR_PROTECTED);
-
-	/* Those lines are here for network-protection (clients can be slow) */
-	if (GetAmountOwnedBy(c, COMPANY_SPECTATOR) == 0) return cost;
-
-	if (GetAmountOwnedBy(c, COMPANY_SPECTATOR) == 1) {
-		if (!c->is_ai) return cost; //  We can not buy out a real company (temporarily). TODO: well, enable it obviously.
-
-		if (GetAmountOwnedBy(c, _current_company) == 3 && !MayCompanyTakeOver(_current_company, target_company)) return_cmd_error(STR_ERROR_TOO_MANY_VEHICLES_IN_GAME);
-	}
-
-
-	cost.AddCost(CalculateCompanyValue(c) >> 2);
-	if (flags & DC_EXEC) {
-		Owner *b = c->share_owners;
-
-		while (*b != COMPANY_SPECTATOR) b++; // share owners is guaranteed to contain at least one COMPANY_SPECTATOR
-		*b = _current_company;
-
-		for (int i = 0; c->share_owners[i] == _current_company;) {
-			if (++i == 4) {
-				c->bankrupt_value = 0;
-				DoAcquireCompany(c);
-				break;
-			}
-		}
-		InvalidateWindowData(WC_COMPANY, target_company);
-		CompanyAdminUpdate(c);
-	}
-	return cost;
-}
-
-/**
- * Sell shares in an opposing company.
- * @param tile unused
- * @param flags type of operation
- * @param p1 company to sell the shares from
- * @param p2 unused
- * @param text unused
- * @return the cost of this operation or an error
- */
-CommandCost CmdSellShareInCompany(TileIndex tile, DoCommandFlag flags, uint32 p1, uint32 p2, const char *text)
-{
-	CompanyID target_company = (CompanyID)p1;
-	Company *c = Company::GetIfValid(target_company);
-
-	/* Cannot sell own shares */
-	if (c == nullptr || _current_company == target_company) return CMD_ERROR;
-
-	/* Check if selling shares is allowed (protection against modified clients).
-	 * However, we must sell shares of companies being closed down. */
-	if (!_settings_game.economy.allow_shares && !(flags & DC_BANKRUPT)) return CMD_ERROR;
-
-	/* Those lines are here for network-protection (clients can be slow) */
-	if (GetAmountOwnedBy(c, _current_company) == 0) return CommandCost();
-
-	/* adjust it a little to make it less profitable to sell and buy */
-	Money cost = CalculateCompanyValue(c) >> 2;
-	cost = -(cost - (cost >> 7));
-
-	if (flags & DC_EXEC) {
-		Owner *b = c->share_owners;
-		while (*b != _current_company) b++; // share owners is guaranteed to contain company
-		*b = COMPANY_SPECTATOR;
-		InvalidateWindowData(WC_COMPANY, target_company);
-		CompanyAdminUpdate(c);
-	}
-	return CommandCost(EXPENSES_OTHER, cost);
-}
-
-/**
-=======
->>>>>>> 908be596
  * Buy up another company.
  * When a competing company is gone bankrupt you get the chance to purchase
  * that company.
