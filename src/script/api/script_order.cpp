--- conflicted
+++ resolved
@@ -262,15 +262,9 @@
 				TILE_AREA_LOOP(t, st->train_station) {
 					if (st->TileBelongsToRailStation(t)) return t;
 				}
-<<<<<<< HEAD
-			} else if (st->docks != NULL) {
+			} else if (st->docks != nullptr) {
 				return st->docks->flat;
-			} else if (st->bus_stops != NULL) {
-=======
-			} else if (st->dock_tile != INVALID_TILE) {
-				return st->dock_tile;
 			} else if (st->bus_stops != nullptr) {
->>>>>>> 7c8e7c6b
 				return st->bus_stops->xy;
 			} else if (st->truck_stops != nullptr) {
 				return st->truck_stops->xy;
