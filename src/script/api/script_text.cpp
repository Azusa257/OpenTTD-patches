--- conflicted
+++ resolved
@@ -218,99 +218,100 @@
 			break;
 		}
 
-<<<<<<< HEAD
-		switch (cur_param.type) {
-			case StringParam::RAW_STRING:
-				if (!std::holds_alternative<std::string>(this->param[cur_idx])) {
-					this->_TextParamError(fmt::format("{}: Parameter {} expects a raw string", name, cur_idx));
-					write_param_fallback(cur_idx++);
+		if (this->GetActiveInstance()->IsTextParamMismatchAllowed()) {
+			switch (cur_param.type) {
+				case StringParam::RAW_STRING:
+					if (!std::holds_alternative<std::string>(this->param[cur_idx])) {
+						this->_TextParamError(fmt::format("{}: Parameter {} expects a raw string", name, cur_idx));
+						write_param_fallback(cur_idx++);
+						break;
+					}
+					p += seprintf(p, lastofp, ":\"%s\"", std::get<std::string>(this->param[cur_idx++]).c_str());
+					param_count++;
+					break;
+
+				case StringParam::STRING: {
+					if (!std::holds_alternative<ScriptTextRef>(this->param[cur_idx])) {
+						this->_TextParamError(fmt::format("{}: Parameter {} expects a substring", name, cur_idx));
+						write_param_fallback(cur_idx++);
+						break;
+					}
+					int count = 1; // 1 because the string id is included in consumed parameters
+					p += seprintf(p, lastofp, ":");
+					p = std::get<ScriptTextRef>(this->param[cur_idx++])->_GetEncodedText(p, lastofp, count, seen_ids);
+					if (count != cur_param.consumes) {
+						this->_TextParamError(fmt::format("{}: Parameter {} substring consumes {}, but expected {} to be consumed", name, cur_idx, count - 1, cur_param.consumes - 1));
+					}
+					param_count += count;
 					break;
 				}
-				p += seprintf(p, lastofp, ":\"%s\"", std::get<std::string>(this->param[cur_idx++]).c_str());
-				param_count++;
-				break;
-
-			case StringParam::STRING: {
-				if (!std::holds_alternative<ScriptTextRef>(this->param[cur_idx])) {
-					this->_TextParamError(fmt::format("{}: Parameter {} expects a substring", name, cur_idx));
-					write_param_fallback(cur_idx++);
+
+				default:
+					if (cur_idx + cur_param.consumes > this->paramc) {
+						this->_TextParamError(fmt::format("{}: Not enough parameters", name));
+					}
+					for (int i = 0; i < cur_param.consumes && cur_idx < this->paramc; i++) {
+						if (!std::holds_alternative<SQInteger>(this->param[cur_idx])) {
+							this->_TextParamError(fmt::format("{}: Parameter {} expects an integer", name, cur_idx));
+							write_param_fallback(cur_idx++);
+							continue;
+						}
+						p += seprintf(p, lastofp, ":" OTTD_PRINTFHEX64, std::get<SQInteger>(this->param[cur_idx++]));
+						param_count++;
+					}
 					break;
+			}
+		} else {
+			if (prev_string != -1) {
+				/* The previous substring added more parameters than expected, means we will consume them but can't properly validate them. */
+				for (int i = 0; i < cur_param.consumes; i++) {
+					if (prev_idx < prev_count) {
+						ScriptLog::Warning(fmt::format("{}: Parameter {} uses parameter {} from substring {} and cannot be validated", name, param_count + i, prev_idx++, prev_string).c_str());
+					} else {
+						/* No more extra parameters, assume SQInteger are expected. */
+						if (cur_idx >= this->paramc) throw Script_FatalError(fmt::format("{}: Not enough parameters", name));
+						if (!std::holds_alternative<SQInteger>(this->param[cur_idx])) throw Script_FatalError(fmt::format("{}: Parameter {} expects an integer", name, param_count + i));
+						p += seprintf(p, lastofp, ":" OTTD_PRINTFHEX64, std::get<SQInteger>(this->param[cur_idx++]));
+					}
 				}
-				int count = 1; // 1 because the string id is included in consumed parameters
-				p += seprintf(p, lastofp, ":");
-				p = std::get<ScriptTextRef>(this->param[cur_idx++])->_GetEncodedText(p, lastofp, count, seen_ids);
-				if (count != cur_param.consumes) {
-					this->_TextParamError(fmt::format("{}: Parameter {} substring consumes {}, but expected {} to be consumed", name, cur_idx, count - 1, cur_param.consumes - 1));
+				if (prev_idx == prev_count) {
+					/* Re-enable validation. */
+					prev_string = -1;
 				}
-				param_count += count;
-				break;
-			}
-
-			default:
-				if (cur_idx + cur_param.consumes > this->paramc) {
-					this->_TextParamError(fmt::format("{}: Not enough parameters", name));
-				}
-				for (int i = 0; i < cur_param.consumes && cur_idx < this->paramc; i++) {
-					if (!std::holds_alternative<SQInteger>(this->param[cur_idx])) {
-						this->_TextParamError(fmt::format("{}: Parameter {} expects an integer", name, cur_idx));
-						write_param_fallback(cur_idx++);
-						continue;
-					}
-					p += seprintf(p, lastofp, ":" OTTD_PRINTFHEX64, std::get<SQInteger>(this->param[cur_idx++]));
-					param_count++;
-				}
-				break;
-=======
-		if (prev_string != -1) {
-			/* The previous substring added more parameters than expected, means we will consume them but can't properly validate them. */
-			for (int i = 0; i < cur_param.consumes; i++) {
-				if (prev_idx < prev_count) {
-					ScriptLog::Warning(fmt::format("{}: Parameter {} uses parameter {} from substring {} and cannot be validated", name, param_count + i, prev_idx++, prev_string).c_str());
-				} else {
-					/* No more extra parameters, assume SQInteger are expected. */
-					if (cur_idx >= this->paramc) throw Script_FatalError(fmt::format("{}: Not enough parameters", name));
-					if (!std::holds_alternative<SQInteger>(this->param[cur_idx])) throw Script_FatalError(fmt::format("{}: Parameter {} expects an integer", name, param_count + i));
-					p += seprintf(p, lastofp, ":" OTTD_PRINTFHEX64, std::get<SQInteger>(this->param[cur_idx++]));
+			} else {
+				switch (cur_param.type) {
+					case StringParam::RAW_STRING:
+						if (!std::holds_alternative<std::string>(this->param[cur_idx])) throw Script_FatalError(fmt::format("{}: Parameter {} expects a raw string", name, param_count));
+						p += seprintf(p, lastofp, ":\"%s\"", std::get<std::string>(this->param[cur_idx++]).c_str());
+						break;
+
+					case StringParam::STRING: {
+						if (!std::holds_alternative<ScriptTextRef>(this->param[cur_idx])) throw Script_FatalError(fmt::format("{}: Parameter {} expects a substring", name, param_count));
+						int count = 0;
+						p += seprintf(p, lastofp, ":");
+						p = std::get<ScriptTextRef>(this->param[cur_idx++])->_GetEncodedText(p, lastofp, count, seen_ids);
+						if (++count != cur_param.consumes) {
+							ScriptLog::Error(fmt::format("{}: Parameter {} substring consumes {}, but expected {} to be consumed", name, param_count, count - 1, cur_param.consumes - 1).c_str());
+							/* Fill missing params if needed. */
+							for (int i = count; i < cur_param.consumes; i++) p += seprintf(p, lastofp, ":0");
+							/* Disable validation for the extra params if any. */
+							if (count > cur_param.consumes) {
+								prev_string = param_count;
+								prev_idx = cur_param.consumes - 1;
+								prev_count = count - 1;
+							}
+						}
+						break;
+					}
+
+					default:
+						if (cur_idx + cur_param.consumes > this->paramc) throw Script_FatalError(fmt::format("{}: Not enough parameters", name));
+						for (int i = 0; i < cur_param.consumes; i++) {
+							if (!std::holds_alternative<SQInteger>(this->param[cur_idx])) throw Script_FatalError(fmt::format("{}: Parameter {} expects an integer", name, param_count + i));
+							p += seprintf(p, lastofp, ":" OTTD_PRINTFHEX64, std::get<SQInteger>(this->param[cur_idx++]));
+						}
 				}
 			}
-			if (prev_idx == prev_count) {
-				/* Re-enable validation. */
-				prev_string = -1;
-			}
-		} else {
-			switch (cur_param.type) {
-				case StringParam::RAW_STRING:
-					if (!std::holds_alternative<std::string>(this->param[cur_idx])) throw Script_FatalError(fmt::format("{}: Parameter {} expects a raw string", name, param_count));
-					p += seprintf(p, lastofp, ":\"%s\"", std::get<std::string>(this->param[cur_idx++]).c_str());
-					break;
-
-				case StringParam::STRING: {
-					if (!std::holds_alternative<ScriptTextRef>(this->param[cur_idx])) throw Script_FatalError(fmt::format("{}: Parameter {} expects a substring", name, param_count));
-					int count = 0;
-					p += seprintf(p, lastofp, ":");
-					p = std::get<ScriptTextRef>(this->param[cur_idx++])->_GetEncodedText(p, lastofp, count, seen_ids);
-					if (++count != cur_param.consumes) {
-						ScriptLog::Error(fmt::format("{}: Parameter {} substring consumes {}, but expected {} to be consumed", name, param_count, count - 1, cur_param.consumes - 1).c_str());
-						/* Fill missing params if needed. */
-						for (int i = count; i < cur_param.consumes; i++) p += seprintf(p, lastofp, ":0");
-						/* Disable validation for the extra params if any. */
-						if (count > cur_param.consumes) {
-							prev_string = param_count;
-							prev_idx = cur_param.consumes - 1;
-							prev_count = count - 1;
-						}
-					}
-					break;
-				}
-
-				default:
-					if (cur_idx + cur_param.consumes > this->paramc) throw Script_FatalError(fmt::format("{}: Not enough parameters", name));
-					for (int i = 0; i < cur_param.consumes; i++) {
-						if (!std::holds_alternative<SQInteger>(this->param[cur_idx])) throw Script_FatalError(fmt::format("{}: Parameter {} expects an integer", name, param_count + i));
-						p += seprintf(p, lastofp, ":" OTTD_PRINTFHEX64, std::get<SQInteger>(this->param[cur_idx++]));
-					}
-			}
->>>>>>> 1321e484
 		}
 	}
 
