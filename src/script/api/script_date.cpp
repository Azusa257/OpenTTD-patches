/*
 * This file is part of OpenTTD.
 * OpenTTD is free software; you can redistribute it and/or modify it under the terms of the GNU General Public License as published by the Free Software Foundation, version 2.
 * OpenTTD is distributed in the hope that it will be useful, but WITHOUT ANY WARRANTY; without even the implied warranty of MERCHANTABILITY or FITNESS FOR A PARTICULAR PURPOSE.
 * See the GNU General Public License for more details. You should have received a copy of the GNU General Public License along with OpenTTD. If not, see <http://www.gnu.org/licenses/>.
 */

/** @file script_date.cpp Implementation of ScriptDate. */

#include "../../stdafx.h"
#include "script_date.hpp"
#include "../../date_func.h"
#include "../../settings_type.h"

#include <time.h>

#include <time.h>

#include "../../safeguards.h"

/* static */ bool ScriptDate::IsValidDate(Date date)
{
	return date >= 0;
}

/* static */ ScriptDate::Date ScriptDate::GetCurrentDate()
{
	return (ScriptDate::Date)_date;
}

<<<<<<< HEAD
/* static */ int32 ScriptDate::GetDayLengthFactor()
{
	return _settings_game.economy.day_length_factor;
}

/* static */ int32 ScriptDate::GetYear(ScriptDate::Date date)
=======
/* static */ SQInteger ScriptDate::GetYear(ScriptDate::Date date)
>>>>>>> ca149447
{
	if (date < 0) return DATE_INVALID;

	::YearMonthDay ymd;
	::ConvertDateToYMD(date, &ymd);
	return ymd.year;
}

/* static */ SQInteger ScriptDate::GetMonth(ScriptDate::Date date)
{
	if (date < 0) return DATE_INVALID;

	::YearMonthDay ymd;
	::ConvertDateToYMD(date, &ymd);
	return ymd.month + 1;
}

/* static */ SQInteger ScriptDate::GetDayOfMonth(ScriptDate::Date date)
{
	if (date < 0) return DATE_INVALID;

	::YearMonthDay ymd;
	::ConvertDateToYMD(date, &ymd);
	return ymd.day;
}

/* static */ ScriptDate::Date ScriptDate::GetDate(SQInteger year, SQInteger month, SQInteger day_of_month)
{
	if (month < 1 || month > 12) return DATE_INVALID;
	if (day_of_month < 1 || day_of_month > 31) return DATE_INVALID;
	if (year < 0 || year > MAX_YEAR) return DATE_INVALID;

	return (ScriptDate::Date)::ConvertYMDToDate(year, month - 1, day_of_month);
}

/* static */ SQInteger ScriptDate::GetSystemTime()
{
	time_t t;
	time(&t);
	return t;
}

/* static */ bool ScriptDate::IsTimeShownInMinutes()
{
	return _settings_game.game_time.time_in_minutes;
}

/* static */ int32 ScriptDate::GetTicksPerMinute()
{
	return _settings_game.game_time.ticks_per_minute;
}

/* static */ DateTicksScaled ScriptDate::GetCurrentScaledDateTicks()
{
	return _scaled_date_ticks;
}

/* static */ int32 ScriptDate::GetHour(DateTicksScaled ticks)
{
	Minutes minutes = (ticks / _settings_game.game_time.ticks_per_minute) + _settings_game.game_time.clock_offset;
	return MINUTES_HOUR(minutes);
}

/* static */ int32 ScriptDate::GetMinute(DateTicksScaled ticks)
{
	Minutes minutes = (ticks / _settings_game.game_time.ticks_per_minute) + _settings_game.game_time.clock_offset;
	return MINUTES_MINUTE(minutes);
}<|MERGE_RESOLUTION|>--- conflicted
+++ resolved
@@ -28,16 +28,12 @@
 	return (ScriptDate::Date)_date;
 }
 
-<<<<<<< HEAD
-/* static */ int32 ScriptDate::GetDayLengthFactor()
+/* static */ SQInteger ScriptDate::GetDayLengthFactor()
 {
 	return _settings_game.economy.day_length_factor;
 }
 
-/* static */ int32 ScriptDate::GetYear(ScriptDate::Date date)
-=======
 /* static */ SQInteger ScriptDate::GetYear(ScriptDate::Date date)
->>>>>>> ca149447
 {
 	if (date < 0) return DATE_INVALID;
 
@@ -85,23 +81,23 @@
 	return _settings_game.game_time.time_in_minutes;
 }
 
-/* static */ int32 ScriptDate::GetTicksPerMinute()
+/* static */ SQInteger ScriptDate::GetTicksPerMinute()
 {
 	return _settings_game.game_time.ticks_per_minute;
 }
 
-/* static */ DateTicksScaled ScriptDate::GetCurrentScaledDateTicks()
+/* static */ SQInteger ScriptDate::GetCurrentScaledDateTicks()
 {
 	return _scaled_date_ticks;
 }
 
-/* static */ int32 ScriptDate::GetHour(DateTicksScaled ticks)
+/* static */ SQInteger ScriptDate::GetHour(DateTicksScaled ticks)
 {
 	Minutes minutes = (ticks / _settings_game.game_time.ticks_per_minute) + _settings_game.game_time.clock_offset;
 	return MINUTES_HOUR(minutes);
 }
 
-/* static */ int32 ScriptDate::GetMinute(DateTicksScaled ticks)
+/* static */ SQInteger ScriptDate::GetMinute(DateTicksScaled ticks)
 {
 	Minutes minutes = (ticks / _settings_game.game_time.ticks_per_minute) + _settings_game.game_time.clock_offset;
 	return MINUTES_MINUTE(minutes);
