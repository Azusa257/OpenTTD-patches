--- conflicted
+++ resolved
@@ -1305,10 +1305,7 @@
 		WID_FRW_TIMES_NAMES                          = ::WID_FRW_TIMES_NAMES,
 		WID_FRW_TIMES_CURRENT                        = ::WID_FRW_TIMES_CURRENT,
 		WID_FRW_TIMES_AVERAGE                        = ::WID_FRW_TIMES_AVERAGE,
-<<<<<<< HEAD
-=======
 		WID_FRW_SCROLLBAR                            = ::WID_FRW_SCROLLBAR,
->>>>>>> 01261dae
 	};
 
 	/** Widgets of the #FrametimeGraphWindow class. */
