--- conflicted
+++ resolved
@@ -14,11 +14,7 @@
 
 #include "../cargo_type.h"
 #include "../vehicle_base.h"
-<<<<<<< HEAD
-#include <deque>
-=======
 #include <vector>
->>>>>>> a2a69c14
 #include <map>
 #include <set>
 
@@ -83,11 +79,7 @@
 		bool operator<(const Hop &other) const;
 	};
 
-<<<<<<< HEAD
-	typedef std::deque<RefitDesc> RefitList;
-=======
 	typedef std::vector<RefitDesc> RefitList;
->>>>>>> a2a69c14
 	typedef std::set<Hop> HopSet;
 
 	Vehicle *vehicle;           ///< Vehicle for which the links should be refreshed.
