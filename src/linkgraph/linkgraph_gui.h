--- conflicted
+++ resolved
@@ -69,13 +69,8 @@
 	 * @param company_mask Bitmask of companies to be shown.
 	 * @param scale Desired thickness of lines and size of station dots.
 	 */
-<<<<<<< HEAD
-	LinkGraphOverlay(Window *w, uint wid, CargoTypes cargo_mask, uint32 company_mask, uint scale) :
+	LinkGraphOverlay(Window *w, uint wid, CargoTypes cargo_mask, CompanyMask company_mask, uint scale) :
 			window(w), widget_id(wid), cargo_mask(cargo_mask), company_mask(company_mask), scale(scale), dirty(true)
-=======
-	LinkGraphOverlay(Window *w, uint wid, CargoTypes cargo_mask, CompanyMask company_mask, uint scale) :
-			window(w), widget_id(wid), cargo_mask(cargo_mask), company_mask(company_mask), scale(scale)
->>>>>>> 1321e484
 	{}
 
 	void RebuildCache(bool incremental = false);
@@ -101,13 +96,8 @@
 	Window *window;                    ///< Window to be drawn into.
 	const uint widget_id;              ///< ID of Widget in Window to be drawn to.
 	CargoTypes cargo_mask;             ///< Bitmask of cargos to be displayed.
-<<<<<<< HEAD
-	uint32 company_mask;               ///< Bitmask of companies to be displayed.
+	CompanyMask company_mask;          ///< Bitmask of companies to be displayed.
 	LinkList cached_links;             ///< Cache for links to reduce recalculation.
-=======
-	CompanyMask company_mask;          ///< Bitmask of companies to be displayed.
-	LinkMap cached_links;              ///< Cache for links to reduce recalculation.
->>>>>>> 1321e484
 	StationSupplyList cached_stations; ///< Cache for stations to be drawn.
 	Rect cached_region;                ///< Region covered by cached_links and cached_stations.
 	uint scale;                        ///< Width of link lines.
