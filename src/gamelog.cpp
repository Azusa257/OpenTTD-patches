--- conflicted
+++ resolved
@@ -14,12 +14,7 @@
 #include "gamelog_internal.h"
 #include "console_func.h"
 #include "debug.h"
-<<<<<<< HEAD
 #include "date_func.h"
-=======
-#include "timer/timer_game_calendar.h"
-#include "timer/timer_game_tick.h"
->>>>>>> 045a99dd
 #include "rev.h"
 
 #include <stdarg.h>
@@ -34,53 +29,42 @@
 extern SaveLoadVersion _sl_version; ///< the major savegame version identifier
 extern byte   _sl_minor_version;    ///< the minor savegame version, DO NOT USE!
 
-Gamelog _gamelog; ///< Gamelog instance
-
-LoggedChange::~LoggedChange()
-{
-	if (this->ct == GLCT_SETTING) free(this->setting.name);
-}
-
-Gamelog::Gamelog()
-{
-	this->data = std::make_unique<GamelogInternalData>();
-	this->action_type = GLAT_NONE;
-	this->current_action = nullptr;
-}
-
-Gamelog::~Gamelog()
-{
-}
+
+static GamelogActionType _gamelog_action_type = GLAT_NONE; ///< action to record if anything changes
+
+LoggedAction *_gamelog_action = nullptr;        ///< first logged action
+uint _gamelog_actions         = 0;           ///< number of actions
+static LoggedAction *_current_action = nullptr; ///< current action we are logging, nullptr when there is no action active
+
 
 /**
  * Stores information about new action, but doesn't allocate it
  * Action is allocated only when there is at least one change
  * @param at type of action
  */
-void Gamelog::StartAction(GamelogActionType at)
-{
-	assert(this->action_type == GLAT_NONE); // do not allow starting new action without stopping the previous first
-	this->action_type = at;
+void GamelogStartAction(GamelogActionType at)
+{
+	assert(_gamelog_action_type == GLAT_NONE); // do not allow starting new action without stopping the previous first
+	_gamelog_action_type = at;
 }
 
 /**
  * Stops logging of any changes
  */
-void Gamelog::StopAction()
-{
-	assert(this->action_type != GLAT_NONE); // nobody should try to stop if there is no action in progress
-
-	bool print = this->current_action != nullptr;
-
-	this->current_action = nullptr;
-	this->action_type = GLAT_NONE;
-
-	if (print) this->PrintDebug(5);
-}
-
-void Gamelog::StopAnyAction()
-{
-<<<<<<< HEAD
+void GamelogStopAction()
+{
+	assert(_gamelog_action_type != GLAT_NONE); // nobody should try to stop if there is no action in progress
+
+	bool print = _current_action != nullptr;
+
+	_current_action = nullptr;
+	_gamelog_action_type = GLAT_NONE;
+
+	if (print) GamelogPrintDebug(5);
+}
+
+void GamelogStopAnyAction()
+{
 	if (_gamelog_action_type != GLAT_NONE) GamelogStopAction();
 }
 
@@ -100,48 +84,52 @@
 	}
 
 	free(gamelog_action);
-=======
-	if (this->action_type != GLAT_NONE) this->StopAction();
->>>>>>> 045a99dd
 }
 
 /**
  * Resets and frees all memory allocated - used before loading or starting a new game
  */
-void Gamelog::Reset()
-{
-	assert(this->action_type == GLAT_NONE);
-	this->data->action.clear();
-	this->current_action  = nullptr;
-}
-
-/**
- * Adds the GRF ID, checksum and filename if found to the output iterator
- * @param outputIterator The iterator to add the GRF info to.
+void GamelogReset()
+{
+	assert(_gamelog_action_type == GLAT_NONE);
+	GamelogFree(_gamelog_action, _gamelog_actions);
+
+	_gamelog_action  = nullptr;
+	_gamelog_actions = 0;
+	_current_action  = nullptr;
+}
+
+/**
+ * Prints GRF ID, checksum and filename if found
+ * @param buf The location in the buffer to draw
  * @param last The end of the buffer
  * @param grfid GRF ID
  * @param md5sum array of md5sum to print, if known
  * @param gc GrfConfig, if known
- */
-template <typename T>
-static void AddGrfInfo(T &outputIterator, uint grfid, const uint8 *md5sum, const GRFConfig *gc)
-{
+ * @return The buffer location.
+ */
+static char *PrintGrfInfo(char *buf, const char *last, uint grfid, const uint8 *md5sum, const GRFConfig *gc)
+{
+	char txt[40];
+
 	if (md5sum != nullptr) {
-		fmt::format_to(outputIterator, "GRF ID {:08X}, checksum {}", BSWAP32(grfid), MD5SumToString(md5sum));
+		md5sumToString(txt, lastof(txt), md5sum);
+		buf += seprintf(buf, last, "GRF ID %08X, checksum %s", BSWAP32(grfid), txt);
 	} else {
-		fmt::format_to(outputIterator, "GRF ID {:08X}", BSWAP32(grfid));
+		buf += seprintf(buf, last, "GRF ID %08X", BSWAP32(grfid));
 	}
 
 	if (gc != nullptr) {
-		fmt::format_to(outputIterator, ", filename: {} (md5sum matches)", gc->filename);
+		buf += seprintf(buf, last, ", filename: %s (md5sum matches)", gc->filename.c_str());
 	} else {
 		gc = FindGRFConfig(grfid, FGCM_ANY);
 		if (gc != nullptr) {
-			fmt::format_to(outputIterator, ", filename: {} (matches GRFID only)", gc->filename);
+			buf += seprintf(buf, last, ", filename: %s (matches GRFID only)", gc->filename.c_str());
 		} else {
-			fmt::format_to(outputIterator, ", unknown GRF");
-		}
-	}
+			buf += seprintf(buf, last, ", unknown GRF");
+		}
+	}
+	return buf;
 }
 
 
@@ -178,72 +166,74 @@
  * Prints active gamelog
  * @param proc the procedure to draw with
  */
-<<<<<<< HEAD
 void GamelogPrint(GamelogPrintProc *proc)
-=======
-void Gamelog::Print(std::function<void(const std::string &)> proc)
->>>>>>> 045a99dd
-{
+{
+	char buffer[1024];
 	GrfIDMapping grf_names;
 
 	proc("---- gamelog start ----");
 
-	for (const LoggedAction &la : this->data->action) {
-		assert((uint)la.at < GLAT_END);
-
-		proc(fmt::format("Tick {}: {}", la.tick, la_text[la.at]));
-
-		for (const LoggedChange &lc : la.change) {
-			std::string message;
-			auto outputIterator = std::back_inserter(message);
-
-			switch (lc.ct) {
+	const LoggedAction *laend = &_gamelog_action[_gamelog_actions];
+
+	for (const LoggedAction *la = _gamelog_action; la != laend; la++) {
+		assert((uint)la->at < GLAT_END);
+
+		seprintf(buffer, lastof(buffer), "Tick %u: %s", (uint)la->tick, la_text[(uint)la->at]);
+		proc(buffer);
+
+		const LoggedChange *lcend = &la->change[la->changes];
+
+		for (const LoggedChange *lc = la->change; lc != lcend; lc++) {
+			char *buf = buffer;
+
+			switch (lc->ct) {
 				default: NOT_REACHED();
 				case GLCT_MODE:
 					/* Changing landscape, or going from scenario editor to game or back. */
-					fmt::format_to(outputIterator, "New game mode: {} landscape: {}", lc.mode.mode, lc.mode.landscape);
+					buf += seprintf(buf, lastof(buffer), "New game mode: %u landscape: %u",
+						(uint)lc->mode.mode, (uint)lc->mode.landscape);
 					break;
 
 				case GLCT_REVISION:
 					/* The game was loaded in a diffferent version than before. */
-					fmt::format_to(outputIterator, "Revision text changed to {}, savegame version {}, ",
-						lc.revision.text, lc.revision.slver);
-
-					switch (lc.revision.modified) {
-						case 0: message += "not "; break;
-						case 1: message += "maybe "; break;
+					buf += seprintf(buf, lastof(buffer), "Revision text changed to %s, savegame version %u, ",
+						lc->revision.text, lc->revision.slver);
+
+					switch (lc->revision.modified) {
+						case 0: buf += seprintf(buf, lastof(buffer), "not "); break;
+						case 1: buf += seprintf(buf, lastof(buffer), "maybe "); break;
 						default: break;
 					}
 
-					fmt::format_to(outputIterator, "modified, _openttd_newgrf_version = 0x{:08x}", lc.revision.newgrf);
+					buf += seprintf(buf, lastof(buffer), "modified, _openttd_newgrf_version = 0x%08x", lc->revision.newgrf);
 					break;
 
 				case GLCT_OLDVER:
 					/* The game was loaded from before 0.7.0-beta1. */
-					message += "Conversion from ";
-					switch (lc.oldver.type) {
+					buf += seprintf(buf, lastof(buffer), "Conversion from ");
+					switch (lc->oldver.type) {
 						default: NOT_REACHED();
 						case SGT_OTTD:
-							fmt::format_to(outputIterator, "OTTD savegame without gamelog: version {}, {}",
-								GB(lc.oldver.version, 8, 16), GB(lc.oldver.version, 0, 8));
+							buf += seprintf(buf, lastof(buffer), "OTTD savegame without gamelog: version %u, %u",
+								GB(lc->oldver.version, 8, 16), GB(lc->oldver.version, 0, 8));
 							break;
 
 						case SGT_TTO:
-							message += "TTO savegame";
+							buf += seprintf(buf, lastof(buffer), "TTO savegame");
 							break;
 
 						case SGT_TTD:
-							message += "TTD savegame";
+							buf += seprintf(buf, lastof(buffer), "TTD savegame");
 							break;
 
 						case SGT_TTDP1:
 						case SGT_TTDP2:
-							fmt::format_to(outputIterator, "TTDP savegame, {} format",
-								lc.oldver.type == SGT_TTDP1 ? "old" : "new");
-							if (lc.oldver.version != 0) {
-								fmt::format_to(outputIterator, ", TTDP version {}.{}.{}.{}",
-									GB(lc.oldver.version, 24, 8), GB(lc.oldver.version, 20, 4),
-									GB(lc.oldver.version, 16, 4), GB(lc.oldver.version, 0, 16));
+							buf += seprintf(buf, lastof(buffer), "TTDP savegame, %s format",
+								lc->oldver.type == SGT_TTDP1 ? "old" : "new");
+							if (lc->oldver.version != 0) {
+								buf += seprintf(buf, lastof(buffer), ", TTDP version %u.%u.%u.%u",
+									GB(lc->oldver.version, 24, 8), GB(lc->oldver.version, 20, 4),
+									GB(lc->oldver.version, 16, 4), GB(lc->oldver.version, 0, 16));
 							}
 							break;
 					}
@@ -251,29 +241,29 @@
 
 				case GLCT_SETTING:
 					/* A setting with the SF_NO_NETWORK flag got changed; these settings usually affect NewGRFs, such as road side or wagon speed limits. */
-					fmt::format_to(outputIterator, "Setting changed: {} : {} -> {}", lc.setting.name, lc.setting.oldval, lc.setting.newval);
+					buf += seprintf(buf, lastof(buffer), "Setting changed: %s : %d -> %d", lc->setting.name, lc->setting.oldval, lc->setting.newval);
 					break;
 
 				case GLCT_GRFADD: {
 					/* A NewGRF got added to the game, either at the start of the game (never an issue), or later on when it could be an issue. */
-					const GRFConfig *gc = FindGRFConfig(lc.grfadd.grfid, FGCM_EXACT, lc.grfadd.md5sum);
-					message += "Added NewGRF: ";
-					AddGrfInfo(outputIterator, lc.grfadd.grfid, lc.grfadd.md5sum, gc);
-					GrfIDMapping::Pair *gm = grf_names.Find(lc.grfrem.grfid);
-					if (gm != grf_names.End() && !gm->second.was_missing) message += ". Gamelog inconsistency: GrfID was already added!";
-					grf_names[lc.grfadd.grfid] = gc;
+					const GRFConfig *gc = FindGRFConfig(lc->grfadd.grfid, FGCM_EXACT, lc->grfadd.md5sum);
+					buf += seprintf(buf, lastof(buffer), "Added NewGRF: ");
+					buf = PrintGrfInfo(buf, lastof(buffer), lc->grfadd.grfid, lc->grfadd.md5sum, gc);
+					GrfIDMapping::Pair *gm = grf_names.Find(lc->grfrem.grfid);
+					if (gm != grf_names.End() && !gm->second.was_missing) buf += seprintf(buf, lastof(buffer), ". Gamelog inconsistency: GrfID was already added!");
+					grf_names[lc->grfadd.grfid] = gc;
 					break;
 				}
 
 				case GLCT_GRFREM: {
 					/* A NewGRF got removed from the game, either manually or by it missing when loading the game. */
-					GrfIDMapping::Pair *gm = grf_names.Find(lc.grfrem.grfid);
-					message += la.at == GLAT_LOAD ? "Missing NewGRF: " : "Removed NewGRF: ";
-					AddGrfInfo(outputIterator, lc.grfrem.grfid, nullptr, gm != grf_names.End() ? gm->second.gc : nullptr);
+					GrfIDMapping::Pair *gm = grf_names.Find(lc->grfrem.grfid);
+					buf += seprintf(buf, lastof(buffer), la->at == GLAT_LOAD ? "Missing NewGRF: " : "Removed NewGRF: ");
+					buf = PrintGrfInfo(buf, lastof(buffer), lc->grfrem.grfid, nullptr, gm != grf_names.End() ? gm->second.gc : nullptr);
 					if (gm == grf_names.End()) {
-						message += ". Gamelog inconsistency: GrfID was never added!";
+						buf += seprintf(buf, lastof(buffer), ". Gamelog inconsistency: GrfID was never added!");
 					} else {
-						if (la.at == GLAT_LOAD) {
+						if (la->at == GLAT_LOAD) {
 							/* Missing grfs on load are not removed from the configuration */
 							gm->second.was_missing = true;
 						} else {
@@ -285,41 +275,41 @@
 
 				case GLCT_GRFCOMPAT: {
 					/* Another version of the same NewGRF got loaded. */
-					const GRFConfig *gc = FindGRFConfig(lc.grfadd.grfid, FGCM_EXACT, lc.grfadd.md5sum);
-					message += "Compatible NewGRF loaded: ";
-					AddGrfInfo(outputIterator, lc.grfcompat.grfid, lc.grfcompat.md5sum, gc);
-					if (!grf_names.Contains(lc.grfcompat.grfid)) message += ". Gamelog inconsistency: GrfID was never added!";
-					grf_names[lc.grfcompat.grfid] = gc;
+					const GRFConfig *gc = FindGRFConfig(lc->grfadd.grfid, FGCM_EXACT, lc->grfadd.md5sum);
+					buf += seprintf(buf, lastof(buffer), "Compatible NewGRF loaded: ");
+					buf = PrintGrfInfo(buf, lastof(buffer), lc->grfcompat.grfid, lc->grfcompat.md5sum, gc);
+					if (!grf_names.Contains(lc->grfcompat.grfid)) buf += seprintf(buf, lastof(buffer), ". Gamelog inconsistency: GrfID was never added!");
+					grf_names[lc->grfcompat.grfid] = gc;
 					break;
 				}
 
 				case GLCT_GRFPARAM: {
 					/* A parameter of a NewGRF got changed after the game was started. */
-					GrfIDMapping::Pair *gm = grf_names.Find(lc.grfrem.grfid);
-					message += "GRF parameter changed: ";
-					AddGrfInfo(outputIterator, lc.grfparam.grfid, nullptr, gm != grf_names.End() ? gm->second.gc : nullptr);
-					if (gm == grf_names.End()) message += ". Gamelog inconsistency: GrfID was never added!";
+					GrfIDMapping::Pair *gm = grf_names.Find(lc->grfrem.grfid);
+					buf += seprintf(buf, lastof(buffer), "GRF parameter changed: ");
+					buf = PrintGrfInfo(buf, lastof(buffer), lc->grfparam.grfid, nullptr, gm != grf_names.End() ? gm->second.gc : nullptr);
+					if (gm == grf_names.End()) buf += seprintf(buf, lastof(buffer), ". Gamelog inconsistency: GrfID was never added!");
 					break;
 				}
 
 				case GLCT_GRFMOVE: {
 					/* The order of NewGRFs got changed, which might cause some other NewGRFs to behave differently. */
-					GrfIDMapping::Pair *gm = grf_names.Find(lc.grfrem.grfid);
-					fmt::format_to(outputIterator, "GRF order changed: {:08X} moved {} places {}",
-						BSWAP32(lc.grfmove.grfid), abs(lc.grfmove.offset), lc.grfmove.offset >= 0 ? "down" : "up" );
-					AddGrfInfo(outputIterator, lc.grfmove.grfid, nullptr, gm != grf_names.End() ? gm->second.gc : nullptr);
-					if (gm == grf_names.End()) message += ". Gamelog inconsistency: GrfID was never added!";
+					GrfIDMapping::Pair *gm = grf_names.Find(lc->grfrem.grfid);
+					buf += seprintf(buf, lastof(buffer), "GRF order changed: %08X moved %d places %s",
+						BSWAP32(lc->grfmove.grfid), abs(lc->grfmove.offset), lc->grfmove.offset >= 0 ? "down" : "up" );
+					buf = PrintGrfInfo(buf, lastof(buffer), lc->grfmove.grfid, nullptr, gm != grf_names.End() ? gm->second.gc : nullptr);
+					if (gm == grf_names.End()) buf += seprintf(buf, lastof(buffer), ". Gamelog inconsistency: GrfID was never added!");
 					break;
 				}
 
 				case GLCT_GRFBUG: {
 					/* A specific bug in a NewGRF, that could cause wide spread problems, has been noted during the execution of the game. */
-					GrfIDMapping::Pair *gm = grf_names.Find(lc.grfrem.grfid);
-					assert(lc.grfbug.bug == GBUG_VEH_LENGTH);
-
-					fmt::format_to(outputIterator, "Rail vehicle changes length outside a depot: GRF ID {:08X}, internal ID 0x{:X}", BSWAP32(lc.grfbug.grfid), (uint)lc.grfbug.data);
-					AddGrfInfo(outputIterator, lc.grfbug.grfid, nullptr, gm != grf_names.End() ? gm->second.gc : nullptr);
-					if (gm == grf_names.End()) message += ". Gamelog inconsistency: GrfID was never added!";
+					GrfIDMapping::Pair *gm = grf_names.Find(lc->grfrem.grfid);
+					assert (lc->grfbug.bug == GBUG_VEH_LENGTH);
+
+					buf += seprintf(buf, lastof(buffer), "Rail vehicle changes length outside a depot: GRF ID %08X, internal ID 0x%X", BSWAP32(lc->grfbug.grfid), (uint)lc->grfbug.data);
+					buf = PrintGrfInfo(buf, lastof(buffer), lc->grfbug.grfid, nullptr, gm != grf_names.End() ? gm->second.gc : nullptr);
+					if (gm == grf_names.End()) buf += seprintf(buf, lastof(buffer), ". Gamelog inconsistency: GrfID was never added!");
 					break;
 				}
 
@@ -329,7 +319,7 @@
 					break;
 			}
 
-			proc(message);
+			proc(buffer);
 		}
 	}
 
@@ -343,9 +333,8 @@
 }
 
 /** Print the gamelog data to the console. */
-void Gamelog::PrintConsole()
-{
-<<<<<<< HEAD
+void GamelogPrintConsole()
+{
 	GamelogPrint(&GamelogPrintConsoleProc);
 }
 
@@ -354,11 +343,6 @@
 static void GamelogPrintDebugProc(const char *s)
 {
 	DEBUG(gamelog, _gamelog_print_level, "%s", s);
-=======
-	this->Print([](const std::string &s) {
-		IConsolePrint(CC_WARNING, s);
-	});
->>>>>>> 045a99dd
 }
 
 
@@ -368,16 +352,10 @@
  * doesn't matter that much. At least it gives more uniform code...
  * @param level debug level we need to print stuff
  */
-void Gamelog::PrintDebug(int level)
-{
-<<<<<<< HEAD
+void GamelogPrintDebug(int level)
+{
 	_gamelog_print_level = level;
 	GamelogPrint(&GamelogPrintDebugProc);
-=======
-	this->Print([level](const std::string &s) {
-		Debug(gamelog, level, "{}", s);
-	});
->>>>>>> 045a99dd
 }
 
 
@@ -387,24 +365,23 @@
  * @param ct type of change
  * @return new LoggedChange, or nullptr if there is no action active
  */
-LoggedChange *Gamelog::Change(GamelogChangeType ct)
-{
-	if (this->current_action == nullptr) {
-		if (this->action_type == GLAT_NONE) return nullptr;
-
-<<<<<<< HEAD
+static LoggedChange *GamelogChange(GamelogChangeType ct)
+{
+	if (_current_action == nullptr) {
+		if (_gamelog_action_type == GLAT_NONE) return nullptr;
+
+		_gamelog_action  = ReallocT(_gamelog_action, _gamelog_actions + 1);
+		_current_action  = &_gamelog_action[_gamelog_actions++];
+
 		_current_action->at      = _gamelog_action_type;
 		_current_action->tick    = _tick_counter;
 		_current_action->change  = nullptr;
 		_current_action->changes = 0;
-=======
-		this->current_action = &this->data->action.emplace_back();
-		this->current_action->at = this->action_type;
-		this->current_action->tick = TimerGameTick::counter;
->>>>>>> 045a99dd
-	}
-
-	LoggedChange *lc = &this->current_action->change.emplace_back();
+	}
+
+	_current_action->change = ReallocT(_current_action->change, _current_action->changes + 1);
+
+	LoggedChange *lc = &_current_action->change[_current_action->changes++];
 	lc->ct = ct;
 
 	return lc;
@@ -414,37 +391,41 @@
 /**
  * Logs a emergency savegame
  */
-void Gamelog::Emergency()
+void GamelogEmergency()
 {
 	/* Terminate any active action */
-	if (this->action_type != GLAT_NONE) this->StopAction();
-	this->StartAction(GLAT_EMERGENCY);
-	this->Change(GLCT_EMERGENCY);
-	this->StopAction();
+	if (_gamelog_action_type != GLAT_NONE) GamelogStopAction();
+	GamelogStartAction(GLAT_EMERGENCY);
+	GamelogChange(GLCT_EMERGENCY);
+	GamelogStopAction();
 }
 
 /**
  * Finds out if current game is a loaded emergency savegame.
  */
-bool Gamelog::TestEmergency()
-{
-	for (const LoggedAction &la : this->data->action) {
-		for (const LoggedChange &lc : la.change) {
-			if (lc.ct == GLCT_EMERGENCY) return true;
-		}
-	}
-
-	return false;
+bool GamelogTestEmergency()
+{
+	const LoggedChange *emergency = nullptr;
+
+	const LoggedAction *laend = &_gamelog_action[_gamelog_actions];
+	for (const LoggedAction *la = _gamelog_action; la != laend; la++) {
+		const LoggedChange *lcend = &la->change[la->changes];
+		for (const LoggedChange *lc = la->change; lc != lcend; lc++) {
+			if (lc->ct == GLCT_EMERGENCY) emergency = lc;
+		}
+	}
+
+	return (emergency != nullptr);
 }
 
 /**
  * Logs a change in game revision
  */
-void Gamelog::Revision()
-{
-	assert(this->action_type == GLAT_START || this->action_type == GLAT_LOAD);
-
-	LoggedChange *lc = this->Change(GLCT_REVISION);
+void GamelogRevision()
+{
+	assert(_gamelog_action_type == GLAT_START || _gamelog_action_type == GLAT_LOAD);
+
+	LoggedChange *lc = GamelogChange(GLCT_REVISION);
 	if (lc == nullptr) return;
 
 	lc->revision.text = stredup(_openttd_revision);
@@ -456,11 +437,11 @@
 /**
  * Logs a change in game mode (scenario editor or game)
  */
-void Gamelog::Mode()
-{
-	assert(this->action_type == GLAT_START || this->action_type == GLAT_LOAD || this->action_type == GLAT_CHEAT);
-
-	LoggedChange *lc = this->Change(GLCT_MODE);
+void GamelogMode()
+{
+	assert(_gamelog_action_type == GLAT_START || _gamelog_action_type == GLAT_LOAD || _gamelog_action_type == GLAT_CHEAT);
+
+	LoggedChange *lc = GamelogChange(GLCT_MODE);
 	if (lc == nullptr) return;
 
 	lc->mode.mode      = _game_mode;
@@ -470,11 +451,11 @@
 /**
  * Logs loading from savegame without gamelog
  */
-void Gamelog::Oldver()
-{
-	assert(this->action_type == GLAT_LOAD);
-
-	LoggedChange *lc = this->Change(GLCT_OLDVER);
+void GamelogOldver()
+{
+	assert(_gamelog_action_type == GLAT_LOAD);
+
+	LoggedChange *lc = GamelogChange(GLCT_OLDVER);
 	if (lc == nullptr) return;
 
 	lc->oldver.type = _savegame_type;
@@ -487,15 +468,11 @@
  * @param oldval old setting value
  * @param newval new setting value
  */
-<<<<<<< HEAD
 void GamelogSetting(const char *name, int32 oldval, int32 newval)
-=======
-void Gamelog::Setting(const std::string &name, int32 oldval, int32 newval)
->>>>>>> 045a99dd
-{
-	assert(this->action_type == GLAT_SETTING);
-
-	LoggedChange *lc = this->Change(GLCT_SETTING);
+{
+	assert(_gamelog_action_type == GLAT_SETTING);
+
+	LoggedChange *lc = GamelogChange(GLCT_SETTING);
 	if (lc == nullptr) return;
 
 	lc->setting.name = stredup(name);
@@ -508,20 +485,22 @@
  * Finds out if current revision is different than last revision stored in the savegame.
  * Appends GLCT_REVISION when the revision string changed
  */
-void Gamelog::TestRevision()
+void GamelogTestRevision()
 {
 	const LoggedChange *rev = nullptr;
 
-	for (const LoggedAction &la : this->data->action) {
-		for (const LoggedChange &lc : la.change) {
-			if (lc.ct == GLCT_REVISION) rev = &lc;
+	const LoggedAction *laend = &_gamelog_action[_gamelog_actions];
+	for (const LoggedAction *la = _gamelog_action; la != laend; la++) {
+		const LoggedChange *lcend = &la->change[la->changes];
+		for (const LoggedChange *lc = la->change; lc != lcend; lc++) {
+			if (lc->ct == GLCT_REVISION) rev = lc;
 		}
 	}
 
 	if (rev == nullptr || strcmp(rev->revision.text, _openttd_revision) != 0 ||
 			rev->revision.modified != _openttd_revision_modified ||
 			rev->revision.newgrf != _openttd_newgrf_version) {
-		this->Revision();
+		GamelogRevision();
 	}
 }
 
@@ -529,17 +508,19 @@
  * Finds last stored game mode or landscape.
  * Any change is logged
  */
-void Gamelog::TestMode()
+void GamelogTestMode()
 {
 	const LoggedChange *mode = nullptr;
 
-	for (const LoggedAction &la : this->data->action) {
-		for (const LoggedChange &lc : la.change) {
-			if (lc.ct == GLCT_MODE) mode = &lc;
-		}
-	}
-
-	if (mode == nullptr || mode->mode.mode != _game_mode || mode->mode.landscape != _settings_game.game_creation.landscape) this->Mode();
+	const LoggedAction *laend = &_gamelog_action[_gamelog_actions];
+	for (const LoggedAction *la = _gamelog_action; la != laend; la++) {
+		const LoggedChange *lcend = &la->change[la->changes];
+		for (const LoggedChange *lc = la->change; lc != lcend; lc++) {
+			if (lc->ct == GLCT_MODE) mode = lc;
+		}
+	}
+
+	if (mode == nullptr || mode->mode.mode != _game_mode || mode->mode.landscape != _settings_game.game_creation.landscape) GamelogMode();
 }
 
 
@@ -549,11 +530,11 @@
  * @param bug type of bug, @see enum GRFBugs
  * @param data additional data
  */
-void Gamelog::GRFBug(uint32 grfid, byte bug, uint64 data)
-{
-	assert(this->action_type == GLAT_GRFBUG);
-
-	LoggedChange *lc = this->Change(GLCT_GRFBUG);
+static void GamelogGRFBug(uint32 grfid, byte bug, uint64 data)
+{
+	assert(_gamelog_action_type == GLAT_GRFBUG);
+
+	LoggedChange *lc = GamelogChange(GLCT_GRFBUG);
 	if (lc == nullptr) return;
 
 	lc->grfbug.data  = data;
@@ -570,20 +551,22 @@
  * @param internal_id the internal ID of whatever's broken in the NewGRF
  * @return true iff a unique record was done
  */
-bool Gamelog::GRFBugReverse(uint32 grfid, uint16 internal_id)
-{
-	for (const LoggedAction &la : this->data->action) {
-		for (const LoggedChange &lc : la.change) {
-			if (lc.ct == GLCT_GRFBUG && lc.grfbug.grfid == grfid &&
-					lc.grfbug.bug == GBUG_VEH_LENGTH && lc.grfbug.data == internal_id) {
+bool GamelogGRFBugReverse(uint32 grfid, uint16 internal_id)
+{
+	const LoggedAction *laend = &_gamelog_action[_gamelog_actions];
+	for (const LoggedAction *la = _gamelog_action; la != laend; la++) {
+		const LoggedChange *lcend = &la->change[la->changes];
+		for (const LoggedChange *lc = la->change; lc != lcend; lc++) {
+			if (lc->ct == GLCT_GRFBUG && lc->grfbug.grfid == grfid &&
+					lc->grfbug.bug == GBUG_VEH_LENGTH && lc->grfbug.data == internal_id) {
 				return false;
 			}
 		}
 	}
 
-	this->StartAction(GLAT_GRFBUG);
-	this->GRFBug(grfid, GBUG_VEH_LENGTH, internal_id);
-	this->StopAction();
+	GamelogStartAction(GLAT_GRFBUG);
+	GamelogGRFBug(grfid, GBUG_VEH_LENGTH, internal_id);
+	GamelogStopAction();
 
 	return true;
 }
@@ -603,11 +586,11 @@
  * Logs removal of a GRF
  * @param grfid ID of removed GRF
  */
-void Gamelog::GRFRemove(uint32 grfid)
-{
-	assert(this->action_type == GLAT_LOAD || this->action_type == GLAT_GRF);
-
-	LoggedChange *lc = this->Change(GLCT_GRFREM);
+void GamelogGRFRemove(uint32 grfid)
+{
+	assert(_gamelog_action_type == GLAT_LOAD || _gamelog_action_type == GLAT_GRF);
+
+	LoggedChange *lc = GamelogChange(GLCT_GRFREM);
 	if (lc == nullptr) return;
 
 	lc->grfrem.grfid = grfid;
@@ -617,13 +600,13 @@
  * Logs adding of a GRF
  * @param newg added GRF
  */
-void Gamelog::GRFAdd(const GRFConfig *newg)
-{
-	assert(this->action_type == GLAT_LOAD || this->action_type == GLAT_START || this->action_type == GLAT_GRF);
+void GamelogGRFAdd(const GRFConfig *newg)
+{
+	assert(_gamelog_action_type == GLAT_LOAD || _gamelog_action_type == GLAT_START || _gamelog_action_type == GLAT_GRF);
 
 	if (!IsLoggableGrfConfig(newg)) return;
 
-	LoggedChange *lc = this->Change(GLCT_GRFADD);
+	LoggedChange *lc = GamelogChange(GLCT_GRFADD);
 	if (lc == nullptr) return;
 
 	lc->grfadd = newg->ident;
@@ -634,11 +617,11 @@
  * (the same ID, but different MD5 hash)
  * @param newg new (updated) GRF
  */
-void Gamelog::GRFCompatible(const GRFIdentifier *newg)
-{
-	assert(this->action_type == GLAT_LOAD || this->action_type == GLAT_GRF);
-
-	LoggedChange *lc = this->Change(GLCT_GRFCOMPAT);
+void GamelogGRFCompatible(const GRFIdentifier *newg)
+{
+	assert(_gamelog_action_type == GLAT_LOAD || _gamelog_action_type == GLAT_GRF);
+
+	LoggedChange *lc = GamelogChange(GLCT_GRFCOMPAT);
 	if (lc == nullptr) return;
 
 	lc->grfcompat = *newg;
@@ -649,11 +632,11 @@
  * @param grfid GRF that is moved
  * @param offset how far it is moved, positive = moved down
  */
-void Gamelog::GRFMove(uint32 grfid, int32 offset)
-{
-	assert(this->action_type == GLAT_GRF);
-
-	LoggedChange *lc = this->Change(GLCT_GRFMOVE);
+static void GamelogGRFMove(uint32 grfid, int32 offset)
+{
+	assert(_gamelog_action_type == GLAT_GRF);
+
+	LoggedChange *lc = GamelogChange(GLCT_GRFMOVE);
 	if (lc == nullptr) return;
 
 	lc->grfmove.grfid  = grfid;
@@ -665,11 +648,11 @@
  * Details about parameters changed are not stored
  * @param grfid ID of GRF to store
  */
-void Gamelog::GRFParameters(uint32 grfid)
-{
-	assert(this->action_type == GLAT_GRF);
-
-	LoggedChange *lc = this->Change(GLCT_GRFPARAM);
+static void GamelogGRFParameters(uint32 grfid)
+{
+	assert(_gamelog_action_type == GLAT_GRF);
+
+	LoggedChange *lc = GamelogChange(GLCT_GRFPARAM);
 	if (lc == nullptr) return;
 
 	lc->grfparam.grfid = grfid;
@@ -680,24 +663,37 @@
  * Useful when old savegame is loaded or when new game is started
  * @param newg head of GRF linked list
  */
-void Gamelog::GRFAddList(const GRFConfig *newg)
-{
-	assert(this->action_type == GLAT_START || this->action_type == GLAT_LOAD);
+void GamelogGRFAddList(const GRFConfig *newg)
+{
+	assert(_gamelog_action_type == GLAT_START || _gamelog_action_type == GLAT_LOAD);
 
 	for (; newg != nullptr; newg = newg->next) {
-		this->GRFAdd(newg);
-	}
-}
+		GamelogGRFAdd(newg);
+	}
+}
+
+/** List of GRFs using array of pointers instead of linked list */
+struct GRFList {
+	uint n;
+	const GRFConfig *grf[];
+};
 
 /**
  * Generates GRFList
  * @param grfc head of GRF linked list
  */
-static std::vector<const GRFConfig *> GenerateGRFList(const GRFConfig *grfc)
-{
-	std::vector<const GRFConfig *> list;
+static GRFList *GenerateGRFList(const GRFConfig *grfc)
+{
+	uint n = 0;
 	for (const GRFConfig *g = grfc; g != nullptr; g = g->next) {
-		if (IsLoggableGrfConfig(g)) list.push_back(g);
+		if (IsLoggableGrfConfig(g)) n++;
+	}
+
+	GRFList *list = (GRFList*)MallocT<byte>(sizeof(GRFList) + n * sizeof(GRFConfig*));
+
+	list->n = 0;
+	for (const GRFConfig *g = grfc; g != nullptr; g = g->next) {
+		if (IsLoggableGrfConfig(g)) list->grf[list->n++] = g;
 	}
 
 	return list;
@@ -708,68 +704,68 @@
  * @param oldc original GRF list
  * @param newc new GRF list
  */
-void Gamelog::GRFUpdate(const GRFConfig *oldc, const GRFConfig *newc)
-{
-	std::vector<const GRFConfig *> ol = GenerateGRFList(oldc);
-	std::vector<const GRFConfig *> nl = GenerateGRFList(newc);
+void GamelogGRFUpdate(const GRFConfig *oldc, const GRFConfig *newc)
+{
+	GRFList *ol = GenerateGRFList(oldc);
+	GRFList *nl = GenerateGRFList(newc);
 
 	uint o = 0, n = 0;
 
-	while (o < ol.size() && n < nl.size()) {
-		const GRFConfig *og = ol[o];
-		const GRFConfig *ng = nl[n];
+	while (o < ol->n && n < nl->n) {
+		const GRFConfig *og = ol->grf[o];
+		const GRFConfig *ng = nl->grf[n];
 
 		if (og->ident.grfid != ng->ident.grfid) {
 			uint oi, ni;
-			for (oi = 0; oi < ol.size(); oi++) {
-				if (ol[oi]->ident.grfid == nl[n]->ident.grfid) break;
+			for (oi = 0; oi < ol->n; oi++) {
+				if (ol->grf[oi]->ident.grfid == nl->grf[n]->ident.grfid) break;
 			}
 			if (oi < o) {
 				/* GRF was moved, this change has been logged already */
 				n++;
 				continue;
 			}
-			if (oi == ol.size()) {
+			if (oi == ol->n) {
 				/* GRF couldn't be found in the OLD list, GRF was ADDED */
-				this->GRFAdd(nl[n++]);
+				GamelogGRFAdd(nl->grf[n++]);
 				continue;
 			}
-			for (ni = 0; ni < nl.size(); ni++) {
-				if (nl[ni]->ident.grfid == ol[o]->ident.grfid) break;
+			for (ni = 0; ni < nl->n; ni++) {
+				if (nl->grf[ni]->ident.grfid == ol->grf[o]->ident.grfid) break;
 			}
 			if (ni < n) {
 				/* GRF was moved, this change has been logged already */
 				o++;
 				continue;
 			}
-			if (ni == nl.size()) {
+			if (ni == nl->n) {
 				/* GRF couldn't be found in the NEW list, GRF was REMOVED */
-				this->GRFRemove(ol[o++]->ident.grfid);
+				GamelogGRFRemove(ol->grf[o++]->ident.grfid);
 				continue;
 			}
 
 			/* o < oi < ol->n
 			 * n < ni < nl->n */
-			assert(ni > n && ni < nl.size());
-			assert(oi > o && oi < ol.size());
+			assert(ni > n && ni < nl->n);
+			assert(oi > o && oi < ol->n);
 
 			ni -= n; // number of GRFs it was moved downwards
 			oi -= o; // number of GRFs it was moved upwards
 
 			if (ni >= oi) { // prefer the one that is moved further
 				/* GRF was moved down */
-				this->GRFMove(ol[o++]->ident.grfid, ni);
+				GamelogGRFMove(ol->grf[o++]->ident.grfid, ni);
 			} else {
-				this->GRFMove(nl[n++]->ident.grfid, -(int)oi);
+				GamelogGRFMove(nl->grf[n++]->ident.grfid, -(int)oi);
 			}
 		} else {
 			if (memcmp(og->ident.md5sum, ng->ident.md5sum, sizeof(og->ident.md5sum)) != 0) {
 				/* md5sum changed, probably loading 'compatible' GRF */
-				this->GRFCompatible(&nl[n]->ident);
+				GamelogGRFCompatible(&nl->grf[n]->ident);
 			}
 
 			if (og->num_params != ng->num_params || memcmp(og->param, ng->param, og->num_params * sizeof(og->param[0])) != 0) {
-				this->GRFParameters(ol[o]->ident.grfid);
+				GamelogGRFParameters(ol->grf[o]->ident.grfid);
 			}
 
 			o++;
@@ -777,26 +773,33 @@
 		}
 	}
 
-	while (o < ol.size()) this->GRFRemove(ol[o++]->ident.grfid); // remaining GRFs were removed ...
-	while (n < nl.size()) this->GRFAdd   (nl[n++]);              // ... or added
+	while (o < ol->n) GamelogGRFRemove(ol->grf[o++]->ident.grfid); // remaining GRFs were removed ...
+	while (n < nl->n) GamelogGRFAdd   (nl->grf[n++]);              // ... or added
+
+	free(ol);
+	free(nl);
 }
 
 /**
  * Get some basic information from the given gamelog.
+ * @param gamelog_action Pointer to the gamelog to extract information from.
+ * @param gamelog_actions Number of actions in the given gamelog.
  * @param[out] last_ottd_rev OpenTTD NewGRF version from the binary that saved the savegame last.
  * @param[out] ever_modified Max value of 'modified' from all binaries that ever saved this savegame.
  * @param[out] removed_newgrfs Set to true if any NewGRFs have been removed.
  */
-void Gamelog::Info(uint32 *last_ottd_rev, byte *ever_modified, bool *removed_newgrfs)
-{
-	for (const LoggedAction &la : this->data->action) {
-		for (const LoggedChange &lc : la.change) {
-			switch (lc.ct) {
+void GamelogInfo(LoggedAction *gamelog_action, uint gamelog_actions, uint32 *last_ottd_rev, byte *ever_modified, bool *removed_newgrfs)
+{
+	const LoggedAction *laend = &gamelog_action[gamelog_actions];
+	for (const LoggedAction *la = gamelog_action; la != laend; la++) {
+		const LoggedChange *lcend = &la->change[la->changes];
+		for (const LoggedChange *lc = la->change; lc != lcend; lc++) {
+			switch (lc->ct) {
 				default: break;
 
 				case GLCT_REVISION:
-					*last_ottd_rev = lc.revision.newgrf;
-					*ever_modified = std::max(*ever_modified, lc.revision.modified);
+					*last_ottd_rev = lc->revision.newgrf;
+					*ever_modified = std::max(*ever_modified, lc->revision.modified);
 					break;
 
 				case GLCT_GRFREM:
@@ -807,7 +810,6 @@
 	}
 }
 
-<<<<<<< HEAD
 const char *GamelogGetLastRevision(const LoggedAction *gamelog_action, uint gamelog_actions)
 {
 	for (uint i = gamelog_actions; i > 0; i--) {
@@ -825,22 +827,4 @@
 		}
 	}
 	return nullptr;
-=======
-/**
- * Try to find the overridden GRF identifier of the given GRF.
- * @param c the GRF to get the 'previous' version of.
- * @return the GRF identifier or \a c if none could be found.
- */
-const GRFIdentifier *Gamelog::GetOverriddenIdentifier(const GRFConfig *c)
-{
-	assert(c != nullptr);
-	const LoggedAction &la = this->data->action.back();
-	if (la.at != GLAT_LOAD) return &c->ident;
-
-	for (const LoggedChange &lc : la.change) {
-		if (lc.ct == GLCT_GRFCOMPAT && lc.grfcompat.grfid == c->ident.grfid) return &lc.grfcompat;
-	}
-
-	return &c->ident;
->>>>>>> 045a99dd
 }