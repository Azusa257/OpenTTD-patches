/* $Id$ */

/*
 * This file is part of OpenTTD.
 * OpenTTD is free software; you can redistribute it and/or modify it under the terms of the GNU General Public License as published by the Free Software Foundation, version 2.
 * OpenTTD is distributed in the hope that it will be useful, but WITHOUT ANY WARRANTY; without even the implied warranty of MERCHANTABILITY or FITNESS FOR A PARTICULAR PURPOSE.
 * See the GNU General Public License for more details. You should have received a copy of the GNU General Public License along with OpenTTD. If not, see <http://www.gnu.org/licenses/>.
 */

/** @file town_cmd.cpp Handling of town tiles. */

#include "stdafx.h"
#include "road_internal.h" /* Cleaning up road bits */
#include "road_cmd.h"
#include "landscape.h"
#include "viewport_func.h"
#include "viewport_kdtree.h"
#include "cmd_helper.h"
#include "command_func.h"
#include "industry.h"
#include "station_base.h"
#include "station_kdtree.h"
#include "company_base.h"
#include "news_func.h"
#include "error.h"
#include "object.h"
#include "genworld.h"
#include "newgrf_debug.h"
#include "newgrf_house.h"
#include "newgrf_text.h"
#include "autoslope.h"
#include "tunnelbridge_map.h"
#include "strings_func.h"
#include "window_func.h"
#include "string_func.h"
#include "newgrf_cargo.h"
#include "cheat_type.h"
#include "animated_tile_func.h"
#include "date_func.h"
#include "subsidy_func.h"
#include "core/pool_func.hpp"
#include "town.h"
#include "town_kdtree.h"
#include "townname_func.h"
#include "core/random_func.hpp"
#include "core/backup_type.hpp"
#include "depot_base.h"
#include "object_map.h"
#include "object_base.h"
#include "ai/ai.hpp"
#include "game/game.hpp"

#include "table/strings.h"
#include "table/town_land.h"

#include "safeguards.h"

TownID _new_town_id;
CargoTypes _town_cargoes_accepted; ///< Bitmap of all cargoes accepted by houses.

/* Initialize the town-pool */
TownPool _town_pool("Town");
INSTANTIATE_POOL_METHODS(Town)


TownKdtree _town_kdtree(&Kdtree_TownXYFunc);

void RebuildTownKdtree()
{
	std::vector<TownID> townids;
	Town *town;
	FOR_ALL_TOWNS(town) {
		townids.push_back(town->index);
	}
	_town_kdtree.Build(townids.begin(), townids.end());
}


/**
 * Check if a town 'owns' a bridge.
 * Bridges to not directly have an owner, so we check the tiles adjacent to the bridge ends.
 * If either adjacent tile belongs to the town then it will be assumed that the town built
 * the bridge.
 * @param tile Bridge tile to test
 * @param t Town we are interested in
 * @return true if town 'owns' a bridge.
 */
static bool TestTownOwnsBridge(TileIndex tile, const Town *t)
{
	if (!IsTileOwner(tile, OWNER_TOWN)) return false;

	TileIndex adjacent = tile + TileOffsByDiagDir(ReverseDiagDir(GetTunnelBridgeDirection(tile)));
	bool town_owned = IsTileType(adjacent, MP_ROAD) && IsTileOwner(adjacent, OWNER_TOWN) && GetTownIndex(adjacent) == t->index;

	if (!town_owned) {
		/* Or other adjacent road */
		TileIndex adjacent = tile + TileOffsByDiagDir(ReverseDiagDir(GetTunnelBridgeDirection(GetOtherTunnelBridgeEnd(tile))));
		town_owned = IsTileType(adjacent, MP_ROAD) && IsTileOwner(adjacent, OWNER_TOWN) && GetTownIndex(adjacent) == t->index;
	}

	return town_owned;
}

Town::~Town()
{
	free(this->name);
	free(this->text);

	if (CleaningPool()) return;

	/* Delete town authority window
	 * and remove from list of sorted towns */
	DeleteWindowById(WC_TOWN_VIEW, this->index);

	/* Check no industry is related to us. */
	const Industry *i;
	FOR_ALL_INDUSTRIES(i) assert(i->town != this);

	/* ... and no object is related to us. */
	const Object *o;
	FOR_ALL_OBJECTS(o) assert(o->town != this);

	/* Check no tile is related to us. */
	for (TileIndex tile = 0; tile < MapSize(); ++tile) {
		switch (GetTileType(tile)) {
			case MP_HOUSE:
				assert(GetTownIndex(tile) != this->index);
				break;

			case MP_ROAD:
				assert(!HasTownOwnedRoad(tile) || GetTownIndex(tile) != this->index);
				break;

			case MP_TUNNELBRIDGE:
				assert(!TestTownOwnsBridge(tile, this));
				break;

			default:
				break;
		}
	}

	/* Clear the persistent storage list. */
	this->psa_list.clear();

	DeleteSubsidyWith(ST_TOWN, this->index);
	DeleteNewGRFInspectWindow(GSF_FAKE_TOWNS, this->index);
	CargoPacket::InvalidateAllFrom(ST_TOWN, this->index);
	MarkWholeScreenDirty();
}


/**
 * Invalidating of the "nearest town cache" has to be done
 * after removing item from the pool.
 * @param index index of deleted item
 */
void Town::PostDestructor(size_t index)
{
	InvalidateWindowData(WC_TOWN_DIRECTORY, 0, 0);
	UpdateNearestTownForRoadTiles(false);

	/* Give objects a new home! */
	Object *o;
	FOR_ALL_OBJECTS(o) {
		if (o->town == NULL) o->town = CalcClosestTownFromTile(o->location.tile, UINT_MAX);
	}
}

/**
 * Assigns town layout. If Random, generates one based on TileHash.
 */
void Town::InitializeLayout(TownLayout layout)
{
	if (layout != TL_RANDOM) {
		this->layout = layout;
		return;
	}

	this->layout = TileHash(TileX(this->xy), TileY(this->xy)) % (NUM_TLS - 1);
}

/**
 * Return a random valid town.
 * @return random town, NULL if there are no towns
 */
/* static */ Town *Town::GetRandom()
{
	if (Town::GetNumItems() == 0) return NULL;
	int num = RandomRange((uint16)Town::GetNumItems());
	size_t index = MAX_UVALUE(size_t);

	while (num >= 0) {
		num--;
		index++;

		/* Make sure we have a valid town */
		while (!Town::IsValidID(index)) {
			index++;
			assert(index < Town::GetPoolSize());
		}
	}

	return Town::Get(index);
}

/**
 * Get the cost for removing this house
 * @return the cost (inflation corrected etc)
 */
Money HouseSpec::GetRemovalCost() const
{
	return (_price[PR_CLEAR_HOUSE] * this->removal_cost) >> 8;
}

/* Local */
static int _grow_town_result;

/* Describe the possible states */
enum TownGrowthResult {
	GROWTH_SUCCEED         = -1,
	GROWTH_SEARCH_STOPPED  =  0
//	GROWTH_SEARCH_RUNNING >=  1
};

static bool BuildTownHouse(Town *t, TileIndex tile);
static Town *CreateRandomTown(uint attempts, uint32 townnameparts, TownSize size, bool city, TownLayout layout);

static void TownDrawHouseLift(const TileInfo *ti)
{
	AddChildSpriteScreen(SPR_LIFT, PAL_NONE, 14, 60 - GetLiftPosition(ti->tile));
}

typedef void TownDrawTileProc(const TileInfo *ti);
static TownDrawTileProc * const _town_draw_tile_procs[1] = {
	TownDrawHouseLift
};

/**
 * Return a random direction
 *
 * @return a random direction
 */
static inline DiagDirection RandomDiagDir()
{
	return (DiagDirection)(3 & Random());
}

/**
 * House Tile drawing handler.
 * Part of the tile loop process
 * @param ti TileInfo of the tile to draw
 */
static void DrawTile_Town(TileInfo *ti)
{
	HouseID house_id = GetHouseType(ti->tile);

	if (house_id >= NEW_HOUSE_OFFSET) {
		/* Houses don't necessarily need new graphics. If they don't have a
		 * spritegroup associated with them, then the sprite for the substitute
		 * house id is drawn instead. */
		if (HouseSpec::Get(house_id)->grf_prop.spritegroup[0] != NULL) {
			DrawNewHouseTile(ti, house_id);
			return;
		} else {
			house_id = HouseSpec::Get(house_id)->grf_prop.subst_id;
		}
	}

	/* Retrieve pointer to the draw town tile struct */
	const DrawBuildingsTileStruct *dcts = &_town_draw_tile_data[house_id << 4 | TileHash2Bit(ti->x, ti->y) << 2 | GetHouseBuildingStage(ti->tile)];

	if (ti->tileh != SLOPE_FLAT) DrawFoundation(ti, FOUNDATION_LEVELED);

	DrawGroundSprite(dcts->ground.sprite, dcts->ground.pal);

	/* If houses are invisible, do not draw the upper part */
	if (IsInvisibilitySet(TO_HOUSES)) return;

	/* Add a house on top of the ground? */
	SpriteID image = dcts->building.sprite;
	if (image != 0) {
		AddSortableSpriteToDraw(image, dcts->building.pal,
			ti->x + dcts->subtile_x,
			ti->y + dcts->subtile_y,
			dcts->width,
			dcts->height,
			dcts->dz,
			ti->z,
			IsTransparencySet(TO_HOUSES)
		);

		if (IsTransparencySet(TO_HOUSES)) return;
	}

	{
		int proc = dcts->draw_proc - 1;

		if (proc >= 0) _town_draw_tile_procs[proc](ti);
	}
}

static int GetSlopePixelZ_Town(TileIndex tile, uint x, uint y)
{
	return GetTileMaxPixelZ(tile);
}

/** Tile callback routine */
static Foundation GetFoundation_Town(TileIndex tile, Slope tileh)
{
	HouseID hid = GetHouseType(tile);

	/* For NewGRF house tiles we might not be drawing a foundation. We need to
	 * account for this, as other structures should
	 * draw the wall of the foundation in this case.
	 */
	if (hid >= NEW_HOUSE_OFFSET) {
		const HouseSpec *hs = HouseSpec::Get(hid);
		if (hs->grf_prop.spritegroup[0] != NULL && HasBit(hs->callback_mask, CBM_HOUSE_DRAW_FOUNDATIONS)) {
			uint32 callback_res = GetHouseCallback(CBID_HOUSE_DRAW_FOUNDATIONS, 0, 0, hid, Town::GetByTile(tile), tile);
			if (callback_res != CALLBACK_FAILED && !ConvertBooleanCallback(hs->grf_prop.grffile, CBID_HOUSE_DRAW_FOUNDATIONS, callback_res)) return FOUNDATION_NONE;
		}
	}
	return FlatteningFoundation(tileh);
}

/**
 * Animate a tile for a town
 * Only certain houses can be animated
 * The newhouses animation supersedes regular ones
 * @param tile TileIndex of the house to animate
 */
static void AnimateTile_Town(TileIndex tile)
{
	if (GetHouseType(tile) >= NEW_HOUSE_OFFSET) {
		AnimateNewHouseTile(tile);
		return;
	}

	if (_tick_counter & 3) return;

	/* If the house is not one with a lift anymore, then stop this animating.
	 * Not exactly sure when this happens, but probably when a house changes.
	 * Before this was just a return...so it'd leak animated tiles..
	 * That bug seems to have been here since day 1?? */
	if (!(HouseSpec::Get(GetHouseType(tile))->building_flags & BUILDING_IS_ANIMATED)) {
		DeleteAnimatedTile(tile);
		return;
	}

	if (!LiftHasDestination(tile)) {
		uint i;

		/* Building has 6 floors, number 0 .. 6, where 1 is illegal.
		 * This is due to the fact that the first floor is, in the graphics,
		 *  the height of 2 'normal' floors.
		 * Furthermore, there are 6 lift positions from floor N (incl) to floor N + 1 (excl) */
		do {
			i = RandomRange(7);
		} while (i == 1 || i * 6 == GetLiftPosition(tile));

		SetLiftDestination(tile, i);
	}

	int pos = GetLiftPosition(tile);
	int dest = GetLiftDestination(tile) * 6;
	pos += (pos < dest) ? 1 : -1;
	SetLiftPosition(tile, pos);

	if (pos == dest) {
		HaltLift(tile);
		DeleteAnimatedTile(tile);
	}

	MarkTileDirtyByTile(tile);
}

/**
 * Determines if a town is close to a tile
 * @param tile TileIndex of the tile to query
 * @param dist maximum distance to be accepted
 * @returns true if the tile correspond to the distance criteria
 */
static bool IsCloseToTown(TileIndex tile, uint dist)
{
	if (_town_kdtree.Count() == 0) return false;
	Town *t = Town::Get(_town_kdtree.FindNearest(TileX(tile), TileY(tile)));
	return DistanceManhattan(tile, t->xy) < dist;
}

/**
 * Resize the sign(label) of the town after changes in
 * population (creation or growth or else)
 */
void Town::UpdateVirtCoord()
{
	Point pt = RemapCoords2(TileX(this->xy) * TILE_SIZE, TileY(this->xy) * TILE_SIZE);
	SetDParam(0, this->index);
	SetDParam(1, this->cache.population);
	this->cache.sign.UpdatePosition(pt.x, pt.y - 24 * ZOOM_LVL_BASE,
		_settings_client.gui.population_in_label ? STR_VIEWPORT_TOWN_POP : STR_VIEWPORT_TOWN,
		STR_VIEWPORT_TOWN);

	SetWindowDirty(WC_TOWN_VIEW, this->index);
}

/** Update the virtual coords needed to draw the town sign for all towns. */
void UpdateAllTownVirtCoords()
{
	Town *t;

	FOR_ALL_TOWNS(t) {
		t->UpdateVirtCoord();
	}
}

/**
 * Change the towns population
 * @param t Town which population has changed
 * @param mod population change (can be positive or negative)
 */
static void ChangePopulation(Town *t, int mod)
{
	t->cache.population += mod;
	InvalidateWindowData(WC_TOWN_VIEW, t->index); // Cargo requirements may appear/vanish for small populations
	if (_settings_client.gui.population_in_label) t->UpdateVirtCoord();

	InvalidateWindowData(WC_TOWN_DIRECTORY, 0, 1);
}

/**
 * Determines the world population
 * Basically, count population of all towns, one by one
 * @return uint32 the calculated population of the world
 */
uint32 GetWorldPopulation()
{
	uint32 pop = 0;
	const Town *t;

	FOR_ALL_TOWNS(t) pop += t->cache.population;
	return pop;
}

/**
 * Remove stations from nearby station list if a town is no longer in the catchment area of each.
 * @param t Town to work on
 */
static void RemoveNearbyStations(Town *t)
{
	for (StationList::iterator it = t->stations_near.begin(); it != t->stations_near.end(); /* incremented inside loop */) {
		const Station *st = *it;
		if (!st->CatchmentCoversTown(t->index)) {
			it = t->stations_near.erase(it);
		} else {
			++it;
		}
	}
}

/**
 * Helper function for house completion stages progression
 * @param tile TileIndex of the house (or parts of it) to "grow"
 */
static void MakeSingleHouseBigger(TileIndex tile)
{
	assert(IsTileType(tile, MP_HOUSE));

	/* progress in construction stages */
	IncHouseConstructionTick(tile);
	if (GetHouseConstructionTick(tile) != 0) return;

	AnimateNewHouseConstruction(tile);

	if (IsHouseCompleted(tile)) {
		/* Now that construction is complete, we can add the population of the
		 * building to the town. */
		ChangePopulation(Town::GetByTile(tile), HouseSpec::Get(GetHouseType(tile))->population);
		ResetHouseAge(tile);
	}
	MarkTileDirtyByTile(tile);
}

/**
 * Make the house advance in its construction stages until completion
 * @param tile TileIndex of house
 */
static void MakeTownHouseBigger(TileIndex tile)
{
	uint flags = HouseSpec::Get(GetHouseType(tile))->building_flags;
	if (flags & BUILDING_HAS_1_TILE)  MakeSingleHouseBigger(TILE_ADDXY(tile, 0, 0));
	if (flags & BUILDING_2_TILES_Y)   MakeSingleHouseBigger(TILE_ADDXY(tile, 0, 1));
	if (flags & BUILDING_2_TILES_X)   MakeSingleHouseBigger(TILE_ADDXY(tile, 1, 0));
	if (flags & BUILDING_HAS_4_TILES) MakeSingleHouseBigger(TILE_ADDXY(tile, 1, 1));
}

/**
 * Tile callback function.
 *
 * Periodic tic handler for houses and town
 * @param tile been asked to do its stuff
 */
static void TileLoop_Town(TileIndex tile)
{
	HouseID house_id = GetHouseType(tile);

	/* NewHouseTileLoop returns false if Callback 21 succeeded, i.e. the house
	 * doesn't exist any more, so don't continue here. */
	if (house_id >= NEW_HOUSE_OFFSET && !NewHouseTileLoop(tile)) return;

	if (!IsHouseCompleted(tile)) {
		/* Construction is not completed. See if we can go further in construction*/
		MakeTownHouseBigger(tile);
		return;
	}

	const HouseSpec *hs = HouseSpec::Get(house_id);

	/* If the lift has a destination, it is already an animated tile. */
	if ((hs->building_flags & BUILDING_IS_ANIMATED) &&
			house_id < NEW_HOUSE_OFFSET &&
			!LiftHasDestination(tile) &&
			Chance16(1, 2)) {
		AddAnimatedTile(tile);
	}

	Town *t = Town::GetByTile(tile);
	uint32 r = Random();

	StationFinder stations(TileArea(tile, 1, 1));

	if (HasBit(hs->callback_mask, CBM_HOUSE_PRODUCE_CARGO)) {
		for (uint i = 0; i < 256; i++) {
			uint16 callback = GetHouseCallback(CBID_HOUSE_PRODUCE_CARGO, i, r, house_id, t, tile);

			if (callback == CALLBACK_FAILED || callback == CALLBACK_HOUSEPRODCARGO_END) break;

			CargoID cargo = GetCargoTranslation(GB(callback, 8, 7), hs->grf_prop.grffile);
			if (cargo == CT_INVALID) continue;

			uint amt = GB(callback, 0, 8);
			if (amt == 0) continue;

			uint moved = MoveGoodsToStation(cargo, amt, ST_TOWN, t->index, stations.GetStations());

			const CargoSpec *cs = CargoSpec::Get(cargo);
			t->supplied[cs->Index()].new_max += amt;
			t->supplied[cs->Index()].new_act += moved;
		}
	} else {
		switch (_settings_game.economy.town_cargogen_mode) {
			case TCGM_ORIGINAL:
				/* Original (quadratic) cargo generation algorithm */
				if (GB(r, 0, 8) < hs->population) {
					uint amt = GB(r, 0, 8) / 8 + 1;

					if (EconomyIsInRecession()) amt = (amt + 1) >> 1;
					t->supplied[CT_PASSENGERS].new_max += amt;
					t->supplied[CT_PASSENGERS].new_act += MoveGoodsToStation(CT_PASSENGERS, amt, ST_TOWN, t->index, stations.GetStations());
				}

				if (GB(r, 8, 8) < hs->mail_generation) {
					uint amt = GB(r, 8, 8) / 8 + 1;

					if (EconomyIsInRecession()) amt = (amt + 1) >> 1;
					t->supplied[CT_MAIL].new_max += amt;
					t->supplied[CT_MAIL].new_act += MoveGoodsToStation(CT_MAIL, amt, ST_TOWN, t->index, stations.GetStations());
				}
				break;

			case TCGM_BITCOUNT:
				/* Binomial distribution per tick, by a series of coin flips */
				/* Reduce generation rate to a 1/4, using tile bits to spread out distribution.
				 * As tick counter is incremented by 256 between each call, we ignore the lower 8 bits. */
				if (GB(_tick_counter, 8, 2) == GB(tile, 0, 2)) {
					/* Make a bitmask with up to 32 bits set, one for each potential pax */
					int genmax = (hs->population + 7) / 8;
					uint32 genmask = (genmax >= 32) ? 0xFFFFFFFF : ((1 << genmax) - 1);
					/* Mask random value by potential pax and count number of actual pax */
					uint amt = CountBits(r & genmask);
					/* Adjust and apply */
					if (EconomyIsInRecession()) amt = (amt + 1) >> 1;
					t->supplied[CT_PASSENGERS].new_max += amt;
					t->supplied[CT_PASSENGERS].new_act += MoveGoodsToStation(CT_PASSENGERS, amt, ST_TOWN, t->index, stations.GetStations());

					/* Do the same for mail, with a fresh random */
					r = Random();
					genmax = (hs->mail_generation + 7) / 8;
					genmask = (genmax >= 32) ? 0xFFFFFFFF : ((1 << genmax) - 1);
					amt = CountBits(r & genmask);
					if (EconomyIsInRecession()) amt = (amt + 1) >> 1;
					t->supplied[CT_MAIL].new_max += amt;
					t->supplied[CT_MAIL].new_act += MoveGoodsToStation(CT_MAIL, amt, ST_TOWN, t->index, stations.GetStations());
				}
				break;

			default:
				NOT_REACHED();
		}
	}

	Backup<CompanyByte> cur_company(_current_company, OWNER_TOWN, FILE_LINE);

	if ((hs->building_flags & BUILDING_HAS_1_TILE) &&
			HasBit(t->flags, TOWN_IS_GROWING) &&
			CanDeleteHouse(tile) &&
			GetHouseAge(tile) >= hs->minimum_life &&
			--t->time_until_rebuild == 0) {
		t->time_until_rebuild = GB(r, 16, 8) + 192;

		ClearTownHouse(t, tile);

		/* Rebuild with another house? */
		if (GB(r, 24, 8) < 12 || !BuildTownHouse(t, tile))
		{
			/* House wasn't replaced, so remove it */
			if (!_generating_world) RemoveNearbyStations(t);
		}
	}

	cur_company.Restore();
}

static CommandCost ClearTile_Town(TileIndex tile, DoCommandFlag flags)
{
	if (flags & DC_AUTO) return_cmd_error(STR_ERROR_BUILDING_MUST_BE_DEMOLISHED);
	if (!CanDeleteHouse(tile)) return CMD_ERROR;

	const HouseSpec *hs = HouseSpec::Get(GetHouseType(tile));

	CommandCost cost(EXPENSES_CONSTRUCTION);
	cost.AddCost(hs->GetRemovalCost());

	int rating = hs->remove_rating_decrease;
	Town *t = Town::GetByTile(tile);

	if (Company::IsValidID(_current_company)) {
		if (rating > t->ratings[_current_company] && !(flags & DC_NO_TEST_TOWN_RATING) && !_cheats.magic_bulldozer.value) {
			SetDParam(0, t->index);
			return_cmd_error(STR_ERROR_LOCAL_AUTHORITY_REFUSES_TO_ALLOW_THIS);
		}
	}

	ChangeTownRating(t, -rating, RATING_HOUSE_MINIMUM, flags);
	if (flags & DC_EXEC) {
		ClearTownHouse(t, tile);
		RemoveNearbyStations(t);
	}

	return cost;
}

static void AddProducedCargo_Town(TileIndex tile, CargoArray &produced)
{
	HouseID house_id = GetHouseType(tile);
	const HouseSpec *hs = HouseSpec::Get(house_id);
	Town *t = Town::GetByTile(tile);

	if (HasBit(hs->callback_mask, CBM_HOUSE_PRODUCE_CARGO)) {
		for (uint i = 0; i < 256; i++) {
			uint16 callback = GetHouseCallback(CBID_HOUSE_PRODUCE_CARGO, i, 0, house_id, t, tile);

			if (callback == CALLBACK_FAILED || callback == CALLBACK_HOUSEPRODCARGO_END) break;

			CargoID cargo = GetCargoTranslation(GB(callback, 8, 7), hs->grf_prop.grffile);

			if (cargo == CT_INVALID) continue;
			produced[cargo]++;
		}
	} else {
		if (hs->population > 0) {
			produced[CT_PASSENGERS]++;
		}
		if (hs->mail_generation > 0) {
			produced[CT_MAIL]++;
		}
	}
}

static inline void AddAcceptedCargoSetMask(CargoID cargo, uint amount, CargoArray &acceptance, CargoTypes *always_accepted)
{
	if (cargo == CT_INVALID || amount == 0) return;
	acceptance[cargo] += amount;
	SetBit(*always_accepted, cargo);
}

static void AddAcceptedCargo_Town(TileIndex tile, CargoArray &acceptance, CargoTypes *always_accepted)
{
	const HouseSpec *hs = HouseSpec::Get(GetHouseType(tile));
	CargoID accepts[lengthof(hs->accepts_cargo)];

	/* Set the initial accepted cargo types */
	for (uint8 i = 0; i < lengthof(accepts); i++) {
		accepts[i] = hs->accepts_cargo[i];
	}

	/* Check for custom accepted cargo types */
	if (HasBit(hs->callback_mask, CBM_HOUSE_ACCEPT_CARGO)) {
		uint16 callback = GetHouseCallback(CBID_HOUSE_ACCEPT_CARGO, 0, 0, GetHouseType(tile), Town::GetByTile(tile), tile);
		if (callback != CALLBACK_FAILED) {
			/* Replace accepted cargo types with translated values from callback */
			accepts[0] = GetCargoTranslation(GB(callback,  0, 5), hs->grf_prop.grffile);
			accepts[1] = GetCargoTranslation(GB(callback,  5, 5), hs->grf_prop.grffile);
			accepts[2] = GetCargoTranslation(GB(callback, 10, 5), hs->grf_prop.grffile);
		}
	}

	/* Check for custom cargo acceptance */
	if (HasBit(hs->callback_mask, CBM_HOUSE_CARGO_ACCEPTANCE)) {
		uint16 callback = GetHouseCallback(CBID_HOUSE_CARGO_ACCEPTANCE, 0, 0, GetHouseType(tile), Town::GetByTile(tile), tile);
		if (callback != CALLBACK_FAILED) {
			AddAcceptedCargoSetMask(accepts[0], GB(callback, 0, 4), acceptance, always_accepted);
			AddAcceptedCargoSetMask(accepts[1], GB(callback, 4, 4), acceptance, always_accepted);
			if (_settings_game.game_creation.landscape != LT_TEMPERATE && HasBit(callback, 12)) {
				/* The 'S' bit indicates food instead of goods */
				AddAcceptedCargoSetMask(CT_FOOD, GB(callback, 8, 4), acceptance, always_accepted);
			} else {
				AddAcceptedCargoSetMask(accepts[2], GB(callback, 8, 4), acceptance, always_accepted);
			}
			return;
		}
	}

	/* No custom acceptance, so fill in with the default values */
	for (uint8 i = 0; i < lengthof(accepts); i++) {
		AddAcceptedCargoSetMask(accepts[i], hs->cargo_acceptance[i], acceptance, always_accepted);
	}
}

static void GetTileDesc_Town(TileIndex tile, TileDesc *td)
{
	const HouseID house = GetHouseType(tile);
	const HouseSpec *hs = HouseSpec::Get(house);
	bool house_completed = IsHouseCompleted(tile);

	td->str = hs->building_name;

	uint16 callback_res = GetHouseCallback(CBID_HOUSE_CUSTOM_NAME, house_completed ? 1 : 0, 0, house, Town::GetByTile(tile), tile);
	if (callback_res != CALLBACK_FAILED && callback_res != 0x400) {
		if (callback_res > 0x400) {
			ErrorUnknownCallbackResult(hs->grf_prop.grffile->grfid, CBID_HOUSE_CUSTOM_NAME, callback_res);
		} else {
			StringID new_name = GetGRFStringID(hs->grf_prop.grffile->grfid, 0xD000 + callback_res);
			if (new_name != STR_NULL && new_name != STR_UNDEFINED) {
				td->str = new_name;
			}
		}
	}

	if (!house_completed) {
		SetDParamX(td->dparam, 0, td->str);
		td->str = STR_LAI_TOWN_INDUSTRY_DESCRIPTION_UNDER_CONSTRUCTION;
	}

	if (hs->grf_prop.grffile != NULL) {
		const GRFConfig *gc = GetGRFConfig(hs->grf_prop.grffile->grfid);
		td->grf = gc->GetName();
	}

	td->owner[0] = OWNER_TOWN;
}

static TrackStatus GetTileTrackStatus_Town(TileIndex tile, TransportType mode, uint sub_mode, DiagDirection side)
{
	/* not used */
	return 0;
}

static void ChangeTileOwner_Town(TileIndex tile, Owner old_owner, Owner new_owner)
{
	/* not used */
}

/** Update the total cargo acceptance of the whole town.
 * @param t The town to update.
 */
void UpdateTownCargoTotal(Town *t)
{
	t->cargo_accepted_total = 0;

	const TileArea &area = t->cargo_accepted.GetArea();
	TILE_AREA_LOOP(tile, area) {
		if (TileX(tile) % AcceptanceMatrix::GRID == 0 && TileY(tile) % AcceptanceMatrix::GRID == 0) {
			t->cargo_accepted_total |= t->cargo_accepted[tile];
		}
	}
}

/**
 * Update accepted town cargoes around a specific tile.
 * @param t The town to update.
 * @param start Update the values around this tile.
 * @param update_total Set to true if the total cargo acceptance should be updated.
 */
static void UpdateTownCargoes(Town *t, TileIndex start, bool update_total = true)
{
	CargoArray accepted, produced;
<<<<<<< HEAD
	CargoTypes dummy;
=======
	CargoTypes dummy = 0;
>>>>>>> 01261dae

	/* Gather acceptance for all houses in an area around the start tile.
	 * The area is composed of the square the tile is in, extended one square in all
	 * directions as the coverage area of a single station is bigger than just one square. */
	TileArea area = AcceptanceMatrix::GetAreaForTile(start, 1);
	TILE_AREA_LOOP(tile, area) {
		if (!IsTileType(tile, MP_HOUSE) || GetTownIndex(tile) != t->index) continue;

		AddAcceptedCargo_Town(tile, accepted, &dummy);
		AddProducedCargo_Town(tile, produced);
	}

	/* Create bitmap of produced and accepted cargoes. */
	CargoTypes acc = 0;
	for (uint cid = 0; cid < NUM_CARGO; cid++) {
		if (accepted[cid] >= 8) SetBit(acc, cid);
		if (produced[cid] > 0) SetBit(t->cargo_produced, cid);
	}
	t->cargo_accepted[start] = acc;

	if (update_total) UpdateTownCargoTotal(t);
}

/** Update cargo acceptance for the complete town.
 * @param t The town to update.
 */
void UpdateTownCargoes(Town *t)
{
	t->cargo_produced = 0;

	const TileArea &area = t->cargo_accepted.GetArea();
	if (area.tile == INVALID_TILE) return;

	/* Update acceptance for each grid square. */
	TILE_AREA_LOOP(tile, area) {
		if (TileX(tile) % AcceptanceMatrix::GRID == 0 && TileY(tile) % AcceptanceMatrix::GRID == 0) {
			UpdateTownCargoes(t, tile, false);
		}
	}

	/* Update the total acceptance. */
	UpdateTownCargoTotal(t);
}

/** Updates the bitmap of all cargoes accepted by houses. */
void UpdateTownCargoBitmap()
{
	Town *town;
	_town_cargoes_accepted = 0;

	FOR_ALL_TOWNS(town) {
		_town_cargoes_accepted |= town->cargo_accepted_total;
	}
}

static bool GrowTown(Town *t);

static void TownTickHandler(Town *t)
{
	if (HasBit(t->flags, TOWN_IS_GROWING)) {
		int i = (int)t->grow_counter - 1;
		if (i < 0) {
			if (GrowTown(t)) {
				i = t->growth_rate;
			} else {
				/* If growth failed wait a bit before retrying */
				i = min(t->growth_rate, TOWN_GROWTH_TICKS - 1);
			}
		}
		t->grow_counter = i;
	}
}

void OnTick_Town()
{
	if (_game_mode == GM_EDITOR) return;

	Town *t;
	FOR_ALL_TOWNS(t) {
		TownTickHandler(t);
	}
}

/**
 * Return the RoadBits of a tile
 *
 * @note There are many other functions doing things like that.
 * @note Needs to be checked for needlessness.
 * @param tile The tile we want to analyse
 * @return The roadbits of the given tile
 */
static RoadBits GetTownRoadBits(TileIndex tile)
{
	if (IsRoadDepotTile(tile) || IsStandardRoadStopTile(tile)) return ROAD_NONE;

	return GetAnyRoadBits(tile, ROADTYPE_ROAD, true);
}

/**
 * Check for parallel road inside a given distance.
 *   Assuming a road from (tile - TileOffsByDiagDir(dir)) to tile,
 *   is there a parallel road left or right of it within distance dist_multi?
 *
 * @param tile current tile
 * @param dir target direction
 * @param dist_multi distance multiplayer
 * @return true if there is a parallel road
 */
static bool IsNeighborRoadTile(TileIndex tile, const DiagDirection dir, uint dist_multi)
{
	if (!IsValidTile(tile)) return false;

	/* Lookup table for the used diff values */
	const TileIndexDiff tid_lt[3] = {
		TileOffsByDiagDir(ChangeDiagDir(dir, DIAGDIRDIFF_90RIGHT)),
		TileOffsByDiagDir(ChangeDiagDir(dir, DIAGDIRDIFF_90LEFT)),
		TileOffsByDiagDir(ReverseDiagDir(dir)),
	};

	dist_multi = (dist_multi + 1) * 4;
	for (uint pos = 4; pos < dist_multi; pos++) {
		/* Go (pos / 4) tiles to the left or the right */
		TileIndexDiff cur = tid_lt[(pos & 1) ? 0 : 1] * (pos / 4);

		/* Use the current tile as origin, or go one tile backwards */
		if (pos & 2) cur += tid_lt[2];

		/* Test for roadbit parallel to dir and facing towards the middle axis */
		if (IsValidTile(tile + cur) &&
				GetTownRoadBits(TILE_ADD(tile, cur)) & DiagDirToRoadBits((pos & 2) ? dir : ReverseDiagDir(dir))) return true;
	}
	return false;
}

/**
 * Check if a Road is allowed on a given tile
 *
 * @param t The current town
 * @param tile The target tile
 * @param dir The direction in which we want to extend the town
 * @return true if it is allowed else false
 */
static bool IsRoadAllowedHere(Town *t, TileIndex tile, DiagDirection dir)
{
	if (DistanceFromEdge(tile) == 0) return false;

	/* Prevent towns from building roads under bridges along the bridge. Looks silly. */
	if (IsBridgeAbove(tile) && GetBridgeAxis(tile) == DiagDirToAxis(dir)) return false;

	/* Check if there already is a road at this point? */
	if (GetTownRoadBits(tile) == ROAD_NONE) {
		/* No, try if we are able to build a road piece there.
		 * If that fails clear the land, and if that fails exit.
		 * This is to make sure that we can build a road here later. */
		if (DoCommand(tile, ((dir == DIAGDIR_NW || dir == DIAGDIR_SE) ? ROAD_Y : ROAD_X), 0, DC_AUTO, CMD_BUILD_ROAD).Failed() &&
				DoCommand(tile, 0, 0, DC_AUTO, CMD_LANDSCAPE_CLEAR).Failed()) {
			return false;
		}
	}

	Slope cur_slope = _settings_game.construction.build_on_slopes ? GetFoundationSlope(tile) : GetTileSlope(tile);
	bool ret = !IsNeighborRoadTile(tile, dir, t->layout == TL_ORIGINAL ? 1 : 2);
	if (cur_slope == SLOPE_FLAT) return ret;

	/* If the tile is not a slope in the right direction, then
	 * maybe terraform some. */
	Slope desired_slope = (dir == DIAGDIR_NW || dir == DIAGDIR_SE) ? SLOPE_NW : SLOPE_NE;
	if (desired_slope != cur_slope && ComplementSlope(desired_slope) != cur_slope) {
		if (Chance16(1, 8)) {
			CommandCost res = CMD_ERROR;
			if (!_generating_world && Chance16(1, 10)) {
				/* Note: Do not replace "^ SLOPE_ELEVATED" with ComplementSlope(). The slope might be steep. */
				res = DoCommand(tile, Chance16(1, 16) ? cur_slope : cur_slope ^ SLOPE_ELEVATED, 0,
						DC_EXEC | DC_AUTO | DC_NO_WATER, CMD_TERRAFORM_LAND);
			}
			if (res.Failed() && Chance16(1, 3)) {
				/* We can consider building on the slope, though. */
				return ret;
			}
		}
		return false;
	}
	return ret;
}

static bool TerraformTownTile(TileIndex tile, int edges, int dir)
{
	assert(tile < MapSize());

	CommandCost r = DoCommand(tile, edges, dir, DC_AUTO | DC_NO_WATER, CMD_TERRAFORM_LAND);
	if (r.Failed() || r.GetCost() >= (_price[PR_TERRAFORM] + 2) * 8) return false;
	DoCommand(tile, edges, dir, DC_AUTO | DC_NO_WATER | DC_EXEC, CMD_TERRAFORM_LAND);
	return true;
}

static void LevelTownLand(TileIndex tile)
{
	assert(tile < MapSize());

	/* Don't terraform if land is plain or if there's a house there. */
	if (IsTileType(tile, MP_HOUSE)) return;
	Slope tileh = GetTileSlope(tile);
	if (tileh == SLOPE_FLAT) return;

	/* First try up, then down */
	if (!TerraformTownTile(tile, ~tileh & SLOPE_ELEVATED, 1)) {
		TerraformTownTile(tile, tileh & SLOPE_ELEVATED, 0);
	}
}

/**
 * Generate the RoadBits of a grid tile
 *
 * @param t current town
 * @param tile tile in reference to the town
 * @param dir The direction to which we are growing ATM
 * @return the RoadBit of the current tile regarding
 *  the selected town layout
 */
static RoadBits GetTownRoadGridElement(Town *t, TileIndex tile, DiagDirection dir)
{
	/* align the grid to the downtown */
	TileIndexDiffC grid_pos = TileIndexToTileIndexDiffC(t->xy, tile); // Vector from downtown to the tile
	RoadBits rcmd = ROAD_NONE;

	switch (t->layout) {
		default: NOT_REACHED();

		case TL_2X2_GRID:
			if ((grid_pos.x % 3) == 0) rcmd |= ROAD_Y;
			if ((grid_pos.y % 3) == 0) rcmd |= ROAD_X;
			break;

		case TL_3X3_GRID:
			if ((grid_pos.x % 4) == 0) rcmd |= ROAD_Y;
			if ((grid_pos.y % 4) == 0) rcmd |= ROAD_X;
			break;
	}

	/* Optimise only X-junctions */
	if (rcmd != ROAD_ALL) return rcmd;

	RoadBits rb_template;

	switch (GetTileSlope(tile)) {
		default:       rb_template = ROAD_ALL; break;
		case SLOPE_W:  rb_template = ROAD_NW | ROAD_SW; break;
		case SLOPE_SW: rb_template = ROAD_Y  | ROAD_SW; break;
		case SLOPE_S:  rb_template = ROAD_SW | ROAD_SE; break;
		case SLOPE_SE: rb_template = ROAD_X  | ROAD_SE; break;
		case SLOPE_E:  rb_template = ROAD_SE | ROAD_NE; break;
		case SLOPE_NE: rb_template = ROAD_Y  | ROAD_NE; break;
		case SLOPE_N:  rb_template = ROAD_NE | ROAD_NW; break;
		case SLOPE_NW: rb_template = ROAD_X  | ROAD_NW; break;
		case SLOPE_STEEP_W:
		case SLOPE_STEEP_S:
		case SLOPE_STEEP_E:
		case SLOPE_STEEP_N:
			rb_template = ROAD_NONE;
			break;
	}

	/* Stop if the template is compatible to the growth dir */
	if (DiagDirToRoadBits(ReverseDiagDir(dir)) & rb_template) return rb_template;
	/* If not generate a straight road in the direction of the growth */
	return DiagDirToRoadBits(dir) | DiagDirToRoadBits(ReverseDiagDir(dir));
}

/**
 * Grows the town with an extra house.
 *  Check if there are enough neighbor house tiles
 *  next to the current tile. If there are enough
 *  add another house.
 *
 * @param t The current town
 * @param tile The target tile for the extra house
 * @return true if an extra house has been added
 */
static bool GrowTownWithExtraHouse(Town *t, TileIndex tile)
{
	/* We can't look further than that. */
	if (DistanceFromEdge(tile) == 0) return false;

	uint counter = 0; // counts the house neighbor tiles

	/* Check the tiles E,N,W and S of the current tile for houses */
	for (DiagDirection dir = DIAGDIR_BEGIN; dir < DIAGDIR_END; dir++) {
		/* Count both void and house tiles for checking whether there
		 * are enough houses in the area. This to make it likely that
		 * houses get build up to the edge of the map. */
		switch (GetTileType(TileAddByDiagDir(tile, dir))) {
			case MP_HOUSE:
			case MP_VOID:
				counter++;
				break;

			default:
				break;
		}

		/* If there are enough neighbors stop here */
		if (counter >= 3) {
			if (BuildTownHouse(t, tile)) {
				_grow_town_result = GROWTH_SUCCEED;
				return true;
			}
			return false;
		}
	}
	return false;
}

/**
 * Grows the town with a road piece.
 *
 * @param t The current town
 * @param tile The current tile
 * @param rcmd The RoadBits we want to build on the tile
 * @return true if the RoadBits have been added else false
 */
static bool GrowTownWithRoad(const Town *t, TileIndex tile, RoadBits rcmd)
{
	if (DoCommand(tile, rcmd, t->index, DC_EXEC | DC_AUTO | DC_NO_WATER, CMD_BUILD_ROAD).Succeeded()) {
		_grow_town_result = GROWTH_SUCCEED;
		return true;
	}
	return false;
}

/**
 * Grows the town with a bridge.
 *  At first we check if a bridge is reasonable.
 *  If so we check if we are able to build it.
 *
 * @param t The current town
 * @param tile The current tile
 * @param bridge_dir The valid direction in which to grow a bridge
 * @return true if a bridge has been build else false
 */
static bool GrowTownWithBridge(const Town *t, const TileIndex tile, const DiagDirection bridge_dir)
{
	assert(bridge_dir < DIAGDIR_END);

	const Slope slope = GetTileSlope(tile);

	/* Make sure the direction is compatible with the slope.
	 * Well we check if the slope has an up bit set in the
	 * reverse direction. */
	if (slope != SLOPE_FLAT && slope & InclinedSlope(bridge_dir)) return false;

	/* Assure that the bridge is connectable to the start side */
	if (!(GetTownRoadBits(TileAddByDiagDir(tile, ReverseDiagDir(bridge_dir))) & DiagDirToRoadBits(bridge_dir))) return false;

	/* We are in the right direction */
	uint8 bridge_length = 0;      // This value stores the length of the possible bridge
	TileIndex bridge_tile = tile; // Used to store the other waterside

	const int delta = TileOffsByDiagDir(bridge_dir);

	if (slope == SLOPE_FLAT) {
		/* Bridges starting on flat tiles are only allowed when crossing rivers, rails or one-way roads. */
		do {
			if (bridge_length++ >= 4) {
				/* Allow to cross rivers, not big lakes, nor large amounts of rails or one-way roads. */
				return false;
			}
			bridge_tile += delta;
		} while (IsValidTile(bridge_tile) && ((IsWaterTile(bridge_tile) && !IsSea(bridge_tile)) || IsPlainRailTile(bridge_tile) || (IsNormalRoadTile(bridge_tile) && GetDisallowedRoadDirections(bridge_tile) != DRD_NONE)));
	} else {
		do {
			if (bridge_length++ >= 11) {
				/* Max 11 tile long bridges */
				return false;
			}
			bridge_tile += delta;
		} while (IsValidTile(bridge_tile) && (IsWaterTile(bridge_tile) || IsPlainRailTile(bridge_tile) || (IsNormalRoadTile(bridge_tile) && GetDisallowedRoadDirections(bridge_tile) != DRD_NONE)));
	}

	/* no water tiles in between? */
	if (bridge_length == 1) return false;

	for (uint8 times = 0; times <= 22; times++) {
		byte bridge_type = RandomRange(MAX_BRIDGES - 1);

		/* Can we actually build the bridge? */
		if (DoCommand(tile, bridge_tile, bridge_type | ROADTYPES_ROAD << 8 | TRANSPORT_ROAD << 15, CommandFlagsToDCFlags(GetCommandFlags(CMD_BUILD_BRIDGE)), CMD_BUILD_BRIDGE).Succeeded()) {
			DoCommand(tile, bridge_tile, bridge_type | ROADTYPES_ROAD << 8 | TRANSPORT_ROAD << 15, DC_EXEC | CommandFlagsToDCFlags(GetCommandFlags(CMD_BUILD_BRIDGE)), CMD_BUILD_BRIDGE);
			_grow_town_result = GROWTH_SUCCEED;
			return true;
		}
	}
	/* Quit if it selecting an appropriate bridge type fails a large number of times. */
	return false;
}

/**
 * Grows the given town.
 * There are at the moment 3 possible way's for
 * the town expansion:
 *  @li Generate a random tile and check if there is a road allowed
 *  @li TL_ORIGINAL
 *  @li TL_BETTER_ROADS
 *  @li Check if the town geometry allows a road and which one
 *  @li TL_2X2_GRID
 *  @li TL_3X3_GRID
 *  @li Forbid roads, only build houses
 *
 * @param tile_ptr The current tile
 * @param cur_rb The current tiles RoadBits
 * @param target_dir The target road dir
 * @param t1 The current town
 */
static void GrowTownInTile(TileIndex *tile_ptr, RoadBits cur_rb, DiagDirection target_dir, Town *t1)
{
	RoadBits rcmd = ROAD_NONE;  // RoadBits for the road construction command
	TileIndex tile = *tile_ptr; // The main tile on which we base our growth

	assert(tile < MapSize());

	if (cur_rb == ROAD_NONE) {
		/* Tile has no road. First reset the status counter
		 * to say that this is the last iteration. */
		_grow_town_result = GROWTH_SEARCH_STOPPED;

		if (!_settings_game.economy.allow_town_roads && !_generating_world) return;
		if (!_settings_game.economy.allow_town_level_crossings && IsTileType(tile, MP_RAILWAY)) return;

		/* Remove hills etc */
		if (!_settings_game.construction.build_on_slopes || Chance16(1, 6)) LevelTownLand(tile);

		/* Is a road allowed here? */
		switch (t1->layout) {
			default: NOT_REACHED();

			case TL_3X3_GRID:
			case TL_2X2_GRID:
				rcmd = GetTownRoadGridElement(t1, tile, target_dir);
				if (rcmd == ROAD_NONE) return;
				break;

			case TL_BETTER_ROADS:
			case TL_ORIGINAL:
				if (!IsRoadAllowedHere(t1, tile, target_dir)) return;

				DiagDirection source_dir = ReverseDiagDir(target_dir);

				if (Chance16(1, 4)) {
					/* Randomize a new target dir */
					do target_dir = RandomDiagDir(); while (target_dir == source_dir);
				}

				if (!IsRoadAllowedHere(t1, TileAddByDiagDir(tile, target_dir), target_dir)) {
					/* A road is not allowed to continue the randomized road,
					 *  return if the road we're trying to build is curved. */
					if (target_dir != ReverseDiagDir(source_dir)) return;

					/* Return if neither side of the new road is a house */
					if (!IsTileType(TileAddByDiagDir(tile, ChangeDiagDir(target_dir, DIAGDIRDIFF_90RIGHT)), MP_HOUSE) &&
							!IsTileType(TileAddByDiagDir(tile, ChangeDiagDir(target_dir, DIAGDIRDIFF_90LEFT)), MP_HOUSE)) {
						return;
					}

					/* That means that the road is only allowed if there is a house
					 *  at any side of the new road. */
				}

				rcmd = DiagDirToRoadBits(target_dir) | DiagDirToRoadBits(source_dir);
				break;
		}

	} else if (target_dir < DIAGDIR_END && !(cur_rb & DiagDirToRoadBits(ReverseDiagDir(target_dir)))) {
		/* Continue building on a partial road.
		 * Should be always OK, so we only generate
		 * the fitting RoadBits */
		_grow_town_result = GROWTH_SEARCH_STOPPED;

		if (!_settings_game.economy.allow_town_roads && !_generating_world) return;

		switch (t1->layout) {
			default: NOT_REACHED();

			case TL_3X3_GRID:
			case TL_2X2_GRID:
				rcmd = GetTownRoadGridElement(t1, tile, target_dir);
				break;

			case TL_BETTER_ROADS:
			case TL_ORIGINAL:
				rcmd = DiagDirToRoadBits(ReverseDiagDir(target_dir));
				break;
		}
	} else {
		bool allow_house = true; // Value which decides if we want to construct a house

		/* Reached a tunnel/bridge? Then continue at the other side of it, unless
		 * it is the starting tile. Half the time, we stay on this side then.*/
		if (IsTileType(tile, MP_TUNNELBRIDGE)) {
			if (GetTunnelBridgeTransportType(tile) == TRANSPORT_ROAD && (target_dir != DIAGDIR_END || Chance16(1, 2))) {
				*tile_ptr = GetOtherTunnelBridgeEnd(tile);
			}
			return;
		}

		/* Possibly extend the road in a direction.
		 * Randomize a direction and if it has a road, bail out. */
		target_dir = RandomDiagDir();
		RoadBits target_rb = DiagDirToRoadBits(target_dir);
		TileIndex house_tile; // position of a possible house

		if (cur_rb & target_rb) {
			/* If it's a road turn possibly build a house in a corner.
			 * Use intersection with straight road as an indicator
			 * that we randomed corner house position.
			 * A turn (and we check for that later) always has only
			 * one common bit with a straight road so it has the same
			 * chance to be chosen as the house on the side of a road.
			 */
			if ((cur_rb & ROAD_X) != target_rb) return;

			/* Check whether it is a turn and if so determine
			 * position of the corner tile */
			switch (cur_rb) {
				case ROAD_N:
					house_tile = TileAddByDir(tile, DIR_S);
					break;
				case ROAD_S:
					house_tile = TileAddByDir(tile, DIR_N);
					break;
				case ROAD_E:
					house_tile = TileAddByDir(tile, DIR_W);
					break;
				case ROAD_W:
					house_tile = TileAddByDir(tile, DIR_E);
					break;
				default:
					return;  // not a turn
			}
			target_dir = DIAGDIR_END;
		} else {
			house_tile = TileAddByDiagDir(tile, target_dir);
		}

		/* Don't walk into water. */
		if (HasTileWaterGround(house_tile)) return;

		if (!IsValidTile(house_tile)) return;

		if (target_dir != DIAGDIR_END && (_settings_game.economy.allow_town_roads || _generating_world)) {
			switch (t1->layout) {
				default: NOT_REACHED();

				case TL_3X3_GRID: // Use 2x2 grid afterwards!
					GrowTownWithExtraHouse(t1, TileAddByDiagDir(house_tile, target_dir));
					FALLTHROUGH;

				case TL_2X2_GRID:
					rcmd = GetTownRoadGridElement(t1, tile, target_dir);
					allow_house = (rcmd & target_rb) == ROAD_NONE;
					break;

				case TL_BETTER_ROADS: // Use original afterwards!
					GrowTownWithExtraHouse(t1, TileAddByDiagDir(house_tile, target_dir));
					FALLTHROUGH;

				case TL_ORIGINAL:
					/* Allow a house at the edge. 60% chance or
					 * always ok if no road allowed. */
					rcmd = target_rb;
					allow_house = (!IsRoadAllowedHere(t1, house_tile, target_dir) || Chance16(6, 10));
					break;
			}
		}

		if (allow_house) {
			/* Build a house, but not if there already is a house there. */
			if (!IsTileType(house_tile, MP_HOUSE)) {
				/* Level the land if possible */
				if (Chance16(1, 6)) LevelTownLand(house_tile);

				/* And build a house.
				 * Set result to -1 if we managed to build it. */
				if (BuildTownHouse(t1, house_tile)) {
					_grow_town_result = GROWTH_SUCCEED;
				}
			}
			return;
		}

		_grow_town_result = GROWTH_SEARCH_STOPPED;
	}

	/* Return if a water tile */
	if (HasTileWaterGround(tile)) return;

	/* Make the roads look nicer */
	rcmd = CleanUpRoadBits(tile, rcmd);
	if (rcmd == ROAD_NONE) return;

	/* Only use the target direction for bridges to ensure they're connected.
	 * The target_dir is as computed previously according to town layout, so
	 * it will match it perfectly. */
	if (GrowTownWithBridge(t1, tile, target_dir)) return;

	GrowTownWithRoad(t1, tile, rcmd);
}

/**
 * Checks whether a road can be followed or is a dead end, that can not be extended to the next tile.
 * This only checks trivial but often cases.
 * @param tile Start tile for road.
 * @param dir Direction for road to follow or build.
 * @return true If road is or can be connected in the specified direction.
 */
static bool CanFollowRoad(TileIndex tile, DiagDirection dir)
{
	TileIndex target_tile = tile + TileOffsByDiagDir(dir);
	if (!IsValidTile(target_tile)) return false;
	if (HasTileWaterGround(target_tile)) return false;

	RoadBits target_rb = GetTownRoadBits(target_tile);
	if (_settings_game.economy.allow_town_roads || _generating_world) {
		/* Check whether a road connection exists or can be build. */
		switch (GetTileType(target_tile)) {
			case MP_ROAD:
				return target_rb != ROAD_NONE;

			case MP_STATION:
				return IsDriveThroughStopTile(target_tile);

			case MP_TUNNELBRIDGE:
				return GetTunnelBridgeTransportType(target_tile) == TRANSPORT_ROAD;

			case MP_HOUSE:
			case MP_INDUSTRY:
			case MP_OBJECT:
				return false;

			default:
				/* Checked for void and water earlier */
				return true;
		}
	} else {
		/* Check whether a road connection already exists,
		 * and it leads somewhere else. */
		RoadBits back_rb = DiagDirToRoadBits(ReverseDiagDir(dir));
		return (target_rb & back_rb) != 0 && (target_rb & ~back_rb) != 0;
	}
}

/**
 * Returns "growth" if a house was built, or no if the build failed.
 * @param t town to inquiry
 * @param tile to inquiry
 * @return true if town expansion was possible
 */
static bool GrowTownAtRoad(Town *t, TileIndex tile)
{
	/* Special case.
	 * @see GrowTownInTile Check the else if
	 */
	DiagDirection target_dir = DIAGDIR_END; // The direction in which we want to extend the town

	assert(tile < MapSize());

	/* Number of times to search.
	 * Better roads, 2X2 and 3X3 grid grow quite fast so we give
	 * them a little handicap. */
	switch (t->layout) {
		case TL_BETTER_ROADS:
			_grow_town_result = 10 + t->cache.num_houses * 2 / 9;
			break;

		case TL_3X3_GRID:
		case TL_2X2_GRID:
			_grow_town_result = 10 + t->cache.num_houses * 1 / 9;
			break;

		default:
			_grow_town_result = 10 + t->cache.num_houses * 4 / 9;
			break;
	}

	do {
		RoadBits cur_rb = GetTownRoadBits(tile); // The RoadBits of the current tile

		/* Try to grow the town from this point */
		GrowTownInTile(&tile, cur_rb, target_dir, t);
		if (_grow_town_result == GROWTH_SUCCEED) return true;

		/* Exclude the source position from the bitmask
		 * and return if no more road blocks available */
		if (IsValidDiagDirection(target_dir)) cur_rb &= ~DiagDirToRoadBits(ReverseDiagDir(target_dir));
		if (cur_rb == ROAD_NONE) return false;

		if (IsTileType(tile, MP_TUNNELBRIDGE)) {
			/* Only build in the direction away from the tunnel or bridge. */
			target_dir = ReverseDiagDir(GetTunnelBridgeDirection(tile));
		} else {
			/* Select a random bit from the blockmask, walk a step
			 * and continue the search from there. */
			do {
				if (cur_rb == ROAD_NONE) return false;
				RoadBits target_bits;
				do {
					target_dir = RandomDiagDir();
					target_bits = DiagDirToRoadBits(target_dir);
				} while (!(cur_rb & target_bits));
				cur_rb &= ~target_bits;
			} while (!CanFollowRoad(tile, target_dir));
		}
		tile = TileAddByDiagDir(tile, target_dir);

		if (IsTileType(tile, MP_ROAD) && !IsRoadDepot(tile) && HasTileRoadType(tile, ROADTYPE_ROAD)) {
			/* Don't allow building over roads of other cities */
			if (IsRoadOwner(tile, ROADTYPE_ROAD, OWNER_TOWN) && Town::GetByTile(tile) != t) {
				return false;
			} else if (IsRoadOwner(tile, ROADTYPE_ROAD, OWNER_NONE) && _game_mode == GM_EDITOR) {
				/* If we are in the SE, and this road-piece has no town owner yet, it just found an
				 * owner :) (happy happy happy road now) */
				SetRoadOwner(tile, ROADTYPE_ROAD, OWNER_TOWN);
				SetTownIndex(tile, t->index);
			}
		}

		/* Max number of times is checked. */
	} while (--_grow_town_result >= 0);

	return false;
}

/**
 * Generate a random road block.
 * The probability of a straight road
 * is somewhat higher than a curved.
 *
 * @return A RoadBits value with 2 bits set
 */
static RoadBits GenRandomRoadBits()
{
	uint32 r = Random();
	uint a = GB(r, 0, 2);
	uint b = GB(r, 8, 2);
	if (a == b) b ^= 2;
	return (RoadBits)((ROAD_NW << a) + (ROAD_NW << b));
}

/**
 * Grow the town
 * @param t town to grow
 * @return true iff something (house, road, bridge, ...) was built
 */
static bool GrowTown(Town *t)
{
	static const TileIndexDiffC _town_coord_mod[] = {
		{-1,  0},
		{ 1,  1},
		{ 1, -1},
		{-1, -1},
		{-1,  0},
		{ 0,  2},
		{ 2,  0},
		{ 0, -2},
		{-1, -1},
		{-2,  2},
		{ 2,  2},
		{ 2, -2},
		{ 0,  0}
	};

	/* Current "company" is a town */
	Backup<CompanyByte> cur_company(_current_company, OWNER_TOWN, FILE_LINE);

	TileIndex tile = t->xy; // The tile we are working with ATM

	/* Find a road that we can base the construction on. */
	const TileIndexDiffC *ptr;
	for (ptr = _town_coord_mod; ptr != endof(_town_coord_mod); ++ptr) {
		if (GetTownRoadBits(tile) != ROAD_NONE) {
			bool success = GrowTownAtRoad(t, tile);
			cur_company.Restore();
			return success;
		}
		tile = TILE_ADD(tile, ToTileIndexDiff(*ptr));
	}

	/* No road available, try to build a random road block by
	 * clearing some land and then building a road there. */
	if (_settings_game.economy.allow_town_roads || _generating_world) {
		tile = t->xy;
		for (ptr = _town_coord_mod; ptr != endof(_town_coord_mod); ++ptr) {
			/* Only work with plain land that not already has a house */
			if (!IsTileType(tile, MP_HOUSE) && IsTileFlat(tile)) {
				if (DoCommand(tile, 0, 0, DC_AUTO | DC_NO_WATER, CMD_LANDSCAPE_CLEAR).Succeeded()) {
					DoCommand(tile, GenRandomRoadBits(), t->index, DC_EXEC | DC_AUTO, CMD_BUILD_ROAD);
					cur_company.Restore();
					return true;
				}
			}
			tile = TILE_ADD(tile, ToTileIndexDiff(*ptr));
		}
	}

	cur_company.Restore();
	return false;
}

void UpdateTownRadius(Town *t)
{
	static const uint32 _town_squared_town_zone_radius_data[23][5] = {
		{  4,  0,  0,  0,  0}, // 0
		{ 16,  0,  0,  0,  0},
		{ 25,  0,  0,  0,  0},
		{ 36,  0,  0,  0,  0},
		{ 49,  0,  4,  0,  0},
		{ 64,  0,  4,  0,  0}, // 20
		{ 64,  0,  9,  0,  1},
		{ 64,  0,  9,  0,  4},
		{ 64,  0, 16,  0,  4},
		{ 81,  0, 16,  0,  4},
		{ 81,  0, 16,  0,  4}, // 40
		{ 81,  0, 25,  0,  9},
		{ 81, 36, 25,  0,  9},
		{ 81, 36, 25, 16,  9},
		{ 81, 49,  0, 25,  9},
		{ 81, 64,  0, 25,  9}, // 60
		{ 81, 64,  0, 36,  9},
		{ 81, 64,  0, 36, 16},
		{100, 81,  0, 49, 16},
		{100, 81,  0, 49, 25},
		{121, 81,  0, 49, 25}, // 80
		{121, 81,  0, 49, 25},
		{121, 81,  0, 49, 36}, // 88
	};

	if (t->cache.num_houses < 92) {
		memcpy(t->cache.squared_town_zone_radius, _town_squared_town_zone_radius_data[t->cache.num_houses / 4], sizeof(t->cache.squared_town_zone_radius));
	} else {
		int mass = t->cache.num_houses / 8;
		/* Actually we are proportional to sqrt() but that's right because we are covering an area.
		 * The offsets are to make sure the radii do not decrease in size when going from the table
		 * to the calculated value.*/
		t->cache.squared_town_zone_radius[0] = mass * 15 - 40;
		t->cache.squared_town_zone_radius[1] = mass * 9 - 15;
		t->cache.squared_town_zone_radius[2] = 0;
		t->cache.squared_town_zone_radius[3] = mass * 5 - 5;
		t->cache.squared_town_zone_radius[4] = mass * 3 + 5;
	}
}

void UpdateTownMaxPass(Town *t)
{
	t->supplied[CT_PASSENGERS].old_max = t->cache.population >> 3;
	t->supplied[CT_MAIL].old_max = t->cache.population >> 4;
}

static void UpdateTownGrowthRate(Town *t);
static void UpdateTownGrowth(Town *t);

/**
 * Does the actual town creation.
 *
 * @param t The town
 * @param tile Where to put it
 * @param townnameparts The town name
 * @param size Parameter for size determination
 * @param city whether to build a city or town
 * @param layout the (road) layout of the town
 * @param manual was the town placed manually?
 */
static void DoCreateTown(Town *t, TileIndex tile, uint32 townnameparts, TownSize size, bool city, TownLayout layout, bool manual)
{
	t->xy = tile;
	t->cache.num_houses = 0;
	t->time_until_rebuild = 10;
	UpdateTownRadius(t);
	t->flags = 0;
	t->cache.population = 0;
	/* Spread growth across ticks so even if there are many
	 * similar towns they're unlikely to grow all in one tick */
	t->grow_counter = t->index % TOWN_GROWTH_TICKS;
	t->growth_rate = TownTicksToGameTicks(250);
<<<<<<< HEAD
=======

	_town_kdtree.Insert(t->index);
>>>>>>> 01261dae

	/* Set the default cargo requirement for town growth */
	switch (_settings_game.game_creation.landscape) {
		case LT_ARCTIC:
			if (FindFirstCargoWithTownEffect(TE_FOOD) != NULL) t->goal[TE_FOOD] = TOWN_GROWTH_WINTER;
			break;

		case LT_TROPIC:
			if (FindFirstCargoWithTownEffect(TE_FOOD) != NULL) t->goal[TE_FOOD] = TOWN_GROWTH_DESERT;
			if (FindFirstCargoWithTownEffect(TE_WATER) != NULL) t->goal[TE_WATER] = TOWN_GROWTH_DESERT;
			break;
	}

	t->fund_buildings_months = 0;

	for (uint i = 0; i != MAX_COMPANIES; i++) t->ratings[i] = RATING_INITIAL;

	t->have_ratings = 0;
	t->exclusivity = INVALID_COMPANY;
	t->exclusive_counter = 0;
	t->statues = 0;

	extern int _nb_orig_names;
	if (_settings_game.game_creation.town_name < _nb_orig_names) {
		/* Original town name */
		t->townnamegrfid = 0;
		t->townnametype = SPECSTR_TOWNNAME_START + _settings_game.game_creation.town_name;
	} else {
		/* Newgrf town name */
		t->townnamegrfid = GetGRFTownNameId(_settings_game.game_creation.town_name  - _nb_orig_names);
		t->townnametype  = GetGRFTownNameType(_settings_game.game_creation.town_name - _nb_orig_names);
	}
	t->townnameparts = townnameparts;

	t->UpdateVirtCoord();
	_viewport_sign_kdtree.Insert(ViewportSignKdtreeItem::MakeTown(t->index));
	InvalidateWindowData(WC_TOWN_DIRECTORY, 0, 0);

	t->InitializeLayout(layout);

	t->larger_town = city;

	int x = (int)size * 16 + 3;
	if (size == TSZ_RANDOM) x = (Random() & 0xF) + 8;
	/* Don't create huge cities when founding town in-game */
	if (city && (!manual || _game_mode == GM_EDITOR)) x *= _settings_game.economy.initial_city_size;

	t->cache.num_houses += x;
	UpdateTownRadius(t);

	int i = x * 4;
	do {
		GrowTown(t);
	} while (--i);

	t->cache.num_houses -= x;
	UpdateTownRadius(t);
	UpdateTownGrowthRate(t);
	UpdateTownMaxPass(t);
	UpdateAirportsNoise();
}

/**
 * Checks if it's possible to place a town at given tile
 * @param tile tile to check
 * @return error value or zero cost
 */
static CommandCost TownCanBePlacedHere(TileIndex tile)
{
	/* Check if too close to the edge of map */
	if (DistanceFromEdge(tile) < 12) {
		return_cmd_error(STR_ERROR_TOO_CLOSE_TO_EDGE_OF_MAP_SUB);
	}

	/* Check distance to all other towns. */
	if (IsCloseToTown(tile, 20)) {
		return_cmd_error(STR_ERROR_TOO_CLOSE_TO_ANOTHER_TOWN);
	}

	/* Can only build on clear flat areas, possibly with trees. */
	if ((!IsTileType(tile, MP_CLEAR) && !IsTileType(tile, MP_TREES)) || !IsTileFlat(tile)) {
		return_cmd_error(STR_ERROR_SITE_UNSUITABLE);
	}

	return CommandCost(EXPENSES_OTHER);
}

/**
 * Verifies this custom name is unique. Only custom names are checked.
 * @param name name to check
 * @return is this name unique?
 */
static bool IsUniqueTownName(const char *name)
{
	const Town *t;

	FOR_ALL_TOWNS(t) {
		if (t->name != NULL && strcmp(t->name, name) == 0) return false;
	}

	return true;
}

/**
 * Create a new town.
 * @param tile coordinates where town is built
 * @param flags type of operation
 * @param p1  0..1 size of the town (@see TownSize)
 *               2 true iff it should be a city
 *            3..5 town road layout (@see TownLayout)
 *               6 use random location (randomize \c tile )
 * @param p2 town name parts
 * @param text Custom name for the town. If empty, the town name parts will be used.
 * @return the cost of this operation or an error
 */
CommandCost CmdFoundTown(TileIndex tile, DoCommandFlag flags, uint32 p1, uint32 p2, const char *text)
{
	TownSize size = Extract<TownSize, 0, 2>(p1);
	bool city = HasBit(p1, 2);
	TownLayout layout = Extract<TownLayout, 3, 3>(p1);
	TownNameParams par(_settings_game.game_creation.town_name);
	bool random = HasBit(p1, 6);
	uint32 townnameparts = p2;

	if (size >= TSZ_END) return CMD_ERROR;
	if (layout >= NUM_TLS) return CMD_ERROR;

	/* Some things are allowed only in the scenario editor and for game scripts. */
	if (_game_mode != GM_EDITOR && _current_company != OWNER_DEITY) {
		if (_settings_game.economy.found_town == TF_FORBIDDEN) return CMD_ERROR;
		if (size == TSZ_LARGE) return CMD_ERROR;
		if (random) return CMD_ERROR;
		if (_settings_game.economy.found_town != TF_CUSTOM_LAYOUT && layout != _settings_game.economy.town_layout) {
			return CMD_ERROR;
		}
	} else if (_current_company == OWNER_DEITY && random) {
		/* Random parameter is not allowed for Game Scripts. */
		return CMD_ERROR;
	}

	if (StrEmpty(text)) {
		/* If supplied name is empty, townnameparts has to generate unique automatic name */
		if (!VerifyTownName(townnameparts, &par)) return_cmd_error(STR_ERROR_NAME_MUST_BE_UNIQUE);
	} else {
		/* If name is not empty, it has to be unique custom name */
		if (Utf8StringLength(text) >= MAX_LENGTH_TOWN_NAME_CHARS) return CMD_ERROR;
		if (!IsUniqueTownName(text)) return_cmd_error(STR_ERROR_NAME_MUST_BE_UNIQUE);
	}

	/* Allocate town struct */
	if (!Town::CanAllocateItem()) return_cmd_error(STR_ERROR_TOO_MANY_TOWNS);

	if (!random) {
		CommandCost ret = TownCanBePlacedHere(tile);
		if (ret.Failed()) return ret;
	}

	static const byte price_mult[][TSZ_RANDOM + 1] = {{ 15, 25, 40, 25 }, { 20, 35, 55, 35 }};
	/* multidimensional arrays have to have defined length of non-first dimension */
	assert_compile(lengthof(price_mult[0]) == 4);

	CommandCost cost(EXPENSES_OTHER, _price[PR_BUILD_TOWN]);
	byte mult = price_mult[city][size];

	cost.MultiplyCost(mult);

	/* Create the town */
	if (flags & DC_EXEC) {
		if (cost.GetCost() > GetAvailableMoneyForCommand()) {
			_additional_cash_required = cost.GetCost();
			return CommandCost(EXPENSES_OTHER);
		}

		Backup<bool> old_generating_world(_generating_world, true, FILE_LINE);
		UpdateNearestTownForRoadTiles(true);
		Town *t;
		if (random) {
			t = CreateRandomTown(20, townnameparts, size, city, layout);
			if (t == NULL) {
				cost = CommandCost(STR_ERROR_NO_SPACE_FOR_TOWN);
			} else {
				_new_town_id = t->index;
			}
		} else {
			t = new Town(tile);
			DoCreateTown(t, tile, townnameparts, size, city, layout, true);
		}
		UpdateNearestTownForRoadTiles(false);
		old_generating_world.Restore();

		if (t != NULL && !StrEmpty(text)) {
			t->name = stredup(text);
			t->UpdateVirtCoord();
		}

		if (_game_mode != GM_EDITOR) {
			/* 't' can't be NULL since 'random' is false outside scenedit */
			assert(!random);

			if (_current_company == OWNER_DEITY) {
				SetDParam(0, t->index);
				AddTileNewsItem(STR_NEWS_NEW_TOWN_UNSPONSORED, NT_INDUSTRY_OPEN, tile);
			} else {
				char company_name[MAX_LENGTH_COMPANY_NAME_CHARS * MAX_CHAR_LENGTH];
				SetDParam(0, _current_company);
				GetString(company_name, STR_COMPANY_NAME, lastof(company_name));

				char *cn = stredup(company_name);
				SetDParamStr(0, cn);
				SetDParam(1, t->index);

				AddTileNewsItem(STR_NEWS_NEW_TOWN, NT_INDUSTRY_OPEN, tile, cn);
			}
			AI::BroadcastNewEvent(new ScriptEventTownFounded(t->index));
			Game::NewEvent(new ScriptEventTownFounded(t->index));
		}
	}
	return cost;
}

/**
 * Towns must all be placed on the same grid or when they eventually
 * interpenetrate their road networks will not mesh nicely; this
 * function adjusts a tile so that it aligns properly.
 *
 * @param tile the tile to start at
 * @param layout which town layout algo is in effect
 * @return the adjusted tile
 */
static TileIndex AlignTileToGrid(TileIndex tile, TownLayout layout)
{
	switch (layout) {
		case TL_2X2_GRID: return TileXY(TileX(tile) - TileX(tile) % 3, TileY(tile) - TileY(tile) % 3);
		case TL_3X3_GRID: return TileXY(TileX(tile) & ~3, TileY(tile) & ~3);
		default:          return tile;
	}
}

/**
 * Towns must all be placed on the same grid or when they eventually
 * interpenetrate their road networks will not mesh nicely; this
 * function tells you if a tile is properly aligned.
 *
 * @param tile the tile to start at
 * @param layout which town layout algo is in effect
 * @return true if the tile is in the correct location
 */
static bool IsTileAlignedToGrid(TileIndex tile, TownLayout layout)
{
	switch (layout) {
		case TL_2X2_GRID: return TileX(tile) % 3 == 0 && TileY(tile) % 3 == 0;
		case TL_3X3_GRID: return TileX(tile) % 4 == 0 && TileY(tile) % 4 == 0;
		default:          return true;
	}
}

/**
 * Used as the user_data for FindFurthestFromWater
 */
struct SpotData {
	TileIndex tile; ///< holds the tile that was found
	uint max_dist;  ///< holds the distance that tile is from the water
	TownLayout layout; ///< tells us what kind of town we're building
};

/**
 * CircularTileSearch callback; finds the tile furthest from any
 * water. slightly bit tricky, since it has to do a search of its own
 * in order to find the distance to the water from each square in the
 * radius.
 *
 * Also, this never returns true, because it needs to take into
 * account all locations being searched before it knows which is the
 * furthest.
 *
 * @param tile Start looking from this tile
 * @param user_data Storage area for data that must last across calls;
 * must be a pointer to struct SpotData
 *
 * @return always false
 */
static bool FindFurthestFromWater(TileIndex tile, void *user_data)
{
	SpotData *sp = (SpotData*)user_data;
	uint dist = GetClosestWaterDistance(tile, true);

	if (IsTileType(tile, MP_CLEAR) &&
			IsTileFlat(tile) &&
			IsTileAlignedToGrid(tile, sp->layout) &&
			dist > sp->max_dist) {
		sp->tile = tile;
		sp->max_dist = dist;
	}

	return false;
}

/**
 * CircularTileSearch callback; finds the nearest land tile
 *
 * @param tile Start looking from this tile
 * @param user_data not used
 */
static bool FindNearestEmptyLand(TileIndex tile, void *user_data)
{
	return IsTileType(tile, MP_CLEAR);
}

/**
 * Given a spot on the map (presumed to be a water tile), find a good
 * coastal spot to build a city. We don't want to build too close to
 * the edge if we can help it (since that retards city growth) hence
 * the search within a search within a search. O(n*m^2), where n is
 * how far to search for land, and m is how far inland to look for a
 * flat spot.
 *
 * @param tile Start looking from this spot.
 * @param layout the road layout to search for
 * @return tile that was found
 */
static TileIndex FindNearestGoodCoastalTownSpot(TileIndex tile, TownLayout layout)
{
	SpotData sp = { INVALID_TILE, 0, layout };

	TileIndex coast = tile;
	if (CircularTileSearch(&coast, 40, FindNearestEmptyLand, NULL)) {
		CircularTileSearch(&coast, 10, FindFurthestFromWater, &sp);
		return sp.tile;
	}

	/* if we get here just give up */
	return INVALID_TILE;
}

static Town *CreateRandomTown(uint attempts, uint32 townnameparts, TownSize size, bool city, TownLayout layout)
{
	assert(_game_mode == GM_EDITOR || _generating_world); // These are the preconditions for CMD_DELETE_TOWN

	if (!Town::CanAllocateItem()) return NULL;

	do {
		/* Generate a tile index not too close from the edge */
		TileIndex tile = AlignTileToGrid(RandomTile(), layout);

		/* if we tried to place the town on water, slide it over onto
		 * the nearest likely-looking spot */
		if (IsTileType(tile, MP_WATER)) {
			tile = FindNearestGoodCoastalTownSpot(tile, layout);
			if (tile == INVALID_TILE) continue;
		}

		/* Make sure town can be placed here */
		if (TownCanBePlacedHere(tile).Failed()) continue;

		/* Allocate a town struct */
		Town *t = new Town(tile);

		DoCreateTown(t, tile, townnameparts, size, city, layout, false);

		/* if the population is still 0 at the point, then the
		 * placement is so bad it couldn't grow at all */
		if (t->cache.population > 0) return t;

		Backup<CompanyByte> cur_company(_current_company, OWNER_TOWN, FILE_LINE);
		CommandCost rc = DoCommand(t->xy, t->index, 0, DC_EXEC, CMD_DELETE_TOWN);
		cur_company.Restore();
		assert(rc.Succeeded());

		/* We already know that we can allocate a single town when
		 * entering this function. However, we create and delete
		 * a town which "resets" the allocation checks. As such we
		 * need to check again when assertions are enabled. */
		assert(Town::CanAllocateItem());
	} while (--attempts != 0);

	return NULL;
}

static const byte _num_initial_towns[4] = {5, 11, 23, 46};  // very low, low, normal, high

/**
 * This function will generate a certain amount of towns, with a certain layout
 * It can be called from the scenario editor (i.e.: generate Random Towns)
 * as well as from world creation.
 * @param layout which towns will be set to, when created
 * @return true if towns have been successfully created
 */
bool GenerateTowns(TownLayout layout)
{
	uint current_number = 0;
	uint difficulty = (_game_mode != GM_EDITOR) ? _settings_game.difficulty.number_towns : 0;
	uint total = (difficulty == (uint)CUSTOM_TOWN_NUMBER_DIFFICULTY) ? _settings_game.game_creation.custom_town_number : ScaleByMapSize(_num_initial_towns[difficulty] + (Random() & 7));
	total = min(TownPool::MAX_SIZE, total);
	uint32 townnameparts;
	TownNames town_names;

	SetGeneratingWorldProgress(GWP_TOWN, total);

	/* First attempt will be made at creating the suggested number of towns.
	 * Note that this is really a suggested value, not a required one.
	 * We would not like the system to lock up just because the user wanted 100 cities on a 64*64 map, would we? */
	do {
		bool city = (_settings_game.economy.larger_towns != 0 && Chance16(1, _settings_game.economy.larger_towns));
		IncreaseGeneratingWorldProgress(GWP_TOWN);
		/* Get a unique name for the town. */
		if (!GenerateTownName(&townnameparts, &town_names)) continue;
		/* try 20 times to create a random-sized town for the first loop. */
		if (CreateRandomTown(20, townnameparts, TSZ_RANDOM, city, layout) != NULL) current_number++; // If creation was successful, raise a flag.
	} while (--total);

	town_names.clear();

	/* Build the town k-d tree again to make sure it's well balanced */
	RebuildTownKdtree();

	if (current_number != 0) return true;

	/* If current_number is still zero at this point, it means that not a single town has been created.
	 * So give it a last try, but now more aggressive */
	if (GenerateTownName(&townnameparts) &&
			CreateRandomTown(10000, townnameparts, TSZ_RANDOM, _settings_game.economy.larger_towns != 0, layout) != NULL) {
		return true;
	}

	/* If there are no towns at all and we are generating new game, bail out */
	if (Town::GetNumItems() == 0 && _game_mode != GM_EDITOR) {
		ShowErrorMessage(STR_ERROR_COULD_NOT_CREATE_TOWN, INVALID_STRING_ID, WL_CRITICAL);
	}

	return false;  // we are still without a town? we failed, simply
}


/**
 * Returns the bit corresponding to the town zone of the specified tile
 * @param t Town on which town zone is to be found
 * @param tile TileIndex where town zone needs to be found
 * @return the bit position of the given zone, as defined in HouseZones
 */
HouseZonesBits GetTownRadiusGroup(const Town *t, TileIndex tile)
{
	uint dist = DistanceSquare(tile, t->xy);

	if (t->fund_buildings_months && dist <= 25) return HZB_TOWN_CENTRE;

	HouseZonesBits smallest = HZB_TOWN_EDGE;
	for (HouseZonesBits i = HZB_BEGIN; i < HZB_END; i++) {
		if (dist < t->cache.squared_town_zone_radius[i]) smallest = i;
	}

	return smallest;
}

/**
 * Clears tile and builds a house or house part.
 * @param tile tile index
 * @param t The town to clear the house for
 * @param counter of construction step
 * @param stage of construction (used for drawing)
 * @param type of house. Index into house specs array
 * @param random_bits required for newgrf houses
 * @pre house can be built here
 */
static inline void ClearMakeHouseTile(TileIndex tile, Town *t, byte counter, byte stage, HouseID type, byte random_bits)
{
	CommandCost cc = DoCommand(tile, 0, 0, DC_EXEC | DC_AUTO | DC_NO_WATER, CMD_LANDSCAPE_CLEAR);

	assert(cc.Succeeded());

	IncreaseBuildingCount(t, type);
	MakeHouseTile(tile, t->index, counter, stage, type, random_bits);
	if (HouseSpec::Get(type)->building_flags & BUILDING_IS_ANIMATED) AddAnimatedTile(tile);

	MarkTileDirtyByTile(tile);
}


/**
 * Write house information into the map. For houses > 1 tile, all tiles are marked.
 * @param t tile index
 * @param town The town related to this house
 * @param counter of construction step
 * @param stage of construction (used for drawing)
 * @param type of house. Index into house specs array
 * @param random_bits required for newgrf houses
 * @pre house can be built here
 */
static void MakeTownHouse(TileIndex t, Town *town, byte counter, byte stage, HouseID type, byte random_bits)
{
	BuildingFlags size = HouseSpec::Get(type)->building_flags;

	ClearMakeHouseTile(t, town, counter, stage, type, random_bits);
	if (size & BUILDING_2_TILES_Y)   ClearMakeHouseTile(t + TileDiffXY(0, 1), town, counter, stage, ++type, random_bits);
	if (size & BUILDING_2_TILES_X)   ClearMakeHouseTile(t + TileDiffXY(1, 0), town, counter, stage, ++type, random_bits);
	if (size & BUILDING_HAS_4_TILES) ClearMakeHouseTile(t + TileDiffXY(1, 1), town, counter, stage, ++type, random_bits);

	if (!_generating_world) FindStationsAroundTiles(TileArea(t, (size & BUILDING_2_TILES_X) ? 2 : 1, (size & BUILDING_2_TILES_Y) ? 2 : 1), &town->stations_near, false);
}


/**
 * Checks if a house can be built here. Important is slope, bridge above
 * and ability to clear the land.
 * @param tile tile to check
 * @param noslope are slopes (foundations) allowed?
 * @return true iff house can be built here
 */
static inline bool CanBuildHouseHere(TileIndex tile, bool noslope)
{
	/* cannot build on these slopes... */
	Slope slope = GetTileSlope(tile);
	if ((noslope && slope != SLOPE_FLAT) || IsSteepSlope(slope)) return false;

	/* building under a bridge? */
	if (IsBridgeAbove(tile)) return false;

	/* can we clear the land? */
	return DoCommand(tile, 0, 0, DC_AUTO | DC_NO_WATER, CMD_LANDSCAPE_CLEAR).Succeeded();
}


/**
 * Checks if a house can be built at this tile, must have the same max z as parameter.
 * @param tile tile to check
 * @param z max z of this tile so more parts of a house are at the same height (with foundation)
 * @param noslope are slopes (foundations) allowed?
 * @return true iff house can be built here
 * @see CanBuildHouseHere()
 */
static inline bool CheckBuildHouseSameZ(TileIndex tile, int z, bool noslope)
{
	if (!CanBuildHouseHere(tile, noslope)) return false;

	/* if building on slopes is allowed, there will be flattening foundation (to tile max z) */
	if (GetTileMaxZ(tile) != z) return false;

	return true;
}


/**
 * Checks if a house of size 2x2 can be built at this tile
 * @param tile tile, N corner
 * @param z maximum tile z so all tile have the same max z
 * @param noslope are slopes (foundations) allowed?
 * @return true iff house can be built
 * @see CheckBuildHouseSameZ()
 */
static bool CheckFree2x2Area(TileIndex tile, int z, bool noslope)
{
	/* we need to check this tile too because we can be at different tile now */
	if (!CheckBuildHouseSameZ(tile, z, noslope)) return false;

	for (DiagDirection d = DIAGDIR_SE; d < DIAGDIR_END; d++) {
		tile += TileOffsByDiagDir(d);
		if (!CheckBuildHouseSameZ(tile, z, noslope)) return false;
	}

	return true;
}


/**
 * Checks if current town layout allows building here
 * @param t town
 * @param tile tile to check
 * @return true iff town layout allows building here
 * @note see layouts
 */
static inline bool TownLayoutAllowsHouseHere(Town *t, TileIndex tile)
{
	/* Allow towns everywhere when we don't build roads */
	if (!_settings_game.economy.allow_town_roads && !_generating_world) return true;

	TileIndexDiffC grid_pos = TileIndexToTileIndexDiffC(t->xy, tile);

	switch (t->layout) {
		case TL_2X2_GRID:
			if ((grid_pos.x % 3) == 0 || (grid_pos.y % 3) == 0) return false;
			break;

		case TL_3X3_GRID:
			if ((grid_pos.x % 4) == 0 || (grid_pos.y % 4) == 0) return false;
			break;

		default:
			break;
	}

	return true;
}


/**
 * Checks if current town layout allows 2x2 building here
 * @param t town
 * @param tile tile to check
 * @return true iff town layout allows 2x2 building here
 * @note see layouts
 */
static inline bool TownLayoutAllows2x2HouseHere(Town *t, TileIndex tile)
{
	/* Allow towns everywhere when we don't build roads */
	if (!_settings_game.economy.allow_town_roads && !_generating_world) return true;

	/* Compute relative position of tile. (Positive offsets are towards north) */
	TileIndexDiffC grid_pos = TileIndexToTileIndexDiffC(t->xy, tile);

	switch (t->layout) {
		case TL_2X2_GRID:
			grid_pos.x %= 3;
			grid_pos.y %= 3;
			if ((grid_pos.x != 2 && grid_pos.x != -1) ||
				(grid_pos.y != 2 && grid_pos.y != -1)) return false;
			break;

		case TL_3X3_GRID:
			if ((grid_pos.x & 3) < 2 || (grid_pos.y & 3) < 2) return false;
			break;

		default:
			break;
	}

	return true;
}


/**
 * Checks if 1x2 or 2x1 building is allowed here, also takes into account current town layout
 * Also, tests both building positions that occupy this tile
 * @param tile tile where the building should be built
 * @param t town
 * @param maxz all tiles should have the same height
 * @param noslope are slopes forbidden?
 * @param second diagdir from first tile to second tile
 */
static bool CheckTownBuild2House(TileIndex *tile, Town *t, int maxz, bool noslope, DiagDirection second)
{
	/* 'tile' is already checked in BuildTownHouse() - CanBuildHouseHere() and slope test */

	TileIndex tile2 = *tile + TileOffsByDiagDir(second);
	if (TownLayoutAllowsHouseHere(t, tile2) && CheckBuildHouseSameZ(tile2, maxz, noslope)) return true;

	tile2 = *tile + TileOffsByDiagDir(ReverseDiagDir(second));
	if (TownLayoutAllowsHouseHere(t, tile2) && CheckBuildHouseSameZ(tile2, maxz, noslope)) {
		*tile = tile2;
		return true;
	}

	return false;
}


/**
 * Checks if 2x2 building is allowed here, also takes into account current town layout
 * Also, tests all four building positions that occupy this tile
 * @param tile tile where the building should be built
 * @param t town
 * @param maxz all tiles should have the same height
 * @param noslope are slopes forbidden?
 */
static bool CheckTownBuild2x2House(TileIndex *tile, Town *t, int maxz, bool noslope)
{
	TileIndex tile2 = *tile;

	for (DiagDirection d = DIAGDIR_SE;; d++) { // 'd' goes through DIAGDIR_SE, DIAGDIR_SW, DIAGDIR_NW, DIAGDIR_END
		if (TownLayoutAllows2x2HouseHere(t, tile2) && CheckFree2x2Area(tile2, maxz, noslope)) {
			*tile = tile2;
			return true;
		}
		if (d == DIAGDIR_END) break;
		tile2 += TileOffsByDiagDir(ReverseDiagDir(d)); // go clockwise
	}

	return false;
}


/**
 * Tries to build a house at this tile
 * @param t town the house will belong to
 * @param tile where the house will be built
 * @return false iff no house can be built at this tile
 */
static bool BuildTownHouse(Town *t, TileIndex tile)
{
	/* forbidden building here by town layout */
	if (!TownLayoutAllowsHouseHere(t, tile)) return false;

	/* no house allowed at all, bail out */
	if (!CanBuildHouseHere(tile, false)) return false;

	Slope slope = GetTileSlope(tile);
	int maxz = GetTileMaxZ(tile);

	/* Get the town zone type of the current tile, as well as the climate.
	 * This will allow to easily compare with the specs of the new house to build */
	HouseZonesBits rad = GetTownRadiusGroup(t, tile);

	/* Above snow? */
	int land = _settings_game.game_creation.landscape;
	if (land == LT_ARCTIC && maxz > HighestSnowLine()) land = -1;

	uint bitmask = (1 << rad) + (1 << (land + 12));

	/* bits 0-4 are used
	 * bits 11-15 are used
	 * bits 5-10 are not used. */
	HouseID houses[NUM_HOUSES];
	uint num = 0;
	uint probs[NUM_HOUSES];
	uint probability_max = 0;

	/* Generate a list of all possible houses that can be built. */
	for (uint i = 0; i < NUM_HOUSES; i++) {
		const HouseSpec *hs = HouseSpec::Get(i);

		/* Verify that the candidate house spec matches the current tile status */
		if ((~hs->building_availability & bitmask) != 0 || !hs->enabled || hs->grf_prop.override != INVALID_HOUSE_ID) continue;

		/* Don't let these counters overflow. Global counters are 32bit, there will never be that many houses. */
		if (hs->class_id != HOUSE_NO_CLASS) {
			/* id_count is always <= class_count, so it doesn't need to be checked */
			if (t->cache.building_counts.class_count[hs->class_id] == UINT16_MAX) continue;
		} else {
			/* If the house has no class, check id_count instead */
			if (t->cache.building_counts.id_count[i] == UINT16_MAX) continue;
		}

		/* Without NewHouses, all houses have probability '1' */
		uint cur_prob = (_loaded_newgrf_features.has_newhouses ? hs->probability : 1);
		probability_max += cur_prob;
		probs[num] = cur_prob;
		houses[num++] = (HouseID)i;
	}

	TileIndex baseTile = tile;

	while (probability_max > 0) {
		/* Building a multitile building can change the location of tile.
		 * The building would still be built partially on that tile, but
		 * its northern tile would be elsewhere. However, if the callback
		 * fails we would be basing further work from the changed tile.
		 * So a next 1x1 tile building could be built on the wrong tile. */
		tile = baseTile;

		uint r = RandomRange(probability_max);
		uint i;
		for (i = 0; i < num; i++) {
			if (probs[i] > r) break;
			r -= probs[i];
		}

		HouseID house = houses[i];
		probability_max -= probs[i];

		/* remove tested house from the set */
		num--;
		houses[i] = houses[num];
		probs[i] = probs[num];

		const HouseSpec *hs = HouseSpec::Get(house);

		if (_loaded_newgrf_features.has_newhouses && !_generating_world &&
				_game_mode != GM_EDITOR && (hs->extra_flags & BUILDING_IS_HISTORICAL) != 0) {
			continue;
		}

		if (_cur_year < hs->min_year || _cur_year > hs->max_year) continue;

		/* Special houses that there can be only one of. */
		uint oneof = 0;

		if (hs->building_flags & BUILDING_IS_CHURCH) {
			SetBit(oneof, TOWN_HAS_CHURCH);
		} else if (hs->building_flags & BUILDING_IS_STADIUM) {
			SetBit(oneof, TOWN_HAS_STADIUM);
		}

		if (t->flags & oneof) continue;

		/* Make sure there is no slope? */
		bool noslope = (hs->building_flags & TILE_NOT_SLOPED) != 0;
		if (noslope && slope != SLOPE_FLAT) continue;

		if (hs->building_flags & TILE_SIZE_2x2) {
			if (!CheckTownBuild2x2House(&tile, t, maxz, noslope)) continue;
		} else if (hs->building_flags & TILE_SIZE_2x1) {
			if (!CheckTownBuild2House(&tile, t, maxz, noslope, DIAGDIR_SW)) continue;
		} else if (hs->building_flags & TILE_SIZE_1x2) {
			if (!CheckTownBuild2House(&tile, t, maxz, noslope, DIAGDIR_SE)) continue;
		} else {
			/* 1x1 house checks are already done */
		}

		byte random_bits = Random();

		if (HasBit(hs->callback_mask, CBM_HOUSE_ALLOW_CONSTRUCTION)) {
			uint16 callback_res = GetHouseCallback(CBID_HOUSE_ALLOW_CONSTRUCTION, 0, 0, house, t, tile, true, random_bits);
			if (callback_res != CALLBACK_FAILED && !Convert8bitBooleanCallback(hs->grf_prop.grffile, CBID_HOUSE_ALLOW_CONSTRUCTION, callback_res)) continue;
		}

		/* build the house */
		t->cache.num_houses++;

		/* Special houses that there can be only one of. */
		t->flags |= oneof;

		byte construction_counter = 0;
		byte construction_stage = 0;

		if (_generating_world || _game_mode == GM_EDITOR) {
			uint32 r = Random();

			construction_stage = TOWN_HOUSE_COMPLETED;
			if (Chance16(1, 7)) construction_stage = GB(r, 0, 2);

			if (construction_stage == TOWN_HOUSE_COMPLETED) {
				ChangePopulation(t, hs->population);
			} else {
				construction_counter = GB(r, 2, 2);
			}
		}

		MakeTownHouse(tile, t, construction_counter, construction_stage, house, random_bits);
		UpdateTownRadius(t);
		UpdateTownGrowthRate(t);
		UpdateTownCargoes(t, tile);

		return true;
	}

	return false;
}

/**
 * Update data structures when a house is removed
 * @param tile  Tile of the house
 * @param t     Town owning the house
 * @param house House type
 */
static void DoClearTownHouseHelper(TileIndex tile, Town *t, HouseID house)
{
	assert(IsTileType(tile, MP_HOUSE));
	DecreaseBuildingCount(t, house);
	DoClearSquare(tile);
	DeleteAnimatedTile(tile);

	DeleteNewGRFInspectWindow(GSF_HOUSES, tile);
}

/**
 * Determines if a given HouseID is part of a multitile house.
 * The given ID is set to the ID of the north tile and the TileDiff to the north tile is returned.
 *
 * @param house Is changed to the HouseID of the north tile of the same house
 * @return TileDiff from the tile of the given HouseID to the north tile
 */
TileIndexDiff GetHouseNorthPart(HouseID &house)
{
	if (house >= 3) { // house id 0,1,2 MUST be single tile houses, or this code breaks.
		if (HouseSpec::Get(house - 1)->building_flags & TILE_SIZE_2x1) {
			house--;
			return TileDiffXY(-1, 0);
		} else if (HouseSpec::Get(house - 1)->building_flags & BUILDING_2_TILES_Y) {
			house--;
			return TileDiffXY(0, -1);
		} else if (HouseSpec::Get(house - 2)->building_flags & BUILDING_HAS_4_TILES) {
			house -= 2;
			return TileDiffXY(-1, 0);
		} else if (HouseSpec::Get(house - 3)->building_flags & BUILDING_HAS_4_TILES) {
			house -= 3;
			return TileDiffXY(-1, -1);
		}
	}
	return 0;
}

void ClearTownHouse(Town *t, TileIndex tile)
{
	assert(IsTileType(tile, MP_HOUSE));

	HouseID house = GetHouseType(tile);

	/* need to align the tile to point to the upper left corner of the house */
	tile += GetHouseNorthPart(house); // modifies house to the ID of the north tile

	const HouseSpec *hs = HouseSpec::Get(house);

	/* Remove population from the town if the house is finished. */
	if (IsHouseCompleted(tile)) {
		ChangePopulation(t, -hs->population);
	}

	t->cache.num_houses--;

	/* Clear flags for houses that only may exist once/town. */
	if (hs->building_flags & BUILDING_IS_CHURCH) {
		ClrBit(t->flags, TOWN_HAS_CHURCH);
	} else if (hs->building_flags & BUILDING_IS_STADIUM) {
		ClrBit(t->flags, TOWN_HAS_STADIUM);
	}

	/* Do the actual clearing of tiles */
	uint eflags = hs->building_flags;
	DoClearTownHouseHelper(tile, t, house);
	if (eflags & BUILDING_2_TILES_Y)   DoClearTownHouseHelper(tile + TileDiffXY(0, 1), t, ++house);
	if (eflags & BUILDING_2_TILES_X)   DoClearTownHouseHelper(tile + TileDiffXY(1, 0), t, ++house);
	if (eflags & BUILDING_HAS_4_TILES) DoClearTownHouseHelper(tile + TileDiffXY(1, 1), t, ++house);

	UpdateTownRadius(t);

	/* Update cargo acceptance. */
	UpdateTownCargoes(t, tile);
}

/**
 * Rename a town (server-only).
 * @param tile unused
 * @param flags type of operation
 * @param p1 town ID to rename
 * @param p2 unused
 * @param text the new name or an empty string when resetting to the default
 * @return the cost of this operation or an error
 */
CommandCost CmdRenameTown(TileIndex tile, DoCommandFlag flags, uint32 p1, uint32 p2, const char *text)
{
	Town *t = Town::GetIfValid(p1);
	if (t == NULL) return CMD_ERROR;

	bool reset = StrEmpty(text);

	if (!reset) {
		if (Utf8StringLength(text) >= MAX_LENGTH_TOWN_NAME_CHARS) return CMD_ERROR;
		if (!IsUniqueTownName(text)) return_cmd_error(STR_ERROR_NAME_MUST_BE_UNIQUE);
	}

	if (flags & DC_EXEC) {
		free(t->name);
		t->name = reset ? NULL : stredup(text);

		t->UpdateVirtCoord();
		InvalidateWindowData(WC_TOWN_DIRECTORY, 0, 1);
		UpdateAllStationVirtCoords();
	}
	return CommandCost();
}

/**
 * Determines the first cargo with a certain town effect
 * @param effect Town effect of interest
 * @return first active cargo slot with that effect
 */
const CargoSpec *FindFirstCargoWithTownEffect(TownEffect effect)
{
	const CargoSpec *cs;
	FOR_ALL_CARGOSPECS(cs) {
		if (cs->town_effect == effect) return cs;
	}
	return NULL;
}

/**
 * Change the cargo goal of a town.
 * @param tile Unused.
 * @param flags Type of operation.
 * @param p1 various bitstuffed elements
 * - p1 = (bit  0 - 15) - Town ID to cargo game of.
 * - p1 = (bit 16 - 23) - TownEffect to change the game of.
 * @param p2 The new goal value.
 * @param text Unused.
 * @return Empty cost or an error.
 */
CommandCost CmdTownCargoGoal(TileIndex tile, DoCommandFlag flags, uint32 p1, uint32 p2, const char *text)
{
	if (_current_company != OWNER_DEITY) return CMD_ERROR;

	TownEffect te = (TownEffect)GB(p1, 16, 8);
	if (te < TE_BEGIN || te >= TE_END) return CMD_ERROR;

	uint16 index = GB(p1, 0, 16);
	Town *t = Town::GetIfValid(index);
	if (t == NULL) return CMD_ERROR;

	/* Validate if there is a cargo which is the requested TownEffect */
	const CargoSpec *cargo = FindFirstCargoWithTownEffect(te);
	if (cargo == NULL) return CMD_ERROR;

	if (flags & DC_EXEC) {
		t->goal[te] = p2;
		UpdateTownGrowth(t);
		InvalidateWindowData(WC_TOWN_VIEW, index);
	}

	return CommandCost();
}

/**
 * Set a custom text in the Town window.
 * @param tile Unused.
 * @param flags Type of operation.
 * @param p1 Town ID to change the text of.
 * @param p2 Unused.
 * @param text The new text (empty to remove the text).
 * @return Empty cost or an error.
 */
CommandCost CmdTownSetText(TileIndex tile, DoCommandFlag flags, uint32 p1, uint32 p2, const char *text)
{
	if (_current_company != OWNER_DEITY) return CMD_ERROR;
	Town *t = Town::GetIfValid(p1);
	if (t == NULL) return CMD_ERROR;

	if (flags & DC_EXEC) {
		free(t->text);
		t->text = StrEmpty(text) ? NULL : stredup(text);
		InvalidateWindowData(WC_TOWN_VIEW, p1);
	}

	return CommandCost();
}

/**
 * Change the growth rate of the town.
 * @param tile Unused.
 * @param flags Type of operation.
 * @param p1 Town ID to cargo game of.
 * @param p2 Amount of days between growth, or TOWN_GROWTH_RATE_NONE, or 0 to reset custom growth rate.
 * @param text Unused.
 * @return Empty cost or an error.
 */
CommandCost CmdTownGrowthRate(TileIndex tile, DoCommandFlag flags, uint32 p1, uint32 p2, const char *text)
{
	if (_current_company != OWNER_DEITY) return CMD_ERROR;
	if (GB(p2, 16, 16) != 0) return CMD_ERROR;

	Town *t = Town::GetIfValid(p1);
	if (t == NULL) return CMD_ERROR;

	if (flags & DC_EXEC) {
		if (p2 == 0) {
			/* Just clear the flag, UpdateTownGrowth will determine a proper growth rate */
			ClrBit(t->flags, TOWN_CUSTOM_GROWTH);
		} else {
			uint old_rate = t->growth_rate;
			if (t->grow_counter >= old_rate) {
				/* This also catches old_rate == 0 */
				t->grow_counter = p2;
			} else {
				/* Scale grow_counter, so half finished houses stay half finished */
				t->grow_counter = t->grow_counter * p2 / old_rate;
			}
			t->growth_rate = p2;
			SetBit(t->flags, TOWN_CUSTOM_GROWTH);
		}
		UpdateTownGrowth(t);
		InvalidateWindowData(WC_TOWN_VIEW, p1);
	}

	return CommandCost();
}

/**
 * Expand a town (scenario editor only).
 * @param tile Unused.
 * @param flags Type of operation.
 * @param p1 Town ID to expand.
 * @param p2 Amount to grow, or 0 to grow a random size up to the current amount of houses.
 * @param text Unused.
 * @return Empty cost or an error.
 */
CommandCost CmdExpandTown(TileIndex tile, DoCommandFlag flags, uint32 p1, uint32 p2, const char *text)
{
	if (_game_mode != GM_EDITOR && _current_company != OWNER_DEITY) return CMD_ERROR;
	Town *t = Town::GetIfValid(p1);
	if (t == NULL) return CMD_ERROR;

	if (flags & DC_EXEC) {
		/* The more houses, the faster we grow */
		if (p2 == 0) {
			uint amount = RandomRange(ClampToU16(t->cache.num_houses / 10)) + 3;
			t->cache.num_houses += amount;
			UpdateTownRadius(t);

			uint n = amount * 10;
			do GrowTown(t); while (--n);

			t->cache.num_houses -= amount;
		} else {
			for (; p2 > 0; p2--) {
				/* Try several times to grow, as we are really suppose to grow */
				for (uint i = 0; i < 25; i++) if (GrowTown(t)) break;
			}
		}
		UpdateTownRadius(t);

		UpdateTownMaxPass(t);
	}

	return CommandCost();
}

/**
 * Delete a town (scenario editor or worldgen only).
 * @param tile Unused.
 * @param flags Type of operation.
 * @param p1 Town ID to delete.
 * @param p2 Unused.
 * @param text Unused.
 * @return Empty cost or an error.
 */
CommandCost CmdDeleteTown(TileIndex tile, DoCommandFlag flags, uint32 p1, uint32 p2, const char *text)
{
	if (_game_mode != GM_EDITOR && !_generating_world) return CMD_ERROR;
	Town *t = Town::GetIfValid(p1);
	if (t == NULL) return CMD_ERROR;

	/* Stations refer to towns. */
	const Station *st;
	FOR_ALL_STATIONS(st) {
		if (st->town == t) {
			/* Non-oil rig stations are always a problem. */
			if (!(st->facilities & FACIL_AIRPORT) || st->airport.type != AT_OILRIG) return CMD_ERROR;
			/* We can only automatically delete oil rigs *if* there's no vehicle on them. */
			CommandCost ret = DoCommand(st->airport.tile, 0, 0, flags, CMD_LANDSCAPE_CLEAR);
			if (ret.Failed()) return ret;
		}
	}

	/* Depots refer to towns. */
	const Depot *d;
	FOR_ALL_DEPOTS(d) {
		if (d->town == t) return CMD_ERROR;
	}

	/* Check all tiles for town ownership. First check for bridge tiles, as
	 * these do not directly have an owner so we need to check adjacent
	 * tiles. This won't work correctly in the same loop if the adjacent
	 * tile was already deleted earlier in the loop. */
	for (TileIndex tile = 0; tile < MapSize(); ++tile) {
		if (IsTileType(tile, MP_TUNNELBRIDGE) && TestTownOwnsBridge(tile, t)) {
			CommandCost ret = DoCommand(tile, 0, 0, flags, CMD_LANDSCAPE_CLEAR);
			if (ret.Failed()) return ret;
		}
	}

	/* Check all remaining tiles for town ownership. */
	for (TileIndex tile = 0; tile < MapSize(); ++tile) {
		bool try_clear = false;
		switch (GetTileType(tile)) {
			case MP_ROAD:
				try_clear = HasTownOwnedRoad(tile) && GetTownIndex(tile) == t->index;
				break;

			case MP_HOUSE:
				try_clear = GetTownIndex(tile) == t->index;
				break;

			case MP_INDUSTRY:
				try_clear = Industry::GetByTile(tile)->town == t;
				break;

			case MP_OBJECT:
				if (Town::GetNumItems() == 1) {
					/* No towns will be left, remove it! */
					try_clear = true;
				} else {
					Object *o = Object::GetByTile(tile);
					if (o->town == t) {
						if (o->type == OBJECT_STATUE) {
							/* Statue... always remove. */
							try_clear = true;
						} else {
							/* Tell to find a new town. */
							if (flags & DC_EXEC) o->town = NULL;
						}
					}
				}
				break;

			default:
				break;
		}
		if (try_clear) {
			CommandCost ret = DoCommand(tile, 0, 0, flags, CMD_LANDSCAPE_CLEAR);
			if (ret.Failed()) return ret;
		}
	}

	/* The town destructor will delete the other things related to the town. */
	if (flags & DC_EXEC) {
		_town_kdtree.Remove(t->index);
		_viewport_sign_kdtree.Remove(ViewportSignKdtreeItem::MakeTown(t->index));
		delete t;
	}

	return CommandCost();
}

/**
 * Factor in the cost of each town action.
 * @see TownActions
 */
const byte _town_action_costs[TACT_COUNT] = {
	2, 4, 9, 35, 48, 53, 117, 175
};

static CommandCost TownActionAdvertiseSmall(Town *t, DoCommandFlag flags)
{
	if (flags & DC_EXEC) {
		ModifyStationRatingAround(t->xy, _current_company, 0x40, 10);
	}
	return CommandCost();
}

static CommandCost TownActionAdvertiseMedium(Town *t, DoCommandFlag flags)
{
	if (flags & DC_EXEC) {
		ModifyStationRatingAround(t->xy, _current_company, 0x70, 15);
	}
	return CommandCost();
}

static CommandCost TownActionAdvertiseLarge(Town *t, DoCommandFlag flags)
{
	if (flags & DC_EXEC) {
		ModifyStationRatingAround(t->xy, _current_company, 0xA0, 20);
	}
	return CommandCost();
}

static CommandCost TownActionRoadRebuild(Town *t, DoCommandFlag flags)
{
	/* Check if the company is allowed to fund new roads. */
	if (!_settings_game.economy.fund_roads) return CMD_ERROR;

	if (flags & DC_EXEC) {
		t->road_build_months = 6;

		char company_name[MAX_LENGTH_COMPANY_NAME_CHARS * MAX_CHAR_LENGTH];
		SetDParam(0, _current_company);
		GetString(company_name, STR_COMPANY_NAME, lastof(company_name));

		char *cn = stredup(company_name);
		SetDParam(0, t->index);
		SetDParamStr(1, cn);

		AddNewsItem(STR_NEWS_ROAD_REBUILDING, NT_GENERAL, NF_NORMAL, NR_TOWN, t->index, NR_NONE, UINT32_MAX, cn);
		AI::BroadcastNewEvent(new ScriptEventRoadReconstruction((ScriptCompany::CompanyID)(Owner)_current_company, t->index));
		Game::NewEvent(new ScriptEventRoadReconstruction((ScriptCompany::CompanyID)(Owner)_current_company, t->index));
	}
	return CommandCost();
}

/**
 * Check whether the land can be cleared.
 * @param tile Tile to check.
 * @return The tile can be cleared.
 */
static bool TryClearTile(TileIndex tile)
{
	Backup<CompanyByte> cur_company(_current_company, OWNER_NONE, FILE_LINE);
	CommandCost r = DoCommand(tile, 0, 0, DC_NONE, CMD_LANDSCAPE_CLEAR);
	cur_company.Restore();
	return r.Succeeded();
}

/** Structure for storing data while searching the best place to build a statue. */
struct StatueBuildSearchData {
	TileIndex best_position; ///< Best position found so far.
	int tile_count;          ///< Number of tiles tried.

	StatueBuildSearchData(TileIndex best_pos, int count) : best_position(best_pos), tile_count(count) { }
};

/**
 * Search callback function for #TownActionBuildStatue.
 * @param tile Tile on which to perform the search.
 * @param user_data Reference to the statue search data.
 * @return Result of the test.
 */
static bool SearchTileForStatue(TileIndex tile, void *user_data)
{
	static const int STATUE_NUMBER_INNER_TILES = 25; // Number of tiles int the center of the city, where we try to protect houses.

	StatueBuildSearchData *statue_data = (StatueBuildSearchData *)user_data;
	statue_data->tile_count++;

	/* Statues can be build on slopes, just like houses. Only the steep slopes is a no go. */
	if (IsSteepSlope(GetTileSlope(tile))) return false;
	/* Don't build statues under bridges. */
	if (IsBridgeAbove(tile)) return false;

	/* A clear-able open space is always preferred. */
	if ((IsTileType(tile, MP_CLEAR) || IsTileType(tile, MP_TREES)) && TryClearTile(tile)) {
		statue_data->best_position = tile;
		return true;
	}

	bool house = IsTileType(tile, MP_HOUSE);

	/* Searching inside the inner circle. */
	if (statue_data->tile_count <= STATUE_NUMBER_INNER_TILES) {
		/* Save first house in inner circle. */
		if (house && statue_data->best_position == INVALID_TILE && TryClearTile(tile)) {
			statue_data->best_position = tile;
		}

		/* If we have reached the end of the inner circle, and have a saved house, terminate the search. */
		return statue_data->tile_count == STATUE_NUMBER_INNER_TILES && statue_data->best_position != INVALID_TILE;
	}

	/* Searching outside the circle, just pick the first possible spot. */
	statue_data->best_position = tile; // Is optimistic, the condition below must also hold.
	return house && TryClearTile(tile);
}

/**
 * Perform a 9x9 tiles circular search from the center of the town
 * in order to find a free tile to place a statue
 * @param t town to search in
 * @param flags Used to check if the statue must be built or not.
 * @return Empty cost or an error.
 */
static CommandCost TownActionBuildStatue(Town *t, DoCommandFlag flags)
{
	if (!Object::CanAllocateItem()) return_cmd_error(STR_ERROR_TOO_MANY_OBJECTS);

	TileIndex tile = t->xy;
	StatueBuildSearchData statue_data(INVALID_TILE, 0);
	if (!CircularTileSearch(&tile, 9, SearchTileForStatue, &statue_data)) return_cmd_error(STR_ERROR_STATUE_NO_SUITABLE_PLACE);

	if (flags & DC_EXEC) {
		Backup<CompanyByte> cur_company(_current_company, OWNER_NONE, FILE_LINE);
		DoCommand(statue_data.best_position, 0, 0, DC_EXEC, CMD_LANDSCAPE_CLEAR);
		cur_company.Restore();
		BuildObject(OBJECT_STATUE, statue_data.best_position, _current_company, t);
		SetBit(t->statues, _current_company); // Once found and built, "inform" the Town.
		MarkTileDirtyByTile(statue_data.best_position);
	}
	return CommandCost();
}

static CommandCost TownActionFundBuildings(Town *t, DoCommandFlag flags)
{
	/* Check if it's allowed to buy the rights */
	if (!_settings_game.economy.fund_buildings) return CMD_ERROR;

	if (flags & DC_EXEC) {
		/* And grow for 3 months */
		t->fund_buildings_months = 3;

		/* Enable growth (also checking GameScript's opinion) */
		UpdateTownGrowth(t);

		/* Build a new house, but add a small delay to make sure
		 * that spamming funding doesn't let town grow any faster
		 * than 1 house per 2 * TOWN_GROWTH_TICKS ticks.
		 * Also emulate original behaviour when town was only growing in
		 * TOWN_GROWTH_TICKS intervals, to make sure that it's not too
		 * tick-perfect and gives player some time window where he can
<<<<<<< HEAD
		 * spam funding with the exact same effeciency.
=======
		 * spam funding with the exact same efficiency.
>>>>>>> 01261dae
		 */
		t->grow_counter = min(t->grow_counter, 2 * TOWN_GROWTH_TICKS - (t->growth_rate - t->grow_counter) % TOWN_GROWTH_TICKS);

		SetWindowDirty(WC_TOWN_VIEW, t->index);
	}
	return CommandCost();
}

static CommandCost TownActionBuyRights(Town *t, DoCommandFlag flags)
{
	/* Check if it's allowed to buy the rights */
	if (!_settings_game.economy.exclusive_rights) return CMD_ERROR;

	if (flags & DC_EXEC) {
		t->exclusive_counter = 12;
		t->exclusivity = _current_company;

		ModifyStationRatingAround(t->xy, _current_company, 130, 17);

		SetWindowClassesDirty(WC_STATION_VIEW);

		/* Spawn news message */
		CompanyNewsInformation *cni = MallocT<CompanyNewsInformation>(1);
		cni->FillData(Company::Get(_current_company));
		SetDParam(0, STR_NEWS_EXCLUSIVE_RIGHTS_TITLE);
		SetDParam(1, STR_NEWS_EXCLUSIVE_RIGHTS_DESCRIPTION);
		SetDParam(2, t->index);
		SetDParamStr(3, cni->company_name);
		AddNewsItem(STR_MESSAGE_NEWS_FORMAT, NT_GENERAL, NF_COMPANY, NR_TOWN, t->index, NR_NONE, UINT32_MAX, cni);
		AI::BroadcastNewEvent(new ScriptEventExclusiveTransportRights((ScriptCompany::CompanyID)(Owner)_current_company, t->index));
		Game::NewEvent(new ScriptEventExclusiveTransportRights((ScriptCompany::CompanyID)(Owner)_current_company, t->index));
	}
	return CommandCost();
}

static CommandCost TownActionBribe(Town *t, DoCommandFlag flags)
{
	if (flags & DC_EXEC) {
		if (Chance16(1, 14)) {
			/* set as unwanted for 6 months */
			t->unwanted[_current_company] = 6;

			/* set all close by station ratings to 0 */
			Station *st;
			FOR_ALL_STATIONS(st) {
				if (st->town == t && st->owner == _current_company) {
					for (CargoID i = 0; i < NUM_CARGO; i++) st->goods[i].rating = 0;
				}
			}

			/* only show error message to the executing player. All errors are handled command.c
			 * but this is special, because it can only 'fail' on a DC_EXEC */
			if (IsLocalCompany()) ShowErrorMessage(STR_ERROR_BRIBE_FAILED, INVALID_STRING_ID, WL_INFO);

			/* decrease by a lot!
			 * ChangeTownRating is only for stuff in demolishing. Bribe failure should
			 * be independent of any cheat settings
			 */
			if (t->ratings[_current_company] > RATING_BRIBE_DOWN_TO) {
				t->ratings[_current_company] = RATING_BRIBE_DOWN_TO;
				SetWindowDirty(WC_TOWN_AUTHORITY, t->index);
			}
		} else {
			ChangeTownRating(t, RATING_BRIBE_UP_STEP, RATING_BRIBE_MAXIMUM, DC_EXEC);
		}
	}
	return CommandCost();
}

typedef CommandCost TownActionProc(Town *t, DoCommandFlag flags);
static TownActionProc * const _town_action_proc[] = {
	TownActionAdvertiseSmall,
	TownActionAdvertiseMedium,
	TownActionAdvertiseLarge,
	TownActionRoadRebuild,
	TownActionBuildStatue,
	TownActionFundBuildings,
	TownActionBuyRights,
	TownActionBribe
};

/**
 * Get a list of available actions to do at a town.
 * @param nump if not NULL add put the number of available actions in it
 * @param cid the company that is querying the town
 * @param t the town that is queried
 * @return bitmasked value of enabled actions
 */
uint GetMaskOfTownActions(int *nump, CompanyID cid, const Town *t)
{
	int num = 0;
	TownActions buttons = TACT_NONE;

	/* Spectators and unwanted have no options */
	if (cid != COMPANY_SPECTATOR && !(_settings_game.economy.bribe && t->unwanted[cid])) {

		/* Things worth more than this are not shown */
		Money avail = Company::Get(cid)->money + _price[PR_STATION_VALUE] * 200;

		/* Check the action bits for validity and
		 * if they are valid add them */
		for (uint i = 0; i != lengthof(_town_action_costs); i++) {
			const TownActions cur = (TownActions)(1 << i);

			/* Is the company not able to bribe ? */
			if (cur == TACT_BRIBE && (!_settings_game.economy.bribe || t->ratings[cid] >= RATING_BRIBE_MAXIMUM)) continue;

			/* Is the company not able to buy exclusive rights ? */
			if (cur == TACT_BUY_RIGHTS && !_settings_game.economy.exclusive_rights) continue;

			/* Is the company not able to fund buildings ? */
			if (cur == TACT_FUND_BUILDINGS && !_settings_game.economy.fund_buildings) continue;

			/* Is the company not able to fund local road reconstruction? */
			if (cur == TACT_ROAD_REBUILD && !_settings_game.economy.fund_roads) continue;

			/* Is the company not able to build a statue ? */
			if (cur == TACT_BUILD_STATUE && HasBit(t->statues, cid)) continue;

			if (avail >= _town_action_costs[i] * _price[PR_TOWN_ACTION] >> 8) {
				buttons |= cur;
				num++;
			}
		}
	}

	if (nump != NULL) *nump = num;
	return buttons;
}

/**
 * Do a town action.
 * This performs an action such as advertising, building a statue, funding buildings,
 * but also bribing the town-council
 * @param tile unused
 * @param flags type of operation
 * @param p1 town to do the action at
 * @param p2 action to perform, @see _town_action_proc for the list of available actions
 * @param text unused
 * @return the cost of this operation or an error
 */
CommandCost CmdDoTownAction(TileIndex tile, DoCommandFlag flags, uint32 p1, uint32 p2, const char *text)
{
	Town *t = Town::GetIfValid(p1);
	if (t == NULL || p2 >= lengthof(_town_action_proc)) return CMD_ERROR;

	if (!HasBit(GetMaskOfTownActions(NULL, _current_company, t), p2)) return CMD_ERROR;

	CommandCost cost(EXPENSES_OTHER, _price[PR_TOWN_ACTION] * _town_action_costs[p2] >> 8);

	CommandCost ret = _town_action_proc[p2](t, flags);
	if (ret.Failed()) return ret;

	if (flags & DC_EXEC) {
		SetWindowDirty(WC_TOWN_AUTHORITY, p1);
	}

	return cost;
}

template <typename Func>
static void ForAllStationsNearTown(Town *t, Func func)
{
	/* Ideally the search radius should be close to the actual town zone 0 radius.
	 * The true radius is not stored or calculated anywhere, only the squared radius. */
	/* The efficiency of this search might be improved for large towns and many stations on the map,
	 * by using an integer square root approximation giving a value not less than the true square root. */
	uint search_radius = t->cache.squared_town_zone_radius[0] / 2;
	ForAllStationsRadius(t->xy, search_radius, [&](const Station * st) {
		if (DistanceSquare(st->xy, t->xy) <= t->cache.squared_town_zone_radius[0]) {
			func(st);
		}
	});
}

static void UpdateTownRating(Town *t)
{
	/* Increase company ratings if they're low */
	const Company *c;
	FOR_ALL_COMPANIES(c) {
		if (t->ratings[c->index] < RATING_GROWTH_MAXIMUM) {
			t->ratings[c->index] = min((int)RATING_GROWTH_MAXIMUM, t->ratings[c->index] + RATING_GROWTH_UP_STEP);
		}
	}

	ForAllStationsNearTown(t, [&](const Station *st) {
		if (st->time_since_load <= 20 || st->time_since_unload <= 20) {
			if (Company::IsValidID(st->owner)) {
				int new_rating = t->ratings[st->owner] + RATING_STATION_UP_STEP;
				t->ratings[st->owner] = min(new_rating, INT16_MAX); // do not let it overflow
			}
		} else {
			if (Company::IsValidID(st->owner)) {
				int new_rating = t->ratings[st->owner] + RATING_STATION_DOWN_STEP;
				t->ratings[st->owner] = max(new_rating, INT16_MIN);
			}
		}
	});

	/* clamp all ratings to valid values */
	for (uint i = 0; i < MAX_COMPANIES; i++) {
		t->ratings[i] = Clamp(t->ratings[i], RATING_MINIMUM, RATING_MAXIMUM);
	}

	SetWindowDirty(WC_TOWN_AUTHORITY, t->index);
}


/**
 * Updates town grow counter after growth rate change.
 * Preserves relative house builting progress whenever it can.
<<<<<<< HEAD
 * @param town The town to calculate grow counter for
=======
 * @param t The town to calculate grow counter for
>>>>>>> 01261dae
 * @param prev_growth_rate Town growth rate before it changed (one that was used with grow counter to be updated)
 */
static void UpdateTownGrowCounter(Town *t, uint16 prev_growth_rate)
{
	if (t->growth_rate == TOWN_GROWTH_RATE_NONE) return;
	if (prev_growth_rate == TOWN_GROWTH_RATE_NONE) {
		t->grow_counter = min(t->growth_rate, t->grow_counter);
		return;
	}
	t->grow_counter = RoundDivSU((uint32)t->grow_counter * (t->growth_rate + 1), prev_growth_rate + 1);
}

/**
 * Calculates amount of active stations in the range of town (HZB_TOWN_EDGE).
<<<<<<< HEAD
 * @param town The town to calculate stations for
 * @returns Amount of active stations
 */
static int CountActiveStations(Town *t)
{
	int n = 0;
	const Station *st;
	FOR_ALL_STATIONS(st) {
		if (DistanceSquare(st->xy, t->xy) <= t->cache.squared_town_zone_radius[0]) {
			if (st->time_since_load <= 20 || st->time_since_unload <= 20) {
				n++;
			}
		}
	}
	return n;
}

/**
 * Calculates town growth rate in normal conditions (custom growth rate not set).
 * If town growth speed is set to None(0) returns the same rate as if it was Normal(2).
 * @param town The town to calculate growth rate for
 * @returns Calculated growth rate
 */
static uint GetNormalGrowthRate(Town *t)
{
	static const uint16 _grow_count_values[2][6] = {
		{ 120, 120, 120, 100,  80,  60 }, // Fund new buildings has been activated
		{ 320, 420, 300, 220, 160, 100 }  // Normal values
	};

	int n = CountActiveStations(t);
	uint16 m = _grow_count_values[t->fund_buildings_months != 0 ? 0 : 1][min(n, 5)];

	uint growth_multiplier = _settings_game.economy.town_growth_rate != 0 ? _settings_game.economy.town_growth_rate - 1 : 1;

	m >>= growth_multiplier;
	if (t->larger_town) m /= 2;

	return TownTicksToGameTicks(m / (t->cache.num_houses / 50 + 1));
}

/**
 * Updates town growth rate.
 * @param town The town to update growth rate for
 */
static void UpdateTownGrowthRate(Town *t)
{
	if (HasBit(t->flags, TOWN_CUSTOM_GROWTH)) return;
	uint old_rate = t->growth_rate;
	t->growth_rate = GetNormalGrowthRate(t);
	UpdateTownGrowCounter(t, old_rate);
	SetWindowDirty(WC_TOWN_VIEW, t->index);
}

/**
 * Updates town growth state (whether it is growing or not).
 * @param town The town to update growth for
 */
static void UpdateTownGrowth(Town *t)
{
=======
 * @param t The town to calculate stations for
 * @returns Amount of active stations
 */
static int CountActiveStations(Town *t)
{
	int n = 0;
	ForAllStationsNearTown(t, [&](const Station * st) {
		if (st->time_since_load <= 20 || st->time_since_unload <= 20) {
			n++;
		}
	});
	return n;
}

/**
 * Calculates town growth rate in normal conditions (custom growth rate not set).
 * If town growth speed is set to None(0) returns the same rate as if it was Normal(2).
 * @param t The town to calculate growth rate for
 * @returns Calculated growth rate
 */
static uint GetNormalGrowthRate(Town *t)
{
	static const uint16 _grow_count_values[2][6] = {
		{ 120, 120, 120, 100,  80,  60 }, // Fund new buildings has been activated
		{ 320, 420, 300, 220, 160, 100 }  // Normal values
	};

	int n = CountActiveStations(t);
	uint16 m = _grow_count_values[t->fund_buildings_months != 0 ? 0 : 1][min(n, 5)];

	uint growth_multiplier = _settings_game.economy.town_growth_rate != 0 ? _settings_game.economy.town_growth_rate - 1 : 1;

	m >>= growth_multiplier;
	if (t->larger_town) m /= 2;

	return TownTicksToGameTicks(m / (t->cache.num_houses / 50 + 1));
}

/**
 * Updates town growth rate.
 * @param t The town to update growth rate for
 */
static void UpdateTownGrowthRate(Town *t)
{
	if (HasBit(t->flags, TOWN_CUSTOM_GROWTH)) return;
	uint old_rate = t->growth_rate;
	t->growth_rate = GetNormalGrowthRate(t);
	UpdateTownGrowCounter(t, old_rate);
	SetWindowDirty(WC_TOWN_VIEW, t->index);
}

/**
 * Updates town growth state (whether it is growing or not).
 * @param t The town to update growth for
 */
static void UpdateTownGrowth(Town *t)
{
>>>>>>> 01261dae
	UpdateTownGrowthRate(t);

	ClrBit(t->flags, TOWN_IS_GROWING);
	SetWindowDirty(WC_TOWN_VIEW, t->index);

	if (_settings_game.economy.town_growth_rate == 0 && t->fund_buildings_months == 0) return;

	if (t->fund_buildings_months == 0) {
		/* Check if all goals are reached for this town to grow (given we are not funding it) */
		for (int i = TE_BEGIN; i < TE_END; i++) {
			switch (t->goal[i]) {
				case TOWN_GROWTH_WINTER:
					if (TileHeight(t->xy) >= GetSnowLine() && t->received[i].old_act == 0 && t->cache.population > 90) return;
					break;
				case TOWN_GROWTH_DESERT:
					if (GetTropicZone(t->xy) == TROPICZONE_DESERT && t->received[i].old_act == 0 && t->cache.population > 60) return;
					break;
				default:
					if (t->goal[i] > t->received[i].old_act) return;
					break;
			}
		}
	}

	if (HasBit(t->flags, TOWN_CUSTOM_GROWTH)) {
		if (t->growth_rate != TOWN_GROWTH_RATE_NONE) SetBit(t->flags, TOWN_IS_GROWING);
		SetWindowDirty(WC_TOWN_VIEW, t->index);
		return;
	}

	if (t->fund_buildings_months == 0 && CountActiveStations(t) == 0 && !Chance16(1, 12)) return;

	SetBit(t->flags, TOWN_IS_GROWING);
	SetWindowDirty(WC_TOWN_VIEW, t->index);
}

static void UpdateTownAmounts(Town *t)
{
	for (CargoID i = 0; i < NUM_CARGO; i++) t->supplied[i].NewMonth();
	for (int i = TE_BEGIN; i < TE_END; i++) t->received[i].NewMonth();
	if (t->fund_buildings_months != 0) t->fund_buildings_months--;

	SetWindowDirty(WC_TOWN_VIEW, t->index);
}

static void UpdateTownUnwanted(Town *t)
{
	const Company *c;

	FOR_ALL_COMPANIES(c) {
		if (t->unwanted[c->index] > 0) t->unwanted[c->index]--;
	}
}

/**
 * Checks whether the local authority allows construction of a new station (rail, road, airport, dock) on the given tile
 * @param tile The tile where the station shall be constructed.
 * @param flags Command flags. DC_NO_TEST_TOWN_RATING is tested.
 * @return Succeeded or failed command.
 */
CommandCost CheckIfAuthorityAllowsNewStation(TileIndex tile, DoCommandFlag flags)
{
	if (!Company::IsValidID(_current_company) || (flags & DC_NO_TEST_TOWN_RATING)) return CommandCost();

	Town *t = ClosestTownFromTile(tile, _settings_game.economy.dist_local_authority);
	if (t == NULL) return CommandCost();

	if (t->ratings[_current_company] > RATING_VERYPOOR) return CommandCost();

	SetDParam(0, t->index);
	return_cmd_error(STR_ERROR_LOCAL_AUTHORITY_REFUSES_TO_ALLOW_THIS);
}

/**
 * Return the town closest to the given tile within \a threshold.
 * @param tile      Starting point of the search.
 * @param threshold Biggest allowed distance to the town.
 * @return Closest town to \a tile within \a threshold, or \c NULL if there is no such town.
 *
 * @note This function only uses distance, the #ClosestTownFromTile function also takes town ownership into account.
 */
Town *CalcClosestTownFromTile(TileIndex tile, uint threshold)
{
	if (Town::GetNumItems() == 0) return NULL;

	TownID tid = _town_kdtree.FindNearest(TileX(tile), TileY(tile));
	Town *town = Town::Get(tid);
	if (DistanceManhattan(tile, town->xy) < threshold) return town;
	return NULL;
}

/**
 * Return the town closest (in distance or ownership) to a given tile, within a given threshold.
 * @param tile      Starting point of the search.
 * @param threshold Biggest allowed distance to the town.
 * @return Closest town to \a tile within \a threshold, or \c NULL if there is no such town.
 *
 * @note If you only care about distance, you can use the #CalcClosestTownFromTile function.
 */
Town *ClosestTownFromTile(TileIndex tile, uint threshold)
{
	switch (GetTileType(tile)) {
		case MP_ROAD:
			if (IsRoadDepot(tile)) return CalcClosestTownFromTile(tile, threshold);

			if (!HasTownOwnedRoad(tile)) {
				TownID tid = GetTownIndex(tile);

				if (tid == INVALID_TOWN) {
					/* in the case we are generating "many random towns", this value may be INVALID_TOWN */
					if (_generating_world) return CalcClosestTownFromTile(tile, threshold);
					assert(Town::GetNumItems() == 0);
					return NULL;
				}

				assert(Town::IsValidID(tid));
				Town *town = Town::Get(tid);

				if (DistanceManhattan(tile, town->xy) >= threshold) town = NULL;

				return town;
			}
			FALLTHROUGH;

		case MP_HOUSE:
			return Town::GetByTile(tile);

		default:
			return CalcClosestTownFromTile(tile, threshold);
	}
}

static bool _town_rating_test = false; ///< If \c true, town rating is in test-mode.
static SmallMap<const Town *, int> _town_test_ratings; ///< Map of towns to modified ratings, while in town rating test-mode.

/**
 * Switch the town rating to test-mode, to allow commands to be tested without affecting current ratings.
 * The function is safe to use in nested calls.
 * @param mode Test mode switch (\c true means go to test-mode, \c false means leave test-mode).
 */
void SetTownRatingTestMode(bool mode)
{
	static int ref_count = 0; // Number of times test-mode is switched on.
	if (mode) {
		if (ref_count == 0) {
			_town_test_ratings.clear();
		}
		ref_count++;
	} else {
		assert(ref_count > 0);
		ref_count--;
	}
	_town_rating_test = !(ref_count == 0);
}

/**
 * Get the rating of a town for the #_current_company.
 * @param t Town to get the rating from.
 * @return Rating of the current company in the given town.
 */
static int GetRating(const Town *t)
{
	if (_town_rating_test) {
		SmallMap<const Town *, int>::iterator it = _town_test_ratings.Find(t);
		if (it != _town_test_ratings.End()) {
			return it->second;
		}
	}
	return t->ratings[_current_company];
}

/**
 * Changes town rating of the current company
 * @param t Town to affect
 * @param add Value to add
 * @param max Minimum (add < 0) resp. maximum (add > 0) rating that should be achievable with this change.
 * @param flags Command flags, especially DC_NO_MODIFY_TOWN_RATING is tested
 */
void ChangeTownRating(Town *t, int add, int max, DoCommandFlag flags)
{
	/* if magic_bulldozer cheat is active, town doesn't penalize for removing stuff */
	if (t == NULL || (flags & DC_NO_MODIFY_TOWN_RATING) ||
			!Company::IsValidID(_current_company) ||
			(_cheats.magic_bulldozer.value && add < 0)) {
		return;
	}

	int rating = GetRating(t);
	if (add < 0) {
		if (rating > max) {
			rating += add;
			if (rating < max) rating = max;
		}
	} else {
		if (rating < max) {
			rating += add;
			if (rating > max) rating = max;
		}
	}
	if (_town_rating_test) {
		_town_test_ratings[t] = rating;
	} else {
		SetBit(t->have_ratings, _current_company);
		t->ratings[_current_company] = rating;
		SetWindowDirty(WC_TOWN_AUTHORITY, t->index);
	}
}

/**
 * Does the town authority allow the (destructive) action of the current company?
 * @param flags Checking flags of the command.
 * @param t     Town that must allow the company action.
 * @param type  Type of action that is wanted.
 * @return A succeeded command if the action is allowed, a failed command if it is not allowed.
 */
CommandCost CheckforTownRating(DoCommandFlag flags, Town *t, TownRatingCheckType type)
{
	/* if magic_bulldozer cheat is active, town doesn't restrict your destructive actions */
	if (t == NULL || !Company::IsValidID(_current_company) ||
			_cheats.magic_bulldozer.value || (flags & DC_NO_TEST_TOWN_RATING)) {
		return CommandCost();
	}

	/* minimum rating needed to be allowed to remove stuff */
	static const int needed_rating[][TOWN_RATING_CHECK_TYPE_COUNT] = {
		/*                  ROAD_REMOVE,                    TUNNELBRIDGE_REMOVE */
		{ RATING_ROAD_NEEDED_PERMISSIVE, RATING_TUNNEL_BRIDGE_NEEDED_PERMISSIVE}, // Permissive
		{    RATING_ROAD_NEEDED_NEUTRAL,    RATING_TUNNEL_BRIDGE_NEEDED_NEUTRAL}, // Neutral
		{    RATING_ROAD_NEEDED_HOSTILE,    RATING_TUNNEL_BRIDGE_NEEDED_HOSTILE}, // Hostile
	};

	/* check if you're allowed to remove the road/bridge/tunnel
	 * owned by a town no removal if rating is lower than ... depends now on
	 * difficulty setting. Minimum town rating selected by difficulty level
	 */
	int needed = needed_rating[_settings_game.difficulty.town_council_tolerance][type];

	if (GetRating(t) < needed) {
		SetDParam(0, t->index);
		return_cmd_error(STR_ERROR_LOCAL_AUTHORITY_REFUSES_TO_ALLOW_THIS);
	}

	return CommandCost();
}

void TownsMonthlyLoop()
{
	Town *t;

	FOR_ALL_TOWNS(t) {
		if (t->road_build_months != 0) t->road_build_months--;

		if (t->exclusive_counter != 0) {
			if (--t->exclusive_counter == 0) t->exclusivity = INVALID_COMPANY;
		}

		UpdateTownAmounts(t);
		UpdateTownGrowth(t);
		UpdateTownRating(t);
		UpdateTownUnwanted(t);
		UpdateTownCargoes(t);
	}

	UpdateTownCargoBitmap();
}

void TownsYearlyLoop()
{
	/* Increment house ages */
	for (TileIndex t = 0; t < MapSize(); t++) {
		if (!IsTileType(t, MP_HOUSE)) continue;
		IncrementHouseAge(t);
	}
}

static CommandCost TerraformTile_Town(TileIndex tile, DoCommandFlag flags, int z_new, Slope tileh_new)
{
	if (AutoslopeEnabled()) {
		HouseID house = GetHouseType(tile);
		GetHouseNorthPart(house); // modifies house to the ID of the north tile
		const HouseSpec *hs = HouseSpec::Get(house);

		/* Here we differ from TTDP by checking TILE_NOT_SLOPED */
		if (((hs->building_flags & TILE_NOT_SLOPED) == 0) && !IsSteepSlope(tileh_new) &&
				(GetTileMaxZ(tile) == z_new + GetSlopeMaxZ(tileh_new))) {
			bool allow_terraform = true;

			/* Call the autosloping callback per tile, not for the whole building at once. */
			house = GetHouseType(tile);
			hs = HouseSpec::Get(house);
			if (HasBit(hs->callback_mask, CBM_HOUSE_AUTOSLOPE)) {
				/* If the callback fails, allow autoslope. */
				uint16 res = GetHouseCallback(CBID_HOUSE_AUTOSLOPE, 0, 0, house, Town::GetByTile(tile), tile);
				if (res != CALLBACK_FAILED && ConvertBooleanCallback(hs->grf_prop.grffile, CBID_HOUSE_AUTOSLOPE, res)) allow_terraform = false;
			}

			if (allow_terraform) return CommandCost(EXPENSES_CONSTRUCTION, _price[PR_BUILD_FOUNDATION]);
		}
	}

	return DoCommand(tile, 0, 0, flags, CMD_LANDSCAPE_CLEAR);
}

/** Tile callback functions for a town */
extern const TileTypeProcs _tile_type_town_procs = {
	DrawTile_Town,           // draw_tile_proc
	GetSlopePixelZ_Town,     // get_slope_z_proc
	ClearTile_Town,          // clear_tile_proc
	AddAcceptedCargo_Town,   // add_accepted_cargo_proc
	GetTileDesc_Town,        // get_tile_desc_proc
	GetTileTrackStatus_Town, // get_tile_track_status_proc
	NULL,                    // click_tile_proc
	AnimateTile_Town,        // animate_tile_proc
	TileLoop_Town,           // tile_loop_proc
	ChangeTileOwner_Town,    // change_tile_owner_proc
	AddProducedCargo_Town,   // add_produced_cargo_proc
	NULL,                    // vehicle_enter_tile_proc
	GetFoundation_Town,      // get_foundation_proc
	TerraformTile_Town,      // terraform_tile_proc
};


HouseSpec _house_specs[NUM_HOUSES];

void ResetHouses()
{
	memset(&_house_specs, 0, sizeof(_house_specs));
	memcpy(&_house_specs, &_original_house_specs, sizeof(_original_house_specs));

	/* Reset any overrides that have been set. */
	_house_mngr.ResetOverride();
}<|MERGE_RESOLUTION|>--- conflicted
+++ resolved
@@ -795,11 +795,7 @@
 static void UpdateTownCargoes(Town *t, TileIndex start, bool update_total = true)
 {
 	CargoArray accepted, produced;
-<<<<<<< HEAD
-	CargoTypes dummy;
-=======
 	CargoTypes dummy = 0;
->>>>>>> 01261dae
 
 	/* Gather acceptance for all houses in an area around the start tile.
 	 * The area is composed of the square the tile is in, extended one square in all
@@ -1681,11 +1677,8 @@
 	 * similar towns they're unlikely to grow all in one tick */
 	t->grow_counter = t->index % TOWN_GROWTH_TICKS;
 	t->growth_rate = TownTicksToGameTicks(250);
-<<<<<<< HEAD
-=======
 
 	_town_kdtree.Insert(t->index);
->>>>>>> 01261dae
 
 	/* Set the default cargo requirement for town growth */
 	switch (_settings_game.game_creation.landscape) {
@@ -3047,11 +3040,7 @@
 		 * Also emulate original behaviour when town was only growing in
 		 * TOWN_GROWTH_TICKS intervals, to make sure that it's not too
 		 * tick-perfect and gives player some time window where he can
-<<<<<<< HEAD
-		 * spam funding with the exact same effeciency.
-=======
 		 * spam funding with the exact same efficiency.
->>>>>>> 01261dae
 		 */
 		t->grow_counter = min(t->grow_counter, 2 * TOWN_GROWTH_TICKS - (t->growth_rate - t->grow_counter) % TOWN_GROWTH_TICKS);
 
@@ -3263,11 +3252,7 @@
 /**
  * Updates town grow counter after growth rate change.
  * Preserves relative house builting progress whenever it can.
-<<<<<<< HEAD
- * @param town The town to calculate grow counter for
-=======
  * @param t The town to calculate grow counter for
->>>>>>> 01261dae
  * @param prev_growth_rate Town growth rate before it changed (one that was used with grow counter to be updated)
  */
 static void UpdateTownGrowCounter(Town *t, uint16 prev_growth_rate)
@@ -3282,28 +3267,24 @@
 
 /**
  * Calculates amount of active stations in the range of town (HZB_TOWN_EDGE).
-<<<<<<< HEAD
- * @param town The town to calculate stations for
+ * @param t The town to calculate stations for
  * @returns Amount of active stations
  */
 static int CountActiveStations(Town *t)
 {
 	int n = 0;
-	const Station *st;
-	FOR_ALL_STATIONS(st) {
-		if (DistanceSquare(st->xy, t->xy) <= t->cache.squared_town_zone_radius[0]) {
-			if (st->time_since_load <= 20 || st->time_since_unload <= 20) {
-				n++;
-			}
-		}
-	}
+	ForAllStationsNearTown(t, [&](const Station * st) {
+		if (st->time_since_load <= 20 || st->time_since_unload <= 20) {
+			n++;
+		}
+	});
 	return n;
 }
 
 /**
  * Calculates town growth rate in normal conditions (custom growth rate not set).
  * If town growth speed is set to None(0) returns the same rate as if it was Normal(2).
- * @param town The town to calculate growth rate for
+ * @param t The town to calculate growth rate for
  * @returns Calculated growth rate
  */
 static uint GetNormalGrowthRate(Town *t)
@@ -3326,7 +3307,7 @@
 
 /**
  * Updates town growth rate.
- * @param town The town to update growth rate for
+ * @param t The town to update growth rate for
  */
 static void UpdateTownGrowthRate(Town *t)
 {
@@ -3339,69 +3320,10 @@
 
 /**
  * Updates town growth state (whether it is growing or not).
- * @param town The town to update growth for
+ * @param t The town to update growth for
  */
 static void UpdateTownGrowth(Town *t)
 {
-=======
- * @param t The town to calculate stations for
- * @returns Amount of active stations
- */
-static int CountActiveStations(Town *t)
-{
-	int n = 0;
-	ForAllStationsNearTown(t, [&](const Station * st) {
-		if (st->time_since_load <= 20 || st->time_since_unload <= 20) {
-			n++;
-		}
-	});
-	return n;
-}
-
-/**
- * Calculates town growth rate in normal conditions (custom growth rate not set).
- * If town growth speed is set to None(0) returns the same rate as if it was Normal(2).
- * @param t The town to calculate growth rate for
- * @returns Calculated growth rate
- */
-static uint GetNormalGrowthRate(Town *t)
-{
-	static const uint16 _grow_count_values[2][6] = {
-		{ 120, 120, 120, 100,  80,  60 }, // Fund new buildings has been activated
-		{ 320, 420, 300, 220, 160, 100 }  // Normal values
-	};
-
-	int n = CountActiveStations(t);
-	uint16 m = _grow_count_values[t->fund_buildings_months != 0 ? 0 : 1][min(n, 5)];
-
-	uint growth_multiplier = _settings_game.economy.town_growth_rate != 0 ? _settings_game.economy.town_growth_rate - 1 : 1;
-
-	m >>= growth_multiplier;
-	if (t->larger_town) m /= 2;
-
-	return TownTicksToGameTicks(m / (t->cache.num_houses / 50 + 1));
-}
-
-/**
- * Updates town growth rate.
- * @param t The town to update growth rate for
- */
-static void UpdateTownGrowthRate(Town *t)
-{
-	if (HasBit(t->flags, TOWN_CUSTOM_GROWTH)) return;
-	uint old_rate = t->growth_rate;
-	t->growth_rate = GetNormalGrowthRate(t);
-	UpdateTownGrowCounter(t, old_rate);
-	SetWindowDirty(WC_TOWN_VIEW, t->index);
-}
-
-/**
- * Updates town growth state (whether it is growing or not).
- * @param t The town to update growth for
- */
-static void UpdateTownGrowth(Town *t)
-{
->>>>>>> 01261dae
 	UpdateTownGrowthRate(t);
 
 	ClrBit(t->flags, TOWN_IS_GROWING);
