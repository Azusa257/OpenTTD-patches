--- conflicted
+++ resolved
@@ -3061,41 +3061,8 @@
 
 		byte random_bits = Random();
 
-<<<<<<< HEAD
 		/* Check if GRF allows this house */
 		if (!HouseAllowsConstruction(house, tile, t, random_bits)) continue;
-=======
-		if (HasBit(hs->callback_mask, CBM_HOUSE_ALLOW_CONSTRUCTION)) {
-			uint16 callback_res = GetHouseCallback(CBID_HOUSE_ALLOW_CONSTRUCTION, 0, 0, house, t, tile, true, random_bits);
-			if (callback_res != CALLBACK_FAILED && !Convert8bitBooleanCallback(hs->grf_prop.grffile, CBID_HOUSE_ALLOW_CONSTRUCTION, callback_res)) continue;
-		}
-
-		/* build the house */
-		t->cache.num_houses++;
-
-		/* Special houses that there can be only one of. */
-		t->flags |= oneof;
-
-		byte construction_counter = 0;
-		byte construction_stage = 0;
-
-		if (_generating_world || _game_mode == GM_EDITOR) {
-			uint32 construction_random = Random();
-
-			construction_stage = TOWN_HOUSE_COMPLETED;
-			if (Chance16(1, 7)) construction_stage = GB(construction_random, 0, 2);
-
-			if (construction_stage == TOWN_HOUSE_COMPLETED) {
-				ChangePopulation(t, hs->population);
-			} else {
-				construction_counter = GB(construction_random, 2, 2);
-			}
-		}
-
-		MakeTownHouse(tile, t, construction_counter, construction_stage, house, random_bits);
-		UpdateTownRadius(t);
-		UpdateTownGrowthRate(t);
->>>>>>> 5a4f0498
 
 		DoBuildHouse(t, tile, house, random_bits);
 		return true;
