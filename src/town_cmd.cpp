/*
 * This file is part of OpenTTD.
 * OpenTTD is free software; you can redistribute it and/or modify it under the terms of the GNU General Public License as published by the Free Software Foundation, version 2.
 * OpenTTD is distributed in the hope that it will be useful, but WITHOUT ANY WARRANTY; without even the implied warranty of MERCHANTABILITY or FITNESS FOR A PARTICULAR PURPOSE.
 * See the GNU General Public License for more details. You should have received a copy of the GNU General Public License along with OpenTTD. If not, see <http://www.gnu.org/licenses/>.
 */

/** @file town_cmd.cpp Handling of town tiles. */

#include "stdafx.h"

#include <bitset>

#include "road.h"
#include "road_internal.h" /* Cleaning up road bits */
#include "road_cmd.h"
#include "landscape.h"
#include "viewport_func.h"
#include "viewport_kdtree.h"
#include "cmd_helper.h"
#include "command_func.h"
#include "industry.h"
#include "station_base.h"
#include "station_kdtree.h"
#include "company_base.h"
#include "news_func.h"
#include "error.h"
#include "object.h"
#include "genworld.h"
#include "newgrf_debug.h"
#include "newgrf_house.h"
#include "autoslope.h"
#include "tunnelbridge_map.h"
#include "strings_func.h"
#include "window_func.h"
#include "string_func.h"
#include "newgrf_cargo.h"
#include "cheat_type.h"
#include "animated_tile_func.h"
#include "date_func.h"
#include "subsidy_func.h"
#include "core/pool_func.hpp"
#include "town.h"
#include "town_kdtree.h"
#include "townname_func.h"
#include "core/random_func.hpp"
#include "core/backup_type.hpp"
#include "depot_base.h"
#include "object_map.h"
#include "object_base.h"
#include "ai/ai.hpp"
#include "game/game.hpp"
#include "zoom_func.h"
#include "zoning.h"
#include "scope.h"

#include "table/strings.h"
#include "table/town_land.h"

#include "safeguards.h"

TownID _new_town_id;
CargoTypes _town_cargoes_accepted; ///< Bitmap of all cargoes accepted by houses.

/* Initialize the town-pool */
TownPool _town_pool("Town");
INSTANTIATE_POOL_METHODS(Town)

static bool CanFollowRoad(TileIndex tile, DiagDirection dir);

TownKdtree _town_kdtree(&Kdtree_TownXYFunc);

void RebuildTownKdtree()
{
	std::vector<TownID> townids;
	for (const Town *town : Town::Iterate()) {
		townids.push_back(town->index);
	}
	_town_kdtree.Build(townids.begin(), townids.end());
}


/**
 * Check if a town 'owns' a bridge.
 * Bridges to not directly have an owner, so we check the tiles adjacent to the bridge ends.
 * If either adjacent tile belongs to the town then it will be assumed that the town built
 * the bridge.
 * @param tile Bridge tile to test
 * @param t Town we are interested in
 * @return true if town 'owns' a bridge.
 */
static bool TestTownOwnsBridge(TileIndex tile, const Town *t)
{
	if (!IsTileOwner(tile, OWNER_TOWN)) return false;

	TileIndex adjacent = tile + TileOffsByDiagDir(ReverseDiagDir(GetTunnelBridgeDirection(tile)));
	bool town_owned = IsTileType(adjacent, MP_ROAD) && IsTileOwner(adjacent, OWNER_TOWN) && GetTownIndex(adjacent) == t->index;

	if (!town_owned) {
		/* Or other adjacent road */
		TileIndex adjacent = tile + TileOffsByDiagDir(ReverseDiagDir(GetTunnelBridgeDirection(GetOtherTunnelBridgeEnd(tile))));
		town_owned = IsTileType(adjacent, MP_ROAD) && IsTileOwner(adjacent, OWNER_TOWN) && GetTownIndex(adjacent) == t->index;
	}

	return town_owned;
}

Town::~Town()
{
	free(this->name);
	free(this->text);

	if (CleaningPool()) return;

	/* Delete town authority window
	 * and remove from list of sorted towns */
	DeleteWindowById(WC_TOWN_VIEW, this->index);

	/* Check no industry is related to us. */
	for (const Industry *i : Industry::Iterate()) assert(i->town != this);

	/* ... and no object is related to us. */
	for (const Object *o : Object::Iterate()) assert(o->town != this);

	/* Check no tile is related to us. */
	for (TileIndex tile = 0; tile < MapSize(); ++tile) {
		switch (GetTileType(tile)) {
			case MP_HOUSE:
				assert_tile(GetTownIndex(tile) != this->index, tile);
				break;

			case MP_ROAD:
				assert_tile(!HasTownOwnedRoad(tile) || GetTownIndex(tile) != this->index, tile);
				break;

			case MP_TUNNELBRIDGE:
				assert_tile(!TestTownOwnsBridge(tile, this), tile);
				break;

			default:
				break;
		}
	}

	/* Clear the persistent storage list. */
	this->psa_list.clear();

	DeleteSubsidyWith(ST_TOWN, this->index);
	DeleteNewGRFInspectWindow(GSF_FAKE_TOWNS, this->index);
	CargoPacket::InvalidateAllFrom(ST_TOWN, this->index);
	MarkWholeScreenDirty();
}


/**
 * Invalidating of the "nearest town cache" has to be done
 * after removing item from the pool.
 * @param index index of deleted item
 */
void Town::PostDestructor(size_t index)
{
	InvalidateWindowData(WC_TOWN_DIRECTORY, 0, TDIWD_FORCE_REBUILD);
	UpdateNearestTownForRoadTiles(false);

	/* Give objects a new home! */
	for (Object *o : Object::Iterate()) {
		if (o->town == nullptr) o->town = CalcClosestTownFromTile(o->location.tile, UINT_MAX);
	}
}

/**
 * Assigns town layout. If Random, generates one based on TileHash.
 */
void Town::InitializeLayout(TownLayout layout)
{
	if (layout != TL_RANDOM) {
		this->layout = layout;
		return;
	}

	this->layout = static_cast<TownLayout>(TileHash(TileX(this->xy), TileY(this->xy)) % (NUM_TLS - 1));
}

/**
 * Return a random valid town.
 * @return random town, nullptr if there are no towns
 */
/* static */ Town *Town::GetRandom()
{
	if (Town::GetNumItems() == 0) return nullptr;
	int num = RandomRange((uint16)Town::GetNumItems());
	size_t index = MAX_UVALUE(size_t);

	while (num >= 0) {
		num--;
		index++;

		/* Make sure we have a valid town */
		while (!Town::IsValidID(index)) {
			index++;
			assert(index < Town::GetPoolSize());
		}
	}

	return Town::Get(index);
}

/**
 * Updates the town label of the town after changes in rating. The colour scheme is:
 * Red: Appalling and Very poor ratings.
 * Orange: Poor and mediocre ratings.
 * Yellow: Good rating.
 * White: Very good rating (standard).
 * Green: Excellent and outstanding ratings.
 */
void Town::UpdateLabel()
{
	if (!(_game_mode == GM_EDITOR) && (_local_company < MAX_COMPANIES)) {
		int r = this->ratings[_local_company];
		(this->town_label = 0, r <= RATING_VERYPOOR)  || // Appalling and Very Poor
		(this->town_label++,   r <= RATING_MEDIOCRE)  || // Poor and Mediocre
		(this->town_label++,   r <= RATING_GOOD)      || // Good
		(this->town_label++,   r <= RATING_VERYGOOD)  || // Very Good
		(this->town_label++,   true);                    // Excellent and Outstanding
	}
}

void Town::FillCachedName()
{
	char buf[MAX_LENGTH_TOWN_NAME_CHARS * MAX_CHAR_LENGTH];
	char *end = GetTownName(buf, this, lastof(buf));
	char *alloced = MallocT<char>(end - buf + 1);
	memcpy(alloced, buf, end - buf + 1);
	this->cached_name.reset(alloced);
}

/**
 * Get the cost for removing this house
 * @return the cost (inflation corrected etc)
 */
Money HouseSpec::GetRemovalCost() const
{
	return (_price[PR_CLEAR_HOUSE] * this->removal_cost) >> 8;
}

/* Local */
static int _grow_town_result;

/* Describe the possible states */
enum TownGrowthResult {
	GROWTH_SUCCEED         = -1,
	GROWTH_SEARCH_STOPPED  =  0
//	GROWTH_SEARCH_RUNNING >=  1
};

static bool BuildTownHouse(Town *t, TileIndex tile);
static Town *CreateRandomTown(uint attempts, uint32 townnameparts, TownSize size, bool city, TownLayout layout);

static void TownDrawHouseLift(const TileInfo *ti)
{
	AddChildSpriteScreen(SPR_LIFT, PAL_NONE, 14, 60 - GetLiftPosition(ti->tile));
}

static void DrawHouseLiftInGUI(int x, int y)
{
	DrawSprite(SPR_LIFT, PAL_NONE, x - 18, y + 7);
}

typedef void TownDrawTileProc(const TileInfo *ti);
static TownDrawTileProc * const _town_draw_tile_procs[1] = {
	TownDrawHouseLift
};

/**
 * Return a random direction
 *
 * @return a random direction
 */
static inline DiagDirection RandomDiagDir()
{
	return (DiagDirection)(3 & Random());
}

/**
 * House Tile drawing handler.
 * Part of the tile loop process
 * @param ti TileInfo of the tile to draw
 */
static void DrawTile_Town(TileInfo *ti)
{
	HouseID house_id = GetHouseType(ti->tile);

	if (house_id >= NEW_HOUSE_OFFSET) {
		/* Houses don't necessarily need new graphics. If they don't have a
		 * spritegroup associated with them, then the sprite for the substitute
		 * house id is drawn instead. */
		if (HouseSpec::Get(house_id)->grf_prop.spritegroup[0] != nullptr) {
			DrawNewHouseTile(ti, house_id);
			return;
		} else {
			house_id = HouseSpec::Get(house_id)->grf_prop.subst_id;
		}
	}

	/* Retrieve pointer to the draw town tile struct */
	const DrawBuildingsTileStruct *dcts = &_town_draw_tile_data[house_id << 4 | TileHash2Bit(ti->x, ti->y) << 2 | GetHouseBuildingStage(ti->tile)];

	if (ti->tileh != SLOPE_FLAT) DrawFoundation(ti, FOUNDATION_LEVELED);

	DrawGroundSprite(dcts->ground.sprite, dcts->ground.pal);

	/* If houses are invisible, do not draw the upper part */
	if (IsInvisibilitySet(TO_HOUSES)) return;

	/* Add a house on top of the ground? */
	SpriteID image = dcts->building.sprite;
	if (image != 0) {
		AddSortableSpriteToDraw(image, dcts->building.pal,
			ti->x + dcts->subtile_x,
			ti->y + dcts->subtile_y,
			dcts->width,
			dcts->height,
			dcts->dz,
			ti->z,
			IsTransparencySet(TO_HOUSES)
		);

		if (IsTransparencySet(TO_HOUSES)) return;
	}

	{
		int proc = dcts->draw_proc - 1;

		if (proc >= 0) _town_draw_tile_procs[proc](ti);
	}
}

static void DrawOldHouseTileInGUI(int x, int y, HouseID house_id, bool ground)
{
	/* Retrieve pointer to the draw town tile struct */
	const DrawBuildingsTileStruct *dcts = &_town_draw_tile_data[house_id << 4 | TOWN_HOUSE_COMPLETED];
	if (ground) {
		/* Draw the ground sprite */
		DrawSprite(dcts->ground.sprite, dcts->ground.pal, x, y);
	} else {
		/* Add a house on top of the ground? */
		if (dcts->building.sprite != 0) {
			DrawSprite(dcts->building.sprite, dcts->building.pal, x + dcts->subtile_x, y + dcts->subtile_y);
		}
		/* Draw the lift */
		if (dcts->draw_proc == 1) DrawHouseLiftInGUI(x, y);
	}
}

/**
 * Draw image of a house. Image will be centered between the \c left and the \c right and verticaly aligned to the \c bottom.
 *
 * @param house_id house type
 * @param left left bound of the drawing area
 * @param top top bound of the drawing area
 * @param right right bound of the drawing area
 * @param bottom bottom bound of the drawing area
 */
void DrawHouseImage(HouseID house_id, int left, int top, int right, int bottom)
{
	DrawPixelInfo tmp_dpi;
	if (!FillDrawPixelInfo(&tmp_dpi, left, top, right - left + 1, bottom - top + 1)) return;
	DrawPixelInfo *old_dpi = _cur_dpi;
	_cur_dpi = &tmp_dpi;

	const HouseSpec *hs = HouseSpec::Get(house_id);

	/* sprites are relative to the topmost pixel of the ground tile */
	uint x = (right - left + 1) / 2;
	uint y = bottom - top + 1 - TILE_PIXELS;
	if (hs->building_flags & TILE_SIZE_1x2) x -= TILE_PIXELS / 2;
	if (hs->building_flags & TILE_SIZE_2x1) x += TILE_PIXELS / 2;
	if (hs->building_flags & BUILDING_HAS_2_TILES) y -= TILE_PIXELS / 2;
	if (hs->building_flags & BUILDING_HAS_4_TILES) y -= TILE_PIXELS / 2;

	bool new_house = false;
	if (house_id >= NEW_HOUSE_OFFSET) {
		/* Houses don't necessarily need new graphics. If they don't have a
		 * spritegroup associated with them, then the sprite for the substitute
		 * house id is drawn instead. */
		if (hs->grf_prop.spritegroup[0] != nullptr) {
			new_house = true;
		} else {
			house_id = hs->grf_prop.subst_id;
		}
	}

	uint num_row = (hs->building_flags & BUILDING_2_TILES_X) ? 2 : 1;
	uint num_col = (hs->building_flags & BUILDING_2_TILES_Y) ? 2 : 1;

	for (bool ground = true; ; ground = !ground) {
		HouseID hid = house_id;
		for (uint row = 0; row < num_row; row++) {
			for (uint col = 0; col < num_col; col++) {
				Point offset = RemapCoords(row * TILE_SIZE, col * TILE_SIZE, 0); // offset for current tile
				offset.x = UnScaleByZoom(offset.x, ZOOM_LVL_GUI);
				offset.y = UnScaleByZoom(offset.y, ZOOM_LVL_GUI);
				if (new_house) {
					DrawNewHouseTileInGUI(x + offset.x, y + offset.y, hid, ground);
				} else {
					DrawOldHouseTileInGUI(x + offset.x, y + offset.y, hid, ground);
				}
				hid++;
			}
		}
		if (!ground) break;
	}

	_cur_dpi = old_dpi;
}

static int GetSlopePixelZ_Town(TileIndex tile, uint x, uint y)
{
	return GetTileMaxPixelZ(tile);
}

/** Tile callback routine */
static Foundation GetFoundation_Town(TileIndex tile, Slope tileh)
{
	HouseID hid = GetHouseType(tile);

	/* For NewGRF house tiles we might not be drawing a foundation. We need to
	 * account for this, as other structures should
	 * draw the wall of the foundation in this case.
	 */
	if (hid >= NEW_HOUSE_OFFSET) {
		const HouseSpec *hs = HouseSpec::Get(hid);
		if (hs->grf_prop.spritegroup[0] != nullptr && HasBit(hs->callback_mask, CBM_HOUSE_DRAW_FOUNDATIONS)) {
			uint32 callback_res = GetHouseCallback(CBID_HOUSE_DRAW_FOUNDATIONS, 0, 0, hid, Town::GetByTile(tile), tile);
			if (callback_res != CALLBACK_FAILED && !ConvertBooleanCallback(hs->grf_prop.grffile, CBID_HOUSE_DRAW_FOUNDATIONS, callback_res)) return FOUNDATION_NONE;
		}
	}
	return FlatteningFoundation(tileh);
}

/**
 * Animate a tile for a town
 * Only certain houses can be animated
 * The newhouses animation supersedes regular ones
 * @param tile TileIndex of the house to animate
 */
void AnimateTile_Town(TileIndex tile)
{
	if (GetHouseType(tile) >= NEW_HOUSE_OFFSET) {
		AnimateNewHouseTile(tile);
		return;
	}

	if (_scaled_tick_counter & 3) return;

	/* If the house is not one with a lift anymore, then stop this animating.
	 * Not exactly sure when this happens, but probably when a house changes.
	 * Before this was just a return...so it'd leak animated tiles..
	 * That bug seems to have been here since day 1?? */
	if (!(HouseSpec::Get(GetHouseType(tile))->building_flags & BUILDING_IS_ANIMATED)) {
		DeleteAnimatedTile(tile);
		return;
	}

	if (!LiftHasDestination(tile)) {
		uint i;

		/* Building has 6 floors, number 0 .. 6, where 1 is illegal.
		 * This is due to the fact that the first floor is, in the graphics,
		 *  the height of 2 'normal' floors.
		 * Furthermore, there are 6 lift positions from floor N (incl) to floor N + 1 (excl) */
		do {
			i = RandomRange(7);
		} while (i == 1 || i * 6 == GetLiftPosition(tile));

		SetLiftDestination(tile, i);
	}

	int pos = GetLiftPosition(tile);
	int dest = GetLiftDestination(tile) * 6;
	pos += (pos < dest) ? 1 : -1;
	SetLiftPosition(tile, pos);

	if (pos == dest) {
		HaltLift(tile);
		DeleteAnimatedTile(tile);
	}

	MarkTileDirtyByTile(tile, ZOOM_LVL_DRAW_MAP);
}

/**
 * Determines if a town is close to a tile
 * @param tile TileIndex of the tile to query
 * @param dist maximum distance to be accepted
 * @returns true if the tile correspond to the distance criteria
 */
static bool IsCloseToTown(TileIndex tile, uint dist)
{
	if (_town_kdtree.Count() == 0) return false;
	Town *t = Town::Get(_town_kdtree.FindNearest(TileX(tile), TileY(tile)));
	return DistanceManhattan(tile, t->xy) < dist;
}

/**
 * Resize the sign(label) of the town after changes in
 * population (creation or growth or else)
 */
void Town::UpdateVirtCoord()
{
	this->UpdateLabel();
	Point pt = RemapCoords2(TileX(this->xy) * TILE_SIZE, TileY(this->xy) * TILE_SIZE);

	if (_viewport_sign_kdtree_valid && this->cache.sign.kdtree_valid) _viewport_sign_kdtree.Remove(ViewportSignKdtreeItem::MakeTown(this->index));

	SetDParam(0, this->index);
	SetDParam(1, this->cache.population);
	this->cache.sign.UpdatePosition(pt.x, pt.y - 24 * ZOOM_LVL_BASE, this->Label(), STR_VIEWPORT_TOWN);

	if (_viewport_sign_kdtree_valid) _viewport_sign_kdtree.Insert(ViewportSignKdtreeItem::MakeTown(this->index));

	SetWindowDirty(WC_TOWN_VIEW, this->index);
}

/** Update the virtual coords needed to draw the town sign for all towns. */
void UpdateAllTownVirtCoords()
{
	for (Town *t : Town::Iterate()) {
		t->UpdateVirtCoord();
	}
}

void ClearAllTownCachedNames()
{
	Town *t;

	FOR_ALL_TOWNS(t) {
		t->cached_name.reset();
	}
}

/**
 * Change the towns population
 * @param t Town which population has changed
 * @param mod population change (can be positive or negative)
 */
static void ChangePopulation(Town *t, int mod)
{
	t->cache.population += mod;
	InvalidateWindowData(WC_TOWN_VIEW, t->index); // Cargo requirements may appear/vanish for small populations
	if (_settings_client.gui.population_in_label) t->UpdateVirtCoord();

	InvalidateWindowData(WC_TOWN_DIRECTORY, 0, TDIWD_FORCE_RESORT);
}

/**
 * Determines the world population
 * Basically, count population of all towns, one by one
 * @return uint32 the calculated population of the world
 */
uint32 GetWorldPopulation()
{
	uint32 pop = 0;
	for (const Town *t : Town::Iterate()) pop += t->cache.population;
	return pop;
}

/**
 * Remove stations from nearby station list if a town is no longer in the catchment area of each.
 * @param t Town to work on
 */
void RemoveNearbyStations(Town *t)
{
	for (StationList::iterator it = t->stations_near.begin(); it != t->stations_near.end(); /* incremented inside loop */) {
		const Station *st = *it;
		if (!st->CatchmentCoversTown(t->index)) {
			it = t->stations_near.erase(it);
		} else {
			++it;
		}
	}
}

/**
 * Helper function for house completion stages progression
 * @param tile TileIndex of the house (or parts of it) to "grow"
 */
static void MakeSingleHouseBigger(TileIndex tile)
{
	assert_tile(IsTileType(tile, MP_HOUSE), tile);

	/* progress in construction stages */
	IncHouseConstructionTick(tile);
	if (GetHouseConstructionTick(tile) != 0) return;

	AnimateNewHouseConstruction(tile);

	if (IsHouseCompleted(tile)) {
		/* Now that construction is complete, we can add the population of the
		 * building to the town. */
		ChangePopulation(Town::GetByTile(tile), HouseSpec::Get(GetHouseType(tile))->population);
		ResetHouseAge(tile);
	}
	MarkTileDirtyByTile(tile, ZOOM_LVL_DRAW_MAP);
}

/**
 * Make the house advance in its construction stages until completion
 * @param tile TileIndex of house
 */
static void MakeTownHouseBigger(TileIndex tile)
{
	uint flags = HouseSpec::Get(GetHouseType(tile))->building_flags;
	if (flags & BUILDING_HAS_1_TILE)  MakeSingleHouseBigger(TILE_ADDXY(tile, 0, 0));
	if (flags & BUILDING_2_TILES_Y)   MakeSingleHouseBigger(TILE_ADDXY(tile, 0, 1));
	if (flags & BUILDING_2_TILES_X)   MakeSingleHouseBigger(TILE_ADDXY(tile, 1, 0));
	if (flags & BUILDING_HAS_4_TILES) MakeSingleHouseBigger(TILE_ADDXY(tile, 1, 1));
}

/**
 * Generate cargo for a town (house).
 *
 * The amount of cargo should be and will be greater than zero.
 *
 * @param t current town
 * @param ct type of cargo to generate, usually CT_PASSENGERS or CT_MAIL
 * @param amount how many units of cargo
 * @param stations available stations for this house
 * @param economy_adjust true if amount should be reduced during recession
 */
static void TownGenerateCargo (Town *t, CargoID ct, uint amount, StationFinder &stations, bool economy_adjust)
{
	// custom cargo generation factor
	int factor = _settings_game.economy.town_cargo_scale_factor;

	// when the economy flunctuates, everyone wants to stay at home
	if (economy_adjust && EconomyIsInRecession()) {
		amount = (amount + 1) >> 1;
	}

	factor += 200; // ensure factor is positive
	assert(factor >= 0);
	int cf = (factor / 10) - 20;
	int fine = factor % 10;
	if (fine != 0) {
		// 2^0.1 << 16 to 2^0.9 << 16
		const uint32 adj[9] = {70239, 75281, 80684, 86475, 92681, 99334, 106463, 114104, 122294};
		uint64 scaled_amount = ((uint64) amount) * ((uint64) adj[fine - 1]);
		amount = scaled_amount >> 16;
	}

	// apply custom factor?
	if (cf < 0) {
		// approx (amount / 2^cf)
		// adjust with a constant offset of {(2 ^ cf) - 1} (i.e. add cf * 1-bits) before dividing to ensure that it doesn't become zero
		// this skews the curve a little so that isn't entirely exponential, but will still decrease
		amount = (amount + ((1 << -cf) - 1)) >> -cf;
	}

	else if (cf > 0) {
		// approx (amount * 2^cf)
		// XXX: overflow?
		amount = amount << cf;
	}

	// calculate for town stats

	switch (ct) {
		case CT_PASSENGERS:
		case CT_MAIL:
			t->supplied[ct].new_max += amount;
			t->supplied[ct].new_act += MoveGoodsToStation(ct, amount, ST_TOWN, t->index, stations.GetStations());
			break;

		default: {
			const CargoSpec *cs = CargoSpec::Get(ct);
			t->supplied[cs->Index()].new_max += amount;
			t->supplied[cs->Index()].new_act += MoveGoodsToStation(ct, amount, ST_TOWN, t->index, stations.GetStations());
			break;
		}
	}
}

/**
 * Tile callback function.
 *
 * Periodic tic handler for houses and town
 * @param tile been asked to do its stuff
 */
static void TileLoop_Town(TileIndex tile)
{
	HouseID house_id = GetHouseType(tile);

	/* NewHouseTileLoop returns false if Callback 21 succeeded, i.e. the house
	 * doesn't exist any more, so don't continue here. */
	if (house_id >= NEW_HOUSE_OFFSET && !NewHouseTileLoop(tile)) return;

	if (!IsHouseCompleted(tile)) {
		/* Construction is not completed. See if we can go further in construction*/
		MakeTownHouseBigger(tile);
		return;
	}

	const HouseSpec *hs = HouseSpec::Get(house_id);

	/* If the lift has a destination, it is already an animated tile. */
	if ((hs->building_flags & BUILDING_IS_ANIMATED) &&
			house_id < NEW_HOUSE_OFFSET &&
			!LiftHasDestination(tile) &&
			Chance16(1, 2)) {
		AddAnimatedTile(tile);
	}

	Town *t = Town::GetByTile(tile);
	uint32 r = Random();

	StationFinder stations(TileArea(tile, 1, 1));

	if (HasBit(hs->callback_mask, CBM_HOUSE_PRODUCE_CARGO)) {
		for (uint i = 0; i < 256; i++) {
			uint16 callback = GetHouseCallback(CBID_HOUSE_PRODUCE_CARGO, i, r, house_id, t, tile);

			if (callback == CALLBACK_FAILED || callback == CALLBACK_HOUSEPRODCARGO_END) break;

			CargoID cargo = GetCargoTranslation(GB(callback, 8, 7), hs->grf_prop.grffile);
			if (cargo == CT_INVALID) continue;

			uint amt = GB(callback, 0, 8);
			if (amt == 0) continue;

			// XXX: no economy flunctuation for GRF cargos?
			TownGenerateCargo(t, cargo, amt, stations, false);
		}
	} else {
		switch (_settings_game.economy.town_cargogen_mode) {
			case TCGM_ORIGINAL:
				/* Original (quadratic) cargo generation algorithm */
				if (GB(r, 0, 8) < hs->population) {
					uint amt = GB(r, 0, 8) / 8 + 1;
					TownGenerateCargo(t, CT_PASSENGERS, amt, stations, true);
				}

				if (GB(r, 8, 8) < hs->mail_generation) {
					uint amt = GB(r, 8, 8) / 8 + 1;
					TownGenerateCargo(t, CT_MAIL, amt, stations, true);
				}
				break;

			case TCGM_BITCOUNT:
				/* Binomial distribution per tick, by a series of coin flips */
				/* Reduce generation rate to a 1/4, using tile bits to spread out distribution.
				 * As tick counter is incremented by 256 between each call, we ignore the lower 8 bits. */
				if (GB(_tick_counter, 8, 2) == GB(tile, 0, 2)) {
					/* Make a bitmask with up to 32 bits set, one for each potential pax */
					int genmax = (hs->population + 7) / 8;
					uint32 genmask = (genmax >= 32) ? 0xFFFFFFFF : ((1 << genmax) - 1);
					/* Mask random value by potential pax and count number of actual pax */
					uint amt = CountBits(r & genmask);
					/* Adjust and apply */
					TownGenerateCargo(t, CT_PASSENGERS, amt, stations, true);

					/* Do the same for mail, with a fresh random */
					r = Random();
					genmax = (hs->mail_generation + 7) / 8;
					genmask = (genmax >= 32) ? 0xFFFFFFFF : ((1 << genmax) - 1);
					amt = CountBits(r & genmask);
					TownGenerateCargo(t, CT_MAIL, amt, stations, true);
				}
				break;

			default:
				NOT_REACHED();
		}
	}

	Backup<CompanyID> cur_company(_current_company, OWNER_TOWN, FILE_LINE);

	if ((hs->building_flags & BUILDING_HAS_1_TILE) &&
			HasBit(t->flags, TOWN_IS_GROWING) &&
			CanDeleteHouse(tile) &&
			GetHouseAge(tile) >= hs->minimum_life &&
			--t->time_until_rebuild == 0) {
		t->time_until_rebuild = GB(r, 16, 8) + 192;

		ClearTownHouse(t, tile);

		/* Rebuild with another house? */
		bool built = (GB(r, 24, 8) >= 12 && BuildTownHouse(t, tile));
		if (!built || ((hs->building_flags & BUILDING_HAS_1_TILE & ~HouseSpec::Get(GetHouseType(tile))->building_flags) != 0)) {
			/* House wasn't replaced, or replacement was smaller/different shape, so remove it */
			if (!_generating_world) RemoveNearbyStations(t);
		}
	}

	cur_company.Restore();
}

static CommandCost ClearTile_Town(TileIndex tile, DoCommandFlag flags)
{
	if (flags & DC_AUTO) return_cmd_error(STR_ERROR_BUILDING_MUST_BE_DEMOLISHED);
	if (!CanDeleteHouse(tile)) return CMD_ERROR;

	const HouseSpec *hs = HouseSpec::Get(GetHouseType(tile));

	CommandCost cost(EXPENSES_CONSTRUCTION);
	cost.AddCost(hs->GetRemovalCost());

	int rating = hs->remove_rating_decrease;
	Town *t = Town::GetByTile(tile);

	if (Company::IsValidID(_current_company)) {
		if (rating > t->ratings[_current_company] && !(flags & DC_NO_TEST_TOWN_RATING) && !_cheats.magic_bulldozer.value) {
			SetDParam(0, t->index);
			return_cmd_error(STR_ERROR_LOCAL_AUTHORITY_REFUSES_TO_ALLOW_THIS);
		}
	}

	ChangeTownRating(t, -rating, RATING_HOUSE_MINIMUM, flags);
	if (flags & DC_EXEC) {
		ClearTownHouse(t, tile);
		RemoveNearbyStations(t);
	}

	return cost;
}

void AddProducedHouseCargo(HouseID house_id, TileIndex tile, CargoArray &produced)
{
	const HouseSpec *hs = HouseSpec::Get(house_id);

	if (HasBit(hs->callback_mask, CBM_HOUSE_PRODUCE_CARGO)) {
		Town *t = (tile == INVALID_TILE) ? nullptr : Town::GetByTile(tile);
		for (uint i = 0; i < 256; i++) {
			uint16 callback = GetHouseCallback(CBID_HOUSE_PRODUCE_CARGO, i, 0, house_id, t, tile);

			if (callback == CALLBACK_FAILED || callback == CALLBACK_HOUSEPRODCARGO_END) break;

			CargoID cargo = GetCargoTranslation(GB(callback, 8, 7), hs->grf_prop.grffile);

			if (cargo == CT_INVALID) continue;
			produced[cargo]++;
		}
	} else {
		if (hs->population > 0) {
			produced[CT_PASSENGERS]++;
		}
		if (hs->mail_generation > 0) {
			produced[CT_MAIL]++;
		}
	}
}

static void AddProducedCargo_Town(TileIndex tile, CargoArray &produced)
{
	AddProducedHouseCargo(GetHouseType(tile), tile, produced);
}

static inline void AddAcceptedCargoSetMask(CargoID cargo, uint amount, CargoArray &acceptance, CargoTypes *always_accepted)
{
	if (cargo == CT_INVALID || amount == 0) return;
	acceptance[cargo] += amount;
	SetBit(*always_accepted, cargo);
}

void AddAcceptedHouseCargo(HouseID house_id, TileIndex tile, CargoArray &acceptance, CargoTypes *always_accepted)
{
	const HouseSpec *hs = HouseSpec::Get(house_id);
	Town *t = (tile == INVALID_TILE) ? nullptr : Town::GetByTile(tile);
	CargoID accepts[lengthof(hs->accepts_cargo)];

	/* Set the initial accepted cargo types */
	for (uint8 i = 0; i < lengthof(accepts); i++) {
		accepts[i] = hs->accepts_cargo[i];
	}

	/* Check for custom accepted cargo types */
	if (HasBit(hs->callback_mask, CBM_HOUSE_ACCEPT_CARGO)) {
		uint16 callback = GetHouseCallback(CBID_HOUSE_ACCEPT_CARGO, 0, 0, house_id, t, tile);
		if (callback != CALLBACK_FAILED) {
			/* Replace accepted cargo types with translated values from callback */
			accepts[0] = GetCargoTranslation(GB(callback,  0, 5), hs->grf_prop.grffile);
			accepts[1] = GetCargoTranslation(GB(callback,  5, 5), hs->grf_prop.grffile);
			accepts[2] = GetCargoTranslation(GB(callback, 10, 5), hs->grf_prop.grffile);
		}
	}

	/* Check for custom cargo acceptance */
	if (HasBit(hs->callback_mask, CBM_HOUSE_CARGO_ACCEPTANCE)) {
		uint16 callback = GetHouseCallback(CBID_HOUSE_CARGO_ACCEPTANCE, 0, 0, house_id, t, tile);
		if (callback != CALLBACK_FAILED) {
			AddAcceptedCargoSetMask(accepts[0], GB(callback, 0, 4), acceptance, always_accepted);
			AddAcceptedCargoSetMask(accepts[1], GB(callback, 4, 4), acceptance, always_accepted);
			if (_settings_game.game_creation.landscape != LT_TEMPERATE && HasBit(callback, 12)) {
				/* The 'S' bit indicates food instead of goods */
				AddAcceptedCargoSetMask(CT_FOOD, GB(callback, 8, 4), acceptance, always_accepted);
			} else {
				AddAcceptedCargoSetMask(accepts[2], GB(callback, 8, 4), acceptance, always_accepted);
			}
			return;
		}
	}

	/* No custom acceptance, so fill in with the default values */
	for (uint8 i = 0; i < lengthof(accepts); i++) {
		AddAcceptedCargoSetMask(accepts[i], hs->cargo_acceptance[i], acceptance, always_accepted);
	}
}

static void AddAcceptedCargo_Town(TileIndex tile, CargoArray &acceptance, CargoTypes *always_accepted)
{
	AddAcceptedHouseCargo(GetHouseType(tile), tile, acceptance, always_accepted);
}

static void GetTileDesc_Town(TileIndex tile, TileDesc *td)
{
	const HouseID house = GetHouseType(tile);

	td->str = GetHouseName(house, tile);

	if (!IsHouseCompleted(tile)) {
		SetDParamX(td->dparam, 0, td->str);
		td->str = STR_LAI_TOWN_INDUSTRY_DESCRIPTION_UNDER_CONSTRUCTION;
	}

	const HouseSpec *hs = HouseSpec::Get(house);
	if (hs->grf_prop.grffile != nullptr) {
		const GRFConfig *gc = GetGRFConfig(hs->grf_prop.grffile->grfid);
		td->grf = gc->GetName();
	}

	td->owner[0] = OWNER_TOWN;
}

static TrackStatus GetTileTrackStatus_Town(TileIndex tile, TransportType mode, uint sub_mode, DiagDirection side)
{
	/* not used */
	return 0;
}

static void ChangeTileOwner_Town(TileIndex tile, Owner old_owner, Owner new_owner)
{
	/* not used */
}

/** Update the total cargo acceptance of the whole town.
 * @param t The town to update.
 */
void UpdateTownCargoTotal(Town *t)
{
	t->cargo_accepted_total = 0;

	const TileArea &area = t->cargo_accepted.GetArea();
	TILE_AREA_LOOP_STEP(tile, area, AcceptanceMatrix::GRID) {
		t->cargo_accepted_total |= t->cargo_accepted[tile];
	}
}

/**
 * Update accepted town cargoes around a specific tile.
 * @param t The town to update.
 * @param start Update the values around this tile.
 * @param update_total Set to true if the total cargo acceptance should be updated.
 */
static void UpdateTownCargoesSingleGridArea(Town *t, TileIndex start, bool update_total = true)
{
	CargoArray accepted, produced;
	CargoTypes dummy = 0;

	/* Gather acceptance for all houses in an area around the start tile. */
	TileArea area = AcceptanceMatrix::GetAreaForTile(start, 1);
	TILE_AREA_LOOP(tile, area) {
		if (!IsTileType(tile, MP_HOUSE) || GetTownIndex(tile) != t->index) continue;

		AddAcceptedCargo_Town(tile, accepted, &dummy);
		AddProducedCargo_Town(tile, produced);
	}

	/* Create bitmap of produced and accepted cargoes. */
	CargoTypes acc = 0;
	for (uint cid = 0; cid < NUM_CARGO; cid++) {
		if (accepted[cid] >= 8) SetBit(acc, cid);
		if (produced[cid] > 0) SetBit(t->cargo_produced, cid);
	}
	t->cargo_accepted[start] = acc;

	if (update_total) UpdateTownCargoTotal(t);
}

static void UpdateTownCargoesHouse(Town *t, TileIndex start, bool x_two_tiles, bool y_two_tiles, bool update_total = true)
{
	TileIndex lower = TileAddSaturating(start, -AcceptanceMatrix::GRID, -AcceptanceMatrix::GRID);
	TileIndex upper = TileAddSaturating(start, AcceptanceMatrix::GRID + (x_two_tiles ? 1 : 0), AcceptanceMatrix::GRID + (y_two_tiles ? 1 : 0));
	for (uint x = TileX(lower) & ~(AcceptanceMatrix::GRID - 1); x <= TileX(upper); x += AcceptanceMatrix::GRID) {
		for (uint y = TileY(lower) & ~(AcceptanceMatrix::GRID - 1); y <= TileY(upper); y += AcceptanceMatrix::GRID) {
			UpdateTownCargoesSingleGridArea(t, TileXY(x, y), false);
		}
	}
	if (update_total) UpdateTownCargoTotal(t);
}

/** Update cargo acceptance for the complete town.
 * @param t The town to update.
 */
void UpdateTownCargoes(Town *t)
{
	t->cargo_produced = 0;

	const TileArea &area = t->cargo_accepted.GetArea();
	if (area.tile != INVALID_TILE) {
		/* Update acceptance for each grid square. */
		TILE_AREA_LOOP_STEP(tile, area, AcceptanceMatrix::GRID) {
			UpdateTownCargoesSingleGridArea(t, tile, false);
		}
	}

	/* Update the total acceptance. */
	UpdateTownCargoTotal(t);
}

/** Updates the bitmap of all cargoes accepted by houses. */
void UpdateTownCargoBitmap()
{
	_town_cargoes_accepted = 0;

	for (const Town *town : Town::Iterate()) {
		_town_cargoes_accepted |= town->cargo_accepted_total;
	}
}

static bool GrowTown(Town *t);

static void TownTickHandler(Town *t)
{
	if (HasBit(t->flags, TOWN_IS_GROWING)) {
		int i = (int)t->grow_counter - 1;
		if (i < 0) {
			if (GrowTown(t)) {
				i = t->growth_rate;
			} else {
				/* If growth failed wait a bit before retrying */
				i = min(t->growth_rate, TOWN_GROWTH_TICKS - 1);
			}
		}
		t->grow_counter = i;
	}
}

void OnTick_Town()
{
	if (_game_mode == GM_EDITOR) return;

	for (Town *t : Town::Iterate()) {
		TownTickHandler(t);
	}
}

/**
 * Return the RoadBits of a tile
 *
 * @note There are many other functions doing things like that.
 * @note Needs to be checked for needlessness.
 * @param tile The tile we want to analyse
 * @return The roadbits of the given tile
 */
static RoadBits GetTownRoadBits(TileIndex tile)
{
	if (IsRoadDepotTile(tile) || IsStandardRoadStopTile(tile)) return ROAD_NONE;

	return GetAnyRoadBits(tile, RTT_ROAD, true);
}

RoadType GetTownRoadType(const Town *t)
{
	RoadType best_rt = ROADTYPE_ROAD;
	const RoadTypeInfo *best = nullptr;
	const uint16 assume_max_speed = 50;

	for (RoadType rt = ROADTYPE_BEGIN; rt != ROADTYPE_END; rt++) {
		if (RoadTypeIsTram(rt)) continue;

		const RoadTypeInfo *rti = GetRoadTypeInfo(rt);

		/* Unused road type. */
		if (rti->label == 0) continue;

		/* Can town build this road. */
		if (!HasBit(rti->flags, ROTF_TOWN_BUILD)) continue;

		/* Not yet introduced at this date. */
		if (IsInsideMM(rti->introduction_date, 0, MAX_DAY) && rti->introduction_date > _date) continue;

		if (best != nullptr) {
			if ((rti->max_speed == 0 ? assume_max_speed : rti->max_speed) < (best->max_speed == 0 ? assume_max_speed : best->max_speed)) continue;
		}

		best_rt = rt;
		best = rti;
	}

	return best_rt;
}

/**
 * Check for parallel road inside a given distance.
 *   Assuming a road from (tile - TileOffsByDiagDir(dir)) to tile,
 *   is there a parallel road left or right of it within distance dist_multi?
 *
 * @param tile current tile
 * @param dir target direction
 * @param dist_multi distance multiplayer
 * @return true if there is a parallel road
 */
static bool IsNeighborRoadTile(TileIndex tile, const DiagDirection dir, uint dist_multi)
{
	if (!IsValidTile(tile)) return false;

	/* Lookup table for the used diff values */
	const TileIndexDiff tid_lt[3] = {
		TileOffsByDiagDir(ChangeDiagDir(dir, DIAGDIRDIFF_90RIGHT)),
		TileOffsByDiagDir(ChangeDiagDir(dir, DIAGDIRDIFF_90LEFT)),
		TileOffsByDiagDir(ReverseDiagDir(dir)),
	};

	dist_multi = (dist_multi + 1) * 4;
	for (uint pos = 4; pos < dist_multi; pos++) {
		/* Go (pos / 4) tiles to the left or the right */
		TileIndexDiff cur = tid_lt[(pos & 1) ? 0 : 1] * (pos / 4);

		/* Use the current tile as origin, or go one tile backwards */
		if (pos & 2) cur += tid_lt[2];

		/* Test for roadbit parallel to dir and facing towards the middle axis */
		if (IsValidTile(tile + cur) &&
				GetTownRoadBits(TILE_ADD(tile, cur)) & DiagDirToRoadBits((pos & 2) ? dir : ReverseDiagDir(dir))) return true;
	}
	return false;
}

/**
 * Check if a Road is allowed on a given tile
 *
 * @param t The current town
 * @param tile The target tile
 * @param dir The direction in which we want to extend the town
 * @return true if it is allowed else false
 */
static bool IsRoadAllowedHere(Town *t, TileIndex tile, DiagDirection dir)
{
	if (DistanceFromEdge(tile) == 0) return false;

	/* Prevent towns from building roads under bridges along the bridge. Looks silly. */
	if (IsBridgeAbove(tile) && GetBridgeAxis(tile) == DiagDirToAxis(dir)) return false;

	/* Check if there already is a road at this point? */
	if (GetTownRoadBits(tile) == ROAD_NONE) {
		/* No, try if we are able to build a road piece there.
		 * If that fails clear the land, and if that fails exit.
		 * This is to make sure that we can build a road here later. */
		RoadType rt = GetTownRoadType(t);
		if (DoCommand(tile, ((dir == DIAGDIR_NW || dir == DIAGDIR_SE) ? ROAD_Y : ROAD_X) | (rt << 4), 0, DC_AUTO, CMD_BUILD_ROAD).Failed() &&
				DoCommand(tile, 0, 0, DC_AUTO, CMD_LANDSCAPE_CLEAR).Failed()) {
			return false;
		}
	}

	Slope cur_slope = _settings_game.construction.build_on_slopes ? GetFoundationSlope(tile) : GetTileSlope(tile);
	bool ret = !IsNeighborRoadTile(tile, dir, t->layout == TL_ORIGINAL ? 1 : 2);
	if (cur_slope == SLOPE_FLAT) return ret;

	/* If the tile is not a slope in the right direction, then
	 * maybe terraform some. */
	Slope desired_slope = (dir == DIAGDIR_NW || dir == DIAGDIR_SE) ? SLOPE_NW : SLOPE_NE;
	if (desired_slope != cur_slope && ComplementSlope(desired_slope) != cur_slope) {
		if (Chance16(1, 8)) {
			CommandCost res = CMD_ERROR;
			if (!_generating_world && Chance16(1, 10)) {
				/* Note: Do not replace "^ SLOPE_ELEVATED" with ComplementSlope(). The slope might be steep. */
				res = DoCommand(tile, Chance16(1, 16) ? cur_slope : cur_slope ^ SLOPE_ELEVATED, 0,
						DC_EXEC | DC_AUTO | DC_NO_WATER, CMD_TERRAFORM_LAND);
			}
			if (res.Failed() && Chance16(1, 3)) {
				/* We can consider building on the slope, though. */
				return ret;
			}
		}
		return false;
	}
	return ret;
}

static bool TerraformTownTile(TileIndex tile, int edges, int dir)
{
	assert(tile < MapSize());

	CommandCost r = DoCommand(tile, edges, dir, DC_AUTO | DC_NO_WATER, CMD_TERRAFORM_LAND);
	if (r.Failed() || r.GetCost() >= (_price[PR_TERRAFORM] + 2) * 8) return false;
	DoCommand(tile, edges, dir, DC_AUTO | DC_NO_WATER | DC_EXEC, CMD_TERRAFORM_LAND);
	return true;
}

static void LevelTownLand(TileIndex tile)
{
	assert(tile < MapSize());

	/* Don't terraform if land is plain or if there's a house there. */
	if (IsTileType(tile, MP_HOUSE)) return;
	Slope tileh = GetTileSlope(tile);
	if (tileh == SLOPE_FLAT) return;

	/* First try up, then down */
	if (!TerraformTownTile(tile, ~tileh & SLOPE_ELEVATED, 1)) {
		TerraformTownTile(tile, tileh & SLOPE_ELEVATED, 0);
	}
}

/**
 * Generate the RoadBits of a grid tile
 *
 * @param t current town
 * @param tile tile in reference to the town
 * @param dir The direction to which we are growing ATM
 * @return the RoadBit of the current tile regarding
 *  the selected town layout
 */
static RoadBits GetTownRoadGridElement(Town *t, TileIndex tile, DiagDirection dir)
{
	/* align the grid to the downtown */
	TileIndexDiffC grid_pos = TileIndexToTileIndexDiffC(t->xy, tile); // Vector from downtown to the tile
	RoadBits rcmd = ROAD_NONE;

	switch (t->layout) {
		default: NOT_REACHED();

		case TL_2X2_GRID:
			if ((grid_pos.x % 3) == 0) rcmd |= ROAD_Y;
			if ((grid_pos.y % 3) == 0) rcmd |= ROAD_X;
			break;

		case TL_3X3_GRID:
			if ((grid_pos.x % 4) == 0) rcmd |= ROAD_Y;
			if ((grid_pos.y % 4) == 0) rcmd |= ROAD_X;
			break;
	}

	/* Optimise only X-junctions */
	if (rcmd != ROAD_ALL) return rcmd;

	RoadBits rb_template;

	switch (GetTileSlope(tile)) {
		default:       rb_template = ROAD_ALL; break;
		case SLOPE_W:  rb_template = ROAD_NW | ROAD_SW; break;
		case SLOPE_SW: rb_template = ROAD_Y  | ROAD_SW; break;
		case SLOPE_S:  rb_template = ROAD_SW | ROAD_SE; break;
		case SLOPE_SE: rb_template = ROAD_X  | ROAD_SE; break;
		case SLOPE_E:  rb_template = ROAD_SE | ROAD_NE; break;
		case SLOPE_NE: rb_template = ROAD_Y  | ROAD_NE; break;
		case SLOPE_N:  rb_template = ROAD_NE | ROAD_NW; break;
		case SLOPE_NW: rb_template = ROAD_X  | ROAD_NW; break;
		case SLOPE_STEEP_W:
		case SLOPE_STEEP_S:
		case SLOPE_STEEP_E:
		case SLOPE_STEEP_N:
			rb_template = ROAD_NONE;
			break;
	}

	/* Stop if the template is compatible to the growth dir */
	if (DiagDirToRoadBits(ReverseDiagDir(dir)) & rb_template) return rb_template;
	/* If not generate a straight road in the direction of the growth */
	return DiagDirToRoadBits(dir) | DiagDirToRoadBits(ReverseDiagDir(dir));
}

/**
 * Grows the town with an extra house.
 *  Check if there are enough neighbor house tiles
 *  next to the current tile. If there are enough
 *  add another house.
 *
 * @param t The current town
 * @param tile The target tile for the extra house
 * @return true if an extra house has been added
 */
static bool GrowTownWithExtraHouse(Town *t, TileIndex tile)
{
	/* We can't look further than that. */
	if (DistanceFromEdge(tile) == 0) return false;

	uint counter = 0; // counts the house neighbor tiles

	/* Check the tiles E,N,W and S of the current tile for houses */
	for (DiagDirection dir = DIAGDIR_BEGIN; dir < DIAGDIR_END; dir++) {
		/* Count both void and house tiles for checking whether there
		 * are enough houses in the area. This to make it likely that
		 * houses get build up to the edge of the map. */
		switch (GetTileType(TileAddByDiagDir(tile, dir))) {
			case MP_HOUSE:
			case MP_VOID:
				counter++;
				break;

			default:
				break;
		}

		/* If there are enough neighbors stop here */
		if (counter >= 3) {
			if (BuildTownHouse(t, tile)) {
				_grow_town_result = GROWTH_SUCCEED;
				return true;
			}
			return false;
		}
	}
	return false;
}

/**
 * Grows the town with a road piece.
 *
 * @param t The current town
 * @param tile The current tile
 * @param rcmd The RoadBits we want to build on the tile
 * @return true if the RoadBits have been added else false
 */
static bool GrowTownWithRoad(const Town *t, TileIndex tile, RoadBits rcmd)
{
	RoadType rt = GetTownRoadType(t);
	if (DoCommand(tile, rcmd | (rt << 4), t->index, DC_EXEC | DC_AUTO | DC_NO_WATER, CMD_BUILD_ROAD).Succeeded()) {
		_grow_town_result = GROWTH_SUCCEED;
		return true;
	}
	return false;
}

/**
 * Grows the town with a bridge.
 *  At first we check if a bridge is reasonable.
 *  If so we check if we are able to build it.
 *
 * @param t The current town
 * @param tile The current tile
 * @param bridge_dir The valid direction in which to grow a bridge
 * @return true if a bridge has been build else false
 */
static bool GrowTownWithBridge(const Town *t, const TileIndex tile, const DiagDirection bridge_dir)
{
	assert(bridge_dir < DIAGDIR_END);

	const Slope slope = GetTileSlope(tile);

	/* Make sure the direction is compatible with the slope.
	 * Well we check if the slope has an up bit set in the
	 * reverse direction. */
	if (slope != SLOPE_FLAT && slope & InclinedSlope(bridge_dir)) return false;

	/* Assure that the bridge is connectable to the start side */
	if (!(GetTownRoadBits(TileAddByDiagDir(tile, ReverseDiagDir(bridge_dir))) & DiagDirToRoadBits(bridge_dir))) return false;

	/* We are in the right direction */
	uint8 bridge_length = 0;      // This value stores the length of the possible bridge
	TileIndex bridge_tile = tile; // Used to store the other waterside

	const int delta = TileOffsByDiagDir(bridge_dir);

	if (slope == SLOPE_FLAT) {
		/* Bridges starting on flat tiles are only allowed when crossing rivers, rails or one-way roads. */
		do {
			if (bridge_length++ >= 4) {
				/* Allow to cross rivers, not big lakes, nor large amounts of rails or one-way roads. */
				return false;
			}
			bridge_tile += delta;
		} while (IsValidTile(bridge_tile) && ((IsWaterTile(bridge_tile) && !IsSea(bridge_tile)) || IsPlainRailTile(bridge_tile) || (IsNormalRoadTile(bridge_tile) && GetDisallowedRoadDirections(bridge_tile) != DRD_NONE)));
	} else {
		do {
			if (bridge_length++ >= 11) {
				/* Max 11 tile long bridges */
				return false;
			}
			bridge_tile += delta;
		} while (IsValidTile(bridge_tile) && (IsWaterTile(bridge_tile) || IsPlainRailTile(bridge_tile) || (IsNormalRoadTile(bridge_tile) && GetDisallowedRoadDirections(bridge_tile) != DRD_NONE)));
	}

	/* no water tiles in between? */
	if (bridge_length == 1) return false;

	std::bitset <MAX_BRIDGES> tried;
	uint n = MAX_BRIDGES;
	byte bridge_type = RandomRange (n);

	for (;;) {
		/* Can we actually build the bridge? */
		RoadType rt = GetTownRoadType(t);
		if (DoCommand(tile, bridge_tile, bridge_type | rt << 8 | TRANSPORT_ROAD << 15, CommandFlagsToDCFlags(GetCommandFlags(CMD_BUILD_BRIDGE)), CMD_BUILD_BRIDGE).Succeeded()) {
			DoCommand(tile, bridge_tile, bridge_type | rt << 8 | TRANSPORT_ROAD << 15, DC_EXEC | CommandFlagsToDCFlags(GetCommandFlags(CMD_BUILD_BRIDGE)), CMD_BUILD_BRIDGE);
			_grow_town_result = GROWTH_SUCCEED;
			return true;
		}

		/* Try a different bridge. */
		tried[bridge_type] = true;
		n--;
		assert (n + tried.count() == MAX_BRIDGES);
		if (n == 0) break;

		bridge_type = 0;
		uint i = RandomRange (n);
		while (tried[bridge_type] || (i-- > 0)) {
			bridge_type++;
			assert (bridge_type < MAX_BRIDGES);
		}
	}

	/* Quit if no bridge can be built. */
	return false;
}


/**
 * Checks whether at least one surrounding roads allows to build a house here
 *
 * @param t the tile where the house will be built
 * @return true if at least one surrounding roadtype allows building houses here
 */
static inline bool RoadTypesAllowHouseHere(TileIndex t)
{
	static const TileIndexDiffC tiles[] = { {-1, -1}, {-1, 0}, {-1, 1}, {0, -1}, {0, 1}, {1, -1}, {1, 0}, {1, 1} };
	bool allow = false;

	for (const TileIndexDiffC *ptr = tiles; ptr != endof(tiles); ++ptr) {
		TileIndex cur_tile = t + ToTileIndexDiff(*ptr);
		if (!IsValidTile(cur_tile)) continue;

		if (!(IsTileType(cur_tile, MP_ROAD) || IsTileType(cur_tile, MP_STATION))) continue;
		allow = true;

		RoadType road_rt = GetRoadTypeRoad(cur_tile);
		RoadType tram_rt = GetRoadTypeTram(cur_tile);
		if (road_rt != INVALID_ROADTYPE && !HasBit(GetRoadTypeInfo(road_rt)->flags, ROTF_NO_HOUSES)) return true;
		if (tram_rt != INVALID_ROADTYPE && !HasBit(GetRoadTypeInfo(tram_rt)->flags, ROTF_NO_HOUSES)) return true;
	}

	/* If no road was found surrounding the tile we can allow building the house since there is
	 * nothing which forbids it, if a road was found but the execution reached this point, then
	 * all the found roads don't allow houses to be built */
	return !allow;
}

/**
 * Grows the given town.
 * There are at the moment 3 possible way's for
 * the town expansion:
 *  @li Generate a random tile and check if there is a road allowed
 *  @li TL_ORIGINAL
 *  @li TL_BETTER_ROADS
 *  @li Check if the town geometry allows a road and which one
 *  @li TL_2X2_GRID
 *  @li TL_3X3_GRID
 *  @li Forbid roads, only build houses
 *
 * @param tile_ptr The current tile
 * @param cur_rb The current tiles RoadBits
 * @param target_dir The target road dir
 * @param t1 The current town
 */
static void GrowTownInTile(TileIndex *tile_ptr, RoadBits cur_rb, DiagDirection target_dir, Town *t1)
{
	RoadBits rcmd = ROAD_NONE;  // RoadBits for the road construction command
	TileIndex tile = *tile_ptr; // The main tile on which we base our growth

	assert(tile < MapSize());

	if (cur_rb == ROAD_NONE) {
		/* Tile has no road. First reset the status counter
		 * to say that this is the last iteration. */
		_grow_town_result = GROWTH_SEARCH_STOPPED;

		if (!_settings_game.economy.allow_town_roads && !_generating_world) return;
		if (!_settings_game.economy.allow_town_level_crossings && IsTileType(tile, MP_RAILWAY)) return;

		/* Remove hills etc */
		if (!_settings_game.construction.build_on_slopes || Chance16(1, 6)) LevelTownLand(tile);

		/* Is a road allowed here? */
		switch (t1->layout) {
			default: NOT_REACHED();

			case TL_3X3_GRID:
			case TL_2X2_GRID:
				rcmd = GetTownRoadGridElement(t1, tile, target_dir);
				if (rcmd == ROAD_NONE) return;
				break;

			case TL_BETTER_ROADS:
			case TL_ORIGINAL:
				if (!IsRoadAllowedHere(t1, tile, target_dir)) return;

				DiagDirection source_dir = ReverseDiagDir(target_dir);

				if (Chance16(1, 4)) {
					/* Randomize a new target dir */
					do target_dir = RandomDiagDir(); while (target_dir == source_dir);
				}

				if (!IsRoadAllowedHere(t1, TileAddByDiagDir(tile, target_dir), target_dir)) {
					/* A road is not allowed to continue the randomized road,
					 *  return if the road we're trying to build is curved. */
					if (target_dir != ReverseDiagDir(source_dir)) return;

					/* Return if neither side of the new road is a house */
					if (!IsTileType(TileAddByDiagDir(tile, ChangeDiagDir(target_dir, DIAGDIRDIFF_90RIGHT)), MP_HOUSE) &&
							!IsTileType(TileAddByDiagDir(tile, ChangeDiagDir(target_dir, DIAGDIRDIFF_90LEFT)), MP_HOUSE)) {
						return;
					}

					/* That means that the road is only allowed if there is a house
					 *  at any side of the new road. */
				}

				rcmd = DiagDirToRoadBits(target_dir) | DiagDirToRoadBits(source_dir);
				break;
		}

	} else if (target_dir < DIAGDIR_END && !(cur_rb & DiagDirToRoadBits(ReverseDiagDir(target_dir)))) {
		/* Continue building on a partial road.
		 * Should be always OK, so we only generate
		 * the fitting RoadBits */
		_grow_town_result = GROWTH_SEARCH_STOPPED;

		if (!_settings_game.economy.allow_town_roads && !_generating_world) return;

		switch (t1->layout) {
			default: NOT_REACHED();

			case TL_3X3_GRID:
			case TL_2X2_GRID:
				rcmd = GetTownRoadGridElement(t1, tile, target_dir);
				break;

			case TL_BETTER_ROADS:
			case TL_ORIGINAL:
				rcmd = DiagDirToRoadBits(ReverseDiagDir(target_dir));
				break;
		}
	} else {
		bool allow_house = true; // Value which decides if we want to construct a house

		/* Reached a tunnel/bridge? Then continue at the other side of it, unless
		 * it is the starting tile. Half the time, we stay on this side then.
		 * For custom bridge heads decide whether or not to cross depending on the available
		 * head road bits. */
		if (IsTileType(tile, MP_TUNNELBRIDGE)) {
			if (IsRoadCustomBridgeHeadTile(tile)) {
				if (target_dir != DIAGDIR_END) {
					/* don't go back to the source direction */
					cur_rb &= ~DiagDirToRoadBits(ReverseDiagDir(target_dir));
				}

				/* randomly pick a usable head road bit */
				do {
					if (cur_rb == ROAD_NONE) return;
					RoadBits target_bits;
					do {
						target_dir = RandomDiagDir();
						target_bits = DiagDirToRoadBits(target_dir);
					} while (!(cur_rb & target_bits));
					cur_rb &= ~target_bits;
				} while (!(target_dir == GetTunnelBridgeDirection(tile) || CanFollowRoad(tile, target_dir)));
				if (target_dir == GetTunnelBridgeDirection(tile)) {
					/* cross the bridge */
					*tile_ptr = GetOtherTunnelBridgeEnd(tile);
				}
			} else if (GetTunnelBridgeTransportType(tile) == TRANSPORT_ROAD && (target_dir != DIAGDIR_END || Chance16(1, 2))) {
				*tile_ptr = GetOtherTunnelBridgeEnd(tile);
			}
			return;
		}

		/* Possibly extend the road in a direction.
		 * Randomize a direction and if it has a road, bail out. */
		target_dir = RandomDiagDir();
		RoadBits target_rb = DiagDirToRoadBits(target_dir);
		TileIndex house_tile; // position of a possible house

		if (cur_rb & target_rb) {
			/* If it's a road turn possibly build a house in a corner.
			 * Use intersection with straight road as an indicator
			 * that we randomed corner house position.
			 * A turn (and we check for that later) always has only
			 * one common bit with a straight road so it has the same
			 * chance to be chosen as the house on the side of a road.
			 */
			if ((cur_rb & ROAD_X) != target_rb) return;

			/* Check whether it is a turn and if so determine
			 * position of the corner tile */
			switch (cur_rb) {
				case ROAD_N:
					house_tile = TileAddByDir(tile, DIR_S);
					break;
				case ROAD_S:
					house_tile = TileAddByDir(tile, DIR_N);
					break;
				case ROAD_E:
					house_tile = TileAddByDir(tile, DIR_W);
					break;
				case ROAD_W:
					house_tile = TileAddByDir(tile, DIR_E);
					break;
				default:
					return;  // not a turn
			}
			target_dir = DIAGDIR_END;
		} else {
			house_tile = TileAddByDiagDir(tile, target_dir);
		}

		/* Don't walk into water. */
		if (HasTileWaterGround(house_tile)) return;

		if (!IsValidTile(house_tile)) return;

		if (target_dir != DIAGDIR_END && (_settings_game.economy.allow_town_roads || _generating_world)) {
			switch (t1->layout) {
				default: NOT_REACHED();

				case TL_3X3_GRID: // Use 2x2 grid afterwards!
					GrowTownWithExtraHouse(t1, TileAddByDiagDir(house_tile, target_dir));
					FALLTHROUGH;

				case TL_2X2_GRID:
					rcmd = GetTownRoadGridElement(t1, tile, target_dir);
					allow_house = (rcmd & target_rb) == ROAD_NONE;
					break;

				case TL_BETTER_ROADS: // Use original afterwards!
					GrowTownWithExtraHouse(t1, TileAddByDiagDir(house_tile, target_dir));
					FALLTHROUGH;

				case TL_ORIGINAL:
					/* Allow a house at the edge. 60% chance or
					 * always ok if no road allowed. */
					rcmd = target_rb;
					allow_house = (!IsRoadAllowedHere(t1, house_tile, target_dir) || Chance16(6, 10));
					break;
			}
		}

		allow_house &= RoadTypesAllowHouseHere(house_tile);

		if (allow_house) {
			/* Build a house, but not if there already is a house there. */
			if (!IsTileType(house_tile, MP_HOUSE)) {
				/* Level the land if possible */
				if (Chance16(1, 6)) LevelTownLand(house_tile);

				/* And build a house.
				 * Set result to -1 if we managed to build it. */
				if (BuildTownHouse(t1, house_tile)) {
					_grow_town_result = GROWTH_SUCCEED;
				}
			}
			return;
		}

		_grow_town_result = GROWTH_SEARCH_STOPPED;
	}

	/* Return if a water tile */
	if (HasTileWaterGround(tile)) return;

	/* Make the roads look nicer */
	rcmd = CleanUpRoadBits(tile, rcmd);
	if (rcmd == ROAD_NONE) return;

	/* Only use the target direction for bridges to ensure they're connected.
	 * The target_dir is as computed previously according to town layout, so
	 * it will match it perfectly. */
	if (GrowTownWithBridge(t1, tile, target_dir)) return;

	GrowTownWithRoad(t1, tile, rcmd);
}

/**
 * Checks whether a road can be followed or is a dead end, that can not be extended to the next tile.
 * This only checks trivial but often cases.
 * @param tile Start tile for road.
 * @param dir Direction for road to follow or build.
 * @return true If road is or can be connected in the specified direction.
 */
static bool CanFollowRoad(TileIndex tile, DiagDirection dir)
{
	TileIndex target_tile = tile + TileOffsByDiagDir(dir);
	if (!IsValidTile(target_tile)) return false;
	if (HasTileWaterGround(target_tile)) return false;

	RoadBits target_rb = GetTownRoadBits(target_tile);
	if (_settings_game.economy.allow_town_roads || _generating_world) {
		/* Check whether a road connection exists or can be build. */
		switch (GetTileType(target_tile)) {
			case MP_ROAD:
				return target_rb != ROAD_NONE;

			case MP_STATION:
				return IsDriveThroughStopTile(target_tile);

			case MP_TUNNELBRIDGE:
				return GetTunnelBridgeTransportType(target_tile) == TRANSPORT_ROAD;

			case MP_HOUSE:
			case MP_INDUSTRY:
			case MP_OBJECT:
				return false;

			default:
				/* Checked for void and water earlier */
				return true;
		}
	} else {
		/* Check whether a road connection already exists,
		 * and it leads somewhere else. */
		RoadBits back_rb = DiagDirToRoadBits(ReverseDiagDir(dir));
		return (target_rb & back_rb) != 0 && (target_rb & ~back_rb) != 0;
	}
}

/**
 * Returns "growth" if a house was built, or no if the build failed.
 * @param t town to inquiry
 * @param tile to inquiry
 * @return true if town expansion was possible
 */
static bool GrowTownAtRoad(Town *t, TileIndex tile)
{
	/* Special case.
	 * @see GrowTownInTile Check the else if
	 */
	DiagDirection target_dir = DIAGDIR_END; // The direction in which we want to extend the town

	assert(tile < MapSize());

	/* Number of times to search.
	 * Better roads, 2X2 and 3X3 grid grow quite fast so we give
	 * them a little handicap. */
	switch (t->layout) {
		case TL_BETTER_ROADS:
			_grow_town_result = 10 + t->cache.num_houses * 2 / 9;
			break;

		case TL_3X3_GRID:
		case TL_2X2_GRID:
			_grow_town_result = 10 + t->cache.num_houses * 1 / 9;
			break;

		default:
			_grow_town_result = 10 + t->cache.num_houses * 4 / 9;
			break;
	}

	do {
		RoadBits cur_rb = GetTownRoadBits(tile); // The RoadBits of the current tile

		TileIndex orig_tile = tile;

		/* Try to grow the town from this point */
		GrowTownInTile(&tile, cur_rb, target_dir, t);
		if (_grow_town_result == GROWTH_SUCCEED) return true;

		if (orig_tile == tile) {
			/* Exclude the source position from the bitmask
			 * and return if no more road blocks available */
			if (IsValidDiagDirection(target_dir)) cur_rb &= ~DiagDirToRoadBits(ReverseDiagDir(target_dir));
		} else {
			/* Crossed bridge/tunnel, no need to mask bits */
			cur_rb = GetTownRoadBits(tile);
		}
		if (cur_rb == ROAD_NONE) return false;

		const bool custom_bridge_head = IsRoadCustomBridgeHeadTile(tile);
		if (IsTileType(tile, MP_TUNNELBRIDGE) && !custom_bridge_head) {
			/* Only build in the direction away from the tunnel or bridge. */
			target_dir = ReverseDiagDir(GetTunnelBridgeDirection(tile));
		} else {
			if (custom_bridge_head) {
				/* Do not build into the bridge */
				cur_rb &= ~DiagDirToRoadBits(GetTunnelBridgeDirection(tile));
			}
			/* Select a random bit from the blockmask, walk a step
			 * and continue the search from there. */
			do {
				if (cur_rb == ROAD_NONE) return false;
				RoadBits target_bits;
				do {
					target_dir = RandomDiagDir();
					target_bits = DiagDirToRoadBits(target_dir);
				} while (!(cur_rb & target_bits));
				cur_rb &= ~target_bits;
			} while (!CanFollowRoad(tile, target_dir));
		}
		tile = TileAddByDiagDir(tile, target_dir);

		if (IsTileType(tile, MP_ROAD) && !IsRoadDepot(tile) && HasTileRoadType(tile, RTT_ROAD)) {
			/* Don't allow building over roads of other cities */
			if (IsRoadOwner(tile, RTT_ROAD, OWNER_TOWN) && Town::GetByTile(tile) != t) {
				return false;
			} else if (IsRoadOwner(tile, RTT_ROAD, OWNER_NONE) && _game_mode == GM_EDITOR) {
				/* If we are in the SE, and this road-piece has no town owner yet, it just found an
				 * owner :) (happy happy happy road now) */
				SetRoadOwner(tile, RTT_ROAD, OWNER_TOWN);
				SetTownIndex(tile, t->index);
			}
		}

		/* Max number of times is checked. */
	} while (--_grow_town_result >= 0);

	return false;
}

/**
 * Generate a random road block.
 * The probability of a straight road
 * is somewhat higher than a curved.
 *
 * @return A RoadBits value with 2 bits set
 */
static RoadBits GenRandomRoadBits()
{
	uint32 r = Random();
	uint a = GB(r, 0, 2);
	uint b = GB(r, 8, 2);
	if (a == b) b ^= 2;
	return (RoadBits)((ROAD_NW << a) + (ROAD_NW << b));
}

/**
 * Grow the town
 * @param t town to grow
 * @return true iff something (house, road, bridge, ...) was built
 */
static bool GrowTown(Town *t)
{
	static const TileIndexDiffC _town_coord_mod[] = {
		{-1,  0},
		{ 1,  1},
		{ 1, -1},
		{-1, -1},
		{-1,  0},
		{ 0,  2},
		{ 2,  0},
		{ 0, -2},
		{-1, -1},
		{-2,  2},
		{ 2,  2},
		{ 2, -2},
		{ 0,  0}
	};

	/* Current "company" is a town */
	Backup<CompanyID> cur_company(_current_company, OWNER_TOWN, FILE_LINE);

	TileIndex tile = t->xy; // The tile we are working with ATM

	/* Find a road that we can base the construction on. */
	const TileIndexDiffC *ptr;
	for (ptr = _town_coord_mod; ptr != endof(_town_coord_mod); ++ptr) {
		if (GetTownRoadBits(tile) != ROAD_NONE) {
			bool success = GrowTownAtRoad(t, tile);
			cur_company.Restore();
			return success;
		}
		tile = TILE_ADD(tile, ToTileIndexDiff(*ptr));
	}

	/* No road available, try to build a random road block by
	 * clearing some land and then building a road there. */
	if (_settings_game.economy.allow_town_roads || _generating_world) {
		tile = t->xy;
		for (ptr = _town_coord_mod; ptr != endof(_town_coord_mod); ++ptr) {
			/* Only work with plain land that not already has a house */
			if (!IsTileType(tile, MP_HOUSE) && IsTileFlat(tile)) {
				if (DoCommand(tile, 0, 0, DC_AUTO | DC_NO_WATER, CMD_LANDSCAPE_CLEAR).Succeeded()) {
					RoadType rt = GetTownRoadType(t);
					DoCommand(tile, GenRandomRoadBits() | (rt << 4), t->index, DC_EXEC | DC_AUTO, CMD_BUILD_ROAD);
					cur_company.Restore();
					return true;
				}
			}
			tile = TILE_ADD(tile, ToTileIndexDiff(*ptr));
		}
	}

	cur_company.Restore();
	return false;
}

void UpdateTownRadius(Town *t)
{
	static const uint32 _town_squared_town_zone_radius_data[23][5] = {
		{  4,  0,  0,  0,  0}, // 0
		{ 16,  0,  0,  0,  0},
		{ 25,  0,  0,  0,  0},
		{ 36,  0,  0,  0,  0},
		{ 49,  0,  4,  0,  0},
		{ 64,  0,  4,  0,  0}, // 20
		{ 64,  0,  9,  0,  1},
		{ 64,  0,  9,  0,  4},
		{ 64,  0, 16,  0,  4},
		{ 81,  0, 16,  0,  4},
		{ 81,  0, 16,  0,  4}, // 40
		{ 81,  0, 25,  0,  9},
		{ 81, 36, 25,  0,  9},
		{ 81, 36, 25, 16,  9},
		{ 81, 49,  0, 25,  9},
		{ 81, 64,  0, 25,  9}, // 60
		{ 81, 64,  0, 36,  9},
		{ 81, 64,  0, 36, 16},
		{100, 81,  0, 49, 16},
		{100, 81,  0, 49, 25},
		{121, 81,  0, 49, 25}, // 80
		{121, 81,  0, 49, 25},
		{121, 81,  0, 49, 36}, // 88
	};

	if (t->cache.num_houses < 92) {
		memcpy(t->cache.squared_town_zone_radius, _town_squared_town_zone_radius_data[t->cache.num_houses / 4], sizeof(t->cache.squared_town_zone_radius));
	} else {
		int mass = t->cache.num_houses / 8;
		/* Actually we are proportional to sqrt() but that's right because we are covering an area.
		 * The offsets are to make sure the radii do not decrease in size when going from the table
		 * to the calculated value.*/
		t->cache.squared_town_zone_radius[0] = mass * 15 - 40;
		t->cache.squared_town_zone_radius[1] = mass * 9 - 15;
		t->cache.squared_town_zone_radius[2] = 0;
		t->cache.squared_town_zone_radius[3] = mass * 5 - 5;
		t->cache.squared_town_zone_radius[4] = mass * 3 + 5;
	}
}

void UpdateTownMaxPass(Town *t)
{
	t->supplied[CT_PASSENGERS].old_max = t->cache.population >> 3;
	t->supplied[CT_MAIL].old_max = t->cache.population >> 4;
}

static void UpdateTownGrowthRate(Town *t);
static void UpdateTownGrowth(Town *t);

/**
 * Does the actual town creation.
 *
 * @param t The town
 * @param tile Where to put it
 * @param townnameparts The town name
 * @param size Parameter for size determination
 * @param city whether to build a city or town
 * @param layout the (road) layout of the town
 * @param manual was the town placed manually?
 */
static void DoCreateTown(Town *t, TileIndex tile, uint32 townnameparts, TownSize size, bool city, TownLayout layout, bool manual)
{
	t->xy = tile;
	t->cache.num_houses = 0;
	t->time_until_rebuild = 10;
	UpdateTownRadius(t);
	t->flags = 0;
	t->cache.population = 0;
	/* Spread growth across ticks so even if there are many
	 * similar towns they're unlikely to grow all in one tick */
	t->grow_counter = t->index % TOWN_GROWTH_TICKS;
	t->growth_rate = TownTicksToGameTicks(250);
	t->show_zone = false;

	_town_kdtree.Insert(t->index);

	/* Set the default cargo requirement for town growth */
	switch (_settings_game.game_creation.landscape) {
		case LT_ARCTIC:
			if (FindFirstCargoWithTownEffect(TE_FOOD) != nullptr) t->goal[TE_FOOD] = TOWN_GROWTH_WINTER;
			break;

		case LT_TROPIC:
			if (FindFirstCargoWithTownEffect(TE_FOOD) != nullptr) t->goal[TE_FOOD] = TOWN_GROWTH_DESERT;
			if (FindFirstCargoWithTownEffect(TE_WATER) != nullptr) t->goal[TE_WATER] = TOWN_GROWTH_DESERT;
			break;
	}

	t->fund_buildings_months = 0;

	for (uint i = 0; i != MAX_COMPANIES; i++) t->ratings[i] = RATING_INITIAL;

	t->have_ratings = 0;
	t->exclusivity = INVALID_COMPANY;
	t->exclusive_counter = 0;
	t->statues = 0;

	extern int _nb_orig_names;
	if (_settings_game.game_creation.town_name < _nb_orig_names) {
		/* Original town name */
		t->townnamegrfid = 0;
		t->townnametype = SPECSTR_TOWNNAME_START + _settings_game.game_creation.town_name;
	} else {
		/* Newgrf town name */
		t->townnamegrfid = GetGRFTownNameId(_settings_game.game_creation.town_name  - _nb_orig_names);
		t->townnametype  = GetGRFTownNameType(_settings_game.game_creation.town_name - _nb_orig_names);
	}
	t->townnameparts = townnameparts;

	t->UpdateVirtCoord();
	InvalidateWindowData(WC_TOWN_DIRECTORY, 0, TDIWD_FORCE_REBUILD);

	t->InitializeLayout(layout);

	t->larger_town = city;

	int x = (int)size * 16 + 3;
	if (size == TSZ_RANDOM) x = (Random() & 0xF) + 8;
	/* Don't create huge cities when founding town in-game */
	if (city && (!manual || _game_mode == GM_EDITOR)) x *= _settings_game.economy.initial_city_size;

	t->cache.num_houses += x;
	UpdateTownRadius(t);

	int i = x * 4;
	do {
		GrowTown(t);
	} while (--i);

	t->cache.num_houses -= x;
	UpdateTownRadius(t);
	UpdateTownGrowthRate(t);
	UpdateTownMaxPass(t);
	UpdateAirportsNoise();
}

/**
 * Checks if it's possible to place a town at given tile
 * @param tile tile to check
 * @return error value or zero cost
 */
static CommandCost TownCanBePlacedHere(TileIndex tile)
{
	/* Check if too close to the edge of map */
	if (DistanceFromEdge(tile) < 12) {
		return_cmd_error(STR_ERROR_TOO_CLOSE_TO_EDGE_OF_MAP_SUB);
	}

	/* Check distance to all other towns. */
	if (IsCloseToTown(tile, _settings_game.economy.town_min_distance)) {
		return_cmd_error(STR_ERROR_TOO_CLOSE_TO_ANOTHER_TOWN);
	}

	/* Can only build on clear flat areas, possibly with trees. */
	if ((!IsTileType(tile, MP_CLEAR) && !IsTileType(tile, MP_TREES)) || !IsTileFlat(tile)) {
		return_cmd_error(STR_ERROR_SITE_UNSUITABLE);
	}

	return CommandCost(EXPENSES_OTHER);
}

/**
 * Verifies this custom name is unique. Only custom names are checked.
 * @param name name to check
 * @return is this name unique?
 */
static bool IsUniqueTownName(const char *name)
{
	for (const Town *t : Town::Iterate()) {
		if (t->name != nullptr && strcmp(t->name, name) == 0) return false;
	}

	return true;
}

/**
 * Create a new town.
 * @param tile coordinates where town is built
 * @param flags type of operation
 * @param p1  0..1 size of the town (@see TownSize)
 *               2 true iff it should be a city
 *            3..5 town road layout (@see TownLayout)
 *               6 use random location (randomize \c tile )
 * @param p2 town name parts
 * @param text Custom name for the town. If empty, the town name parts will be used.
 * @return the cost of this operation or an error
 */
CommandCost CmdFoundTown(TileIndex tile, DoCommandFlag flags, uint32 p1, uint32 p2, const char *text)
{
	TownSize size = Extract<TownSize, 0, 2>(p1);
	bool city = HasBit(p1, 2);
	TownLayout layout = Extract<TownLayout, 3, 3>(p1);
	TownNameParams par(_settings_game.game_creation.town_name);
	bool random = HasBit(p1, 6);
	uint32 townnameparts = p2;

	if (size >= TSZ_END) return CMD_ERROR;
	if (layout >= NUM_TLS) return CMD_ERROR;

	/* Some things are allowed only in the scenario editor and for game scripts. */
	if (_game_mode != GM_EDITOR && _current_company != OWNER_DEITY) {
		if (_settings_game.economy.found_town == TF_FORBIDDEN) return CMD_ERROR;
		if (size == TSZ_LARGE) return CMD_ERROR;
		if (random) return CMD_ERROR;
		if (_settings_game.economy.found_town != TF_CUSTOM_LAYOUT && layout != _settings_game.economy.town_layout) {
			return CMD_ERROR;
		}
	} else if (_current_company == OWNER_DEITY && random) {
		/* Random parameter is not allowed for Game Scripts. */
		return CMD_ERROR;
	}

	if (StrEmpty(text)) {
		/* If supplied name is empty, townnameparts has to generate unique automatic name */
		if (!VerifyTownName(townnameparts, &par)) return_cmd_error(STR_ERROR_NAME_MUST_BE_UNIQUE);
	} else {
		/* If name is not empty, it has to be unique custom name */
		if (Utf8StringLength(text) >= MAX_LENGTH_TOWN_NAME_CHARS) return CMD_ERROR;
		if (!IsUniqueTownName(text)) return_cmd_error(STR_ERROR_NAME_MUST_BE_UNIQUE);
	}

	/* Allocate town struct */
	if (!Town::CanAllocateItem()) return_cmd_error(STR_ERROR_TOO_MANY_TOWNS);

	if (!random) {
		CommandCost ret = TownCanBePlacedHere(tile);
		if (ret.Failed()) return ret;
	}

	static const byte price_mult[][TSZ_RANDOM + 1] = {{ 15, 25, 40, 25 }, { 20, 35, 55, 35 }};
	/* multidimensional arrays have to have defined length of non-first dimension */
	assert_compile(lengthof(price_mult[0]) == 4);

	CommandCost cost(EXPENSES_OTHER, _price[PR_BUILD_TOWN]);
	byte mult = price_mult[city][size];

	cost.MultiplyCost(mult);

	/* Create the town */
	if (flags & DC_EXEC) {
		if (cost.GetCost() > GetAvailableMoneyForCommand()) {
			_additional_cash_required = cost.GetCost();
			return CommandCost(EXPENSES_OTHER);
		}

		Backup<bool> old_generating_world(_generating_world, true, FILE_LINE);
		UpdateNearestTownForRoadTiles(true);
		Town *t;
		if (random) {
			t = CreateRandomTown(20, townnameparts, size, city, layout);
			if (t == nullptr) {
				cost = CommandCost(STR_ERROR_NO_SPACE_FOR_TOWN);
			} else {
				_new_town_id = t->index;
			}
		} else {
			t = new Town(tile);
			DoCreateTown(t, tile, townnameparts, size, city, layout, true);
		}
		UpdateNearestTownForRoadTiles(false);
		old_generating_world.Restore();

		if (t != nullptr && !StrEmpty(text)) {
			t->name = stredup(text);
			t->UpdateVirtCoord();
		}

		if (_game_mode != GM_EDITOR) {
			/* 't' can't be nullptr since 'random' is false outside scenedit */
			assert(!random);

			UpdateTownCargoBitmap();

			if (_current_company == OWNER_DEITY) {
				SetDParam(0, t->index);
				AddTileNewsItem(STR_NEWS_NEW_TOWN_UNSPONSORED, NT_INDUSTRY_OPEN, tile);
			} else {
				char company_name[MAX_LENGTH_COMPANY_NAME_CHARS * MAX_CHAR_LENGTH];
				SetDParam(0, _current_company);
				GetString(company_name, STR_COMPANY_NAME, lastof(company_name));

				char *cn = stredup(company_name);
				SetDParamStr(0, cn);
				SetDParam(1, t->index);

				AddTileNewsItem(STR_NEWS_NEW_TOWN, NT_INDUSTRY_OPEN, tile, cn);
			}
			AI::BroadcastNewEvent(new ScriptEventTownFounded(t->index));
			Game::NewEvent(new ScriptEventTownFounded(t->index));
		}
	}
	return cost;
}

/**
 * Towns must all be placed on the same grid or when they eventually
 * interpenetrate their road networks will not mesh nicely; this
 * function adjusts a tile so that it aligns properly.
 *
 * @param tile the tile to start at
 * @param layout which town layout algo is in effect
 * @return the adjusted tile
 */
static TileIndex AlignTileToGrid(TileIndex tile, TownLayout layout)
{
	switch (layout) {
		case TL_2X2_GRID: return TileXY(TileX(tile) - TileX(tile) % 3, TileY(tile) - TileY(tile) % 3);
		case TL_3X3_GRID: return TileXY(TileX(tile) & ~3, TileY(tile) & ~3);
		default:          return tile;
	}
}

/**
 * Towns must all be placed on the same grid or when they eventually
 * interpenetrate their road networks will not mesh nicely; this
 * function tells you if a tile is properly aligned.
 *
 * @param tile the tile to start at
 * @param layout which town layout algo is in effect
 * @return true if the tile is in the correct location
 */
static bool IsTileAlignedToGrid(TileIndex tile, TownLayout layout)
{
	switch (layout) {
		case TL_2X2_GRID: return TileX(tile) % 3 == 0 && TileY(tile) % 3 == 0;
		case TL_3X3_GRID: return TileX(tile) % 4 == 0 && TileY(tile) % 4 == 0;
		default:          return true;
	}
}

/**
 * Used as the user_data for FindFurthestFromWater
 */
struct SpotData {
	TileIndex tile; ///< holds the tile that was found
	uint max_dist;  ///< holds the distance that tile is from the water
	TownLayout layout; ///< tells us what kind of town we're building
};

/**
 * CircularTileSearch callback; finds the tile furthest from any
 * water. slightly bit tricky, since it has to do a search of its own
 * in order to find the distance to the water from each square in the
 * radius.
 *
 * Also, this never returns true, because it needs to take into
 * account all locations being searched before it knows which is the
 * furthest.
 *
 * @param tile Start looking from this tile
 * @param user_data Storage area for data that must last across calls;
 * must be a pointer to struct SpotData
 *
 * @return always false
 */
static bool FindFurthestFromWater(TileIndex tile, void *user_data)
{
	SpotData *sp = (SpotData*)user_data;
	uint dist = GetClosestWaterDistance(tile, true);

	if (IsTileType(tile, MP_CLEAR) &&
			IsTileFlat(tile) &&
			IsTileAlignedToGrid(tile, sp->layout) &&
			dist > sp->max_dist) {
		sp->tile = tile;
		sp->max_dist = dist;
	}

	return false;
}

/**
 * CircularTileSearch callback; finds the nearest land tile
 *
 * @param tile Start looking from this tile
 * @param user_data not used
 */
static bool FindNearestEmptyLand(TileIndex tile, void *user_data)
{
	return IsTileType(tile, MP_CLEAR);
}

/**
 * Given a spot on the map (presumed to be a water tile), find a good
 * coastal spot to build a city. We don't want to build too close to
 * the edge if we can help it (since that retards city growth) hence
 * the search within a search within a search. O(n*m^2), where n is
 * how far to search for land, and m is how far inland to look for a
 * flat spot.
 *
 * @param tile Start looking from this spot.
 * @param layout the road layout to search for
 * @return tile that was found
 */
static TileIndex FindNearestGoodCoastalTownSpot(TileIndex tile, TownLayout layout)
{
	SpotData sp = { INVALID_TILE, 0, layout };

	TileIndex coast = tile;
	if (CircularTileSearch(&coast, 40, FindNearestEmptyLand, nullptr)) {
		CircularTileSearch(&coast, 10, FindFurthestFromWater, &sp);
		return sp.tile;
	}

	/* if we get here just give up */
	return INVALID_TILE;
}

static Town *CreateRandomTown(uint attempts, uint32 townnameparts, TownSize size, bool city, TownLayout layout)
{
	assert(_game_mode == GM_EDITOR || _generating_world); // These are the preconditions for CMD_DELETE_TOWN

	if (!Town::CanAllocateItem()) return nullptr;

	do {
		/* Generate a tile index not too close from the edge */
		TileIndex tile = AlignTileToGrid(RandomTile(), layout);

		/* if we tried to place the town on water, slide it over onto
		 * the nearest likely-looking spot */
		if (IsTileType(tile, MP_WATER)) {
			tile = FindNearestGoodCoastalTownSpot(tile, layout);
			if (tile == INVALID_TILE) continue;
		}

		/* Make sure town can be placed here */
		if (TownCanBePlacedHere(tile).Failed()) continue;

		/* Allocate a town struct */
		Town *t = new Town(tile);

		DoCreateTown(t, tile, townnameparts, size, city, layout, false);

		/* if the population is still 0 at the point, then the
		 * placement is so bad it couldn't grow at all */
		if (t->cache.population > 0) return t;

		Backup<CompanyID> cur_company(_current_company, OWNER_TOWN, FILE_LINE);
		CommandCost rc = DoCommand(t->xy, t->index, 0, DC_EXEC, CMD_DELETE_TOWN);
		cur_company.Restore();
		assert(rc.Succeeded());

		/* We already know that we can allocate a single town when
		 * entering this function. However, we create and delete
		 * a town which "resets" the allocation checks. As such we
		 * need to check again when assertions are enabled. */
		assert(Town::CanAllocateItem());
	} while (--attempts != 0);

	return nullptr;
}

static const byte _num_initial_towns[4] = {5, 11, 23, 46};  // very low, low, normal, high

/**
 * This function will generate a certain amount of towns, with a certain layout
 * It can be called from the scenario editor (i.e.: generate Random Towns)
 * as well as from world creation.
 * @param layout which towns will be set to, when created
 * @return true if towns have been successfully created
 */
bool GenerateTowns(TownLayout layout)
{
	uint current_number = 0;
	uint difficulty = (_game_mode != GM_EDITOR) ? _settings_game.difficulty.number_towns : 0;
	uint total = (difficulty == (uint)CUSTOM_TOWN_NUMBER_DIFFICULTY) ? _settings_game.game_creation.custom_town_number : ScaleByMapSize(_num_initial_towns[difficulty] + (Random() & 7));
	total = min(TownPool::MAX_SIZE, total);
	uint32 townnameparts;
	TownNames town_names;

	SetGeneratingWorldProgress(GWP_TOWN, total);

	/* First attempt will be made at creating the suggested number of towns.
	 * Note that this is really a suggested value, not a required one.
	 * We would not like the system to lock up just because the user wanted 100 cities on a 64*64 map, would we? */
	do {
		bool city = (_settings_game.economy.larger_towns != 0 && Chance16(1, _settings_game.economy.larger_towns));
		IncreaseGeneratingWorldProgress(GWP_TOWN);
		/* Get a unique name for the town. */
		if (!GenerateTownName(&townnameparts, &town_names)) continue;
		/* try 20 times to create a random-sized town for the first loop. */
		if (CreateRandomTown(20, townnameparts, TSZ_RANDOM, city, layout) != nullptr) current_number++; // If creation was successful, raise a flag.
	} while (--total);

	town_names.clear();

	/* Build the town k-d tree again to make sure it's well balanced */
	RebuildTownKdtree();

	if (current_number != 0) return true;

	/* If current_number is still zero at this point, it means that not a single town has been created.
	 * So give it a last try, but now more aggressive */
	if (GenerateTownName(&townnameparts) &&
			CreateRandomTown(10000, townnameparts, TSZ_RANDOM, _settings_game.economy.larger_towns != 0, layout) != nullptr) {
		return true;
	}

	/* If there are no towns at all and we are generating new game, bail out */
	if (Town::GetNumItems() == 0 && _game_mode != GM_EDITOR) {
		ShowErrorMessage(STR_ERROR_COULD_NOT_CREATE_TOWN, INVALID_STRING_ID, WL_CRITICAL);
	}

	return false;  // we are still without a town? we failed, simply
}


/**
 * Returns the bit corresponding to the town zone of the specified tile
 * or #HZB_END if the tile is ouside of the town.
 *
 * @param t Town on which town zone is to be found
 * @param tile TileIndex where town zone needs to be found
 * @return the bit position of the given zone, as defined in HouseZones
 *
 * @see GetTownRadiusGroup
 */
HouseZonesBits TryGetTownRadiusGroup(const Town *t, TileIndex tile)
{
	uint dist = DistanceSquare(tile, t->xy);

	if (t->fund_buildings_months && dist <= 25) return HZB_TOWN_CENTRE;

	HouseZonesBits smallest = HZB_END;
	for (HouseZonesBits i = HZB_BEGIN; i < HZB_END; i++) {
		if (dist < t->cache.squared_town_zone_radius[i]) smallest = i;
	}

	return smallest;
}

/**
 * Returns the bit corresponding to the town zone of the specified tile.
 * Returns #HZB_TOWN_EDGE if the tile is either in an edge zone or ouside of the town.
 *
 * @param t Town on which town zone is to be found
 * @param tile TileIndex where town zone needs to be found
 * @return the bit position of the given zone, as defined in HouseZones
 *
 * @see TryGetTownRadiusGroup
 */
HouseZonesBits GetTownRadiusGroup(const Town *t, TileIndex tile)
{
	HouseZonesBits ret = TryGetTownRadiusGroup(t, tile);
	return ret != HZB_END ? ret : HZB_TOWN_EDGE;
}

/**
 * Clears tile and builds a house or house part.
 * @param tile tile index
 * @param t The town to clear the house for
 * @param counter of construction step
 * @param stage of construction (used for drawing)
 * @param type of house. Index into house specs array
 * @param random_bits required for newgrf houses
 * @pre house can be built here
 */
static inline void ClearMakeHouseTile(TileIndex tile, Town *t, byte counter, byte stage, HouseID type, byte random_bits)
{
	CommandCost cc = DoCommand(tile, 0, 0, DC_EXEC | DC_AUTO | DC_NO_WATER, CMD_LANDSCAPE_CLEAR);

	assert(cc.Succeeded());

	IncreaseBuildingCount(t, type);
	MakeHouseTile(tile, t->index, counter, stage, type, random_bits);
	if (HouseSpec::Get(type)->building_flags & BUILDING_IS_ANIMATED) AddAnimatedTile(tile);

	MarkTileDirtyByTile(tile);
}


/**
 * Write house information into the map. For houses > 1 tile, all tiles are marked.
 * @param t tile index
 * @param town The town related to this house
 * @param counter of construction step
 * @param stage of construction (used for drawing)
 * @param type of house. Index into house specs array
 * @param random_bits required for newgrf houses
 * @pre house can be built here
 */
static void MakeTownHouse(TileIndex t, Town *town, byte counter, byte stage, HouseID type, byte random_bits)
{
	BuildingFlags size = HouseSpec::Get(type)->building_flags;

	ClearMakeHouseTile(t, town, counter, stage, type, random_bits);
	if (size & BUILDING_2_TILES_Y)   ClearMakeHouseTile(t + TileDiffXY(0, 1), town, counter, stage, ++type, random_bits);
	if (size & BUILDING_2_TILES_X)   ClearMakeHouseTile(t + TileDiffXY(1, 0), town, counter, stage, ++type, random_bits);
	if (size & BUILDING_HAS_4_TILES) ClearMakeHouseTile(t + TileDiffXY(1, 1), town, counter, stage, ++type, random_bits);

	if (!_generating_world) FindStationsAroundTiles(TileArea(t, (size & BUILDING_2_TILES_X) ? 2 : 1, (size & BUILDING_2_TILES_Y) ? 2 : 1), &town->stations_near, false);
}


/**
 * Checks if a house can be built here. Important is slope, bridge above
 * and ability to clear the land.
 * @param tile tile to check
 * @param town town that is checking
 * @param noslope are slopes (foundations) allowed?
 * @return success if house can be built here, error message otherwise
 */
static inline CommandCost CanBuildHouseHere(TileIndex tile, TownID town, bool noslope)
{
	/* cannot build on these slopes... */
	if (noslope) {
		if (!IsTileFlat(tile)) return_cmd_error(STR_ERROR_FLAT_LAND_REQUIRED);
	} else {
		if (IsSteepSlope(GetTileSlope(tile))) return_cmd_error(STR_ERROR_LAND_SLOPED_IN_WRONG_DIRECTION);
	}

	/* at least one RoadTypes allow building the house here? */
	if (!RoadTypesAllowHouseHere(tile)) return_cmd_error(STR_ERROR_NO_SUITABLE_ROAD);

	/* building under a bridge? */
	if (IsBridgeAbove(tile)) return_cmd_error(STR_ERROR_MUST_DEMOLISH_BRIDGE_FIRST);

	/* can we clear the land? */
	CommandCost ret = DoCommand(tile, 0, 0, DC_AUTO | DC_NO_WATER, CMD_LANDSCAPE_CLEAR);
	if (ret.Failed()) return ret;

	/* do not try to build over house owned by another town */
	if (IsTileType(tile, MP_HOUSE) && GetTownIndex(tile) != town) return CMD_ERROR;

	return CommandCost();
}


/**
 * Checks if a house can be built here. Important is slope, bridge above
 * and ability to clear the land.
 *
 * @param ta tile area to check
 * @param town town that is checking
 * @param maxz z level of the house, check if all tiles have this max z level
 * @param noslope are slopes (foundations) allowed?
 * @return success if house can be built here, error message otherwise
 *
 * @see TownLayoutAllowsHouseHere
 */
static inline CommandCost CanBuildHouseHere(const TileArea &ta, TownID town, int maxz, bool noslope)
{
	TILE_AREA_LOOP(tile, ta) {
		CommandCost ret = CanBuildHouseHere(tile, town, noslope);
		/* if building on slopes is allowed, there will be flattening foundation (to tile max z) */
		if (ret.Succeeded() && GetTileMaxZ(tile) != maxz) ret = CommandCost(STR_ERROR_LAND_SLOPED_IN_WRONG_DIRECTION);
		if (ret.Failed()) return ret;
	}

	return CommandCost();
}


/**
 * Test whether houses of given type are avaliable in current game.
 *
 * The function will check whether the house is available at all e.g. is not overriden.
 * Also availability for current climate and given house zone will be tested.
 *
 * @param house house type
 * @param above_snowline true to test availability above the snow line, false for below (arctic climate only)
 * @param zone return error if houses are forbidden in this house zone
 * @return success if house is avaliable, error message otherwise
 */
static inline CommandCost IsHouseTypeAllowed(HouseID house, bool above_snowline, HouseZonesBits zone)
 {
	const HouseSpec *hs = HouseSpec::Get(house);
	/* Disallow disabled and replaced houses. */
	if (!hs->enabled || hs->grf_prop.override != INVALID_HOUSE_ID) return CMD_ERROR;

	/* Check if we can build this house in current climate. */
	if (_settings_game.game_creation.landscape != LT_ARCTIC) {
		if (!(hs->building_availability & (HZ_TEMP << _settings_game.game_creation.landscape))) return CMD_ERROR;
	} else if (above_snowline) {
		if (!(hs->building_availability & HZ_SUBARTC_ABOVE)) return_cmd_error(STR_ERROR_BUILDING_NOT_ALLOWED_ABOVE_SNOW_LINE);
	} else {
		if (!(hs->building_availability & HZ_SUBARTC_BELOW)) return_cmd_error(STR_ERROR_BUILDING_NOT_ALLOWED_BELOW_SNOW_LINE);
	}

	/* Check if the house zone is allowed for this type of houses. */
	if (!HasBit(hs->building_availability & HZ_ZONALL, zone)) {
		return_cmd_error(STR_ERROR_BUILDING_NOT_ALLOWED_IN_THIS_TOWN_ZONE);
	}

	return CommandCost();
}


/**
 * Check whether a town can hold more house types.
 * @param t the town we wan't to check
 * @param house type of the house we wan't to add
 * @return success if houses of this type are allowed, error message otherwise
 */
static inline CommandCost IsAnotherHouseTypeAllowedInTown(Town *t, HouseID house)
{
	const HouseSpec *hs = HouseSpec::Get(house);

	/* Don't let these counters overflow. Global counters are 32bit, there will never be that many houses. */
	if (hs->class_id != HOUSE_NO_CLASS) {
		/* id_count is always <= class_count, so it doesn't need to be checked */
		if (t->cache.building_counts.class_count[hs->class_id] == UINT16_MAX) return_cmd_error(STR_ERROR_TOO_MANY_HOUSE_SETS);
	} else {
		/* If the house has no class, check id_count instead */
		if (t->cache.building_counts.id_count[house] == UINT16_MAX) return_cmd_error(STR_ERROR_TOO_MANY_HOUSE_TYPES);
	}

	return CommandCost();
}

/**
 * Checks if current town layout allows building here
 * @param t town
 * @param ta tile area to check
 * @return true iff town layout allows building here
 * @note see layouts
 */
static inline bool TownLayoutAllowsHouseHere(Town *t, const TileArea &ta)
{
	/* Allow towns everywhere when we don't build roads */
	if (!_settings_game.economy.allow_town_roads && !_generating_world) return true;

	TileIndexDiffC grid_pos = TileIndexToTileIndexDiffC(t->xy, ta.tile);

	const uint overflow = 3 * 4 * UINT16_MAX; // perform "floor division"
	switch (t->layout) {
		case TL_2X2_GRID: return (uint)(grid_pos.x + overflow) % 3 >= ta.w && (uint)(grid_pos.y + overflow) % 3 >= ta.h;
		case TL_3X3_GRID: return (uint)(grid_pos.x + overflow) % 4 >= ta.w && (uint)(grid_pos.y + overflow) % 4 >= ta.h;
		default: return true;
	}
}


/**
 * Find a suitable place (free of any obstacles) for a new town house. Search around a given location
 * taking into account the layout of the town.
 *
 * @param tile tile that must be included by the building
 * @param t the town we are building in
 * @param house house type
 * @return where the building can be placed, INVALID_TILE if no lacation was found
 *
 * @pre CanBuildHouseHere(tile, t->index, false)
 *
 * @see CanBuildHouseHere
 */
static TileIndex FindPlaceForTownHouseAroundTile(TileIndex tile, Town *t, HouseID house)
{
	const HouseSpec *hs = HouseSpec::Get(house);
	bool noslope = (hs->building_flags & TILE_NOT_SLOPED) != 0;

	TileArea ta(tile, 1, 1);
	DiagDirection dir;
	uint count;
	if (hs->building_flags & TILE_SIZE_2x2) {
		ta.w = ta.h = 2;
		dir = DIAGDIR_NW; // 'd' goes through DIAGDIR_NW, DIAGDIR_NE, DIAGDIR_SE
		count = 4;
	} else if (hs->building_flags & TILE_SIZE_2x1) {
		ta.w = 2;
		dir = DIAGDIR_NE;
		count = 2;
	} else if (hs->building_flags & TILE_SIZE_1x2) {
		ta.h = 2;
		dir = DIAGDIR_NW;
		count = 2;
	} else { // TILE_SIZE_1x1
		/* CanBuildHouseHere(tile, t->index, false) already checked */
		if (noslope && !IsTileFlat(tile)) return INVALID_TILE;
		return tile;
	}

	int maxz = GetTileMaxZ(tile);
	/* Drift around the tile and find a place for the house. For 1x2 and 2x1 houses just two
	 * positions will be checked (at the exact tile and the other). In case of 2x2 houses
	 * 4 positions have to be checked (clockwise). */
	while (count-- > 0) {
		if (!TownLayoutAllowsHouseHere(t, ta)) continue;
		if (CanBuildHouseHere(ta, t->index, maxz, noslope).Succeeded()) return ta.tile;
		ta.tile += TileOffsByDiagDir(dir);
		dir = ChangeDiagDir(dir, DIAGDIRDIFF_90RIGHT);
	}

	return INVALID_TILE;
}


/**
 * Check if a given house can be built in a given town.
 * @param house house type
 * @param t the town
 * @return success if house can be built, error message otherwise
 */
static CommandCost CheckCanBuildHouse(HouseID house, const Town *t)
{
	const HouseSpec *hs = HouseSpec::Get(house);

	if (_loaded_newgrf_features.has_newhouses && !_generating_world &&
			_game_mode != GM_EDITOR && (hs->extra_flags & BUILDING_IS_HISTORICAL) != 0) {
		return CMD_ERROR;
	}

	if (_cur_year > hs->max_year) return_cmd_error(STR_ERROR_BUILDING_IS_TOO_OLD);
	if (_cur_year < hs->min_year) return_cmd_error(STR_ERROR_BUILDING_IS_TOO_MODERN);

	/* Special houses that there can be only one of. */
	if (hs->building_flags & BUILDING_IS_CHURCH) {
		if (HasBit(t->flags, TOWN_HAS_CHURCH)) return_cmd_error(STR_ERROR_ONLY_ONE_BUILDING_ALLOWED_PER_TOWN);
	} else if (hs->building_flags & BUILDING_IS_STADIUM) {
		if (HasBit(t->flags, TOWN_HAS_STADIUM)) return_cmd_error(STR_ERROR_ONLY_ONE_BUILDING_ALLOWED_PER_TOWN);
	}

	return CommandCost();
}


/**
 * Really build a house.
 * @param t town to build house in
 * @param tile house location
 * @param house house type
 * @param random_bits random bits for the house
 */
static void DoBuildHouse(Town *t, TileIndex tile, HouseID house, byte random_bits)
{
	t->cache.num_houses++;

	const HouseSpec *hs = HouseSpec::Get(house);

	/* Special houses that there can be only one of. */
	if (hs->building_flags & BUILDING_IS_CHURCH) {
		SetBit(t->flags, TOWN_HAS_CHURCH);
	} else if (hs->building_flags & BUILDING_IS_STADIUM) {
		SetBit(t->flags, TOWN_HAS_STADIUM);
	}

	byte construction_counter = 0;
	byte construction_stage = 0;

	if (_generating_world || _game_mode == GM_EDITOR) {
		uint32 r = Random();

		construction_stage = TOWN_HOUSE_COMPLETED;
		if (Chance16(1, 7)) construction_stage = GB(r, 0, 2);

		if (construction_stage == TOWN_HOUSE_COMPLETED) {
			ChangePopulation(t, hs->population);
		} else {
			construction_counter = GB(r, 2, 2);
		}
	}

	MakeTownHouse(tile, t, construction_counter, construction_stage, house, random_bits);
	UpdateTownRadius(t);
	UpdateTownGrowthRate(t);
	UpdateTownCargoesHouse(t, tile, hs->building_flags & BUILDING_2_TILES_X, hs->building_flags & BUILDING_2_TILES_Y);
}

/**
 * Place a custom house
 * @param tile tile where the house will be located
 * @param flags flags for the command
 * @param p1 \n
 *    bits  0..15 - the HouseID of the house \n
 *    bits 16..31 - the TownID of the town \n
 * @param p2 \n
 *    bits  0..7  - random bits \n
 * @param text unused
 * @return the cost of this operation or an error
 */
CommandCost CmdBuildHouse(TileIndex tile, DoCommandFlag flags, uint32 p1, uint32 p2, const char *text)
{
	if (_game_mode != GM_EDITOR && // in scenario editor anyone can build a house
			_current_company != OWNER_TOWN && // towns naturally can build houses
			_current_company != OWNER_DEITY) { // GameScript can place a house too
		return CMD_ERROR;
	}

	HouseID house = GB(p1, 0, 16);
	Town *t = Town::Get(GB(p1, 16, 16));
	if (t == nullptr) return CMD_ERROR;
	byte random_bits = GB(p2, 0, 8);

	int max_z = GetTileMaxZ(tile);
	bool above_snowline = (_settings_game.game_creation.landscape == LT_ARCTIC) && (max_z > HighestSnowLine());

	CommandCost          ret = IsHouseTypeAllowed(house, above_snowline, TryGetTownRadiusGroup(t, tile));
	if (ret.Succeeded()) ret = IsAnotherHouseTypeAllowedInTown(t, house);
	if (ret.Succeeded()) ret = CheckCanBuildHouse(house, t);
	if (ret.Succeeded()) {
		/* While placing a house manually, try only at exact position and ignore the layout */
		const HouseSpec *hs = HouseSpec::Get(house);
		uint w = hs->building_flags & BUILDING_2_TILES_X ? 2 : 1;
		uint h = hs->building_flags & BUILDING_2_TILES_Y ? 2 : 1;
		bool noslope = (hs->building_flags & TILE_NOT_SLOPED) != 0;
		ret = CanBuildHouseHere(TileArea(tile, w, h), t->index, max_z, noslope);
	}
	if (ret.Failed()) return ret;

	/* Check if GRF allows this house */
	if (!HouseAllowsConstruction(house, tile, t, random_bits)) return_cmd_error(STR_ERROR_BUILDING_NOT_ALLOWED);

	if (flags & DC_EXEC) DoBuildHouse(t, tile, house, random_bits);
	return CommandCost();
}

/**
 * Tries to build a house at this tile
 * @param t town the house will belong to
 * @param tile where the house will be built
 * @return false iff no house can be built at this tile
 */
static bool BuildTownHouse(Town *t, TileIndex tile)
{
	/* forbidden building here by town layout */
	if (!TownLayoutAllowsHouseHere(t, TileArea(tile, 1, 1))) return false;

	/* no house allowed at all, bail out */
	if (CanBuildHouseHere(tile, t->index, false).Failed()) return false;

	bool above_snowline = _settings_game.game_creation.landscape == LT_ARCTIC && GetTileMaxZ(tile) > HighestSnowLine();
	HouseZonesBits zone = GetTownRadiusGroup(t, tile);

	/* bits 0-4 are used
	 * bits 11-15 are used
	 * bits 5-10 are not used. */
	HouseID houses[NUM_HOUSES];
	uint num = 0;
	uint probs[NUM_HOUSES];
	uint probability_max = 0;

	/* Generate a list of all possible houses that can be built. */
	for (uint i = 0; i < NUM_HOUSES; i++) {
		if (IsHouseTypeAllowed((HouseID)i, above_snowline, zone).Failed()) continue;
		if (IsAnotherHouseTypeAllowedInTown(t, (HouseID)i).Failed()) continue;

		/* Without NewHouses, all houses have probability '1' */
		uint cur_prob = (_loaded_newgrf_features.has_newhouses ? HouseSpec::Get(i)->probability : 1);
		probability_max += cur_prob;
		probs[num] = cur_prob;
		houses[num++] = (HouseID)i;
	}

	TileIndex baseTile = tile;

	while (probability_max > 0) {
		/* Building a multitile building can change the location of tile.
		 * The building would still be built partially on that tile, but
		 * its northern tile would be elsewhere. However, if the callback
		 * fails we would be basing further work from the changed tile.
		 * So a next 1x1 tile building could be built on the wrong tile. */
		tile = baseTile;

		uint r = RandomRange(probability_max);
		uint i;
		for (i = 0; i < num; i++) {
			if (probs[i] > r) break;
			r -= probs[i];
		}

		HouseID house = houses[i];
		probability_max -= probs[i];

		/* remove tested house from the set */
		num--;
		houses[i] = houses[num];
		probs[i] = probs[num];

		CommandCost ret = CheckCanBuildHouse(house, t);
		if (ret.Failed()) continue;

		tile = FindPlaceForTownHouseAroundTile(tile, t, house);
		if (tile == INVALID_TILE) continue;

		byte random_bits = Random();

		/* Check if GRF allows this house */
		if (!HouseAllowsConstruction(house, tile, t, random_bits)) continue;

		DoBuildHouse(t, tile, house, random_bits);
		return true;
	}

	return false;
}

/**
 * Update data structures when a house is removed
 * @param tile  Tile of the house
 * @param t     Town owning the house
 * @param house House type
 */
static void DoClearTownHouseHelper(TileIndex tile, Town *t, HouseID house)
{
	assert_tile(IsTileType(tile, MP_HOUSE), tile);
	DecreaseBuildingCount(t, house);
	DoClearSquare(tile);
	DeleteAnimatedTile(tile);

	DeleteNewGRFInspectWindow(GSF_HOUSES, tile);
}

/**
 * Determines if a given HouseID is part of a multitile house.
 * The given ID is set to the ID of the north tile and the TileDiff to the north tile is returned.
 *
 * @param house Is changed to the HouseID of the north tile of the same house
 * @return TileDiff from the tile of the given HouseID to the north tile
 */
TileIndexDiff GetHouseNorthPart(HouseID &house)
{
	if (house >= 3) { // house id 0,1,2 MUST be single tile houses, or this code breaks.
		if (HouseSpec::Get(house - 1)->building_flags & TILE_SIZE_2x1) {
			house--;
			return TileDiffXY(-1, 0);
		} else if (HouseSpec::Get(house - 1)->building_flags & BUILDING_2_TILES_Y) {
			house--;
			return TileDiffXY(0, -1);
		} else if (HouseSpec::Get(house - 2)->building_flags & BUILDING_HAS_4_TILES) {
			house -= 2;
			return TileDiffXY(-1, 0);
		} else if (HouseSpec::Get(house - 3)->building_flags & BUILDING_HAS_4_TILES) {
			house -= 3;
			return TileDiffXY(-1, -1);
		}
	}
	return 0;
}

void ClearTownHouse(Town *t, TileIndex tile)
{
	assert_tile(IsTileType(tile, MP_HOUSE), tile);

	HouseID house = GetHouseType(tile);

	/* need to align the tile to point to the upper left corner of the house */
	tile += GetHouseNorthPart(house); // modifies house to the ID of the north tile

	const HouseSpec *hs = HouseSpec::Get(house);

	/* Remove population from the town if the house is finished. */
	if (IsHouseCompleted(tile)) {
		ChangePopulation(t, -hs->population);
	}

	t->cache.num_houses--;

	/* Clear flags for houses that only may exist once/town. */
	if (hs->building_flags & BUILDING_IS_CHURCH) {
		ClrBit(t->flags, TOWN_HAS_CHURCH);
	} else if (hs->building_flags & BUILDING_IS_STADIUM) {
		ClrBit(t->flags, TOWN_HAS_STADIUM);
	}

	/* Do the actual clearing of tiles */
	uint eflags = hs->building_flags;
	DoClearTownHouseHelper(tile, t, house);
	if (eflags & BUILDING_2_TILES_Y)   DoClearTownHouseHelper(tile + TileDiffXY(0, 1), t, ++house);
	if (eflags & BUILDING_2_TILES_X)   DoClearTownHouseHelper(tile + TileDiffXY(1, 0), t, ++house);
	if (eflags & BUILDING_HAS_4_TILES) DoClearTownHouseHelper(tile + TileDiffXY(1, 1), t, ++house);

	UpdateTownRadius(t);

	/* Update cargo acceptance. */
	UpdateTownCargoesHouse(t, tile, eflags & BUILDING_2_TILES_X, eflags & BUILDING_2_TILES_Y);
}

/**
 * Rename a town (server-only).
 * @param tile unused
 * @param flags type of operation
 * @param p1 town ID to rename
 * @param p2 unused
 * @param text the new name or an empty string when resetting to the default
 * @return the cost of this operation or an error
 */
CommandCost CmdRenameTown(TileIndex tile, DoCommandFlag flags, uint32 p1, uint32 p2, const char *text)
{
	Town *t = Town::GetIfValid(p1);
	if (t == nullptr) return CMD_ERROR;

	bool reset = StrEmpty(text);

	if (!reset) {
		if (Utf8StringLength(text) >= MAX_LENGTH_TOWN_NAME_CHARS) return CMD_ERROR;
		if (!IsUniqueTownName(text)) return_cmd_error(STR_ERROR_NAME_MUST_BE_UNIQUE);
	}

	if (flags & DC_EXEC) {
		t->cached_name.reset();
		free(t->name);
		t->name = reset ? nullptr : stredup(text);

		t->UpdateVirtCoord();
<<<<<<< HEAD
		InvalidateWindowData(WC_TOWN_DIRECTORY, 0, 1);
		ClearAllStationCachedNames();
		ClearAllIndustryCachedNames();
=======
		InvalidateWindowData(WC_TOWN_DIRECTORY, 0, TDIWD_FORCE_RESORT);
>>>>>>> 5b52f259
		UpdateAllStationVirtCoords();
	}
	return CommandCost();
}

/**
 * Determines the first cargo with a certain town effect
 * @param effect Town effect of interest
 * @return first active cargo slot with that effect
 */
const CargoSpec *FindFirstCargoWithTownEffect(TownEffect effect)
{
	const CargoSpec *cs;
	FOR_ALL_CARGOSPECS(cs) {
		if (cs->town_effect == effect) return cs;
	}
	return nullptr;
}

/**
 * Change the cargo goal of a town.
 * @param tile Unused.
 * @param flags Type of operation.
 * @param p1 various bitstuffed elements
 * - p1 = (bit  0 - 15) - Town ID to cargo game of.
 * - p1 = (bit 16 - 23) - TownEffect to change the game of.
 * @param p2 The new goal value.
 * @param text Unused.
 * @return Empty cost or an error.
 */
CommandCost CmdTownCargoGoal(TileIndex tile, DoCommandFlag flags, uint32 p1, uint32 p2, const char *text)
{
	if (_current_company != OWNER_DEITY) return CMD_ERROR;

	TownEffect te = (TownEffect)GB(p1, 16, 8);
	if (te < TE_BEGIN || te >= TE_END) return CMD_ERROR;

	uint16 index = GB(p1, 0, 16);
	Town *t = Town::GetIfValid(index);
	if (t == nullptr) return CMD_ERROR;

	/* Validate if there is a cargo which is the requested TownEffect */
	const CargoSpec *cargo = FindFirstCargoWithTownEffect(te);
	if (cargo == nullptr) return CMD_ERROR;

	if (flags & DC_EXEC) {
		t->goal[te] = p2;
		UpdateTownGrowth(t);
		InvalidateWindowData(WC_TOWN_VIEW, index);
	}

	return CommandCost();
}

/**
 * Set a custom text in the Town window.
 * @param tile Unused.
 * @param flags Type of operation.
 * @param p1 Town ID to change the text of.
 * @param p2 Unused.
 * @param text The new text (empty to remove the text).
 * @return Empty cost or an error.
 */
CommandCost CmdTownSetText(TileIndex tile, DoCommandFlag flags, uint32 p1, uint32 p2, const char *text)
{
	if (_current_company != OWNER_DEITY) return CMD_ERROR;
	Town *t = Town::GetIfValid(p1);
	if (t == nullptr) return CMD_ERROR;

	if (flags & DC_EXEC) {
		free(t->text);
		t->text = StrEmpty(text) ? nullptr : stredup(text);
		InvalidateWindowData(WC_TOWN_VIEW, p1);
	}

	return CommandCost();
}

/**
 * Change the growth rate of the town.
 * @param tile Unused.
 * @param flags Type of operation.
 * @param p1 Town ID to cargo game of.
 * @param p2 Amount of days between growth, or TOWN_GROWTH_RATE_NONE, or 0 to reset custom growth rate.
 * @param text Unused.
 * @return Empty cost or an error.
 */
CommandCost CmdTownGrowthRate(TileIndex tile, DoCommandFlag flags, uint32 p1, uint32 p2, const char *text)
{
	if (_current_company != OWNER_DEITY) return CMD_ERROR;
	if (GB(p2, 16, 16) != 0) return CMD_ERROR;

	Town *t = Town::GetIfValid(p1);
	if (t == nullptr) return CMD_ERROR;

	if (flags & DC_EXEC) {
		if (p2 == 0) {
			/* Just clear the flag, UpdateTownGrowth will determine a proper growth rate */
			ClrBit(t->flags, TOWN_CUSTOM_GROWTH);
		} else {
			uint old_rate = t->growth_rate;
			if (t->grow_counter >= old_rate) {
				/* This also catches old_rate == 0 */
				t->grow_counter = p2;
			} else {
				/* Scale grow_counter, so half finished houses stay half finished */
				t->grow_counter = t->grow_counter * p2 / old_rate;
			}
			t->growth_rate = p2;
			SetBit(t->flags, TOWN_CUSTOM_GROWTH);
		}
		UpdateTownGrowth(t);
		InvalidateWindowData(WC_TOWN_VIEW, p1);
	}

	return CommandCost();
}

/**
 * Change the rating of a company in a town
 * @param tile Unused.
 * @param flags Type of operation.
 * @param p1 Bit 0..15 = Town ID to change, bit 16..23 = Company ID to change.
 * @param p2 Bit 0..15 = New rating of company (signed int16).
 * @param text Unused.
 * @return Empty cost or an error.
 */
CommandCost CmdTownRating(TileIndex tile, DoCommandFlag flags, uint32 p1, uint32 p2, const char *text)
{
	if (_current_company != OWNER_DEITY) return CMD_ERROR;

	TownID town_id = (TownID)GB(p1, 0, 16);
	Town *t = Town::GetIfValid(town_id);
	if (t == nullptr) return CMD_ERROR;

	CompanyID company_id = (CompanyID)GB(p1, 16, 8);
	if (!Company::IsValidID(company_id)) return CMD_ERROR;

	int16 new_rating = Clamp((int16)GB(p2, 0, 16), RATING_MINIMUM, RATING_MAXIMUM);
	if (flags & DC_EXEC) {
		t->ratings[company_id] = new_rating;
		InvalidateWindowData(WC_TOWN_AUTHORITY, town_id);
	}

	return CommandCost();
}

/**
 * Expand a town (scenario editor only).
 * @param tile Unused.
 * @param flags Type of operation.
 * @param p1 Town ID to expand.
 * @param p2 Amount to grow, or 0 to grow a random size up to the current amount of houses.
 * @param text Unused.
 * @return Empty cost or an error.
 */
CommandCost CmdExpandTown(TileIndex tile, DoCommandFlag flags, uint32 p1, uint32 p2, const char *text)
{
	if (_game_mode != GM_EDITOR && _current_company != OWNER_DEITY) return CMD_ERROR;
	Town *t = Town::GetIfValid(p1);
	if (t == nullptr) return CMD_ERROR;

	if (flags & DC_EXEC) {
		/* The more houses, the faster we grow */
		if (p2 == 0) {
			uint amount = RandomRange(ClampToU16(t->cache.num_houses / 10)) + 3;
			t->cache.num_houses += amount;
			UpdateTownRadius(t);

			uint n = amount * 10;
			do GrowTown(t); while (--n);

			t->cache.num_houses -= amount;
		} else {
			for (; p2 > 0; p2--) {
				/* Try several times to grow, as we are really suppose to grow */
				for (uint i = 0; i < 25; i++) if (GrowTown(t)) break;
			}
		}
		UpdateTownRadius(t);

		UpdateTownMaxPass(t);
	}

	return CommandCost();
}

/**
 * Delete a town (scenario editor or worldgen only).
 * @param tile Unused.
 * @param flags Type of operation.
 * @param p1 Town ID to delete.
 * @param p2 Unused.
 * @param text Unused.
 * @return Empty cost or an error.
 */
CommandCost CmdDeleteTown(TileIndex tile, DoCommandFlag flags, uint32 p1, uint32 p2, const char *text)
{
	if (_game_mode != GM_EDITOR && !_generating_world) return CMD_ERROR;
	Town *t = Town::GetIfValid(p1);
	if (t == nullptr) return CMD_ERROR;

	/* Stations refer to towns. */
	for (const Station *st : Station::Iterate()) {
		if (st->town == t) {
			/* Non-oil rig stations are always a problem. */
			if (!(st->facilities & FACIL_AIRPORT) || st->airport.type != AT_OILRIG) return CMD_ERROR;
			/* We can only automatically delete oil rigs *if* there's no vehicle on them. */
			CommandCost ret = DoCommand(st->airport.tile, 0, 0, flags, CMD_LANDSCAPE_CLEAR);
			if (ret.Failed()) return ret;
		}
	}

	/* Depots refer to towns. */
	for (const Depot *d : Depot::Iterate()) {
		if (d->town == t) return CMD_ERROR;
	}

	/* Check all tiles for town ownership. First check for bridge tiles, as
	 * these do not directly have an owner so we need to check adjacent
	 * tiles. This won't work correctly in the same loop if the adjacent
	 * tile was already deleted earlier in the loop. */
	for (TileIndex tile = 0; tile < MapSize(); ++tile) {
		if (IsTileType(tile, MP_TUNNELBRIDGE) && TestTownOwnsBridge(tile, t)) {
			CommandCost ret = DoCommand(tile, 0, 0, flags, CMD_LANDSCAPE_CLEAR);
			if (ret.Failed()) return ret;
		}
	}

	/* Check all remaining tiles for town ownership. */
	for (TileIndex tile = 0; tile < MapSize(); ++tile) {
		bool try_clear = false;
		switch (GetTileType(tile)) {
			case MP_ROAD:
				try_clear = HasTownOwnedRoad(tile) && GetTownIndex(tile) == t->index;
				break;

			case MP_HOUSE:
				try_clear = GetTownIndex(tile) == t->index;
				break;

			case MP_INDUSTRY:
				try_clear = Industry::GetByTile(tile)->town == t;
				break;

			case MP_OBJECT:
				if (Town::GetNumItems() == 1) {
					/* No towns will be left, remove it! */
					try_clear = true;
				} else {
					Object *o = Object::GetByTile(tile);
					if (o->town == t) {
						if (o->type == OBJECT_STATUE) {
							/* Statue... always remove. */
							try_clear = true;
						} else {
							/* Tell to find a new town. */
							if (flags & DC_EXEC) o->town = nullptr;
						}
					}
				}
				break;

			default:
				break;
		}
		if (try_clear) {
			CommandCost ret = DoCommand(tile, 0, 0, flags, CMD_LANDSCAPE_CLEAR);
			if (ret.Failed()) return ret;
		}
	}

	/* The town destructor will delete the other things related to the town. */
	if (flags & DC_EXEC) {
		_town_kdtree.Remove(t->index);
		if (_viewport_sign_kdtree_valid && t->cache.sign.kdtree_valid) _viewport_sign_kdtree.Remove(ViewportSignKdtreeItem::MakeTown(t->index));
		delete t;
	}

	return CommandCost();
}

/**
 * Factor in the cost of each town action.
 * @see TownActions
 */
const byte _town_action_costs[TACT_COUNT] = {
	2, 4, 9, 35, 48, 53, 117, 175
};

static CommandCost TownActionAdvertiseSmall(Town *t, DoCommandFlag flags)
{
	if (flags & DC_EXEC) {
		ModifyStationRatingAround(t->xy, _current_company, 0x40, 10);
	}
	return CommandCost();
}

static CommandCost TownActionAdvertiseMedium(Town *t, DoCommandFlag flags)
{
	if (flags & DC_EXEC) {
		ModifyStationRatingAround(t->xy, _current_company, 0x70, 15);
	}
	return CommandCost();
}

static CommandCost TownActionAdvertiseLarge(Town *t, DoCommandFlag flags)
{
	if (flags & DC_EXEC) {
		ModifyStationRatingAround(t->xy, _current_company, 0xA0, 20);
	}
	return CommandCost();
}

static CommandCost TownActionRoadRebuild(Town *t, DoCommandFlag flags)
{
	/* Check if the company is allowed to fund new roads. */
	if (!_settings_game.economy.fund_roads) return CMD_ERROR;

	if (flags & DC_EXEC) {
		t->road_build_months = 6;

		char company_name[MAX_LENGTH_COMPANY_NAME_CHARS * MAX_CHAR_LENGTH];
		SetDParam(0, _current_company);
		GetString(company_name, STR_COMPANY_NAME, lastof(company_name));

		char *cn = stredup(company_name);
		SetDParam(0, t->index);
		SetDParamStr(1, cn);

		AddNewsItem(STR_NEWS_ROAD_REBUILDING, NT_GENERAL, NF_NORMAL, NR_TOWN, t->index, NR_NONE, UINT32_MAX, cn);
		AI::BroadcastNewEvent(new ScriptEventRoadReconstruction((ScriptCompany::CompanyID)(Owner)_current_company, t->index));
		Game::NewEvent(new ScriptEventRoadReconstruction((ScriptCompany::CompanyID)(Owner)_current_company, t->index));
	}
	return CommandCost();
}

/**
 * Check whether the land can be cleared.
 * @param tile Tile to check.
 * @return The tile can be cleared.
 */
static bool TryClearTile(TileIndex tile)
{
	Backup<CompanyID> cur_company(_current_company, OWNER_NONE, FILE_LINE);
	CommandCost r = DoCommand(tile, 0, 0, DC_NONE, CMD_LANDSCAPE_CLEAR);
	cur_company.Restore();
	return r.Succeeded();
}

/** Structure for storing data while searching the best place to build a statue. */
struct StatueBuildSearchData {
	TileIndex best_position; ///< Best position found so far.
	int tile_count;          ///< Number of tiles tried.

	StatueBuildSearchData(TileIndex best_pos, int count) : best_position(best_pos), tile_count(count) { }
};

/**
 * Search callback function for #TownActionBuildStatue.
 * @param tile Tile on which to perform the search.
 * @param user_data Reference to the statue search data.
 * @return Result of the test.
 */
static bool SearchTileForStatue(TileIndex tile, void *user_data)
{
	static const int STATUE_NUMBER_INNER_TILES = 25; // Number of tiles int the center of the city, where we try to protect houses.

	StatueBuildSearchData *statue_data = (StatueBuildSearchData *)user_data;
	statue_data->tile_count++;

	/* Statues can be build on slopes, just like houses. Only the steep slopes is a no go. */
	if (IsSteepSlope(GetTileSlope(tile))) return false;
	/* Don't build statues under bridges. */
	if (IsBridgeAbove(tile)) return false;

	/* A clear-able open space is always preferred. */
	if ((IsTileType(tile, MP_CLEAR) || IsTileType(tile, MP_TREES)) && TryClearTile(tile)) {
		statue_data->best_position = tile;
		return true;
	}

	bool house = IsTileType(tile, MP_HOUSE);

	/* Searching inside the inner circle. */
	if (statue_data->tile_count <= STATUE_NUMBER_INNER_TILES) {
		/* Save first house in inner circle. */
		if (house && statue_data->best_position == INVALID_TILE && TryClearTile(tile)) {
			statue_data->best_position = tile;
		}

		/* If we have reached the end of the inner circle, and have a saved house, terminate the search. */
		return statue_data->tile_count == STATUE_NUMBER_INNER_TILES && statue_data->best_position != INVALID_TILE;
	}

	/* Searching outside the circle, just pick the first possible spot. */
	statue_data->best_position = tile; // Is optimistic, the condition below must also hold.
	return house && TryClearTile(tile);
}

/**
 * Perform a 9x9 tiles circular search from the center of the town
 * in order to find a free tile to place a statue
 * @param t town to search in
 * @param flags Used to check if the statue must be built or not.
 * @return Empty cost or an error.
 */
static CommandCost TownActionBuildStatue(Town *t, DoCommandFlag flags)
{
	if (!Object::CanAllocateItem()) return_cmd_error(STR_ERROR_TOO_MANY_OBJECTS);

	TileIndex tile = t->xy;
	StatueBuildSearchData statue_data(INVALID_TILE, 0);
	if (!CircularTileSearch(&tile, 9, SearchTileForStatue, &statue_data)) return_cmd_error(STR_ERROR_STATUE_NO_SUITABLE_PLACE);

	if (flags & DC_EXEC) {
		Backup<CompanyID> cur_company(_current_company, OWNER_NONE, FILE_LINE);
		DoCommand(statue_data.best_position, 0, 0, DC_EXEC, CMD_LANDSCAPE_CLEAR);
		cur_company.Restore();
		BuildObject(OBJECT_STATUE, statue_data.best_position, _current_company, t);
		SetBit(t->statues, _current_company); // Once found and built, "inform" the Town.
		MarkTileDirtyByTile(statue_data.best_position);
	}
	return CommandCost();
}

static CommandCost TownActionFundBuildings(Town *t, DoCommandFlag flags)
{
	/* Check if it's allowed to buy the rights */
	if (!_settings_game.economy.fund_buildings) return CMD_ERROR;

	if (flags & DC_EXEC) {
		/* And grow for 3 months */
		t->fund_buildings_months = 3;

		/* Enable growth (also checking GameScript's opinion) */
		UpdateTownGrowth(t);

		/* Build a new house, but add a small delay to make sure
		 * that spamming funding doesn't let town grow any faster
		 * than 1 house per 2 * TOWN_GROWTH_TICKS ticks.
		 * Also emulate original behaviour when town was only growing in
		 * TOWN_GROWTH_TICKS intervals, to make sure that it's not too
		 * tick-perfect and gives player some time window where he can
		 * spam funding with the exact same efficiency.
		 */
		t->grow_counter = min(t->grow_counter, 2 * TOWN_GROWTH_TICKS - (t->growth_rate - t->grow_counter) % TOWN_GROWTH_TICKS);

		SetWindowDirty(WC_TOWN_VIEW, t->index);
	}
	return CommandCost();
}

static CommandCost TownActionBuyRights(Town *t, DoCommandFlag flags)
{
	/* Check if it's allowed to buy the rights */
	if (!_settings_game.economy.exclusive_rights) return CMD_ERROR;

	if (flags & DC_EXEC) {
		t->exclusive_counter = 12;
		t->exclusivity = _current_company;

		ModifyStationRatingAround(t->xy, _current_company, 130, 17);

		SetWindowClassesDirty(WC_STATION_VIEW);

		/* Spawn news message */
		CompanyNewsInformation *cni = MallocT<CompanyNewsInformation>(1);
		cni->FillData(Company::Get(_current_company));
		SetDParam(0, STR_NEWS_EXCLUSIVE_RIGHTS_TITLE);
		SetDParam(1, STR_NEWS_EXCLUSIVE_RIGHTS_DESCRIPTION);
		SetDParam(2, t->index);
		SetDParamStr(3, cni->company_name);
		AddNewsItem(STR_MESSAGE_NEWS_FORMAT, NT_GENERAL, NF_COMPANY, NR_TOWN, t->index, NR_NONE, UINT32_MAX, cni);
		AI::BroadcastNewEvent(new ScriptEventExclusiveTransportRights((ScriptCompany::CompanyID)(Owner)_current_company, t->index));
		Game::NewEvent(new ScriptEventExclusiveTransportRights((ScriptCompany::CompanyID)(Owner)_current_company, t->index));
	}
	return CommandCost();
}

static CommandCost TownActionBribe(Town *t, DoCommandFlag flags)
{
	if (flags & DC_EXEC) {
		if (Chance16(1, 14)) {
			/* set as unwanted for 6 months */
			t->unwanted[_current_company] = 6;

			/* set all close by station ratings to 0 */
			for (Station *st : Station::Iterate()) {
				if (st->town == t && st->owner == _current_company) {
					for (CargoID i = 0; i < NUM_CARGO; i++) st->goods[i].rating = 0;
				}
			}

			/* only show error message to the executing player. All errors are handled command.c
			 * but this is special, because it can only 'fail' on a DC_EXEC */
			if (IsLocalCompany()) ShowErrorMessage(STR_ERROR_BRIBE_FAILED, INVALID_STRING_ID, WL_INFO);

			/* decrease by a lot!
			 * ChangeTownRating is only for stuff in demolishing. Bribe failure should
			 * be independent of any cheat settings
			 */
			if (t->ratings[_current_company] > RATING_BRIBE_DOWN_TO) {
				t->ratings[_current_company] = RATING_BRIBE_DOWN_TO;
				t->UpdateVirtCoord();
				SetWindowDirty(WC_TOWN_AUTHORITY, t->index);
			}
		} else {
			ChangeTownRating(t, RATING_BRIBE_UP_STEP, RATING_BRIBE_MAXIMUM, DC_EXEC);
		}
	}
	return CommandCost();
}

typedef CommandCost TownActionProc(Town *t, DoCommandFlag flags);
static TownActionProc * const _town_action_proc[] = {
	TownActionAdvertiseSmall,
	TownActionAdvertiseMedium,
	TownActionAdvertiseLarge,
	TownActionRoadRebuild,
	TownActionBuildStatue,
	TownActionFundBuildings,
	TownActionBuyRights,
	TownActionBribe
};

/**
 * Get a list of available actions to do at a town.
 * @param nump if not nullptr add put the number of available actions in it
 * @param cid the company that is querying the town
 * @param t the town that is queried
 * @return bitmasked value of enabled actions
 */
uint GetMaskOfTownActions(int *nump, CompanyID cid, const Town *t)
{
	int num = 0;
	TownActions buttons = TACT_NONE;

	/* Spectators and unwanted have no options */
	if (cid != COMPANY_SPECTATOR && !(_settings_game.economy.bribe && t->unwanted[cid])) {

		/* Things worth more than this are not shown */
		Money avail = Company::Get(cid)->money + _price[PR_STATION_VALUE] * 200;

		/* Check the action bits for validity and
		 * if they are valid add them */
		for (uint i = 0; i != lengthof(_town_action_costs); i++) {
			const TownActions cur = (TownActions)(1 << i);

			/* Is the company not able to bribe ? */
			if (cur == TACT_BRIBE && (!_settings_game.economy.bribe || t->ratings[cid] >= RATING_BRIBE_MAXIMUM)) continue;

			/* Is the company not able to buy exclusive rights ? */
			if (cur == TACT_BUY_RIGHTS && !_settings_game.economy.exclusive_rights) continue;

			/* Is the company not able to fund buildings ? */
			if (cur == TACT_FUND_BUILDINGS && !_settings_game.economy.fund_buildings) continue;

			/* Is the company not able to fund local road reconstruction? */
			if (cur == TACT_ROAD_REBUILD && !_settings_game.economy.fund_roads) continue;

			/* Is the company not able to build a statue ? */
			if (cur == TACT_BUILD_STATUE && HasBit(t->statues, cid)) continue;

			if (avail >= _town_action_costs[i] * _price[PR_TOWN_ACTION] >> 8) {
				buttons |= cur;
				num++;
			}
		}
	}

	if (nump != nullptr) *nump = num;
	return buttons;
}

/**
 * Do a town action.
 * This performs an action such as advertising, building a statue, funding buildings,
 * but also bribing the town-council
 * @param tile unused
 * @param flags type of operation
 * @param p1 town to do the action at
 * @param p2 action to perform, @see _town_action_proc for the list of available actions
 * @param text unused
 * @return the cost of this operation or an error
 */
CommandCost CmdDoTownAction(TileIndex tile, DoCommandFlag flags, uint32 p1, uint32 p2, const char *text)
{
	Town *t = Town::GetIfValid(p1);
	if (t == nullptr || p2 >= lengthof(_town_action_proc)) return CMD_ERROR;

	if (!HasBit(GetMaskOfTownActions(nullptr, _current_company, t), p2)) return CMD_ERROR;

	CommandCost cost(EXPENSES_OTHER, _price[PR_TOWN_ACTION] * _town_action_costs[p2] >> 8);

	CommandCost ret = _town_action_proc[p2](t, flags);
	if (ret.Failed()) return ret;

	if (flags & DC_EXEC) {
		SetWindowDirty(WC_TOWN_AUTHORITY, p1);
	}

	return cost;
}

template <typename Func>
static void ForAllStationsNearTown(Town *t, Func func)
{
	/* Ideally the search radius should be close to the actual town zone 0 radius.
	 * The true radius is not stored or calculated anywhere, only the squared radius. */
	/* The efficiency of this search might be improved for large towns and many stations on the map,
	 * by using an integer square root approximation giving a value not less than the true square root. */
	uint search_radius = t->cache.squared_town_zone_radius[0] / 2;
	ForAllStationsRadius(t->xy, search_radius, [&](const Station * st) {
		if (DistanceSquare(st->xy, t->xy) <= t->cache.squared_town_zone_radius[0]) {
			func(st);
		}
	});
}

static void UpdateTownRating(Town *t)
{
	/* Increase company ratings if they're low */
	for (const Company *c : Company::Iterate()) {
		if (t->ratings[c->index] < RATING_GROWTH_MAXIMUM) {
			t->ratings[c->index] = min((int)RATING_GROWTH_MAXIMUM, t->ratings[c->index] + RATING_GROWTH_UP_STEP);
		}
	}

	ForAllStationsNearTown(t, [&](const Station *st) {
		if (st->time_since_load <= 20 || st->time_since_unload <= 20) {
			if (Company::IsValidID(st->owner)) {
				int new_rating = t->ratings[st->owner] + RATING_STATION_UP_STEP;
				t->ratings[st->owner] = min(new_rating, INT16_MAX); // do not let it overflow
			}
		} else {
			if (Company::IsValidID(st->owner)) {
				int new_rating = t->ratings[st->owner] + RATING_STATION_DOWN_STEP;
				t->ratings[st->owner] = max(new_rating, INT16_MIN);
			}
		}
	});

	/* clamp all ratings to valid values */
	for (uint i = 0; i < MAX_COMPANIES; i++) {
		t->ratings[i] = Clamp(t->ratings[i], RATING_MINIMUM, RATING_MAXIMUM);
	}

	t->UpdateVirtCoord();
	SetWindowDirty(WC_TOWN_AUTHORITY, t->index);
}


/**
 * Updates town grow counter after growth rate change.
 * Preserves relative house builting progress whenever it can.
 * @param t The town to calculate grow counter for
 * @param prev_growth_rate Town growth rate before it changed (one that was used with grow counter to be updated)
 */
static void UpdateTownGrowCounter(Town *t, uint16 prev_growth_rate)
{
	if (t->growth_rate == TOWN_GROWTH_RATE_NONE) return;
	if (prev_growth_rate == TOWN_GROWTH_RATE_NONE) {
		t->grow_counter = min(t->growth_rate, t->grow_counter);
		return;
	}
	t->grow_counter = RoundDivSU((uint32)t->grow_counter * (t->growth_rate + 1), prev_growth_rate + 1);
}

/**
 * Calculates amount of active stations in the range of town (HZB_TOWN_EDGE).
 * @param t The town to calculate stations for
 * @returns Amount of active stations
 */
static int CountActiveStations(Town *t)
{
	int n = 0;
	ForAllStationsNearTown(t, [&](const Station * st) {
		if (st->time_since_load <= 20 || st->time_since_unload <= 20) {
			n++;
		}
	});
	return n;
}

/**
 * Calculates town growth rate in normal conditions (custom growth rate not set).
 * If town growth speed is set to None(0) returns the same rate as if it was Normal(2).
 * @param t The town to calculate growth rate for
 * @returns Calculated growth rate
 */
static uint GetNormalGrowthRate(Town *t)
{
	/**
	 * Note:
	 * Unserviced+unfunded towns get an additional malus in UpdateTownGrowth(),
	 * so the "320" is actually not better than the "420".
	 */
	static const uint16 _grow_count_values[2][6] = {
		{ 120, 120, 120, 100,  80,  60 }, // Fund new buildings has been activated
		{ 320, 420, 300, 220, 160, 100 }  // Normal values
	};

	int n = CountActiveStations(t);
	uint16 m = _grow_count_values[t->fund_buildings_months != 0 ? 0 : 1][min(n, 5)];

	int growth_multiplier;
	if (_settings_game.economy.town_growth_rate == 0) {
		growth_multiplier = 1;
	} else if (_settings_game.economy.town_growth_rate > 0) {
		growth_multiplier = _settings_game.economy.town_growth_rate - 1;
	} else {
		growth_multiplier = _settings_game.economy.town_growth_rate;
	}

	if (growth_multiplier < 0) {
		m <<= (-growth_multiplier);
	} else {
		m >>= growth_multiplier;
	}
	if (t->larger_town) m /= 2;

	if (_settings_game.economy.town_growth_cargo_transported > 0) {
		uint32 inverse_m = UINT32_MAX / m;
		auto calculate_cargo_ratio_fix15 = [](const TransportedCargoStat<uint32> &stat) -> uint32 {
			return stat.old_max ? ((uint64) (stat.old_act << 15)) / stat.old_max : 1 << 15;
		};
		uint32 cargo_ratio_fix16 = calculate_cargo_ratio_fix15(t->supplied[CT_PASSENGERS]) + calculate_cargo_ratio_fix15(t->supplied[CT_MAIL]);
		uint32 cargo_dependant_part = (((uint64) cargo_ratio_fix16) * ((uint64) inverse_m) * _settings_game.economy.town_growth_cargo_transported) >> 16;
		uint32 non_cargo_dependant_part = ((uint64) inverse_m) * (100 - _settings_game.economy.town_growth_cargo_transported);
		uint32 total = (cargo_dependant_part + non_cargo_dependant_part);
		if (total == 0) {
			ClrBit(t->flags, TOWN_IS_GROWING);
			return UINT16_MAX;
		}
		m = ((uint64) UINT32_MAX * 100) / total;
	}

	return TownTicksToGameTicks(m / (t->cache.num_houses / 50 + 1));
}

/**
 * Updates town growth rate.
 * @param t The town to update growth rate for
 */
static void UpdateTownGrowthRate(Town *t)
{
	if (HasBit(t->flags, TOWN_CUSTOM_GROWTH)) return;
	uint old_rate = t->growth_rate;
	t->growth_rate = GetNormalGrowthRate(t);
	UpdateTownGrowCounter(t, old_rate);
	SetWindowDirty(WC_TOWN_VIEW, t->index);
}

/**
 * Updates town growth state (whether it is growing or not).
 * @param t The town to update growth for
 */
static void UpdateTownGrowth(Town *t)
{
	auto guard = scope_guard([t]() {
		SetWindowDirty(WC_TOWN_VIEW, t->index);
	});

	SetBit(t->flags, TOWN_IS_GROWING);
	UpdateTownGrowthRate(t);
	if (!HasBit(t->flags, TOWN_IS_GROWING)) return;

	ClrBit(t->flags, TOWN_IS_GROWING);

	if (_settings_game.economy.town_growth_rate == 0 && t->fund_buildings_months == 0) return;

	if (t->fund_buildings_months == 0) {
		/* Check if all goals are reached for this town to grow (given we are not funding it) */
		for (int i = TE_BEGIN; i < TE_END; i++) {
			switch (t->goal[i]) {
				case TOWN_GROWTH_WINTER:
					if (TileHeight(t->xy) >= GetSnowLine() && t->received[i].old_act == 0 && t->cache.population > 90) return;
					break;
				case TOWN_GROWTH_DESERT:
					if (GetTropicZone(t->xy) == TROPICZONE_DESERT && t->received[i].old_act == 0 && t->cache.population > 60) return;
					break;
				default:
					if (t->goal[i] > t->received[i].old_act) return;
					break;
			}
		}
	}

	if (HasBit(t->flags, TOWN_CUSTOM_GROWTH)) {
		if (t->growth_rate != TOWN_GROWTH_RATE_NONE) SetBit(t->flags, TOWN_IS_GROWING);
		SetWindowDirty(WC_TOWN_VIEW, t->index);
		return;
	}

	if (t->fund_buildings_months == 0 && CountActiveStations(t) == 0 && !Chance16(1, 12)) return;

	SetBit(t->flags, TOWN_IS_GROWING);
}

static void UpdateTownAmounts(Town *t)
{
	for (CargoID i = 0; i < NUM_CARGO; i++) t->supplied[i].NewMonth();
	for (int i = TE_BEGIN; i < TE_END; i++) t->received[i].NewMonth();
	if (t->fund_buildings_months != 0) t->fund_buildings_months--;

	SetWindowDirty(WC_TOWN_VIEW, t->index);
}

static void UpdateTownUnwanted(Town *t)
{
	for (const Company *c : Company::Iterate()) {
		if (t->unwanted[c->index] > 0) t->unwanted[c->index]--;
	}
}

/**
 * Checks whether the local authority allows construction of a new station (rail, road, airport, dock) on the given tile
 * @param tile The tile where the station shall be constructed.
 * @param flags Command flags. DC_NO_TEST_TOWN_RATING is tested.
 * @return Succeeded or failed command.
 */
CommandCost CheckIfAuthorityAllowsNewStation(TileIndex tile, DoCommandFlag flags)
{
	if (!Company::IsValidID(_current_company) || (flags & DC_NO_TEST_TOWN_RATING)) return CommandCost();

	Town *t = ClosestTownFromTile(tile, _settings_game.economy.dist_local_authority);
	if (t == nullptr) return CommandCost();

	if (t->ratings[_current_company] > RATING_VERYPOOR) return CommandCost();

	SetDParam(0, t->index);
	return_cmd_error(STR_ERROR_LOCAL_AUTHORITY_REFUSES_TO_ALLOW_THIS);
}

/**
 * Return the town closest to the given tile within \a threshold.
 * @param tile      Starting point of the search.
 * @param threshold Biggest allowed distance to the town.
 * @return Closest town to \a tile within \a threshold, or \c nullptr if there is no such town.
 *
 * @note This function only uses distance, the #ClosestTownFromTile function also takes town ownership into account.
 */
Town *CalcClosestTownFromTile(TileIndex tile, uint threshold)
{
	if (Town::GetNumItems() == 0) return nullptr;

	TownID tid = _town_kdtree.FindNearest(TileX(tile), TileY(tile));
	Town *town = Town::Get(tid);
	if (DistanceManhattan(tile, town->xy) < threshold) return town;
	return nullptr;
}

/**
 * Return the town closest (in distance or ownership) to a given tile, within a given threshold.
 * @param tile      Starting point of the search.
 * @param threshold Biggest allowed distance to the town.
 * @return Closest town to \a tile within \a threshold, or \c nullptr if there is no such town.
 *
 * @note If you only care about distance, you can use the #CalcClosestTownFromTile function.
 */
Town *ClosestTownFromTile(TileIndex tile, uint threshold)
{
	switch (GetTileType(tile)) {
		case MP_ROAD:
			if (IsRoadDepot(tile)) return CalcClosestTownFromTile(tile, threshold);

			if (!HasTownOwnedRoad(tile)) {
				TownID tid = GetTownIndex(tile);

				if (tid == INVALID_TOWN) {
					/* in the case we are generating "many random towns", this value may be INVALID_TOWN */
					if (_generating_world) return CalcClosestTownFromTile(tile, threshold);
					assert(Town::GetNumItems() == 0);
					return nullptr;
				}

				assert(Town::IsValidID(tid));
				Town *town = Town::Get(tid);

				if (DistanceManhattan(tile, town->xy) >= threshold) town = nullptr;

				return town;
			}
			FALLTHROUGH;

		case MP_HOUSE:
			return Town::GetByTile(tile);

		default:
			return CalcClosestTownFromTile(tile, threshold);
	}
}

static bool _town_rating_test = false; ///< If \c true, town rating is in test-mode.
static SmallMap<const Town *, int> _town_test_ratings; ///< Map of towns to modified ratings, while in town rating test-mode.

/**
 * Switch the town rating to test-mode, to allow commands to be tested without affecting current ratings.
 * The function is safe to use in nested calls.
 * @param mode Test mode switch (\c true means go to test-mode, \c false means leave test-mode).
 */
void SetTownRatingTestMode(bool mode)
{
	static int ref_count = 0; // Number of times test-mode is switched on.
	if (mode) {
		if (ref_count == 0) {
			_town_test_ratings.clear();
		}
		ref_count++;
	} else {
		assert(ref_count > 0);
		ref_count--;
	}
	_town_rating_test = !(ref_count == 0);
}

/**
 * Get the rating of a town for the #_current_company.
 * @param t Town to get the rating from.
 * @return Rating of the current company in the given town.
 */
static int GetRating(const Town *t)
{
	if (_town_rating_test) {
		SmallMap<const Town *, int>::iterator it = _town_test_ratings.Find(t);
		if (it != _town_test_ratings.End()) {
			return it->second;
		}
	}
	return t->ratings[_current_company];
}

/**
 * Changes town rating of the current company
 * @param t Town to affect
 * @param add Value to add
 * @param max Minimum (add < 0) resp. maximum (add > 0) rating that should be achievable with this change.
 * @param flags Command flags, especially DC_NO_MODIFY_TOWN_RATING is tested
 */
void ChangeTownRating(Town *t, int add, int max, DoCommandFlag flags)
{
	/* if magic_bulldozer cheat is active, town doesn't penalize for removing stuff */
	if (t == nullptr || (flags & DC_NO_MODIFY_TOWN_RATING) ||
			!Company::IsValidID(_current_company) ||
			(_cheats.magic_bulldozer.value && add < 0)) {
		return;
	}

	const int prev_rating = GetRating(t);
	int rating = prev_rating;
	if (add < 0) {
		if (rating > max) {
			rating += add;
			if (rating < max) rating = max;
		}
	} else {
		if (rating < max) {
			rating += add;
			if (rating > max) rating = max;
		}
	}
	if (_town_rating_test) {
		_town_test_ratings[t] = rating;
	} else {
		if (_local_company == _current_company && (!HasBit(t->have_ratings, _current_company) || ((prev_rating > 0) != (rating > 0)))) {
			ZoningTownAuthorityRatingChange();
		}
		SetBit(t->have_ratings, _current_company);
		t->ratings[_current_company] = rating;
		t->UpdateVirtCoord();
		SetWindowDirty(WC_TOWN_AUTHORITY, t->index);
	}
}

/**
 * Does the town authority allow the (destructive) action of the current company?
 * @param flags Checking flags of the command.
 * @param t     Town that must allow the company action.
 * @param type  Type of action that is wanted.
 * @return A succeeded command if the action is allowed, a failed command if it is not allowed.
 */
CommandCost CheckforTownRating(DoCommandFlag flags, Town *t, TownRatingCheckType type)
{
	/* if magic_bulldozer cheat is active, town doesn't restrict your destructive actions */
	if (t == nullptr || !Company::IsValidID(_current_company) ||
			_cheats.magic_bulldozer.value || (flags & DC_NO_TEST_TOWN_RATING)) {
		return CommandCost();
	}

	/* minimum rating needed to be allowed to remove stuff */
	static const int needed_rating[][TOWN_RATING_CHECK_TYPE_COUNT] = {
		/*                  ROAD_REMOVE,                    TUNNELBRIDGE_REMOVE */
		{ RATING_ROAD_NEEDED_PERMISSIVE, RATING_TUNNEL_BRIDGE_NEEDED_PERMISSIVE}, // Permissive
		{    RATING_ROAD_NEEDED_NEUTRAL,    RATING_TUNNEL_BRIDGE_NEEDED_NEUTRAL}, // Neutral
		{    RATING_ROAD_NEEDED_HOSTILE,    RATING_TUNNEL_BRIDGE_NEEDED_HOSTILE}, // Hostile
	};

	/* check if you're allowed to remove the road/bridge/tunnel
	 * owned by a town no removal if rating is lower than ... depends now on
	 * difficulty setting. Minimum town rating selected by difficulty level
	 */
	int needed = needed_rating[_settings_game.difficulty.town_council_tolerance][type];

	if (GetRating(t) < needed) {
		SetDParam(0, t->index);
		return_cmd_error(STR_ERROR_LOCAL_AUTHORITY_REFUSES_TO_ALLOW_THIS);
	}

	return CommandCost();
}

void TownsMonthlyLoop()
{
	for (Town *t : Town::Iterate()) {
		if (t->road_build_months != 0) t->road_build_months--;

		if (t->exclusive_counter != 0) {
			if (--t->exclusive_counter == 0) t->exclusivity = INVALID_COMPANY;
		}

		UpdateTownAmounts(t);
		UpdateTownGrowth(t);
		UpdateTownRating(t);
		UpdateTownUnwanted(t);
		UpdateTownCargoes(t);
	}

	UpdateTownCargoBitmap();
}

void TownsYearlyLoop()
{
	/* Increment house ages */
	for (TileIndex t = 0; t < MapSize(); t++) {
		if (!IsTileType(t, MP_HOUSE)) continue;
		IncrementHouseAge(t);
	}
}

static CommandCost TerraformTile_Town(TileIndex tile, DoCommandFlag flags, int z_new, Slope tileh_new)
{
	if (AutoslopeEnabled()) {
		HouseID house = GetHouseType(tile);
		GetHouseNorthPart(house); // modifies house to the ID of the north tile
		const HouseSpec *hs = HouseSpec::Get(house);

		/* Here we differ from TTDP by checking TILE_NOT_SLOPED */
		if (((hs->building_flags & TILE_NOT_SLOPED) == 0) && !IsSteepSlope(tileh_new) &&
				(GetTileMaxZ(tile) == z_new + GetSlopeMaxZ(tileh_new))) {
			bool allow_terraform = true;

			/* Call the autosloping callback per tile, not for the whole building at once. */
			house = GetHouseType(tile);
			hs = HouseSpec::Get(house);
			if (HasBit(hs->callback_mask, CBM_HOUSE_AUTOSLOPE)) {
				/* If the callback fails, allow autoslope. */
				uint16 res = GetHouseCallback(CBID_HOUSE_AUTOSLOPE, 0, 0, house, Town::GetByTile(tile), tile);
				if (res != CALLBACK_FAILED && ConvertBooleanCallback(hs->grf_prop.grffile, CBID_HOUSE_AUTOSLOPE, res)) allow_terraform = false;
			}

			if (allow_terraform) return CommandCost(EXPENSES_CONSTRUCTION, _price[PR_BUILD_FOUNDATION]);
		}
	}

	return DoCommand(tile, 0, 0, flags, CMD_LANDSCAPE_CLEAR);
}

/** Tile callback functions for a town */
extern const TileTypeProcs _tile_type_town_procs = {
	DrawTile_Town,           // draw_tile_proc
	GetSlopePixelZ_Town,     // get_slope_z_proc
	ClearTile_Town,          // clear_tile_proc
	AddAcceptedCargo_Town,   // add_accepted_cargo_proc
	GetTileDesc_Town,        // get_tile_desc_proc
	GetTileTrackStatus_Town, // get_tile_track_status_proc
	nullptr,                    // click_tile_proc
	AnimateTile_Town,        // animate_tile_proc
	TileLoop_Town,           // tile_loop_proc
	ChangeTileOwner_Town,    // change_tile_owner_proc
	AddProducedCargo_Town,   // add_produced_cargo_proc
	nullptr,                    // vehicle_enter_tile_proc
	GetFoundation_Town,      // get_foundation_proc
	TerraformTile_Town,      // terraform_tile_proc
};


HouseSpec _house_specs[NUM_HOUSES];

void ResetHouses()
{
	memset(&_house_specs, 0, sizeof(_house_specs));
	memcpy(&_house_specs, &_original_house_specs, sizeof(_original_house_specs));

	/* Reset any overrides that have been set. */
	_house_mngr.ResetOverride();
}<|MERGE_RESOLUTION|>--- conflicted
+++ resolved
@@ -532,9 +532,7 @@
 
 void ClearAllTownCachedNames()
 {
-	Town *t;
-
-	FOR_ALL_TOWNS(t) {
+	for (Town *t : Town::Iterate()) {
 		t->cached_name.reset();
 	}
 }
@@ -2992,13 +2990,9 @@
 		t->name = reset ? nullptr : stredup(text);
 
 		t->UpdateVirtCoord();
-<<<<<<< HEAD
-		InvalidateWindowData(WC_TOWN_DIRECTORY, 0, 1);
+		InvalidateWindowData(WC_TOWN_DIRECTORY, 0, TDIWD_FORCE_RESORT);
 		ClearAllStationCachedNames();
 		ClearAllIndustryCachedNames();
-=======
-		InvalidateWindowData(WC_TOWN_DIRECTORY, 0, TDIWD_FORCE_RESORT);
->>>>>>> 5b52f259
 		UpdateAllStationVirtCoords();
 	}
 	return CommandCost();
