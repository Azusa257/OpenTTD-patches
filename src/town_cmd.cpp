/*
 * This file is part of OpenTTD.
 * OpenTTD is free software; you can redistribute it and/or modify it under the terms of the GNU General Public License as published by the Free Software Foundation, version 2.
 * OpenTTD is distributed in the hope that it will be useful, but WITHOUT ANY WARRANTY; without even the implied warranty of MERCHANTABILITY or FITNESS FOR A PARTICULAR PURPOSE.
 * See the GNU General Public License for more details. You should have received a copy of the GNU General Public License along with OpenTTD. If not, see <http://www.gnu.org/licenses/>.
 */

/** @file town_cmd.cpp Handling of town tiles. */

#include "stdafx.h"

#include <bitset>

#include "road.h"
#include "road_internal.h" /* Cleaning up road bits */
#include "road_cmd.h"
#include "landscape.h"
#include "viewport_func.h"
#include "viewport_kdtree.h"
#include "cmd_helper.h"
#include "command_func.h"
#include "industry.h"
#include "station_base.h"
#include "station_kdtree.h"
#include "company_base.h"
#include "news_func.h"
#include "error.h"
#include "object.h"
#include "genworld.h"
#include "newgrf_debug.h"
#include "newgrf_house.h"
#include "autoslope.h"
#include "tunnelbridge_map.h"
#include "strings_func.h"
#include "window_func.h"
#include "string_func.h"
#include "newgrf_cargo.h"
#include "cheat_type.h"
#include "animated_tile_func.h"
#include "date_func.h"
#include "subsidy_func.h"
#include "core/pool_func.hpp"
#include "town.h"
#include "town_kdtree.h"
#include "townname_func.h"
#include "core/random_func.hpp"
#include "core/backup_type.hpp"
#include "depot_base.h"
#include "object_map.h"
#include "object_base.h"
#include "ai/ai.hpp"
#include "game/game.hpp"
#include "zoom_func.h"
#include "zoning.h"
#include "scope.h"

#include "table/strings.h"
#include "table/town_land.h"

#include "safeguards.h"

TownID _new_town_id;
CargoTypes _town_cargoes_accepted; ///< Bitmap of all cargoes accepted by houses.

/* Initialize the town-pool */
TownPool _town_pool("Town");
INSTANTIATE_POOL_METHODS(Town)

static bool CanFollowRoad(TileIndex tile, DiagDirection dir);

TownKdtree _town_kdtree(&Kdtree_TownXYFunc);

void RebuildTownKdtree()
{
	std::vector<TownID> townids;
	for (const Town *town : Town::Iterate()) {
		townids.push_back(town->index);
	}
	_town_kdtree.Build(townids.begin(), townids.end());
}


/**
 * Check if a town 'owns' a bridge.
 * Bridges to not directly have an owner, so we check the tiles adjacent to the bridge ends.
 * If either adjacent tile belongs to the town then it will be assumed that the town built
 * the bridge.
 * @param tile Bridge tile to test
 * @param t Town we are interested in
 * @return true if town 'owns' a bridge.
 */
static bool TestTownOwnsBridge(TileIndex tile, const Town *t)
{
	if (!IsTileOwner(tile, OWNER_TOWN)) return false;

	TileIndex adjacent = tile + TileOffsByDiagDir(ReverseDiagDir(GetTunnelBridgeDirection(tile)));
	bool town_owned = IsTileType(adjacent, MP_ROAD) && IsTileOwner(adjacent, OWNER_TOWN) && GetTownIndex(adjacent) == t->index;

	if (!town_owned) {
		/* Or other adjacent road */
		TileIndex adjacent = tile + TileOffsByDiagDir(ReverseDiagDir(GetTunnelBridgeDirection(GetOtherTunnelBridgeEnd(tile))));
		town_owned = IsTileType(adjacent, MP_ROAD) && IsTileOwner(adjacent, OWNER_TOWN) && GetTownIndex(adjacent) == t->index;
	}

	return town_owned;
}

Town::~Town()
{
	free(this->name);
	free(this->text);

	if (CleaningPool()) return;

	/* Delete town authority window
	 * and remove from list of sorted towns */
	DeleteWindowById(WC_TOWN_VIEW, this->index);

	/* Check no industry is related to us. */
	for (const Industry *i : Industry::Iterate()) assert(i->town != this);

	/* ... and no object is related to us. */
	for (const Object *o : Object::Iterate()) assert(o->town != this);

	/* Check no tile is related to us. */
	for (TileIndex tile = 0; tile < MapSize(); ++tile) {
		switch (GetTileType(tile)) {
			case MP_HOUSE:
				assert_tile(GetTownIndex(tile) != this->index, tile);
				break;

			case MP_ROAD:
				assert_tile(!HasTownOwnedRoad(tile) || GetTownIndex(tile) != this->index, tile);
				break;

			case MP_TUNNELBRIDGE:
				assert_tile(!TestTownOwnsBridge(tile, this), tile);
				break;

			default:
				break;
		}
	}

	/* Clear the persistent storage list. */
	this->psa_list.clear();

	DeleteSubsidyWith(ST_TOWN, this->index);
	DeleteNewGRFInspectWindow(GSF_FAKE_TOWNS, this->index);
	CargoPacket::InvalidateAllFrom(ST_TOWN, this->index);
	MarkWholeScreenDirty();
}


/**
 * Invalidating of the "nearest town cache" has to be done
 * after removing item from the pool.
 * @param index index of deleted item
 */
void Town::PostDestructor(size_t index)
{
	InvalidateWindowData(WC_TOWN_DIRECTORY, 0, TDIWD_FORCE_REBUILD);
	UpdateNearestTownForRoadTiles(false);

	/* Give objects a new home! */
	for (Object *o : Object::Iterate()) {
		if (o->town == nullptr) o->town = CalcClosestTownFromTile(o->location.tile, UINT_MAX);
	}
}

/**
 * Assigns town layout. If Random, generates one based on TileHash.
 */
void Town::InitializeLayout(TownLayout layout)
{
	if (layout != TL_RANDOM) {
		this->layout = layout;
		return;
	}

	this->layout = static_cast<TownLayout>(TileHash(TileX(this->xy), TileY(this->xy)) % (NUM_TLS - 1));
}

/**
 * Return a random valid town.
 * @return random town, nullptr if there are no towns
 */
/* static */ Town *Town::GetRandom()
{
	if (Town::GetNumItems() == 0) return nullptr;
	int num = RandomRange((uint16)Town::GetNumItems());
	size_t index = MAX_UVALUE(size_t);

	while (num >= 0) {
		num--;
		index++;

		/* Make sure we have a valid town */
		while (!Town::IsValidID(index)) {
			index++;
			assert(index < Town::GetPoolSize());
		}
	}

	return Town::Get(index);
}

void Town::FillCachedName() const
{
	char buf[MAX_LENGTH_TOWN_NAME_CHARS * MAX_CHAR_LENGTH];
	char *end = GetTownName(buf, this, lastof(buf));
	this->cached_name.assign(buf, end);
}

/**
 * Updates the town label of the town after changes in rating. The colour scheme is:
 * Red: Appalling and Very poor ratings.
 * Orange: Poor and mediocre ratings.
 * Yellow: Good rating.
 * White: Very good rating (standard).
 * Green: Excellent and outstanding ratings.
 */
void Town::UpdateLabel()
{
	if (!(_game_mode == GM_EDITOR) && (_local_company < MAX_COMPANIES)) {
		int r = this->ratings[_local_company];
		(this->town_label = 0, r <= RATING_VERYPOOR)  || // Appalling and Very Poor
		(this->town_label++,   r <= RATING_MEDIOCRE)  || // Poor and Mediocre
		(this->town_label++,   r <= RATING_GOOD)      || // Good
		(this->town_label++,   r <= RATING_VERYGOOD)  || // Very Good
		(this->town_label++,   true);                    // Excellent and Outstanding
	}
}

void Town::FillCachedName()
{
	char buf[MAX_LENGTH_TOWN_NAME_CHARS * MAX_CHAR_LENGTH];
	char *end = GetTownName(buf, this, lastof(buf));
	char *alloced = MallocT<char>(end - buf + 1);
	memcpy(alloced, buf, end - buf + 1);
	this->cached_name.reset(alloced);
}

/**
 * Get the cost for removing this house
 * @return the cost (inflation corrected etc)
 */
Money HouseSpec::GetRemovalCost() const
{
	return (_price[PR_CLEAR_HOUSE] * this->removal_cost) >> 8;
}

/* Local */
static int _grow_town_result;

/* Describe the possible states */
enum TownGrowthResult {
	GROWTH_SUCCEED         = -1,
	GROWTH_SEARCH_STOPPED  =  0
//	GROWTH_SEARCH_RUNNING >=  1
};

static bool BuildTownHouse(Town *t, TileIndex tile);
static Town *CreateRandomTown(uint attempts, uint32 townnameparts, TownSize size, bool city, TownLayout layout);

static void TownDrawHouseLift(const TileInfo *ti)
{
	AddChildSpriteScreen(SPR_LIFT, PAL_NONE, 14, 60 - GetLiftPosition(ti->tile));
}

static void DrawHouseLiftInGUI(int x, int y)
{
	DrawSprite(SPR_LIFT, PAL_NONE, x - 18, y + 7);
}

typedef void TownDrawTileProc(const TileInfo *ti);
static TownDrawTileProc * const _town_draw_tile_procs[1] = {
	TownDrawHouseLift
};

/**
 * Return a random direction
 *
 * @return a random direction
 */
static inline DiagDirection RandomDiagDir()
{
	return (DiagDirection)(3 & Random());
}

/**
 * House Tile drawing handler.
 * Part of the tile loop process
 * @param ti TileInfo of the tile to draw
 */
static void DrawTile_Town(TileInfo *ti)
{
	HouseID house_id = GetHouseType(ti->tile);

	if (house_id >= NEW_HOUSE_OFFSET) {
		/* Houses don't necessarily need new graphics. If they don't have a
		 * spritegroup associated with them, then the sprite for the substitute
		 * house id is drawn instead. */
		if (HouseSpec::Get(house_id)->grf_prop.spritegroup[0] != nullptr) {
			DrawNewHouseTile(ti, house_id);
			return;
		} else {
			house_id = HouseSpec::Get(house_id)->grf_prop.subst_id;
		}
	}

	/* Retrieve pointer to the draw town tile struct */
	const DrawBuildingsTileStruct *dcts = &_town_draw_tile_data[house_id << 4 | TileHash2Bit(ti->x, ti->y) << 2 | GetHouseBuildingStage(ti->tile)];

	if (ti->tileh != SLOPE_FLAT) DrawFoundation(ti, FOUNDATION_LEVELED);

	DrawGroundSprite(dcts->ground.sprite, dcts->ground.pal);

	/* If houses are invisible, do not draw the upper part */
	if (IsInvisibilitySet(TO_HOUSES)) return;

	/* Add a house on top of the ground? */
	SpriteID image = dcts->building.sprite;
	if (image != 0) {
		AddSortableSpriteToDraw(image, dcts->building.pal,
			ti->x + dcts->subtile_x,
			ti->y + dcts->subtile_y,
			dcts->width,
			dcts->height,
			dcts->dz,
			ti->z,
			IsTransparencySet(TO_HOUSES)
		);

		if (IsTransparencySet(TO_HOUSES)) return;
	}

	{
		int proc = dcts->draw_proc - 1;

		if (proc >= 0) _town_draw_tile_procs[proc](ti);
	}
}

static void DrawOldHouseTileInGUI(int x, int y, HouseID house_id, bool ground)
{
	/* Retrieve pointer to the draw town tile struct */
	const DrawBuildingsTileStruct *dcts = &_town_draw_tile_data[house_id << 4 | TOWN_HOUSE_COMPLETED];
	if (ground) {
		/* Draw the ground sprite */
		DrawSprite(dcts->ground.sprite, dcts->ground.pal, x, y);
	} else {
		/* Add a house on top of the ground? */
		if (dcts->building.sprite != 0) {
			DrawSprite(dcts->building.sprite, dcts->building.pal, x + dcts->subtile_x, y + dcts->subtile_y);
		}
		/* Draw the lift */
		if (dcts->draw_proc == 1) DrawHouseLiftInGUI(x, y);
	}
}

/**
 * Draw image of a house. Image will be centered between the \c left and the \c right and verticaly aligned to the \c bottom.
 *
 * @param house_id house type
 * @param left left bound of the drawing area
 * @param top top bound of the drawing area
 * @param right right bound of the drawing area
 * @param bottom bottom bound of the drawing area
 */
void DrawHouseImage(HouseID house_id, int left, int top, int right, int bottom)
{
	DrawPixelInfo tmp_dpi;
	if (!FillDrawPixelInfo(&tmp_dpi, left, top, right - left + 1, bottom - top + 1)) return;
	DrawPixelInfo *old_dpi = _cur_dpi;
	_cur_dpi = &tmp_dpi;

	const HouseSpec *hs = HouseSpec::Get(house_id);

	/* sprites are relative to the topmost pixel of the ground tile */
	uint x = (right - left + 1) / 2;
	uint y = bottom - top + 1 - TILE_PIXELS;
	if (hs->building_flags & TILE_SIZE_1x2) x -= TILE_PIXELS / 2;
	if (hs->building_flags & TILE_SIZE_2x1) x += TILE_PIXELS / 2;
	if (hs->building_flags & BUILDING_HAS_2_TILES) y -= TILE_PIXELS / 2;
	if (hs->building_flags & BUILDING_HAS_4_TILES) y -= TILE_PIXELS / 2;

	bool new_house = false;
	if (house_id >= NEW_HOUSE_OFFSET) {
		/* Houses don't necessarily need new graphics. If they don't have a
		 * spritegroup associated with them, then the sprite for the substitute
		 * house id is drawn instead. */
		if (hs->grf_prop.spritegroup[0] != nullptr) {
			new_house = true;
		} else {
			house_id = hs->grf_prop.subst_id;
		}
	}

	uint num_row = (hs->building_flags & BUILDING_2_TILES_X) ? 2 : 1;
	uint num_col = (hs->building_flags & BUILDING_2_TILES_Y) ? 2 : 1;

	for (bool ground = true; ; ground = !ground) {
		HouseID hid = house_id;
		for (uint row = 0; row < num_row; row++) {
			for (uint col = 0; col < num_col; col++) {
				Point offset = RemapCoords(row * TILE_SIZE, col * TILE_SIZE, 0); // offset for current tile
				offset.x = UnScaleByZoom(offset.x, ZOOM_LVL_GUI);
				offset.y = UnScaleByZoom(offset.y, ZOOM_LVL_GUI);
				if (new_house) {
					DrawNewHouseTileInGUI(x + offset.x, y + offset.y, hid, ground);
				} else {
					DrawOldHouseTileInGUI(x + offset.x, y + offset.y, hid, ground);
				}
				hid++;
			}
		}
		if (!ground) break;
	}

	_cur_dpi = old_dpi;
}

static int GetSlopePixelZ_Town(TileIndex tile, uint x, uint y)
{
	return GetTileMaxPixelZ(tile);
}

/** Tile callback routine */
static Foundation GetFoundation_Town(TileIndex tile, Slope tileh)
{
	HouseID hid = GetHouseType(tile);

	/* For NewGRF house tiles we might not be drawing a foundation. We need to
	 * account for this, as other structures should
	 * draw the wall of the foundation in this case.
	 */
	if (hid >= NEW_HOUSE_OFFSET) {
		const HouseSpec *hs = HouseSpec::Get(hid);
		if (hs->grf_prop.spritegroup[0] != nullptr && HasBit(hs->callback_mask, CBM_HOUSE_DRAW_FOUNDATIONS)) {
			uint32 callback_res = GetHouseCallback(CBID_HOUSE_DRAW_FOUNDATIONS, 0, 0, hid, Town::GetByTile(tile), tile);
			if (callback_res != CALLBACK_FAILED && !ConvertBooleanCallback(hs->grf_prop.grffile, CBID_HOUSE_DRAW_FOUNDATIONS, callback_res)) return FOUNDATION_NONE;
		}
	}
	return FlatteningFoundation(tileh);
}

/**
 * Animate a tile for a town
 * Only certain houses can be animated
 * The newhouses animation supersedes regular ones
 * @param tile TileIndex of the house to animate
 */
void AnimateTile_Town(TileIndex tile)
{
	if (GetHouseType(tile) >= NEW_HOUSE_OFFSET) {
		AnimateNewHouseTile(tile);
		return;
	}

	if (_scaled_tick_counter & 3) return;

	/* If the house is not one with a lift anymore, then stop this animating.
	 * Not exactly sure when this happens, but probably when a house changes.
	 * Before this was just a return...so it'd leak animated tiles..
	 * That bug seems to have been here since day 1?? */
	if (!(HouseSpec::Get(GetHouseType(tile))->building_flags & BUILDING_IS_ANIMATED)) {
		DeleteAnimatedTile(tile);
		return;
	}

	if (!LiftHasDestination(tile)) {
		uint i;

		/* Building has 6 floors, number 0 .. 6, where 1 is illegal.
		 * This is due to the fact that the first floor is, in the graphics,
		 *  the height of 2 'normal' floors.
		 * Furthermore, there are 6 lift positions from floor N (incl) to floor N + 1 (excl) */
		do {
			i = RandomRange(7);
		} while (i == 1 || i * 6 == GetLiftPosition(tile));

		SetLiftDestination(tile, i);
	}

	int pos = GetLiftPosition(tile);
	int dest = GetLiftDestination(tile) * 6;
	pos += (pos < dest) ? 1 : -1;
	SetLiftPosition(tile, pos);

	if (pos == dest) {
		HaltLift(tile);
		DeleteAnimatedTile(tile);
	}

	MarkTileDirtyByTile(tile, ZOOM_LVL_DRAW_MAP);
}

/**
 * Determines if a town is close to a tile
 * @param tile TileIndex of the tile to query
 * @param dist maximum distance to be accepted
 * @returns true if the tile correspond to the distance criteria
 */
static bool IsCloseToTown(TileIndex tile, uint dist)
{
	if (_town_kdtree.Count() == 0) return false;
	Town *t = Town::Get(_town_kdtree.FindNearest(TileX(tile), TileY(tile)));
	return DistanceManhattan(tile, t->xy) < dist;
}

/**
 * Resize the sign(label) of the town after changes in
 * population (creation or growth or else)
 */
void Town::UpdateVirtCoord()
{
	this->UpdateLabel();
	Point pt = RemapCoords2(TileX(this->xy) * TILE_SIZE, TileY(this->xy) * TILE_SIZE);

	if (_viewport_sign_kdtree_valid && this->cache.sign.kdtree_valid) _viewport_sign_kdtree.Remove(ViewportSignKdtreeItem::MakeTown(this->index));

	SetDParam(0, this->index);
	SetDParam(1, this->cache.population);
	this->cache.sign.UpdatePosition(pt.x, pt.y - 24 * ZOOM_LVL_BASE, this->Label(), STR_VIEWPORT_TOWN);

	if (_viewport_sign_kdtree_valid) _viewport_sign_kdtree.Insert(ViewportSignKdtreeItem::MakeTown(this->index));

	SetWindowDirty(WC_TOWN_VIEW, this->index);
}

/** Update the virtual coords needed to draw the town sign for all towns. */
void UpdateAllTownVirtCoords()
{
	for (Town *t : Town::Iterate()) {
		t->UpdateVirtCoord();
	}
}

void ClearAllTownCachedNames()
{
	for (Town *t : Town::Iterate()) {
<<<<<<< HEAD
		t->cached_name.reset();
=======
		t->cached_name.clear();
>>>>>>> 9d5dd893
	}
}

/**
 * Change the towns population
 * @param t Town which population has changed
 * @param mod population change (can be positive or negative)
 */
static void ChangePopulation(Town *t, int mod)
{
	t->cache.population += mod;
	InvalidateWindowData(WC_TOWN_VIEW, t->index); // Cargo requirements may appear/vanish for small populations
	if (_settings_client.gui.population_in_label) t->UpdateVirtCoord();

	InvalidateWindowData(WC_TOWN_DIRECTORY, 0, TDIWD_POPULATION_CHANGE);
}

/**
 * Determines the world population
 * Basically, count population of all towns, one by one
 * @return uint32 the calculated population of the world
 */
uint32 GetWorldPopulation()
{
	uint32 pop = 0;
	for (const Town *t : Town::Iterate()) pop += t->cache.population;
	return pop;
}

/**
 * Remove stations from nearby station list if a town is no longer in the catchment area of each.
 * @param t Town to work on
 */
void RemoveNearbyStations(Town *t)
{
	for (StationList::iterator it = t->stations_near.begin(); it != t->stations_near.end(); /* incremented inside loop */) {
		const Station *st = *it;
		if (!st->CatchmentCoversTown(t->index)) {
			it = t->stations_near.erase(it);
		} else {
			++it;
		}
	}
}

/**
 * Helper function for house completion stages progression
 * @param tile TileIndex of the house (or parts of it) to "grow"
 */
static void MakeSingleHouseBigger(TileIndex tile)
{
	assert_tile(IsTileType(tile, MP_HOUSE), tile);

	/* progress in construction stages */
	IncHouseConstructionTick(tile);
	if (GetHouseConstructionTick(tile) != 0) return;

	AnimateNewHouseConstruction(tile);

	if (IsHouseCompleted(tile)) {
		/* Now that construction is complete, we can add the population of the
		 * building to the town. */
		ChangePopulation(Town::GetByTile(tile), HouseSpec::Get(GetHouseType(tile))->population);
		ResetHouseAge(tile);
	}
	MarkTileDirtyByTile(tile, ZOOM_LVL_DRAW_MAP);
}

/**
 * Make the house advance in its construction stages until completion
 * @param tile TileIndex of house
 */
static void MakeTownHouseBigger(TileIndex tile)
{
	uint flags = HouseSpec::Get(GetHouseType(tile))->building_flags;
	if (flags & BUILDING_HAS_1_TILE)  MakeSingleHouseBigger(TILE_ADDXY(tile, 0, 0));
	if (flags & BUILDING_2_TILES_Y)   MakeSingleHouseBigger(TILE_ADDXY(tile, 0, 1));
	if (flags & BUILDING_2_TILES_X)   MakeSingleHouseBigger(TILE_ADDXY(tile, 1, 0));
	if (flags & BUILDING_HAS_4_TILES) MakeSingleHouseBigger(TILE_ADDXY(tile, 1, 1));
}

/**
 * Generate cargo for a town (house).
 *
 * The amount of cargo should be and will be greater than zero.
 *
 * @param t current town
 * @param ct type of cargo to generate, usually CT_PASSENGERS or CT_MAIL
 * @param amount how many units of cargo
 * @param stations available stations for this house
 * @param economy_adjust true if amount should be reduced during recession
 */
static void TownGenerateCargo (Town *t, CargoID ct, uint amount, StationFinder &stations, bool economy_adjust)
{
	// custom cargo generation factor
	int factor = _settings_game.economy.town_cargo_scale_factor;

	// when the economy flunctuates, everyone wants to stay at home
	if (economy_adjust && EconomyIsInRecession()) {
		amount = (amount + 1) >> 1;
	}

	factor += 200; // ensure factor is positive
	assert(factor >= 0);
	int cf = (factor / 10) - 20;
	int fine = factor % 10;
	if (fine != 0) {
		// 2^0.1 << 16 to 2^0.9 << 16
		const uint32 adj[9] = {70239, 75281, 80684, 86475, 92681, 99334, 106463, 114104, 122294};
		uint64 scaled_amount = ((uint64) amount) * ((uint64) adj[fine - 1]);
		amount = scaled_amount >> 16;
	}

	// apply custom factor?
	if (cf < 0) {
		// approx (amount / 2^cf)
		// adjust with a constant offset of {(2 ^ cf) - 1} (i.e. add cf * 1-bits) before dividing to ensure that it doesn't become zero
		// this skews the curve a little so that isn't entirely exponential, but will still decrease
		amount = (amount + ((1 << -cf) - 1)) >> -cf;
	}

	else if (cf > 0) {
		// approx (amount * 2^cf)
		// XXX: overflow?
		amount = amount << cf;
	}

	// calculate for town stats

	switch (ct) {
		case CT_PASSENGERS:
		case CT_MAIL:
			t->supplied[ct].new_max += amount;
			t->supplied[ct].new_act += MoveGoodsToStation(ct, amount, ST_TOWN, t->index, stations.GetStations());
			break;

		default: {
			const CargoSpec *cs = CargoSpec::Get(ct);
			t->supplied[cs->Index()].new_max += amount;
			t->supplied[cs->Index()].new_act += MoveGoodsToStation(ct, amount, ST_TOWN, t->index, stations.GetStations());
			break;
		}
	}
}

/**
 * Tile callback function.
 *
 * Periodic tic handler for houses and town
 * @param tile been asked to do its stuff
 */
static void TileLoop_Town(TileIndex tile)
{
	HouseID house_id = GetHouseType(tile);

	/* NewHouseTileLoop returns false if Callback 21 succeeded, i.e. the house
	 * doesn't exist any more, so don't continue here. */
	if (house_id >= NEW_HOUSE_OFFSET && !NewHouseTileLoop(tile)) return;

	if (!IsHouseCompleted(tile)) {
		/* Construction is not completed. See if we can go further in construction*/
		MakeTownHouseBigger(tile);
		return;
	}

	const HouseSpec *hs = HouseSpec::Get(house_id);

	/* If the lift has a destination, it is already an animated tile. */
	if ((hs->building_flags & BUILDING_IS_ANIMATED) &&
			house_id < NEW_HOUSE_OFFSET &&
			!LiftHasDestination(tile) &&
			Chance16(1, 2)) {
		AddAnimatedTile(tile);
	}

	Town *t = Town::GetByTile(tile);
	uint32 r = Random();

	StationFinder stations(TileArea(tile, 1, 1));

	if (HasBit(hs->callback_mask, CBM_HOUSE_PRODUCE_CARGO)) {
		for (uint i = 0; i < 256; i++) {
			uint16 callback = GetHouseCallback(CBID_HOUSE_PRODUCE_CARGO, i, r, house_id, t, tile);

			if (callback == CALLBACK_FAILED || callback == CALLBACK_HOUSEPRODCARGO_END) break;

			CargoID cargo = GetCargoTranslation(GB(callback, 8, 7), hs->grf_prop.grffile);
			if (cargo == CT_INVALID) continue;

			uint amt = GB(callback, 0, 8);
			if (amt == 0) continue;

			// XXX: no economy flunctuation for GRF cargos?
			TownGenerateCargo(t, cargo, amt, stations, false);
		}
	} else {
		switch (_settings_game.economy.town_cargogen_mode) {
			case TCGM_ORIGINAL:
				/* Original (quadratic) cargo generation algorithm */
				if (GB(r, 0, 8) < hs->population) {
					uint amt = GB(r, 0, 8) / 8 + 1;
					TownGenerateCargo(t, CT_PASSENGERS, amt, stations, true);
				}

				if (GB(r, 8, 8) < hs->mail_generation) {
					uint amt = GB(r, 8, 8) / 8 + 1;
					TownGenerateCargo(t, CT_MAIL, amt, stations, true);
				}
				break;

			case TCGM_BITCOUNT:
				/* Binomial distribution per tick, by a series of coin flips */
				/* Reduce generation rate to a 1/4, using tile bits to spread out distribution.
				 * As tick counter is incremented by 256 between each call, we ignore the lower 8 bits. */
				if (GB(_tick_counter, 8, 2) == GB(tile, 0, 2)) {
					/* Make a bitmask with up to 32 bits set, one for each potential pax */
					int genmax = (hs->population + 7) / 8;
					uint32 genmask = (genmax >= 32) ? 0xFFFFFFFF : ((1 << genmax) - 1);
					/* Mask random value by potential pax and count number of actual pax */
					uint amt = CountBits(r & genmask);
					/* Adjust and apply */
					TownGenerateCargo(t, CT_PASSENGERS, amt, stations, true);

					/* Do the same for mail, with a fresh random */
					r = Random();
					genmax = (hs->mail_generation + 7) / 8;
					genmask = (genmax >= 32) ? 0xFFFFFFFF : ((1 << genmax) - 1);
					amt = CountBits(r & genmask);
					TownGenerateCargo(t, CT_MAIL, amt, stations, true);
				}
				break;

			default:
				NOT_REACHED();
		}
	}

	Backup<CompanyID> cur_company(_current_company, OWNER_TOWN, FILE_LINE);

	if ((hs->building_flags & BUILDING_HAS_1_TILE) &&
			HasBit(t->flags, TOWN_IS_GROWING) &&
			CanDeleteHouse(tile) &&
			GetHouseAge(tile) >= hs->minimum_life &&
			--t->time_until_rebuild == 0) {
		t->time_until_rebuild = GB(r, 16, 8) + 192;

		ClearTownHouse(t, tile);

		/* Rebuild with another house? */
		bool built = (GB(r, 24, 8) >= 12 && BuildTownHouse(t, tile));
		if (!built || ((hs->building_flags & BUILDING_HAS_1_TILE & ~HouseSpec::Get(GetHouseType(tile))->building_flags) != 0)) {
			/* House wasn't replaced, or replacement was smaller/different shape, so remove it */
			if (!_generating_world) RemoveNearbyStations(t);
		}
	}

	cur_company.Restore();
}

static CommandCost ClearTile_Town(TileIndex tile, DoCommandFlag flags)
{
	if (flags & DC_AUTO) return_cmd_error(STR_ERROR_BUILDING_MUST_BE_DEMOLISHED);
	if (!CanDeleteHouse(tile)) return CMD_ERROR;

	const HouseSpec *hs = HouseSpec::Get(GetHouseType(tile));

	CommandCost cost(EXPENSES_CONSTRUCTION);
	cost.AddCost(hs->GetRemovalCost());

	int rating = hs->remove_rating_decrease;
	Town *t = Town::GetByTile(tile);

	if (Company::IsValidID(_current_company)) {
		if (rating > t->ratings[_current_company] && !(flags & DC_NO_TEST_TOWN_RATING) && !_cheats.magic_bulldozer.value) {
			SetDParam(0, t->index);
			return_cmd_error(STR_ERROR_LOCAL_AUTHORITY_REFUSES_TO_ALLOW_THIS);
		}
	}

	ChangeTownRating(t, -rating, RATING_HOUSE_MINIMUM, flags);
	if (flags & DC_EXEC) {
		ClearTownHouse(t, tile);
		RemoveNearbyStations(t);
	}

	return cost;
}

void AddProducedHouseCargo(HouseID house_id, TileIndex tile, CargoArray &produced)
{
	const HouseSpec *hs = HouseSpec::Get(house_id);

	if (HasBit(hs->callback_mask, CBM_HOUSE_PRODUCE_CARGO)) {
		Town *t = (tile == INVALID_TILE) ? nullptr : Town::GetByTile(tile);
		for (uint i = 0; i < 256; i++) {
			uint16 callback = GetHouseCallback(CBID_HOUSE_PRODUCE_CARGO, i, 0, house_id, t, tile);

			if (callback == CALLBACK_FAILED || callback == CALLBACK_HOUSEPRODCARGO_END) break;

			CargoID cargo = GetCargoTranslation(GB(callback, 8, 7), hs->grf_prop.grffile);

			if (cargo == CT_INVALID) continue;
			produced[cargo]++;
		}
	} else {
		if (hs->population > 0) {
			produced[CT_PASSENGERS]++;
		}
		if (hs->mail_generation > 0) {
			produced[CT_MAIL]++;
		}
	}
}

static void AddProducedCargo_Town(TileIndex tile, CargoArray &produced)
{
	AddProducedHouseCargo(GetHouseType(tile), tile, produced);
}

static inline void AddAcceptedCargoSetMask(CargoID cargo, uint amount, CargoArray &acceptance, CargoTypes *always_accepted)
{
	if (cargo == CT_INVALID || amount == 0) return;
	acceptance[cargo] += amount;
	SetBit(*always_accepted, cargo);
}

void AddAcceptedHouseCargo(HouseID house_id, TileIndex tile, CargoArray &acceptance, CargoTypes *always_accepted)
{
	const HouseSpec *hs = HouseSpec::Get(house_id);
	Town *t = (tile == INVALID_TILE) ? nullptr : Town::GetByTile(tile);
	CargoID accepts[lengthof(hs->accepts_cargo)];

	/* Set the initial accepted cargo types */
	for (uint8 i = 0; i < lengthof(accepts); i++) {
		accepts[i] = hs->accepts_cargo[i];
	}

	/* Check for custom accepted cargo types */
	if (HasBit(hs->callback_mask, CBM_HOUSE_ACCEPT_CARGO)) {
		uint16 callback = GetHouseCallback(CBID_HOUSE_ACCEPT_CARGO, 0, 0, house_id, t, tile);
		if (callback != CALLBACK_FAILED) {
			/* Replace accepted cargo types with translated values from callback */
			accepts[0] = GetCargoTranslation(GB(callback,  0, 5), hs->grf_prop.grffile);
			accepts[1] = GetCargoTranslation(GB(callback,  5, 5), hs->grf_prop.grffile);
			accepts[2] = GetCargoTranslation(GB(callback, 10, 5), hs->grf_prop.grffile);
		}
	}

	/* Check for custom cargo acceptance */
	if (HasBit(hs->callback_mask, CBM_HOUSE_CARGO_ACCEPTANCE)) {
		uint16 callback = GetHouseCallback(CBID_HOUSE_CARGO_ACCEPTANCE, 0, 0, house_id, t, tile);
		if (callback != CALLBACK_FAILED) {
			AddAcceptedCargoSetMask(accepts[0], GB(callback, 0, 4), acceptance, always_accepted);
			AddAcceptedCargoSetMask(accepts[1], GB(callback, 4, 4), acceptance, always_accepted);
			if (_settings_game.game_creation.landscape != LT_TEMPERATE && HasBit(callback, 12)) {
				/* The 'S' bit indicates food instead of goods */
				AddAcceptedCargoSetMask(CT_FOOD, GB(callback, 8, 4), acceptance, always_accepted);
			} else {
				AddAcceptedCargoSetMask(accepts[2], GB(callback, 8, 4), acceptance, always_accepted);
			}
			return;
		}
	}

	/* No custom acceptance, so fill in with the default values */
	for (uint8 i = 0; i < lengthof(accepts); i++) {
		AddAcceptedCargoSetMask(accepts[i], hs->cargo_acceptance[i], acceptance, always_accepted);
	}
}

static void AddAcceptedCargo_Town(TileIndex tile, CargoArray &acceptance, CargoTypes *always_accepted)
{
	AddAcceptedHouseCargo(GetHouseType(tile), tile, acceptance, always_accepted);
}

static void GetTileDesc_Town(TileIndex tile, TileDesc *td)
{
	const HouseID house = GetHouseType(tile);

	td->str = GetHouseName(house, tile);

	if (!IsHouseCompleted(tile)) {
		SetDParamX(td->dparam, 0, td->str);
		td->str = STR_LAI_TOWN_INDUSTRY_DESCRIPTION_UNDER_CONSTRUCTION;
	}

	const HouseSpec *hs = HouseSpec::Get(house);
	if (hs->grf_prop.grffile != nullptr) {
		const GRFConfig *gc = GetGRFConfig(hs->grf_prop.grffile->grfid);
		td->grf = gc->GetName();
	}

	td->owner[0] = OWNER_TOWN;
}

static TrackStatus GetTileTrackStatus_Town(TileIndex tile, TransportType mode, uint sub_mode, DiagDirection side)
{
	/* not used */
	return 0;
}

static void ChangeTileOwner_Town(TileIndex tile, Owner old_owner, Owner new_owner)
{
	/* not used */
}

/** Update the total cargo acceptance of the whole town.
 * @param t The town to update.
 */
void UpdateTownCargoTotal(Town *t)
{
	t->cargo_accepted_total = 0;

	const TileArea &area = t->cargo_accepted.GetArea();
	TILE_AREA_LOOP_STEP(tile, area, AcceptanceMatrix::GRID) {
		t->cargo_accepted_total |= t->cargo_accepted[tile];
	}
}

/**
 * Update accepted town cargoes around a specific tile.
 * @param t The town to update.
 * @param start Update the values around this tile.
 * @param update_total Set to true if the total cargo acceptance should be updated.
 */
static void UpdateTownCargoesSingleGridArea(Town *t, TileIndex start, bool update_total = true)
{
	CargoArray accepted, produced;
	CargoTypes dummy = 0;

	/* Gather acceptance for all houses in an area around the start tile. */
	TileArea area = AcceptanceMatrix::GetAreaForTile(start, 1);
	TILE_AREA_LOOP(tile, area) {
		if (!IsTileType(tile, MP_HOUSE) || GetTownIndex(tile) != t->index) continue;

		AddAcceptedCargo_Town(tile, accepted, &dummy);
		AddProducedCargo_Town(tile, produced);
	}

	/* Create bitmap of produced and accepted cargoes. */
	CargoTypes acc = 0;
	for (uint cid = 0; cid < NUM_CARGO; cid++) {
		if (accepted[cid] >= 8) SetBit(acc, cid);
		if (produced[cid] > 0) SetBit(t->cargo_produced, cid);
	}
	t->cargo_accepted[start] = acc;

	if (update_total) UpdateTownCargoTotal(t);
}

static void UpdateTownCargoesHouse(Town *t, TileIndex start, bool x_two_tiles, bool y_two_tiles, bool update_total = true)
{
	TileIndex lower = TileAddSaturating(start, -AcceptanceMatrix::GRID, -AcceptanceMatrix::GRID);
	TileIndex upper = TileAddSaturating(start, AcceptanceMatrix::GRID + (x_two_tiles ? 1 : 0), AcceptanceMatrix::GRID + (y_two_tiles ? 1 : 0));
	for (uint x = TileX(lower) & ~(AcceptanceMatrix::GRID - 1); x <= TileX(upper); x += AcceptanceMatrix::GRID) {
		for (uint y = TileY(lower) & ~(AcceptanceMatrix::GRID - 1); y <= TileY(upper); y += AcceptanceMatrix::GRID) {
			UpdateTownCargoesSingleGridArea(t, TileXY(x, y), false);
		}
	}
	if (update_total) UpdateTownCargoTotal(t);
}

/** Update cargo acceptance for the complete town.
 * @param t The town to update.
 */
void UpdateTownCargoes(Town *t)
{
	t->cargo_produced = 0;

	const TileArea &area = t->cargo_accepted.GetArea();
	if (area.tile != INVALID_TILE) {
		/* Update acceptance for each grid square. */
		TILE_AREA_LOOP_STEP(tile, area, AcceptanceMatrix::GRID) {
			UpdateTownCargoesSingleGridArea(t, tile, false);
		}
	}

	/* Update the total acceptance. */
	UpdateTownCargoTotal(t);
}

/** Updates the bitmap of all cargoes accepted by houses. */
void UpdateTownCargoBitmap()
{
	_town_cargoes_accepted = 0;

	for (const Town *town : Town::Iterate()) {
		_town_cargoes_accepted |= town->cargo_accepted_total;
	}
}

static bool GrowTown(Town *t);

static void TownTickHandler(Town *t)
{
	if (HasBit(t->flags, TOWN_IS_GROWING)) {
		int i = (int)t->grow_counter - 1;
		if (i < 0) {
			if (GrowTown(t)) {
				i = t->growth_rate;
			} else {
				/* If growth failed wait a bit before retrying */
				i = min(t->growth_rate, TOWN_GROWTH_TICKS - 1);
			}
		}
		t->grow_counter = i;
	}
}

void OnTick_Town()
{
	if (_game_mode == GM_EDITOR) return;

	for (Town *t : Town::Iterate()) {
		TownTickHandler(t);
	}
}

/**
 * Return the RoadBits of a tile
 *
 * @note There are many other functions doing things like that.
 * @note Needs to be checked for needlessness.
 * @param tile The tile we want to analyse
 * @return The roadbits of the given tile
 */
static RoadBits GetTownRoadBits(TileIndex tile)
{
	if (IsRoadDepotTile(tile) || IsStandardRoadStopTile(tile)) return ROAD_NONE;

	return GetAnyRoadBits(tile, RTT_ROAD, true);
}

RoadType GetTownRoadType(const Town *t)
{
	RoadType best_rt = ROADTYPE_ROAD;
	const RoadTypeInfo *best = nullptr;
	const uint16 assume_max_speed = 50;

	for (RoadType rt = ROADTYPE_BEGIN; rt != ROADTYPE_END; rt++) {
		if (RoadTypeIsTram(rt)) continue;

		const RoadTypeInfo *rti = GetRoadTypeInfo(rt);

		/* Unused road type. */
		if (rti->label == 0) continue;

		/* Can town build this road. */
		if (!HasBit(rti->flags, ROTF_TOWN_BUILD)) continue;

		/* Not yet introduced at this date. */
		if (IsInsideMM(rti->introduction_date, 0, MAX_DAY) && rti->introduction_date > _date) continue;

		if (best != nullptr) {
			if ((rti->max_speed == 0 ? assume_max_speed : rti->max_speed) < (best->max_speed == 0 ? assume_max_speed : best->max_speed)) continue;
		}

		best_rt = rt;
		best = rti;
	}

	return best_rt;
}

/**
 * Check for parallel road inside a given distance.
 *   Assuming a road from (tile - TileOffsByDiagDir(dir)) to tile,
 *   is there a parallel road left or right of it within distance dist_multi?
 *
 * @param tile current tile
 * @param dir target direction
 * @param dist_multi distance multiplayer
 * @return true if there is a parallel road
 */
static bool IsNeighborRoadTile(TileIndex tile, const DiagDirection dir, uint dist_multi)
{
	if (!IsValidTile(tile)) return false;

	/* Lookup table for the used diff values */
	const TileIndexDiff tid_lt[3] = {
		TileOffsByDiagDir(ChangeDiagDir(dir, DIAGDIRDIFF_90RIGHT)),
		TileOffsByDiagDir(ChangeDiagDir(dir, DIAGDIRDIFF_90LEFT)),
		TileOffsByDiagDir(ReverseDiagDir(dir)),
	};

	dist_multi = (dist_multi + 1) * 4;
	for (uint pos = 4; pos < dist_multi; pos++) {
		/* Go (pos / 4) tiles to the left or the right */
		TileIndexDiff cur = tid_lt[(pos & 1) ? 0 : 1] * (pos / 4);

		/* Use the current tile as origin, or go one tile backwards */
		if (pos & 2) cur += tid_lt[2];

		/* Test for roadbit parallel to dir and facing towards the middle axis */
		if (IsValidTile(tile + cur) &&
				GetTownRoadBits(TILE_ADD(tile, cur)) & DiagDirToRoadBits((pos & 2) ? dir : ReverseDiagDir(dir))) return true;
	}
	return false;
}

/**
 * Check if a Road is allowed on a given tile
 *
 * @param t The current town
 * @param tile The target tile
 * @param dir The direction in which we want to extend the town
 * @return true if it is allowed else false
 */
static bool IsRoadAllowedHere(Town *t, TileIndex tile, DiagDirection dir)
{
	if (DistanceFromEdge(tile) == 0) return false;

	/* Prevent towns from building roads under bridges along the bridge. Looks silly. */
	if (IsBridgeAbove(tile) && GetBridgeAxis(tile) == DiagDirToAxis(dir)) return false;

	/* Check if there already is a road at this point? */
	if (GetTownRoadBits(tile) == ROAD_NONE) {
		/* No, try if we are able to build a road piece there.
		 * If that fails clear the land, and if that fails exit.
		 * This is to make sure that we can build a road here later. */
		RoadType rt = GetTownRoadType(t);
		if (DoCommand(tile, ((dir == DIAGDIR_NW || dir == DIAGDIR_SE) ? ROAD_Y : ROAD_X) | (rt << 4), 0, DC_AUTO, CMD_BUILD_ROAD).Failed() &&
				DoCommand(tile, 0, 0, DC_AUTO, CMD_LANDSCAPE_CLEAR).Failed()) {
			return false;
		}
	}

	Slope cur_slope = _settings_game.construction.build_on_slopes ? GetFoundationSlope(tile) : GetTileSlope(tile);
	bool ret = !IsNeighborRoadTile(tile, dir, t->layout == TL_ORIGINAL ? 1 : 2);
	if (cur_slope == SLOPE_FLAT) return ret;

	/* If the tile is not a slope in the right direction, then
	 * maybe terraform some. */
	Slope desired_slope = (dir == DIAGDIR_NW || dir == DIAGDIR_SE) ? SLOPE_NW : SLOPE_NE;
	if (desired_slope != cur_slope && ComplementSlope(desired_slope) != cur_slope) {
		if (Chance16(1, 8)) {
			CommandCost res = CMD_ERROR;
			if (!_generating_world && Chance16(1, 10)) {
				/* Note: Do not replace "^ SLOPE_ELEVATED" with ComplementSlope(). The slope might be steep. */
				res = DoCommand(tile, Chance16(1, 16) ? cur_slope : cur_slope ^ SLOPE_ELEVATED, 0,
						DC_EXEC | DC_AUTO | DC_NO_WATER, CMD_TERRAFORM_LAND);
			}
			if (res.Failed() && Chance16(1, 3)) {
				/* We can consider building on the slope, though. */
				return ret;
			}
		}
		return false;
	}
	return ret;
}

static bool TerraformTownTile(TileIndex tile, int edges, int dir)
{
	assert(tile < MapSize());

	CommandCost r = DoCommand(tile, edges, dir, DC_AUTO | DC_NO_WATER, CMD_TERRAFORM_LAND);
	if (r.Failed() || r.GetCost() >= (_price[PR_TERRAFORM] + 2) * 8) return false;
	DoCommand(tile, edges, dir, DC_AUTO | DC_NO_WATER | DC_EXEC, CMD_TERRAFORM_LAND);
	return true;
}

static void LevelTownLand(TileIndex tile)
{
	assert(tile < MapSize());

	/* Don't terraform if land is plain or if there's a house there. */
	if (IsTileType(tile, MP_HOUSE)) return;
	Slope tileh = GetTileSlope(tile);
	if (tileh == SLOPE_FLAT) return;

	/* First try up, then down */
	if (!TerraformTownTile(tile, ~tileh & SLOPE_ELEVATED, 1)) {
		TerraformTownTile(tile, tileh & SLOPE_ELEVATED, 0);
	}
}

/**
 * Generate the RoadBits of a grid tile
 *
 * @param t current town
 * @param tile tile in reference to the town
 * @param dir The direction to which we are growing ATM
 * @return the RoadBit of the current tile regarding
 *  the selected town layout
 */
static RoadBits GetTownRoadGridElement(Town *t, TileIndex tile, DiagDirection dir)
{
	/* align the grid to the downtown */
	TileIndexDiffC grid_pos = TileIndexToTileIndexDiffC(t->xy, tile); // Vector from downtown to the tile
	RoadBits rcmd = ROAD_NONE;

	switch (t->layout) {
		default: NOT_REACHED();

		case TL_2X2_GRID:
			if ((grid_pos.x % 3) == 0) rcmd |= ROAD_Y;
			if ((grid_pos.y % 3) == 0) rcmd |= ROAD_X;
			break;

		case TL_3X3_GRID:
			if ((grid_pos.x % 4) == 0) rcmd |= ROAD_Y;
			if ((grid_pos.y % 4) == 0) rcmd |= ROAD_X;
			break;
	}

	/* Optimise only X-junctions */
	if (rcmd != ROAD_ALL) return rcmd;

	RoadBits rb_template;

	switch (GetTileSlope(tile)) {
		default:       rb_template = ROAD_ALL; break;
		case SLOPE_W:  rb_template = ROAD_NW | ROAD_SW; break;
		case SLOPE_SW: rb_template = ROAD_Y  | ROAD_SW; break;
		case SLOPE_S:  rb_template = ROAD_SW | ROAD_SE; break;
		case SLOPE_SE: rb_template = ROAD_X  | ROAD_SE; break;
		case SLOPE_E:  rb_template = ROAD_SE | ROAD_NE; break;
		case SLOPE_NE: rb_template = ROAD_Y  | ROAD_NE; break;
		case SLOPE_N:  rb_template = ROAD_NE | ROAD_NW; break;
		case SLOPE_NW: rb_template = ROAD_X  | ROAD_NW; break;
		case SLOPE_STEEP_W:
		case SLOPE_STEEP_S:
		case SLOPE_STEEP_E:
		case SLOPE_STEEP_N:
			rb_template = ROAD_NONE;
			break;
	}

	/* Stop if the template is compatible to the growth dir */
	if (DiagDirToRoadBits(ReverseDiagDir(dir)) & rb_template) return rb_template;
	/* If not generate a straight road in the direction of the growth */
	return DiagDirToRoadBits(dir) | DiagDirToRoadBits(ReverseDiagDir(dir));
}

/**
 * Grows the town with an extra house.
 *  Check if there are enough neighbor house tiles
 *  next to the current tile. If there are enough
 *  add another house.
 *
 * @param t The current town
 * @param tile The target tile for the extra house
 * @return true if an extra house has been added
 */
static bool GrowTownWithExtraHouse(Town *t, TileIndex tile)
{
	/* We can't look further than that. */
	if (DistanceFromEdge(tile) == 0) return false;

	uint counter = 0; // counts the house neighbor tiles

	/* Check the tiles E,N,W and S of the current tile for houses */
	for (DiagDirection dir = DIAGDIR_BEGIN; dir < DIAGDIR_END; dir++) {
		/* Count both void and house tiles for checking whether there
		 * are enough houses in the area. This to make it likely that
		 * houses get build up to the edge of the map. */
		switch (GetTileType(TileAddByDiagDir(tile, dir))) {
			case MP_HOUSE:
			case MP_VOID:
				counter++;
				break;

			default:
				break;
		}

		/* If there are enough neighbors stop here */
		if (counter >= 3) {
			if (BuildTownHouse(t, tile)) {
				_grow_town_result = GROWTH_SUCCEED;
				return true;
			}
			return false;
		}
	}
	return false;
}

/**
 * Grows the town with a road piece.
 *
 * @param t The current town
 * @param tile The current tile
 * @param rcmd The RoadBits we want to build on the tile
 * @return true if the RoadBits have been added else false
 */
static bool GrowTownWithRoad(const Town *t, TileIndex tile, RoadBits rcmd)
{
	RoadType rt = GetTownRoadType(t);
	if (DoCommand(tile, rcmd | (rt << 4), t->index, DC_EXEC | DC_AUTO | DC_NO_WATER, CMD_BUILD_ROAD).Succeeded()) {
		_grow_town_result = GROWTH_SUCCEED;
		return true;
	}
	return false;
}

/**
 * Grows the town with a bridge.
 *  At first we check if a bridge is reasonable.
 *  If so we check if we are able to build it.
 *
 * @param t The current town
 * @param tile The current tile
 * @param bridge_dir The valid direction in which to grow a bridge
 * @return true if a bridge has been build else false
 */
static bool GrowTownWithBridge(const Town *t, const TileIndex tile, const DiagDirection bridge_dir)
{
	assert(bridge_dir < DIAGDIR_END);

	const Slope slope = GetTileSlope(tile);

	/* Make sure the direction is compatible with the slope.
	 * Well we check if the slope has an up bit set in the
	 * reverse direction. */
	if (slope != SLOPE_FLAT && slope & InclinedSlope(bridge_dir)) return false;

	/* Assure that the bridge is connectable to the start side */
	if (!(GetTownRoadBits(TileAddByDiagDir(tile, ReverseDiagDir(bridge_dir))) & DiagDirToRoadBits(bridge_dir))) return false;

	/* We are in the right direction */
	uint8 bridge_length = 0;      // This value stores the length of the possible bridge
	TileIndex bridge_tile = tile; // Used to store the other waterside

	const int delta = TileOffsByDiagDir(bridge_dir);

	if (slope == SLOPE_FLAT) {
		/* Bridges starting on flat tiles are only allowed when crossing rivers, rails or one-way roads. */
		do {
			if (bridge_length++ >= 4) {
				/* Allow to cross rivers, not big lakes, nor large amounts of rails or one-way roads. */
				return false;
			}
			bridge_tile += delta;
		} while (IsValidTile(bridge_tile) && ((IsWaterTile(bridge_tile) && !IsSea(bridge_tile)) || IsPlainRailTile(bridge_tile) || (IsNormalRoadTile(bridge_tile) && GetDisallowedRoadDirections(bridge_tile) != DRD_NONE)));
	} else {
		do {
			if (bridge_length++ >= 11) {
				/* Max 11 tile long bridges */
				return false;
			}
			bridge_tile += delta;
		} while (IsValidTile(bridge_tile) && (IsWaterTile(bridge_tile) || IsPlainRailTile(bridge_tile) || (IsNormalRoadTile(bridge_tile) && GetDisallowedRoadDirections(bridge_tile) != DRD_NONE)));
	}

	/* no water tiles in between? */
	if (bridge_length == 1) return false;

	std::bitset <MAX_BRIDGES> tried;
	uint n = MAX_BRIDGES;
	byte bridge_type = RandomRange (n);

	for (;;) {
		/* Can we actually build the bridge? */
		RoadType rt = GetTownRoadType(t);
		if (DoCommand(tile, bridge_tile, bridge_type | rt << 8 | TRANSPORT_ROAD << 15, CommandFlagsToDCFlags(GetCommandFlags(CMD_BUILD_BRIDGE)), CMD_BUILD_BRIDGE).Succeeded()) {
			DoCommand(tile, bridge_tile, bridge_type | rt << 8 | TRANSPORT_ROAD << 15, DC_EXEC | CommandFlagsToDCFlags(GetCommandFlags(CMD_BUILD_BRIDGE)), CMD_BUILD_BRIDGE);
			_grow_town_result = GROWTH_SUCCEED;
			return true;
		}

		/* Try a different bridge. */
		tried[bridge_type] = true;
		n--;
		assert (n + tried.count() == MAX_BRIDGES);
		if (n == 0) break;

		bridge_type = 0;
		uint i = RandomRange (n);
		while (tried[bridge_type] || (i-- > 0)) {
			bridge_type++;
			assert (bridge_type < MAX_BRIDGES);
		}
	}

	/* Quit if no bridge can be built. */
	return false;
}


/**
 * Checks whether at least one surrounding roads allows to build a house here
 *
 * @param t the tile where the house will be built
 * @return true if at least one surrounding roadtype allows building houses here
 */
static inline bool RoadTypesAllowHouseHere(TileIndex t)
{
	static const TileIndexDiffC tiles[] = { {-1, -1}, {-1, 0}, {-1, 1}, {0, -1}, {0, 1}, {1, -1}, {1, 0}, {1, 1} };
	bool allow = false;

	for (const TileIndexDiffC *ptr = tiles; ptr != endof(tiles); ++ptr) {
		TileIndex cur_tile = t + ToTileIndexDiff(*ptr);
		if (!IsValidTile(cur_tile)) continue;

		if (!(IsTileType(cur_tile, MP_ROAD) || IsTileType(cur_tile, MP_STATION))) continue;
		allow = true;

		RoadType road_rt = GetRoadTypeRoad(cur_tile);
		RoadType tram_rt = GetRoadTypeTram(cur_tile);
		if (road_rt != INVALID_ROADTYPE && !HasBit(GetRoadTypeInfo(road_rt)->flags, ROTF_NO_HOUSES)) return true;
		if (tram_rt != INVALID_ROADTYPE && !HasBit(GetRoadTypeInfo(tram_rt)->flags, ROTF_NO_HOUSES)) return true;
	}

	/* If no road was found surrounding the tile we can allow building the house since there is
	 * nothing which forbids it, if a road was found but the execution reached this point, then
	 * all the found roads don't allow houses to be built */
	return !allow;
}

/**
 * Grows the given town.
 * There are at the moment 3 possible way's for
 * the town expansion:
 *  @li Generate a random tile and check if there is a road allowed
 *  @li TL_ORIGINAL
 *  @li TL_BETTER_ROADS
 *  @li Check if the town geometry allows a road and which one
 *  @li TL_2X2_GRID
 *  @li TL_3X3_GRID
 *  @li Forbid roads, only build houses
 *
 * @param tile_ptr The current tile
 * @param cur_rb The current tiles RoadBits
 * @param target_dir The target road dir
 * @param t1 The current town
 */
static void GrowTownInTile(TileIndex *tile_ptr, RoadBits cur_rb, DiagDirection target_dir, Town *t1)
{
	RoadBits rcmd = ROAD_NONE;  // RoadBits for the road construction command
	TileIndex tile = *tile_ptr; // The main tile on which we base our growth

	assert(tile < MapSize());

	if (cur_rb == ROAD_NONE) {
		/* Tile has no road. First reset the status counter
		 * to say that this is the last iteration. */
		_grow_town_result = GROWTH_SEARCH_STOPPED;

		if (!_settings_game.economy.allow_town_roads && !_generating_world) return;
		if (!_settings_game.economy.allow_town_level_crossings && IsTileType(tile, MP_RAILWAY)) return;

		/* Remove hills etc */
		if (!_settings_game.construction.build_on_slopes || Chance16(1, 6)) LevelTownLand(tile);

		/* Is a road allowed here? */
		switch (t1->layout) {
			default: NOT_REACHED();

			case TL_3X3_GRID:
			case TL_2X2_GRID:
				rcmd = GetTownRoadGridElement(t1, tile, target_dir);
				if (rcmd == ROAD_NONE) return;
				break;

			case TL_BETTER_ROADS:
			case TL_ORIGINAL:
				if (!IsRoadAllowedHere(t1, tile, target_dir)) return;

				DiagDirection source_dir = ReverseDiagDir(target_dir);

				if (Chance16(1, 4)) {
					/* Randomize a new target dir */
					do target_dir = RandomDiagDir(); while (target_dir == source_dir);
				}

				if (!IsRoadAllowedHere(t1, TileAddByDiagDir(tile, target_dir), target_dir)) {
					/* A road is not allowed to continue the randomized road,
					 *  return if the road we're trying to build is curved. */
					if (target_dir != ReverseDiagDir(source_dir)) return;

					/* Return if neither side of the new road is a house */
					if (!IsTileType(TileAddByDiagDir(tile, ChangeDiagDir(target_dir, DIAGDIRDIFF_90RIGHT)), MP_HOUSE) &&
							!IsTileType(TileAddByDiagDir(tile, ChangeDiagDir(target_dir, DIAGDIRDIFF_90LEFT)), MP_HOUSE)) {
						return;
					}

					/* That means that the road is only allowed if there is a house
					 *  at any side of the new road. */
				}

				rcmd = DiagDirToRoadBits(target_dir) | DiagDirToRoadBits(source_dir);
				break;
		}

	} else if (target_dir < DIAGDIR_END && !(cur_rb & DiagDirToRoadBits(ReverseDiagDir(target_dir)))) {
		/* Continue building on a partial road.
		 * Should be always OK, so we only generate
		 * the fitting RoadBits */
		_grow_town_result = GROWTH_SEARCH_STOPPED;

		if (!_settings_game.economy.allow_town_roads && !_generating_world) return;

		switch (t1->layout) {
			default: NOT_REACHED();

			case TL_3X3_GRID:
			case TL_2X2_GRID:
				rcmd = GetTownRoadGridElement(t1, tile, target_dir);
				break;

			case TL_BETTER_ROADS:
			case TL_ORIGINAL:
				rcmd = DiagDirToRoadBits(ReverseDiagDir(target_dir));
				break;
		}
	} else {
		bool allow_house = true; // Value which decides if we want to construct a house

		/* Reached a tunnel/bridge? Then continue at the other side of it, unless
		 * it is the starting tile. Half the time, we stay on this side then.
		 * For custom bridge heads decide whether or not to cross depending on the available
		 * head road bits. */
		if (IsTileType(tile, MP_TUNNELBRIDGE)) {
			if (IsRoadCustomBridgeHeadTile(tile)) {
				if (target_dir != DIAGDIR_END) {
					/* don't go back to the source direction */
					cur_rb &= ~DiagDirToRoadBits(ReverseDiagDir(target_dir));
				}

				/* randomly pick a usable head road bit */
				do {
					if (cur_rb == ROAD_NONE) return;
					RoadBits target_bits;
					do {
						target_dir = RandomDiagDir();
						target_bits = DiagDirToRoadBits(target_dir);
					} while (!(cur_rb & target_bits));
					cur_rb &= ~target_bits;
				} while (!(target_dir == GetTunnelBridgeDirection(tile) || CanFollowRoad(tile, target_dir)));
				if (target_dir == GetTunnelBridgeDirection(tile)) {
					/* cross the bridge */
					*tile_ptr = GetOtherTunnelBridgeEnd(tile);
				}
			} else if (GetTunnelBridgeTransportType(tile) == TRANSPORT_ROAD && (target_dir != DIAGDIR_END || Chance16(1, 2))) {
				*tile_ptr = GetOtherTunnelBridgeEnd(tile);
			}
			return;
		}

		/* Possibly extend the road in a direction.
		 * Randomize a direction and if it has a road, bail out. */
		target_dir = RandomDiagDir();
		RoadBits target_rb = DiagDirToRoadBits(target_dir);
		TileIndex house_tile; // position of a possible house

		if (cur_rb & target_rb) {
			/* If it's a road turn possibly build a house in a corner.
			 * Use intersection with straight road as an indicator
			 * that we randomed corner house position.
			 * A turn (and we check for that later) always has only
			 * one common bit with a straight road so it has the same
			 * chance to be chosen as the house on the side of a road.
			 */
			if ((cur_rb & ROAD_X) != target_rb) return;

			/* Check whether it is a turn and if so determine
			 * position of the corner tile */
			switch (cur_rb) {
				case ROAD_N:
					house_tile = TileAddByDir(tile, DIR_S);
					break;
				case ROAD_S:
					house_tile = TileAddByDir(tile, DIR_N);
					break;
				case ROAD_E:
					house_tile = TileAddByDir(tile, DIR_W);
					break;
				case ROAD_W:
					house_tile = TileAddByDir(tile, DIR_E);
					break;
				default:
					return;  // not a turn
			}
			target_dir = DIAGDIR_END;
		} else {
			house_tile = TileAddByDiagDir(tile, target_dir);
		}

		/* Don't walk into water. */
		if (HasTileWaterGround(house_tile)) return;

		if (!IsValidTile(house_tile)) return;

		if (target_dir != DIAGDIR_END && (_settings_game.economy.allow_town_roads || _generating_world)) {
			switch (t1->layout) {
				default: NOT_REACHED();

				case TL_3X3_GRID: // Use 2x2 grid afterwards!
					GrowTownWithExtraHouse(t1, TileAddByDiagDir(house_tile, target_dir));
					FALLTHROUGH;

				case TL_2X2_GRID:
					rcmd = GetTownRoadGridElement(t1, tile, target_dir);
					allow_house = (rcmd & target_rb) == ROAD_NONE;
					break;

				case TL_BETTER_ROADS: // Use original afterwards!
					GrowTownWithExtraHouse(t1, TileAddByDiagDir(house_tile, target_dir));
					FALLTHROUGH;

				case TL_ORIGINAL:
					/* Allow a house at the edge. 60% chance or
					 * always ok if no road allowed. */
					rcmd = target_rb;
					allow_house = (!IsRoadAllowedHere(t1, house_tile, target_dir) || Chance16(6, 10));
					break;
			}
		}

		allow_house &= RoadTypesAllowHouseHere(house_tile);

		if (allow_house) {
			/* Build a house, but not if there already is a house there. */
			if (!IsTileType(house_tile, MP_HOUSE)) {
				/* Level the land if possible */
				if (Chance16(1, 6)) LevelTownLand(house_tile);

				/* And build a house.
				 * Set result to -1 if we managed to build it. */
				if (BuildTownHouse(t1, house_tile)) {
					_grow_town_result = GROWTH_SUCCEED;
				}
			}
			return;
		}

		_grow_town_result = GROWTH_SEARCH_STOPPED;
	}

	/* Return if a water tile */
	if (HasTileWaterGround(tile)) return;

	/* Make the roads look nicer */
	rcmd = CleanUpRoadBits(tile, rcmd);
	if (rcmd == ROAD_NONE) return;

	/* Only use the target direction for bridges to ensure they're connected.
	 * The target_dir is as computed previously according to town layout, so
	 * it will match it perfectly. */
	if (GrowTownWithBridge(t1, tile, target_dir)) return;

	GrowTownWithRoad(t1, tile, rcmd);
}

/**
 * Checks whether a road can be followed or is a dead end, that can not be extended to the next tile.
 * This only checks trivial but often cases.
 * @param tile Start tile for road.
 * @param dir Direction for road to follow or build.
 * @return true If road is or can be connected in the specified direction.
 */
static bool CanFollowRoad(TileIndex tile, DiagDirection dir)
{
	TileIndex target_tile = tile + TileOffsByDiagDir(dir);
	if (!IsValidTile(target_tile)) return false;
	if (HasTileWaterGround(target_tile)) return false;

	RoadBits target_rb = GetTownRoadBits(target_tile);
	if (_settings_game.economy.allow_town_roads || _generating_world) {
		/* Check whether a road connection exists or can be build. */
		switch (GetTileType(target_tile)) {
			case MP_ROAD:
				return target_rb != ROAD_NONE;

			case MP_STATION:
				return IsDriveThroughStopTile(target_tile);

			case MP_TUNNELBRIDGE:
				return GetTunnelBridgeTransportType(target_tile) == TRANSPORT_ROAD;

			case MP_HOUSE:
			case MP_INDUSTRY:
			case MP_OBJECT:
				return false;

			default:
				/* Checked for void and water earlier */
				return true;
		}
	} else {
		/* Check whether a road connection already exists,
		 * and it leads somewhere else. */
		RoadBits back_rb = DiagDirToRoadBits(ReverseDiagDir(dir));
		return (target_rb & back_rb) != 0 && (target_rb & ~back_rb) != 0;
	}
}

/**
 * Returns "growth" if a house was built, or no if the build failed.
 * @param t town to inquiry
 * @param tile to inquiry
 * @return true if town expansion was possible
 */
static bool GrowTownAtRoad(Town *t, TileIndex tile)
{
	/* Special case.
	 * @see GrowTownInTile Check the else if
	 */
	DiagDirection target_dir = DIAGDIR_END; // The direction in which we want to extend the town

	assert(tile < MapSize());

	/* Number of times to search.
	 * Better roads, 2X2 and 3X3 grid grow quite fast so we give
	 * them a little handicap. */
	switch (t->layout) {
		case TL_BETTER_ROADS:
			_grow_town_result = 10 + t->cache.num_houses * 2 / 9;
			break;

		case TL_3X3_GRID:
		case TL_2X2_GRID:
			_grow_town_result = 10 + t->cache.num_houses * 1 / 9;
			break;

		default:
			_grow_town_result = 10 + t->cache.num_houses * 4 / 9;
			break;
	}

	do {
		RoadBits cur_rb = GetTownRoadBits(tile); // The RoadBits of the current tile

		TileIndex orig_tile = tile;

		/* Try to grow the town from this point */
		GrowTownInTile(&tile, cur_rb, target_dir, t);
		if (_grow_town_result == GROWTH_SUCCEED) return true;

		if (orig_tile == tile) {
			/* Exclude the source position from the bitmask
			 * and return if no more road blocks available */
			if (IsValidDiagDirection(target_dir)) cur_rb &= ~DiagDirToRoadBits(ReverseDiagDir(target_dir));
		} else {
			/* Crossed bridge/tunnel, no need to mask bits */
			cur_rb = GetTownRoadBits(tile);
		}
		if (cur_rb == ROAD_NONE) return false;

		const bool custom_bridge_head = IsRoadCustomBridgeHeadTile(tile);
		if (IsTileType(tile, MP_TUNNELBRIDGE) && !custom_bridge_head) {
			/* Only build in the direction away from the tunnel or bridge. */
			target_dir = ReverseDiagDir(GetTunnelBridgeDirection(tile));
		} else {
			if (custom_bridge_head) {
				/* Do not build into the bridge */
				cur_rb &= ~DiagDirToRoadBits(GetTunnelBridgeDirection(tile));
			}
			/* Select a random bit from the blockmask, walk a step
			 * and continue the search from there. */
			do {
				if (cur_rb == ROAD_NONE) return false;
				RoadBits target_bits;
				do {
					target_dir = RandomDiagDir();
					target_bits = DiagDirToRoadBits(target_dir);
				} while (!(cur_rb & target_bits));
				cur_rb &= ~target_bits;
			} while (!CanFollowRoad(tile, target_dir));
		}
		tile = TileAddByDiagDir(tile, target_dir);

		if (IsTileType(tile, MP_ROAD) && !IsRoadDepot(tile) && HasTileRoadType(tile, RTT_ROAD)) {
			/* Don't allow building over roads of other cities */
			if (IsRoadOwner(tile, RTT_ROAD, OWNER_TOWN) && Town::GetByTile(tile) != t) {
				return false;
			} else if (IsRoadOwner(tile, RTT_ROAD, OWNER_NONE) && _game_mode == GM_EDITOR) {
				/* If we are in the SE, and this road-piece has no town owner yet, it just found an
				 * owner :) (happy happy happy road now) */
				SetRoadOwner(tile, RTT_ROAD, OWNER_TOWN);
				SetTownIndex(tile, t->index);
			}
		}

		/* Max number of times is checked. */
	} while (--_grow_town_result >= 0);

	return false;
}

/**
 * Generate a random road block.
 * The probability of a straight road
 * is somewhat higher than a curved.
 *
 * @return A RoadBits value with 2 bits set
 */
static RoadBits GenRandomRoadBits()
{
	uint32 r = Random();
	uint a = GB(r, 0, 2);
	uint b = GB(r, 8, 2);
	if (a == b) b ^= 2;
	return (RoadBits)((ROAD_NW << a) + (ROAD_NW << b));
}

/**
 * Grow the town
 * @param t town to grow
 * @return true iff something (house, road, bridge, ...) was built
 */
static bool GrowTown(Town *t)
{
	static const TileIndexDiffC _town_coord_mod[] = {
		{-1,  0},
		{ 1,  1},
		{ 1, -1},
		{-1, -1},
		{-1,  0},
		{ 0,  2},
		{ 2,  0},
		{ 0, -2},
		{-1, -1},
		{-2,  2},
		{ 2,  2},
		{ 2, -2},
		{ 0,  0}
	};

	/* Current "company" is a town */
	Backup<CompanyID> cur_company(_current_company, OWNER_TOWN, FILE_LINE);

	TileIndex tile = t->xy; // The tile we are working with ATM

	/* Find a road that we can base the construction on. */
	const TileIndexDiffC *ptr;
	for (ptr = _town_coord_mod; ptr != endof(_town_coord_mod); ++ptr) {
		if (GetTownRoadBits(tile) != ROAD_NONE) {
			bool success = GrowTownAtRoad(t, tile);
			cur_company.Restore();
			return success;
		}
		tile = TILE_ADD(tile, ToTileIndexDiff(*ptr));
	}

	/* No road available, try to build a random road block by
	 * clearing some land and then building a road there. */
	if (_settings_game.economy.allow_town_roads || _generating_world) {
		tile = t->xy;
		for (ptr = _town_coord_mod; ptr != endof(_town_coord_mod); ++ptr) {
			/* Only work with plain land that not already has a house */
			if (!IsTileType(tile, MP_HOUSE) && IsTileFlat(tile)) {
				if (DoCommand(tile, 0, 0, DC_AUTO | DC_NO_WATER, CMD_LANDSCAPE_CLEAR).Succeeded()) {
					RoadType rt = GetTownRoadType(t);
					DoCommand(tile, GenRandomRoadBits() | (rt << 4), t->index, DC_EXEC | DC_AUTO, CMD_BUILD_ROAD);
					cur_company.Restore();
					return true;
				}
			}
			tile = TILE_ADD(tile, ToTileIndexDiff(*ptr));
		}
	}

	cur_company.Restore();
	return false;
}

void UpdateTownRadius(Town *t)
{
	static const uint32 _town_squared_town_zone_radius_data[23][5] = {
		{  4,  0,  0,  0,  0}, // 0
		{ 16,  0,  0,  0,  0},
		{ 25,  0,  0,  0,  0},
		{ 36,  0,  0,  0,  0},
		{ 49,  0,  4,  0,  0},
		{ 64,  0,  4,  0,  0}, // 20
		{ 64,  0,  9,  0,  1},
		{ 64,  0,  9,  0,  4},
		{ 64,  0, 16,  0,  4},
		{ 81,  0, 16,  0,  4},
		{ 81,  0, 16,  0,  4}, // 40
		{ 81,  0, 25,  0,  9},
		{ 81, 36, 25,  0,  9},
		{ 81, 36, 25, 16,  9},
		{ 81, 49,  0, 25,  9},
		{ 81, 64,  0, 25,  9}, // 60
		{ 81, 64,  0, 36,  9},
		{ 81, 64,  0, 36, 16},
		{100, 81,  0, 49, 16},
		{100, 81,  0, 49, 25},
		{121, 81,  0, 49, 25}, // 80
		{121, 81,  0, 49, 25},
		{121, 81,  0, 49, 36}, // 88
	};

	if (t->cache.num_houses < 92) {
		memcpy(t->cache.squared_town_zone_radius, _town_squared_town_zone_radius_data[t->cache.num_houses / 4], sizeof(t->cache.squared_town_zone_radius));
	} else {
		int mass = t->cache.num_houses / 8;
		/* Actually we are proportional to sqrt() but that's right because we are covering an area.
		 * The offsets are to make sure the radii do not decrease in size when going from the table
		 * to the calculated value.*/
		t->cache.squared_town_zone_radius[0] = mass * 15 - 40;
		t->cache.squared_town_zone_radius[1] = mass * 9 - 15;
		t->cache.squared_town_zone_radius[2] = 0;
		t->cache.squared_town_zone_radius[3] = mass * 5 - 5;
		t->cache.squared_town_zone_radius[4] = mass * 3 + 5;
	}
}

void UpdateTownMaxPass(Town *t)
{
	t->supplied[CT_PASSENGERS].old_max = t->cache.population >> 3;
	t->supplied[CT_MAIL].old_max = t->cache.population >> 4;
}

static void UpdateTownGrowthRate(Town *t);
static void UpdateTownGrowth(Town *t);

/**
 * Does the actual town creation.
 *
 * @param t The town
 * @param tile Where to put it
 * @param townnameparts The town name
 * @param size Parameter for size determination
 * @param city whether to build a city or town
 * @param layout the (road) layout of the town
 * @param manual was the town placed manually?
 */
static void DoCreateTown(Town *t, TileIndex tile, uint32 townnameparts, TownSize size, bool city, TownLayout layout, bool manual)
{
	t->xy = tile;
	t->cache.num_houses = 0;
	t->time_until_rebuild = 10;
	UpdateTownRadius(t);
	t->flags = 0;
	t->cache.population = 0;
	/* Spread growth across ticks so even if there are many
	 * similar towns they're unlikely to grow all in one tick */
	t->grow_counter = t->index % TOWN_GROWTH_TICKS;
	t->growth_rate = TownTicksToGameTicks(250);
	t->show_zone = false;

	_town_kdtree.Insert(t->index);

	/* Set the default cargo requirement for town growth */
	switch (_settings_game.game_creation.landscape) {
		case LT_ARCTIC:
			if (FindFirstCargoWithTownEffect(TE_FOOD) != nullptr) t->goal[TE_FOOD] = TOWN_GROWTH_WINTER;
			break;

		case LT_TROPIC:
			if (FindFirstCargoWithTownEffect(TE_FOOD) != nullptr) t->goal[TE_FOOD] = TOWN_GROWTH_DESERT;
			if (FindFirstCargoWithTownEffect(TE_WATER) != nullptr) t->goal[TE_WATER] = TOWN_GROWTH_DESERT;
			break;
	}

	t->fund_buildings_months = 0;

	for (uint i = 0; i != MAX_COMPANIES; i++) t->ratings[i] = RATING_INITIAL;

	t->have_ratings = 0;
	t->exclusivity = INVALID_COMPANY;
	t->exclusive_counter = 0;
	t->statues = 0;

	extern int _nb_orig_names;
	if (_settings_game.game_creation.town_name < _nb_orig_names) {
		/* Original town name */
		t->townnamegrfid = 0;
		t->townnametype = SPECSTR_TOWNNAME_START + _settings_game.game_creation.town_name;
	} else {
		/* Newgrf town name */
		t->townnamegrfid = GetGRFTownNameId(_settings_game.game_creation.town_name  - _nb_orig_names);
		t->townnametype  = GetGRFTownNameType(_settings_game.game_creation.town_name - _nb_orig_names);
	}
	t->townnameparts = townnameparts;

	t->UpdateVirtCoord();
	InvalidateWindowData(WC_TOWN_DIRECTORY, 0, TDIWD_FORCE_REBUILD);

	t->InitializeLayout(layout);

	t->larger_town = city;

	int x = (int)size * 16 + 3;
	if (size == TSZ_RANDOM) x = (Random() & 0xF) + 8;
	/* Don't create huge cities when founding town in-game */
	if (city && (!manual || _game_mode == GM_EDITOR)) x *= _settings_game.economy.initial_city_size;

	t->cache.num_houses += x;
	UpdateTownRadius(t);

	int i = x * 4;
	do {
		GrowTown(t);
	} while (--i);

	t->cache.num_houses -= x;
	UpdateTownRadius(t);
	UpdateTownGrowthRate(t);
	UpdateTownMaxPass(t);
	UpdateAirportsNoise();
}

/**
 * Checks if it's possible to place a town at given tile
 * @param tile tile to check
 * @return error value or zero cost
 */
static CommandCost TownCanBePlacedHere(TileIndex tile)
{
	/* Check if too close to the edge of map */
	if (DistanceFromEdge(tile) < 12) {
		return_cmd_error(STR_ERROR_TOO_CLOSE_TO_EDGE_OF_MAP_SUB);
	}

	/* Check distance to all other towns. */
	if (IsCloseToTown(tile, _settings_game.economy.town_min_distance)) {
		return_cmd_error(STR_ERROR_TOO_CLOSE_TO_ANOTHER_TOWN);
	}

	/* Can only build on clear flat areas, possibly with trees. */
	if ((!IsTileType(tile, MP_CLEAR) && !IsTileType(tile, MP_TREES)) || !IsTileFlat(tile)) {
		return_cmd_error(STR_ERROR_SITE_UNSUITABLE);
	}

	return CommandCost(EXPENSES_OTHER);
}

/**
 * Verifies this custom name is unique. Only custom names are checked.
 * @param name name to check
 * @return is this name unique?
 */
static bool IsUniqueTownName(const char *name)
{
	for (const Town *t : Town::Iterate()) {
		if (t->name != nullptr && strcmp(t->name, name) == 0) return false;
	}

	return true;
}

/**
 * Create a new town.
 * @param tile coordinates where town is built
 * @param flags type of operation
 * @param p1  0..1 size of the town (@see TownSize)
 *               2 true iff it should be a city
 *            3..5 town road layout (@see TownLayout)
 *               6 use random location (randomize \c tile )
 * @param p2 town name parts
 * @param text Custom name for the town. If empty, the town name parts will be used.
 * @return the cost of this operation or an error
 */
CommandCost CmdFoundTown(TileIndex tile, DoCommandFlag flags, uint32 p1, uint32 p2, const char *text)
{
	TownSize size = Extract<TownSize, 0, 2>(p1);
	bool city = HasBit(p1, 2);
	TownLayout layout = Extract<TownLayout, 3, 3>(p1);
	TownNameParams par(_settings_game.game_creation.town_name);
	bool random = HasBit(p1, 6);
	uint32 townnameparts = p2;

	if (size >= TSZ_END) return CMD_ERROR;
	if (layout >= NUM_TLS) return CMD_ERROR;

	/* Some things are allowed only in the scenario editor and for game scripts. */
	if (_game_mode != GM_EDITOR && _current_company != OWNER_DEITY) {
		if (_settings_game.economy.found_town == TF_FORBIDDEN) return CMD_ERROR;
		if (size == TSZ_LARGE) return CMD_ERROR;
		if (random) return CMD_ERROR;
		if (_settings_game.economy.found_town != TF_CUSTOM_LAYOUT && layout != _settings_game.economy.town_layout) {
			return CMD_ERROR;
		}
	} else if (_current_company == OWNER_DEITY && random) {
		/* Random parameter is not allowed for Game Scripts. */
		return CMD_ERROR;
	}

	if (StrEmpty(text)) {
		/* If supplied name is empty, townnameparts has to generate unique automatic name */
		if (!VerifyTownName(townnameparts, &par)) return_cmd_error(STR_ERROR_NAME_MUST_BE_UNIQUE);
	} else {
		/* If name is not empty, it has to be unique custom name */
		if (Utf8StringLength(text) >= MAX_LENGTH_TOWN_NAME_CHARS) return CMD_ERROR;
		if (!IsUniqueTownName(text)) return_cmd_error(STR_ERROR_NAME_MUST_BE_UNIQUE);
	}

	/* Allocate town struct */
	if (!Town::CanAllocateItem()) return_cmd_error(STR_ERROR_TOO_MANY_TOWNS);

	if (!random) {
		CommandCost ret = TownCanBePlacedHere(tile);
		if (ret.Failed()) return ret;
	}

	static const byte price_mult[][TSZ_RANDOM + 1] = {{ 15, 25, 40, 25 }, { 20, 35, 55, 35 }};
	/* multidimensional arrays have to have defined length of non-first dimension */
	assert_compile(lengthof(price_mult[0]) == 4);

	CommandCost cost(EXPENSES_OTHER, _price[PR_BUILD_TOWN]);
	byte mult = price_mult[city][size];

	cost.MultiplyCost(mult);

	/* Create the town */
	if (flags & DC_EXEC) {
		if (cost.GetCost() > GetAvailableMoneyForCommand()) {
			_additional_cash_required = cost.GetCost();
			return CommandCost(EXPENSES_OTHER);
		}

		Backup<bool> old_generating_world(_generating_world, true, FILE_LINE);
		UpdateNearestTownForRoadTiles(true);
		Town *t;
		if (random) {
			t = CreateRandomTown(20, townnameparts, size, city, layout);
			if (t == nullptr) {
				cost = CommandCost(STR_ERROR_NO_SPACE_FOR_TOWN);
			} else {
				_new_town_id = t->index;
			}
		} else {
			t = new Town(tile);
			DoCreateTown(t, tile, townnameparts, size, city, layout, true);
		}
		UpdateNearestTownForRoadTiles(false);
		old_generating_world.Restore();

		if (t != nullptr && !StrEmpty(text)) {
			t->name = stredup(text);
			t->UpdateVirtCoord();
		}

		if (_game_mode != GM_EDITOR) {
			/* 't' can't be nullptr since 'random' is false outside scenedit */
			assert(!random);

			UpdateTownCargoBitmap();

			if (_current_company == OWNER_DEITY) {
				SetDParam(0, t->index);
				AddTileNewsItem(STR_NEWS_NEW_TOWN_UNSPONSORED, NT_INDUSTRY_OPEN, tile);
			} else {
				char company_name[MAX_LENGTH_COMPANY_NAME_CHARS * MAX_CHAR_LENGTH];
				SetDParam(0, _current_company);
				GetString(company_name, STR_COMPANY_NAME, lastof(company_name));

				char *cn = stredup(company_name);
				SetDParamStr(0, cn);
				SetDParam(1, t->index);

				AddTileNewsItem(STR_NEWS_NEW_TOWN, NT_INDUSTRY_OPEN, tile, cn);
			}
			AI::BroadcastNewEvent(new ScriptEventTownFounded(t->index));
			Game::NewEvent(new ScriptEventTownFounded(t->index));
		}
	}
	return cost;
}

/**
 * Towns must all be placed on the same grid or when they eventually
 * interpenetrate their road networks will not mesh nicely; this
 * function adjusts a tile so that it aligns properly.
 *
 * @param tile the tile to start at
 * @param layout which town layout algo is in effect
 * @return the adjusted tile
 */
static TileIndex AlignTileToGrid(TileIndex tile, TownLayout layout)
{
	switch (layout) {
		case TL_2X2_GRID: return TileXY(TileX(tile) - TileX(tile) % 3, TileY(tile) - TileY(tile) % 3);
		case TL_3X3_GRID: return TileXY(TileX(tile) & ~3, TileY(tile) & ~3);
		default:          return tile;
	}
}

/**
 * Towns must all be placed on the same grid or when they eventually
 * interpenetrate their road networks will not mesh nicely; this
 * function tells you if a tile is properly aligned.
 *
 * @param tile the tile to start at
 * @param layout which town layout algo is in effect
 * @return true if the tile is in the correct location
 */
static bool IsTileAlignedToGrid(TileIndex tile, TownLayout layout)
{
	switch (layout) {
		case TL_2X2_GRID: return TileX(tile) % 3 == 0 && TileY(tile) % 3 == 0;
		case TL_3X3_GRID: return TileX(tile) % 4 == 0 && TileY(tile) % 4 == 0;
		default:          return true;
	}
}

/**
 * Used as the user_data for FindFurthestFromWater
 */
struct SpotData {
	TileIndex tile; ///< holds the tile that was found
	uint max_dist;  ///< holds the distance that tile is from the water
	TownLayout layout; ///< tells us what kind of town we're building
};

/**
 * CircularTileSearch callback; finds the tile furthest from any
 * water. slightly bit tricky, since it has to do a search of its own
 * in order to find the distance to the water from each square in the
 * radius.
 *
 * Also, this never returns true, because it needs to take into
 * account all locations being searched before it knows which is the
 * furthest.
 *
 * @param tile Start looking from this tile
 * @param user_data Storage area for data that must last across calls;
 * must be a pointer to struct SpotData
 *
 * @return always false
 */
static bool FindFurthestFromWater(TileIndex tile, void *user_data)
{
	SpotData *sp = (SpotData*)user_data;
	uint dist = GetClosestWaterDistance(tile, true);

	if (IsTileType(tile, MP_CLEAR) &&
			IsTileFlat(tile) &&
			IsTileAlignedToGrid(tile, sp->layout) &&
			dist > sp->max_dist) {
		sp->tile = tile;
		sp->max_dist = dist;
	}

	return false;
}

/**
 * CircularTileSearch callback; finds the nearest land tile
 *
 * @param tile Start looking from this tile
 * @param user_data not used
 */
static bool FindNearestEmptyLand(TileIndex tile, void *user_data)
{
	return IsTileType(tile, MP_CLEAR);
}

/**
 * Given a spot on the map (presumed to be a water tile), find a good
 * coastal spot to build a city. We don't want to build too close to
 * the edge if we can help it (since that retards city growth) hence
 * the search within a search within a search. O(n*m^2), where n is
 * how far to search for land, and m is how far inland to look for a
 * flat spot.
 *
 * @param tile Start looking from this spot.
 * @param layout the road layout to search for
 * @return tile that was found
 */
static TileIndex FindNearestGoodCoastalTownSpot(TileIndex tile, TownLayout layout)
{
	SpotData sp = { INVALID_TILE, 0, layout };

	TileIndex coast = tile;
	if (CircularTileSearch(&coast, 40, FindNearestEmptyLand, nullptr)) {
		CircularTileSearch(&coast, 10, FindFurthestFromWater, &sp);
		return sp.tile;
	}

	/* if we get here just give up */
	return INVALID_TILE;
}

static Town *CreateRandomTown(uint attempts, uint32 townnameparts, TownSize size, bool city, TownLayout layout)
{
	assert(_game_mode == GM_EDITOR || _generating_world); // These are the preconditions for CMD_DELETE_TOWN

	if (!Town::CanAllocateItem()) return nullptr;

	do {
		/* Generate a tile index not too close from the edge */
		TileIndex tile = AlignTileToGrid(RandomTile(), layout);

		/* if we tried to place the town on water, slide it over onto
		 * the nearest likely-looking spot */
		if (IsTileType(tile, MP_WATER)) {
			tile = FindNearestGoodCoastalTownSpot(tile, layout);
			if (tile == INVALID_TILE) continue;
		}

		/* Make sure town can be placed here */
		if (TownCanBePlacedHere(tile).Failed()) continue;

		/* Allocate a town struct */
		Town *t = new Town(tile);

		DoCreateTown(t, tile, townnameparts, size, city, layout, false);

		/* if the population is still 0 at the point, then the
		 * placement is so bad it couldn't grow at all */
		if (t->cache.population > 0) return t;

		Backup<CompanyID> cur_company(_current_company, OWNER_TOWN, FILE_LINE);
		CommandCost rc = DoCommand(t->xy, t->index, 0, DC_EXEC, CMD_DELETE_TOWN);
		cur_company.Restore();
		assert(rc.Succeeded());

		/* We already know that we can allocate a single town when
		 * entering this function. However, we create and delete
		 * a town which "resets" the allocation checks. As such we
		 * need to check again when assertions are enabled. */
		assert(Town::CanAllocateItem());
	} while (--attempts != 0);

	return nullptr;
}

static const byte _num_initial_towns[4] = {5, 11, 23, 46};  // very low, low, normal, high

/**
 * This function will generate a certain amount of towns, with a certain layout
 * It can be called from the scenario editor (i.e.: generate Random Towns)
 * as well as from world creation.
 * @param layout which towns will be set to, when created
 * @return true if towns have been successfully created
 */
bool GenerateTowns(TownLayout layout)
{
	uint current_number = 0;
	uint difficulty = (_game_mode != GM_EDITOR) ? _settings_game.difficulty.number_towns : 0;
	uint total = (difficulty == (uint)CUSTOM_TOWN_NUMBER_DIFFICULTY) ? _settings_game.game_creation.custom_town_number : ScaleByMapSize(_num_initial_towns[difficulty] + (Random() & 7));
	total = min(TownPool::MAX_SIZE, total);
	uint32 townnameparts;
	TownNames town_names;

	SetGeneratingWorldProgress(GWP_TOWN, total);

	/* First attempt will be made at creating the suggested number of towns.
	 * Note that this is really a suggested value, not a required one.
	 * We would not like the system to lock up just because the user wanted 100 cities on a 64*64 map, would we? */
	do {
		bool city = (_settings_game.economy.larger_towns != 0 && Chance16(1, _settings_game.economy.larger_towns));
		IncreaseGeneratingWorldProgress(GWP_TOWN);
		/* Get a unique name for the town. */
		if (!GenerateTownName(&townnameparts, &town_names)) continue;
		/* try 20 times to create a random-sized town for the first loop. */
		if (CreateRandomTown(20, townnameparts, TSZ_RANDOM, city, layout) != nullptr) current_number++; // If creation was successful, raise a flag.
	} while (--total);

	town_names.clear();

	/* Build the town k-d tree again to make sure it's well balanced */
	RebuildTownKdtree();

	if (current_number != 0) return true;

	/* If current_number is still zero at this point, it means that not a single town has been created.
	 * So give it a last try, but now more aggressive */
	if (GenerateTownName(&townnameparts) &&
			CreateRandomTown(10000, townnameparts, TSZ_RANDOM, _settings_game.economy.larger_towns != 0, layout) != nullptr) {
		return true;
	}

	/* If there are no towns at all and we are generating new game, bail out */
	if (Town::GetNumItems() == 0 && _game_mode != GM_EDITOR) {
		ShowErrorMessage(STR_ERROR_COULD_NOT_CREATE_TOWN, INVALID_STRING_ID, WL_CRITICAL);
	}

	return false;  // we are still without a town? we failed, simply
}


/**
 * Returns the bit corresponding to the town zone of the specified tile
 * or #HZB_END if the tile is ouside of the town.
 *
 * @param t Town on which town zone is to be found
 * @param tile TileIndex where town zone needs to be found
 * @return the bit position of the given zone, as defined in HouseZones
 *
 * @see GetTownRadiusGroup
 */
HouseZonesBits TryGetTownRadiusGroup(const Town *t, TileIndex tile)
{
	uint dist = DistanceSquare(tile, t->xy);

	if (t->fund_buildings_months && dist <= 25) return HZB_TOWN_CENTRE;

	HouseZonesBits smallest = HZB_END;
	for (HouseZonesBits i = HZB_BEGIN; i < HZB_END; i++) {
		if (dist < t->cache.squared_town_zone_radius[i]) smallest = i;
	}

	return smallest;
}

/**
 * Returns the bit corresponding to the town zone of the specified tile.
 * Returns #HZB_TOWN_EDGE if the tile is either in an edge zone or ouside of the town.
 *
 * @param t Town on which town zone is to be found
 * @param tile TileIndex where town zone needs to be found
 * @return the bit position of the given zone, as defined in HouseZones
 *
 * @see TryGetTownRadiusGroup
 */
HouseZonesBits GetTownRadiusGroup(const Town *t, TileIndex tile)
{
	HouseZonesBits ret = TryGetTownRadiusGroup(t, tile);
	return ret != HZB_END ? ret : HZB_TOWN_EDGE;
}

/**
 * Clears tile and builds a house or house part.
 * @param tile tile index
 * @param t The town to clear the house for
 * @param counter of construction step
 * @param stage of construction (used for drawing)
 * @param type of house. Index into house specs array
 * @param random_bits required for newgrf houses
 * @pre house can be built here
 */
static inline void ClearMakeHouseTile(TileIndex tile, Town *t, byte counter, byte stage, HouseID type, byte random_bits)
{
	CommandCost cc = DoCommand(tile, 0, 0, DC_EXEC | DC_AUTO | DC_NO_WATER, CMD_LANDSCAPE_CLEAR);

	assert(cc.Succeeded());

	IncreaseBuildingCount(t, type);
	MakeHouseTile(tile, t->index, counter, stage, type, random_bits);
	if (HouseSpec::Get(type)->building_flags & BUILDING_IS_ANIMATED) AddAnimatedTile(tile);

	MarkTileDirtyByTile(tile);
}


/**
 * Write house information into the map. For houses > 1 tile, all tiles are marked.
 * @param t tile index
 * @param town The town related to this house
 * @param counter of construction step
 * @param stage of construction (used for drawing)
 * @param type of house. Index into house specs array
 * @param random_bits required for newgrf houses
 * @pre house can be built here
 */
static void MakeTownHouse(TileIndex t, Town *town, byte counter, byte stage, HouseID type, byte random_bits)
{
	BuildingFlags size = HouseSpec::Get(type)->building_flags;

	ClearMakeHouseTile(t, town, counter, stage, type, random_bits);
	if (size & BUILDING_2_TILES_Y)   ClearMakeHouseTile(t + TileDiffXY(0, 1), town, counter, stage, ++type, random_bits);
	if (size & BUILDING_2_TILES_X)   ClearMakeHouseTile(t + TileDiffXY(1, 0), town, counter, stage, ++type, random_bits);
	if (size & BUILDING_HAS_4_TILES) ClearMakeHouseTile(t + TileDiffXY(1, 1), town, counter, stage, ++type, random_bits);

	if (!_generating_world) FindStationsAroundTiles(TileArea(t, (size & BUILDING_2_TILES_X) ? 2 : 1, (size & BUILDING_2_TILES_Y) ? 2 : 1), &town->stations_near, false);
}


/**
 * Checks if a house can be built here. Important is slope, bridge above
 * and ability to clear the land.
 * @param tile tile to check
 * @param town town that is checking
 * @param noslope are slopes (foundations) allowed?
 * @return success if house can be built here, error message otherwise
 */
static inline CommandCost CanBuildHouseHere(TileIndex tile, TownID town, bool noslope)
{
	/* cannot build on these slopes... */
	if (noslope) {
		if (!IsTileFlat(tile)) return_cmd_error(STR_ERROR_FLAT_LAND_REQUIRED);
	} else {
		if (IsSteepSlope(GetTileSlope(tile))) return_cmd_error(STR_ERROR_LAND_SLOPED_IN_WRONG_DIRECTION);
	}

	/* at least one RoadTypes allow building the house here? */
	if (!RoadTypesAllowHouseHere(tile)) return_cmd_error(STR_ERROR_NO_SUITABLE_ROAD);

	/* building under a bridge? */
	if (IsBridgeAbove(tile)) return_cmd_error(STR_ERROR_MUST_DEMOLISH_BRIDGE_FIRST);

	/* can we clear the land? */
	CommandCost ret = DoCommand(tile, 0, 0, DC_AUTO | DC_NO_WATER, CMD_LANDSCAPE_CLEAR);
	if (ret.Failed()) return ret;

	/* do not try to build over house owned by another town */
	if (IsTileType(tile, MP_HOUSE) && GetTownIndex(tile) != town) return CMD_ERROR;

	return CommandCost();
}


/**
 * Checks if a house can be built here. Important is slope, bridge above
 * and ability to clear the land.
 *
 * @param ta tile area to check
 * @param town town that is checking
 * @param maxz z level of the house, check if all tiles have this max z level
 * @param noslope are slopes (foundations) allowed?
 * @return success if house can be built here, error message otherwise
 *
 * @see TownLayoutAllowsHouseHere
 */
static inline CommandCost CanBuildHouseHere(const TileArea &ta, TownID town, int maxz, bool noslope)
{
	TILE_AREA_LOOP(tile, ta) {
		CommandCost ret = CanBuildHouseHere(tile, town, noslope);
		/* if building on slopes is allowed, there will be flattening foundation (to tile max z) */
		if (ret.Succeeded() && GetTileMaxZ(tile) != maxz) ret = CommandCost(STR_ERROR_LAND_SLOPED_IN_WRONG_DIRECTION);
		if (ret.Failed()) return ret;
	}

	return CommandCost();
}


/**
 * Test whether houses of given type are avaliable in current game.
 *
 * The function will check whether the house is available at all e.g. is not overriden.
 * Also availability for current climate and given house zone will be tested.
 *
 * @param house house type
 * @param above_snowline true to test availability above the snow line, false for below (arctic climate only)
 * @param zone return error if houses are forbidden in this house zone
 * @return success if house is avaliable, error message otherwise
 */
static inline CommandCost IsHouseTypeAllowed(HouseID house, bool above_snowline, HouseZonesBits zone)
 {
	const HouseSpec *hs = HouseSpec::Get(house);
	/* Disallow disabled and replaced houses. */
	if (!hs->enabled || hs->grf_prop.override != INVALID_HOUSE_ID) return CMD_ERROR;

	/* Check if we can build this house in current climate. */
	if (_settings_game.game_creation.landscape != LT_ARCTIC) {
		if (!(hs->building_availability & (HZ_TEMP << _settings_game.game_creation.landscape))) return CMD_ERROR;
	} else if (above_snowline) {
		if (!(hs->building_availability & HZ_SUBARTC_ABOVE)) return_cmd_error(STR_ERROR_BUILDING_NOT_ALLOWED_ABOVE_SNOW_LINE);
	} else {
		if (!(hs->building_availability & HZ_SUBARTC_BELOW)) return_cmd_error(STR_ERROR_BUILDING_NOT_ALLOWED_BELOW_SNOW_LINE);
	}

	/* Check if the house zone is allowed for this type of houses. */
	if (!HasBit(hs->building_availability & HZ_ZONALL, zone)) {
		return_cmd_error(STR_ERROR_BUILDING_NOT_ALLOWED_IN_THIS_TOWN_ZONE);
	}

	return CommandCost();
}


/**
 * Check whether a town can hold more house types.
 * @param t the town we wan't to check
 * @param house type of the house we wan't to add
 * @return success if houses of this type are allowed, error message otherwise
 */
static inline CommandCost IsAnotherHouseTypeAllowedInTown(Town *t, HouseID house)
{
	const HouseSpec *hs = HouseSpec::Get(house);

	/* Don't let these counters overflow. Global counters are 32bit, there will never be that many houses. */
	if (hs->class_id != HOUSE_NO_CLASS) {
		/* id_count is always <= class_count, so it doesn't need to be checked */
		if (t->cache.building_counts.class_count[hs->class_id] == UINT16_MAX) return_cmd_error(STR_ERROR_TOO_MANY_HOUSE_SETS);
	} else {
		/* If the house has no class, check id_count instead */
		if (t->cache.building_counts.id_count[house] == UINT16_MAX) return_cmd_error(STR_ERROR_TOO_MANY_HOUSE_TYPES);
	}

	return CommandCost();
}

/**
 * Checks if current town layout allows building here
 * @param t town
 * @param ta tile area to check
 * @return true iff town layout allows building here
 * @note see layouts
 */
static inline bool TownLayoutAllowsHouseHere(Town *t, const TileArea &ta)
{
	/* Allow towns everywhere when we don't build roads */
	if (!_settings_game.economy.allow_town_roads && !_generating_world) return true;

	TileIndexDiffC grid_pos = TileIndexToTileIndexDiffC(t->xy, ta.tile);

	const uint overflow = 3 * 4 * UINT16_MAX; // perform "floor division"
	switch (t->layout) {
		case TL_2X2_GRID: return (uint)(grid_pos.x + overflow) % 3 >= ta.w && (uint)(grid_pos.y + overflow) % 3 >= ta.h;
		case TL_3X3_GRID: return (uint)(grid_pos.x + overflow) % 4 >= ta.w && (uint)(grid_pos.y + overflow) % 4 >= ta.h;
		default: return true;
	}
}


/**
 * Find a suitable place (free of any obstacles) for a new town house. Search around a given location
 * taking into account the layout of the town.
 *
 * @param tile tile that must be included by the building
 * @param t the town we are building in
 * @param house house type
 * @return where the building can be placed, INVALID_TILE if no lacation was found
 *
 * @pre CanBuildHouseHere(tile, t->index, false)
 *
 * @see CanBuildHouseHere
 */
static TileIndex FindPlaceForTownHouseAroundTile(TileIndex tile, Town *t, HouseID house)
{
	const HouseSpec *hs = HouseSpec::Get(house);
	bool noslope = (hs->building_flags & TILE_NOT_SLOPED) != 0;

	TileArea ta(tile, 1, 1);
	DiagDirection dir;
	uint count;
	if (hs->building_flags & TILE_SIZE_2x2) {
		ta.w = ta.h = 2;
		dir = DIAGDIR_NW; // 'd' goes through DIAGDIR_NW, DIAGDIR_NE, DIAGDIR_SE
		count = 4;
	} else if (hs->building_flags & TILE_SIZE_2x1) {
		ta.w = 2;
		dir = DIAGDIR_NE;
		count = 2;
	} else if (hs->building_flags & TILE_SIZE_1x2) {
		ta.h = 2;
		dir = DIAGDIR_NW;
		count = 2;
	} else { // TILE_SIZE_1x1
		/* CanBuildHouseHere(tile, t->index, false) already checked */
		if (noslope && !IsTileFlat(tile)) return INVALID_TILE;
		return tile;
	}

	int maxz = GetTileMaxZ(tile);
	/* Drift around the tile and find a place for the house. For 1x2 and 2x1 houses just two
	 * positions will be checked (at the exact tile and the other). In case of 2x2 houses
	 * 4 positions have to be checked (clockwise). */
	while (count-- > 0) {
		if (!TownLayoutAllowsHouseHere(t, ta)) continue;
		if (CanBuildHouseHere(ta, t->index, maxz, noslope).Succeeded()) return ta.tile;
		ta.tile += TileOffsByDiagDir(dir);
		dir = ChangeDiagDir(dir, DIAGDIRDIFF_90RIGHT);
	}

	return INVALID_TILE;
}


/**
 * Check if a given house can be built in a given town.
 * @param house house type
 * @param t the town
 * @return success if house can be built, error message otherwise
 */
static CommandCost CheckCanBuildHouse(HouseID house, const Town *t)
{
	const HouseSpec *hs = HouseSpec::Get(house);

	if (_loaded_newgrf_features.has_newhouses && !_generating_world &&
			_game_mode != GM_EDITOR && (hs->extra_flags & BUILDING_IS_HISTORICAL) != 0) {
		return CMD_ERROR;
	}

	if (_cur_year > hs->max_year) return_cmd_error(STR_ERROR_BUILDING_IS_TOO_OLD);
	if (_cur_year < hs->min_year) return_cmd_error(STR_ERROR_BUILDING_IS_TOO_MODERN);

	/* Special houses that there can be only one of. */
	if (hs->building_flags & BUILDING_IS_CHURCH) {
		if (HasBit(t->flags, TOWN_HAS_CHURCH)) return_cmd_error(STR_ERROR_ONLY_ONE_BUILDING_ALLOWED_PER_TOWN);
	} else if (hs->building_flags & BUILDING_IS_STADIUM) {
		if (HasBit(t->flags, TOWN_HAS_STADIUM)) return_cmd_error(STR_ERROR_ONLY_ONE_BUILDING_ALLOWED_PER_TOWN);
	}

	return CommandCost();
}


/**
 * Really build a house.
 * @param t town to build house in
 * @param tile house location
 * @param house house type
 * @param random_bits random bits for the house
 */
static void DoBuildHouse(Town *t, TileIndex tile, HouseID house, byte random_bits)
{
	t->cache.num_houses++;

	const HouseSpec *hs = HouseSpec::Get(house);

	/* Special houses that there can be only one of. */
	if (hs->building_flags & BUILDING_IS_CHURCH) {
		SetBit(t->flags, TOWN_HAS_CHURCH);
	} else if (hs->building_flags & BUILDING_IS_STADIUM) {
		SetBit(t->flags, TOWN_HAS_STADIUM);
	}

	byte construction_counter = 0;
	byte construction_stage = 0;

	if (_generating_world || _game_mode == GM_EDITOR) {
		uint32 r = Random();

		construction_stage = TOWN_HOUSE_COMPLETED;
		if (Chance16(1, 7)) construction_stage = GB(r, 0, 2);

		if (construction_stage == TOWN_HOUSE_COMPLETED) {
			ChangePopulation(t, hs->population);
		} else {
			construction_counter = GB(r, 2, 2);
		}
	}

	MakeTownHouse(tile, t, construction_counter, construction_stage, house, random_bits);
	UpdateTownRadius(t);
	UpdateTownGrowthRate(t);
	UpdateTownCargoesHouse(t, tile, hs->building_flags & BUILDING_2_TILES_X, hs->building_flags & BUILDING_2_TILES_Y);
}

/**
 * Place a custom house
 * @param tile tile where the house will be located
 * @param flags flags for the command
 * @param p1 \n
 *    bits  0..15 - the HouseID of the house \n
 *    bits 16..31 - the TownID of the town \n
 * @param p2 \n
 *    bits  0..7  - random bits \n
 * @param text unused
 * @return the cost of this operation or an error
 */
CommandCost CmdBuildHouse(TileIndex tile, DoCommandFlag flags, uint32 p1, uint32 p2, const char *text)
{
	if (_game_mode != GM_EDITOR && // in scenario editor anyone can build a house
			_current_company != OWNER_TOWN && // towns naturally can build houses
			_current_company != OWNER_DEITY) { // GameScript can place a house too
		return CMD_ERROR;
	}

	HouseID house = GB(p1, 0, 16);
	Town *t = Town::Get(GB(p1, 16, 16));
	if (t == nullptr) return CMD_ERROR;
	byte random_bits = GB(p2, 0, 8);

	int max_z = GetTileMaxZ(tile);
	bool above_snowline = (_settings_game.game_creation.landscape == LT_ARCTIC) && (max_z > HighestSnowLine());

	CommandCost          ret = IsHouseTypeAllowed(house, above_snowline, TryGetTownRadiusGroup(t, tile));
	if (ret.Succeeded()) ret = IsAnotherHouseTypeAllowedInTown(t, house);
	if (ret.Succeeded()) ret = CheckCanBuildHouse(house, t);
	if (ret.Succeeded()) {
		/* While placing a house manually, try only at exact position and ignore the layout */
		const HouseSpec *hs = HouseSpec::Get(house);
		uint w = hs->building_flags & BUILDING_2_TILES_X ? 2 : 1;
		uint h = hs->building_flags & BUILDING_2_TILES_Y ? 2 : 1;
		bool noslope = (hs->building_flags & TILE_NOT_SLOPED) != 0;
		ret = CanBuildHouseHere(TileArea(tile, w, h), t->index, max_z, noslope);
	}
	if (ret.Failed()) return ret;

	/* Check if GRF allows this house */
	if (!HouseAllowsConstruction(house, tile, t, random_bits)) return_cmd_error(STR_ERROR_BUILDING_NOT_ALLOWED);

	if (flags & DC_EXEC) DoBuildHouse(t, tile, house, random_bits);
	return CommandCost();
}

/**
 * Tries to build a house at this tile
 * @param t town the house will belong to
 * @param tile where the house will be built
 * @return false iff no house can be built at this tile
 */
static bool BuildTownHouse(Town *t, TileIndex tile)
{
	/* forbidden building here by town layout */
	if (!TownLayoutAllowsHouseHere(t, TileArea(tile, 1, 1))) return false;

	/* no house allowed at all, bail out */
	if (CanBuildHouseHere(tile, t->index, false).Failed()) return false;

	bool above_snowline = _settings_game.game_creation.landscape == LT_ARCTIC && GetTileMaxZ(tile) > HighestSnowLine();
	HouseZonesBits zone = GetTownRadiusGroup(t, tile);

	/* bits 0-4 are used
	 * bits 11-15 are used
	 * bits 5-10 are not used. */
	HouseID houses[NUM_HOUSES];
	uint num = 0;
	uint probs[NUM_HOUSES];
	uint probability_max = 0;

	/* Generate a list of all possible houses that can be built. */
	for (uint i = 0; i < NUM_HOUSES; i++) {
		if (IsHouseTypeAllowed((HouseID)i, above_snowline, zone).Failed()) continue;
		if (IsAnotherHouseTypeAllowedInTown(t, (HouseID)i).Failed()) continue;

		/* Without NewHouses, all houses have probability '1' */
		uint cur_prob = (_loaded_newgrf_features.has_newhouses ? HouseSpec::Get(i)->probability : 1);
		probability_max += cur_prob;
		probs[num] = cur_prob;
		houses[num++] = (HouseID)i;
	}

	TileIndex baseTile = tile;

	while (probability_max > 0) {
		/* Building a multitile building can change the location of tile.
		 * The building would still be built partially on that tile, but
		 * its northern tile would be elsewhere. However, if the callback
		 * fails we would be basing further work from the changed tile.
		 * So a next 1x1 tile building could be built on the wrong tile. */
		tile = baseTile;

		uint r = RandomRange(probability_max);
		uint i;
		for (i = 0; i < num; i++) {
			if (probs[i] > r) break;
			r -= probs[i];
		}

		HouseID house = houses[i];
		probability_max -= probs[i];

		/* remove tested house from the set */
		num--;
		houses[i] = houses[num];
		probs[i] = probs[num];

		CommandCost ret = CheckCanBuildHouse(house, t);
		if (ret.Failed()) continue;

		tile = FindPlaceForTownHouseAroundTile(tile, t, house);
		if (tile == INVALID_TILE) continue;

		byte random_bits = Random();

		/* Check if GRF allows this house */
		if (!HouseAllowsConstruction(house, tile, t, random_bits)) continue;

		DoBuildHouse(t, tile, house, random_bits);
		return true;
	}

	return false;
}

/**
 * Update data structures when a house is removed
 * @param tile  Tile of the house
 * @param t     Town owning the house
 * @param house House type
 */
static void DoClearTownHouseHelper(TileIndex tile, Town *t, HouseID house)
{
	assert_tile(IsTileType(tile, MP_HOUSE), tile);
	DecreaseBuildingCount(t, house);
	DoClearSquare(tile);
	DeleteAnimatedTile(tile);

	DeleteNewGRFInspectWindow(GSF_HOUSES, tile);
}

/**
 * Determines if a given HouseID is part of a multitile house.
 * The given ID is set to the ID of the north tile and the TileDiff to the north tile is returned.
 *
 * @param house Is changed to the HouseID of the north tile of the same house
 * @return TileDiff from the tile of the given HouseID to the north tile
 */
TileIndexDiff GetHouseNorthPart(HouseID &house)
{
	if (house >= 3) { // house id 0,1,2 MUST be single tile houses, or this code breaks.
		if (HouseSpec::Get(house - 1)->building_flags & TILE_SIZE_2x1) {
			house--;
			return TileDiffXY(-1, 0);
		} else if (HouseSpec::Get(house - 1)->building_flags & BUILDING_2_TILES_Y) {
			house--;
			return TileDiffXY(0, -1);
		} else if (HouseSpec::Get(house - 2)->building_flags & BUILDING_HAS_4_TILES) {
			house -= 2;
			return TileDiffXY(-1, 0);
		} else if (HouseSpec::Get(house - 3)->building_flags & BUILDING_HAS_4_TILES) {
			house -= 3;
			return TileDiffXY(-1, -1);
		}
	}
	return 0;
}

void ClearTownHouse(Town *t, TileIndex tile)
{
	assert_tile(IsTileType(tile, MP_HOUSE), tile);

	HouseID house = GetHouseType(tile);

	/* need to align the tile to point to the upper left corner of the house */
	tile += GetHouseNorthPart(house); // modifies house to the ID of the north tile

	const HouseSpec *hs = HouseSpec::Get(house);

	/* Remove population from the town if the house is finished. */
	if (IsHouseCompleted(tile)) {
		ChangePopulation(t, -hs->population);
	}

	t->cache.num_houses--;

	/* Clear flags for houses that only may exist once/town. */
	if (hs->building_flags & BUILDING_IS_CHURCH) {
		ClrBit(t->flags, TOWN_HAS_CHURCH);
	} else if (hs->building_flags & BUILDING_IS_STADIUM) {
		ClrBit(t->flags, TOWN_HAS_STADIUM);
	}

	/* Do the actual clearing of tiles */
	uint eflags = hs->building_flags;
	DoClearTownHouseHelper(tile, t, house);
	if (eflags & BUILDING_2_TILES_Y)   DoClearTownHouseHelper(tile + TileDiffXY(0, 1), t, ++house);
	if (eflags & BUILDING_2_TILES_X)   DoClearTownHouseHelper(tile + TileDiffXY(1, 0), t, ++house);
	if (eflags & BUILDING_HAS_4_TILES) DoClearTownHouseHelper(tile + TileDiffXY(1, 1), t, ++house);

	UpdateTownRadius(t);

	/* Update cargo acceptance. */
	UpdateTownCargoesHouse(t, tile, eflags & BUILDING_2_TILES_X, eflags & BUILDING_2_TILES_Y);
}

/**
 * Rename a town (server-only).
 * @param tile unused
 * @param flags type of operation
 * @param p1 town ID to rename
 * @param p2 unused
 * @param text the new name or an empty string when resetting to the default
 * @return the cost of this operation or an error
 */
CommandCost CmdRenameTown(TileIndex tile, DoCommandFlag flags, uint32 p1, uint32 p2, const char *text)
{
	Town *t = Town::GetIfValid(p1);
	if (t == nullptr) return CMD_ERROR;

	bool reset = StrEmpty(text);

	if (!reset) {
		if (Utf8StringLength(text) >= MAX_LENGTH_TOWN_NAME_CHARS) return CMD_ERROR;
		if (!IsUniqueTownName(text)) return_cmd_error(STR_ERROR_NAME_MUST_BE_UNIQUE);
	}

	if (flags & DC_EXEC) {
<<<<<<< HEAD
		t->cached_name.reset();
=======
		t->cached_name.clear();
>>>>>>> 9d5dd893
		free(t->name);
		t->name = reset ? nullptr : stredup(text);

		t->UpdateVirtCoord();
		InvalidateWindowData(WC_TOWN_DIRECTORY, 0, TDIWD_FORCE_RESORT);
		ClearAllStationCachedNames();
		ClearAllIndustryCachedNames();
		UpdateAllStationVirtCoords();
	}
	return CommandCost();
}

/**
 * Determines the first cargo with a certain town effect
 * @param effect Town effect of interest
 * @return first active cargo slot with that effect
 */
const CargoSpec *FindFirstCargoWithTownEffect(TownEffect effect)
{
	const CargoSpec *cs;
	FOR_ALL_CARGOSPECS(cs) {
		if (cs->town_effect == effect) return cs;
	}
	return nullptr;
}

/**
 * Change the cargo goal of a town.
 * @param tile Unused.
 * @param flags Type of operation.
 * @param p1 various bitstuffed elements
 * - p1 = (bit  0 - 15) - Town ID to cargo game of.
 * - p1 = (bit 16 - 23) - TownEffect to change the game of.
 * @param p2 The new goal value.
 * @param text Unused.
 * @return Empty cost or an error.
 */
CommandCost CmdTownCargoGoal(TileIndex tile, DoCommandFlag flags, uint32 p1, uint32 p2, const char *text)
{
	if (_current_company != OWNER_DEITY) return CMD_ERROR;

	TownEffect te = (TownEffect)GB(p1, 16, 8);
	if (te < TE_BEGIN || te >= TE_END) return CMD_ERROR;

	uint16 index = GB(p1, 0, 16);
	Town *t = Town::GetIfValid(index);
	if (t == nullptr) return CMD_ERROR;

	/* Validate if there is a cargo which is the requested TownEffect */
	const CargoSpec *cargo = FindFirstCargoWithTownEffect(te);
	if (cargo == nullptr) return CMD_ERROR;

	if (flags & DC_EXEC) {
		t->goal[te] = p2;
		UpdateTownGrowth(t);
		InvalidateWindowData(WC_TOWN_VIEW, index);
	}

	return CommandCost();
}

/**
 * Set a custom text in the Town window.
 * @param tile Unused.
 * @param flags Type of operation.
 * @param p1 Town ID to change the text of.
 * @param p2 Unused.
 * @param text The new text (empty to remove the text).
 * @return Empty cost or an error.
 */
CommandCost CmdTownSetText(TileIndex tile, DoCommandFlag flags, uint32 p1, uint32 p2, const char *text)
{
	if (_current_company != OWNER_DEITY) return CMD_ERROR;
	Town *t = Town::GetIfValid(p1);
	if (t == nullptr) return CMD_ERROR;

	if (flags & DC_EXEC) {
		free(t->text);
		t->text = StrEmpty(text) ? nullptr : stredup(text);
		InvalidateWindowData(WC_TOWN_VIEW, p1);
	}

	return CommandCost();
}

/**
 * Change the growth rate of the town.
 * @param tile Unused.
 * @param flags Type of operation.
 * @param p1 Town ID to cargo game of.
 * @param p2 Amount of days between growth, or TOWN_GROWTH_RATE_NONE, or 0 to reset custom growth rate.
 * @param text Unused.
 * @return Empty cost or an error.
 */
CommandCost CmdTownGrowthRate(TileIndex tile, DoCommandFlag flags, uint32 p1, uint32 p2, const char *text)
{
	if (_current_company != OWNER_DEITY) return CMD_ERROR;
	if (GB(p2, 16, 16) != 0) return CMD_ERROR;

	Town *t = Town::GetIfValid(p1);
	if (t == nullptr) return CMD_ERROR;

	if (flags & DC_EXEC) {
		if (p2 == 0) {
			/* Just clear the flag, UpdateTownGrowth will determine a proper growth rate */
			ClrBit(t->flags, TOWN_CUSTOM_GROWTH);
		} else {
			uint old_rate = t->growth_rate;
			if (t->grow_counter >= old_rate) {
				/* This also catches old_rate == 0 */
				t->grow_counter = p2;
			} else {
				/* Scale grow_counter, so half finished houses stay half finished */
				t->grow_counter = t->grow_counter * p2 / old_rate;
			}
			t->growth_rate = p2;
			SetBit(t->flags, TOWN_CUSTOM_GROWTH);
		}
		UpdateTownGrowth(t);
		InvalidateWindowData(WC_TOWN_VIEW, p1);
	}

	return CommandCost();
}

/**
 * Change the rating of a company in a town
 * @param tile Unused.
 * @param flags Type of operation.
 * @param p1 Bit 0..15 = Town ID to change, bit 16..23 = Company ID to change.
 * @param p2 Bit 0..15 = New rating of company (signed int16).
 * @param text Unused.
 * @return Empty cost or an error.
 */
CommandCost CmdTownRating(TileIndex tile, DoCommandFlag flags, uint32 p1, uint32 p2, const char *text)
{
	if (_current_company != OWNER_DEITY) return CMD_ERROR;

	TownID town_id = (TownID)GB(p1, 0, 16);
	Town *t = Town::GetIfValid(town_id);
	if (t == nullptr) return CMD_ERROR;

	CompanyID company_id = (CompanyID)GB(p1, 16, 8);
	if (!Company::IsValidID(company_id)) return CMD_ERROR;

	int16 new_rating = Clamp((int16)GB(p2, 0, 16), RATING_MINIMUM, RATING_MAXIMUM);
	if (flags & DC_EXEC) {
		t->ratings[company_id] = new_rating;
		InvalidateWindowData(WC_TOWN_AUTHORITY, town_id);
	}

	return CommandCost();
}

/**
 * Expand a town (scenario editor only).
 * @param tile Unused.
 * @param flags Type of operation.
 * @param p1 Town ID to expand.
 * @param p2 Amount to grow, or 0 to grow a random size up to the current amount of houses.
 * @param text Unused.
 * @return Empty cost or an error.
 */
CommandCost CmdExpandTown(TileIndex tile, DoCommandFlag flags, uint32 p1, uint32 p2, const char *text)
{
	if (_game_mode != GM_EDITOR && _current_company != OWNER_DEITY) return CMD_ERROR;
	Town *t = Town::GetIfValid(p1);
	if (t == nullptr) return CMD_ERROR;

	if (flags & DC_EXEC) {
		/* The more houses, the faster we grow */
		if (p2 == 0) {
			uint amount = RandomRange(ClampToU16(t->cache.num_houses / 10)) + 3;
			t->cache.num_houses += amount;
			UpdateTownRadius(t);

			uint n = amount * 10;
			do GrowTown(t); while (--n);

			t->cache.num_houses -= amount;
		} else {
			for (; p2 > 0; p2--) {
				/* Try several times to grow, as we are really suppose to grow */
				for (uint i = 0; i < 25; i++) if (GrowTown(t)) break;
			}
		}
		UpdateTownRadius(t);

		UpdateTownMaxPass(t);
	}

	return CommandCost();
}

/**
 * Delete a town (scenario editor or worldgen only).
 * @param tile Unused.
 * @param flags Type of operation.
 * @param p1 Town ID to delete.
 * @param p2 Unused.
 * @param text Unused.
 * @return Empty cost or an error.
 */
CommandCost CmdDeleteTown(TileIndex tile, DoCommandFlag flags, uint32 p1, uint32 p2, const char *text)
{
	if (_game_mode != GM_EDITOR && !_generating_world) return CMD_ERROR;
	Town *t = Town::GetIfValid(p1);
	if (t == nullptr) return CMD_ERROR;

	/* Stations refer to towns. */
	for (const Station *st : Station::Iterate()) {
		if (st->town == t) {
			/* Non-oil rig stations are always a problem. */
			if (!(st->facilities & FACIL_AIRPORT) || st->airport.type != AT_OILRIG) return CMD_ERROR;
			/* We can only automatically delete oil rigs *if* there's no vehicle on them. */
			CommandCost ret = DoCommand(st->airport.tile, 0, 0, flags, CMD_LANDSCAPE_CLEAR);
			if (ret.Failed()) return ret;
		}
	}

	/* Depots refer to towns. */
	for (const Depot *d : Depot::Iterate()) {
		if (d->town == t) return CMD_ERROR;
	}

	/* Check all tiles for town ownership. First check for bridge tiles, as
	 * these do not directly have an owner so we need to check adjacent
	 * tiles. This won't work correctly in the same loop if the adjacent
	 * tile was already deleted earlier in the loop. */
	for (TileIndex tile = 0; tile < MapSize(); ++tile) {
		if (IsTileType(tile, MP_TUNNELBRIDGE) && TestTownOwnsBridge(tile, t)) {
			CommandCost ret = DoCommand(tile, 0, 0, flags, CMD_LANDSCAPE_CLEAR);
			if (ret.Failed()) return ret;
		}
	}

	/* Check all remaining tiles for town ownership. */
	for (TileIndex tile = 0; tile < MapSize(); ++tile) {
		bool try_clear = false;
		switch (GetTileType(tile)) {
			case MP_ROAD:
				try_clear = HasTownOwnedRoad(tile) && GetTownIndex(tile) == t->index;
				break;

			case MP_HOUSE:
				try_clear = GetTownIndex(tile) == t->index;
				break;

			case MP_INDUSTRY:
				try_clear = Industry::GetByTile(tile)->town == t;
				break;

			case MP_OBJECT:
				if (Town::GetNumItems() == 1) {
					/* No towns will be left, remove it! */
					try_clear = true;
				} else {
					Object *o = Object::GetByTile(tile);
					if (o->town == t) {
						if (o->type == OBJECT_STATUE) {
							/* Statue... always remove. */
							try_clear = true;
						} else {
							/* Tell to find a new town. */
							if (flags & DC_EXEC) o->town = nullptr;
						}
					}
				}
				break;

			default:
				break;
		}
		if (try_clear) {
			CommandCost ret = DoCommand(tile, 0, 0, flags, CMD_LANDSCAPE_CLEAR);
			if (ret.Failed()) return ret;
		}
	}

	/* The town destructor will delete the other things related to the town. */
	if (flags & DC_EXEC) {
		_town_kdtree.Remove(t->index);
		if (_viewport_sign_kdtree_valid && t->cache.sign.kdtree_valid) _viewport_sign_kdtree.Remove(ViewportSignKdtreeItem::MakeTown(t->index));
		delete t;
	}

	return CommandCost();
}

/**
 * Factor in the cost of each town action.
 * @see TownActions
 */
const byte _town_action_costs[TACT_COUNT] = {
	2, 4, 9, 35, 48, 53, 117, 175
};

static CommandCost TownActionAdvertiseSmall(Town *t, DoCommandFlag flags)
{
	if (flags & DC_EXEC) {
		ModifyStationRatingAround(t->xy, _current_company, 0x40, 10);
	}
	return CommandCost();
}

static CommandCost TownActionAdvertiseMedium(Town *t, DoCommandFlag flags)
{
	if (flags & DC_EXEC) {
		ModifyStationRatingAround(t->xy, _current_company, 0x70, 15);
	}
	return CommandCost();
}

static CommandCost TownActionAdvertiseLarge(Town *t, DoCommandFlag flags)
{
	if (flags & DC_EXEC) {
		ModifyStationRatingAround(t->xy, _current_company, 0xA0, 20);
	}
	return CommandCost();
}

static CommandCost TownActionRoadRebuild(Town *t, DoCommandFlag flags)
{
	/* Check if the company is allowed to fund new roads. */
	if (!_settings_game.economy.fund_roads) return CMD_ERROR;

	if (flags & DC_EXEC) {
		t->road_build_months = 6;

		char company_name[MAX_LENGTH_COMPANY_NAME_CHARS * MAX_CHAR_LENGTH];
		SetDParam(0, _current_company);
		GetString(company_name, STR_COMPANY_NAME, lastof(company_name));

		char *cn = stredup(company_name);
		SetDParam(0, t->index);
		SetDParamStr(1, cn);

		AddNewsItem(STR_NEWS_ROAD_REBUILDING, NT_GENERAL, NF_NORMAL, NR_TOWN, t->index, NR_NONE, UINT32_MAX, cn);
		AI::BroadcastNewEvent(new ScriptEventRoadReconstruction((ScriptCompany::CompanyID)(Owner)_current_company, t->index));
		Game::NewEvent(new ScriptEventRoadReconstruction((ScriptCompany::CompanyID)(Owner)_current_company, t->index));
	}
	return CommandCost();
}

/**
 * Check whether the land can be cleared.
 * @param tile Tile to check.
 * @return The tile can be cleared.
 */
static bool TryClearTile(TileIndex tile)
{
	Backup<CompanyID> cur_company(_current_company, OWNER_NONE, FILE_LINE);
	CommandCost r = DoCommand(tile, 0, 0, DC_NONE, CMD_LANDSCAPE_CLEAR);
	cur_company.Restore();
	return r.Succeeded();
}

/** Structure for storing data while searching the best place to build a statue. */
struct StatueBuildSearchData {
	TileIndex best_position; ///< Best position found so far.
	int tile_count;          ///< Number of tiles tried.

	StatueBuildSearchData(TileIndex best_pos, int count) : best_position(best_pos), tile_count(count) { }
};

/**
 * Search callback function for #TownActionBuildStatue.
 * @param tile Tile on which to perform the search.
 * @param user_data Reference to the statue search data.
 * @return Result of the test.
 */
static bool SearchTileForStatue(TileIndex tile, void *user_data)
{
	static const int STATUE_NUMBER_INNER_TILES = 25; // Number of tiles int the center of the city, where we try to protect houses.

	StatueBuildSearchData *statue_data = (StatueBuildSearchData *)user_data;
	statue_data->tile_count++;

	/* Statues can be build on slopes, just like houses. Only the steep slopes is a no go. */
	if (IsSteepSlope(GetTileSlope(tile))) return false;
	/* Don't build statues under bridges. */
	if (IsBridgeAbove(tile)) return false;

	/* A clear-able open space is always preferred. */
	if ((IsTileType(tile, MP_CLEAR) || IsTileType(tile, MP_TREES)) && TryClearTile(tile)) {
		statue_data->best_position = tile;
		return true;
	}

	bool house = IsTileType(tile, MP_HOUSE);

	/* Searching inside the inner circle. */
	if (statue_data->tile_count <= STATUE_NUMBER_INNER_TILES) {
		/* Save first house in inner circle. */
		if (house && statue_data->best_position == INVALID_TILE && TryClearTile(tile)) {
			statue_data->best_position = tile;
		}

		/* If we have reached the end of the inner circle, and have a saved house, terminate the search. */
		return statue_data->tile_count == STATUE_NUMBER_INNER_TILES && statue_data->best_position != INVALID_TILE;
	}

	/* Searching outside the circle, just pick the first possible spot. */
	statue_data->best_position = tile; // Is optimistic, the condition below must also hold.
	return house && TryClearTile(tile);
}

/**
 * Perform a 9x9 tiles circular search from the center of the town
 * in order to find a free tile to place a statue
 * @param t town to search in
 * @param flags Used to check if the statue must be built or not.
 * @return Empty cost or an error.
 */
static CommandCost TownActionBuildStatue(Town *t, DoCommandFlag flags)
{
	if (!Object::CanAllocateItem()) return_cmd_error(STR_ERROR_TOO_MANY_OBJECTS);

	TileIndex tile = t->xy;
	StatueBuildSearchData statue_data(INVALID_TILE, 0);
	if (!CircularTileSearch(&tile, 9, SearchTileForStatue, &statue_data)) return_cmd_error(STR_ERROR_STATUE_NO_SUITABLE_PLACE);

	if (flags & DC_EXEC) {
		Backup<CompanyID> cur_company(_current_company, OWNER_NONE, FILE_LINE);
		DoCommand(statue_data.best_position, 0, 0, DC_EXEC, CMD_LANDSCAPE_CLEAR);
		cur_company.Restore();
		BuildObject(OBJECT_STATUE, statue_data.best_position, _current_company, t);
		SetBit(t->statues, _current_company); // Once found and built, "inform" the Town.
		MarkTileDirtyByTile(statue_data.best_position);
	}
	return CommandCost();
}

static CommandCost TownActionFundBuildings(Town *t, DoCommandFlag flags)
{
	/* Check if it's allowed to buy the rights */
	if (!_settings_game.economy.fund_buildings) return CMD_ERROR;

	if (flags & DC_EXEC) {
		/* And grow for 3 months */
		t->fund_buildings_months = 3;

		/* Enable growth (also checking GameScript's opinion) */
		UpdateTownGrowth(t);

		/* Build a new house, but add a small delay to make sure
		 * that spamming funding doesn't let town grow any faster
		 * than 1 house per 2 * TOWN_GROWTH_TICKS ticks.
		 * Also emulate original behaviour when town was only growing in
		 * TOWN_GROWTH_TICKS intervals, to make sure that it's not too
		 * tick-perfect and gives player some time window where he can
		 * spam funding with the exact same efficiency.
		 */
		t->grow_counter = min(t->grow_counter, 2 * TOWN_GROWTH_TICKS - (t->growth_rate - t->grow_counter) % TOWN_GROWTH_TICKS);

		SetWindowDirty(WC_TOWN_VIEW, t->index);
	}
	return CommandCost();
}

static CommandCost TownActionBuyRights(Town *t, DoCommandFlag flags)
{
	/* Check if it's allowed to buy the rights */
	if (!_settings_game.economy.exclusive_rights) return CMD_ERROR;

	if (flags & DC_EXEC) {
		t->exclusive_counter = 12;
		t->exclusivity = _current_company;

		ModifyStationRatingAround(t->xy, _current_company, 130, 17);

		SetWindowClassesDirty(WC_STATION_VIEW);

		/* Spawn news message */
		CompanyNewsInformation *cni = MallocT<CompanyNewsInformation>(1);
		cni->FillData(Company::Get(_current_company));
		SetDParam(0, STR_NEWS_EXCLUSIVE_RIGHTS_TITLE);
		SetDParam(1, STR_NEWS_EXCLUSIVE_RIGHTS_DESCRIPTION);
		SetDParam(2, t->index);
		SetDParamStr(3, cni->company_name);
		AddNewsItem(STR_MESSAGE_NEWS_FORMAT, NT_GENERAL, NF_COMPANY, NR_TOWN, t->index, NR_NONE, UINT32_MAX, cni);
		AI::BroadcastNewEvent(new ScriptEventExclusiveTransportRights((ScriptCompany::CompanyID)(Owner)_current_company, t->index));
		Game::NewEvent(new ScriptEventExclusiveTransportRights((ScriptCompany::CompanyID)(Owner)_current_company, t->index));
	}
	return CommandCost();
}

static CommandCost TownActionBribe(Town *t, DoCommandFlag flags)
{
	if (flags & DC_EXEC) {
		if (Chance16(1, 14)) {
			/* set as unwanted for 6 months */
			t->unwanted[_current_company] = 6;

			/* set all close by station ratings to 0 */
			for (Station *st : Station::Iterate()) {
				if (st->town == t && st->owner == _current_company) {
					for (CargoID i = 0; i < NUM_CARGO; i++) st->goods[i].rating = 0;
				}
			}

			/* only show error message to the executing player. All errors are handled command.c
			 * but this is special, because it can only 'fail' on a DC_EXEC */
			if (IsLocalCompany()) ShowErrorMessage(STR_ERROR_BRIBE_FAILED, INVALID_STRING_ID, WL_INFO);

			/* decrease by a lot!
			 * ChangeTownRating is only for stuff in demolishing. Bribe failure should
			 * be independent of any cheat settings
			 */
			if (t->ratings[_current_company] > RATING_BRIBE_DOWN_TO) {
				t->ratings[_current_company] = RATING_BRIBE_DOWN_TO;
				t->UpdateVirtCoord();
				SetWindowDirty(WC_TOWN_AUTHORITY, t->index);
			}
		} else {
			ChangeTownRating(t, RATING_BRIBE_UP_STEP, RATING_BRIBE_MAXIMUM, DC_EXEC);
		}
	}
	return CommandCost();
}

typedef CommandCost TownActionProc(Town *t, DoCommandFlag flags);
static TownActionProc * const _town_action_proc[] = {
	TownActionAdvertiseSmall,
	TownActionAdvertiseMedium,
	TownActionAdvertiseLarge,
	TownActionRoadRebuild,
	TownActionBuildStatue,
	TownActionFundBuildings,
	TownActionBuyRights,
	TownActionBribe
};

/**
 * Get a list of available actions to do at a town.
 * @param nump if not nullptr add put the number of available actions in it
 * @param cid the company that is querying the town
 * @param t the town that is queried
 * @return bitmasked value of enabled actions
 */
uint GetMaskOfTownActions(int *nump, CompanyID cid, const Town *t)
{
	int num = 0;
	TownActions buttons = TACT_NONE;

	/* Spectators and unwanted have no options */
	if (cid != COMPANY_SPECTATOR && !(_settings_game.economy.bribe && t->unwanted[cid])) {

		/* Things worth more than this are not shown */
		Money avail = Company::Get(cid)->money + _price[PR_STATION_VALUE] * 200;

		/* Check the action bits for validity and
		 * if they are valid add them */
		for (uint i = 0; i != lengthof(_town_action_costs); i++) {
			const TownActions cur = (TownActions)(1 << i);

			/* Is the company not able to bribe ? */
			if (cur == TACT_BRIBE && (!_settings_game.economy.bribe || t->ratings[cid] >= RATING_BRIBE_MAXIMUM)) continue;

			/* Is the company not able to buy exclusive rights ? */
			if (cur == TACT_BUY_RIGHTS && !_settings_game.economy.exclusive_rights) continue;

			/* Is the company not able to fund buildings ? */
			if (cur == TACT_FUND_BUILDINGS && !_settings_game.economy.fund_buildings) continue;

			/* Is the company not able to fund local road reconstruction? */
			if (cur == TACT_ROAD_REBUILD && !_settings_game.economy.fund_roads) continue;

			/* Is the company not able to build a statue ? */
			if (cur == TACT_BUILD_STATUE && HasBit(t->statues, cid)) continue;

			if (avail >= _town_action_costs[i] * _price[PR_TOWN_ACTION] >> 8) {
				buttons |= cur;
				num++;
			}
		}
	}

	if (nump != nullptr) *nump = num;
	return buttons;
}

/**
 * Do a town action.
 * This performs an action such as advertising, building a statue, funding buildings,
 * but also bribing the town-council
 * @param tile unused
 * @param flags type of operation
 * @param p1 town to do the action at
 * @param p2 action to perform, @see _town_action_proc for the list of available actions
 * @param text unused
 * @return the cost of this operation or an error
 */
CommandCost CmdDoTownAction(TileIndex tile, DoCommandFlag flags, uint32 p1, uint32 p2, const char *text)
{
	Town *t = Town::GetIfValid(p1);
	if (t == nullptr || p2 >= lengthof(_town_action_proc)) return CMD_ERROR;

	if (!HasBit(GetMaskOfTownActions(nullptr, _current_company, t), p2)) return CMD_ERROR;

	CommandCost cost(EXPENSES_OTHER, _price[PR_TOWN_ACTION] * _town_action_costs[p2] >> 8);

	CommandCost ret = _town_action_proc[p2](t, flags);
	if (ret.Failed()) return ret;

	if (flags & DC_EXEC) {
		SetWindowDirty(WC_TOWN_AUTHORITY, p1);
	}

	return cost;
}

template <typename Func>
static void ForAllStationsNearTown(Town *t, Func func)
{
	/* Ideally the search radius should be close to the actual town zone 0 radius.
	 * The true radius is not stored or calculated anywhere, only the squared radius. */
	/* The efficiency of this search might be improved for large towns and many stations on the map,
	 * by using an integer square root approximation giving a value not less than the true square root. */
	uint search_radius = t->cache.squared_town_zone_radius[0] / 2;
	ForAllStationsRadius(t->xy, search_radius, [&](const Station * st) {
		if (DistanceSquare(st->xy, t->xy) <= t->cache.squared_town_zone_radius[0]) {
			func(st);
		}
	});
}

static void UpdateTownRating(Town *t)
{
	/* Increase company ratings if they're low */
	for (const Company *c : Company::Iterate()) {
		if (t->ratings[c->index] < RATING_GROWTH_MAXIMUM) {
			t->ratings[c->index] = min((int)RATING_GROWTH_MAXIMUM, t->ratings[c->index] + RATING_GROWTH_UP_STEP);
		}
	}

	ForAllStationsNearTown(t, [&](const Station *st) {
		if (st->time_since_load <= 20 || st->time_since_unload <= 20) {
			if (Company::IsValidID(st->owner)) {
				int new_rating = t->ratings[st->owner] + RATING_STATION_UP_STEP;
				t->ratings[st->owner] = min(new_rating, INT16_MAX); // do not let it overflow
			}
		} else {
			if (Company::IsValidID(st->owner)) {
				int new_rating = t->ratings[st->owner] + RATING_STATION_DOWN_STEP;
				t->ratings[st->owner] = max(new_rating, INT16_MIN);
			}
		}
	});

	/* clamp all ratings to valid values */
	for (uint i = 0; i < MAX_COMPANIES; i++) {
		t->ratings[i] = Clamp(t->ratings[i], RATING_MINIMUM, RATING_MAXIMUM);
	}

	t->UpdateVirtCoord();
	SetWindowDirty(WC_TOWN_AUTHORITY, t->index);
}


/**
 * Updates town grow counter after growth rate change.
 * Preserves relative house builting progress whenever it can.
 * @param t The town to calculate grow counter for
 * @param prev_growth_rate Town growth rate before it changed (one that was used with grow counter to be updated)
 */
static void UpdateTownGrowCounter(Town *t, uint16 prev_growth_rate)
{
	if (t->growth_rate == TOWN_GROWTH_RATE_NONE) return;
	if (prev_growth_rate == TOWN_GROWTH_RATE_NONE) {
		t->grow_counter = min(t->growth_rate, t->grow_counter);
		return;
	}
	t->grow_counter = RoundDivSU((uint32)t->grow_counter * (t->growth_rate + 1), prev_growth_rate + 1);
}

/**
 * Calculates amount of active stations in the range of town (HZB_TOWN_EDGE).
 * @param t The town to calculate stations for
 * @returns Amount of active stations
 */
static int CountActiveStations(Town *t)
{
	int n = 0;
	ForAllStationsNearTown(t, [&](const Station * st) {
		if (st->time_since_load <= 20 || st->time_since_unload <= 20) {
			n++;
		}
	});
	return n;
}

/**
 * Calculates town growth rate in normal conditions (custom growth rate not set).
 * If town growth speed is set to None(0) returns the same rate as if it was Normal(2).
 * @param t The town to calculate growth rate for
 * @returns Calculated growth rate
 */
static uint GetNormalGrowthRate(Town *t)
{
	/**
	 * Note:
	 * Unserviced+unfunded towns get an additional malus in UpdateTownGrowth(),
	 * so the "320" is actually not better than the "420".
	 */
	static const uint16 _grow_count_values[2][6] = {
		{ 120, 120, 120, 100,  80,  60 }, // Fund new buildings has been activated
		{ 320, 420, 300, 220, 160, 100 }  // Normal values
	};

	int n = CountActiveStations(t);
	uint16 m = _grow_count_values[t->fund_buildings_months != 0 ? 0 : 1][min(n, 5)];

	int growth_multiplier;
	if (_settings_game.economy.town_growth_rate == 0) {
		growth_multiplier = 1;
	} else if (_settings_game.economy.town_growth_rate > 0) {
		growth_multiplier = _settings_game.economy.town_growth_rate - 1;
	} else {
		growth_multiplier = _settings_game.economy.town_growth_rate;
	}

	if (growth_multiplier < 0) {
		m <<= (-growth_multiplier);
	} else {
		m >>= growth_multiplier;
	}
	if (t->larger_town) m /= 2;

	if (_settings_game.economy.town_growth_cargo_transported > 0) {
		uint32 inverse_m = UINT32_MAX / m;
		auto calculate_cargo_ratio_fix15 = [](const TransportedCargoStat<uint32> &stat) -> uint32 {
			return stat.old_max ? ((uint64) (stat.old_act << 15)) / stat.old_max : 1 << 15;
		};
		uint32 cargo_ratio_fix16 = calculate_cargo_ratio_fix15(t->supplied[CT_PASSENGERS]) + calculate_cargo_ratio_fix15(t->supplied[CT_MAIL]);
		uint32 cargo_dependant_part = (((uint64) cargo_ratio_fix16) * ((uint64) inverse_m) * _settings_game.economy.town_growth_cargo_transported) >> 16;
		uint32 non_cargo_dependant_part = ((uint64) inverse_m) * (100 - _settings_game.economy.town_growth_cargo_transported);
		uint32 total = (cargo_dependant_part + non_cargo_dependant_part);
		if (total == 0) {
			ClrBit(t->flags, TOWN_IS_GROWING);
			return UINT16_MAX;
		}
		m = ((uint64) UINT32_MAX * 100) / total;
	}

	return TownTicksToGameTicks(m / (t->cache.num_houses / 50 + 1));
}

/**
 * Updates town growth rate.
 * @param t The town to update growth rate for
 */
static void UpdateTownGrowthRate(Town *t)
{
	if (HasBit(t->flags, TOWN_CUSTOM_GROWTH)) return;
	uint old_rate = t->growth_rate;
	t->growth_rate = GetNormalGrowthRate(t);
	UpdateTownGrowCounter(t, old_rate);
	SetWindowDirty(WC_TOWN_VIEW, t->index);
}

/**
 * Updates town growth state (whether it is growing or not).
 * @param t The town to update growth for
 */
static void UpdateTownGrowth(Town *t)
{
	auto guard = scope_guard([t]() {
		SetWindowDirty(WC_TOWN_VIEW, t->index);
	});

	SetBit(t->flags, TOWN_IS_GROWING);
	UpdateTownGrowthRate(t);
	if (!HasBit(t->flags, TOWN_IS_GROWING)) return;

	ClrBit(t->flags, TOWN_IS_GROWING);

	if (_settings_game.economy.town_growth_rate == 0 && t->fund_buildings_months == 0) return;

	if (t->fund_buildings_months == 0) {
		/* Check if all goals are reached for this town to grow (given we are not funding it) */
		for (int i = TE_BEGIN; i < TE_END; i++) {
			switch (t->goal[i]) {
				case TOWN_GROWTH_WINTER:
					if (TileHeight(t->xy) >= GetSnowLine() && t->received[i].old_act == 0 && t->cache.population > 90) return;
					break;
				case TOWN_GROWTH_DESERT:
					if (GetTropicZone(t->xy) == TROPICZONE_DESERT && t->received[i].old_act == 0 && t->cache.population > 60) return;
					break;
				default:
					if (t->goal[i] > t->received[i].old_act) return;
					break;
			}
		}
	}

	if (HasBit(t->flags, TOWN_CUSTOM_GROWTH)) {
		if (t->growth_rate != TOWN_GROWTH_RATE_NONE) SetBit(t->flags, TOWN_IS_GROWING);
		SetWindowDirty(WC_TOWN_VIEW, t->index);
		return;
	}

	if (t->fund_buildings_months == 0 && CountActiveStations(t) == 0 && !Chance16(1, 12)) return;

	SetBit(t->flags, TOWN_IS_GROWING);
}

static void UpdateTownAmounts(Town *t)
{
	for (CargoID i = 0; i < NUM_CARGO; i++) t->supplied[i].NewMonth();
	for (int i = TE_BEGIN; i < TE_END; i++) t->received[i].NewMonth();
	if (t->fund_buildings_months != 0) t->fund_buildings_months--;

	SetWindowDirty(WC_TOWN_VIEW, t->index);
}

static void UpdateTownUnwanted(Town *t)
{
	for (const Company *c : Company::Iterate()) {
		if (t->unwanted[c->index] > 0) t->unwanted[c->index]--;
	}
}

/**
 * Checks whether the local authority allows construction of a new station (rail, road, airport, dock) on the given tile
 * @param tile The tile where the station shall be constructed.
 * @param flags Command flags. DC_NO_TEST_TOWN_RATING is tested.
 * @return Succeeded or failed command.
 */
CommandCost CheckIfAuthorityAllowsNewStation(TileIndex tile, DoCommandFlag flags)
{
	if (!Company::IsValidID(_current_company) || (flags & DC_NO_TEST_TOWN_RATING)) return CommandCost();

	Town *t = ClosestTownFromTile(tile, _settings_game.economy.dist_local_authority);
	if (t == nullptr) return CommandCost();

	if (t->ratings[_current_company] > RATING_VERYPOOR) return CommandCost();

	SetDParam(0, t->index);
	return_cmd_error(STR_ERROR_LOCAL_AUTHORITY_REFUSES_TO_ALLOW_THIS);
}

/**
 * Return the town closest to the given tile within \a threshold.
 * @param tile      Starting point of the search.
 * @param threshold Biggest allowed distance to the town.
 * @return Closest town to \a tile within \a threshold, or \c nullptr if there is no such town.
 *
 * @note This function only uses distance, the #ClosestTownFromTile function also takes town ownership into account.
 */
Town *CalcClosestTownFromTile(TileIndex tile, uint threshold)
{
	if (Town::GetNumItems() == 0) return nullptr;

	TownID tid = _town_kdtree.FindNearest(TileX(tile), TileY(tile));
	Town *town = Town::Get(tid);
	if (DistanceManhattan(tile, town->xy) < threshold) return town;
	return nullptr;
}

/**
 * Return the town closest (in distance or ownership) to a given tile, within a given threshold.
 * @param tile      Starting point of the search.
 * @param threshold Biggest allowed distance to the town.
 * @return Closest town to \a tile within \a threshold, or \c nullptr if there is no such town.
 *
 * @note If you only care about distance, you can use the #CalcClosestTownFromTile function.
 */
Town *ClosestTownFromTile(TileIndex tile, uint threshold)
{
	switch (GetTileType(tile)) {
		case MP_ROAD:
			if (IsRoadDepot(tile)) return CalcClosestTownFromTile(tile, threshold);

			if (!HasTownOwnedRoad(tile)) {
				TownID tid = GetTownIndex(tile);

				if (tid == INVALID_TOWN) {
					/* in the case we are generating "many random towns", this value may be INVALID_TOWN */
					if (_generating_world) return CalcClosestTownFromTile(tile, threshold);
					assert(Town::GetNumItems() == 0);
					return nullptr;
				}

				assert(Town::IsValidID(tid));
				Town *town = Town::Get(tid);

				if (DistanceManhattan(tile, town->xy) >= threshold) town = nullptr;

				return town;
			}
			FALLTHROUGH;

		case MP_HOUSE:
			return Town::GetByTile(tile);

		default:
			return CalcClosestTownFromTile(tile, threshold);
	}
}

static bool _town_rating_test = false; ///< If \c true, town rating is in test-mode.
static SmallMap<const Town *, int> _town_test_ratings; ///< Map of towns to modified ratings, while in town rating test-mode.

/**
 * Switch the town rating to test-mode, to allow commands to be tested without affecting current ratings.
 * The function is safe to use in nested calls.
 * @param mode Test mode switch (\c true means go to test-mode, \c false means leave test-mode).
 */
void SetTownRatingTestMode(bool mode)
{
	static int ref_count = 0; // Number of times test-mode is switched on.
	if (mode) {
		if (ref_count == 0) {
			_town_test_ratings.clear();
		}
		ref_count++;
	} else {
		assert(ref_count > 0);
		ref_count--;
	}
	_town_rating_test = !(ref_count == 0);
}

/**
 * Get the rating of a town for the #_current_company.
 * @param t Town to get the rating from.
 * @return Rating of the current company in the given town.
 */
static int GetRating(const Town *t)
{
	if (_town_rating_test) {
		SmallMap<const Town *, int>::iterator it = _town_test_ratings.Find(t);
		if (it != _town_test_ratings.End()) {
			return it->second;
		}
	}
	return t->ratings[_current_company];
}

/**
 * Changes town rating of the current company
 * @param t Town to affect
 * @param add Value to add
 * @param max Minimum (add < 0) resp. maximum (add > 0) rating that should be achievable with this change.
 * @param flags Command flags, especially DC_NO_MODIFY_TOWN_RATING is tested
 */
void ChangeTownRating(Town *t, int add, int max, DoCommandFlag flags)
{
	/* if magic_bulldozer cheat is active, town doesn't penalize for removing stuff */
	if (t == nullptr || (flags & DC_NO_MODIFY_TOWN_RATING) ||
			!Company::IsValidID(_current_company) ||
			(_cheats.magic_bulldozer.value && add < 0)) {
		return;
	}

	const int prev_rating = GetRating(t);
	int rating = prev_rating;
	if (add < 0) {
		if (rating > max) {
			rating += add;
			if (rating < max) rating = max;
		}
	} else {
		if (rating < max) {
			rating += add;
			if (rating > max) rating = max;
		}
	}
	if (_town_rating_test) {
		_town_test_ratings[t] = rating;
	} else {
		if (_local_company == _current_company && (!HasBit(t->have_ratings, _current_company) || ((prev_rating > 0) != (rating > 0)))) {
			ZoningTownAuthorityRatingChange();
		}
		SetBit(t->have_ratings, _current_company);
		t->ratings[_current_company] = rating;
		t->UpdateVirtCoord();
		SetWindowDirty(WC_TOWN_AUTHORITY, t->index);
	}
}

/**
 * Does the town authority allow the (destructive) action of the current company?
 * @param flags Checking flags of the command.
 * @param t     Town that must allow the company action.
 * @param type  Type of action that is wanted.
 * @return A succeeded command if the action is allowed, a failed command if it is not allowed.
 */
CommandCost CheckforTownRating(DoCommandFlag flags, Town *t, TownRatingCheckType type)
{
	/* if magic_bulldozer cheat is active, town doesn't restrict your destructive actions */
	if (t == nullptr || !Company::IsValidID(_current_company) ||
			_cheats.magic_bulldozer.value || (flags & DC_NO_TEST_TOWN_RATING)) {
		return CommandCost();
	}

	/* minimum rating needed to be allowed to remove stuff */
	static const int needed_rating[][TOWN_RATING_CHECK_TYPE_COUNT] = {
		/*                  ROAD_REMOVE,                    TUNNELBRIDGE_REMOVE */
		{ RATING_ROAD_NEEDED_PERMISSIVE, RATING_TUNNEL_BRIDGE_NEEDED_PERMISSIVE}, // Permissive
		{    RATING_ROAD_NEEDED_NEUTRAL,    RATING_TUNNEL_BRIDGE_NEEDED_NEUTRAL}, // Neutral
		{    RATING_ROAD_NEEDED_HOSTILE,    RATING_TUNNEL_BRIDGE_NEEDED_HOSTILE}, // Hostile
	};

	/* check if you're allowed to remove the road/bridge/tunnel
	 * owned by a town no removal if rating is lower than ... depends now on
	 * difficulty setting. Minimum town rating selected by difficulty level
	 */
	int needed = needed_rating[_settings_game.difficulty.town_council_tolerance][type];

	if (GetRating(t) < needed) {
		SetDParam(0, t->index);
		return_cmd_error(STR_ERROR_LOCAL_AUTHORITY_REFUSES_TO_ALLOW_THIS);
	}

	return CommandCost();
}

void TownsMonthlyLoop()
{
	for (Town *t : Town::Iterate()) {
		if (t->road_build_months != 0) t->road_build_months--;

		if (t->exclusive_counter != 0) {
			if (--t->exclusive_counter == 0) t->exclusivity = INVALID_COMPANY;
		}

		UpdateTownAmounts(t);
		UpdateTownGrowth(t);
		UpdateTownRating(t);
		UpdateTownUnwanted(t);
		UpdateTownCargoes(t);
	}

	UpdateTownCargoBitmap();
}

void TownsYearlyLoop()
{
	/* Increment house ages */
	for (TileIndex t = 0; t < MapSize(); t++) {
		if (!IsTileType(t, MP_HOUSE)) continue;
		IncrementHouseAge(t);
	}
}

static CommandCost TerraformTile_Town(TileIndex tile, DoCommandFlag flags, int z_new, Slope tileh_new)
{
	if (AutoslopeEnabled()) {
		HouseID house = GetHouseType(tile);
		GetHouseNorthPart(house); // modifies house to the ID of the north tile
		const HouseSpec *hs = HouseSpec::Get(house);

		/* Here we differ from TTDP by checking TILE_NOT_SLOPED */
		if (((hs->building_flags & TILE_NOT_SLOPED) == 0) && !IsSteepSlope(tileh_new) &&
				(GetTileMaxZ(tile) == z_new + GetSlopeMaxZ(tileh_new))) {
			bool allow_terraform = true;

			/* Call the autosloping callback per tile, not for the whole building at once. */
			house = GetHouseType(tile);
			hs = HouseSpec::Get(house);
			if (HasBit(hs->callback_mask, CBM_HOUSE_AUTOSLOPE)) {
				/* If the callback fails, allow autoslope. */
				uint16 res = GetHouseCallback(CBID_HOUSE_AUTOSLOPE, 0, 0, house, Town::GetByTile(tile), tile);
				if (res != CALLBACK_FAILED && ConvertBooleanCallback(hs->grf_prop.grffile, CBID_HOUSE_AUTOSLOPE, res)) allow_terraform = false;
			}

			if (allow_terraform) return CommandCost(EXPENSES_CONSTRUCTION, _price[PR_BUILD_FOUNDATION]);
		}
	}

	return DoCommand(tile, 0, 0, flags, CMD_LANDSCAPE_CLEAR);
}

/** Tile callback functions for a town */
extern const TileTypeProcs _tile_type_town_procs = {
	DrawTile_Town,           // draw_tile_proc
	GetSlopePixelZ_Town,     // get_slope_z_proc
	ClearTile_Town,          // clear_tile_proc
	AddAcceptedCargo_Town,   // add_accepted_cargo_proc
	GetTileDesc_Town,        // get_tile_desc_proc
	GetTileTrackStatus_Town, // get_tile_track_status_proc
	nullptr,                    // click_tile_proc
	AnimateTile_Town,        // animate_tile_proc
	TileLoop_Town,           // tile_loop_proc
	ChangeTileOwner_Town,    // change_tile_owner_proc
	AddProducedCargo_Town,   // add_produced_cargo_proc
	nullptr,                    // vehicle_enter_tile_proc
	GetFoundation_Town,      // get_foundation_proc
	TerraformTile_Town,      // terraform_tile_proc
};


HouseSpec _house_specs[NUM_HOUSES];

void ResetHouses()
{
	memset(&_house_specs, 0, sizeof(_house_specs));
	memcpy(&_house_specs, &_original_house_specs, sizeof(_original_house_specs));

	/* Reset any overrides that have been set. */
	_house_mngr.ResetOverride();
}<|MERGE_RESOLUTION|>--- conflicted
+++ resolved
@@ -205,13 +205,6 @@
 	return Town::Get(index);
 }
 
-void Town::FillCachedName() const
-{
-	char buf[MAX_LENGTH_TOWN_NAME_CHARS * MAX_CHAR_LENGTH];
-	char *end = GetTownName(buf, this, lastof(buf));
-	this->cached_name.assign(buf, end);
-}
-
 /**
  * Updates the town label of the town after changes in rating. The colour scheme is:
  * Red: Appalling and Very poor ratings.
@@ -232,13 +225,11 @@
 	}
 }
 
-void Town::FillCachedName()
+void Town::FillCachedName() const
 {
 	char buf[MAX_LENGTH_TOWN_NAME_CHARS * MAX_CHAR_LENGTH];
 	char *end = GetTownName(buf, this, lastof(buf));
-	char *alloced = MallocT<char>(end - buf + 1);
-	memcpy(alloced, buf, end - buf + 1);
-	this->cached_name.reset(alloced);
+	this->cached_name.assign(buf, end);
 }
 
 /**
@@ -540,11 +531,7 @@
 void ClearAllTownCachedNames()
 {
 	for (Town *t : Town::Iterate()) {
-<<<<<<< HEAD
-		t->cached_name.reset();
-=======
 		t->cached_name.clear();
->>>>>>> 9d5dd893
 	}
 }
 
@@ -2996,11 +2983,7 @@
 	}
 
 	if (flags & DC_EXEC) {
-<<<<<<< HEAD
-		t->cached_name.reset();
-=======
 		t->cached_name.clear();
->>>>>>> 9d5dd893
 		free(t->name);
 		t->name = reset ? nullptr : stredup(text);
 
