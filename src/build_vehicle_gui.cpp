/*
 * This file is part of OpenTTD.
 * OpenTTD is free software; you can redistribute it and/or modify it under the terms of the GNU General Public License as published by the Free Software Foundation, version 2.
 * OpenTTD is distributed in the hope that it will be useful, but WITHOUT ANY WARRANTY; without even the implied warranty of MERCHANTABILITY or FITNESS FOR A PARTICULAR PURPOSE.
 * See the GNU General Public License for more details. You should have received a copy of the GNU General Public License along with OpenTTD. If not, see <http://www.gnu.org/licenses/>.
 */

/** @file build_vehicle_gui.cpp GUI for building vehicles. */

#include "stdafx.h"
#include "engine_base.h"
#include "engine_func.h"
#include "station_base.h"
#include "network/network.h"
#include "articulated_vehicles.h"
#include "textbuf_gui.h"
#include "command_func.h"
#include "company_func.h"
#include "vehicle_gui.h"
#include "newgrf_engine.h"
#include "newgrf_text.h"
#include "group.h"
#include "string_func.h"
#include "strings_func.h"
#include "window_func.h"
#include "date_func.h"
#include "vehicle_func.h"
#include "widgets/dropdown_func.h"
#include "engine_gui.h"
#include "cargotype.h"
#include "core/geometry_func.hpp"
#include "autoreplace_func.h"
#include "train.h"
#include "error.h"
#include "zoom_func.h"

#include "widgets/build_vehicle_widget.h"

#include "table/strings.h"

#include "safeguards.h"

/**
 * Get the height of a single 'entry' in the engine lists.
 * @param type the vehicle type to get the height of
 * @return the height for the entry
 */
uint GetEngineListHeight(VehicleType type)
{
	return std::max<uint>(FONT_HEIGHT_NORMAL + WidgetDimensions::scaled.matrix.Vertical(), GetVehicleImageCellSize(type, EIT_PURCHASE).height);
}

/* Normal layout for roadvehicles, ships and airplanes. */
static const NWidgetPart _nested_build_vehicle_widgets[] = {
	NWidget(NWID_HORIZONTAL),
		NWidget(WWT_CLOSEBOX, COLOUR_GREY),
		NWidget(WWT_CAPTION, COLOUR_GREY, WID_BV_CAPTION), SetDataTip(STR_WHITE_STRING, STR_TOOLTIP_WINDOW_TITLE_DRAG_THIS),
		NWidget(WWT_SHADEBOX, COLOUR_GREY),
		NWidget(WWT_DEFSIZEBOX, COLOUR_GREY),
		NWidget(WWT_STICKYBOX, COLOUR_GREY),
	EndContainer(),
	NWidget(WWT_PANEL, COLOUR_GREY),
		NWidget(NWID_VERTICAL),
			NWidget(NWID_HORIZONTAL),
				NWidget(WWT_PUSHTXTBTN, COLOUR_GREY, WID_BV_SORT_ASCENDING_DESCENDING), SetDataTip(STR_BUTTON_SORT_BY, STR_TOOLTIP_SORT_ORDER),
				NWidget(WWT_DROPDOWN, COLOUR_GREY, WID_BV_SORT_DROPDOWN), SetResize(1, 0), SetFill(1, 0), SetDataTip(STR_JUST_STRING, STR_TOOLTIP_SORT_CRITERIA),
			EndContainer(),
			NWidget(NWID_HORIZONTAL),
				NWidget(WWT_TEXTBTN, COLOUR_GREY, WID_BV_SHOW_HIDDEN_ENGINES),
				NWidget(WWT_DROPDOWN, COLOUR_GREY, WID_BV_CARGO_FILTER_DROPDOWN), SetResize(1, 0), SetFill(1, 0), SetDataTip(STR_JUST_STRING, STR_TOOLTIP_FILTER_CRITERIA),
			EndContainer(),
		EndContainer(),
	EndContainer(),
	/* Vehicle list. */
	NWidget(NWID_HORIZONTAL),
		NWidget(WWT_MATRIX, COLOUR_GREY, WID_BV_LIST), SetResize(1, 1), SetFill(1, 0), SetMatrixDataTip(1, 0, STR_NULL), SetScrollbar(WID_BV_SCROLLBAR),
		NWidget(NWID_VSCROLLBAR, COLOUR_GREY, WID_BV_SCROLLBAR),
	EndContainer(),
	/* Panel with details. */
	NWidget(WWT_PANEL, COLOUR_GREY, WID_BV_PANEL), SetMinimalSize(240, 122), SetResize(1, 0), EndContainer(),
	/* Build/rename buttons, resize button. */
	NWidget(NWID_HORIZONTAL),
		NWidget(NWID_SELECTION, INVALID_COLOUR, WID_BV_BUILD_SEL),
			NWidget(WWT_PUSHTXTBTN, COLOUR_GREY, WID_BV_BUILD), SetResize(1, 0), SetFill(1, 0),
		EndContainer(),
		NWidget(WWT_PUSHTXTBTN, COLOUR_GREY, WID_BV_SHOW_HIDE), SetResize(1, 0), SetFill(1, 0), SetDataTip(STR_JUST_STRING, STR_NULL),
		NWidget(WWT_PUSHTXTBTN, COLOUR_GREY, WID_BV_RENAME), SetResize(1, 0), SetFill(1, 0),
		NWidget(WWT_RESIZEBOX, COLOUR_GREY),
	EndContainer(),
};

/* Advanced layout for trains. */
static const NWidgetPart _nested_build_vehicle_widgets_train_advanced[] = {
	NWidget(NWID_HORIZONTAL),
		NWidget(WWT_CLOSEBOX, COLOUR_GREY),
		NWidget(WWT_CAPTION, COLOUR_GREY, WID_BV_CAPTION), SetDataTip(STR_WHITE_STRING, STR_TOOLTIP_WINDOW_TITLE_DRAG_THIS),
		NWidget(WWT_SHADEBOX, COLOUR_GREY),
		NWidget(WWT_DEFSIZEBOX, COLOUR_GREY),
		NWidget(WWT_STICKYBOX, COLOUR_GREY),
	EndContainer(),

	NWidget(NWID_HORIZONTAL),
		/* First half of the window contains locomotives. */
		NWidget(NWID_VERTICAL),
			NWidget(NWID_HORIZONTAL),
				NWidget(WWT_PANEL, COLOUR_GREY), SetFill(1, 0),
					NWidget(WWT_LABEL, COLOUR_GREY, WID_BV_CAPTION_LOCO), SetDataTip(STR_WHITE_STRING, STR_NULL), SetResize(1, 0), SetFill(1, 0),
				EndContainer(),
			EndContainer(),
			NWidget(WWT_PANEL, COLOUR_GREY),
				NWidget(NWID_VERTICAL),
					NWidget(NWID_HORIZONTAL),
						NWidget(WWT_PUSHTXTBTN, COLOUR_GREY, WID_BV_SORT_ASCENDING_DESCENDING_LOCO), SetDataTip(STR_BUTTON_SORT_BY, STR_TOOLTIP_SORT_ORDER), SetFill(1, 0),
						NWidget(WWT_DROPDOWN, COLOUR_GREY, WID_BV_SORT_DROPDOWN_LOCO), SetResize(1, 0), SetFill(1, 0), SetDataTip(STR_JUST_STRING, STR_TOOLTIP_SORT_CRITERIA),
					EndContainer(),
					NWidget(NWID_HORIZONTAL),
						NWidget(WWT_TEXTBTN, COLOUR_GREY, WID_BV_SHOW_HIDDEN_LOCOS),
						NWidget(WWT_DROPDOWN, COLOUR_GREY, WID_BV_CARGO_FILTER_DROPDOWN_LOCO), SetResize(1, 0), SetFill(1, 0), SetDataTip(STR_JUST_STRING, STR_TOOLTIP_FILTER_CRITERIA),
					EndContainer(),
				EndContainer(),
			EndContainer(),
			/* Vehicle list for locomotives. */
			NWidget(NWID_HORIZONTAL),
				NWidget(WWT_MATRIX, COLOUR_GREY, WID_BV_LIST_LOCO), SetResize(1, 1), SetFill(1, 0), SetMatrixDataTip(1, 0, STR_NULL), SetScrollbar(WID_BV_SCROLLBAR_LOCO),
				NWidget(NWID_VSCROLLBAR, COLOUR_GREY, WID_BV_SCROLLBAR_LOCO),
			EndContainer(),
			/* Panel with details for locomotives. */
			NWidget(WWT_PANEL, COLOUR_GREY, WID_BV_PANEL_LOCO), SetMinimalSize(240, 122), SetResize(1, 0), EndContainer(),
			/* Build/rename buttons, resize button for locomotives. */
			NWidget(NWID_SELECTION, INVALID_COLOUR, WID_BV_LOCO_BUTTONS_SEL),
				NWidget(NWID_HORIZONTAL),
					NWidget(NWID_SELECTION, INVALID_COLOUR, WID_BV_BUILD_SEL_LOCO),
						NWidget(WWT_PUSHTXTBTN, COLOUR_GREY, WID_BV_BUILD_LOCO), SetMinimalSize(50, 1), SetResize(1, 0), SetFill(1, 0),
					EndContainer(),
					NWidget(WWT_PUSHTXTBTN, COLOUR_GREY, WID_BV_SHOW_HIDE_LOCO), SetResize(1, 0), SetFill(1, 0), SetDataTip(STR_JUST_STRING, STR_NULL),
					NWidget(WWT_PUSHTXTBTN, COLOUR_GREY, WID_BV_RENAME_LOCO), SetResize(1, 0), SetFill(1, 0),
				EndContainer(),
			EndContainer(),

		EndContainer(),
		/* Second half of the window contains wagons. */
		NWidget(NWID_VERTICAL),
			NWidget(NWID_HORIZONTAL),
				NWidget(WWT_PANEL, COLOUR_GREY), SetFill(1, 0),
					NWidget(WWT_LABEL, COLOUR_GREY, WID_BV_CAPTION_WAGON), SetDataTip(STR_WHITE_STRING, STR_NULL), SetResize(1, 0), SetFill(1, 0),
				EndContainer(),
			EndContainer(),
			NWidget(WWT_PANEL, COLOUR_GREY),
				NWidget(NWID_VERTICAL),
					NWidget(NWID_HORIZONTAL),
						NWidget(WWT_PUSHTXTBTN, COLOUR_GREY, WID_BV_SORT_ASCENDING_DESCENDING_WAGON), SetDataTip(STR_BUTTON_SORT_BY, STR_TOOLTIP_SORT_ORDER), SetFill(1, 0),
						NWidget(WWT_DROPDOWN, COLOUR_GREY, WID_BV_SORT_DROPDOWN_WAGON), SetResize(1, 0), SetFill(1, 0), SetDataTip(STR_JUST_STRING, STR_TOOLTIP_SORT_CRITERIA),
					EndContainer(),
					NWidget(NWID_HORIZONTAL),
						NWidget(WWT_TEXTBTN, COLOUR_GREY, WID_BV_SHOW_HIDDEN_WAGONS),
						NWidget(WWT_DROPDOWN, COLOUR_GREY, WID_BV_CARGO_FILTER_DROPDOWN_WAGON), SetResize(1, 0), SetFill(1, 0), SetDataTip(STR_JUST_STRING, STR_TOOLTIP_FILTER_CRITERIA),
					EndContainer(),
				EndContainer(),
			EndContainer(),
			/* Vehicle list for wagons. */
			NWidget(NWID_HORIZONTAL),
				NWidget(WWT_MATRIX, COLOUR_GREY, WID_BV_LIST_WAGON), SetResize(1, 1), SetFill(1, 0), SetMatrixDataTip(1, 0, STR_NULL), SetScrollbar(WID_BV_SCROLLBAR_WAGON),
				NWidget(NWID_VSCROLLBAR, COLOUR_GREY, WID_BV_SCROLLBAR_WAGON),
			EndContainer(),
			/* Panel with details for wagons. */
			NWidget(WWT_PANEL, COLOUR_GREY, WID_BV_PANEL_WAGON), SetMinimalSize(240, 122), SetResize(1, 0), EndContainer(),
			/* Build/rename buttons, resize button for wagons. */
			NWidget(NWID_SELECTION, INVALID_COLOUR, WID_BV_WAGON_BUTTONS_SEL),
				NWidget(NWID_HORIZONTAL),
					NWidget(NWID_SELECTION, INVALID_COLOUR, WID_BV_BUILD_SEL_WAGON),
						NWidget(WWT_PUSHTXTBTN, COLOUR_GREY, WID_BV_BUILD_WAGON), SetMinimalSize(50, 1), SetResize(1, 0), SetFill(1, 0),
					EndContainer(),
					NWidget(WWT_PUSHTXTBTN, COLOUR_GREY, WID_BV_SHOW_HIDE_WAGON), SetResize(1, 0), SetFill(1, 0), SetDataTip(STR_JUST_STRING, STR_NULL),
					NWidget(WWT_PUSHTXTBTN, COLOUR_GREY, WID_BV_RENAME_WAGON), SetResize(1, 0), SetFill(1, 0),
					NWidget(WWT_RESIZEBOX, COLOUR_GREY),
				EndContainer(),
			EndContainer(),
		EndContainer(),
	EndContainer(),
	NWidget(NWID_SELECTION, INVALID_COLOUR, WID_BV_COMB_BUTTONS_SEL),
		NWidget(NWID_HORIZONTAL),
			NWidget(NWID_SELECTION, INVALID_COLOUR, WID_BV_COMB_BUILD_SEL),
				NWidget(WWT_PUSHTXTBTN, COLOUR_GREY, WID_BV_COMB_BUILD), SetMinimalSize(50, 1), SetResize(1, 0), SetFill(1, 0),
			EndContainer(),
			NWidget(WWT_PUSHTXTBTN, COLOUR_GREY, WID_BV_COMB_SHOW_HIDE), SetResize(1, 0), SetFill(1, 0), SetDataTip(STR_JUST_STRING, STR_BUY_VEHICLE_TRAIN_HIDE_SHOW_TOGGLE_TOOLTIP),
			NWidget(WWT_PUSHTXTBTN, COLOUR_GREY, WID_BV_COMB_RENAME), SetResize(1, 0), SetFill(1, 0),
			NWidget(WWT_RESIZEBOX, COLOUR_GREY),
		EndContainer(),
	EndContainer(),
};

/** Special cargo filter criteria */
static const CargoID CF_ANY     = CT_NO_REFIT;   ///< Show all vehicles independent of carried cargo (i.e. no filtering)
static const CargoID CF_NONE    = CT_INVALID;    ///< Show only vehicles which do not carry cargo (e.g. train engines)
static const CargoID CF_ENGINES = CT_AUTO_REFIT; ///< Show only engines (for rail vehicles only)

bool _engine_sort_direction;                     ///< \c false = descending, \c true = ascending.
byte _engine_sort_last_criteria[]       = {0, 0, 0, 0};                 ///< Last set sort criteria, for each vehicle type.
bool _engine_sort_last_order[]          = {false, false, false, false}; ///< Last set direction of the sort order, for each vehicle type.
bool _engine_sort_show_hidden_engines[] = {false, false, false, false}; ///< Last set 'show hidden engines' setting for each vehicle type.
bool _engine_sort_show_hidden_locos     = false;                        ///< Last set 'show hidden locos' setting.
bool _engine_sort_show_hidden_wagons    = false;                        ///< Last set 'show hidden wagons' setting.
static CargoID _engine_sort_last_cargo_criteria[] = {CF_ANY, CF_ANY, CF_ANY, CF_ANY}; ///< Last set filter criteria, for each vehicle type.

static byte _last_sort_criteria_loco      = 0;
static bool _last_sort_order_loco         = false;
static CargoID _last_filter_criteria_loco = CF_ANY;

static byte _last_sort_criteria_wagon      = 0;
static bool _last_sort_order_wagon         = false;
static CargoID _last_filter_criteria_wagon = CF_ANY;

/**
 * Determines order of engines by engineID
 * @param a first engine to compare
 * @param b second engine to compare
 * @return for descending order: returns true if a < b. Vice versa for ascending order
 */
static bool EngineNumberSorter(const GUIEngineListItem &a, const GUIEngineListItem &b)
{
	int r = Engine::Get(a.engine_id)->list_position - Engine::Get(b.engine_id)->list_position;

	return _engine_sort_direction ? r > 0 : r < 0;
}

/**
 * Determines order of engines by introduction date
 * @param a first engine to compare
 * @param b second engine to compare
 * @return for descending order: returns true if a < b. Vice versa for ascending order
 */
static bool EngineIntroDateSorter(const GUIEngineListItem &a, const GUIEngineListItem &b)
{
	const int va = Engine::Get(a.engine_id)->intro_date;
	const int vb = Engine::Get(b.engine_id)->intro_date;
	const int r = va - vb;

	/* Use EngineID to sort instead since we want consistent sorting */
	if (r == 0) return EngineNumberSorter(a, b);
	return _engine_sort_direction ? r > 0 : r < 0;
}

/**
 * Determines order of engines by vehicle count
 * @param a first engine to compare
 * @param b second engine to compare
 * @return for descending order: returns true if a < b. Vice versa for ascending order
 */
static bool EngineVehicleCountSorter(const GUIEngineListItem &a, const GUIEngineListItem &b)
{
	const GroupStatistics &stats = GroupStatistics::Get(_local_company, ALL_GROUP, Engine::Get(a.engine_id)->type);
	const int r = ((int) stats.num_engines[a.engine_id]) - ((int) stats.num_engines[b.engine_id]);

	/* Use EngineID to sort instead since we want consistent sorting */
	if (r == 0) return EngineNumberSorter(a, b);
	return _engine_sort_direction ? r > 0 : r < 0;
}

/* cached values for EngineNameSorter to spare many GetString() calls */
static EngineID _last_engine[2] = { INVALID_ENGINE, INVALID_ENGINE };

/**
 * Determines order of engines by name
 * @param a first engine to compare
 * @param b second engine to compare
 * @return for descending order: returns true if a < b. Vice versa for ascending order
 */
static bool EngineNameSorter(const GUIEngineListItem &a, const GUIEngineListItem &b)
{
	static char     last_name[2][64] = { "", "" };

	if (a.engine_id != _last_engine[0]) {
		_last_engine[0] = a.engine_id;
		SetDParam(0, a.engine_id);
		GetString(last_name[0], STR_ENGINE_NAME, lastof(last_name[0]));
	}

	if (b.engine_id != _last_engine[1]) {
		_last_engine[1] = b.engine_id;
		SetDParam(0, b.engine_id);
		GetString(last_name[1], STR_ENGINE_NAME, lastof(last_name[1]));
	}

	int r = strnatcmp(last_name[0], last_name[1]); // Sort by name (natural sorting).

	/* Use EngineID to sort instead since we want consistent sorting */
	if (r == 0) return EngineNumberSorter(a, b);
	return _engine_sort_direction ? r > 0 : r < 0;
}

/**
 * Determines order of engines by reliability
 * @param a first engine to compare
 * @param b second engine to compare
 * @return for descending order: returns true if a < b. Vice versa for ascending order
 */
static bool EngineReliabilitySorter(const GUIEngineListItem &a, const GUIEngineListItem &b)
{
	const int va = Engine::Get(a.engine_id)->reliability;
	const int vb = Engine::Get(b.engine_id)->reliability;
	const int r = va - vb;

	/* Use EngineID to sort instead since we want consistent sorting */
	if (r == 0) return EngineNumberSorter(a, b);
	return _engine_sort_direction ? r > 0 : r < 0;
}

/**
 * Determines order of engines by purchase cost
 * @param a first engine to compare
 * @param b second engine to compare
 * @return for descending order: returns true if a < b. Vice versa for ascending order
 */
static bool EngineCostSorter(const GUIEngineListItem &a, const GUIEngineListItem &b)
{
	Money va = Engine::Get(a.engine_id)->GetCost();
	Money vb = Engine::Get(b.engine_id)->GetCost();
	int r = ClampToI32(va - vb);

	/* Use EngineID to sort instead since we want consistent sorting */
	if (r == 0) return EngineNumberSorter(a, b);
	return _engine_sort_direction ? r > 0 : r < 0;
}

/**
 * Determines order of engines by speed
 * @param a first engine to compare
 * @param b second engine to compare
 * @return for descending order: returns true if a < b. Vice versa for ascending order
 */
static bool EngineSpeedSorter(const GUIEngineListItem &a, const GUIEngineListItem &b)
{
	int va = Engine::Get(a.engine_id)->GetDisplayMaxSpeed();
	int vb = Engine::Get(b.engine_id)->GetDisplayMaxSpeed();
	int r = va - vb;

	/* Use EngineID to sort instead since we want consistent sorting */
	if (r == 0) return EngineNumberSorter(a, b);
	return _engine_sort_direction ? r > 0 : r < 0;
}

/**
 * Determines order of engines by power
 * @param a first engine to compare
 * @param b second engine to compare
 * @return for descending order: returns true if a < b. Vice versa for ascending order
 */
static bool EnginePowerSorter(const GUIEngineListItem &a, const GUIEngineListItem &b)
{
	int va = Engine::Get(a.engine_id)->GetPower();
	int vb = Engine::Get(b.engine_id)->GetPower();
	int r = va - vb;

	/* Use EngineID to sort instead since we want consistent sorting */
	if (r == 0) return EngineNumberSorter(a, b);
	return _engine_sort_direction ? r > 0 : r < 0;
}

/**
 * Determines order of engines by tractive effort
 * @param a first engine to compare
 * @param b second engine to compare
 * @return for descending order: returns true if a < b. Vice versa for ascending order
 */
static bool EngineTractiveEffortSorter(const GUIEngineListItem &a, const GUIEngineListItem &b)
{
	int va = Engine::Get(a.engine_id)->GetDisplayMaxTractiveEffort();
	int vb = Engine::Get(b.engine_id)->GetDisplayMaxTractiveEffort();
	int r = va - vb;

	/* Use EngineID to sort instead since we want consistent sorting */
	if (r == 0) return EngineNumberSorter(a, b);
	return _engine_sort_direction ? r > 0 : r < 0;
}

/**
 * Determines order of engines by running costs
 * @param a first engine to compare
 * @param b second engine to compare
 * @return for descending order: returns true if a < b. Vice versa for ascending order
 */
static bool EngineRunningCostSorter(const GUIEngineListItem &a, const GUIEngineListItem &b)
{
	Money va = Engine::Get(a.engine_id)->GetRunningCost();
	Money vb = Engine::Get(b.engine_id)->GetRunningCost();
	int r = ClampToI32(va - vb);

	/* Use EngineID to sort instead since we want consistent sorting */
	if (r == 0) return EngineNumberSorter(a, b);
	return _engine_sort_direction ? r > 0 : r < 0;
}

static bool GenericEngineValueVsRunningCostSorter(const GUIEngineListItem &a, const uint value_a, const GUIEngineListItem &b, const uint value_b)
{
	const Engine *e_a = Engine::Get(a.engine_id);
	const Engine *e_b = Engine::Get(b.engine_id);
	Money r_a = e_a->GetRunningCost();
	Money r_b = e_b->GetRunningCost();
	/* Check if running cost is zero in one or both engines.
	 * If only one of them is zero then that one has higher value,
	 * else if both have zero cost then compare powers. */
	if (r_a == 0) {
		if (r_b == 0) {
			/* If it is ambiguous which to return go with their ID */
			if (value_a == value_b) return EngineNumberSorter(a, b);
			return _engine_sort_direction != (value_a < value_b);
		}
		return !_engine_sort_direction;
	}
	if (r_b == 0) return _engine_sort_direction;
	/* Using double for more precision when comparing close values.
	 * This shouldn't have any major effects in performance nor in keeping
	 * the game in sync between players since it's used in GUI only in client side */
	double v_a = (double)value_a / (double)r_a;
	double v_b = (double)value_b / (double)r_b;
	/* Use EngineID to sort if both have same power/running cost,
	 * since we want consistent sorting.
	 * Also if both have no power then sort with reverse of running cost to simulate
	 * previous sorting behaviour for wagons. */
	if (v_a == 0 && v_b == 0) return !EngineRunningCostSorter(a, b);
	if (v_a == v_b)  return EngineNumberSorter(a, b);
	return _engine_sort_direction != (v_a < v_b);
}

/**
 * Determines order of engines by power / running costs
 * @param a first engine to compare
 * @param b second engine to compare
 * @return for descending order: returns true if a < b. Vice versa for ascending order
 */
static bool EnginePowerVsRunningCostSorter(const GUIEngineListItem &a, const GUIEngineListItem &b)
{
	return GenericEngineValueVsRunningCostSorter(a, Engine::Get(a.engine_id)->GetPower(), b, Engine::Get(b.engine_id)->GetPower());
}

/* Train sorting functions */

/**
 * Determines order of train engines by capacity
 * @param a first engine to compare
 * @param b second engine to compare
 * @return for descending order: returns true if a < b. Vice versa for ascending order
 */
static bool TrainEngineCapacitySorter(const GUIEngineListItem &a, const GUIEngineListItem &b)
{
	const RailVehicleInfo *rvi_a = RailVehInfo(a.engine_id);
	const RailVehicleInfo *rvi_b = RailVehInfo(b.engine_id);

	int va = GetTotalCapacityOfArticulatedParts(a.engine_id) * (rvi_a->railveh_type == RAILVEH_MULTIHEAD ? 2 : 1);
	int vb = GetTotalCapacityOfArticulatedParts(b.engine_id) * (rvi_b->railveh_type == RAILVEH_MULTIHEAD ? 2 : 1);
	int r = va - vb;

	/* Use EngineID to sort instead since we want consistent sorting */
	if (r == 0) return EngineNumberSorter(a, b);
	return _engine_sort_direction ? r > 0 : r < 0;
}

/**
 * Determines order of train engines by cargo capacity / running costs
 * @param a first engine to compare
 * @param b second engine to compare
 * @return for descending order: returns true if a < b. Vice versa for ascending order
 */
static bool TrainEngineCapacityVsRunningCostSorter(const GUIEngineListItem &a, const GUIEngineListItem &b)
{
	const RailVehicleInfo *rvi_a = RailVehInfo(a.engine_id);
	const RailVehicleInfo *rvi_b = RailVehInfo(b.engine_id);

	uint va = GetTotalCapacityOfArticulatedParts(a.engine_id) * (rvi_a->railveh_type == RAILVEH_MULTIHEAD ? 2 : 1);
	uint vb = GetTotalCapacityOfArticulatedParts(b.engine_id) * (rvi_b->railveh_type == RAILVEH_MULTIHEAD ? 2 : 1);

	return GenericEngineValueVsRunningCostSorter(a, va, b, vb);
}

/**
 * Determines order of train engines by engine / wagon
 * @param a first engine to compare
 * @param b second engine to compare
 * @return for descending order: returns true if a < b. Vice versa for ascending order
 */
static bool TrainEnginesThenWagonsSorter(const GUIEngineListItem &a, const GUIEngineListItem &b)
{
	int val_a = (RailVehInfo(a.engine_id)->railveh_type == RAILVEH_WAGON ? 1 : 0);
	int val_b = (RailVehInfo(b.engine_id)->railveh_type == RAILVEH_WAGON ? 1 : 0);
	int r = val_a - val_b;

	/* Use EngineID to sort instead since we want consistent sorting */
	if (r == 0) return EngineNumberSorter(a, b);
	return _engine_sort_direction ? r > 0 : r < 0;
}

/* Road vehicle sorting functions */

/**
 * Determines order of road vehicles by capacity
 * @param a first engine to compare
 * @param b second engine to compare
 * @return for descending order: returns true if a < b. Vice versa for ascending order
 */
static bool RoadVehEngineCapacitySorter(const GUIEngineListItem &a, const GUIEngineListItem &b)
{
	int va = GetTotalCapacityOfArticulatedParts(a.engine_id);
	int vb = GetTotalCapacityOfArticulatedParts(b.engine_id);
	int r = va - vb;

	/* Use EngineID to sort instead since we want consistent sorting */
	if (r == 0) return EngineNumberSorter(a, b);
	return _engine_sort_direction ? r > 0 : r < 0;
}

/**
 * Determines order of road vehicles by cargo capacity / running costs
 * @param a first engine to compare
 * @param b second engine to compare
 * @return for descending order: returns true if a < b. Vice versa for ascending order
 */
static bool RoadVehEngineCapacityVsRunningCostSorter(const GUIEngineListItem &a, const GUIEngineListItem &b)
{
	return GenericEngineValueVsRunningCostSorter(a, GetTotalCapacityOfArticulatedParts(a.engine_id), b, GetTotalCapacityOfArticulatedParts(b.engine_id));
}

/* Ship vehicle sorting functions */

/**
 * Determines order of ships by capacity
 * @param a first engine to compare
 * @param b second engine to compare
 * @return for descending order: returns true if a < b. Vice versa for ascending order
 */
static bool ShipEngineCapacitySorter(const GUIEngineListItem &a, const GUIEngineListItem &b)
{
	const Engine *e_a = Engine::Get(a.engine_id);
	const Engine *e_b = Engine::Get(b.engine_id);

	int va = e_a->GetDisplayDefaultCapacity();
	int vb = e_b->GetDisplayDefaultCapacity();
	int r = va - vb;

	/* Use EngineID to sort instead since we want consistent sorting */
	if (r == 0) return EngineNumberSorter(a, b);
	return _engine_sort_direction ? r > 0 : r < 0;
}

/**
 * Determines order of ships by cargo capacity / running costs
 * @param a first engine to compare
 * @param b second engine to compare
 * @return for descending order: returns true if a < b. Vice versa for ascending order
 */
static bool ShipEngineCapacityVsRunningCostSorter(const GUIEngineListItem &a, const GUIEngineListItem &b)
{
	return GenericEngineValueVsRunningCostSorter(a, Engine::Get(a.engine_id)->GetDisplayDefaultCapacity(), b, Engine::Get(b.engine_id)->GetDisplayDefaultCapacity());
}

/* Aircraft sorting functions */

/**
 * Determines order of aircraft by cargo
 * @param a first engine to compare
 * @param b second engine to compare
 * @return for descending order: returns true if a < b. Vice versa for ascending order
 */
static bool AircraftEngineCargoSorter(const GUIEngineListItem &a, const GUIEngineListItem &b)
{
	const Engine *e_a = Engine::Get(a.engine_id);
	const Engine *e_b = Engine::Get(b.engine_id);

	uint16 mail_a, mail_b;
	int va = e_a->GetDisplayDefaultCapacity(&mail_a);
	int vb = e_b->GetDisplayDefaultCapacity(&mail_b);
	int r = va - vb;

	if (r == 0) {
		/* The planes have the same passenger capacity. Check mail capacity instead */
		r = mail_a - mail_b;

		if (r == 0) {
			/* Use EngineID to sort instead since we want consistent sorting */
			return EngineNumberSorter(a, b);
		}
	}
	return _engine_sort_direction ? r > 0 : r < 0;
}

/**
 * Determines order of aircraft by cargo capacity / running costs
 * @param a first engine to compare
 * @param b second engine to compare
 * @return for descending order: returns true if a < b. Vice versa for ascending order
 */
static bool AircraftEngineCapacityVsRunningCostSorter(const GUIEngineListItem &a, const GUIEngineListItem &b)
{
	const Engine *e_a = Engine::Get(a.engine_id);
	const Engine *e_b = Engine::Get(b.engine_id);

	uint16 mail_a, mail_b;
	int va = e_a->GetDisplayDefaultCapacity(&mail_a);
	int vb = e_b->GetDisplayDefaultCapacity(&mail_b);

	return GenericEngineValueVsRunningCostSorter(a, va + mail_a, b, vb + mail_b);
}

/**
 * Determines order of aircraft by range.
 * @param a first engine to compare
 * @param b second engine to compare
 * @return for descending order: returns true if a < b. Vice versa for ascending order
 */
static bool AircraftRangeSorter(const GUIEngineListItem &a, const GUIEngineListItem &b)
{
	uint16 r_a = Engine::Get(a.engine_id)->GetRange();
	uint16 r_b = Engine::Get(b.engine_id)->GetRange();

	int r = r_a - r_b;

	/* Use EngineID to sort instead since we want consistent sorting */
	if (r == 0) return EngineNumberSorter(a, b);
	return _engine_sort_direction ? r > 0 : r < 0;
}

/** Sort functions for the vehicle sort criteria, for each vehicle type. */
EngList_SortTypeFunction * const _engine_sort_functions[][13] = {{
	/* Trains */
	&EngineNumberSorter,
	&EngineCostSorter,
	&EngineSpeedSorter,
	&EnginePowerSorter,
	&EngineTractiveEffortSorter,
	&EngineIntroDateSorter,
	&EngineNameSorter,
	&EngineRunningCostSorter,
	&EnginePowerVsRunningCostSorter,
	&EngineReliabilitySorter,
	&TrainEngineCapacitySorter,
	&TrainEngineCapacityVsRunningCostSorter,
	&EngineVehicleCountSorter,
}, {
	/* Road vehicles */
	&EngineNumberSorter,
	&EngineCostSorter,
	&EngineSpeedSorter,
	&EnginePowerSorter,
	&EngineTractiveEffortSorter,
	&EngineIntroDateSorter,
	&EngineNameSorter,
	&EngineRunningCostSorter,
	&EnginePowerVsRunningCostSorter,
	&EngineReliabilitySorter,
	&RoadVehEngineCapacitySorter,
	&RoadVehEngineCapacityVsRunningCostSorter,
	&EngineVehicleCountSorter,
}, {
	/* Ships */
	&EngineNumberSorter,
	&EngineCostSorter,
	&EngineSpeedSorter,
	&EngineIntroDateSorter,
	&EngineNameSorter,
	&EngineRunningCostSorter,
	&EngineReliabilitySorter,
	&ShipEngineCapacitySorter,
	&ShipEngineCapacityVsRunningCostSorter,
	&EngineVehicleCountSorter,
}, {
	/* Aircraft */
	&EngineNumberSorter,
	&EngineCostSorter,
	&EngineSpeedSorter,
	&EngineIntroDateSorter,
	&EngineNameSorter,
	&EngineRunningCostSorter,
	&EngineReliabilitySorter,
	&AircraftEngineCargoSorter,
	&AircraftEngineCapacityVsRunningCostSorter,
	&EngineVehicleCountSorter,
	&AircraftRangeSorter,
}};

/** Dropdown menu strings for the vehicle sort criteria. */
const StringID _engine_sort_listing[][14] = {{
	/* Trains */
	STR_SORT_BY_ENGINE_ID,
	STR_SORT_BY_COST,
	STR_SORT_BY_MAX_SPEED,
	STR_SORT_BY_POWER,
	STR_SORT_BY_TRACTIVE_EFFORT,
	STR_SORT_BY_INTRO_DATE,
	STR_SORT_BY_NAME,
	STR_SORT_BY_RUNNING_COST,
	STR_SORT_BY_POWER_VS_RUNNING_COST,
	STR_SORT_BY_RELIABILITY,
	STR_SORT_BY_CARGO_CAPACITY,
	STR_SORT_BY_CARGO_CAPACITY_VS_RUNNING_COST,
	STR_SORT_BY_VEHICLE_COUNT,
	INVALID_STRING_ID
}, {
	/* Road vehicles */
	STR_SORT_BY_ENGINE_ID,
	STR_SORT_BY_COST,
	STR_SORT_BY_MAX_SPEED,
	STR_SORT_BY_POWER,
	STR_SORT_BY_TRACTIVE_EFFORT,
	STR_SORT_BY_INTRO_DATE,
	STR_SORT_BY_NAME,
	STR_SORT_BY_RUNNING_COST,
	STR_SORT_BY_POWER_VS_RUNNING_COST,
	STR_SORT_BY_RELIABILITY,
	STR_SORT_BY_CARGO_CAPACITY,
	STR_SORT_BY_CARGO_CAPACITY_VS_RUNNING_COST,
	STR_SORT_BY_VEHICLE_COUNT,
	INVALID_STRING_ID
}, {
	/* Ships */
	STR_SORT_BY_ENGINE_ID,
	STR_SORT_BY_COST,
	STR_SORT_BY_MAX_SPEED,
	STR_SORT_BY_INTRO_DATE,
	STR_SORT_BY_NAME,
	STR_SORT_BY_RUNNING_COST,
	STR_SORT_BY_RELIABILITY,
	STR_SORT_BY_CARGO_CAPACITY,
	STR_SORT_BY_CARGO_CAPACITY_VS_RUNNING_COST,
	STR_SORT_BY_VEHICLE_COUNT,
	INVALID_STRING_ID
}, {
	/* Aircraft */
	STR_SORT_BY_ENGINE_ID,
	STR_SORT_BY_COST,
	STR_SORT_BY_MAX_SPEED,
	STR_SORT_BY_INTRO_DATE,
	STR_SORT_BY_NAME,
	STR_SORT_BY_RUNNING_COST,
	STR_SORT_BY_RELIABILITY,
	STR_SORT_BY_CARGO_CAPACITY,
	STR_SORT_BY_CARGO_CAPACITY_VS_RUNNING_COST,
	STR_SORT_BY_VEHICLE_COUNT,
	STR_SORT_BY_RANGE,
	INVALID_STRING_ID
}};

/** Filters vehicles by cargo and engine (in case of rail vehicle). */
static bool CargoAndEngineFilter(const GUIEngineListItem *item, const CargoID cid)
{
	if (cid == CF_ANY) {
		return true;
	} else if (cid == CF_ENGINES) {
		return Engine::Get(item->engine_id)->GetPower() != 0;
	} else {
		CargoTypes refit_mask = GetUnionOfArticulatedRefitMasks(item->engine_id, true) & _standard_cargo_mask;
		return (cid == CF_NONE ? refit_mask == 0 : HasBit(refit_mask, cid));
	}
}

static GUIEngineList::FilterFunction * const _filter_funcs[] = {
	&CargoAndEngineFilter,
};

static uint GetCargoWeight(const CargoArray &cap, VehicleType vtype)
{
	uint weight = 0;
	for (CargoID c = 0; c < NUM_CARGO; c++) {
		if (cap[c] != 0) {
			if (vtype == VEH_TRAIN) {
				weight += CargoSpec::Get(c)->WeightOfNUnitsInTrain(cap[c]);
			} else {
				weight += CargoSpec::Get(c)->WeightOfNUnits(cap[c]);
			}
		}
	}
	return weight;
}

static int DrawCargoCapacityInfo(int left, int right, int y, TestedEngineDetails &te, bool refittable)
{
	for (CargoID c = 0; c < NUM_CARGO; c++) {
		if (te.all_capacities[c] == 0) continue;

		SetDParam(0, c);
		SetDParam(1, te.all_capacities[c]);
		SetDParam(2, refittable ? STR_PURCHASE_INFO_REFITTABLE : STR_EMPTY);
		DrawString(left, right, y, STR_PURCHASE_INFO_CAPACITY);
		y += FONT_HEIGHT_NORMAL;
	}

	return y;
}

/* Draw rail wagon specific details */
static int DrawRailWagonPurchaseInfo(int left, int right, int y, EngineID engine_number, const RailVehicleInfo *rvi, TestedEngineDetails &te)
{
	const Engine *e = Engine::Get(engine_number);

	/* Purchase cost */
	if (te.cost != 0) {
		SetDParam(0, e->GetCost() + te.cost);
		SetDParam(1, te.cost);
		DrawString(left, right, y, STR_PURCHASE_INFO_COST_REFIT);
	} else {
		SetDParam(0, e->GetCost());
		DrawString(left, right, y, STR_PURCHASE_INFO_COST);
	}
	y += FONT_HEIGHT_NORMAL;

	/* Wagon weight - (including cargo) */
	uint weight = e->GetDisplayWeight();
	SetDParam(0, weight);
	SetDParam(1, GetCargoWeight(te.all_capacities, VEH_TRAIN) + weight);
	DrawString(left, right, y, STR_PURCHASE_INFO_WEIGHT_CWEIGHT);
	y += FONT_HEIGHT_NORMAL;

	/* Wagon speed limit, displayed if above zero */
	if (_settings_game.vehicle.wagon_speed_limits) {
		uint max_speed = e->GetDisplayMaxSpeed();
		if (max_speed > 0) {
			SetDParam(0, max_speed);
			DrawString(left, right, y, STR_PURCHASE_INFO_SPEED);
			y += FONT_HEIGHT_NORMAL;
		}
	}

	/* Running cost */
	if (rvi->running_cost_class != INVALID_PRICE) {
		SetDParam(0, e->GetDisplayRunningCost());
		DrawString(left, right, y, STR_PURCHASE_INFO_RUNNINGCOST);
		y += FONT_HEIGHT_NORMAL;
	}

	return y;
}

/* Draw locomotive specific details */
static int DrawRailEnginePurchaseInfo(int left, int right, int y, EngineID engine_number, const RailVehicleInfo *rvi, TestedEngineDetails &te)
{
	const Engine *e = Engine::Get(engine_number);

	/* Purchase Cost - Engine weight */
	if (te.cost != 0) {
		SetDParam(0, e->GetCost() + te.cost);
		SetDParam(1, te.cost);
		SetDParam(2, e->GetDisplayWeight());
		DrawString(left, right, y, STR_PURCHASE_INFO_COST_REFIT_WEIGHT);
	} else {
		SetDParam(0, e->GetCost());
		SetDParam(1, e->GetDisplayWeight());
		DrawString(left, right, y, STR_PURCHASE_INFO_COST_WEIGHT);
	}
	y += FONT_HEIGHT_NORMAL;

	/* Max speed - Engine power */
	SetDParam(0, e->GetDisplayMaxSpeed());
	SetDParam(1, e->GetPower());
	DrawString(left, right, y, STR_PURCHASE_INFO_SPEED_POWER);
	y += FONT_HEIGHT_NORMAL;

	/* Max tractive effort - not applicable if old acceleration or maglev */
	if (_settings_game.vehicle.train_acceleration_model != AM_ORIGINAL && GetRailTypeInfo(rvi->railtype)->acceleration_type != 2) {
		SetDParam(0, e->GetDisplayMaxTractiveEffort());
		DrawString(left, right, y, STR_PURCHASE_INFO_MAX_TE);
		y += FONT_HEIGHT_NORMAL;
	}

	/* Running cost */
	if (rvi->running_cost_class != INVALID_PRICE) {
		SetDParam(0, e->GetDisplayRunningCost());
		DrawString(left, right, y, STR_PURCHASE_INFO_RUNNINGCOST);
		y += FONT_HEIGHT_NORMAL;
	}

	/* Powered wagons power - Powered wagons extra weight */
	if (rvi->pow_wag_power != 0) {
		SetDParam(0, rvi->pow_wag_power);
		SetDParam(1, rvi->pow_wag_weight);
		DrawString(left, right, y, STR_PURCHASE_INFO_PWAGPOWER_PWAGWEIGHT);
		y += FONT_HEIGHT_NORMAL;
	}

	return y;
}

/* Draw road vehicle specific details */
static int DrawRoadVehPurchaseInfo(int left, int right, int y, EngineID engine_number, TestedEngineDetails &te)
{
	const Engine *e = Engine::Get(engine_number);

	if (_settings_game.vehicle.roadveh_acceleration_model != AM_ORIGINAL) {
		/* Purchase Cost */
		if (te.cost != 0) {
			SetDParam(0, e->GetCost() + te.cost);
			SetDParam(1, te.cost);
			DrawString(left, right, y, STR_PURCHASE_INFO_COST_REFIT);
		} else {
			SetDParam(0, e->GetCost());
			DrawString(left, right, y, STR_PURCHASE_INFO_COST);
		}
		y += FONT_HEIGHT_NORMAL;

		/* Road vehicle weight - (including cargo) */
		int16 weight = e->GetDisplayWeight();
		SetDParam(0, weight);
		SetDParam(1, GetCargoWeight(te.all_capacities, VEH_ROAD) + weight);
		DrawString(left, right, y, STR_PURCHASE_INFO_WEIGHT_CWEIGHT);
		y += FONT_HEIGHT_NORMAL;

		/* Max speed - Engine power */
		SetDParam(0, e->GetDisplayMaxSpeed());
		SetDParam(1, e->GetPower());
		DrawString(left, right, y, STR_PURCHASE_INFO_SPEED_POWER);
		y += FONT_HEIGHT_NORMAL;

		/* Max tractive effort */
		SetDParam(0, e->GetDisplayMaxTractiveEffort());
		DrawString(left, right, y, STR_PURCHASE_INFO_MAX_TE);
		y += FONT_HEIGHT_NORMAL;
	} else {
		/* Purchase cost - Max speed */
		if (te.cost != 0) {
			SetDParam(0, e->GetCost() + te.cost);
			SetDParam(1, te.cost);
			SetDParam(2, e->GetDisplayMaxSpeed());
			DrawString(left, right, y, STR_PURCHASE_INFO_COST_REFIT_SPEED);
		} else {
			SetDParam(0, e->GetCost());
			SetDParam(1, e->GetDisplayMaxSpeed());
			DrawString(left, right, y, STR_PURCHASE_INFO_COST_SPEED);
		}
		y += FONT_HEIGHT_NORMAL;
	}

	/* Running cost */
	SetDParam(0, e->GetDisplayRunningCost());
	DrawString(left, right, y, STR_PURCHASE_INFO_RUNNINGCOST);
	y += FONT_HEIGHT_NORMAL;

	return y;
}

/* Draw ship specific details */
static int DrawShipPurchaseInfo(int left, int right, int y, EngineID engine_number, bool refittable, TestedEngineDetails &te)
{
	const Engine *e = Engine::Get(engine_number);

	/* Purchase cost - Max speed */
	uint raw_speed = e->GetDisplayMaxSpeed();
	uint ocean_speed = e->u.ship.ApplyWaterClassSpeedFrac(raw_speed, true);
	uint canal_speed = e->u.ship.ApplyWaterClassSpeedFrac(raw_speed, false);

	if (ocean_speed == canal_speed) {
		if (te.cost != 0) {
			SetDParam(0, e->GetCost() + te.cost);
			SetDParam(1, te.cost);
			SetDParam(2, ocean_speed);
			DrawString(left, right, y, STR_PURCHASE_INFO_COST_REFIT_SPEED);
		} else {
			SetDParam(0, e->GetCost());
			SetDParam(1, ocean_speed);
			DrawString(left, right, y, STR_PURCHASE_INFO_COST_SPEED);
		}
		y += FONT_HEIGHT_NORMAL;
	} else {
		if (te.cost != 0) {
			SetDParam(0, e->GetCost() + te.cost);
			SetDParam(1, te.cost);
			DrawString(left, right, y, STR_PURCHASE_INFO_COST_REFIT);
		} else {
			SetDParam(0, e->GetCost());
			DrawString(left, right, y, STR_PURCHASE_INFO_COST);
		}
		y += FONT_HEIGHT_NORMAL;

		SetDParam(0, ocean_speed);
		DrawString(left, right, y, STR_PURCHASE_INFO_SPEED_OCEAN);
		y += FONT_HEIGHT_NORMAL;

		SetDParam(0, canal_speed);
		DrawString(left, right, y, STR_PURCHASE_INFO_SPEED_CANAL);
		y += FONT_HEIGHT_NORMAL;
	}

	/* Cargo type + capacity */
	SetDParam(0, te.cargo);
	SetDParam(1, te.capacity);
	SetDParam(2, refittable ? STR_PURCHASE_INFO_REFITTABLE : STR_EMPTY);
	DrawString(left, right, y, STR_PURCHASE_INFO_CAPACITY);
	y += FONT_HEIGHT_NORMAL;

	/* Running cost */
	SetDParam(0, e->GetDisplayRunningCost());
	DrawString(left, right, y, STR_PURCHASE_INFO_RUNNINGCOST);
	y += FONT_HEIGHT_NORMAL;

	return y;
}

/**
 * Draw aircraft specific details in the buy window.
 * @param left Left edge of the window to draw in.
 * @param right Right edge of the window to draw in.
 * @param y Top of the area to draw in.
 * @param engine_number Engine to display.
 * @param refittable If set, the aircraft can be refitted.
 * @return Bottom of the used area.
 */
static int DrawAircraftPurchaseInfo(int left, int right, int y, EngineID engine_number, bool refittable, TestedEngineDetails &te)
{
	const Engine *e = Engine::Get(engine_number);

	/* Purchase cost - Max speed */
	if (te.cost != 0) {
		SetDParam(0, e->GetCost() + te.cost);
		SetDParam(1, te.cost);
		SetDParam(2, e->GetDisplayMaxSpeed());
		DrawString(left, right, y, STR_PURCHASE_INFO_COST_REFIT_SPEED);
	} else {
		SetDParam(0, e->GetCost());
		SetDParam(1, e->GetDisplayMaxSpeed());
		DrawString(left, right, y, STR_PURCHASE_INFO_COST_SPEED);
	}
	y += FONT_HEIGHT_NORMAL;

	/* Cargo capacity */
	if (te.mail_capacity > 0) {
		SetDParam(0, te.cargo);
		SetDParam(1, te.capacity);
		SetDParam(2, CT_MAIL);
		SetDParam(3, te.mail_capacity);
		DrawString(left, right, y, STR_PURCHASE_INFO_AIRCRAFT_CAPACITY);
	} else {
		/* Note, if the default capacity is selected by the refit capacity
		 * callback, then the capacity shown is likely to be incorrect. */
		SetDParam(0, te.cargo);
		SetDParam(1, te.capacity);
		SetDParam(2, refittable ? STR_PURCHASE_INFO_REFITTABLE : STR_EMPTY);
		DrawString(left, right, y, STR_PURCHASE_INFO_CAPACITY);
	}
	y += FONT_HEIGHT_NORMAL;

	/* Running cost */
	SetDParam(0, e->GetDisplayRunningCost());
	DrawString(left, right, y, STR_PURCHASE_INFO_RUNNINGCOST);
	y += FONT_HEIGHT_NORMAL;

	/* Aircraft type */
	SetDParam(0, e->GetAircraftTypeText());
	DrawString(left, right, y, STR_PURCHASE_INFO_AIRCRAFT_TYPE);
	y += FONT_HEIGHT_NORMAL;

	/* Aircraft range, if available. */
	uint16 range = e->GetRange();
	if (range != 0) {
		SetDParam(0, range);
		DrawString(left, right, y, STR_PURCHASE_INFO_AIRCRAFT_RANGE);
		y += FONT_HEIGHT_NORMAL;
	}

	return y;
}

/**
 * Display additional text from NewGRF in the purchase information window
 * @param left   Left border of text bounding box
 * @param right  Right border of text bounding box
 * @param y      Top border of text bounding box
 * @param engine Engine to query the additional purchase information for
 * @return       Bottom border of text bounding box
 */
static uint ShowAdditionalText(int left, int right, int y, EngineID engine)
{
	uint16 callback = GetVehicleCallback(CBID_VEHICLE_ADDITIONAL_TEXT, 0, 0, engine, nullptr);
	if (callback == CALLBACK_FAILED || callback == 0x400) return y;
	const GRFFile *grffile = Engine::Get(engine)->GetGRF();
	assert(grffile != nullptr);
	if (callback > 0x400) {
		ErrorUnknownCallbackResult(grffile->grfid, CBID_VEHICLE_ADDITIONAL_TEXT, callback);
		return y;
	}

	StartTextRefStackUsage(grffile, 6);
	uint result = DrawStringMultiLine(left, right, y, INT32_MAX, GetGRFStringID(grffile->grfid, 0xD000 + callback), TC_BLACK);
	StopTextRefStackUsage();
	return result;
}

void TestedEngineDetails::FillDefaultCapacities(const Engine *e)
{
	this->cargo = e->GetDefaultCargoType();
	if (e->type == VEH_TRAIN || e->type == VEH_ROAD) {
		this->all_capacities = GetCapacityOfArticulatedParts(e->index);
		this->capacity = this->all_capacities[this->cargo];
		this->mail_capacity = 0;
	} else {
		this->capacity = e->GetDisplayDefaultCapacity(&this->mail_capacity);
		this->all_capacities[this->cargo] = this->capacity;
		this->all_capacities[CT_MAIL] = this->mail_capacity;
	}
	if (this->all_capacities.GetCount() == 0) this->cargo = CT_INVALID;
}

/**
 * Draw the purchase info details of a vehicle at a given location.
 * @param left,right,y location where to draw the info
 * @param engine_number the engine of which to draw the info of
 * @return y after drawing all the text
 */
int DrawVehiclePurchaseInfo(int left, int right, int y, EngineID engine_number, TestedEngineDetails &te)
{
	const Engine *e = Engine::Get(engine_number);
	YearMonthDay ymd;
	ConvertDateToYMD(e->intro_date, &ymd);
	bool refittable = IsArticulatedVehicleRefittable(engine_number);
	bool articulated_cargo = false;

	switch (e->type) {
		default: NOT_REACHED();
		case VEH_TRAIN:
			if (e->u.rail.railveh_type == RAILVEH_WAGON) {
				y = DrawRailWagonPurchaseInfo(left, right, y, engine_number, &e->u.rail, te);
			} else {
				y = DrawRailEnginePurchaseInfo(left, right, y, engine_number, &e->u.rail, te);
			}
			articulated_cargo = true;
			break;

		case VEH_ROAD:
			y = DrawRoadVehPurchaseInfo(left, right, y, engine_number, te);
			articulated_cargo = true;
			break;

		case VEH_SHIP:
			y = DrawShipPurchaseInfo(left, right, y, engine_number, refittable, te);
			break;

		case VEH_AIRCRAFT:
			y = DrawAircraftPurchaseInfo(left, right, y, engine_number, refittable, te);
			break;
	}

	if (articulated_cargo) {
		/* Cargo type + capacity, or N/A */
		int new_y = DrawCargoCapacityInfo(left, right, y, te, refittable);

		if (new_y == y) {
			SetDParam(0, CT_INVALID);
			SetDParam(2, STR_EMPTY);
			DrawString(left, right, y, STR_PURCHASE_INFO_CAPACITY);
			y += FONT_HEIGHT_NORMAL;
		} else {
			y = new_y;
		}
	}

	/* Draw details that apply to all types except rail wagons. */
	if (e->type != VEH_TRAIN || e->u.rail.railveh_type != RAILVEH_WAGON) {
		/* Design date - Life length */
		SetDParam(0, ymd.year);
		SetDParam(1, e->GetLifeLengthInDays() / DAYS_IN_LEAP_YEAR);
		DrawString(left, right, y, STR_PURCHASE_INFO_DESIGNED_LIFE);
		y += FONT_HEIGHT_NORMAL;

		/* Reliability */
		SetDParam(0, ToPercent16(e->reliability));
		DrawString(left, right, y, STR_PURCHASE_INFO_RELIABILITY);
		y += FONT_HEIGHT_NORMAL;
	} else if (_settings_client.gui.show_wagon_intro_year) {
		SetDParam(0, ymd.year);
		DrawString(left, right, y, STR_PURCHASE_INFO_DESIGNED);
		y += FONT_HEIGHT_NORMAL;
	}

	if (refittable) y = ShowRefitOptionsList(left, right, y, engine_number);

	/* Additional text from NewGRF */
	y = ShowAdditionalText(left, right, y, engine_number);

	/* The NewGRF's name which the vehicle comes from */
	const GRFConfig *config = GetGRFConfig(e->GetGRFID());
	if (_settings_client.gui.show_newgrf_name && config != nullptr)
	{
		DrawString(left, right, y, config->GetName(), TC_BLACK);
		y += FONT_HEIGHT_NORMAL;
	}

	return y;
}

/**
 * Engine drawing loop
 * @param type Type of vehicle (VEH_*)
 * @param r The Rect of the list
 * @param eng_list What engines to draw
 * @param min where to start in the list
 * @param max where in the list to end
 * @param selected_id what engine to highlight as selected, if any
 * @param show_count Whether to show the amount of engines or not
 * @param selected_group the group to list the engines of
 */
void DrawEngineList(VehicleType type, const Rect &r, const GUIEngineList &eng_list, uint16 min, uint16 max, EngineID selected_id, bool show_count, GroupID selected_group)
{
	static const int sprite_y_offsets[] = { -1, -1, -2, -2 };

	/* Obligatory sanity checks! */
	assert(max <= eng_list.size());

	bool rtl = _current_text_dir == TD_RTL;
	int step_size = GetEngineListHeight(type);
	int sprite_left  = GetVehicleImageCellSize(type, EIT_PURCHASE).extend_left;
	int sprite_right = GetVehicleImageCellSize(type, EIT_PURCHASE).extend_right;
	int sprite_width = sprite_left + sprite_right;
	int circle_width = std::max(GetScaledSpriteSize(SPR_CIRCLE_FOLDED).width, GetScaledSpriteSize(SPR_CIRCLE_UNFOLDED).width);
	int linecolour = _colour_gradient[COLOUR_ORANGE][4];

	Rect ir      = r.WithHeight(step_size).Shrink(WidgetDimensions::scaled.matrix);
	int sprite_y_offset = ScaleSpriteTrad(sprite_y_offsets[type]) + ir.Height() / 2;

	Dimension replace_icon = {0, 0};
	int count_width = 0;
	if (show_count) {
		replace_icon = GetSpriteSize(SPR_GROUP_REPLACE_ACTIVE);
		SetDParamMaxDigits(0, 3, FS_SMALL);
		count_width = GetStringBoundingBox(STR_TINY_BLACK_COMA).width;
	}

	Rect tr = ir.Indent(circle_width + WidgetDimensions::scaled.hsep_normal + sprite_width + WidgetDimensions::scaled.hsep_wide, rtl); // Name position
	Rect cr = tr.Indent(replace_icon.width + WidgetDimensions::scaled.hsep_wide, !rtl).WithWidth(count_width, !rtl);  // Count position
	Rect rr = tr.WithWidth(replace_icon.width, !rtl);                                                                 // Replace icon position
	if (show_count) tr = tr.Indent(count_width + WidgetDimensions::scaled.hsep_normal + replace_icon.width + WidgetDimensions::scaled.hsep_wide, !rtl);

	int normal_text_y_offset = (ir.Height() - FONT_HEIGHT_NORMAL) / 2;
	int small_text_y_offset  = ir.Height() - FONT_HEIGHT_SMALL;
	int replace_icon_y_offset = (ir.Height() - replace_icon.height) / 2;

	int y = ir.top;
	for (; min < max; min++, y += step_size) {
		const auto &item = eng_list[min];
		uint indent       = item.indent * WidgetDimensions::scaled.hsep_indent;
		bool has_variants = (item.flags & EngineDisplayFlags::HasVariants) != EngineDisplayFlags::None;
		bool is_folded    = (item.flags & EngineDisplayFlags::IsFolded)    != EngineDisplayFlags::None;
		bool shaded       = (item.flags & EngineDisplayFlags::Shaded)      != EngineDisplayFlags::None;
		/* Note: num_engines is only used in the autoreplace GUI, so it is correct to use _local_company here. */
		const uint num_engines = GetGroupNumEngines(_local_company, selected_group, item.engine_id);

		const Engine *e = Engine::Get(item.engine_id);
		bool hidden = HasBit(e->company_hidden, _local_company);
		StringID str = hidden ? STR_HIDDEN_ENGINE_NAME : STR_ENGINE_NAME;
		TextColour tc = (item.engine_id == selected_id) ? TC_WHITE : (TC_NO_SHADE | ((hidden | shaded) ? TC_GREY : TC_BLACK));

		SetDParam(0, item.engine_id);
		Rect itr = tr.Indent(indent, rtl);
		DrawString(itr.left, itr.right, y + normal_text_y_offset, str, tc);
		int sprite_x = ir.Indent(indent + circle_width + WidgetDimensions::scaled.hsep_normal, rtl).WithWidth(sprite_width, rtl).left + sprite_left;
		DrawVehicleEngine(r.left, r.right, sprite_x, y + sprite_y_offset, item.engine_id, (show_count && num_engines == 0) ? PALETTE_CRASH : GetEnginePalette(item.engine_id, _local_company), EIT_PURCHASE);
		if (show_count) {
			SetDParam(0, num_engines);
			DrawString(cr.left, cr.right, y + small_text_y_offset, STR_TINY_BLACK_COMA, TC_FROMSTRING, SA_RIGHT | SA_FORCE);
			if (EngineHasReplacementForCompany(Company::Get(_local_company), item.engine_id, selected_group)) DrawSprite(SPR_GROUP_REPLACE_ACTIVE, num_engines == 0 ? PALETTE_CRASH : PAL_NONE, rr.left, y + replace_icon_y_offset);
		}
		if (has_variants) {
			Rect fr = ir.Indent(indent, rtl).WithWidth(circle_width, rtl);
			DrawSpriteIgnorePadding(is_folded ? SPR_CIRCLE_FOLDED : SPR_CIRCLE_UNFOLDED, PAL_NONE, {fr.left, y, fr.right, y + ir.Height() - 1}, false, SA_CENTER);
		}
		if (indent > 0) {
			/* Draw tree lines */
			Rect fr = ir.Indent(indent - WidgetDimensions::scaled.hsep_indent, rtl).WithWidth(circle_width, rtl);
			int ycenter = y + normal_text_y_offset + FONT_HEIGHT_NORMAL / 2;
			bool continues = (min + 1U) < eng_list.size() && eng_list[min + 1].indent == item.indent;
			GfxDrawLine(fr.left + circle_width / 2, y - WidgetDimensions::scaled.matrix.top, fr.left + circle_width / 2, continues ? y - WidgetDimensions::scaled.matrix.top + step_size - 1 : ycenter, linecolour, WidgetDimensions::scaled.fullbevel.top);
			GfxDrawLine(fr.left + circle_width / 2, ycenter, fr.right, ycenter, linecolour, WidgetDimensions::scaled.fullbevel.top);
		}
	}
}

/**
 * Display the dropdown for the vehicle sort criteria.
 * @param w Parent window (holds the dropdown button).
 * @param vehicle_type %Vehicle type being sorted.
 * @param selected Currently selected sort criterion.
 * @param button Widget button.
 */
void DisplayVehicleSortDropDown(Window *w, const VehicleType vehicle_type, const int selected, const int button)
{
	uint32 hidden_mask = 0;
	/* Disable sorting by power or tractive effort when the original acceleration model for road vehicles is being used. */
	if (vehicle_type == VEH_ROAD && _settings_game.vehicle.roadveh_acceleration_model == AM_ORIGINAL) {
		SetBit(hidden_mask, 3); // power
		SetBit(hidden_mask, 4); // tractive effort
		SetBit(hidden_mask, 8); // power by running costs
	}
	/* Disable sorting by tractive effort when the original acceleration model for trains is being used. */
	if (vehicle_type == VEH_TRAIN && _settings_game.vehicle.train_acceleration_model == AM_ORIGINAL) {
		SetBit(hidden_mask, 4); // tractive effort
	}
	ShowDropDownMenu(w, _engine_sort_listing[vehicle_type], selected, button, 0, hidden_mask);
}

struct BuildVehicleWindowBase : Window {
	VehicleType vehicle_type;                   ///< Type of vehicles shown in the window.
	bool virtual_train_mode;                    ///< Are we building a virtual train?
	Train **virtual_train_out;                  ///< Virtual train ptr
	bool listview_mode;                         ///< If set, only display the available vehicles and do not show a 'build' button.

	BuildVehicleWindowBase(WindowDesc *desc, TileIndex tile, VehicleType type, Train **virtual_train_out) : Window(desc)
	{
		this->vehicle_type = type;
		this->window_number = tile == INVALID_TILE ? (int)type : tile;
		this->virtual_train_out = virtual_train_out;
		this->virtual_train_mode = (virtual_train_out != nullptr);
		if (this->virtual_train_mode) this->window_number = 0;
		this->listview_mode = (tile == INVALID_TILE) && !virtual_train_mode;
	}

	void AddChildren(GUIEngineList &eng_list, const GUIEngineList &source, EngineID parent, int indent)
	{
		for (const auto &item : source) {
			if (item.variant_id != parent || item.engine_id == parent) continue;

			const Engine *e = Engine::Get(item.engine_id);
			EngineDisplayFlags flags = item.flags;
			if (e->display_last_variant != INVALID_ENGINE) flags &= ~EngineDisplayFlags::Shaded;
			eng_list.emplace_back(e->display_last_variant == INVALID_ENGINE ? item.engine_id : e->display_last_variant, item.engine_id, flags, indent);

			/* Add variants if not folded */
			if ((item.flags & (EngineDisplayFlags::HasVariants | EngineDisplayFlags::IsFolded)) == EngineDisplayFlags::HasVariants) {
				/* Add this engine again as a child */
				if ((item.flags & EngineDisplayFlags::Shaded) == EngineDisplayFlags::None) {
					eng_list.emplace_back(item.engine_id, item.engine_id, EngineDisplayFlags::None, indent + 1);
				}
				AddChildren(eng_list, source, item.engine_id, indent + 1);
			}
		}
	}

	void AddVirtualEngine(Train *toadd)
	{
		if (this->virtual_train_out == nullptr) return;

		if (*(this->virtual_train_out) == nullptr) {
			*(this->virtual_train_out) = toadd;
			InvalidateWindowClassesData(WC_CREATE_TEMPLATE);
		} else {
			VehicleID target = (*(this->virtual_train_out))->GetLastUnit()->index;

			DoCommandP(0, (1 << 23) | (1 << 21) | toadd->index, target, CMD_MOVE_VIRTUAL_RAIL_VEHICLE | CMD_MSG(STR_ERROR_CAN_T_MOVE_VEHICLE), CcMoveNewVirtualEngine);
		}
	}
};

/** GUI for building vehicles. */
struct BuildVehicleWindow : BuildVehicleWindowBase {
	union {
		RailType railtype;   ///< Rail type to show, or #INVALID_RAILTYPE.
		RoadType roadtype;   ///< Road type to show, or #INVALID_ROADTYPE.
	} filter;                                   ///< Filter to apply.
	bool descending_sort_order;                 ///< Sort direction, @see _engine_sort_direction
	byte sort_criteria;                         ///< Current sort criterium.
	bool show_hidden_engines;                   ///< State of the 'show hidden engines' button.
	EngineID sel_engine;                        ///< Currently selected engine, or #INVALID_ENGINE
	EngineID rename_engine;                     ///< Engine being renamed.
	GUIEngineList eng_list;
	CargoID cargo_filter[NUM_CARGO + 3];        ///< Available cargo filters; CargoID or CF_ANY or CF_NONE or CF_ENGINES
	StringID cargo_filter_texts[NUM_CARGO + 4]; ///< Texts for filter_cargo, terminated by INVALID_STRING_ID
	byte cargo_filter_criteria;                 ///< Selected cargo filter
	int details_height;                         ///< Minimal needed height of the details panels, in text lines (found so far).
	Scrollbar *vscroll;
	TestedEngineDetails te;                     ///< Tested cost and capacity after refit.

	void SetBuyVehicleText()
	{
		NWidgetCore *widget = this->GetWidget<NWidgetCore>(WID_BV_BUILD);

		bool refit = this->sel_engine != INVALID_ENGINE && this->cargo_filter[this->cargo_filter_criteria] != CF_ANY && this->cargo_filter[this->cargo_filter_criteria] != CF_NONE;
		if (refit) refit = Engine::Get(this->sel_engine)->GetDefaultCargoType() != this->cargo_filter[this->cargo_filter_criteria];

		if (this->virtual_train_mode) {
			if (refit) {
				widget->widget_data = STR_TMPL_ADD_VEHICLE_REFIT;
				widget->tool_tip    = STR_TMPL_ADD_REFIT_TOOLTIP;
			} else {
				widget->widget_data = STR_TMPL_ADD_VEHICLE;
				widget->tool_tip    = STR_TMPL_ADD_TOOLTIP;
			}
		} else {
			if (refit) {
				widget->widget_data = STR_BUY_VEHICLE_TRAIN_BUY_REFIT_VEHICLE_BUTTON + this->vehicle_type;
				widget->tool_tip    = STR_BUY_VEHICLE_TRAIN_BUY_REFIT_VEHICLE_TOOLTIP + this->vehicle_type;
			} else {
				widget->widget_data = STR_BUY_VEHICLE_TRAIN_BUY_VEHICLE_BUTTON + this->vehicle_type;
				widget->tool_tip    = STR_BUY_VEHICLE_TRAIN_BUY_VEHICLE_TOOLTIP + this->vehicle_type;
			}
		}
	}

	BuildVehicleWindow(WindowDesc *desc, TileIndex tile, VehicleType type, Train **virtual_train_out) : BuildVehicleWindowBase(desc, tile, type, virtual_train_out)
	{
		this->sel_engine = INVALID_ENGINE;

		this->sort_criteria         = _engine_sort_last_criteria[type];
		this->descending_sort_order = _engine_sort_last_order[type];
		this->show_hidden_engines   = _engine_sort_show_hidden_engines[type];

		this->UpdateFilterByTile();

		this->CreateNestedTree();

		this->vscroll = this->GetScrollbar(WID_BV_SCROLLBAR);

		/* If we are just viewing the list of vehicles, we do not need the Build button.
		 * So we just hide it, and enlarge the Rename button by the now vacant place. */
		if (this->listview_mode) {
			this->GetWidget<NWidgetStacked>(WID_BV_BUILD_SEL)->SetDisplayedPlane(SZSP_NONE);
		}

		NWidgetCore *widget = this->GetWidget<NWidgetCore>(WID_BV_LIST);
		widget->tool_tip = STR_BUY_VEHICLE_TRAIN_LIST_TOOLTIP + type;

		widget = this->GetWidget<NWidgetCore>(WID_BV_SHOW_HIDE);
		widget->tool_tip = STR_BUY_VEHICLE_TRAIN_HIDE_SHOW_TOGGLE_TOOLTIP + type;

		widget = this->GetWidget<NWidgetCore>(WID_BV_RENAME);
		widget->widget_data = STR_BUY_VEHICLE_TRAIN_RENAME_BUTTON + type;
		widget->tool_tip    = STR_BUY_VEHICLE_TRAIN_RENAME_TOOLTIP + type;

		widget = this->GetWidget<NWidgetCore>(WID_BV_SHOW_HIDDEN_ENGINES);
		widget->widget_data = STR_SHOW_HIDDEN_ENGINES_VEHICLE_TRAIN + type;
		widget->tool_tip    = STR_SHOW_HIDDEN_ENGINES_VEHICLE_TRAIN_TOOLTIP + type;
		widget->SetLowered(this->show_hidden_engines);

		this->details_height = ((this->vehicle_type == VEH_TRAIN) ? 10 : 9);

		this->FinishInitNested(this->window_number);

		this->owner = (tile != INVALID_TILE) ? GetTileOwner(tile) : _local_company;

		this->eng_list.ForceRebuild();
		this->GenerateBuildList(); // generate the list, since we need it in the next line
		/* Select the first engine in the list as default when opening the window */
		if (this->eng_list.size() > 0) {
			this->SelectEngine(this->eng_list[0].engine_id);
		} else {
			this->SelectEngine(INVALID_ENGINE);
		}
	}

	/** Set the filter type according to the depot type */
	void UpdateFilterByTile()
	{
		switch (this->vehicle_type) {
			default: NOT_REACHED();
			case VEH_TRAIN:
				if (this->listview_mode || this->virtual_train_mode) {
					this->filter.railtype = INVALID_RAILTYPE;
				} else {
					this->filter.railtype = GetRailType(this->window_number);
				}
				break;

			case VEH_ROAD:
				if (this->listview_mode || this->virtual_train_mode) {
					this->filter.roadtype = INVALID_ROADTYPE;
				} else {
					this->filter.roadtype = GetRoadTypeRoad(this->window_number);
					if (this->filter.roadtype == INVALID_ROADTYPE) {
						this->filter.roadtype = GetRoadTypeTram(this->window_number);
					}
				}
				break;

			case VEH_SHIP:
			case VEH_AIRCRAFT:
				break;
		}
	}

	/** Populate the filter list and set the cargo filter criteria. */
	void SetCargoFilterArray()
	{
		uint filter_items = 0;

		/* Add item for disabling filtering. */
		this->cargo_filter[filter_items] = CF_ANY;
		this->cargo_filter_texts[filter_items] = STR_PURCHASE_INFO_ALL_TYPES;
		filter_items++;

		/* Specific filters for trains. */
		if (this->vehicle_type == VEH_TRAIN) {
			/* Add item for locomotives only in case of trains. */
			this->cargo_filter[filter_items] = CF_ENGINES;
			this->cargo_filter_texts[filter_items] = STR_PURCHASE_INFO_ENGINES_ONLY;
			filter_items++;

			/* Add item for vehicles not carrying anything, e.g. train engines.
			 * This could also be useful for eyecandy vehicles of other types, but is likely too confusing for joe, */
			this->cargo_filter[filter_items] = CF_NONE;
			this->cargo_filter_texts[filter_items] = STR_PURCHASE_INFO_NONE;
			filter_items++;
		}

		/* Collect available cargo types for filtering. */
		for (const CargoSpec *cs : _sorted_standard_cargo_specs) {
			this->cargo_filter[filter_items] = cs->Index();
			this->cargo_filter_texts[filter_items] = cs->name;
			filter_items++;
		}

		/* Terminate the filter list. */
		this->cargo_filter_texts[filter_items] = INVALID_STRING_ID;

		/* If not found, the cargo criteria will be set to all cargoes. */
		this->cargo_filter_criteria = 0;

		/* Find the last cargo filter criteria. */
		for (uint i = 0; i < filter_items; i++) {
			if (this->cargo_filter[i] == _engine_sort_last_cargo_criteria[this->vehicle_type]) {
				this->cargo_filter_criteria = i;
				break;
			}
		}

		this->eng_list.SetFilterFuncs(_filter_funcs);
		this->eng_list.SetFilterState(this->cargo_filter[this->cargo_filter_criteria] != CF_ANY);
	}

	void SelectEngine(EngineID engine)
	{
		CargoID cargo = this->cargo_filter[this->cargo_filter_criteria];
		if (cargo == CF_ANY) cargo = CF_NONE;

		this->sel_engine = engine;
		this->SetBuyVehicleText();

		if (this->sel_engine == INVALID_ENGINE) return;

		const Engine *e = Engine::Get(this->sel_engine);
<<<<<<< HEAD
		if (!e->CanPossiblyCarryCargo()) {
			this->te.cost = 0;
			this->te.cargo = CT_INVALID;
			this->te.all_capacities.Clear();
			return;
		}
=======
>>>>>>> a4a819c9

		if (this->virtual_train_mode) {
			if (cargo != CT_INVALID && cargo != e->GetDefaultCargoType()) {
				SavedRandomSeeds saved_seeds;
				SaveRandomSeeds(&saved_seeds);
				StringID err;
				Train *t = BuildVirtualRailVehicle(this->sel_engine, err, 0, false);
				if (t != nullptr) {
					const CommandCost ret = CmdRefitVehicle(0, DC_QUERY_COST, t->index, cargo | (1 << 16), nullptr);
					this->te.cost          = ret.GetCost();
					this->te.capacity      = _returned_refit_capacity;
					this->te.mail_capacity = _returned_mail_refit_capacity;
					this->te.cargo         = (cargo == CT_INVALID) ? e->GetDefaultCargoType() : cargo;
					this->te.all_capacities = _returned_vehicle_capacities;
					delete t;
					RestoreRandomSeeds(saved_seeds);
					return;
				} else {
					RestoreRandomSeeds(saved_seeds);
				}
			}
		} else if (!this->listview_mode) {
			/* Query for cost and refitted capacity */
<<<<<<< HEAD
			CommandCost ret = DoCommand(this->window_number, this->sel_engine | (cargo << 24), 0, DC_QUERY_COST, GetCmdBuildVeh(this->vehicle_type), nullptr);
=======
			auto [ret, veh_id, refit_capacity, refit_mail, cargo_capacities] = Command<CMD_BUILD_VEHICLE>::Do(DC_QUERY_COST, this->window_number, this->sel_engine, true, cargo, INVALID_CLIENT_ID);
>>>>>>> a4a819c9
			if (ret.Succeeded()) {
				this->te.cost          = ret.GetCost() - e->GetCost();
				this->te.capacity      = _returned_refit_capacity;
				this->te.mail_capacity = _returned_mail_refit_capacity;
				this->te.cargo         = (cargo == CT_INVALID) ? e->GetDefaultCargoType() : cargo;
<<<<<<< HEAD
				this->te.all_capacities = _returned_vehicle_capacities;
=======
				this->te.all_capacities = cargo_capacities;
>>>>>>> a4a819c9
				return;
			}
		}

		/* Purchase test was not possible or failed, fill in the defaults instead. */
		this->te.cost     = 0;
		this->te.FillDefaultCapacities(e);
	}

	void OnInit() override
	{
		this->SetCargoFilterArray();
	}

	/** Filter the engine list against the currently selected cargo filter */
	void FilterEngineList()
	{
		this->eng_list.Filter(this->cargo_filter[this->cargo_filter_criteria]);
		if (0 == this->eng_list.size()) { // no engine passed through the filter, invalidate the previously selected engine
			this->SelectEngine(INVALID_ENGINE);
		} else if (std::find(this->eng_list.begin(), this->eng_list.end(), this->sel_engine) == this->eng_list.end()) { // previously selected engine didn't pass the filter, select the first engine of the list
			this->SelectEngine(this->eng_list[0].engine_id);
		}
	}

	/** Filter a single engine */
	bool FilterSingleEngine(EngineID eid)
	{
		CargoID filter_type = this->cargo_filter[this->cargo_filter_criteria];
		GUIEngineListItem item = {eid, eid, EngineDisplayFlags::None, 0};
		return CargoAndEngineFilter(&item, filter_type);
	}

	/* Figure out what train EngineIDs to put in the list */
	void GenerateBuildTrainList(GUIEngineList &list)
	{
		std::vector<EngineID> variants;
		EngineID sel_id = INVALID_ENGINE;
		int num_engines = 0;
		int num_wagons  = 0;

		list.clear();

		/* Make list of all available train engines and wagons.
		 * Also check to see if the previously selected engine is still available,
		 * and if not, reset selection to INVALID_ENGINE. This could be the case
		 * when engines become obsolete and are removed */
		for (const Engine *e : Engine::IterateType(VEH_TRAIN)) {
			if (!this->show_hidden_engines && e->IsHidden(_local_company)) continue;
			EngineID eid = e->index;
			const RailVehicleInfo *rvi = &e->u.rail;

			if (this->filter.railtype != INVALID_RAILTYPE && !HasPowerOnRail(rvi->railtype, this->filter.railtype)) continue;
			if (!IsEngineBuildable(eid, VEH_TRAIN, _local_company)) continue;

			/* Filter now! So num_engines and num_wagons is valid */
			if (!FilterSingleEngine(eid)) continue;

			list.emplace_back(eid, e->info.variant_id, e->display_flags, 0);

			if (rvi->railveh_type != RAILVEH_WAGON) {
				num_engines++;
			} else {
				num_wagons++;
			}

			if (e->info.variant_id != eid && e->info.variant_id != INVALID_ENGINE) variants.push_back(e->info.variant_id);
			if (eid == this->sel_engine) sel_id = eid;
		}

		/* ensure primary engine of variant group is in list */
		for (const auto &variant : variants) {
			if (std::find(list.begin(), list.end(), variant) == list.end()) {
				const Engine *e = Engine::Get(variant);
				list.emplace_back(variant, e->info.variant_id, e->display_flags | EngineDisplayFlags::Shaded, 0);
			}
		}

		this->SelectEngine(sel_id);

		/* invalidate cached values for name sorter - engine names could change */
		_last_engine[0] = _last_engine[1] = INVALID_ENGINE;

		/* make engines first, and then wagons, sorted by selected sort_criteria */
		_engine_sort_direction = false;
		EngList_Sort(&list, TrainEnginesThenWagonsSorter);

		/* and then sort engines */
		_engine_sort_direction = this->descending_sort_order;
		EngList_SortPartial(&list, _engine_sort_functions[0][this->sort_criteria], 0, num_engines);

		/* and finally sort wagons */
		EngList_SortPartial(&list, _engine_sort_functions[0][this->sort_criteria], num_engines, num_wagons);
	}

	/* Figure out what road vehicle EngineIDs to put in the list */
	void GenerateBuildRoadVehList()
	{
		EngineID sel_id = INVALID_ENGINE;

		this->eng_list.clear();

		for (const Engine *e : Engine::IterateType(VEH_ROAD)) {
			if (!this->show_hidden_engines && e->IsHidden(_local_company)) continue;
			EngineID eid = e->index;
			if (!IsEngineBuildable(eid, VEH_ROAD, _local_company)) continue;
			if (this->filter.roadtype != INVALID_ROADTYPE && !HasPowerOnRoad(e->u.road.roadtype, this->filter.roadtype)) continue;

			this->eng_list.emplace_back(eid, e->info.variant_id, e->display_flags, 0);

			if (eid == this->sel_engine) sel_id = eid;
		}
		this->SelectEngine(sel_id);
	}

	/* Figure out what ship EngineIDs to put in the list */
	void GenerateBuildShipList()
	{
		EngineID sel_id = INVALID_ENGINE;
		this->eng_list.clear();

		for (const Engine *e : Engine::IterateType(VEH_SHIP)) {
			if (!this->show_hidden_engines && e->IsHidden(_local_company)) continue;
			EngineID eid = e->index;
			if (!IsEngineBuildable(eid, VEH_SHIP, _local_company)) continue;
			this->eng_list.emplace_back(eid, e->info.variant_id, e->display_flags, 0);

			if (eid == this->sel_engine) sel_id = eid;
		}
		this->SelectEngine(sel_id);
	}

	/* Figure out what aircraft EngineIDs to put in the list */
	void GenerateBuildAircraftList()
	{
		EngineID sel_id = INVALID_ENGINE;

		this->eng_list.clear();

		const Station *st = this->listview_mode ? nullptr : Station::GetByTile(this->window_number);

		/* Make list of all available planes.
		 * Also check to see if the previously selected plane is still available,
		 * and if not, reset selection to INVALID_ENGINE. This could be the case
		 * when planes become obsolete and are removed */
		for (const Engine *e : Engine::IterateType(VEH_AIRCRAFT)) {
			if (!this->show_hidden_engines && e->IsHidden(_local_company)) continue;
			EngineID eid = e->index;
			if (!IsEngineBuildable(eid, VEH_AIRCRAFT, _local_company)) continue;
			/* First VEH_END window_numbers are fake to allow a window open for all different types at once */
			if (!this->listview_mode && !CanVehicleUseStation(eid, st)) continue;

			this->eng_list.emplace_back(eid, e->info.variant_id, e->display_flags, 0);
			if (eid == this->sel_engine) sel_id = eid;
		}

		this->SelectEngine(sel_id);
	}

	/* Generate the list of vehicles */
	void GenerateBuildList()
	{
		if (!this->eng_list.NeedRebuild()) return;

		/* Update filter type in case the road/railtype of the depot got converted */
		this->UpdateFilterByTile();

		this->eng_list.clear();

		GUIEngineList list;

		switch (this->vehicle_type) {
			default: NOT_REACHED();
			case VEH_TRAIN:
				this->GenerateBuildTrainList(list);
				AddChildren(this->eng_list, list, INVALID_ENGINE, 0);
				this->eng_list.shrink_to_fit();
				this->eng_list.RebuildDone();
				return;
			case VEH_ROAD:
				this->GenerateBuildRoadVehList();
				break;
			case VEH_SHIP:
				this->GenerateBuildShipList();
				break;
			case VEH_AIRCRAFT:
				this->GenerateBuildAircraftList();
				break;
		}

		this->FilterEngineList();

		/* ensure primary engine of variant group is in list after filtering */
		std::vector<EngineID> variants;
		for (const auto &item : this->eng_list) {
			if (item.engine_id != item.variant_id && item.variant_id != INVALID_ENGINE) variants.push_back(item.variant_id);
		}
		for (const auto &variant : variants) {
			if (std::find(this->eng_list.begin(), this->eng_list.end(), variant) == this->eng_list.end()) {
				const Engine *e = Engine::Get(variant);
				this->eng_list.emplace_back(variant, e->info.variant_id, e->display_flags | EngineDisplayFlags::Shaded, 0);
			}
		}

		_engine_sort_direction = this->descending_sort_order;
		EngList_Sort(&this->eng_list, _engine_sort_functions[this->vehicle_type][this->sort_criteria]);

		this->eng_list.swap(list);
		AddChildren(this->eng_list, list, INVALID_ENGINE, 0);
		this->eng_list.shrink_to_fit();
		this->eng_list.RebuildDone();
	}

	void OnClick(Point pt, int widget, int click_count) override
	{
		switch (widget) {
			case WID_BV_SORT_ASCENDING_DESCENDING:
				this->descending_sort_order ^= true;
				_engine_sort_last_order[this->vehicle_type] = this->descending_sort_order;
				this->eng_list.ForceRebuild();
				this->SetDirty();
				break;

			case WID_BV_SHOW_HIDDEN_ENGINES:
				this->show_hidden_engines ^= true;
				_engine_sort_show_hidden_engines[this->vehicle_type] = this->show_hidden_engines;
				this->eng_list.ForceRebuild();
				this->SetWidgetLoweredState(widget, this->show_hidden_engines);
				this->SetDirty();
				break;

			case WID_BV_LIST: {
				uint i = this->vscroll->GetScrolledRowFromWidget(pt.y, this, WID_BV_LIST);
				size_t num_items = this->eng_list.size();
				EngineID e = INVALID_ENGINE;
				if (i < num_items) {
					const auto &item = this->eng_list[i];
					const Rect r = this->GetWidget<NWidgetBase>(widget)->GetCurrentRect().Shrink(WidgetDimensions::scaled.matrix).WithWidth(WidgetDimensions::scaled.hsep_indent * (item.indent + 1), _current_text_dir == TD_RTL);
					if ((item.flags & EngineDisplayFlags::HasVariants) != EngineDisplayFlags::None && IsInsideMM(r.left, r.right, pt.x)) {
						/* toggle folded flag on engine */
						assert(item.variant_id != INVALID_ENGINE);
						Engine *engine = Engine::Get(item.variant_id);
						engine->display_flags ^= EngineDisplayFlags::IsFolded;

						InvalidateWindowData(WC_REPLACE_VEHICLE, this->vehicle_type, 0); // Update the autoreplace window
						InvalidateWindowClassesData(WC_BUILD_VEHICLE); // The build windows needs updating as well
						return;
					}
					if ((item.flags & EngineDisplayFlags::Shaded) == EngineDisplayFlags::None) e = item.engine_id;
				}
				this->SelectEngine(e);
				this->SetDirty();
				if (_ctrl_pressed) {
					this->OnClick(pt, WID_BV_SHOW_HIDE, 1);
				} else if (click_count > 1 && !this->listview_mode) {
					this->OnClick(pt, WID_BV_BUILD, 1);
				}
				break;
			}

			case WID_BV_SORT_DROPDOWN: // Select sorting criteria dropdown menu
				DisplayVehicleSortDropDown(this, this->vehicle_type, this->sort_criteria, WID_BV_SORT_DROPDOWN);
				break;

			case WID_BV_CARGO_FILTER_DROPDOWN: // Select cargo filtering criteria dropdown menu
				ShowDropDownMenu(this, this->cargo_filter_texts, this->cargo_filter_criteria, WID_BV_CARGO_FILTER_DROPDOWN, 0, 0);
				break;

			case WID_BV_SHOW_HIDE: {
				const Engine *e = (this->sel_engine == INVALID_ENGINE) ? nullptr : Engine::Get(this->sel_engine);
				if (e != nullptr) {
					DoCommandP(0, 0, this->sel_engine | (e->IsHidden(_current_company) ? 0 : (1u << 31)), CMD_SET_VEHICLE_VISIBILITY);
				}
				break;
			}

			case WID_BV_BUILD: {
				EngineID sel_eng = this->sel_engine;
				if (sel_eng != INVALID_ENGINE) {
					CommandCallback *callback;
					uint32 cmd;
					if (this->virtual_train_mode) {
						callback = CcAddVirtualEngine;
						cmd = CMD_BUILD_VIRTUAL_RAIL_VEHICLE;
					} else {
						callback = (this->vehicle_type == VEH_TRAIN && RailVehInfo(sel_eng)->railveh_type == RAILVEH_WAGON)
								? CcBuildWagon : CcBuildPrimaryVehicle;
						cmd = GetCmdBuildVeh(this->vehicle_type);
					}
					CargoID cargo = this->cargo_filter[this->cargo_filter_criteria];
					if (cargo == CF_ANY || cargo == CF_ENGINES) cargo = CF_NONE;
					DoCommandP(this->window_number, sel_eng | (cargo << 24), 0, cmd, callback);

					/* Update last used variant and refresh if necessary. */
					bool refresh = false;
					int recursion = 10; /* In case of infinite loop */
					for (Engine *e = Engine::Get(sel_eng); recursion > 0; e = Engine::Get(e->info.variant_id), --recursion) {
						refresh |= (e->display_last_variant != sel_eng);
						e->display_last_variant = sel_eng;
						if (e->info.variant_id == INVALID_ENGINE) break;
					}
					if (refresh) {
						InvalidateWindowData(WC_REPLACE_VEHICLE, this->vehicle_type, 0); // Update the autoreplace window
						InvalidateWindowClassesData(WC_BUILD_VEHICLE); // The build windows needs updating as well
						return;
					}
				}
				break;
			}

			case WID_BV_RENAME: {
				EngineID sel_eng = this->sel_engine;
				if (sel_eng != INVALID_ENGINE) {
					this->rename_engine = sel_eng;
					SetDParam(0, sel_eng);
					ShowQueryString(STR_ENGINE_NAME, STR_QUERY_RENAME_TRAIN_TYPE_CAPTION + this->vehicle_type, MAX_LENGTH_ENGINE_NAME_CHARS, this, CS_ALPHANUMERAL, QSF_ENABLE_DEFAULT | QSF_LEN_IN_CHARS);
				}
				break;
			}
		}
	}

	/**
	 * Some data on this window has become invalid.
	 * @param data Information about the changed data.
	 * @param gui_scope Whether the call is done from GUI scope. You may not do everything when not in GUI scope. See #InvalidateWindowData() for details.
	 */
	void OnInvalidateData(int data = 0, bool gui_scope = true) override
	{
		if (!gui_scope) return;
		/* When switching to original acceleration model for road vehicles, clear the selected sort criteria if it is not available now. */
		if (this->vehicle_type == VEH_ROAD &&
				_settings_game.vehicle.roadveh_acceleration_model == AM_ORIGINAL &&
				this->sort_criteria > 7) {
			this->sort_criteria = 0;
			_engine_sort_last_criteria[VEH_ROAD] = 0;
		}
		this->eng_list.ForceRebuild();
	}

	void SetStringParameters(int widget) const override
	{
		switch (widget) {
			case WID_BV_CAPTION:
				if (this->vehicle_type == VEH_TRAIN && !this->listview_mode && !this->virtual_train_mode) {
					const RailtypeInfo *rti = GetRailTypeInfo(this->filter.railtype);
					SetDParam(0, rti->strings.build_caption);
				} else if (this->vehicle_type == VEH_ROAD && !this->listview_mode) {
					const RoadTypeInfo *rti = GetRoadTypeInfo(this->filter.roadtype);
					SetDParam(0, rti->strings.build_caption);
				} else {
					SetDParam(0, (this->listview_mode ? STR_VEHICLE_LIST_AVAILABLE_TRAINS : STR_BUY_VEHICLE_TRAIN_ALL_CAPTION) + this->vehicle_type);
				}
				break;

			case WID_BV_SORT_DROPDOWN:
				SetDParam(0, _engine_sort_listing[this->vehicle_type][this->sort_criteria]);
				break;

			case WID_BV_CARGO_FILTER_DROPDOWN:
				SetDParam(0, this->cargo_filter_texts[this->cargo_filter_criteria]);
				break;

			case WID_BV_SHOW_HIDE: {
				const Engine *e = (this->sel_engine == INVALID_ENGINE) ? nullptr : Engine::Get(this->sel_engine);
				if (e != nullptr && e->IsHidden(_local_company)) {
					SetDParam(0, STR_BUY_VEHICLE_TRAIN_SHOW_TOGGLE_BUTTON + this->vehicle_type);
				} else {
					SetDParam(0, STR_BUY_VEHICLE_TRAIN_HIDE_TOGGLE_BUTTON + this->vehicle_type);
				}
				break;
			}
		}
	}

	void UpdateWidgetSize(int widget, Dimension *size, const Dimension &padding, Dimension *fill, Dimension *resize) override
	{
		switch (widget) {
			case WID_BV_LIST:
				resize->height = GetEngineListHeight(this->vehicle_type);
				size->height = 3 * resize->height;
				size->width = std::max(size->width, GetVehicleImageCellSize(this->vehicle_type, EIT_PURCHASE).extend_left + GetVehicleImageCellSize(this->vehicle_type, EIT_PURCHASE).extend_right + 165) + padding.width;
				break;

			case WID_BV_PANEL:
				size->height = FONT_HEIGHT_NORMAL * this->details_height + padding.height;
				break;

			case WID_BV_SORT_ASCENDING_DESCENDING: {
				Dimension d = GetStringBoundingBox(this->GetWidget<NWidgetCore>(widget)->widget_data);
				d.width += padding.width + Window::SortButtonWidth() * 2; // Doubled since the string is centred and it also looks better.
				d.height += padding.height;
				*size = maxdim(*size, d);
				break;
			}

			case WID_BV_BUILD:
				*size = GetStringBoundingBox(STR_BUY_VEHICLE_TRAIN_BUY_VEHICLE_BUTTON + this->vehicle_type);
				*size = maxdim(*size, GetStringBoundingBox(STR_BUY_VEHICLE_TRAIN_BUY_REFIT_VEHICLE_BUTTON + this->vehicle_type));
				size->width += padding.width;
				size->height += padding.height;
				break;

			case WID_BV_SHOW_HIDE:
				*size = GetStringBoundingBox(STR_BUY_VEHICLE_TRAIN_HIDE_TOGGLE_BUTTON + this->vehicle_type);
				*size = maxdim(*size, GetStringBoundingBox(STR_BUY_VEHICLE_TRAIN_SHOW_TOGGLE_BUTTON + this->vehicle_type));
				size->width += padding.width;
				size->height += padding.height;
				break;
		}
	}

	void DrawWidget(const Rect &r, int widget) const override
	{
		switch (widget) {
			case WID_BV_LIST:
				DrawEngineList(
					this->vehicle_type,
					r,
					this->eng_list,
					this->vscroll->GetPosition(),
					static_cast<uint16>(std::min<size_t>(this->vscroll->GetPosition() + this->vscroll->GetCapacity(), this->eng_list.size())),
					this->sel_engine,
					false,
					DEFAULT_GROUP
				);
				break;

			case WID_BV_SORT_ASCENDING_DESCENDING:
				this->DrawSortButtonState(WID_BV_SORT_ASCENDING_DESCENDING, this->descending_sort_order ? SBS_DOWN : SBS_UP);
				break;
		}
	}

	void OnPaint() override
	{
		this->GenerateBuildList();
		this->vscroll->SetCount((uint)this->eng_list.size());

		this->SetWidgetsDisabledState(this->sel_engine == INVALID_ENGINE, WID_BV_SHOW_HIDE, WID_BV_BUILD, WIDGET_LIST_END);

		/* Disable renaming engines in network games if you are not the server. */
		this->SetWidgetDisabledState(WID_BV_RENAME, this->sel_engine == INVALID_ENGINE || (_networking && !_network_server));

		/* disable renaming engines in network games if you are not the server */
		this->SetWidgetDisabledState(WID_BV_RENAME, _networking && !(_network_server || _network_settings_access));

		this->DrawWidgets();

		if (!this->IsShaded()) {
			int needed_height = this->details_height;
			/* Draw details panels. */
			if (this->sel_engine != INVALID_ENGINE) {
				const Rect r = this->GetWidget<NWidgetBase>(WID_BV_PANEL)->GetCurrentRect().Shrink(WidgetDimensions::scaled.frametext, WidgetDimensions::scaled.framerect);
				int text_end = DrawVehiclePurchaseInfo(r.left, r.right, r.top, this->sel_engine, this->te);
				needed_height = std::max(needed_height, (text_end - r.top) / FONT_HEIGHT_NORMAL);
			}
			if (needed_height != this->details_height) { // Details window are not high enough, enlarge them.
				int resize = needed_height - this->details_height;
				this->details_height = needed_height;
				this->ReInit(0, resize * FONT_HEIGHT_NORMAL);
				return;
			}
		}
	}

	void OnQueryTextFinished(char *str) override
	{
		if (str == nullptr) return;

		DoCommandP(0, this->rename_engine, 0, CMD_RENAME_ENGINE | CMD_MSG(STR_ERROR_CAN_T_RENAME_TRAIN_TYPE + this->vehicle_type), nullptr, str);
	}

	void OnDropdownSelect(int widget, int index) override
	{
		switch (widget) {
			case WID_BV_SORT_DROPDOWN:
				if (this->sort_criteria != index) {
					this->sort_criteria = index;
					_engine_sort_last_criteria[this->vehicle_type] = this->sort_criteria;
					this->eng_list.ForceRebuild();
				}
				break;

			case WID_BV_CARGO_FILTER_DROPDOWN: // Select a cargo filter criteria
				if (this->cargo_filter_criteria != index) {
					this->cargo_filter_criteria = index;
					_engine_sort_last_cargo_criteria[this->vehicle_type] = this->cargo_filter[this->cargo_filter_criteria];
					/* deactivate filter if criteria is 'Show All', activate it otherwise */
					this->eng_list.SetFilterState(this->cargo_filter[this->cargo_filter_criteria] != CF_ANY);
					this->eng_list.ForceRebuild();
					this->SelectEngine(this->sel_engine);
				}
				break;
		}
		this->SetDirty();
	}

	void OnResize() override
	{
		this->vscroll->SetCapacityFromWidget(this, WID_BV_LIST);
	}
};

static EngList_SortTypeFunction * const  _sorter_loco[11] = {
	/* Locomotives */
	&EngineNumberSorter,
	&EngineCostSorter,
	&EngineSpeedSorter,
	&EnginePowerSorter,
	&EngineTractiveEffortSorter,
	&EngineIntroDateSorter,
	&EngineNameSorter,
	&EngineRunningCostSorter,
	&EnginePowerVsRunningCostSorter,
	&EngineReliabilitySorter,
	&TrainEngineCapacitySorter
};

static EngList_SortTypeFunction * const _sorter_wagon[7] = {
	/* Wagons */
	&EngineNumberSorter,
	&EngineCostSorter,
	&EngineSpeedSorter,
	&EngineIntroDateSorter,
	&EngineNameSorter,
	&EngineRunningCostSorter,
	&TrainEngineCapacitySorter
};

static const StringID _sort_listing_loco[12] = {
	/* Locomotives */
	STR_SORT_BY_ENGINE_ID,
	STR_SORT_BY_COST,
	STR_SORT_BY_MAX_SPEED,
	STR_SORT_BY_POWER,
	STR_SORT_BY_TRACTIVE_EFFORT,
	STR_SORT_BY_INTRO_DATE,
	STR_SORT_BY_NAME,
	STR_SORT_BY_RUNNING_COST,
	STR_SORT_BY_POWER_VS_RUNNING_COST,
	STR_SORT_BY_RELIABILITY,
	STR_SORT_BY_CARGO_CAPACITY,
	INVALID_STRING_ID
};

static const StringID _sort_listing_wagon[8] = {
	/* Wagons */
	STR_SORT_BY_ENGINE_ID,
	STR_SORT_BY_COST,
	STR_SORT_BY_MAX_SPEED,
	STR_SORT_BY_INTRO_DATE,
	STR_SORT_BY_NAME,
	STR_SORT_BY_RUNNING_COST,
	STR_SORT_BY_CARGO_CAPACITY,
	INVALID_STRING_ID
};

/**
 * Display the dropdown for the locomotive sort criteria.
 * @param w Parent window (holds the dropdown button).
 * @param selected Currently selected sort criterion.
 */
void DisplayLocomotiveSortDropDown(Window *w, int selected)
{
	uint32 hidden_mask = 0;
	/* Disable sorting by tractive effort when the original acceleration model for trains is being used. */
	if (_settings_game.vehicle.train_acceleration_model == AM_ORIGINAL) {
		SetBit(hidden_mask, 4); // tractive effort
	}
	ShowDropDownMenu(w, _sort_listing_loco, selected, WID_BV_SORT_DROPDOWN_LOCO, 0, hidden_mask);
}

/**
 * Display the dropdown for the wagon sort criteria.
 * @param w Parent window (holds the dropdown button).
 * @param selected Currently selected sort criterion.
 */
void DisplayWagonSortDropDown(Window *w, int selected)
{
	uint32 hidden_mask = 0;
	/* Disable sorting by maximum speed when wagon speed is disabled. */
	if (!_settings_game.vehicle.wagon_speed_limits) {
		SetBit(hidden_mask, 2); // maximum speed
	}
	ShowDropDownMenu(w, _sort_listing_wagon, selected, WID_BV_SORT_DROPDOWN_WAGON, 0, hidden_mask);
}

/** Advanced window for trains. It is divided into two parts, one for locomotives and one for wagons. */
struct BuildVehicleWindowTrainAdvanced final : BuildVehicleWindowBase {

	/* Locomotives and wagons */

	RailType railtype;                               ///< Filter to apply.

	struct PanelState {
		bool descending_sort_order; ///< Sort direction, @see _engine_sort_direction
		byte sort_criteria;         ///< Current sort criterium.
		EngineID sel_engine;        ///< Currently selected engine, or #INVALID_ENGINE
		EngineID rename_engine {};  ///< Engine being renamed.
		GUIEngineList eng_list;
		Scrollbar *vscroll;
		byte cargo_filter_criteria {};                 ///< Selected cargo filter
		bool show_hidden;                              ///< State of the 'show hidden' button.
		int details_height;                            ///< Minimal needed height of the details panels (found so far).
		CargoID cargo_filter[NUM_CARGO + 2] {};        ///< Available cargo filters; CargoID or CF_ANY or CF_NONE
		StringID cargo_filter_texts[NUM_CARGO + 3] {}; ///< Texts for filter_cargo, terminated by INVALID_STRING_ID
		TestedEngineDetails te;                        ///< Tested cost and capacity after refit.
	};

	PanelState loco {};
	PanelState wagon {};
	bool wagon_selected = false;
	bool dual_button_mode = false;

	bool GetRefitButtonMode(const PanelState &state) const
	{
		bool refit = state.sel_engine != INVALID_ENGINE && state.cargo_filter[state.cargo_filter_criteria] != CF_ANY && state.cargo_filter[state.cargo_filter_criteria] != CF_NONE;
		if (refit) refit = Engine::Get(state.sel_engine)->GetDefaultCargoType() != state.cargo_filter[state.cargo_filter_criteria];
		return refit;
	}

	void SetBuyLocomotiveText(int widget_id = WID_BV_BUILD_LOCO)
	{
		const auto widget = this->GetWidget<NWidgetCore>(widget_id);

		if (this->virtual_train_mode) {
			if (GetRefitButtonMode(this->loco)) {
				widget->widget_data = STR_TMPL_ADD_LOCOMOTIVE_REFIT;
				widget->tool_tip    = STR_TMPL_ADD_REFIT_TOOLTIP;
			} else {
				widget->widget_data = STR_TMPL_ADD_LOCOMOTIVE;
				widget->tool_tip    = STR_TMPL_ADD_TOOLTIP;
			}
		} else {
			if (GetRefitButtonMode(this->loco)) {
				widget->widget_data = STR_BUY_VEHICLE_TRAIN_BUY_REFIT_LOCOMOTIVE_BUTTON;
				widget->tool_tip    = STR_BUY_VEHICLE_TRAIN_BUY_REFIT_LOCOMOTIVE_TOOLTIP;
			} else {
				widget->widget_data = STR_BUY_VEHICLE_TRAIN_BUY_LOCOMOTIVE_BUTTON;
				widget->tool_tip    = STR_BUY_VEHICLE_TRAIN_BUY_LOCOMOTIVE_TOOLTIP;
			}
		}
	}

	void SetBuyWagonText(int widget_id = WID_BV_BUILD_WAGON)
	{
		const auto widget = this->GetWidget<NWidgetCore>(widget_id);

		if (this->virtual_train_mode) {
			if (GetRefitButtonMode(this->wagon)) {
				widget->widget_data = STR_TMPL_ADD_WAGON_REFIT;
				widget->tool_tip    = STR_TMPL_ADD_REFIT_TOOLTIP;
			} else {
				widget->widget_data = STR_TMPL_ADD_WAGON;
				widget->tool_tip    = STR_TMPL_ADD_TOOLTIP;
			}
		} else {
			if (GetRefitButtonMode(this->wagon)) {
				widget->widget_data = STR_BUY_VEHICLE_TRAIN_BUY_REFIT_WAGON_BUTTON;
				widget->tool_tip    = STR_BUY_VEHICLE_TRAIN_BUY_REFIT_WAGON_TOOLTIP;
			} else {
				widget->widget_data = STR_BUY_VEHICLE_TRAIN_BUY_WAGON_BUTTON;
				widget->tool_tip    = STR_BUY_VEHICLE_TRAIN_BUY_WAGON_TOOLTIP;
			}
		}
	}

	BuildVehicleWindowTrainAdvanced(WindowDesc *desc, TileIndex tile, Train **virtual_train_out) : BuildVehicleWindowBase(desc, tile, VEH_TRAIN, virtual_train_out)
	{
		this->loco.sel_engine             = INVALID_ENGINE;
		this->loco.sort_criteria          = _last_sort_criteria_loco;
		this->loco.descending_sort_order  = _last_sort_order_loco;
		this->loco.show_hidden            = _engine_sort_show_hidden_locos;

		this->wagon.sel_engine            = INVALID_ENGINE;
		this->wagon.sort_criteria         = _last_sort_criteria_wagon;
		this->wagon.descending_sort_order = _last_sort_order_wagon;
		this->wagon.show_hidden           = _engine_sort_show_hidden_wagons;

		this->railtype = (tile == INVALID_TILE) ? RAILTYPE_END : GetRailType(tile);

		this->UpdateFilterByTile();

		this->CreateNestedTree();

		this->loco.vscroll = this->GetScrollbar(WID_BV_SCROLLBAR_LOCO);
		this->wagon.vscroll = this->GetScrollbar(WID_BV_SCROLLBAR_WAGON);

		/* If we are just viewing the list of vehicles, we do not need the Build button.
		 * So we just hide it, and enlarge the Rename button by the now vacant place. */
		if (this->listview_mode) this->GetWidget<NWidgetStacked>(WID_BV_BUILD_SEL_LOCO)->SetDisplayedPlane(SZSP_NONE);
		if (this->listview_mode) this->GetWidget<NWidgetStacked>(WID_BV_BUILD_SEL_WAGON)->SetDisplayedPlane(SZSP_NONE);
		if (this->listview_mode) this->GetWidget<NWidgetStacked>(WID_BV_COMB_BUILD_SEL)->SetDisplayedPlane(SZSP_NONE);

		/* Locomotives */

		auto widget_loco = this->GetWidget<NWidgetCore>(WID_BV_LIST_LOCO);
		widget_loco->tool_tip = STR_BUY_VEHICLE_TRAIN_LIST_TOOLTIP + VEH_TRAIN;

		widget_loco = this->GetWidget<NWidgetCore>(WID_BV_SHOW_HIDE_LOCO);
		widget_loco->tool_tip = STR_BUY_VEHICLE_TRAIN_HIDE_SHOW_TOGGLE_TOOLTIP + VEH_TRAIN;

		widget_loco = this->GetWidget<NWidgetCore>(WID_BV_RENAME_LOCO);
		widget_loco->widget_data = STR_BUY_VEHICLE_TRAIN_RENAME_LOCOMOTIVE_BUTTON;
		widget_loco->tool_tip    = STR_BUY_VEHICLE_TRAIN_RENAME_LOCOMOTIVE_TOOLTIP;

		widget_loco = this->GetWidget<NWidgetCore>(WID_BV_SHOW_HIDDEN_LOCOS);
		widget_loco->widget_data = STR_SHOW_HIDDEN_ENGINES_VEHICLE_TRAIN + VEH_TRAIN;
		widget_loco->tool_tip    = STR_SHOW_HIDDEN_ENGINES_VEHICLE_TRAIN_TOOLTIP + VEH_TRAIN;
		widget_loco->SetLowered(this->loco.show_hidden);

		/* Wagons */

		auto widget_wagon = this->GetWidget<NWidgetCore>(WID_BV_LIST_WAGON);
		widget_wagon->tool_tip = STR_BUY_VEHICLE_TRAIN_LIST_TOOLTIP + VEH_TRAIN;

		widget_wagon = this->GetWidget<NWidgetCore>(WID_BV_SHOW_HIDE_WAGON);
		widget_wagon->tool_tip = STR_BUY_VEHICLE_TRAIN_HIDE_SHOW_TOGGLE_TOOLTIP + VEH_TRAIN;

		widget_wagon = this->GetWidget<NWidgetCore>(WID_BV_RENAME_WAGON);
		widget_wagon->widget_data = STR_BUY_VEHICLE_TRAIN_RENAME_WAGON_BUTTON;
		widget_wagon->tool_tip    = STR_BUY_VEHICLE_TRAIN_RENAME_WAGON_TOOLTIP;

		widget_wagon = this->GetWidget<NWidgetCore>(WID_BV_SHOW_HIDDEN_WAGONS);
		widget_wagon->widget_data = STR_SHOW_HIDDEN_ENGINES_VEHICLE_TRAIN + VEH_TRAIN;
		widget_wagon->tool_tip    = STR_SHOW_HIDDEN_ENGINES_VEHICLE_TRAIN_TOOLTIP + VEH_TRAIN;
		widget_wagon->SetLowered(this->wagon.show_hidden);

		this->UpdateButtonMode();

		this->loco.details_height = this->wagon.details_height = 10 * FONT_HEIGHT_NORMAL + WidgetDimensions::scaled.framerect.Vertical();

		this->FinishInitNested(this->window_number);

		this->owner = (tile != INVALID_TILE) ? GetTileOwner(tile) : _local_company;

		this->loco.eng_list.ForceRebuild();
		this->wagon.eng_list.ForceRebuild();

		this->GenerateBuildList(); // generate the list, since we need it in the next line

		/* Select the first engine in the list as default when opening the window */
		this->SelectFirstEngine(this->loco);
		this->SelectFirstEngine(this->wagon);

		this->SetBuyLocomotiveText();
		this->SetBuyWagonText();
		this->SelectColumn(false);
	}

	/** Set the filter type according to the depot type */
	void UpdateFilterByTile()
	{
		if (this->listview_mode || this->virtual_train_mode) {
			this->railtype = INVALID_RAILTYPE;
		} else {
			this->railtype = GetRailType(this->window_number);
		}
	}

	/** Populate the filter list and set the cargo filter criteria. */
	void SetCargoFilterArray(PanelState &state, const CargoID last_filter)
	{
		uint filter_items = 0;

		/* Add item for disabling filtering. */
		state.cargo_filter[filter_items] = CF_ANY;
		state.cargo_filter_texts[filter_items] = STR_PURCHASE_INFO_ALL_TYPES;
		filter_items++;

		/* Add item for vehicles not carrying anything, e.g. train engines. */
		state.cargo_filter[filter_items] = CF_NONE;
		state.cargo_filter_texts[filter_items] = STR_PURCHASE_INFO_NONE;
		filter_items++;

		/* Collect available cargo types for filtering. */
		for (const CargoSpec *cs : _sorted_standard_cargo_specs) {
			state.cargo_filter[filter_items] = cs->Index();
			state.cargo_filter_texts[filter_items] = cs->name;
			filter_items++;
		}

		/* Terminate the filter list. */
		state.cargo_filter_texts[filter_items] = INVALID_STRING_ID;

		/* If not found, the cargo criteria will be set to all cargoes. */
		state.cargo_filter_criteria = 0;

		/* Find the last cargo filter criteria. */
		for (uint i = 0; i < filter_items; i++) {
			if (state.cargo_filter[i] == last_filter) {
				state.cargo_filter_criteria = i;
				break;
			}
		}

		state.eng_list.SetFilterFuncs(_filter_funcs);
		state.eng_list.SetFilterState(state.cargo_filter[state.cargo_filter_criteria] != CF_ANY);
	}

	void SelectFirstEngine(PanelState &state)
	{
		if (state.eng_list.empty()) {
			this->SelectEngine(state, INVALID_ENGINE);
		} else {
			this->SelectEngine(state, state.eng_list[0].engine_id);
		}
	}

	void SelectEngine(PanelState &state, const EngineID engine)
	{
		CargoID cargo = state.cargo_filter[state.cargo_filter_criteria];
		if (cargo == CF_ANY) cargo = CF_NONE;

		state.sel_engine = engine;

		if (state.sel_engine == INVALID_ENGINE) return;

		const Engine *e = Engine::Get(state.sel_engine);
		if (!e->CanPossiblyCarryCargo()) {
			state.te.cost = 0;
			state.te.cargo = CT_INVALID;
			state.te.all_capacities.Clear();
			return;
		}

		if (this->virtual_train_mode) {
			if (cargo != CT_INVALID && cargo != e->GetDefaultCargoType()) {
				SavedRandomSeeds saved_seeds;
				SaveRandomSeeds(&saved_seeds);
				StringID err;
				Train *t = BuildVirtualRailVehicle(state.sel_engine, err, 0, false);
				if (t != nullptr) {
					const CommandCost ret = CmdRefitVehicle(0, DC_QUERY_COST, t->index, cargo | (1 << 16), nullptr);
					state.te.cost          = ret.GetCost();
					state.te.capacity      = _returned_refit_capacity;
					state.te.mail_capacity = _returned_mail_refit_capacity;
					state.te.cargo         = (cargo == CT_INVALID) ? e->GetDefaultCargoType() : cargo;
					state.te.all_capacities = _returned_vehicle_capacities;
					delete t;
					RestoreRandomSeeds(saved_seeds);
					return;
				} else {
					RestoreRandomSeeds(saved_seeds);
				}
			}
		} else if (!this->listview_mode) {
			/* Query for cost and refitted capacity */
			const CommandCost ret = DoCommand(this->window_number, state.sel_engine | (cargo << 24), 0, DC_QUERY_COST, GetCmdBuildVeh(this->vehicle_type), nullptr);
			if (ret.Succeeded()) {
				state.te.cost          = ret.GetCost() - e->GetCost();
				state.te.capacity      = _returned_refit_capacity;
				state.te.mail_capacity = _returned_mail_refit_capacity;
				state.te.cargo         = (cargo == CT_INVALID) ? e->GetDefaultCargoType() : cargo;
				state.te.all_capacities = _returned_vehicle_capacities;
				return;
			}
		}

		/* Purchase test was not possible or failed, fill in the defaults instead. */
		state.te.cost = 0;
		state.te.FillDefaultCapacities(e);
	}

	void SelectColumn(bool wagon)
	{
		this->wagon_selected = wagon;
		if (wagon) {
			this->SetBuyWagonText(WID_BV_COMB_BUILD);
		} else {
			this->SetBuyLocomotiveText(WID_BV_COMB_BUILD);
		}

		NWidgetCore *rename = this->GetWidget<NWidgetCore>(WID_BV_COMB_RENAME);
		rename->widget_data = wagon ? STR_BUY_VEHICLE_TRAIN_RENAME_WAGON_BUTTON : STR_BUY_VEHICLE_TRAIN_RENAME_LOCOMOTIVE_BUTTON;
		rename->tool_tip    = wagon ? STR_BUY_VEHICLE_TRAIN_RENAME_WAGON_TOOLTIP : STR_BUY_VEHICLE_TRAIN_RENAME_LOCOMOTIVE_TOOLTIP;
	}

	void UpdateButtonMode()
	{
		this->dual_button_mode = _settings_client.gui.dual_pane_train_purchase_window_dual_buttons;
		this->GetWidget<NWidgetStacked>(WID_BV_LOCO_BUTTONS_SEL)->SetDisplayedPlane(this->dual_button_mode ? 0 : SZSP_HORIZONTAL);
		this->GetWidget<NWidgetStacked>(WID_BV_WAGON_BUTTONS_SEL)->SetDisplayedPlane(this->dual_button_mode ? 0 : SZSP_HORIZONTAL);
		this->GetWidget<NWidgetStacked>(WID_BV_COMB_BUTTONS_SEL)->SetDisplayedPlane(this->dual_button_mode ? SZSP_HORIZONTAL : 0);
	}

	void OnInit() override
	{
		this->SetCargoFilterArray(this->loco, _last_filter_criteria_loco);
		this->SetCargoFilterArray(this->wagon, _last_filter_criteria_wagon);
	}

	/* Filter a single engine */
	bool FilterSingleEngine(PanelState &state, EngineID eid)
	{
		const CargoID filter_type = state.cargo_filter[state.cargo_filter_criteria];
		GUIEngineListItem item = {eid, eid, EngineDisplayFlags::None, 0};
		return (filter_type == CF_ANY || CargoAndEngineFilter(&item, filter_type));
	}

	/* Figure out what train EngineIDs to put in the list */
	void GenerateBuildTrainList(GUIEngineList &list, PanelState &state, const bool wagon, EngList_SortTypeFunction * const sorters[])
	{
		std::vector<EngineID> variants;
		EngineID sel_id = INVALID_ENGINE;

		list.clear();

		/* Make list of all available train engines and wagons.
		 * Also check to see if the previously selected engine is still available,
		 * and if not, reset selection to INVALID_ENGINE. This could be the case
		 * when engines become obsolete and are removed */
		for (const Engine *engine : Engine::IterateType(VEH_TRAIN)) {
			if (!state.show_hidden && engine->IsHidden(_local_company)) continue;
			EngineID eid = engine->index;
			const RailVehicleInfo *rvi = &engine->u.rail;

			if (this->railtype != RAILTYPE_END && !HasPowerOnRail(rvi->railtype, this->railtype)) continue;
			if (!IsEngineBuildable(eid, VEH_TRAIN, _local_company)) continue;

			if (!FilterSingleEngine(state, eid)) continue;

			if ((rvi->railveh_type == RAILVEH_WAGON) != wagon) continue;

			list.emplace_back(eid, engine->info.variant_id, engine->display_flags, 0);
			if (engine->info.variant_id != eid && engine->info.variant_id != INVALID_ENGINE) variants.push_back(engine->info.variant_id);
			if (eid == state.sel_engine) sel_id = eid;
		}

		/* ensure primary engine of variant group is in list */
		for (const auto &variant : variants) {
			if (std::find(list.begin(), list.end(), variant) == list.end()) {
				const Engine *e = Engine::Get(variant);
				list.emplace_back(variant, e->info.variant_id, e->display_flags | EngineDisplayFlags::Shaded, 0);
			}
		}

		this->SelectEngine(state, sel_id);

		/* invalidate cached values for name sorter - engine names could change */
		_last_engine[0] = _last_engine[1] = INVALID_ENGINE;

		/* Sort */
		_engine_sort_direction = state.descending_sort_order;
		EngList_Sort(&list, sorters[state.sort_criteria]);
	}

	/* Generate the list of vehicles */
	void GenerateBuildList()
	{
		if (!this->loco.eng_list.NeedRebuild() && !this->wagon.eng_list.NeedRebuild()) return;

		/* Update filter type in case the rail type of the depot got converted */
		this->UpdateFilterByTile();

		this->railtype = (this->listview_mode || this->virtual_train_mode) ? RAILTYPE_END : GetRailType(this->window_number);

		this->loco.eng_list.clear();
		this->wagon.eng_list.clear();

		GUIEngineList list;

		this->GenerateBuildTrainList(list, this->loco, false, _sorter_loco);
		AddChildren(this->loco.eng_list, list, INVALID_ENGINE, 0);

		this->GenerateBuildTrainList(list, this->wagon, true, _sorter_wagon);
		AddChildren(this->wagon.eng_list, list, INVALID_ENGINE, 0);

		this->loco.eng_list.shrink_to_fit();
		this->loco.eng_list.RebuildDone();

		this->wagon.eng_list.shrink_to_fit();
		this->wagon.eng_list.RebuildDone();
	}

	void BuildEngine(const EngineID selected, CargoID cargo)
	{
		if (selected != INVALID_ENGINE) {
			CommandCallback *callback;
			uint32 cmd;
			if (this->virtual_train_mode) {
				callback = CcAddVirtualEngine;
				cmd = CMD_BUILD_VIRTUAL_RAIL_VEHICLE;
			} else {
				callback = (this->vehicle_type == VEH_TRAIN && RailVehInfo(selected)->railveh_type == RAILVEH_WAGON)
						? CcBuildWagon : CcBuildPrimaryVehicle;
				cmd = GetCmdBuildVeh(this->vehicle_type);
			}
			if (cargo == CF_ANY || cargo == CF_ENGINES) cargo = CF_NONE;
			DoCommandP(this->window_number, selected | (cargo << 24), 0, cmd, callback);

			/* Update last used variant and refresh if necessary. */
			bool refresh = false;
			int recursion = 10; /* In case of infinite loop */
			for (Engine *e = Engine::Get(selected); recursion > 0; e = Engine::Get(e->info.variant_id), --recursion) {
				refresh |= (e->display_last_variant != selected);
				e->display_last_variant = selected;
				if (e->info.variant_id == INVALID_ENGINE) break;
			}
			if (refresh) {
				InvalidateWindowData(WC_REPLACE_VEHICLE, this->vehicle_type, 0); // Update the autoreplace window
				InvalidateWindowClassesData(WC_BUILD_VEHICLE); // The build windows needs updating as well
				return;
			}
		}
	}

	bool OnClickList(Point pt, int widget, PanelState &state, bool column)
	{
		const uint i = state.vscroll->GetScrolledRowFromWidget(pt.y, this, widget);
		const size_t num_items = state.eng_list.size();
		EngineID e = INVALID_ENGINE;
		if (i < num_items) {
			const auto &item = state.eng_list[i];
			const Rect r = this->GetWidget<NWidgetBase>(widget)->GetCurrentRect().Shrink(WidgetDimensions::scaled.matrix).WithWidth(WidgetDimensions::scaled.hsep_indent * (item.indent + 1), _current_text_dir == TD_RTL);
			if ((item.flags & EngineDisplayFlags::HasVariants) != EngineDisplayFlags::None && IsInsideMM(r.left, r.right, pt.x)) {
				/* toggle folded flag on engine */
				assert(item.variant_id != INVALID_ENGINE);
				Engine *engine = Engine::Get(item.variant_id);
				engine->display_flags ^= EngineDisplayFlags::IsFolded;

				InvalidateWindowData(WC_REPLACE_VEHICLE, this->vehicle_type, 0); // Update the autoreplace window
				InvalidateWindowClassesData(WC_BUILD_VEHICLE); // The build windows needs updating as well
				return true;
			}
			if ((item.flags & EngineDisplayFlags::Shaded) == EngineDisplayFlags::None) e = item.engine_id;
		}
		this->SelectEngine(state, e);
		this->SelectColumn(column);
		this->SetDirty();
		return false;
	}

	void OnClick(Point pt, int widget, int click_count) override
	{
		if (widget == WID_BV_COMB_BUILD) {
			widget = !this->wagon_selected ? WID_BV_BUILD_LOCO : WID_BV_BUILD_WAGON;
		} else if (widget == WID_BV_COMB_SHOW_HIDE) {
			widget = !this->wagon_selected ? WID_BV_SHOW_HIDE_LOCO : WID_BV_SHOW_HIDE_WAGON;
		} else if (widget == WID_BV_COMB_RENAME) {
			widget = !this->wagon_selected ? WID_BV_RENAME_LOCO : WID_BV_RENAME_WAGON;
		}

		switch (widget) {

			/* Locomotives */

			case WID_BV_SORT_ASCENDING_DESCENDING_LOCO: {
				this->loco.descending_sort_order ^= true;
				_last_sort_order_loco = this->loco.descending_sort_order;
				this->loco.eng_list.ForceRebuild();
				this->SetDirty();
				break;
			}

			case WID_BV_SHOW_HIDDEN_LOCOS: {
				this->loco.show_hidden ^= true;
				_engine_sort_show_hidden_locos = this->loco.show_hidden;
				this->loco.eng_list.ForceRebuild();
				this->SetWidgetLoweredState(widget, this->loco.show_hidden);
				this->SetDirty();
				break;
			}

			case WID_BV_LIST_LOCO: {
				if (this->OnClickList(pt, widget, this->loco, false)) return;

				if (_ctrl_pressed) {
					this->OnClick(pt, WID_BV_SHOW_HIDE_LOCO, 1);
				} else if (click_count > 1 && !this->listview_mode) {
					this->OnClick(pt, WID_BV_BUILD_LOCO, 1);
				}
				break;
			}

			case WID_BV_SORT_DROPDOWN_LOCO: {
				DisplayLocomotiveSortDropDown(this, this->loco.sort_criteria);
				break;
			}

			case WID_BV_CARGO_FILTER_DROPDOWN_LOCO: { // Select cargo filtering criteria dropdown menu
				ShowDropDownMenu(this, this->loco.cargo_filter_texts, this->loco.cargo_filter_criteria, WID_BV_CARGO_FILTER_DROPDOWN_LOCO, 0, 0);
				break;
			}

			case WID_BV_SHOW_HIDE_LOCO: {
				const Engine *engine = (this->loco.sel_engine == INVALID_ENGINE) ? nullptr : Engine::GetIfValid(this->loco.sel_engine);
				if (engine != nullptr) {
					DoCommandP(0, 0, this->loco.sel_engine | (engine->IsHidden(_current_company) ? 0 : (1u << 31)), CMD_SET_VEHICLE_VISIBILITY);
				}
				break;
			}

			case WID_BV_BUILD_LOCO: {
				this->BuildEngine(this->loco.sel_engine, this->loco.cargo_filter[this->loco.cargo_filter_criteria]);
				break;
			}

			case WID_BV_RENAME_LOCO: {
				const EngineID selected_loco = this->loco.sel_engine;
				if (selected_loco != INVALID_ENGINE) {
					this->loco.rename_engine = selected_loco;
					this->wagon.rename_engine = INVALID_ENGINE;
					SetDParam(0, selected_loco);
					ShowQueryString(STR_ENGINE_NAME, STR_QUERY_RENAME_TRAIN_TYPE_LOCOMOTIVE_CAPTION + this->vehicle_type, MAX_LENGTH_ENGINE_NAME_CHARS, this, CS_ALPHANUMERAL, QSF_ENABLE_DEFAULT | QSF_LEN_IN_CHARS);
				}
				break;
			}

			/* Wagons */

			case WID_BV_SORT_ASCENDING_DESCENDING_WAGON: {
				this->wagon.descending_sort_order ^= true;
				_last_sort_order_wagon = this->wagon.descending_sort_order;
				this->wagon.eng_list.ForceRebuild();
				this->SetDirty();
				break;
			}

			case WID_BV_SHOW_HIDDEN_WAGONS: {
				this->wagon.show_hidden ^= true;
				_engine_sort_show_hidden_wagons = this->wagon.show_hidden;
				this->wagon.eng_list.ForceRebuild();
				this->SetWidgetLoweredState(widget, this->wagon.show_hidden);
				this->SetDirty();
				break;
			}

			case WID_BV_LIST_WAGON: {
				if (this->OnClickList(pt, widget, this->wagon, true)) return;

				if (_ctrl_pressed) {
					this->OnClick(pt, WID_BV_SHOW_HIDE_WAGON, 1);
				} else if (click_count > 1 && !this->listview_mode) {
					this->OnClick(pt, WID_BV_BUILD_WAGON, 1);
				}
				break;
			}

			case WID_BV_SORT_DROPDOWN_WAGON: {
				DisplayWagonSortDropDown(this, this->wagon.sort_criteria);
				break;
			}

			case WID_BV_CARGO_FILTER_DROPDOWN_WAGON: { // Select cargo filtering criteria dropdown menu
				ShowDropDownMenu(this, this->wagon.cargo_filter_texts, this->wagon.cargo_filter_criteria, WID_BV_CARGO_FILTER_DROPDOWN_WAGON, 0, 0);
				break;
			}

			case WID_BV_SHOW_HIDE_WAGON: {
				const Engine *engine = (this->wagon.sel_engine == INVALID_ENGINE) ? nullptr : Engine::GetIfValid(this->wagon.sel_engine);
				if (engine != nullptr) {
					DoCommandP(0, 0, this->wagon.sel_engine | (engine->IsHidden(_current_company) ? 0 : (1u << 31)), CMD_SET_VEHICLE_VISIBILITY);
				}
				break;
			}

			case WID_BV_BUILD_WAGON: {
				this->BuildEngine(this->wagon.sel_engine, this->wagon.cargo_filter[this->wagon.cargo_filter_criteria]);
				break;
			}

			case WID_BV_RENAME_WAGON: {
				const EngineID selected_wagon = this->wagon.sel_engine;
				if (selected_wagon != INVALID_ENGINE) {
					this->loco.rename_engine = INVALID_ENGINE;
					this->wagon.rename_engine = selected_wagon;
					SetDParam(0, selected_wagon);
					ShowQueryString(STR_ENGINE_NAME, STR_QUERY_RENAME_TRAIN_TYPE_WAGON_CAPTION + this->vehicle_type, MAX_LENGTH_ENGINE_NAME_CHARS, this, CS_ALPHANUMERAL, QSF_ENABLE_DEFAULT | QSF_LEN_IN_CHARS);
				}
				break;
			}
		}
	}

	/**
	 * Some data on this window has become invalid.
	 * @param data Information about the changed data.
	 * @param gui_scope Whether the call is done from GUI scope. You may not do everything when not in GUI scope. See #InvalidateWindowData() for details.
	 */
	void OnInvalidateData(int data = 0, bool gui_scope = true) override
	{
		if (!gui_scope) return;

		/* When switching to original acceleration model for road vehicles, clear the selected sort criteria if it is not available now. */
		this->loco.eng_list.ForceRebuild();
		this->wagon.eng_list.ForceRebuild();

		if (this->dual_button_mode != _settings_client.gui.dual_pane_train_purchase_window_dual_buttons) {
			this->UpdateButtonMode();
			this->ReInit();
		}
	}

	void SetStringParameters(int widget) const override
	{
		switch (widget) {
			case WID_BV_CAPTION: {
				if (!this->listview_mode && !this->virtual_train_mode) {
					const RailtypeInfo *rti = GetRailTypeInfo(this->railtype);
					SetDParam(0, rti->strings.build_caption);
				} else {
					SetDParam(0, (this->listview_mode ? STR_VEHICLE_LIST_AVAILABLE_TRAINS : STR_BUY_VEHICLE_TRAIN_ALL_CAPTION) + this->vehicle_type);
				}
				break;
			}

			case WID_BV_CAPTION_LOCO: {
				SetDParam(0, STR_BUY_VEHICLE_TRAIN_LOCOMOTIVES);
				break;
			}

			case WID_BV_SHOW_HIDE_LOCO: {
				const Engine *engine = (this->loco.sel_engine == INVALID_ENGINE) ? nullptr : Engine::GetIfValid(this->loco.sel_engine);
				if (engine != nullptr && engine->IsHidden(_local_company)) {
					SetDParam(0, STR_BUY_VEHICLE_TRAIN_SHOW_TOGGLE_BUTTON + this->vehicle_type);
				} else {
					SetDParam(0, STR_BUY_VEHICLE_TRAIN_HIDE_TOGGLE_BUTTON + this->vehicle_type);
				}
				break;
			}

			case WID_BV_CAPTION_WAGON: {
				SetDParam(0, STR_BUY_VEHICLE_TRAIN_WAGONS);
				break;
			}

			case WID_BV_SORT_DROPDOWN_LOCO: {
				SetDParam(0, _sort_listing_loco[this->loco.sort_criteria]);
				break;
			}

			case WID_BV_CARGO_FILTER_DROPDOWN_LOCO: {
				SetDParam(0, this->loco.cargo_filter_texts[this->loco.cargo_filter_criteria]);
				break;
			}

			case WID_BV_SORT_DROPDOWN_WAGON: {
				SetDParam(0, _sort_listing_wagon[this->wagon.sort_criteria]);
				break;
			}

			case WID_BV_CARGO_FILTER_DROPDOWN_WAGON: {
				SetDParam(0, this->wagon.cargo_filter_texts[this->wagon.cargo_filter_criteria]);
				break;
			}

			case WID_BV_SHOW_HIDE_WAGON: {
				const Engine *engine = (this->wagon.sel_engine == INVALID_ENGINE) ? nullptr : Engine::GetIfValid(this->wagon.sel_engine);
				if (engine != nullptr && engine->IsHidden(_local_company)) {
					SetDParam(0, STR_BUY_VEHICLE_TRAIN_SHOW_TOGGLE_BUTTON + this->vehicle_type);
				} else {
					SetDParam(0, STR_BUY_VEHICLE_TRAIN_HIDE_TOGGLE_BUTTON + this->vehicle_type);
				}
				break;
			}

			case WID_BV_COMB_SHOW_HIDE: {
				const PanelState &state = this->wagon_selected ? this->wagon : this->loco;
				const Engine *engine = (state.sel_engine == INVALID_ENGINE) ? nullptr : Engine::GetIfValid(state.sel_engine);
				if (engine != nullptr && engine->IsHidden(_local_company)) {
					SetDParam(0, STR_BUY_VEHICLE_TRAIN_SHOW_TOGGLE_BUTTON + this->vehicle_type);
				} else {
					SetDParam(0, STR_BUY_VEHICLE_TRAIN_HIDE_TOGGLE_BUTTON + this->vehicle_type);
				}
				break;
			}
		}
	}

	void UpdateWidgetSize(int widget, Dimension *size, const Dimension &padding, Dimension *fill, Dimension *resize) override
	{
		switch (widget) {
			case WID_BV_LIST_LOCO: {
				resize->height = GetEngineListHeight(this->vehicle_type);
				size->height = 3 * resize->height;
				break;
			}

			case WID_BV_PANEL_LOCO: {
				size->height = this->loco.details_height;
				break;
			}

			case WID_BV_SORT_ASCENDING_DESCENDING_LOCO: {
				Dimension d = GetStringBoundingBox(this->GetWidget<NWidgetCore>(widget)->widget_data);
				d.width += padding.width + Window::SortButtonWidth() * 2; // Doubled since the string is centred and it also looks better.
				d.height += padding.height;
				*size = maxdim(*size, d);
				break;
			}

			case WID_BV_LIST_WAGON: {
				resize->height = GetEngineListHeight(this->vehicle_type);
				size->height = 3 * resize->height;
				break;
			}

			case WID_BV_PANEL_WAGON: {
				size->height = this->wagon.details_height;
				break;
			}

			case WID_BV_SORT_ASCENDING_DESCENDING_WAGON: {
				Dimension d = GetStringBoundingBox(this->GetWidget<NWidgetCore>(widget)->widget_data);
				d.width += padding.width + Window::SortButtonWidth() * 2; // Doubled since the string is centred and it also looks better.
				d.height += padding.height;
				*size = maxdim(*size, d);
				break;
			}

			case WID_BV_SHOW_HIDE_LOCO: // Fallthrough
			case WID_BV_SHOW_HIDE_WAGON:
			case WID_BV_COMB_SHOW_HIDE: {
				*size = GetStringBoundingBox(STR_BUY_VEHICLE_TRAIN_HIDE_TOGGLE_BUTTON + this->vehicle_type);
				*size = maxdim(*size, GetStringBoundingBox(STR_BUY_VEHICLE_TRAIN_SHOW_TOGGLE_BUTTON + this->vehicle_type));
				size->width += padding.width;
				size->height += padding.height;
				break;
			}

			case WID_BV_RENAME_LOCO: {
				*size = maxdim(*size, NWidgetLeaf::resizebox_dimension);
				break;
			}
		}
	}

	void DrawWidget(const Rect &r, int widget) const override
	{
		switch (widget) {
			case WID_BV_LIST_LOCO: {
				DrawEngineList(this->vehicle_type, r,
					this->loco.eng_list, this->loco.vscroll->GetPosition(),
					std::min<uint16>(this->loco.vscroll->GetPosition() + this->loco.vscroll->GetCapacity(),
						static_cast<uint16>(this->loco.eng_list.size())), this->loco.sel_engine, false,
					DEFAULT_GROUP);
				break;
			}

			case WID_BV_SORT_ASCENDING_DESCENDING_LOCO: {
				this->DrawSortButtonState(WID_BV_SORT_ASCENDING_DESCENDING_LOCO, this->loco.descending_sort_order ? SBS_DOWN : SBS_UP);
				break;
			}

			case WID_BV_LIST_WAGON: {
				DrawEngineList(this->vehicle_type, r,
					this->wagon.eng_list, this->wagon.vscroll->GetPosition(),
					std::min<uint16>(this->wagon.vscroll->GetPosition() + this->wagon.vscroll->GetCapacity(),
						static_cast<uint16>(this->wagon.eng_list.size())), this->wagon.sel_engine, false,
					DEFAULT_GROUP);
				break;
			}

			case WID_BV_SORT_ASCENDING_DESCENDING_WAGON: {
				this->DrawSortButtonState(WID_BV_SORT_ASCENDING_DESCENDING_WAGON, this->wagon.descending_sort_order ? SBS_DOWN : SBS_UP);
				break;
			}
		}
	}

	bool DrawDetailsPanel(PanelState &state, int widget_id)
	{
		int needed_height = state.details_height;
		/* Draw details panels. */
		if (state.sel_engine != INVALID_ENGINE) {
			const auto widget = this->GetWidget<NWidgetBase>(widget_id);
			const int text_end = DrawVehiclePurchaseInfo(widget->pos_x + WidgetDimensions::scaled.framerect.left,
				static_cast<int>(
					widget->pos_x + widget->current_x -
					WidgetDimensions::scaled.framerect.right), widget->pos_y + WidgetDimensions::scaled.framerect.top,
				state.sel_engine, state.te);
			needed_height = std::max(needed_height, text_end - widget->pos_y + WidgetDimensions::scaled.framerect.bottom);
		}
		if (needed_height != state.details_height) { // Details window are not high enough, enlarge them.
			const int resize = needed_height - state.details_height;
			state.details_height = needed_height;
			this->ReInit(0, resize);
			return true;
		}
		return false;
	}

	void OnPaint() override
	{
		this->GenerateBuildList();
		this->SetBuyLocomotiveText();
		this->SetBuyWagonText();

		this->loco.vscroll->SetCount(static_cast<int>(this->loco.eng_list.size()));
		this->wagon.vscroll->SetCount(static_cast<int>(this->wagon.eng_list.size()));

		this->SetWidgetDisabledState(WID_BV_SHOW_HIDE_LOCO, this->loco.sel_engine == INVALID_ENGINE);
		this->SetWidgetDisabledState(WID_BV_SHOW_HIDE_WAGON, this->wagon.sel_engine == INVALID_ENGINE);

		/* disable renaming engines in network games if you are not the server */
		this->SetWidgetDisabledState(WID_BV_RENAME_LOCO, (this->loco.sel_engine == INVALID_ENGINE) || (_networking && !_network_server));
		this->SetWidgetDisabledState(WID_BV_BUILD_LOCO, this->loco.sel_engine == INVALID_ENGINE);

		/* disable renaming engines in network games if you are not the server */
		this->SetWidgetDisabledState(WID_BV_RENAME_WAGON, (this->wagon.sel_engine == INVALID_ENGINE) || (_networking && !_network_server));
		this->SetWidgetDisabledState(WID_BV_BUILD_WAGON, this->wagon.sel_engine == INVALID_ENGINE);

		this->DrawWidgets();

		if (!this->IsShaded()) {
			if (this->DrawDetailsPanel(this->loco, WID_BV_PANEL_LOCO)) return;
			if (this->DrawDetailsPanel(this->wagon, WID_BV_PANEL_WAGON)) return;
		}
	}

	void OnQueryTextFinished(char *str) override
	{
		if (str == nullptr) return;

		if (this->loco.rename_engine != INVALID_ENGINE) {
			DoCommandP(0, this->loco.rename_engine, 0, CMD_RENAME_ENGINE | CMD_MSG(STR_ERROR_CAN_T_RENAME_TRAIN_TYPE + this->vehicle_type), nullptr, str);
		} else {
			DoCommandP(0, this->wagon.rename_engine, 0, CMD_RENAME_ENGINE | CMD_MSG(STR_ERROR_CAN_T_RENAME_TRAIN_TYPE + this->vehicle_type), nullptr, str);
		}
	}

	void OnDropdownSelect(int widget, int index) override
	{
		switch (widget) {
			case WID_BV_SORT_DROPDOWN_LOCO: {
				if (this->loco.sort_criteria != index) {
					this->loco.sort_criteria = static_cast<byte>(index);
					_last_sort_criteria_loco = this->loco.sort_criteria;
					this->loco.eng_list.ForceRebuild();
				}
				break;
			}

			case WID_BV_CARGO_FILTER_DROPDOWN_LOCO: { // Select a cargo filter criteria
				if (this->loco.cargo_filter_criteria != index) {
					this->loco.cargo_filter_criteria = static_cast<byte>(index);
					_last_filter_criteria_loco = this->loco.cargo_filter[this->loco.cargo_filter_criteria];
					/* deactivate filter if criteria is 'Show All', activate it otherwise */
					this->loco.eng_list.SetFilterState(this->loco.cargo_filter[this->loco.cargo_filter_criteria] != CF_ANY);
					this->loco.eng_list.ForceRebuild();
				}
				break;
			}

			case WID_BV_SORT_DROPDOWN_WAGON: {
				if (this->wagon.sort_criteria != index) {
					this->wagon.sort_criteria = static_cast<byte>(index);
					_last_sort_criteria_wagon = this->wagon.sort_criteria;
					this->wagon.eng_list.ForceRebuild();
				}
				break;
			}

			case WID_BV_CARGO_FILTER_DROPDOWN_WAGON: { // Select a cargo filter criteria
				if (this->wagon.cargo_filter_criteria != index) {
					this->wagon.cargo_filter_criteria = static_cast<byte>(index);
					_last_filter_criteria_wagon = this->wagon.cargo_filter[this->wagon.cargo_filter_criteria];
					/* deactivate filter if criteria is 'Show All', activate it otherwise */
					this->wagon.eng_list.SetFilterState(this->wagon.cargo_filter[this->wagon.cargo_filter_criteria] != CF_ANY);
					this->wagon.eng_list.ForceRebuild();
				}
				break;
			}
		}

		this->SetDirty();
	}

	void OnResize() override
	{
		this->loco.vscroll->SetCapacityFromWidget(this, WID_BV_LIST_LOCO);
		this->wagon.vscroll->SetCapacityFromWidget(this, WID_BV_LIST_WAGON);
	}
};

void CcAddVirtualEngine(const CommandCost &result, TileIndex tile, uint32 p1, uint32 p2, uint64 p3, uint32 cmd)
{
	if (result.Failed()) return;

	Window *window = FindWindowById(WC_BUILD_VIRTUAL_TRAIN, 0);

	if (window != nullptr) {
		Train *train = Train::From(Vehicle::Get(_new_vehicle_id));
		dynamic_cast<BuildVehicleWindowBase *>(window)->AddVirtualEngine(train);
	} else {
		DoCommandP(0, _new_vehicle_id | (1 << 21), 0, CMD_SELL_VEHICLE | CMD_MSG(STR_ERROR_CAN_T_SELL_TRAIN));
	}
}

void CcMoveNewVirtualEngine(const CommandCost &result, TileIndex tile, uint32 p1, uint32 p2, uint64 p3, uint32 cmd)
{
	if (result.Failed()) return;

	Window *window = FindWindowById(WC_BUILD_VIRTUAL_TRAIN, 0);

	if (window != nullptr) {
		if (result.IsSuccessWithMessage()) {
			const CommandCost res = result.UnwrapSuccessWithMessage();
			ShowErrorMessage(STR_ERROR_CAN_T_MOVE_VEHICLE, res.GetErrorMessage(), WL_INFO, 0, 0, res.GetTextRefStackGRF(), res.GetTextRefStackSize(), res.GetTextRefStack(), res.GetExtraErrorMessage());
		}
	}

	InvalidateWindowClassesData(WC_CREATE_TEMPLATE);
}

static WindowDesc _build_vehicle_desc(
	WDP_AUTO, "build_vehicle", 240, 268,
	WC_BUILD_VEHICLE, WC_NONE,
	WDF_CONSTRUCTION,
	_nested_build_vehicle_widgets, lengthof(_nested_build_vehicle_widgets)
);

static WindowDesc _build_template_vehicle_desc(
	WDP_AUTO, nullptr, 240, 268,
	WC_BUILD_VIRTUAL_TRAIN, WC_CREATE_TEMPLATE,
	WDF_CONSTRUCTION,
	_nested_build_vehicle_widgets, lengthof(_nested_build_vehicle_widgets),
	nullptr, &_build_vehicle_desc
);

static WindowDesc _build_vehicle_desc_train_advanced(
	WDP_AUTO, "build_vehicle_dual", 480, 268,
	WC_BUILD_VEHICLE, WC_NONE,
	WDF_CONSTRUCTION,
	_nested_build_vehicle_widgets_train_advanced, lengthof(_nested_build_vehicle_widgets_train_advanced)
);

static WindowDesc _build_template_vehicle_desc_advanced(
	WDP_AUTO, nullptr, 480, 268,
	WC_BUILD_VIRTUAL_TRAIN, WC_CREATE_TEMPLATE,
	WDF_CONSTRUCTION,
	_nested_build_vehicle_widgets_train_advanced, lengthof(_nested_build_vehicle_widgets_train_advanced),
	nullptr, &_build_vehicle_desc_train_advanced
);


void ShowBuildVehicleWindow(const TileIndex tile, const VehicleType type)
{
	/* We want to be able to open both Available Train as Available Ships,
	 *  so if tile == INVALID_TILE (Available XXX Window), use 'type' as unique number.
	 *  As it always is a low value, it won't collide with any real tile
	 *  number. */
	const uint num = (tile == INVALID_TILE) ? static_cast<int>(type) : tile;

	assert(IsCompanyBuildableVehicleType(type));

	DeleteWindowById(WC_BUILD_VEHICLE, num);

	if (type == VEH_TRAIN && _settings_client.gui.dual_pane_train_purchase_window) {
		new BuildVehicleWindowTrainAdvanced(&_build_vehicle_desc_train_advanced, tile, nullptr);
	} else {
		new BuildVehicleWindow(&_build_vehicle_desc, tile, type, nullptr);
	}
}

void ShowTemplateTrainBuildVehicleWindow(Train **virtual_train)
{
	assert(IsCompanyBuildableVehicleType(VEH_TRAIN));

	DeleteWindowById(WC_BUILD_VIRTUAL_TRAIN, 0);

	if (_settings_client.gui.dual_pane_train_purchase_window) {
		new BuildVehicleWindowTrainAdvanced(&_build_template_vehicle_desc_advanced, INVALID_TILE, virtual_train);
	} else {
		new BuildVehicleWindow(&_build_template_vehicle_desc, INVALID_TILE, VEH_TRAIN, virtual_train);
	}
}<|MERGE_RESOLUTION|>--- conflicted
+++ resolved
@@ -1529,15 +1529,12 @@
 		if (this->sel_engine == INVALID_ENGINE) return;
 
 		const Engine *e = Engine::Get(this->sel_engine);
-<<<<<<< HEAD
 		if (!e->CanPossiblyCarryCargo()) {
 			this->te.cost = 0;
 			this->te.cargo = CT_INVALID;
 			this->te.all_capacities.Clear();
 			return;
 		}
-=======
->>>>>>> a4a819c9
 
 		if (this->virtual_train_mode) {
 			if (cargo != CT_INVALID && cargo != e->GetDefaultCargoType()) {
@@ -1561,21 +1558,13 @@
 			}
 		} else if (!this->listview_mode) {
 			/* Query for cost and refitted capacity */
-<<<<<<< HEAD
 			CommandCost ret = DoCommand(this->window_number, this->sel_engine | (cargo << 24), 0, DC_QUERY_COST, GetCmdBuildVeh(this->vehicle_type), nullptr);
-=======
-			auto [ret, veh_id, refit_capacity, refit_mail, cargo_capacities] = Command<CMD_BUILD_VEHICLE>::Do(DC_QUERY_COST, this->window_number, this->sel_engine, true, cargo, INVALID_CLIENT_ID);
->>>>>>> a4a819c9
 			if (ret.Succeeded()) {
 				this->te.cost          = ret.GetCost() - e->GetCost();
 				this->te.capacity      = _returned_refit_capacity;
 				this->te.mail_capacity = _returned_mail_refit_capacity;
 				this->te.cargo         = (cargo == CT_INVALID) ? e->GetDefaultCargoType() : cargo;
-<<<<<<< HEAD
 				this->te.all_capacities = _returned_vehicle_capacities;
-=======
-				this->te.all_capacities = cargo_capacities;
->>>>>>> a4a819c9
 				return;
 			}
 		}
