/*
 * This file is part of OpenTTD.
 * OpenTTD is free software; you can redistribute it and/or modify it under the terms of the GNU General Public License as published by the Free Software Foundation, version 2.
 * OpenTTD is distributed in the hope that it will be useful, but WITHOUT ANY WARRANTY; without even the implied warranty of MERCHANTABILITY or FITNESS FOR A PARTICULAR PURPOSE.
 * See the GNU General Public License for more details. You should have received a copy of the GNU General Public License along with OpenTTD. If not, see <http://www.gnu.org/licenses/>.
 */

/** @file window.cpp Windowing system, widgets and events */

#include "stdafx.h"
#include <stdarg.h>
#include "company_func.h"
#include "gfx_func.h"
#include "console_func.h"
#include "console_gui.h"
#include "viewport_func.h"
#include "progress.h"
#include "blitter/factory.hpp"
#include "zoom_func.h"
#include "vehicle_base.h"
#include "window_func.h"
#include "tilehighlight_func.h"
#include "network/network.h"
#include "querystring_gui.h"
#include "widgets/dropdown_func.h"
#include "strings_func.h"
#include "settings_type.h"
#include "settings_func.h"
#include "ini_type.h"
#include "newgrf_debug.h"
#include "hotkeys.h"
#include "toolbar_gui.h"
#include "statusbar_gui.h"
#include "error.h"
#include "game/game.hpp"
#include "video/video_driver.hpp"
#include "framerate_type.h"
#include "network/network_func.h"
#include "guitimer_func.h"
#include "news_func.h"

#include "safeguards.h"

/** Values for _settings_client.gui.auto_scrolling */
enum ViewportAutoscrolling {
	VA_DISABLED,                  //!< Do not autoscroll when mouse is at edge of viewport.
	VA_MAIN_VIEWPORT_FULLSCREEN,  //!< Scroll main viewport at edge when using fullscreen.
	VA_MAIN_VIEWPORT,             //!< Scroll main viewport at edge.
	VA_EVERY_VIEWPORT,            //!< Scroll all viewports at their edges.
};

static Point _drag_delta; ///< delta between mouse cursor and upper left corner of dragged window
static Window *_mouseover_last_w = nullptr; ///< Window of the last OnMouseOver event.
static Window *_last_scroll_window = nullptr; ///< Window of the last scroll event.

/** List of windows opened at the screen sorted from the front. */
WindowBase *_z_front_window = nullptr;
/** List of windows opened at the screen sorted from the back. */
WindowBase *_z_back_window  = nullptr;

/** If false, highlight is white, otherwise the by the widget defined colour. */
bool _window_highlight_colour = false;

uint64 _window_update_number = 1;

/*
 * Window that currently has focus. - The main purpose is to generate
 * #FocusLost events, not to give next window in z-order focus when a
 * window is closed.
 */
Window *_focused_window;

Point _cursorpos_drag_start;

int _scrollbar_start_pos;
int _scrollbar_size;
byte _scroller_click_timeout = 0;

Window *_scrolling_viewport; ///< A viewport is being scrolled with the mouse.
Rect _scrolling_viewport_bound; ///< A viewport is being scrolled with the mouse, the overlay currently covers this viewport rectangle.
bool _mouse_hovering;      ///< The mouse is hovering over the same point.

SpecialMouseMode _special_mouse_mode; ///< Mode of the mouse.

/**
 * List of all WindowDescs.
 * This is a pointer to ensure initialisation order with the various static WindowDesc instances.
 */
static std::vector<WindowDesc*> *_window_descs = nullptr;

/** Config file to store WindowDesc */
std::string _windows_file;

/** Window description constructor. */
WindowDesc::WindowDesc(WindowPosition def_pos, const char *ini_key, int16 def_width_trad, int16 def_height_trad,
			WindowClass window_class, WindowClass parent_class, uint32 flags,
			const NWidgetPart *nwid_parts, int16 nwid_length, HotkeyList *hotkeys) :
	default_pos(def_pos),
	cls(window_class),
	parent_cls(parent_class),
	ini_key(ini_key),
	flags(flags),
	nwid_parts(nwid_parts),
	nwid_length(nwid_length),
	hotkeys(hotkeys),
	pref_sticky(false),
	pref_width(0),
	pref_height(0),
	default_width_trad(def_width_trad),
	default_height_trad(def_height_trad)
{
	if (_window_descs == nullptr) _window_descs = new std::vector<WindowDesc*>();
	_window_descs->push_back(this);
}

WindowDesc::~WindowDesc()
{
	_window_descs->erase(std::find(_window_descs->begin(), _window_descs->end(), this));
}

/**
 * Determine default width of window.
 * This is either a stored user preferred size, or the built-in default.
 * @return Width in pixels.
 */
int16 WindowDesc::GetDefaultWidth() const
{
	return this->pref_width != 0 ? this->pref_width : ScaleGUITrad(this->default_width_trad);
}

/**
 * Determine default height of window.
 * This is either a stored user preferred size, or the built-in default.
 * @return Height in pixels.
 */
int16 WindowDesc::GetDefaultHeight() const
{
	return this->pref_height != 0 ? this->pref_height : ScaleGUITrad(this->default_height_trad);
}

/**
 * Load all WindowDesc settings from _windows_file.
 */
void WindowDesc::LoadFromConfig()
{
	IniFile *ini = new IniFile();
	ini->LoadFromDisk(_windows_file, NO_DIRECTORY);
	for (WindowDesc *wd : *_window_descs) {
		if (wd->ini_key == nullptr) continue;
		IniLoadWindowSettings(ini, wd->ini_key, wd);
	}
	delete ini;
}

/**
 * Sort WindowDesc by ini_key.
 */
static bool DescSorter(WindowDesc* const &a, WindowDesc* const &b)
{
	if (a->ini_key != nullptr && b->ini_key != nullptr) return strcmp(a->ini_key, b->ini_key) < 0;
	return a->ini_key != nullptr;
}

/**
 * Save all WindowDesc settings to _windows_file.
 */
void WindowDesc::SaveToConfig()
{
	/* Sort the stuff to get a nice ini file on first write */
	std::sort(_window_descs->begin(), _window_descs->end(), DescSorter);

	IniFile *ini = new IniFile();
	ini->LoadFromDisk(_windows_file, NO_DIRECTORY);
	for (WindowDesc *wd : *_window_descs) {
		if (wd->ini_key == nullptr) continue;
		IniSaveWindowSettings(ini, wd->ini_key, wd);
	}
	ini->SaveToDisk(_windows_file);
	delete ini;
}

/**
 * Read default values from WindowDesc configuration an apply them to the window.
 */
void Window::ApplyDefaults()
{
	if (this->nested_root != nullptr && this->nested_root->GetWidgetOfType(WWT_STICKYBOX) != nullptr) {
		if (this->window_desc->pref_sticky) this->flags |= WF_STICKY;
	} else {
		/* There is no stickybox; clear the preference in case someone tried to be funny */
		this->window_desc->pref_sticky = false;
	}
}

/**
 * Compute the row of a widget that a user clicked in.
 * @param clickpos    Vertical position of the mouse click.
 * @param widget      Widget number of the widget clicked in.
 * @param padding     Amount of empty space between the widget edge and the top of the first row.
 * @param line_height Height of a single row. A negative value means using the vertical resize step of the widget.
 * @return Row number clicked at. If clicked at a wrong position, #INT_MAX is returned.
 * @note The widget does not know where a list printed at the widget ends, so below a list is not a wrong position.
 */
int Window::GetRowFromWidget(int clickpos, int widget, int padding, int line_height) const
{
	const NWidgetBase *wid = this->GetWidget<NWidgetBase>(widget);
	if (line_height < 0) line_height = wid->resize_y;
	if (clickpos < (int)wid->pos_y + padding) return INT_MAX;
	return (clickpos - (int)wid->pos_y - padding) / line_height;
}

/**
 * Disable the highlighted status of all widgets.
 */
void Window::DisableAllWidgetHighlight()
{
	for (uint i = 0; i < this->nested_array_size; i++) {
		NWidgetBase *nwid = this->GetWidget<NWidgetBase>(i);
		if (nwid == nullptr) continue;

		if (nwid->IsHighlighted()) {
			nwid->SetHighlighted(TC_INVALID);
			this->SetWidgetDirty(i);
		}
	}

	CLRBITS(this->flags, WF_HIGHLIGHTED);
}

/**
 * Sets the highlighted status of a widget.
 * @param widget_index index of this widget in the window
 * @param highlighted_colour Colour of highlight, or TC_INVALID to disable.
 */
void Window::SetWidgetHighlight(byte widget_index, TextColour highlighted_colour)
{
	assert(widget_index < this->nested_array_size);

	NWidgetBase *nwid = this->GetWidget<NWidgetBase>(widget_index);
	if (nwid == nullptr) return;

	nwid->SetHighlighted(highlighted_colour);
	this->SetWidgetDirty(widget_index);

	if (highlighted_colour != TC_INVALID) {
		/* If we set a highlight, the window has a highlight */
		this->flags |= WF_HIGHLIGHTED;
	} else {
		/* If we disable a highlight, check all widgets if anyone still has a highlight */
		bool valid = false;
		for (uint i = 0; i < this->nested_array_size; i++) {
			NWidgetBase *nwid = this->GetWidget<NWidgetBase>(i);
			if (nwid == nullptr) continue;
			if (!nwid->IsHighlighted()) continue;

			valid = true;
		}
		/* If nobody has a highlight, disable the flag on the window */
		if (!valid) CLRBITS(this->flags, WF_HIGHLIGHTED);
	}
}

/**
 * Gets the highlighted status of a widget.
 * @param widget_index index of this widget in the window
 * @return status of the widget ie: highlighted = true, not highlighted = false
 */
bool Window::IsWidgetHighlighted(byte widget_index) const
{
	assert(widget_index < this->nested_array_size);

	const NWidgetBase *nwid = this->GetWidget<NWidgetBase>(widget_index);
	if (nwid == nullptr) return false;

	return nwid->IsHighlighted();
}

/**
 * A dropdown window associated to this window has been closed.
 * @param pt the point inside the window the mouse resides on after closure.
 * @param widget the widget (button) that the dropdown is associated with.
 * @param index the element in the dropdown that is selected.
 * @param instant_close whether the dropdown was configured to close on mouse up.
 */
void Window::OnDropdownClose(Point pt, int widget, int index, bool instant_close)
{
	if (widget < 0) return;

	if (instant_close) {
		/* Send event for selected option if we're still
		 * on the parent button of the dropdown (behaviour of the dropdowns in the main toolbar). */
		if (GetWidgetFromPos(this, pt.x, pt.y) == widget) {
			this->OnDropdownSelect(widget, index);
		}
	}

	/* Raise the dropdown button */
	NWidgetCore *nwi2 = this->GetWidget<NWidgetCore>(widget);
	if ((nwi2->type & WWT_MASK) == NWID_BUTTON_DROPDOWN) {
		nwi2->disp_flags &= ~ND_DROPDOWN_ACTIVE;
	} else {
		this->RaiseWidget(widget);
	}
	this->SetWidgetDirty(widget);
}

/**
 * Return the Scrollbar to a widget index.
 * @param widnum Scrollbar widget index
 * @return Scrollbar to the widget
 */
const Scrollbar *Window::GetScrollbar(uint widnum) const
{
	return this->GetWidget<NWidgetScrollbar>(widnum);
}

/**
 * Return the Scrollbar to a widget index.
 * @param widnum Scrollbar widget index
 * @return Scrollbar to the widget
 */
Scrollbar *Window::GetScrollbar(uint widnum)
{
	return this->GetWidget<NWidgetScrollbar>(widnum);
}

/**
 * Return the querystring associated to a editbox.
 * @param widnum Editbox widget index
 * @return QueryString or nullptr.
 */
const QueryString *Window::GetQueryString(uint widnum) const
{
	auto query = this->querystrings.Find(widnum);
	return query != this->querystrings.end() ? query->second : nullptr;
}

/**
 * Return the querystring associated to a editbox.
 * @param widnum Editbox widget index
 * @return QueryString or nullptr.
 */
QueryString *Window::GetQueryString(uint widnum)
{
	SmallMap<int, QueryString*>::Pair *query = this->querystrings.Find(widnum);
	return query != this->querystrings.End() ? query->second : nullptr;
}

/**
 * Get the current input text if an edit box has the focus.
 * @return The currently focused input text or nullptr if no input focused.
 */
/* virtual */ const char *Window::GetFocusedText() const
{
	if (this->nested_focus != nullptr && this->nested_focus->type == WWT_EDITBOX) {
		return this->GetQueryString(this->nested_focus->index)->GetText();
	}

	return nullptr;
}

/**
 * Get the string at the caret if an edit box has the focus.
 * @return The text at the caret or nullptr if no edit box is focused.
 */
/* virtual */ const char *Window::GetCaret() const
{
	if (this->nested_focus != nullptr && this->nested_focus->type == WWT_EDITBOX) {
		return this->GetQueryString(this->nested_focus->index)->GetCaret();
	}

	return nullptr;
}

/**
 * Get the range of the currently marked input text.
 * @param[out] length Length of the marked text.
 * @return Pointer to the start of the marked text or nullptr if no text is marked.
 */
/* virtual */ const char *Window::GetMarkedText(size_t *length) const
{
	if (this->nested_focus != nullptr && this->nested_focus->type == WWT_EDITBOX) {
		return this->GetQueryString(this->nested_focus->index)->GetMarkedText(length);
	}

	return nullptr;
}

/**
 * Get the current caret position if an edit box has the focus.
 * @return Top-left location of the caret, relative to the window.
 */
/* virtual */ Point Window::GetCaretPosition() const
{
	if (this->nested_focus != nullptr && this->nested_focus->type == WWT_EDITBOX && !this->querystrings.empty()) {
		return this->GetQueryString(this->nested_focus->index)->GetCaretPosition(this, this->nested_focus->index);
	}

	Point pt = {0, 0};
	return pt;
}

/**
 * Get the bounding rectangle for a text range if an edit box has the focus.
 * @param from Start of the string range.
 * @param to End of the string range.
 * @return Rectangle encompassing the string range, relative to the window.
 */
/* virtual */ Rect Window::GetTextBoundingRect(const char *from, const char *to) const
{
	if (this->nested_focus != nullptr && this->nested_focus->type == WWT_EDITBOX) {
		return this->GetQueryString(this->nested_focus->index)->GetBoundingRect(this, this->nested_focus->index, from, to);
	}

	Rect r = {0, 0, 0, 0};
	return r;
}

/**
 * Get the character that is rendered at a position by the focused edit box.
 * @param pt The position to test.
 * @return Pointer to the character at the position or nullptr if no character is at the position.
 */
/* virtual */ const char *Window::GetTextCharacterAtPosition(const Point &pt) const
{
	if (this->nested_focus != nullptr && this->nested_focus->type == WWT_EDITBOX) {
		return this->GetQueryString(this->nested_focus->index)->GetCharAtPosition(this, this->nested_focus->index, pt);
	}

	return nullptr;
}

/**
 * Set the window that has the focus
 * @param w The window to set the focus on
 */
void SetFocusedWindow(Window *w)
{
	if (_focused_window == w) return;

	/* Invalidate focused widget */
	if (_focused_window != nullptr) {
		if (_focused_window->nested_focus != nullptr) _focused_window->nested_focus->SetDirty(_focused_window);
	}

	/* Remember which window was previously focused */
	Window *old_focused = _focused_window;
	_focused_window = w;

	/* So we can inform it that it lost focus */
	if (old_focused != nullptr) old_focused->OnFocusLost(w);
	if (_focused_window != nullptr) _focused_window->OnFocus(old_focused);
}

Point GetFocusedWindowCaret()
{
	return _focused_window->GetCaretPosition();
}

Point GetFocusedWindowTopLeft()
{
	return { _focused_window->left, _focused_window->top };
}

/**
 * Check if an edit box is in global focus. That is if focused window
 * has a edit box as focused widget, or if a console is focused.
 * @return returns true if an edit box is in global focus or if the focused window is a console, else false
 */
bool EditBoxInGlobalFocus()
{
	if (_focused_window == nullptr) return false;

	/* The console does not have an edit box so a special case is needed. */
	if (_focused_window->window_class == WC_CONSOLE) return true;

	return _focused_window->nested_focus != nullptr && _focused_window->nested_focus->type == WWT_EDITBOX;
}

/**
 * Check if a console is focused.
 * @return returns true if the focused window is a console, else false
 */
bool FocusedWindowIsConsole()
{
	return _focused_window && _focused_window->window_class == WC_CONSOLE;
}

/**
 * Makes no widget on this window have focus. The function however doesn't change which window has focus.
 */
void Window::UnfocusFocusedWidget()
{
	if (this->nested_focus != nullptr) {
		if (this->nested_focus->type == WWT_EDITBOX) VideoDriver::GetInstance()->EditBoxLostFocus();

		/* Repaint the widget that lost focus. A focused edit box may else leave the caret on the screen. */
		this->nested_focus->SetDirty(this);
		this->nested_focus = nullptr;
	}
}

/**
 * Set focus within this window to the given widget. The function however doesn't change which window has focus.
 * @param widget_index Index of the widget in the window to set the focus to.
 * @return Focus has changed.
 */
bool Window::SetFocusedWidget(int widget_index)
{
	/* Do nothing if widget_index is already focused, or if it wasn't a valid widget. */
	if ((uint)widget_index >= this->nested_array_size) return false;

	assert(this->nested_array[widget_index] != nullptr); // Setting focus to a non-existing widget is a bad idea.
	if (this->nested_focus != nullptr) {
		if (this->GetWidget<NWidgetCore>(widget_index) == this->nested_focus) return false;

		/* Repaint the widget that lost focus. A focused edit box may else leave the caret on the screen. */
		this->nested_focus->SetDirty(this);
		if (this->nested_focus->type == WWT_EDITBOX) VideoDriver::GetInstance()->EditBoxLostFocus();
	}
	this->nested_focus = this->GetWidget<NWidgetCore>(widget_index);
	if (this->nested_focus->type == WWT_EDITBOX) VideoDriver::GetInstance()->EditBoxGainedFocus();
	return true;
}

/**
 * Called when window gains focus
 */
void Window::OnFocus(Window *previously_focused_window)
{
	if (this->nested_focus != nullptr && this->nested_focus->type == WWT_EDITBOX) VideoDriver::GetInstance()->EditBoxGainedFocus();
}

/**
 * Called when window loses focus
 */
void Window::OnFocusLost(Window *newly_focused_window)
{
	if (this->nested_focus != nullptr && this->nested_focus->type == WWT_EDITBOX) VideoDriver::GetInstance()->EditBoxLostFocus();
}

/**
 * Sets the enabled/disabled status of a list of widgets.
 * By default, widgets are enabled.
 * On certain conditions, they have to be disabled.
 * @param disab_stat status to use ie: disabled = true, enabled = false
 * @param widgets list of widgets ended by WIDGET_LIST_END
 */
void CDECL Window::SetWidgetsDisabledState(bool disab_stat, int widgets, ...)
{
	va_list wdg_list;

	va_start(wdg_list, widgets);

	while (widgets != WIDGET_LIST_END) {
		SetWidgetDisabledState(widgets, disab_stat);
		widgets = va_arg(wdg_list, int);
	}

	va_end(wdg_list);
}

/**
 * Sets the lowered/raised status of a list of widgets.
 * @param lowered_stat status to use ie: lowered = true, raised = false
 * @param widgets list of widgets ended by WIDGET_LIST_END
 */
void CDECL Window::SetWidgetsLoweredState(bool lowered_stat, int widgets, ...)
{
	va_list wdg_list;

	va_start(wdg_list, widgets);

	while (widgets != WIDGET_LIST_END) {
		SetWidgetLoweredState(widgets, lowered_stat);
		widgets = va_arg(wdg_list, int);
	}

	va_end(wdg_list);
}

/**
 * Raise the buttons of the window.
 * @param autoraise Raise only the push buttons of the window.
 */
void Window::RaiseButtons(bool autoraise)
{
	for (uint i = 0; i < this->nested_array_size; i++) {
		if (this->nested_array[i] == nullptr) continue;
		WidgetType type = this->nested_array[i]->type;
		if (((type & ~WWB_PUSHBUTTON) < WWT_LAST || type == NWID_PUSHBUTTON_DROPDOWN) &&
				(!autoraise || (type & WWB_PUSHBUTTON) || type == WWT_EDITBOX) && this->IsWidgetLowered(i)) {
			this->RaiseWidget(i);
			this->SetWidgetDirty(i);
		}
	}

	/* Special widgets without widget index */
	NWidgetCore *wid = this->nested_root != nullptr ? (NWidgetCore*)this->nested_root->GetWidgetOfType(WWT_DEFSIZEBOX) : nullptr;
	if (wid != nullptr) {
		wid->SetLowered(false);
		wid->SetDirty(this);
	}
}

/**
 * Invalidate a widget, i.e. mark it as being changed and in need of redraw.
 * @param widget_index the widget to redraw.
 */
void Window::SetWidgetDirty(byte widget_index)
{
	/* Sometimes this function is called before the window is even fully initialized */
	if (this->nested_array == nullptr) return;

	this->nested_array[widget_index]->SetDirty(this);
}

/**
 * A hotkey has been pressed.
 * @param hotkey  Hotkey index, by default a widget index of a button or editbox.
 * @return #ES_HANDLED if the key press has been handled, and the hotkey is not unavailable for some reason.
 */
EventState Window::OnHotkey(int hotkey)
{
	if (hotkey < 0) return ES_NOT_HANDLED;

	NWidgetCore *nw = this->GetWidget<NWidgetCore>(hotkey);
	if (nw == nullptr || nw->IsDisabled()) return ES_NOT_HANDLED;

	if (nw->type == WWT_EDITBOX) {
		if (this->IsShaded()) return ES_NOT_HANDLED;

		/* Focus editbox */
		this->SetFocusedWidget(hotkey);
		SetFocusedWindow(this);
	} else {
		/* Click button */
		this->OnClick(Point(), hotkey, 1);
	}
	return ES_HANDLED;
}

/**
 * Do all things to make a button look clicked and mark it to be
 * unclicked in a few ticks.
 * @param widget the widget to "click"
 */
void Window::HandleButtonClick(byte widget)
{
	this->LowerWidget(widget);
	this->SetTimeout();
	this->SetWidgetDirty(widget);
}

static void StartWindowDrag(Window *w);
static void StartWindowSizing(Window *w, bool to_left);

/**
 * Dispatch left mouse-button (possibly double) click in window.
 * @param w Window to dispatch event in
 * @param x X coordinate of the click
 * @param y Y coordinate of the click
 * @param click_count Number of fast consecutive clicks at same position
 */
static void DispatchLeftClickEvent(Window *w, int x, int y, int click_count)
{
	NWidgetCore *nw = w->nested_root->GetWidgetFromPos(x, y);
	WidgetType widget_type = (nw != nullptr) ? nw->type : WWT_EMPTY;

	bool focused_widget_changed = false;
	/* If clicked on a window that previously did not have focus */
	if (_focused_window != w &&                 // We already have focus, right?
			(w->window_desc->flags & WDF_NO_FOCUS) == 0 &&  // Don't lose focus to toolbars
			widget_type != WWT_CLOSEBOX) {          // Don't change focused window if 'X' (close button) was clicked
		focused_widget_changed = true;
		SetFocusedWindow(w);
	}

	if (nw == nullptr) return; // exit if clicked outside of widgets

	/* don't allow any interaction if the button has been disabled */
	if (nw->IsDisabled()) return;

	int widget_index = nw->index; ///< Index of the widget

	/* Clicked on a widget that is not disabled.
	 * So unless the clicked widget is the caption bar, change focus to this widget.
	 * Exception: In the OSK we always want the editbox to stay focused. */
	if (widget_type != WWT_CAPTION && w->window_class != WC_OSK) {
		/* focused_widget_changed is 'now' only true if the window this widget
		 * is in gained focus. In that case it must remain true, also if the
		 * local widget focus did not change. As such it's the logical-or of
		 * both changed states.
		 *
		 * If this is not preserved, then the OSK window would be opened when
		 * a user has the edit box focused and then click on another window and
		 * then back again on the edit box (to type some text).
		 */
		focused_widget_changed |= w->SetFocusedWidget(widget_index);
	}

	/* Close any child drop down menus. If the button pressed was the drop down
	 * list's own button, then we should not process the click any further. */
	if (HideDropDownMenu(w) == widget_index && widget_index >= 0) return;

	if ((widget_type & ~WWB_PUSHBUTTON) < WWT_LAST && (widget_type & WWB_PUSHBUTTON)) w->HandleButtonClick(widget_index);

	Point pt = { x, y };

	switch (widget_type) {
		case NWID_VSCROLLBAR:
		case NWID_HSCROLLBAR:
			ScrollbarClickHandler(w, nw, x, y);
			break;

		case WWT_EDITBOX: {
			QueryString *query = w->GetQueryString(widget_index);
			if (query != nullptr) query->ClickEditBox(w, pt, widget_index, click_count, focused_widget_changed);
			break;
		}

		case WWT_CLOSEBOX: // 'X'
			delete w;
			return;

		case WWT_CAPTION: // 'Title bar'
			StartWindowDrag(w);
			return;

		case WWT_RESIZEBOX:
			/* When the resize widget is on the left size of the window
			 * we assume that that button is used to resize to the left. */
			StartWindowSizing(w, (int)nw->pos_x < (w->width / 2));
			nw->SetDirty(w);
			return;

		case WWT_DEFSIZEBOX: {
			if (_ctrl_pressed) {
				w->window_desc->pref_width = w->width;
				w->window_desc->pref_height = w->height;
			} else {
				int16 def_width = std::max<int16>(std::min<int16>(w->window_desc->GetDefaultWidth(), _screen.width), w->nested_root->smallest_x);
				int16 def_height = std::max<int16>(std::min<int16>(w->window_desc->GetDefaultHeight(), _screen.height - 50), w->nested_root->smallest_y);

				int dx = (w->resize.step_width  == 0) ? 0 : def_width  - w->width;
				int dy = (w->resize.step_height == 0) ? 0 : def_height - w->height;
				/* dx and dy has to go by step.. calculate it.
				 * The cast to int is necessary else dx/dy are implicitly casted to unsigned int, which won't work. */
				if (w->resize.step_width  > 1) dx -= dx % (int)w->resize.step_width;
				if (w->resize.step_height > 1) dy -= dy % (int)w->resize.step_height;
				ResizeWindow(w, dx, dy, false);
			}

			nw->SetLowered(true);
			nw->SetDirty(w);
			w->SetTimeout();
			break;
		}

		case WWT_DEBUGBOX:
			w->ShowNewGRFInspectWindow();
			break;

		case WWT_SHADEBOX:
			nw->SetDirty(w);
			w->SetShaded(!w->IsShaded());
			return;

		case WWT_STICKYBOX:
			w->flags ^= WF_STICKY;
			nw->SetDirty(w);
			if (_ctrl_pressed) w->window_desc->pref_sticky = (w->flags & WF_STICKY) != 0;
			return;

		default:
			break;
	}

	/* Widget has no index, so the window is not interested in it. */
	if (widget_index < 0) return;

	/* Check if the widget is highlighted; if so, disable highlight and dispatch an event to the GameScript */
	if (w->IsWidgetHighlighted(widget_index)) {
		w->SetWidgetHighlight(widget_index, TC_INVALID);
		Game::NewEvent(new ScriptEventWindowWidgetClick((ScriptWindow::WindowClass)w->window_class, w->window_number, widget_index));
	}

	w->OnClick(pt, widget_index, click_count);
}

/**
 * Dispatch right mouse-button click in window.
 * @param w Window to dispatch event in
 * @param x X coordinate of the click
 * @param y Y coordinate of the click
 */
static void DispatchRightClickEvent(Window *w, int x, int y)
{
	NWidgetCore *wid = w->nested_root->GetWidgetFromPos(x, y);
	if (wid == nullptr) return;

	Point pt = { x, y };

	/* No widget to handle, or the window is not interested in it. */
	if (wid->index >= 0) {
		if (w->OnRightClick(pt, wid->index)) return;
	}

	/* Right-click close is enabled and there is a closebox */
	if (_settings_client.gui.right_mouse_wnd_close && w->nested_root->GetWidgetOfType(WWT_CLOSEBOX)) {
		delete w;
	} else if (_settings_client.gui.hover_delay_ms == 0 && !w->OnTooltip(pt, wid->index, TCC_RIGHT_CLICK) && wid->tool_tip != 0) {
		GuiShowTooltips(w, wid->tool_tip, 0, nullptr, TCC_RIGHT_CLICK);
	}
}

/**
 * Dispatch hover of the mouse over a window.
 * @param w Window to dispatch event in.
 * @param x X coordinate of the click.
 * @param y Y coordinate of the click.
 */
static void DispatchHoverEvent(Window *w, int x, int y)
{
	NWidgetCore *wid = w->nested_root->GetWidgetFromPos(x, y);

	/* No widget to handle */
	if (wid == nullptr) return;

	Point pt = { x, y };

	/* Show the tooltip if there is any */
	if (!w->OnTooltip(pt, wid->index, TCC_HOVER) && wid->tool_tip != 0) {
		GuiShowTooltips(w, wid->tool_tip);
		return;
	}

	/* Widget has no index, so the window is not interested in it. */
	if (wid->index < 0) return;

	w->OnHover(pt, wid->index);
}

/**
 * Dispatch the mousewheel-action to the window.
 * The window will scroll any compatible scrollbars if the mouse is pointed over the bar or its contents
 * @param w Window
 * @param nwid the widget where the scrollwheel was used
 * @param wheel scroll up or down
 */
static void DispatchMouseWheelEvent(Window *w, NWidgetCore *nwid, int wheel)
{
	if (nwid == nullptr) return;

	/* Using wheel on caption/shade-box shades or unshades the window. */
	if (nwid->type == WWT_CAPTION || nwid->type == WWT_SHADEBOX) {
		w->SetShaded(wheel < 0);
		return;
	}

	/* Wheeling a vertical scrollbar. */
	if (nwid->type == NWID_VSCROLLBAR) {
		NWidgetScrollbar *sb = static_cast<NWidgetScrollbar *>(nwid);
		if (sb->GetCount() > sb->GetCapacity()) {
			sb->UpdatePosition(wheel);
			w->SetDirty();
		}
		return;
	}

	/* Scroll the widget attached to the scrollbar. */
	Scrollbar *sb = (nwid->scrollbar_index >= 0 ? w->GetScrollbar(nwid->scrollbar_index) : nullptr);
	if (sb != nullptr && sb->GetCount() > sb->GetCapacity()) {
		sb->UpdatePosition(wheel);
		w->SetDirty();
	}
}

/**
 * Generate repaint events for the visible part of window w within the rectangle.
 *
 * The function goes recursively upwards in the window stack, and splits the rectangle
 * into multiple pieces at the window edges, so obscured parts are not redrawn.
 *
 * @param w Window that needs to be repainted
 * @param left Left edge of the rectangle that should be repainted
 * @param top Top edge of the rectangle that should be repainted
 * @param right Right edge of the rectangle that should be repainted
 * @param bottom Bottom edge of the rectangle that should be repainted
 * @param flags Whether to mark gfx dirty, etc.
 */
void DrawOverlappedWindow(Window *w, int left, int top, int right, int bottom, DrawOverlappedWindowFlags flags)
{
	const Window *v;
	FOR_ALL_WINDOWS_FROM_BACK_FROM(v, w->z_front) {
		if (MayBeShown(v) &&
				right > v->left &&
				bottom > v->top &&
				left < v->left + v->width &&
				top < v->top + v->height) {
			/* v and rectangle intersect with each other */
			int x;

			if (left < (x = v->left)) {
				DrawOverlappedWindow(w, left, top, x, bottom, flags);
				DrawOverlappedWindow(w, x, top, right, bottom, flags);
				return;
			}

			if (right > (x = v->left + v->width)) {
				DrawOverlappedWindow(w, left, top, x, bottom, flags);
				DrawOverlappedWindow(w, x, top, right, bottom, flags);
				return;
			}

			if (top < (x = v->top)) {
				DrawOverlappedWindow(w, left, top, right, x, flags);
				DrawOverlappedWindow(w, left, x, right, bottom, flags);
				return;
			}

			if (bottom > (x = v->top + v->height)) {
				DrawOverlappedWindow(w, left, top, right, x, flags);
				DrawOverlappedWindow(w, left, x, right, bottom, flags);
				return;
			}

			return;
		}
	}

	/* Setup blitter, and dispatch a repaint event to window *wz */
	DrawPixelInfo *dp = _cur_dpi;
	dp->width = right - left;
	dp->height = bottom - top;
	dp->left = left - w->left;
	dp->top = top - w->top;
	dp->pitch = _screen.pitch;
	dp->dst_ptr = BlitterFactory::GetCurrentBlitter()->MoveTo(_screen.dst_ptr, left, top);
	dp->zoom = ZOOM_LVL_NORMAL;
	w->OnPaint();
	if (unlikely(flags & DOWF_SHOW_DEBUG)) {
		extern void ViewportDrawDirtyBlocks();
		ViewportDrawDirtyBlocks();
	}
	if (flags & DOWF_MARK_DIRTY) {
		VideoDriver::GetInstance()->MakeDirty(left, top, right - left, bottom - top);
		UnsetDirtyBlocks(left, top, right, bottom);
	}
}

/**
 * From a rectangle that needs redrawing, find the windows that intersect with the rectangle.
 * These windows should be re-painted.
 * @param left Left edge of the rectangle that should be repainted
 * @param top Top edge of the rectangle that should be repainted
 * @param right Right edge of the rectangle that should be repainted
 * @param bottom Bottom edge of the rectangle that should be repainted
 */
void DrawOverlappedWindowForAll(int left, int top, int right, int bottom)
{
	Window *w;

	DrawPixelInfo *old_dpi = _cur_dpi;
	DrawPixelInfo bk;
	_cur_dpi = &bk;

	FOR_ALL_WINDOWS_FROM_BACK(w) {
		if (MayBeShown(w) &&
				right > w->left &&
				bottom > w->top &&
				left < w->left + w->width &&
				top < w->top + w->height) {
			/* Window w intersects with the rectangle => needs repaint */
<<<<<<< HEAD
			DrawOverlappedWindow(w, max(left, w->left), max(top, w->top), min(right, w->left + w->width), min(bottom, w->top + w->height), DOWF_NONE);
=======
			DrawOverlappedWindow(w, std::max(left, w->left), std::max(top, w->top), std::min(right, w->left + w->width), std::min(bottom, w->top + w->height));
>>>>>>> cd36e171
		}
	}
	_cur_dpi = old_dpi;
}

static void SetWindowDirtyPending(Window *w)
{
	SetPendingDirtyBlocks(w->left, w->top, w->left + w->width, w->top + w->height);
}

/**
 * Mark entire window as dirty (in need of re-paint)
 * @ingroup dirty
 */
void Window::SetDirty()
{
	this->flags |= WF_DIRTY;
}

/**
 * Mark entire window as dirty (in need of re-paint)
 * @ingroup dirty
 */
void Window::SetDirtyAsBlocks()
{
	extern bool _gfx_draw_active;
	if (_gfx_draw_active) {
		SetWindowDirtyPending(this);
	} else {
		SetDirtyBlocks(this->left, this->top, this->left + this->width, this->top + this->height);
	}
}

/**
 * Re-initialize a window, and optionally change its size.
 * @param rx Horizontal resize of the window.
 * @param ry Vertical resize of the window.
 * @note For just resizing the window, use #ResizeWindow instead.
 */
void Window::ReInit(int rx, int ry)
{
	this->SetDirtyAsBlocks(); // Mark whole current window as dirty.

	/* Save current size. */
	int window_width  = this->width;
	int window_height = this->height;

	this->OnInit();
	/* Re-initialize the window from the ground up. No need to change the nested_array, as all widgets stay where they are. */
	this->nested_root->SetupSmallestSize(this, false);
	this->nested_root->AssignSizePosition(ST_SMALLEST, 0, 0, this->nested_root->smallest_x, this->nested_root->smallest_y, _current_text_dir == TD_RTL);
	this->width  = this->nested_root->smallest_x;
	this->height = this->nested_root->smallest_y;
	this->resize.step_width  = this->nested_root->resize_x;
	this->resize.step_height = this->nested_root->resize_y;

	/* Resize as close to the original size + requested resize as possible. */
	window_width  = std::max(window_width  + rx, this->width);
	window_height = std::max(window_height + ry, this->height);
	int dx = (this->resize.step_width  == 0) ? 0 : window_width  - this->width;
	int dy = (this->resize.step_height == 0) ? 0 : window_height - this->height;
	/* dx and dy has to go by step.. calculate it.
	 * The cast to int is necessary else dx/dy are implicitly casted to unsigned int, which won't work. */
	if (this->resize.step_width  > 1) dx -= dx % (int)this->resize.step_width;
	if (this->resize.step_height > 1) dy -= dy % (int)this->resize.step_height;

	ResizeWindow(this, dx, dy);
	/* ResizeWindow() does this->SetDirty() already, no need to do it again here. */
}

/**
 * Set the shaded state of the window to \a make_shaded.
 * @param make_shaded If \c true, shade the window (roll up until just the title bar is visible), else unshade/unroll the window to its original size.
 * @note The method uses #Window::ReInit(), thus after the call, the whole window should be considered changed.
 */
void Window::SetShaded(bool make_shaded)
{
	if (this->shade_select == nullptr) return;

	int desired = make_shaded ? SZSP_HORIZONTAL : 0;
	if (this->shade_select->shown_plane != desired) {
		if (make_shaded) {
			if (this->nested_focus != nullptr) this->UnfocusFocusedWidget();
			this->unshaded_size.width  = this->width;
			this->unshaded_size.height = this->height;
			this->shade_select->SetDisplayedPlane(desired);
			this->ReInit(0, -this->height);
		} else {
			this->shade_select->SetDisplayedPlane(desired);
			int dx = ((int)this->unshaded_size.width  > this->width)  ? (int)this->unshaded_size.width  - this->width  : 0;
			int dy = ((int)this->unshaded_size.height > this->height) ? (int)this->unshaded_size.height - this->height : 0;
			this->ReInit(dx, dy);
		}
	}
}

/**
 * Find the Window whose parent pointer points to this window
 * @param w parent Window to find child of
 * @param wc Window class of the window to remove; #WC_INVALID if class does not matter
 * @return a Window pointer that is the child of \a w, or \c nullptr otherwise
 */
static Window *FindChildWindow(const Window *w, WindowClass wc)
{
	Window *v;
	FOR_ALL_WINDOWS_FROM_BACK(v) {
		if ((wc == WC_INVALID || wc == v->window_class) && v->parent == w) return v;
	}

	return nullptr;
}

/**
 * Delete all children a window might have in a head-recursive manner
 * @param wc Window class of the window to remove; #WC_INVALID if class does not matter
 */
void Window::DeleteChildWindows(WindowClass wc) const
{
	Window *child = FindChildWindow(this, wc);
	while (child != nullptr) {
		delete child;
		child = FindChildWindow(this, wc);
	}
}

/**
 * Remove window and all its child windows from the window stack.
 */
Window::~Window()
{
	if (_thd.window_class == this->window_class &&
			_thd.window_number == this->window_number) {
		ResetObjectToPlace();
	}

	/* Prevent Mouseover() from resetting mouse-over coordinates on a non-existing window */
	if (_mouseover_last_w == this) _mouseover_last_w = nullptr;

	/* We can't scroll the window when it's closed. */
	if (_last_scroll_window == this) _last_scroll_window = nullptr;

	/* Make sure we don't try to access non-existing query strings. */
	this->querystrings.clear();

	/* Make sure we don't try to access this window as the focused window when it doesn't exist anymore. */
	if (_focused_window == this) {
		_focused_window = nullptr;
		this->OnFocusLost(nullptr);
	}

	this->DeleteChildWindows();

	if (this->viewport != nullptr) DeleteWindowViewport(this);

	this->SetDirtyAsBlocks();

	free(this->nested_array); // Contents is released through deletion of #nested_root.
	delete this->nested_root;

	/*
	 * Make fairly sure that this is written, and not "optimized" away.
	 * The delete operator is overwritten to not delete it; the deletion
	 * happens at a later moment in time after the window has been
	 * removed from the list of windows to prevent issues with items
	 * being removed during the iteration as not one but more windows
	 * may be removed by a single call to ~Window by means of the
	 * DeleteChildWindows function.
	 */
	const_cast<volatile WindowClass &>(this->window_class) = WC_INVALID;
}

/**
 * Find a window by its class and window number
 * @param cls Window class
 * @param number Number of the window within the window class
 * @return Pointer to the found window, or \c nullptr if not available
 */
Window *FindWindowById(WindowClass cls, WindowNumber number)
{
	Window *w;
	FOR_ALL_WINDOWS_FROM_BACK(w) {
		if (w->window_class == cls && w->window_number == number) return w;
	}

	return nullptr;
}

/**
 * Find any window by its class. Useful when searching for a window that uses
 * the window number as a #WindowClass, like #WC_SEND_NETWORK_MSG.
 * @param cls Window class
 * @return Pointer to the found window, or \c nullptr if not available
 */
Window *FindWindowByClass(WindowClass cls)
{
	Window *w;
	FOR_ALL_WINDOWS_FROM_BACK(w) {
		if (w->window_class == cls) return w;
	}

	return nullptr;
}

/**
 * Delete a window by its class and window number (if it is open).
 * @param cls Window class
 * @param number Number of the window within the window class
 * @param force force deletion; if false don't delete when stickied
 */
void DeleteWindowById(WindowClass cls, WindowNumber number, bool force)
{
	Window *w = FindWindowById(cls, number);
	if (force || w == nullptr ||
			(w->flags & WF_STICKY) == 0) {
		delete w;
	}
}

/**
 * Delete all windows of a given class
 * @param cls Window class of windows to delete
 */
void DeleteWindowByClass(WindowClass cls)
{
	Window *w;

restart_search:
	/* When we find the window to delete, we need to restart the search
	 * as deleting this window could cascade in deleting (many) others
	 * anywhere in the z-array */
	FOR_ALL_WINDOWS_FROM_BACK(w) {
		if (w->window_class == cls) {
			delete w;
			goto restart_search;
		}
	}
}

/**
 * Delete all windows of a company. We identify windows of a company
 * by looking at the caption colour. If it is equal to the company ID
 * then we say the window belongs to the company and should be deleted
 * @param id company identifier
 */
void DeleteCompanyWindows(CompanyID id)
{
	Window *w;

restart_search:
	/* When we find the window to delete, we need to restart the search
	 * as deleting this window could cascade in deleting (many) others
	 * anywhere in the z-array */
	FOR_ALL_WINDOWS_FROM_BACK(w) {
		if (w->owner == id) {
			delete w;
			goto restart_search;
		}
	}

	/* Also delete the company specific windows that don't have a company-colour. */
	DeleteWindowById(WC_BUY_COMPANY, id);
}

/**
 * Change the owner of all the windows one company can take over from another
 * company in the case of a company merger. Do not change ownership of windows
 * that need to be deleted once takeover is complete
 * @param old_owner original owner of the window
 * @param new_owner the new owner of the window
 */
void ChangeWindowOwner(Owner old_owner, Owner new_owner)
{
	Window *w;
	FOR_ALL_WINDOWS_FROM_BACK(w) {
		if (w->owner != old_owner) continue;

		switch (w->window_class) {
			case WC_COMPANY_COLOUR:
			case WC_FINANCES:
			case WC_STATION_LIST:
			case WC_TRAINS_LIST:
			case WC_TRACE_RESTRICT_SLOTS:
			case WC_ROADVEH_LIST:
			case WC_SHIPS_LIST:
			case WC_AIRCRAFT_LIST:
			case WC_BUY_COMPANY:
			case WC_COMPANY:
			case WC_COMPANY_INFRASTRUCTURE:
			case WC_VEHICLE_ORDERS: // Changing owner would also require changing WindowDesc, which is not possible; however keeping the old one crashes because of missing widgets etc.. See ShowOrdersWindow().
				continue;

			default:
				w->owner = new_owner;
				break;
		}
	}
}

static void BringWindowToFront(Window *w);

/**
 * Find a window and make it the relative top-window on the screen.
 * The window gets unshaded if it was shaded, and a white border is drawn at its edges for a brief period of time to visualize its "activation".
 * @param cls WindowClass of the window to activate
 * @param number WindowNumber of the window to activate
 * @return a pointer to the window thus activated
 */
Window *BringWindowToFrontById(WindowClass cls, WindowNumber number)
{
	Window *w = FindWindowById(cls, number);

	if (w != nullptr) {
		if (w->IsShaded()) w->SetShaded(false); // Restore original window size if it was shaded.

		w->SetWhiteBorder();
		BringWindowToFront(w);
		w->SetDirty();
	}

	return w;
}

static inline bool IsVitalWindow(const Window *w)
{
	switch (w->window_class) {
		case WC_MAIN_TOOLBAR:
		case WC_STATUS_BAR:
		case WC_NEWS_WINDOW:
		case WC_SEND_NETWORK_MSG:
			return true;

		default:
			return false;
	}
}

/**
 * Get the z-priority for a given window. This is used in comparison with other z-priority values;
 * a window with a given z-priority will appear above other windows with a lower value, and below
 * those with a higher one (the ordering within z-priorities is arbitrary).
 * @param wc The window class of window to get the z-priority for
 * @pre wc != WC_INVALID
 * @return The window's z-priority
 */
static uint GetWindowZPriority(WindowClass wc)
{
	assert(wc != WC_INVALID);

	uint z_priority = 0;

	switch (wc) {
		case WC_ENDSCREEN:
			++z_priority;
			FALLTHROUGH;

		case WC_HIGHSCORE:
			++z_priority;
			FALLTHROUGH;

		case WC_TOOLTIPS:
			++z_priority;
			FALLTHROUGH;

		case WC_DROPDOWN_MENU:
			++z_priority;
			FALLTHROUGH;

		case WC_MAIN_TOOLBAR:
		case WC_STATUS_BAR:
			++z_priority;
			FALLTHROUGH;

		case WC_OSK:
			++z_priority;
			FALLTHROUGH;

		case WC_QUERY_STRING:
		case WC_SEND_NETWORK_MSG:
			++z_priority;
			FALLTHROUGH;

		case WC_ERRMSG:
		case WC_CONFIRM_POPUP_QUERY:
		case WC_MODAL_PROGRESS:
		case WC_NETWORK_STATUS_WINDOW:
		case WC_SAVE_PRESET:
			++z_priority;
			FALLTHROUGH;

		case WC_GENERATE_LANDSCAPE:
		case WC_SAVELOAD:
		case WC_GAME_OPTIONS:
		case WC_CUSTOM_CURRENCY:
		case WC_NETWORK_WINDOW:
		case WC_GRF_PARAMETERS:
		case WC_AI_LIST:
		case WC_AI_SETTINGS:
		case WC_TEXTFILE:
			++z_priority;
			FALLTHROUGH;

		case WC_CONSOLE:
			++z_priority;
			FALLTHROUGH;

		case WC_NEWS_WINDOW:
			++z_priority;
			FALLTHROUGH;

		default:
			++z_priority;
			FALLTHROUGH;

		case WC_MAIN_WINDOW:
			return z_priority;
	}
}

/**
 * Adds a window to the z-ordering, according to its z-priority.
 * @param w Window to add
 */
static void AddWindowToZOrdering(Window *w)
{
	assert(w->z_front == nullptr && w->z_back == nullptr);

	if (_z_front_window == nullptr) {
		/* It's the only window. */
		_z_front_window = _z_back_window = w;
		w->z_front = w->z_back = nullptr;
	} else {
		/* Search down the z-ordering for its location. */
		WindowBase *v = _z_front_window;
		uint last_z_priority = UINT_MAX;
		(void)last_z_priority; // Unused without asserts
		while (v != nullptr && (v->window_class == WC_INVALID || GetWindowZPriority(v->window_class) > GetWindowZPriority(w->window_class))) {
			if (v->window_class != WC_INVALID) {
				/* Sanity check z-ordering, while we're at it. */
				assert(last_z_priority >= GetWindowZPriority(v->window_class));
				last_z_priority = GetWindowZPriority(v->window_class);
			}

			v = v->z_back;
		}

		if (v == nullptr) {
			/* It's the new back window. */
			w->z_front = _z_back_window;
			w->z_back = nullptr;
			_z_back_window->z_back = w;
			_z_back_window = w;
		} else if (v == _z_front_window) {
			/* It's the new front window. */
			w->z_front = nullptr;
			w->z_back = _z_front_window;
			_z_front_window->z_front = w;
			_z_front_window = w;
		} else {
			/* It's somewhere else in the z-ordering. */
			w->z_front = v->z_front;
			w->z_back = v;
			v->z_front->z_back = w;
			v->z_front = w;
		}
	}
}


/**
 * Removes a window from the z-ordering.
 * @param w Window to remove
 */
static void RemoveWindowFromZOrdering(WindowBase *w)
{
	if (w->z_front == nullptr) {
		assert(_z_front_window == w);
		_z_front_window = w->z_back;
	} else {
		w->z_front->z_back = w->z_back;
	}

	if (w->z_back == nullptr) {
		assert(_z_back_window == w);
		_z_back_window = w->z_front;
	} else {
		w->z_back->z_front = w->z_front;
	}

	w->z_front = w->z_back = nullptr;
}

/**
 * On clicking on a window, make it the frontmost window of all windows with an equal
 * or lower z-priority. The window is marked dirty for a repaint
 * @param w window that is put into the relative foreground
 */
static void BringWindowToFront(Window *w)
{
	RemoveWindowFromZOrdering(w);
	AddWindowToZOrdering(w);
	SetFocusedWindow(w);

	w->SetDirty();
}

/**
 * Initializes the data (except the position and initial size) of a new Window.
 * @param window_number Number being assigned to the new window
 * @return Window pointer of the newly created window
 * @pre If nested widgets are used (\a widget is \c nullptr), #nested_root and #nested_array_size must be initialized.
 *      In addition, #nested_array is either \c nullptr, or already initialized.
 */
void Window::InitializeData(WindowNumber window_number)
{
	/* Set up window properties; some of them are needed to set up smallest size below */
	this->window_class = this->window_desc->cls;
	this->SetWhiteBorder();
	if (this->window_desc->default_pos == WDP_CENTER) this->flags |= WF_CENTERED;
	this->owner = INVALID_OWNER;
	this->nested_focus = nullptr;
	this->window_number = window_number;

	this->OnInit();
	/* Initialize nested widget tree. */
	if (this->nested_array == nullptr) {
		this->nested_array = CallocT<NWidgetBase *>(this->nested_array_size);
		this->nested_root->SetupSmallestSize(this, true);
	} else {
		this->nested_root->SetupSmallestSize(this, false);
	}
	/* Initialize to smallest size. */
	this->nested_root->AssignSizePosition(ST_SMALLEST, 0, 0, this->nested_root->smallest_x, this->nested_root->smallest_y, _current_text_dir == TD_RTL);

	/* Further set up window properties,
	 * this->left, this->top, this->width, this->height, this->resize.width, and this->resize.height are initialized later. */
	this->resize.step_width  = this->nested_root->resize_x;
	this->resize.step_height = this->nested_root->resize_y;

	/* Give focus to the opened window unless a text box
	 * of focused window has focus (so we don't interrupt typing). But if the new
	 * window has a text box, then take focus anyway.
	 * Do not give the focus while scrolling a viewport (like when the News pops up) */
	if (_scrolling_viewport == nullptr && this->window_class != WC_TOOLTIPS && this->window_class != WC_NEWS_WINDOW && this->window_class != WC_OSK && (!EditBoxInGlobalFocus() || this->nested_root->GetWidgetOfType(WWT_EDITBOX) != nullptr)) SetFocusedWindow(this);

	/* Insert the window into the correct location in the z-ordering. */
	AddWindowToZOrdering(this);
}

/**
 * Set the position and smallest size of the window.
 * @param x          Offset in pixels from the left of the screen of the new window.
 * @param y          Offset in pixels from the top of the screen of the new window.
 * @param sm_width   Smallest width in pixels of the window.
 * @param sm_height  Smallest height in pixels of the window.
 */
void Window::InitializePositionSize(int x, int y, int sm_width, int sm_height)
{
	this->left = x;
	this->top = y;
	this->width = sm_width;
	this->height = sm_height;
}

/**
 * Resize window towards the default size.
 * Prior to construction, a position for the new window (for its default size)
 * has been found with LocalGetWindowPlacement(). Initially, the window is
 * constructed with minimal size. Resizing the window to its default size is
 * done here.
 * @param def_width default width in pixels of the window
 * @param def_height default height in pixels of the window
 * @see Window::Window(), Window::InitializeData(), Window::InitializePositionSize()
 */
void Window::FindWindowPlacementAndResize(int def_width, int def_height)
{
	def_width  = std::max(def_width,  this->width); // Don't allow default size to be smaller than smallest size
	def_height = std::max(def_height, this->height);
	/* Try to make windows smaller when our window is too small.
	 * w->(width|height) is normally the same as min_(width|height),
	 * but this way the GUIs can be made a little more dynamic;
	 * one can use the same spec for multiple windows and those
	 * can then determine the real minimum size of the window. */
	if (this->width != def_width || this->height != def_height) {
		/* Think about the overlapping toolbars when determining the minimum window size */
		int free_height = _screen.height;
		const Window *wt = FindWindowById(WC_STATUS_BAR, 0);
		if (wt != nullptr) free_height -= wt->height;
		wt = FindWindowById(WC_MAIN_TOOLBAR, 0);
		if (wt != nullptr) free_height -= wt->height;

		int enlarge_x = std::max(std::min(def_width  - this->width,  _screen.width - this->width),  0);
		int enlarge_y = std::max(std::min(def_height - this->height, free_height   - this->height), 0);

		/* X and Y has to go by step.. calculate it.
		 * The cast to int is necessary else x/y are implicitly casted to
		 * unsigned int, which won't work. */
		if (this->resize.step_width  > 1) enlarge_x -= enlarge_x % (int)this->resize.step_width;
		if (this->resize.step_height > 1) enlarge_y -= enlarge_y % (int)this->resize.step_height;

		ResizeWindow(this, enlarge_x, enlarge_y);
		/* ResizeWindow() calls this->OnResize(). */
	} else {
		/* Always call OnResize; that way the scrollbars and matrices get initialized. */
		this->OnResize();
	}

	int nx = this->left;
	int ny = this->top;

	if (nx + this->width > _screen.width) nx -= (nx + this->width - _screen.width);

	const Window *wt = FindWindowById(WC_MAIN_TOOLBAR, 0);
	ny = std::max(ny, (wt == nullptr || this == wt || this->top == 0) ? 0 : wt->height);
	nx = std::max(nx, 0);

	if (this->viewport != nullptr) {
		this->viewport->left += nx - this->left;
		this->viewport->top  += ny - this->top;
	}
	this->left = nx;
	this->top = ny;

	this->SetDirty();
}

/**
 * Decide whether a given rectangle is a good place to open a completely visible new window.
 * The new window should be within screen borders, and not overlap with another already
 * existing window (except for the main window in the background).
 * @param left    Left edge of the rectangle
 * @param top     Top edge of the rectangle
 * @param width   Width of the rectangle
 * @param height  Height of the rectangle
 * @param toolbar_y Height of main toolbar
 * @param pos     If rectangle is good, use this parameter to return the top-left corner of the new window
 * @return Boolean indication that the rectangle is a good place for the new window
 */
static bool IsGoodAutoPlace1(int left, int top, int width, int height, int toolbar_y, Point &pos)
{
	int right  = width + left;
	int bottom = height + top;

	if (left < 0 || top < toolbar_y || right > _screen.width || bottom > _screen.height) return false;

	/* Make sure it is not obscured by any window. */
	const Window *w;
	FOR_ALL_WINDOWS_FROM_BACK(w) {
		if (w->window_class == WC_MAIN_WINDOW) continue;

		if (right > w->left &&
				w->left + w->width > left &&
				bottom > w->top &&
				w->top + w->height > top) {
			return false;
		}
	}

	pos.x = left;
	pos.y = top;
	return true;
}

/**
 * Decide whether a given rectangle is a good place to open a mostly visible new window.
 * The new window should be mostly within screen borders, and not overlap with another already
 * existing window (except for the main window in the background).
 * @param left    Left edge of the rectangle
 * @param top     Top edge of the rectangle
 * @param width   Width of the rectangle
 * @param height  Height of the rectangle
 * @param toolbar_y Height of main toolbar
 * @param pos     If rectangle is good, use this parameter to return the top-left corner of the new window
 * @return Boolean indication that the rectangle is a good place for the new window
 */
static bool IsGoodAutoPlace2(int left, int top, int width, int height, int toolbar_y, Point &pos)
{
	bool rtl = _current_text_dir == TD_RTL;

	/* Left part of the rectangle may be at most 1/4 off-screen,
	 * right part of the rectangle may be at most 1/2 off-screen
	 */
	if (rtl) {
		if (left < -(width >> 1) || left > _screen.width - (width >> 2)) return false;
	} else {
		if (left < -(width >> 2) || left > _screen.width - (width >> 1)) return false;
	}

	/* Bottom part of the rectangle may be at most 1/4 off-screen */
	if (top < toolbar_y || top > _screen.height - (height >> 2)) return false;

	/* Make sure it is not obscured by any window. */
	const Window *w;
	FOR_ALL_WINDOWS_FROM_BACK(w) {
		if (w->window_class == WC_MAIN_WINDOW) continue;

		if (left + width > w->left &&
				w->left + w->width > left &&
				top + height > w->top &&
				w->top + w->height > top) {
			return false;
		}
	}

	pos.x = left;
	pos.y = top;
	return true;
}

/**
 * Find a good place for opening a new window of a given width and height.
 * @param width  Width of the new window
 * @param height Height of the new window
 * @return Top-left coordinate of the new window
 */
static Point GetAutoPlacePosition(int width, int height)
{
	Point pt;

	bool rtl = _current_text_dir == TD_RTL;

	/* First attempt, try top-left of the screen */
	const Window *main_toolbar = FindWindowByClass(WC_MAIN_TOOLBAR);
	const int toolbar_y =  main_toolbar != nullptr ? main_toolbar->height : 0;
	if (IsGoodAutoPlace1(rtl ? _screen.width - width : 0, toolbar_y, width, height, toolbar_y, pt)) return pt;

	/* Second attempt, try around all existing windows.
	 * The new window must be entirely on-screen, and not overlap with an existing window.
	 * Eight starting points are tried, two at each corner.
	 */
	const Window *w;
	FOR_ALL_WINDOWS_FROM_BACK(w) {
		if (w->window_class == WC_MAIN_WINDOW) continue;

		if (IsGoodAutoPlace1(w->left + w->width,         w->top,                      width, height, toolbar_y, pt)) return pt;
		if (IsGoodAutoPlace1(w->left            - width, w->top,                      width, height, toolbar_y, pt)) return pt;
		if (IsGoodAutoPlace1(w->left,                    w->top + w->height,          width, height, toolbar_y, pt)) return pt;
		if (IsGoodAutoPlace1(w->left,                    w->top             - height, width, height, toolbar_y, pt)) return pt;
		if (IsGoodAutoPlace1(w->left + w->width,         w->top + w->height - height, width, height, toolbar_y, pt)) return pt;
		if (IsGoodAutoPlace1(w->left            - width, w->top + w->height - height, width, height, toolbar_y, pt)) return pt;
		if (IsGoodAutoPlace1(w->left + w->width - width, w->top + w->height,          width, height, toolbar_y, pt)) return pt;
		if (IsGoodAutoPlace1(w->left + w->width - width, w->top             - height, width, height, toolbar_y, pt)) return pt;
	}

	/* Third attempt, try around all existing windows.
	 * The new window may be partly off-screen, and must not overlap with an existing window.
	 * Only four starting points are tried.
	 */
	FOR_ALL_WINDOWS_FROM_BACK(w) {
		if (w->window_class == WC_MAIN_WINDOW) continue;

		if (IsGoodAutoPlace2(w->left + w->width, w->top,             width, height, toolbar_y, pt)) return pt;
		if (IsGoodAutoPlace2(w->left    - width, w->top,             width, height, toolbar_y, pt)) return pt;
		if (IsGoodAutoPlace2(w->left,            w->top + w->height, width, height, toolbar_y, pt)) return pt;
		if (IsGoodAutoPlace2(w->left,            w->top - height,    width, height, toolbar_y, pt)) return pt;
	}

	/* Fourth and final attempt, put window at diagonal starting from (0, toolbar_y), try multiples
	 * of the closebox
	 */
	int left = rtl ? _screen.width - width : 0, top = toolbar_y;
	int offset_x = rtl ? -(int)NWidgetLeaf::closebox_dimension.width : (int)NWidgetLeaf::closebox_dimension.width;
	int offset_y = std::max<int>(NWidgetLeaf::closebox_dimension.height, FONT_HEIGHT_NORMAL + WD_CAPTIONTEXT_TOP + WD_CAPTIONTEXT_BOTTOM);

restart:
	FOR_ALL_WINDOWS_FROM_BACK(w) {
		if (w->left == left && w->top == top) {
			left += offset_x;
			top += offset_y;
			goto restart;
		}
	}

	pt.x = left;
	pt.y = top;
	return pt;
}

/**
 * Computer the position of the top-left corner of a window to be opened right
 * under the toolbar.
 * @param window_width the width of the window to get the position for
 * @return Coordinate of the top-left corner of the new window.
 */
Point GetToolbarAlignedWindowPosition(int window_width)
{
	const Window *w = FindWindowById(WC_MAIN_TOOLBAR, 0);
	assert(w != nullptr);
	Point pt = { _current_text_dir == TD_RTL ? w->left : (w->left + w->width) - window_width, w->top + w->height };
	return pt;
}

/**
 * Compute the position of the top-left corner of a new window that is opened.
 *
 * By default position a child window at an offset of 10/10 of its parent.
 * With the exception of WC_BUILD_TOOLBAR (build railway/roads/ship docks/airports)
 * and WC_SCEN_LAND_GEN (landscaping). Whose child window has an offset of 0/toolbar-height of
 * its parent. So it's exactly under the parent toolbar and no buttons will be covered.
 * However if it falls too extremely outside window positions, reposition
 * it to an automatic place.
 *
 * @param *desc         The pointer to the WindowDesc to be created.
 * @param sm_width      Smallest width of the window.
 * @param sm_height     Smallest height of the window.
 * @param window_number The window number of the new window.
 *
 * @return Coordinate of the top-left corner of the new window.
 */
static Point LocalGetWindowPlacement(const WindowDesc *desc, int16 sm_width, int16 sm_height, int window_number)
{
	Point pt;
	const Window *w;

	int16 default_width  = std::max(desc->GetDefaultWidth(),  sm_width);
	int16 default_height = std::max(desc->GetDefaultHeight(), sm_height);

	if (desc->parent_cls != WC_NONE && (w = FindWindowById(desc->parent_cls, window_number)) != nullptr) {
		bool rtl = _current_text_dir == TD_RTL;
		if (desc->parent_cls == WC_BUILD_TOOLBAR || desc->parent_cls == WC_SCEN_LAND_GEN) {
			pt.x = w->left + (rtl ? w->width - default_width : 0);
			pt.y = w->top + w->height;
			return pt;
		} else {
			/* Position child window with offset of closebox, but make sure that either closebox or resizebox is visible
			 *  - Y position: closebox of parent + closebox of child + statusbar
			 *  - X position: closebox on left/right, resizebox on right/left (depending on ltr/rtl)
			 */
			int indent_y = std::max<int>(NWidgetLeaf::closebox_dimension.height, FONT_HEIGHT_NORMAL + WD_CAPTIONTEXT_TOP + WD_CAPTIONTEXT_BOTTOM);
			if (w->top + 3 * indent_y < _screen.height) {
				pt.y = w->top + indent_y;
				int indent_close = NWidgetLeaf::closebox_dimension.width;
				int indent_resize = NWidgetLeaf::resizebox_dimension.width;
				if (_current_text_dir == TD_RTL) {
					pt.x = std::max(w->left + w->width - default_width - indent_close, 0);
					if (pt.x + default_width >= indent_close && pt.x + indent_resize <= _screen.width) return pt;
				} else {
					pt.x = std::min(w->left + indent_close, _screen.width - default_width);
					if (pt.x + default_width >= indent_resize && pt.x + indent_close <= _screen.width) return pt;
				}
			}
		}
	}

	switch (desc->default_pos) {
		case WDP_ALIGN_TOOLBAR: // Align to the toolbar
			return GetToolbarAlignedWindowPosition(default_width);

		case WDP_AUTO: // Find a good automatic position for the window
			return GetAutoPlacePosition(default_width, default_height);

		case WDP_CENTER: // Centre the window horizontally
			pt.x = (_screen.width - default_width) / 2;
			pt.y = (_screen.height - default_height) / 2;
			break;

		case WDP_MANUAL:
			pt.x = 0;
			pt.y = 0;
			break;

		default:
			NOT_REACHED();
	}

	return pt;
}

/* virtual */ Point Window::OnInitialPosition(int16 sm_width, int16 sm_height, int window_number)
{
	return LocalGetWindowPlacement(this->window_desc, sm_width, sm_height, window_number);
}

/**
 * Perform the first part of the initialization of a nested widget tree.
 * Construct a nested widget tree in #nested_root, and optionally fill the #nested_array array to provide quick access to the uninitialized widgets.
 * This is mainly useful for setting very basic properties.
 * @param fill_nested Fill the #nested_array (enabling is expensive!).
 * @note Filling the nested array requires an additional traversal through the nested widget tree, and is best performed by #FinishInitNested rather than here.
 */
void Window::CreateNestedTree(bool fill_nested)
{
	int biggest_index = -1;
	this->nested_root = MakeWindowNWidgetTree(this->window_desc->nwid_parts, this->window_desc->nwid_length, &biggest_index, &this->shade_select);
	this->nested_array_size = (uint)(biggest_index + 1);

	if (fill_nested) {
		this->nested_array = CallocT<NWidgetBase *>(this->nested_array_size);
		this->nested_root->FillNestedArray(this->nested_array, this->nested_array_size);
	}
}

/**
 * Perform the second part of the initialization of a nested widget tree.
 * @param window_number Number of the new window.
 */
void Window::FinishInitNested(WindowNumber window_number)
{
	this->InitializeData(window_number);
	this->ApplyDefaults();
	Point pt = this->OnInitialPosition(this->nested_root->smallest_x, this->nested_root->smallest_y, window_number);
	this->InitializePositionSize(pt.x, pt.y, this->nested_root->smallest_x, this->nested_root->smallest_y);
	this->FindWindowPlacementAndResize(this->window_desc->GetDefaultWidth(), this->window_desc->GetDefaultHeight());
}

/**
 * Perform complete initialization of the #Window with nested widgets, to allow use.
 * @param window_number Number of the new window.
 */
void Window::InitNested(WindowNumber window_number)
{
	this->CreateNestedTree(false);
	this->FinishInitNested(window_number);
}

/**
 * Empty constructor, initialization has been moved to #InitNested() called from the constructor of the derived class.
 * @param desc The description of the window.
 */
Window::Window(WindowDesc *desc) : window_desc(desc), mouse_capture_widget(-1)
{
}

/**
 * Do a search for a window at specific coordinates. For this we start
 * at the topmost window, obviously and work our way down to the bottom
 * @param x position x to query
 * @param y position y to query
 * @return a pointer to the found window if any, nullptr otherwise
 */
Window *FindWindowFromPt(int x, int y)
{
	Window *w;
	FOR_ALL_WINDOWS_FROM_FRONT(w) {
		if (MayBeShown(w) && IsInsideBS(x, w->left, w->width) && IsInsideBS(y, w->top, w->height)) {
			return w;
		}
	}

	return nullptr;
}

/**
 * (re)initialize the windowing system
 */
void InitWindowSystem()
{
	IConsoleClose();

	_z_back_window = nullptr;
	_z_front_window = nullptr;
	_focused_window = nullptr;
	_mouseover_last_w = nullptr;
	_last_scroll_window = nullptr;
	_scrolling_viewport = nullptr;
	_scrolling_viewport_bound = { 0, 0, 0, 0 };
	_mouse_hovering = false;

	NWidgetLeaf::InvalidateDimensionCache(); // Reset cached sizes of several widgets.
	NWidgetScrollbar::InvalidateDimensionCache();

	ShowFirstError();
}

/**
 * Close down the windowing system
 */
void UnInitWindowSystem()
{
	UnshowCriticalError();

	Window *v;
	FOR_ALL_WINDOWS_FROM_FRONT(v) delete v;

	for (WindowBase *w = _z_front_window; w != nullptr; /* nothing */) {
		WindowBase *to_del = w;
		w = w->z_back;
		free(to_del);
	}

	_z_front_window = nullptr;
	_z_back_window = nullptr;
}

/**
 * Reset the windowing system, by means of shutting it down followed by re-initialization
 */
void ResetWindowSystem()
{
	UnInitWindowSystem();
	InitWindowSystem();
	_thd.Reset();
}

static void DecreaseWindowCounters()
{
	static byte hundredth_tick_timeout = 100;

	if (_scroller_click_timeout != 0) _scroller_click_timeout--;
	if (hundredth_tick_timeout != 0) hundredth_tick_timeout--;

	Window *w;
	FOR_ALL_WINDOWS_FROM_FRONT(w) {
		if (!_network_dedicated && hundredth_tick_timeout == 0) w->OnHundredthTick();

		if (_scroller_click_timeout == 0) {
			/* Unclick scrollbar buttons if they are pressed. */
			for (uint i = 0; i < w->nested_array_size; i++) {
				NWidgetBase *nwid = w->nested_array[i];
				if (nwid != nullptr && (nwid->type == NWID_HSCROLLBAR || nwid->type == NWID_VSCROLLBAR)) {
					NWidgetScrollbar *sb = static_cast<NWidgetScrollbar*>(nwid);
					if (sb->disp_flags & (ND_SCROLLBAR_UP | ND_SCROLLBAR_DOWN)) {
						sb->disp_flags &= ~(ND_SCROLLBAR_UP | ND_SCROLLBAR_DOWN);
						w->mouse_capture_widget = -1;
						sb->SetDirty(w);
					}
				}
			}
		}

		/* Handle editboxes */
		for (SmallMap<int, QueryString*>::Pair &pair : w->querystrings) {
			pair.second->HandleEditBox(w, pair.first);
		}

		w->OnMouseLoop();
	}

	FOR_ALL_WINDOWS_FROM_FRONT(w) {
		if ((w->flags & WF_TIMEOUT) && --w->timeout_timer == 0) {
			CLRBITS(w->flags, WF_TIMEOUT);

			w->OnTimeout();
			w->RaiseButtons(true);
		}
	}

	if (hundredth_tick_timeout == 0) hundredth_tick_timeout = 100;
}

static void HandlePlacePresize()
{
	if (_special_mouse_mode != WSM_PRESIZE) return;

	Window *w = _thd.GetCallbackWnd();
	if (w == nullptr) return;

	Point pt = GetTileBelowCursor();
	if (pt.x == -1) {
		_thd.selend.x = -1;
		return;
	}

	w->OnPlacePresize(pt, TileVirtXY(pt.x, pt.y));
}

/**
 * Handle dragging and dropping in mouse dragging mode (#WSM_DRAGDROP).
 * @return State of handling the event.
 */
static EventState HandleMouseDragDrop()
{
	if (_special_mouse_mode != WSM_DRAGDROP) return ES_NOT_HANDLED;

	if (_left_button_down && _cursor.delta.x == 0 && _cursor.delta.y == 0) return ES_HANDLED; // Dragging, but the mouse did not move.

	Window *w = _thd.GetCallbackWnd();
	if (w != nullptr) {
		/* Send an event in client coordinates. */
		Point pt;
		pt.x = _cursor.pos.x - w->left;
		pt.y = _cursor.pos.y - w->top;
		if (_left_button_down) {
			w->OnMouseDrag(pt, GetWidgetFromPos(w, pt.x, pt.y));
		} else {
			w->OnDragDrop(pt, GetWidgetFromPos(w, pt.x, pt.y));
		}
	}

	if (!_left_button_down) ResetObjectToPlace(); // Button released, finished dragging.
	return ES_HANDLED;
}

/** Report position of the mouse to the underlying window. */
static void HandleMouseOver()
{
	Window *w = FindWindowFromPt(_cursor.pos.x, _cursor.pos.y);

	/* We changed window, put an OnMouseOver event to the last window */
	if (_mouseover_last_w != nullptr && _mouseover_last_w != w) {
		/* Reset mouse-over coordinates of previous window */
		Point pt = { -1, -1 };
		_mouseover_last_w->OnMouseOver(pt, 0);
	}

	/* _mouseover_last_w will get reset when the window is deleted, see DeleteWindow() */
	_mouseover_last_w = w;

	if (w != nullptr) {
		/* send an event in client coordinates. */
		Point pt = { _cursor.pos.x - w->left, _cursor.pos.y - w->top };
		const NWidgetCore *widget = w->nested_root->GetWidgetFromPos(pt.x, pt.y);
		if (widget != nullptr) w->OnMouseOver(pt, widget->index);
	}
}

/** The minimum number of pixels of the title bar must be visible in both the X or Y direction */
static const int MIN_VISIBLE_TITLE_BAR = 13;

/** Direction for moving the window. */
enum PreventHideDirection {
	PHD_UP,   ///< Above v is a safe position.
	PHD_DOWN, ///< Below v is a safe position.
};

/**
 * Do not allow hiding of the rectangle with base coordinates \a nx and \a ny behind window \a v.
 * If needed, move the window base coordinates to keep it visible.
 * @param nx   Base horizontal coordinate of the rectangle.
 * @param ny   Base vertical coordinate of the rectangle.
 * @param rect Rectangle that must stay visible for #MIN_VISIBLE_TITLE_BAR pixels (horizontally, vertically, or both)
 * @param v    Window lying in front of the rectangle.
 * @param px   Previous horizontal base coordinate.
 * @param dir  If no room horizontally, move the rectangle to the indicated position.
 */
static void PreventHiding(int *nx, int *ny, const Rect &rect, const Window *v, int px, PreventHideDirection dir)
{
	if (v == nullptr) return;

	int v_bottom = v->top + v->height;
	int v_right = v->left + v->width;
	int safe_y = (dir == PHD_UP) ? (v->top - MIN_VISIBLE_TITLE_BAR - rect.top) : (v_bottom + MIN_VISIBLE_TITLE_BAR - rect.bottom); // Compute safe vertical position.

	if (*ny + rect.top <= v->top - MIN_VISIBLE_TITLE_BAR) return; // Above v is enough space
	if (*ny + rect.bottom >= v_bottom + MIN_VISIBLE_TITLE_BAR) return; // Below v is enough space

	/* Vertically, the rectangle is hidden behind v. */
	if (*nx + rect.left + MIN_VISIBLE_TITLE_BAR < v->left) { // At left of v.
		if (v->left < MIN_VISIBLE_TITLE_BAR) *ny = safe_y; // But enough room, force it to a safe position.
		return;
	}
	if (*nx + rect.right - MIN_VISIBLE_TITLE_BAR > v_right) { // At right of v.
		if (v_right > _screen.width - MIN_VISIBLE_TITLE_BAR) *ny = safe_y; // Not enough room, force it to a safe position.
		return;
	}

	/* Horizontally also hidden, force movement to a safe area. */
	if (px + rect.left < v->left && v->left >= MIN_VISIBLE_TITLE_BAR) { // Coming from the left, and enough room there.
		*nx = v->left - MIN_VISIBLE_TITLE_BAR - rect.left;
	} else if (px + rect.right > v_right && v_right <= _screen.width - MIN_VISIBLE_TITLE_BAR) { // Coming from the right, and enough room there.
		*nx = v_right + MIN_VISIBLE_TITLE_BAR - rect.right;
	} else {
		*ny = safe_y;
	}
}

/**
 * Make sure at least a part of the caption bar is still visible by moving
 * the window if necessary.
 * @param w The window to check.
 * @param nx The proposed new x-location of the window.
 * @param ny The proposed new y-location of the window.
 */
static void EnsureVisibleCaption(Window *w, int nx, int ny)
{
	/* Search for the title bar rectangle. */
	Rect caption_rect;
	const NWidgetBase *caption = w->nested_root->GetWidgetOfType(WWT_CAPTION);
	if (caption != nullptr) {
		caption_rect.left   = caption->pos_x;
		caption_rect.right  = caption->pos_x + caption->current_x;
		caption_rect.top    = caption->pos_y;
		caption_rect.bottom = caption->pos_y + caption->current_y;

		/* Make sure the window doesn't leave the screen */
		nx = Clamp(nx, MIN_VISIBLE_TITLE_BAR - caption_rect.right, _screen.width - MIN_VISIBLE_TITLE_BAR - caption_rect.left);
		ny = Clamp(ny, 0, _screen.height - MIN_VISIBLE_TITLE_BAR);

		/* Make sure the title bar isn't hidden behind the main tool bar or the status bar. */
		PreventHiding(&nx, &ny, caption_rect, FindWindowById(WC_MAIN_TOOLBAR, 0), w->left, PHD_DOWN);
		PreventHiding(&nx, &ny, caption_rect, FindWindowById(WC_STATUS_BAR,   0), w->left, PHD_UP);
	}

	if (w->viewport != nullptr) {
		w->viewport->left += nx - w->left;
		w->viewport->top  += ny - w->top;
	}

	w->left = nx;
	w->top  = ny;
}

/**
 * Resize the window.
 * Update all the widgets of a window based on their resize flags
 * Both the areas of the old window and the new sized window are set dirty
 * ensuring proper redrawal.
 * @param w       Window to resize
 * @param delta_x Delta x-size of changed window (positive if larger, etc.)
 * @param delta_y Delta y-size of changed window
 * @param clamp_to_screen Whether to make sure the whole window stays visible
 */
void ResizeWindow(Window *w, int delta_x, int delta_y, bool clamp_to_screen)
{
	if (delta_x != 0 || delta_y != 0) {
		if (clamp_to_screen) {
			/* Determine the new right/bottom position. If that is outside of the bounds of
			 * the resolution clamp it in such a manner that it stays within the bounds. */
			int new_right  = w->left + w->width  + delta_x;
			int new_bottom = w->top  + w->height + delta_y;
			if (new_right  >= (int)_cur_resolution.width)  delta_x -= Ceil(new_right  - _cur_resolution.width,  std::max(1U, w->nested_root->resize_x));
			if (new_bottom >= (int)_cur_resolution.height) delta_y -= Ceil(new_bottom - _cur_resolution.height, std::max(1U, w->nested_root->resize_y));
		}

		w->SetDirtyAsBlocks();

		uint new_xinc = std::max(0, (w->nested_root->resize_x == 0) ? 0 : (int)(w->nested_root->current_x - w->nested_root->smallest_x) + delta_x);
		uint new_yinc = std::max(0, (w->nested_root->resize_y == 0) ? 0 : (int)(w->nested_root->current_y - w->nested_root->smallest_y) + delta_y);
		assert(w->nested_root->resize_x == 0 || new_xinc % w->nested_root->resize_x == 0);
		assert(w->nested_root->resize_y == 0 || new_yinc % w->nested_root->resize_y == 0);

		w->nested_root->AssignSizePosition(ST_RESIZE, 0, 0, w->nested_root->smallest_x + new_xinc, w->nested_root->smallest_y + new_yinc, _current_text_dir == TD_RTL);
		w->width  = w->nested_root->current_x;
		w->height = w->nested_root->current_y;
	}

	EnsureVisibleCaption(w, w->left, w->top);

	/* Always call OnResize to make sure everything is initialised correctly if it needs to be. */
	w->OnResize();
	extern bool _gfx_draw_active;
	if (_gfx_draw_active) {
		SetWindowDirtyPending(w);
	} else {
		w->SetDirty();
	}
}

/**
 * Return the top of the main view available for general use.
 * @return Uppermost vertical coordinate available.
 * @note Above the upper y coordinate is often the main toolbar.
 */
int GetMainViewTop()
{
	Window *w = FindWindowById(WC_MAIN_TOOLBAR, 0);
	return (w == nullptr) ? 0 : w->top + w->height;
}

/**
 * Return the bottom of the main view available for general use.
 * @return The vertical coordinate of the first unusable row, so 'top + height <= bottom' gives the correct result.
 * @note At and below the bottom y coordinate is often the status bar.
 */
int GetMainViewBottom()
{
	Window *w = FindWindowById(WC_STATUS_BAR, 0);
	return (w == nullptr) ? _screen.height : w->top;
}

static bool _dragging_window; ///< A window is being dragged or resized.

/**
 * Handle dragging/resizing of a window.
 * @return State of handling the event.
 */
static EventState HandleWindowDragging()
{
	/* Get out immediately if no window is being dragged at all. */
	if (!_dragging_window) return ES_NOT_HANDLED;

	/* If button still down, but cursor hasn't moved, there is nothing to do. */
	if (_left_button_down && _cursor.delta.x == 0 && _cursor.delta.y == 0) return ES_HANDLED;

	/* Otherwise find the window... */
	Window *w;
	FOR_ALL_WINDOWS_FROM_BACK(w) {
		if (w->flags & WF_DRAGGING) {
			/* Stop the dragging if the left mouse button was released */
			if (!_left_button_down) {
				w->flags &= ~WF_DRAGGING;
				break;
			}

			if (!(w->flags & WF_DRAG_DIRTIED)) {
				w->flags |= WF_DRAG_DIRTIED;
				w->SetDirtyAsBlocks();
			}

			int x = _cursor.pos.x + _drag_delta.x;
			int y = _cursor.pos.y + _drag_delta.y;
			int nx = x;
			int ny = y;

			if (_settings_client.gui.window_snap_radius != 0) {
				const Window *v;

				int hsnap = _settings_client.gui.window_snap_radius;
				int vsnap = _settings_client.gui.window_snap_radius;
				int delta;

				FOR_ALL_WINDOWS_FROM_BACK(v) {
					if (v == w) continue; // Don't snap at yourself

					if (y + w->height > v->top && y < v->top + v->height) {
						/* Your left border <-> other right border */
						delta = abs(v->left + v->width - x);
						if (delta <= hsnap) {
							nx = v->left + v->width;
							hsnap = delta;
						}

						/* Your right border <-> other left border */
						delta = abs(v->left - x - w->width);
						if (delta <= hsnap) {
							nx = v->left - w->width;
							hsnap = delta;
						}
					}

					if (w->top + w->height >= v->top && w->top <= v->top + v->height) {
						/* Your left border <-> other left border */
						delta = abs(v->left - x);
						if (delta <= hsnap) {
							nx = v->left;
							hsnap = delta;
						}

						/* Your right border <-> other right border */
						delta = abs(v->left + v->width - x - w->width);
						if (delta <= hsnap) {
							nx = v->left + v->width - w->width;
							hsnap = delta;
						}
					}

					if (x + w->width > v->left && x < v->left + v->width) {
						/* Your top border <-> other bottom border */
						delta = abs(v->top + v->height - y);
						if (delta <= vsnap) {
							ny = v->top + v->height;
							vsnap = delta;
						}

						/* Your bottom border <-> other top border */
						delta = abs(v->top - y - w->height);
						if (delta <= vsnap) {
							ny = v->top - w->height;
							vsnap = delta;
						}
					}

					if (w->left + w->width >= v->left && w->left <= v->left + v->width) {
						/* Your top border <-> other top border */
						delta = abs(v->top - y);
						if (delta <= vsnap) {
							ny = v->top;
							vsnap = delta;
						}

						/* Your bottom border <-> other bottom border */
						delta = abs(v->top + v->height - y - w->height);
						if (delta <= vsnap) {
							ny = v->top + v->height - w->height;
							vsnap = delta;
						}
					}
				}
			}

			EnsureVisibleCaption(w, nx, ny);

			w->SetDirty();
			return ES_HANDLED;
		} else if (w->flags & WF_SIZING) {
			/* Stop the sizing if the left mouse button was released */
			if (!_left_button_down) {
				w->flags &= ~WF_SIZING;
				w->SetDirty();
				break;
			}

			/* Compute difference in pixels between cursor position and reference point in the window.
			 * If resizing the left edge of the window, moving to the left makes the window bigger not smaller.
			 */
			int x, y = _cursor.pos.y - _drag_delta.y;
			if (w->flags & WF_SIZING_LEFT) {
				x = _drag_delta.x - _cursor.pos.x;
			} else {
				x = _cursor.pos.x - _drag_delta.x;
			}

			/* resize.step_width and/or resize.step_height may be 0, which means no resize is possible. */
			if (w->resize.step_width  == 0) x = 0;
			if (w->resize.step_height == 0) y = 0;

			/* Check the resize button won't go past the bottom of the screen */
			if (w->top + w->height + y > _screen.height) {
				y = _screen.height - w->height - w->top;
			}

			/* X and Y has to go by step.. calculate it.
			 * The cast to int is necessary else x/y are implicitly casted to
			 * unsigned int, which won't work. */
			if (w->resize.step_width  > 1) x -= x % (int)w->resize.step_width;
			if (w->resize.step_height > 1) y -= y % (int)w->resize.step_height;

			/* Check that we don't go below the minimum set size */
			if ((int)w->width + x < (int)w->nested_root->smallest_x) {
				x = w->nested_root->smallest_x - w->width;
			}
			if ((int)w->height + y < (int)w->nested_root->smallest_y) {
				y = w->nested_root->smallest_y - w->height;
			}

			/* Window already on size */
			if (x == 0 && y == 0) return ES_HANDLED;

			/* Now find the new cursor pos.. this is NOT _cursor, because we move in steps. */
			_drag_delta.y += y;
			if ((w->flags & WF_SIZING_LEFT) && x != 0) {
				_drag_delta.x -= x; // x > 0 -> window gets longer -> left-edge moves to left -> subtract x to get new position.
				w->SetDirtyAsBlocks();
				w->left -= x;  // If dragging left edge, move left window edge in opposite direction by the same amount.
				/* ResizeWindow() below ensures marking new position as dirty. */
			} else {
				_drag_delta.x += x;
			}

			/* ResizeWindow sets both pre- and after-size to dirty for redrawal */
			ResizeWindow(w, x, y);
			return ES_HANDLED;
		}
	}

	_dragging_window = false;
	return ES_HANDLED;
}

/**
 * Start window dragging
 * @param w Window to start dragging
 */
static void StartWindowDrag(Window *w)
{
	w->flags |= WF_DRAGGING;
	w->flags &= ~WF_CENTERED;
	_dragging_window = true;

	_drag_delta.x = w->left - _cursor.pos.x;
	_drag_delta.y = w->top  - _cursor.pos.y;

	DeleteWindowById(WC_DROPDOWN_MENU, 0);
	BringWindowToFront(w);
}

/**
 * Start resizing a window.
 * @param w       Window to start resizing.
 * @param to_left Whether to drag towards the left or not
 */
static void StartWindowSizing(Window *w, bool to_left)
{
	w->flags |= to_left ? WF_SIZING_LEFT : WF_SIZING_RIGHT;
	w->flags &= ~WF_CENTERED;
	_dragging_window = true;

	_drag_delta.x = _cursor.pos.x;
	_drag_delta.y = _cursor.pos.y;

	DeleteWindowById(WC_DROPDOWN_MENU, 0);
	BringWindowToFront(w);
}

/**
 * Handle scrollbar scrolling with the mouse.
 * @param w window with active scrollbar.
 */
static void HandleScrollbarScrolling(Window *w)
{
	int i;
	NWidgetScrollbar *sb = w->GetWidget<NWidgetScrollbar>(w->mouse_capture_widget);
	bool rtl = false;

	if (sb->type == NWID_HSCROLLBAR) {
		i = _cursor.pos.x - _cursorpos_drag_start.x;
		rtl = _current_text_dir == TD_RTL;
	} else {
		i = _cursor.pos.y - _cursorpos_drag_start.y;
	}

	if (sb->disp_flags & ND_SCROLLBAR_BTN) {
		if (_scroller_click_timeout == 1) {
			_scroller_click_timeout = 3;
			sb->UpdatePosition(rtl == HasBit(sb->disp_flags, NDB_SCROLLBAR_UP) ? 1 : -1);
			w->SetDirty();
		}
		return;
	}

	/* Find the item we want to move to and make sure it's inside bounds. */
	int pos = std::min(RoundDivSU(std::max(0, i + _scrollbar_start_pos) * sb->GetCount(), _scrollbar_size), std::max(0, sb->GetCount() - sb->GetCapacity()));
	if (rtl) pos = std::max(0, sb->GetCount() - sb->GetCapacity() - pos);
	if (pos != sb->GetPosition()) {
		sb->SetPosition(pos);
		w->SetDirty();
	}
}

/**
 * Handle active widget (mouse draggin on widget) with the mouse.
 * @return State of handling the event.
 */
static EventState HandleActiveWidget()
{
	Window *w;
	FOR_ALL_WINDOWS_FROM_BACK(w) {
		if (w->mouse_capture_widget >= 0) {
			/* Abort if no button is clicked any more. */
			if (!_left_button_down) {
				w->mouse_capture_widget = -1;
				w->SetDirty();
				return ES_HANDLED;
			}

			/* Handle scrollbar internally, or dispatch click event */
			WidgetType type = w->GetWidget<NWidgetBase>(w->mouse_capture_widget)->type;
			if (type == NWID_VSCROLLBAR || type == NWID_HSCROLLBAR) {
				HandleScrollbarScrolling(w);
			} else {
				/* If cursor hasn't moved, there is nothing to do. */
				if (_cursor.delta.x == 0 && _cursor.delta.y == 0) return ES_HANDLED;

				Point pt = { _cursor.pos.x - w->left, _cursor.pos.y - w->top };
				w->OnClick(pt, w->mouse_capture_widget, 0);
			}
			return ES_HANDLED;
		}
	}

	return ES_NOT_HANDLED;
}

/**
 * Handle viewport scrolling with the mouse.
 * @return State of handling the event.
 */
static EventState HandleViewportScroll()
{
	bool scrollwheel_scrolling = _settings_client.gui.scrollwheel_scrolling == 1 && (_cursor.v_wheel != 0 || _cursor.h_wheel != 0);

	if (_scrolling_viewport == nullptr) return ES_NOT_HANDLED;

	/* When we don't have a last scroll window we are starting to scroll.
	 * When the last scroll window and this are not the same we went
	 * outside of the window and should not left-mouse scroll anymore. */
	if (_last_scroll_window == nullptr) _last_scroll_window = FindWindowFromPt(_cursor.pos.x, _cursor.pos.y);

	if (_last_scroll_window == nullptr || !((_settings_client.gui.scroll_mode != VSM_MAP_LMB && _right_button_down) || scrollwheel_scrolling || (_settings_client.gui.scroll_mode == VSM_MAP_LMB && _left_button_down))) {
		_cursor.fix_at = false;
		_scrolling_viewport = nullptr;
		_last_scroll_window = nullptr;
		UpdateActiveScrollingViewport(nullptr);
		return ES_NOT_HANDLED;
	}

	if (_last_scroll_window == FindWindowById(WC_MAIN_WINDOW, 0) && _last_scroll_window->viewport->follow_vehicle != INVALID_VEHICLE) {
		/* If the main window is following a vehicle, then first let go of it! */
		const Vehicle *veh = Vehicle::Get(_last_scroll_window->viewport->follow_vehicle);
		ScrollMainWindowTo(veh->x_pos, veh->y_pos, veh->z_pos, true); // This also resets follow_vehicle
		return ES_NOT_HANDLED;
	}

	Point delta;
	if (scrollwheel_scrolling) {
		/* We are using scrollwheels for scrolling */
		delta.x = _cursor.h_wheel;
		delta.y = _cursor.v_wheel;
		_cursor.v_wheel = 0;
		_cursor.h_wheel = 0;
	} else {
		if (_settings_client.gui.scroll_mode != VSM_VIEWPORT_RMB_FIXED) {
			delta.x = -_cursor.delta.x;
			delta.y = -_cursor.delta.y;
		} else {
			delta.x = _cursor.delta.x;
			delta.y = _cursor.delta.y;
		}
	}

	/* Create a scroll-event and send it to the window */
	if (delta.x != 0 || delta.y != 0) _last_scroll_window->OnScroll(delta);

	_cursor.delta.x = 0;
	_cursor.delta.y = 0;
	return ES_HANDLED;
}

/**
 * Check if a window can be made relative top-most window, and if so do
 * it. If a window does not obscure any other windows, it will not
 * be brought to the foreground. Also if the only obscuring windows
 * are so-called system-windows, the window will not be moved.
 * The function will return false when a child window of this window is a
 * modal-popup; function returns a false and child window gets a white border
 * @param w Window to bring relatively on-top
 * @return false if the window has an active modal child, true otherwise
 */
static bool MaybeBringWindowToFront(Window *w)
{
	bool bring_to_front = false;

	if (w->window_class == WC_MAIN_WINDOW ||
			IsVitalWindow(w) ||
			w->window_class == WC_TOOLTIPS ||
			w->window_class == WC_DROPDOWN_MENU) {
		return true;
	}

	/* Use unshaded window size rather than current size for shaded windows. */
	int w_width  = w->width;
	int w_height = w->height;
	if (w->IsShaded()) {
		w_width  = w->unshaded_size.width;
		w_height = w->unshaded_size.height;
	}

	Window *u;
	FOR_ALL_WINDOWS_FROM_BACK_FROM(u, w->z_front) {
		/* A modal child will prevent the activation of the parent window */
		if (u->parent == w && (u->window_desc->flags & WDF_MODAL)) {
			u->SetWhiteBorder();
			u->SetDirty();
			return false;
		}

		if (u->window_class == WC_MAIN_WINDOW ||
				IsVitalWindow(u) ||
				u->window_class == WC_TOOLTIPS ||
				u->window_class == WC_DROPDOWN_MENU) {
			continue;
		}

		/* Window sizes don't interfere, leave z-order alone */
		if (w->left + w_width <= u->left ||
				u->left + u->width <= w->left ||
				w->top  + w_height <= u->top ||
				u->top + u->height <= w->top) {
			continue;
		}

		bring_to_front = true;
	}

	if (bring_to_front) BringWindowToFront(w);
	return true;
}

/**
 * Process keypress for editbox widget.
 * @param wid Editbox widget.
 * @param key     the Unicode value of the key.
 * @param keycode the untranslated key code including shift state.
 * @return #ES_HANDLED if the key press has been handled and no other
 *         window should receive the event.
 */
EventState Window::HandleEditBoxKey(int wid, WChar key, uint16 keycode)
{
	QueryString *query = this->GetQueryString(wid);
	if (query == nullptr) return ES_NOT_HANDLED;

	int action = QueryString::ACTION_NOTHING;

	switch (query->text.HandleKeyPress(key, keycode)) {
		case HKPR_EDITING:
			this->SetWidgetDirty(wid);
			this->OnEditboxChanged(wid);
			break;

		case HKPR_CURSOR:
			this->SetWidgetDirty(wid);
			/* For the OSK also invalidate the parent window */
			if (this->window_class == WC_OSK) this->InvalidateData();
			break;

		case HKPR_CONFIRM:
			if (this->window_class == WC_OSK) {
				this->OnClick(Point(), WID_OSK_OK, 1);
			} else if (query->ok_button >= 0) {
				this->OnClick(Point(), query->ok_button, 1);
			} else {
				action = query->ok_button;
			}
			break;

		case HKPR_CANCEL:
			if (this->window_class == WC_OSK) {
				this->OnClick(Point(), WID_OSK_CANCEL, 1);
			} else if (query->cancel_button >= 0) {
				this->OnClick(Point(), query->cancel_button, 1);
			} else {
				action = query->cancel_button;
			}
			break;

		case HKPR_NOT_HANDLED:
			return ES_NOT_HANDLED;

		default: break;
	}

	switch (action) {
		case QueryString::ACTION_DESELECT:
			this->UnfocusFocusedWidget();
			break;

		case QueryString::ACTION_CLEAR:
			if (query->text.bytes <= 1) {
				/* If already empty, unfocus instead */
				this->UnfocusFocusedWidget();
			} else {
				query->text.DeleteAll();
				this->SetWidgetDirty(wid);
				this->OnEditboxChanged(wid);
			}
			break;

		default:
			break;
	}

	return ES_HANDLED;
}

/**
 * Focus a window by its class and window number (if it is open).
 * @param cls Window class.
 * @param number Number of the window within the window class.
 * @return True if a window answered to the criteria.
 */
bool FocusWindowById(WindowClass cls, WindowNumber number)
{
	Window *w = FindWindowById(cls, number);
	if (w) {
		MaybeBringWindowToFront(w);
		return true;
	}
	return false;
}

/**
 * Handle keyboard input.
 * @param keycode Virtual keycode of the key.
 * @param key Unicode character of the key.
 */
void HandleKeypress(uint keycode, WChar key)
{
	/* World generation is multithreaded and messes with companies.
	 * But there is no company related window open anyway, so _current_company is not used. */
	assert(HasModalProgress() || IsLocalCompany());

	/*
	 * The Unicode standard defines an area called the private use area. Code points in this
	 * area are reserved for private use and thus not portable between systems. For instance,
	 * Apple defines code points for the arrow keys in this area, but these are only printable
	 * on a system running OS X. We don't want these keys to show up in text fields and such,
	 * and thus we have to clear the unicode character when we encounter such a key.
	 */
	if (key >= 0xE000 && key <= 0xF8FF) key = 0;

	/*
	 * If both key and keycode is zero, we don't bother to process the event.
	 */
	if (key == 0 && keycode == 0) return;

	/* Check if the focused window has a focused editbox */
	if (EditBoxInGlobalFocus()) {
		/* All input will in this case go to the focused editbox */
		if (_focused_window->window_class == WC_CONSOLE) {
			if (_focused_window->OnKeyPress(key, keycode) == ES_HANDLED) return;
		} else {
			if (_focused_window->HandleEditBoxKey(_focused_window->nested_focus->index, key, keycode) == ES_HANDLED) return;
		}
	}

	/* Call the event, start with the uppermost window, but ignore the toolbar. */
	Window *w;
	FOR_ALL_WINDOWS_FROM_FRONT(w) {
		if (w->window_class == WC_MAIN_TOOLBAR) continue;
		if (w->window_desc->hotkeys != nullptr) {
			int hotkey = w->window_desc->hotkeys->CheckMatch(keycode);
			if (hotkey >= 0 && w->OnHotkey(hotkey) == ES_HANDLED) return;
		}
		if (w->OnKeyPress(key, keycode) == ES_HANDLED) return;
	}

	w = FindWindowById(WC_MAIN_TOOLBAR, 0);
	/* When there is no toolbar w is null, check for that */
	if (w != nullptr) {
		if (w->window_desc->hotkeys != nullptr) {
			int hotkey = w->window_desc->hotkeys->CheckMatch(keycode);
			if (hotkey >= 0 && w->OnHotkey(hotkey) == ES_HANDLED) return;
		}
		if (w->OnKeyPress(key, keycode) == ES_HANDLED) return;
	}

	HandleGlobalHotkeys(key, keycode);
}

/**
 * State of CONTROL key has changed
 */
void HandleCtrlChanged()
{
	/* Call the event, start with the uppermost window. */
	Window *w;
	FOR_ALL_WINDOWS_FROM_FRONT(w) {
		if (w->OnCTRLStateChange() == ES_HANDLED) break;
		w->OnCTRLStateChangeAlways();
	}
	FOR_ALL_WINDOWS_FROM_FRONT_FROM(w, w) {
		w->OnCTRLStateChangeAlways();
	}
}

/**
 * State of SHIFT key has changed
 */
void HandleShiftChanged()
{
	Window *w;
	FOR_ALL_WINDOWS_FROM_FRONT(w) {
		w->OnShiftStateChange();
	}
}

/**
 * Insert a text string at the cursor position into the edit box widget.
 * @param wid Edit box widget.
 * @param str Text string to insert.
 */
/* virtual */ void Window::InsertTextString(int wid, const char *str, bool marked, const char *caret, const char *insert_location, const char *replacement_end)
{
	QueryString *query = this->GetQueryString(wid);
	if (query == nullptr) return;

	if (query->text.InsertString(str, marked, caret, insert_location, replacement_end) || marked) {
		this->SetWidgetDirty(wid);
		this->OnEditboxChanged(wid);
	}
}

/**
 * Handle text input.
 * @param str Text string to input.
 * @param marked Is the input a marked composition string from an IME?
 * @param caret Move the caret to this point in the insertion string.
 */
void HandleTextInput(const char *str, bool marked, const char *caret, const char *insert_location, const char *replacement_end)
{
	if (!EditBoxInGlobalFocus()) return;

	_focused_window->InsertTextString(_focused_window->window_class == WC_CONSOLE ? 0 : _focused_window->nested_focus->index, str, marked, caret, insert_location, replacement_end);
}

/**
 * Local counter that is incremented each time an mouse input event is detected.
 * The counter is used to stop auto-scrolling.
 * @see HandleAutoscroll()
 * @see HandleMouseEvents()
 */
static int _input_events_this_tick = 0;

/**
 * If needed and switched on, perform auto scrolling (automatically
 * moving window contents when mouse is near edge of the window).
 */
static void HandleAutoscroll()
{
	if (_game_mode == GM_MENU || _game_mode == GM_BOOTSTRAP || HasModalProgress()) return;
	if (_settings_client.gui.auto_scrolling == VA_DISABLED) return;
	if (_settings_client.gui.auto_scrolling == VA_MAIN_VIEWPORT_FULLSCREEN && !_fullscreen) return;

	int x = _cursor.pos.x;
	int y = _cursor.pos.y;
	Window *w = FindWindowFromPt(x, y);
	if (w == nullptr || w->flags & WF_DISABLE_VP_SCROLL) return;
	if (_settings_client.gui.auto_scrolling != VA_EVERY_VIEWPORT && w->window_class != WC_MAIN_WINDOW) return;

	Viewport *vp = IsPtInWindowViewport(w, x, y);
	if (vp == nullptr) return;

	x -= vp->left;
	y -= vp->top;

	/* here allows scrolling in both x and y axis */
	static const int SCROLLSPEED = 3;
	if (x - 15 < 0) {
		w->viewport->dest_scrollpos_x += ScaleByZoom((x - 15) * SCROLLSPEED, vp->zoom);
	} else if (15 - (vp->width - x) > 0) {
		w->viewport->dest_scrollpos_x += ScaleByZoom((15 - (vp->width - x)) * SCROLLSPEED, vp->zoom);
	}
	if (y - 15 < 0) {
		w->viewport->dest_scrollpos_y += ScaleByZoom((y - 15) * SCROLLSPEED, vp->zoom);
	} else if (15 - (vp->height - y) > 0) {
		w->viewport->dest_scrollpos_y += ScaleByZoom((15 - (vp->height - y)) * SCROLLSPEED, vp->zoom);
	}
}

enum MouseClick {
	MC_NONE = 0,
	MC_LEFT,
	MC_RIGHT,
	MC_DOUBLE_LEFT,
	MC_HOVER,

	MAX_OFFSET_DOUBLE_CLICK = 5,     ///< How much the mouse is allowed to move to call it a double click
	TIME_BETWEEN_DOUBLE_CLICK = 500, ///< Time between 2 left clicks before it becoming a double click, in ms
	MAX_OFFSET_HOVER = 5,            ///< Maximum mouse movement before stopping a hover event.
};
extern EventState VpHandlePlaceSizingDrag();

static void ScrollMainViewport(int x, int y)
{
	if (_game_mode != GM_MENU && _game_mode != GM_BOOTSTRAP) {
		Window *w = FindWindowById(WC_MAIN_WINDOW, 0);
		assert(w);

		w->viewport->dest_scrollpos_x += ScaleByZoom(x, w->viewport->zoom);
		w->viewport->dest_scrollpos_y += ScaleByZoom(y, w->viewport->zoom);
	}
}

/**
 * Describes all the different arrow key combinations the game allows
 * when it is in scrolling mode.
 * The real arrow keys are bitwise numbered as
 * 1 = left
 * 2 = up
 * 4 = right
 * 8 = down
 */
static const int8 scrollamt[16][2] = {
	{ 0,  0}, ///<  no key specified
	{-2,  0}, ///<  1 : left
	{ 0, -2}, ///<  2 : up
	{-2, -1}, ///<  3 : left  + up
	{ 2,  0}, ///<  4 : right
	{ 0,  0}, ///<  5 : left  + right = nothing
	{ 2, -1}, ///<  6 : right + up
	{ 0, -2}, ///<  7 : right + left  + up = up
	{ 0,  2}, ///<  8 : down
	{-2,  1}, ///<  9 : down  + left
	{ 0,  0}, ///< 10 : down  + up    = nothing
	{-2,  0}, ///< 11 : left  + up    +  down = left
	{ 2,  1}, ///< 12 : down  + right
	{ 0,  2}, ///< 13 : left  + right +  down = down
	{ 2,  0}, ///< 14 : right + up    +  down = right
	{ 0,  0}, ///< 15 : left  + up    +  right + down  = nothing
};

static void HandleKeyScrolling()
{
	/*
	 * Check that any of the dirkeys is pressed and that the focused window
	 * doesn't have an edit-box as focused widget.
	 */
	if (_dirkeys && !EditBoxInGlobalFocus()) {
		int factor = _shift_pressed ? 50 : 10;
		ScrollMainViewport(scrollamt[_dirkeys][0] * factor, scrollamt[_dirkeys][1] * factor);
	}
}

static void MouseLoop(MouseClick click, int mousewheel)
{
	/* World generation is multithreaded and messes with companies.
	 * But there is no company related window open anyway, so _current_company is not used. */
	assert(HasModalProgress() || IsLocalCompany());

	HandlePlacePresize();
	UpdateTileSelection();

	if (VpHandlePlaceSizingDrag()  == ES_HANDLED) return;
	if (HandleMouseDragDrop()      == ES_HANDLED) return;
	if (HandleWindowDragging()     == ES_HANDLED) return;
	if (HandleActiveWidget()       == ES_HANDLED) return;
	if (HandleViewportScroll()     == ES_HANDLED) return;

	HandleMouseOver();

	bool scrollwheel_scrolling = _settings_client.gui.scrollwheel_scrolling == 1 && (_cursor.v_wheel != 0 || _cursor.h_wheel != 0);
	if (click == MC_NONE && mousewheel == 0 && !scrollwheel_scrolling) return;

	int x = _cursor.pos.x;
	int y = _cursor.pos.y;
	Window *w = FindWindowFromPt(x, y);
	if (w == nullptr) return;

	if (click != MC_HOVER && !MaybeBringWindowToFront(w)) return;
	Viewport *vp = IsPtInWindowViewport(w, x, y);

	/* Don't allow any action in a viewport if either in menu or when having a modal progress window */
	if (vp != nullptr && (_game_mode == GM_MENU || _game_mode == GM_BOOTSTRAP || HasModalProgress())) return;

	if (mousewheel != 0) {
		/* Send mousewheel event to window, unless we're scrolling a viewport or the map */
		if (!scrollwheel_scrolling || (vp == nullptr && w->window_class != WC_SMALLMAP)) w->OnMouseWheel(mousewheel);

		/* Dispatch a MouseWheelEvent for widgets if it is not a viewport */
		if (vp == nullptr) DispatchMouseWheelEvent(w, w->nested_root->GetWidgetFromPos(x - w->left, y - w->top), mousewheel);
	}

	if (vp != nullptr) {
		if (scrollwheel_scrolling && !(w->flags & WF_DISABLE_VP_SCROLL)) {
			_scrolling_viewport = w;
			_cursor.fix_at = true;
			return;
		}

		switch (click) {
			case MC_DOUBLE_LEFT:
				if (HandleViewportDoubleClicked(w, x, y)) break;
				/* FALL THROUGH */
			case MC_LEFT:
				if (HandleViewportClicked(vp, x, y, click == MC_DOUBLE_LEFT)) return;
				if (!(w->flags & WF_DISABLE_VP_SCROLL) &&
						_settings_client.gui.scroll_mode == VSM_MAP_LMB) {
					_scrolling_viewport = w;
					_cursor.fix_at = false;
					return;
				}
				break;

			case MC_RIGHT:
				if (!(w->flags & WF_DISABLE_VP_SCROLL) &&
						_settings_client.gui.scroll_mode != VSM_MAP_LMB) {
					_scrolling_viewport = w;
					_cursor.fix_at = (_settings_client.gui.scroll_mode == VSM_VIEWPORT_RMB_FIXED ||
							_settings_client.gui.scroll_mode == VSM_MAP_RMB_FIXED);
					return;
				}
				break;

			default:
				break;
		}
	}

	if (vp == nullptr || (w->flags & WF_DISABLE_VP_SCROLL)) {
		switch (click) {
			case MC_LEFT:
			case MC_DOUBLE_LEFT:
				DispatchLeftClickEvent(w, x - w->left, y - w->top, click == MC_DOUBLE_LEFT ? 2 : 1);
				return;

			default:
				if (!scrollwheel_scrolling || w == nullptr || w->window_class != WC_SMALLMAP) break;
				/* We try to use the scrollwheel to scroll since we didn't touch any of the buttons.
				 * Simulate a right button click so we can get started. */
				FALLTHROUGH;

			case MC_RIGHT:
				DispatchRightClickEvent(w, x - w->left, y - w->top);
				return;

			case MC_HOVER:
				DispatchHoverEvent(w, x - w->left, y - w->top);
				break;
		}
	}

	/* We're not doing anything with 2D scrolling, so reset the value.  */
	_cursor.h_wheel = 0;
	_cursor.v_wheel = 0;
}

/**
 * Handle a mouse event from the video driver
 */
void HandleMouseEvents()
{
	/* World generation is multithreaded and messes with companies.
	 * But there is no company related window open anyway, so _current_company is not used. */
	assert(HasModalProgress() || IsLocalCompany());

	static int double_click_time = 0;
	static Point double_click_pos = {0, 0};

	/* Mouse event? */
	MouseClick click = MC_NONE;
	if (_left_button_down && !_left_button_clicked) {
		click = MC_LEFT;
		if (double_click_time != 0 && _realtime_tick - double_click_time   < TIME_BETWEEN_DOUBLE_CLICK &&
				double_click_pos.x != 0 && abs(_cursor.pos.x - double_click_pos.x) < MAX_OFFSET_DOUBLE_CLICK  &&
				double_click_pos.y != 0 && abs(_cursor.pos.y - double_click_pos.y) < MAX_OFFSET_DOUBLE_CLICK) {
			click = MC_DOUBLE_LEFT;
		}
		double_click_time = _realtime_tick;
		double_click_pos = _cursor.pos;
		_left_button_clicked = true;
		_input_events_this_tick++;
	} else if (_right_button_clicked) {
		_right_button_clicked = false;
		click = MC_RIGHT;
		_input_events_this_tick++;
	}

	int mousewheel = 0;
	if (_cursor.wheel) {
		mousewheel = _cursor.wheel;
		_cursor.wheel = 0;
		_input_events_this_tick++;
	}

	static uint32 hover_time = 0;
	static Point hover_pos = {0, 0};

	if (_settings_client.gui.hover_delay_ms > 0) {
		if (!_cursor.in_window || click != MC_NONE || mousewheel != 0 || _left_button_down || _right_button_down ||
				hover_pos.x == 0 || abs(_cursor.pos.x - hover_pos.x) >= MAX_OFFSET_HOVER  ||
				hover_pos.y == 0 || abs(_cursor.pos.y - hover_pos.y) >= MAX_OFFSET_HOVER) {
			hover_pos = _cursor.pos;
			hover_time = _realtime_tick;
			_mouse_hovering = false;
		} else {
			if (hover_time != 0 && _realtime_tick > hover_time + _settings_client.gui.hover_delay_ms) {
				click = MC_HOVER;
				_input_events_this_tick++;
				_mouse_hovering = true;
			}
		}
	} else {
		_mouse_hovering = false;
	}

	/* Handle sprite picker before any GUI interaction */
	if (_newgrf_debug_sprite_picker.mode == SPM_REDRAW && _newgrf_debug_sprite_picker.click_time != _realtime_tick) {
		/* Next realtime tick? Then redraw has finished */
		_newgrf_debug_sprite_picker.mode = SPM_NONE;
		InvalidateWindowData(WC_SPRITE_ALIGNER, 0, 1);
	}

	if (click == MC_LEFT && _newgrf_debug_sprite_picker.mode == SPM_WAIT_CLICK) {
		/* Mark whole screen dirty, and wait for the next realtime tick, when drawing is finished. */
		Blitter *blitter = BlitterFactory::GetCurrentBlitter();
		_newgrf_debug_sprite_picker.clicked_pixel = blitter->MoveTo(_screen.dst_ptr, _cursor.pos.x, _cursor.pos.y);
		_newgrf_debug_sprite_picker.click_time = _realtime_tick;
		_newgrf_debug_sprite_picker.sprites.clear();
		_newgrf_debug_sprite_picker.mode = SPM_REDRAW;
		MarkWholeScreenDirty();
	} else {
		MouseLoop(click, mousewheel);
	}

	/* We have moved the mouse the required distance,
	 * no need to move it at any later time. */
	_cursor.delta.x = 0;
	_cursor.delta.y = 0;
}

/**
 * Check the soft limit of deletable (non vital, non sticky) windows.
 */
static void CheckSoftLimit()
{
	if (_settings_client.gui.window_soft_limit == 0) return;

	for (;;) {
		uint deletable_count = 0;
		Window *w, *last_deletable = nullptr;
		FOR_ALL_WINDOWS_FROM_FRONT(w) {
			if (w->window_class == WC_MAIN_WINDOW || IsVitalWindow(w) || (w->flags & WF_STICKY)) continue;

			last_deletable = w;
			deletable_count++;
		}

		/* We've not reached the soft limit yet. */
		if (deletable_count <= _settings_client.gui.window_soft_limit) break;

		assert(last_deletable != nullptr);
		delete last_deletable;
	}
}

/**
 * Regular call from the global game loop
 */
void InputLoop()
{
	/* World generation is multithreaded and messes with companies.
	 * But there is no company related window open anyway, so _current_company is not used. */
	assert(HasModalProgress() || IsLocalCompany());

	CheckSoftLimit();

	/* Do the actual free of the deleted windows. */
	for (WindowBase *v = _z_front_window; v != nullptr; /* nothing */) {
		WindowBase *w = v;
		v = v->z_back;

		if (w->window_class != WC_INVALID) continue;

		RemoveWindowFromZOrdering(w);
		free(w);
	}

	if (_input_events_this_tick != 0) {
		/* The input loop is called only once per GameLoop() - so we can clear the counter here */
		_input_events_this_tick = 0;
		/* there were some inputs this tick, don't scroll ??? */
		return;
	}

	/* HandleMouseEvents was already called for this tick */
	HandleMouseEvents();
}

/**
 * Dispatch OnRealtimeTick event over all windows
 */
void CallWindowRealtimeTickEvent(uint delta_ms)
{
	Window *w;
	FOR_ALL_WINDOWS_FROM_FRONT(w) {
		w->OnRealtimeTick(delta_ms);
	}
}

/**
 * Update the continuously changing contents of the windows, such as the viewports
 */
void UpdateWindows()
{
	static uint32 last_realtime_tick = _realtime_tick;
	uint delta_ms = _realtime_tick - last_realtime_tick;
	last_realtime_tick = _realtime_tick;

	if (delta_ms == 0) return;

	PerformanceMeasurer framerate(PFE_DRAWING);
	PerformanceAccumulator::Reset(PFE_DRAWWORLD);

	CallWindowRealtimeTickEvent(delta_ms);

	static GUITimer network_message_timer = GUITimer(1);
	if (network_message_timer.Elapsed(delta_ms)) {
		network_message_timer.SetInterval(1000);
		NetworkChatMessageLoop();
	}

	Window *w;

<<<<<<< HEAD
	_window_update_number++;
=======
	/* Process invalidations before anything else. */
	FOR_ALL_WINDOWS_FROM_FRONT(w) {
		w->ProcessScheduledInvalidations();
		w->ProcessHighlightedInvalidations();
	}
>>>>>>> cd36e171

	static GUITimer window_timer = GUITimer(1);
	if (window_timer.Elapsed(delta_ms)) {
		if (_network_dedicated) window_timer.SetInterval(MILLISECONDS_PER_TICK);

		extern int _caret_timer;
		_caret_timer += 3;
		CursorTick();

		HandleKeyScrolling();
		HandleAutoscroll();
		DecreaseWindowCounters();
	}

	static GUITimer highlight_timer = GUITimer(1);
	if (highlight_timer.Elapsed(delta_ms)) {
		highlight_timer.SetInterval(450);
		_window_highlight_colour = !_window_highlight_colour;
	}

	if (!_pause_mode || _game_mode == GM_EDITOR || _settings_game.construction.command_pause_level > CMDPL_NO_CONSTRUCTION) MoveAllTextEffects(delta_ms);

	/* Skip the actual drawing on dedicated servers without screen.
	 * But still empty the invalidation queues above. */
	if (_network_dedicated) return;

	if (window_timer.HasElapsed()) {
		window_timer.SetInterval(MILLISECONDS_PER_TICK);

		FOR_ALL_WINDOWS_FROM_FRONT(w) {
			if ((w->flags & WF_WHITE_BORDER) && --w->white_border_timer == 0) {
				CLRBITS(w->flags, WF_WHITE_BORDER);
				w->SetDirty();
			}
		}
	}

	DrawDirtyBlocks();

	FOR_ALL_WINDOWS_FROM_BACK(w) {
		/* Update viewport only if window is not shaded. */
		if (w->viewport != nullptr && !w->IsShaded()) UpdateViewportPosition(w);
	}
	NetworkDrawChatMessage();
	/* Redraw mouse cursor in case it was hidden */
	DrawMouseCursor();

	_window_update_number++;
}

/**
 * Mark window as dirty (in need of repainting)
 * @param cls Window class
 * @param number Window number in that class
 */
void SetWindowDirty(WindowClass cls, WindowNumber number)
{
	Window *w;
	FOR_ALL_WINDOWS_FROM_BACK(w) {
		if (w->window_class == cls && w->window_number == number) w->SetDirty();
	}
}

/**
 * Mark a particular widget in a particular window as dirty (in need of repainting)
 * @param cls Window class
 * @param number Window number in that class
 * @param widget_index Index number of the widget that needs repainting
 */
void SetWindowWidgetDirty(WindowClass cls, WindowNumber number, byte widget_index)
{
	Window *w;
	FOR_ALL_WINDOWS_FROM_BACK(w) {
		if (w->window_class == cls && w->window_number == number) {
			w->SetWidgetDirty(widget_index);
		}
	}
}

/**
 * Mark all windows of a particular class as dirty (in need of repainting)
 * @param cls Window class
 */
void SetWindowClassesDirty(WindowClass cls)
{
	Window *w;
	FOR_ALL_WINDOWS_FROM_BACK(w) {
		if (w->window_class == cls) w->SetDirty();
	}
}

/**
 * Mark this window's data as invalid (in need of re-computing)
 * @param data The data to invalidate with
 * @param gui_scope Whether the function is called from GUI scope.
 */
void Window::InvalidateData(int data, bool gui_scope)
{
	this->SetDirty();
	if (!gui_scope) {
		/* Schedule GUI-scope invalidation for next redraw. */
		this->scheduled_invalidation_data.push_back(data);
	}
	this->OnInvalidateData(data, gui_scope);
}

/**
 * Process all scheduled invalidations.
 */
void Window::ProcessScheduledInvalidations()
{
	for (int data : this->scheduled_invalidation_data) {
		if (this->window_class == WC_INVALID) break;
		this->OnInvalidateData(data, true);
	}
	this->scheduled_invalidation_data.clear();
}

/**
 * Process all invalidation of highlighted widgets.
 */
void Window::ProcessHighlightedInvalidations()
{
	if ((this->flags & WF_HIGHLIGHTED) == 0) return;

	for (uint i = 0; i < this->nested_array_size; i++) {
		if (this->IsWidgetHighlighted(i)) this->SetWidgetDirty(i);
	}
}

/**
 * Mark window data of the window of a given class and specific window number as invalid (in need of re-computing)
 *
 * Note that by default the invalidation is not considered to be called from GUI scope.
 * That means only a part of invalidation is executed immediately. The rest is scheduled for the next redraw.
 * The asynchronous execution is important to prevent GUI code being executed from command scope.
 * When not in GUI-scope:
 *  - OnInvalidateData() may not do test-runs on commands, as they might affect the execution of
 *    the command which triggered the invalidation. (town rating and such)
 *  - OnInvalidateData() may not rely on _current_company == _local_company.
 *    This implies that no NewGRF callbacks may be run.
 *
 * However, when invalidations are scheduled, then multiple calls may be scheduled before execution starts. Earlier scheduled
 * invalidations may be called with invalidation-data, which is already invalid at the point of execution.
 * That means some stuff requires to be executed immediately in command scope, while not everything may be executed in command
 * scope. While GUI-scope calls have no restrictions on what they may do, they cannot assume the game to still be in the state
 * when the invalidation was scheduled; passed IDs may have got invalid in the mean time.
 *
 * Finally, note that invalidations triggered from commands or the game loop result in OnInvalidateData() being called twice.
 * Once in command-scope, once in GUI-scope. So make sure to not process differential-changes twice.
 *
 * @param cls Window class
 * @param number Window number within the class
 * @param data The data to invalidate with
 * @param gui_scope Whether the call is done from GUI scope
 */
void InvalidateWindowData(WindowClass cls, WindowNumber number, int data, bool gui_scope)
{
	Window *w;
	FOR_ALL_WINDOWS_FROM_BACK(w) {
		if (w->window_class == cls && w->window_number == number) {
			w->InvalidateData(data, gui_scope);
		}
	}
}

/**
 * Mark window data of all windows of a given class as invalid (in need of re-computing)
 * Note that by default the invalidation is not considered to be called from GUI scope.
 * See InvalidateWindowData() for details on GUI-scope vs. command-scope.
 * @param cls Window class
 * @param data The data to invalidate with
 * @param gui_scope Whether the call is done from GUI scope
 */
void InvalidateWindowClassesData(WindowClass cls, int data, bool gui_scope)
{
	Window *w;

	FOR_ALL_WINDOWS_FROM_BACK(w) {
		if (w->window_class == cls) {
			w->InvalidateData(data, gui_scope);
		}
	}
}

/**
 * Dispatch OnGameTick event over all windows
 */
void CallWindowGameTickEvent()
{
	Window *w;
	FOR_ALL_WINDOWS_FROM_FRONT(w) {
		w->OnGameTick();
	}
}

/**
 * Try to delete a non-vital window.
 * Non-vital windows are windows other than the game selection, main toolbar,
 * status bar, toolbar menu, and tooltip windows. Stickied windows are also
 * considered vital.
 */
void DeleteNonVitalWindows()
{
	Window *w;

restart_search:
	/* When we find the window to delete, we need to restart the search
	 * as deleting this window could cascade in deleting (many) others
	 * anywhere in the z-array */
	FOR_ALL_WINDOWS_FROM_BACK(w) {
		if (w->window_class != WC_MAIN_WINDOW &&
				w->window_class != WC_SELECT_GAME &&
				w->window_class != WC_MAIN_TOOLBAR &&
				w->window_class != WC_STATUS_BAR &&
				w->window_class != WC_TOOLTIPS &&
				(w->flags & WF_STICKY) == 0) { // do not delete windows which are 'pinned'

			delete w;
			goto restart_search;
		}
	}
}

/**
 * It is possible that a stickied window gets to a position where the
 * 'close' button is outside the gaming area. You cannot close it then; except
 * with this function. It closes all windows calling the standard function,
 * then, does a little hacked loop of closing all stickied windows. Note
 * that standard windows (status bar, etc.) are not stickied, so these aren't affected
 */
void DeleteAllNonVitalWindows()
{
	Window *w;

	/* Delete every window except for stickied ones, then sticky ones as well */
	DeleteNonVitalWindows();

restart_search:
	/* When we find the window to delete, we need to restart the search
	 * as deleting this window could cascade in deleting (many) others
	 * anywhere in the z-array */
	FOR_ALL_WINDOWS_FROM_BACK(w) {
		if (w->flags & WF_STICKY) {
			delete w;
			goto restart_search;
		}
	}
}

/**
 * Delete all messages and their corresponding window (if any).
 */
void DeleteAllMessages()
{
	InitNewsItemStructs();
	InvalidateWindowData(WC_STATUS_BAR, 0, SBI_NEWS_DELETED); // invalidate the statusbar
	InvalidateWindowData(WC_MESSAGE_HISTORY, 0); // invalidate the message history
	DeleteWindowById(WC_NEWS_WINDOW, 0); // close newspaper or general message window if shown
}

/**
 * Delete all windows that are used for construction of vehicle etc.
 * Once done with that invalidate the others to ensure they get refreshed too.
 */
void DeleteConstructionWindows()
{
	Window *w;

restart_search:
	/* When we find the window to delete, we need to restart the search
	 * as deleting this window could cascade in deleting (many) others
	 * anywhere in the z-array */
	FOR_ALL_WINDOWS_FROM_BACK(w) {
		if (w->window_desc->flags & WDF_CONSTRUCTION) {
			delete w;
			goto restart_search;
		}
	}
}

/** Delete all always on-top windows to get an empty screen */
void HideVitalWindows()
{
	DeleteWindowById(WC_MAIN_TOOLBAR, 0);
	DeleteWindowById(WC_STATUS_BAR, 0);
}

/** Re-initialize all windows. */
void ReInitAllWindows()
{
	NWidgetLeaf::InvalidateDimensionCache(); // Reset cached sizes of several widgets.
	NWidgetScrollbar::InvalidateDimensionCache();

	extern void InitDepotWindowBlockSizes();
	InitDepotWindowBlockSizes();

	Window *w;
	FOR_ALL_WINDOWS_FROM_BACK(w) {
		w->ReInit();
	}

	void NetworkReInitChatBoxSize();
	NetworkReInitChatBoxSize();

	/* Make sure essential parts of all windows are visible */
	RelocateAllWindows(_cur_resolution.width, _cur_resolution.height);
	MarkWholeScreenDirty();
}

/**
 * (Re)position a window at the screen.
 * @param w       Window structure of the window, may also be \c nullptr.
 * @param clss    The class of the window to position.
 * @param setting The actual setting used for the window's position.
 * @return X coordinate of left edge of the repositioned window.
 */
static int PositionWindow(Window *w, WindowClass clss, int setting)
{
	if (w == nullptr || w->window_class != clss) {
		w = FindWindowById(clss, 0);
	}
	if (w == nullptr) return 0;

	int old_left = w->left;
	switch (setting) {
		case 1:  w->left = (_screen.width - w->width) / 2; break;
		case 2:  w->left = _screen.width - w->width; break;
		default: w->left = 0; break;
	}
	if (w->viewport != nullptr) w->viewport->left += w->left - old_left;
	SetDirtyBlocks(0, w->top, _screen.width, w->top + w->height); // invalidate the whole row
	return w->left;
}

/**
 * (Re)position main toolbar window at the screen.
 * @param w Window structure of the main toolbar window, may also be \c nullptr.
 * @return X coordinate of left edge of the repositioned toolbar window.
 */
int PositionMainToolbar(Window *w)
{
	DEBUG(misc, 5, "Repositioning Main Toolbar...");
	return PositionWindow(w, WC_MAIN_TOOLBAR, _settings_client.gui.toolbar_pos);
}

/**
 * (Re)position statusbar window at the screen.
 * @param w Window structure of the statusbar window, may also be \c nullptr.
 * @return X coordinate of left edge of the repositioned statusbar.
 */
int PositionStatusbar(Window *w)
{
	DEBUG(misc, 5, "Repositioning statusbar...");
	return PositionWindow(w, WC_STATUS_BAR, _settings_client.gui.statusbar_pos);
}

/**
 * (Re)position news message window at the screen.
 * @param w Window structure of the news message window, may also be \c nullptr.
 * @return X coordinate of left edge of the repositioned news message.
 */
int PositionNewsMessage(Window *w)
{
	DEBUG(misc, 5, "Repositioning news message...");
	return PositionWindow(w, WC_NEWS_WINDOW, _settings_client.gui.statusbar_pos);
}

/**
 * (Re)position network chat window at the screen.
 * @param w Window structure of the network chat window, may also be \c nullptr.
 * @return X coordinate of left edge of the repositioned network chat window.
 */
int PositionNetworkChatWindow(Window *w)
{
	DEBUG(misc, 5, "Repositioning network chat window...");
	return PositionWindow(w, WC_SEND_NETWORK_MSG, _settings_client.gui.statusbar_pos);
}


/**
 * Switches viewports following vehicles, which get autoreplaced
 * @param from_index the old vehicle ID
 * @param to_index the new vehicle ID
 */
void ChangeVehicleViewports(VehicleID from_index, VehicleID to_index)
{
	Window *w;
	FOR_ALL_WINDOWS_FROM_BACK(w) {
		if (w->viewport != nullptr && w->viewport->follow_vehicle == from_index) {
			w->viewport->follow_vehicle = to_index;
			w->SetDirty();
		}
	}
}


/**
 * Relocate all windows to fit the new size of the game application screen
 * @param neww New width of the game application screen
 * @param newh New height of the game application screen.
 */
void RelocateAllWindows(int neww, int newh)
{
	DeleteWindowById(WC_DROPDOWN_MENU, 0);

	Window *w;
	FOR_ALL_WINDOWS_FROM_BACK(w) {
		int left, top;
		/* XXX - this probably needs something more sane. For example specifying
		 * in a 'backup'-desc that the window should always be centered. */
		switch (w->window_class) {
			case WC_MAIN_WINDOW:
			case WC_BOOTSTRAP:
				ResizeWindow(w, neww, newh);
				continue;

			case WC_MAIN_TOOLBAR:
				ResizeWindow(w, std::min<uint>(neww, _toolbar_width) - w->width, 0, false);

				top = w->top;
				left = PositionMainToolbar(w); // changes toolbar orientation
				break;

			case WC_NEWS_WINDOW:
				top = newh - w->height;
				left = PositionNewsMessage(w);
				break;

			case WC_STATUS_BAR:
				ResizeWindow(w, std::min<uint>(neww, _toolbar_width) - w->width, 0, false);

				top = newh - w->height;
				left = PositionStatusbar(w);
				break;

			case WC_SEND_NETWORK_MSG:
				ResizeWindow(w, std::min<uint>(neww, _toolbar_width) - w->width, 0, false);

				top = newh - w->height - FindWindowById(WC_STATUS_BAR, 0)->height;
				left = PositionNetworkChatWindow(w);
				break;

			case WC_CONSOLE:
				IConsoleResize(w);
				continue;

			default: {
				if (w->flags & WF_CENTERED) {
					top = (newh - w->height) >> 1;
					left = (neww - w->width) >> 1;
					break;
				}

				left = w->left;
				if (left + (w->width >> 1) >= neww) left = neww - w->width;
				if (left < 0) left = 0;

				top = w->top;
				if (top + (w->height >> 1) >= newh) top = newh - w->height;
				break;
			}
		}

		EnsureVisibleCaption(w, left, top);
	}
}

/**
 * Destructor of the base class PickerWindowBase
 * Main utility is to stop the base Window destructor from triggering
 * a free while the child will already be free, in this case by the ResetObjectToPlace().
 */
PickerWindowBase::~PickerWindowBase()
{
	this->window_class = WC_INVALID; // stop the ancestor from freeing the already (to be) child
	ResetObjectToPlace();
}

char *DumpWindowInfo(char *b, const char *last, const Window *w)
{
	if (w == nullptr) {
		b += seprintf(b, last, "window: nullptr");
		return b;
	}
	b += seprintf(b, last, "window: class: %u, num: %u, flags: 0x%X, l: %d, t: %d, w: %d, h: %d, owner: %d",
			w->window_class, w->window_number, w->flags, w->left, w->top, w->width, w->height, w->owner);
	if (w->viewport != nullptr) {
		const ViewportData *vd = w->viewport;
		b += seprintf(b, last, ", viewport: (veh: 0x%X, x: (%d, %d), y: (%d, %d), z: %u, l: %d, t: %d, w: %d, h: %d, vl: %d, vt: %d, vw: %d, vh: %d, dbc: %u, dbr: %u, dblm: %u, db: %u)",
				vd->follow_vehicle, vd->scrollpos_x, vd->dest_scrollpos_x, vd->scrollpos_y, vd->dest_scrollpos_y, vd->zoom, vd->left, vd->top, vd->width, vd->height,
				vd->virtual_left, vd->virtual_top, vd->virtual_width, vd->virtual_height, vd->dirty_blocks_per_column, vd->dirty_blocks_per_row, vd->dirty_block_left_margin,
				(uint) vd->dirty_blocks.size());
	}
	if (w->parent != nullptr) {
		b += seprintf(b, last, ", parent ");
		b = DumpWindowInfo(b, last, w->parent);
	}
	return b;
}<|MERGE_RESOLUTION|>--- conflicted
+++ resolved
@@ -972,11 +972,7 @@
 				left < w->left + w->width &&
 				top < w->top + w->height) {
 			/* Window w intersects with the rectangle => needs repaint */
-<<<<<<< HEAD
-			DrawOverlappedWindow(w, max(left, w->left), max(top, w->top), min(right, w->left + w->width), min(bottom, w->top + w->height), DOWF_NONE);
-=======
-			DrawOverlappedWindow(w, std::max(left, w->left), std::max(top, w->top), std::min(right, w->left + w->width), std::min(bottom, w->top + w->height));
->>>>>>> cd36e171
+			DrawOverlappedWindow(w, std::max(left, w->left), std::max(top, w->top), std::min(right, w->left + w->width), std::min(bottom, w->top + w->height), DOWF_NONE);
 		}
 	}
 	_cur_dpi = old_dpi;
@@ -3227,17 +3223,15 @@
 		NetworkChatMessageLoop();
 	}
 
+	_window_update_number++;
+
 	Window *w;
 
-<<<<<<< HEAD
-	_window_update_number++;
-=======
 	/* Process invalidations before anything else. */
 	FOR_ALL_WINDOWS_FROM_FRONT(w) {
 		w->ProcessScheduledInvalidations();
 		w->ProcessHighlightedInvalidations();
 	}
->>>>>>> cd36e171
 
 	static GUITimer window_timer = GUITimer(1);
 	if (window_timer.Elapsed(delta_ms)) {
