--- conflicted
+++ resolved
@@ -424,11 +424,7 @@
 
 /* static */ uint TarScanner::DoScan(TarScanner::Mode mode)
 {
-<<<<<<< HEAD
-	DEBUG(misc, 1, "Scanning for tars");
-=======
-	Debug(misc, 2, "Scanning for tars");
->>>>>>> 888c9172
+	DEBUG(misc, 2, "Scanning for tars");
 	TarScanner fs;
 	uint num = 0;
 	if (mode & TarScanner::BASESET) {
@@ -449,11 +445,7 @@
 		num += fs.DoScan(SCENARIO_DIR);
 		num += fs.DoScan(HEIGHTMAP_DIR);
 	}
-<<<<<<< HEAD
-	DEBUG(misc, 1, "Scan complete, found %d files", num);
-=======
-	Debug(misc, 2, "Scan complete, found {} files", num);
->>>>>>> 888c9172
+	DEBUG(misc, 2, "Scan complete, found %d files", num);
 	return num;
 }
 
@@ -585,11 +577,7 @@
 
 				/* Only allow relative links */
 				if (link[0] == PATHSEPCHAR) {
-<<<<<<< HEAD
-					DEBUG(misc, 1, "Ignoring absolute link in tar: %s -> %s", name, link);
-=======
-					Debug(misc, 5, "Ignoring absolute link in tar: {} -> {}", name, link);
->>>>>>> 888c9172
+					DEBUG(misc, 5, "Ignoring absolute link in tar: %s -> %s", name, link);
 					break;
 				}
 
@@ -615,11 +603,7 @@
 					} else if (strcmp(pos, "..") == 0) {
 						/* level up */
 						if (dest[0] == '\0') {
-<<<<<<< HEAD
-							DEBUG(misc, 1, "Ignoring link pointing outside of data directory: %s -> %s", name, link);
-=======
-							Debug(misc, 5, "Ignoring link pointing outside of data directory: {} -> {}", name, link);
->>>>>>> 888c9172
+							DEBUG(misc, 5, "Ignoring link pointing outside of data directory: %s -> %s", name, link);
 							break;
 						}
 
@@ -674,11 +658,7 @@
 		pos += skip;
 	}
 
-<<<<<<< HEAD
-	DEBUG(misc, 1, "Found tar '%s' with " PRINTF_SIZE " new files", filename.c_str(), num);
-=======
-	Debug(misc, 4, "Found tar '{}' with {} new files", filename, num);
->>>>>>> 888c9172
+	DEBUG(misc, 4, "Found tar '%s' with " PRINTF_SIZE " new files", filename.c_str(), num);
 	fclose(f);
 
 	/* Resolve file links and store directory links.
@@ -716,11 +696,7 @@
 
 	/* The file doesn't have a sub directory! */
 	if (dirname.empty()) {
-<<<<<<< HEAD
-		DEBUG(misc, 1, "Extracting %s failed; archive rejected, the contents must be in a sub directory", tar_filename.c_str());
-=======
-		Debug(misc, 3, "Extracting {} failed; archive rejected, the contents must be in a sub directory", tar_filename);
->>>>>>> 888c9172
+		DEBUG(misc, 3, "Extracting %s failed; archive rejected, the contents must be in a sub directory", tar_filename.c_str());
 		return false;
 	}
 
@@ -1017,11 +993,7 @@
 
 	for (Searchpath sp : _valid_searchpaths) {
 		if (sp == SP_WORKING_DIR && !_do_scan_working_directory) continue;
-<<<<<<< HEAD
-		DEBUG(misc, 4, "%s added as search path", _searchpaths[sp].c_str());
-=======
-		Debug(misc, 3, "{} added as search path", _searchpaths[sp]);
->>>>>>> 888c9172
+		DEBUG(misc, 3, "%s added as search path", _searchpaths[sp].c_str());
 	}
 
 	std::string config_dir;
@@ -1054,11 +1026,7 @@
 		_config_file = config_dir + "openttd.cfg";
 	}
 
-<<<<<<< HEAD
-	DEBUG(misc, 3, "%s found as config directory", config_dir.c_str());
-=======
-	Debug(misc, 1, "{} found as config directory", config_dir);
->>>>>>> 888c9172
+	DEBUG(misc, 1, "%s found as config directory", config_dir.c_str());
 
 	_highscore_file = config_dir + "hs.dat";
 	extern std::string _hotkeys_file;
@@ -1094,11 +1062,7 @@
 	FioCreateDirectory(_personal_dir);
 #endif
 
-<<<<<<< HEAD
-	DEBUG(misc, 3, "%s found as personal directory", _personal_dir.c_str());
-=======
-	Debug(misc, 1, "{} found as personal directory", _personal_dir);
->>>>>>> 888c9172
+	DEBUG(misc, 1, "%s found as personal directory", _personal_dir.c_str());
 
 	static const Subdirectory default_subdirs[] = {
 		SAVE_DIR, AUTOSAVE_DIR, SCENARIO_DIR, HEIGHTMAP_DIR, BASESET_DIR, NEWGRF_DIR, AI_DIR, AI_LIBRARY_DIR, GAME_DIR, GAME_LIBRARY_DIR, SCREENSHOT_DIR
@@ -1110,11 +1074,7 @@
 
 	/* If we have network we make a directory for the autodownloading of content */
 	_searchpaths[SP_AUTODOWNLOAD_DIR] = _personal_dir + "content_download" PATHSEP;
-<<<<<<< HEAD
-	DEBUG(misc, 4, "%s added as search path", _searchpaths[SP_AUTODOWNLOAD_DIR].c_str());
-=======
-	Debug(misc, 3, "{} added as search path", _searchpaths[SP_AUTODOWNLOAD_DIR]);
->>>>>>> 888c9172
+	DEBUG(misc, 3, "%s added as search path", _searchpaths[SP_AUTODOWNLOAD_DIR].c_str());
 	FioCreateDirectory(_searchpaths[SP_AUTODOWNLOAD_DIR]);
 	FillValidSearchPaths(only_local_path);
 
