/*
 * This file is part of OpenTTD.
 * OpenTTD is free software; you can redistribute it and/or modify it under the terms of the GNU General Public License as published by the Free Software Foundation, version 2.
 * OpenTTD is distributed in the hope that it will be useful, but WITHOUT ANY WARRANTY; without even the implied warranty of MERCHANTABILITY or FITNESS FOR A PARTICULAR PURPOSE.
 * See the GNU General Public License for more details. You should have received a copy of the GNU General Public License along with OpenTTD. If not, see <http://www.gnu.org/licenses/>.
 */

/** @file tile_type.h Types related to tiles. */

#ifndef TILE_TYPE_H
#define TILE_TYPE_H

static const uint TILE_SIZE           = 16;                    ///< Tile size in world coordinates.
static const uint TILE_UNIT_MASK      = TILE_SIZE - 1;         ///< For masking in/out the inner-tile world coordinate units.
static const uint TILE_PIXELS         = 32;                    ///< Pixel distance between tile columns/rows in #ZOOM_LVL_BASE.
static const uint TILE_HEIGHT         =  8;                    ///< Height of a height level in world coordinate AND in pixels in #ZOOM_LVL_BASE.

static const uint MAX_BUILDING_PIXELS = 200;                   ///< Maximum height of a building in pixels in #ZOOM_LVL_BASE. (Also applies to "bridge buildings" on the bridge floor.)
static const int MAX_VEHICLE_PIXEL_X  = 192;                   ///< Maximum width of a vehicle in pixels in #ZOOM_LVL_BASE.
static const int MAX_VEHICLE_PIXEL_Y  = 96;                    ///< Maximum height of a vehicle in pixels in #ZOOM_LVL_BASE.

static const uint MAX_TILE_HEIGHT     = 255;                   ///< Maximum allowed tile height

static const uint MIN_HEIGHTMAP_HEIGHT = 1;                    ///< Lowest possible peak value for heightmap creation
static const uint MIN_CUSTOM_TERRAIN_TYPE = 1;                 ///< Lowest possible peak value for world generation

static const uint MIN_MAP_HEIGHT_LIMIT = 15;                   ///< Lower bound of maximum allowed heightlevel (in the construction settings)
static const uint MAX_MAP_HEIGHT_LIMIT = MAX_TILE_HEIGHT;      ///< Upper bound of maximum allowed heightlevel (in the construction settings)

static const uint MIN_SNOWLINE_HEIGHT = 2;                     ///< Minimum snowline height
static const uint DEF_SNOWLINE_HEIGHT = 10;                    ///< Default snowline height
static const uint MAX_SNOWLINE_HEIGHT = (MAX_TILE_HEIGHT - 2); ///< Maximum allowed snowline height

<<<<<<< HEAD
static const uint MIN_RAINFOREST_HEIGHT = 1;                   ///< Minimum rainforest height
static const uint DEF_RAINFOREST_HEIGHT = 8;                   ///< Default rainforest height
static const uint MAX_RAINFOREST_HEIGHT = 255;                 ///< Maximum rainforest height
=======
static const uint DEF_SNOW_COVERAGE = 40;                      ///< Default snow coverage.
static const uint DEF_DESERT_COVERAGE = 50;                    ///< Default desert coverage.
>>>>>>> 76e92f67


/**
 * The different types of tiles.
 *
 * Each tile belongs to one type, according whatever is build on it.
 *
 * @note A railway with a crossing street is marked as MP_ROAD.
 */
enum TileType {
	MP_CLEAR,               ///< A tile without any structures, i.e. grass, rocks, farm fields etc.
	MP_RAILWAY,             ///< A railway
	MP_ROAD,                ///< A tile with road (or tram tracks)
	MP_HOUSE,               ///< A house by a town
	MP_TREES,               ///< Tile got trees
	MP_STATION,             ///< A tile of a station
	MP_WATER,               ///< Water tile
	MP_VOID,                ///< Invisible tiles at the SW and SE border
	MP_INDUSTRY,            ///< Part of an industry
	MP_TUNNELBRIDGE,        ///< Tunnel entry/exit and bridge heads
	MP_OBJECT,              ///< Contains objects such as transmitters and owned land
};

/**
 * Additional infos of a tile on a tropic game.
 *
 * The tropiczone is not modified during gameplay. It mainly affects tree growth. (desert tiles are visible though)
 *
 * In randomly generated maps:
 *  TROPICZONE_DESERT: Generated everywhere, if there is neither water nor mountains (TileHeight >= 4) in a certain distance from the tile.
 *  TROPICZONE_RAINFOREST: Generated everywhere, if there is no desert in a certain distance from the tile.
 *  TROPICZONE_NORMAL: Everywhere else, i.e. between desert and rainforest and on sea (if you clear the water).
 *
 * In scenarios:
 *  TROPICZONE_NORMAL: Default value.
 *  TROPICZONE_DESERT: Placed manually.
 *  TROPICZONE_RAINFOREST: Placed if you plant certain rainforest-trees.
 */
enum TropicZone {
	TROPICZONE_NORMAL     = 0,      ///< Normal tropiczone
	TROPICZONE_DESERT     = 1,      ///< Tile is desert
	TROPICZONE_RAINFOREST = 2,      ///< Rainforest tile
};

/**
 * The index/ID of a Tile.
 */
typedef uint32 TileIndex;

/**
 * The very nice invalid tile marker
 */
static const TileIndex INVALID_TILE = (TileIndex)-1;

#endif /* TILE_TYPE_H */<|MERGE_RESOLUTION|>--- conflicted
+++ resolved
@@ -31,14 +31,12 @@
 static const uint DEF_SNOWLINE_HEIGHT = 10;                    ///< Default snowline height
 static const uint MAX_SNOWLINE_HEIGHT = (MAX_TILE_HEIGHT - 2); ///< Maximum allowed snowline height
 
-<<<<<<< HEAD
 static const uint MIN_RAINFOREST_HEIGHT = 1;                   ///< Minimum rainforest height
 static const uint DEF_RAINFOREST_HEIGHT = 8;                   ///< Default rainforest height
 static const uint MAX_RAINFOREST_HEIGHT = 255;                 ///< Maximum rainforest height
-=======
+
 static const uint DEF_SNOW_COVERAGE = 40;                      ///< Default snow coverage.
 static const uint DEF_DESERT_COVERAGE = 50;                    ///< Default desert coverage.
->>>>>>> 76e92f67
 
 
 /**
