/* $Id$ */

/*
 * This file is part of OpenTTD.
 * OpenTTD is free software; you can redistribute it and/or modify it under the terms of the GNU General Public License as published by the Free Software Foundation, version 2.
 * OpenTTD is distributed in the hope that it will be useful, but WITHOUT ANY WARRANTY; without even the implied warranty of MERCHANTABILITY or FITNESS FOR A PARTICULAR PURPOSE.
 * See the GNU General Public License for more details. You should have received a copy of the GNU General Public License along with OpenTTD. If not, see <http://www.gnu.org/licenses/>.
 */

/** @file string.cpp Handling of C-type strings (char*). */

#include "stdafx.h"
#include "debug.h"
#include "core/alloc_func.hpp"
#include "core/math_func.hpp"
#include "string_func.h"
#include "string_base.h"

#include "table/control_codes.h"

#include <stdarg.h>
#include <ctype.h> /* required for tolower() */

#ifdef _MSC_VER
#include <errno.h> // required by vsnprintf implementation for MSVC
#endif

<<<<<<< HEAD
#ifdef WIN32
=======
#ifdef _WIN32
>>>>>>> 01261dae
#include "os/windows/win32.h"
#endif

#ifdef WITH_UNISCRIBE
#include "os/windows/string_uniscribe.h"
#endif

<<<<<<< HEAD
#ifdef WITH_ICU_SORT
=======
#if defined(WITH_COCOA)
#include "os/macosx/string_osx.h"
#endif

#ifdef WITH_ICU_I18N
>>>>>>> 01261dae
/* Required by strnatcmp. */
#include <unicode/ustring.h>
#include "language.h"
#include "gfx_func.h"
#endif /* WITH_ICU_I18N */

/* The function vsnprintf is used internally to perform the required formatting
 * tasks. As such this one must be allowed, and makes sure it's terminated. */
#include "safeguards.h"
#undef vsnprintf

/**
 * Safer implementation of vsnprintf; same as vsnprintf except:
 * - last instead of size, i.e. replace sizeof with lastof.
 * - return gives the amount of characters added, not what it would add.
 * @param str    buffer to write to up to last
 * @param last   last character we may write to
 * @param format the formatting (see snprintf)
 * @param ap     the list of arguments for the format
 * @return the number of added characters
 */
int CDECL vseprintf(char *str, const char *last, const char *format, va_list ap)
{
	ptrdiff_t diff = last - str;
	if (diff < 0) return 0;
	return min((int)diff, vsnprintf(str, diff + 1, format, ap));
}

/**
 * Appends characters from one string to another.
 *
 * Appends the source string to the destination string with respect of the
 * terminating null-character and and the last pointer to the last element
 * in the destination buffer. If the last pointer is set to NULL no
 * boundary check is performed.
 *
 * @note usage: strecat(dst, src, lastof(dst));
 * @note lastof() applies only to fixed size arrays
 *
 * @param dst The buffer containing the target string
 * @param src The buffer containing the string to append
 * @param last The pointer to the last element of the destination buffer
 * @return The pointer to the terminating null-character in the destination buffer
 */
char *strecat(char *dst, const char *src, const char *last)
{
	assert(dst <= last);
	while (*dst != '\0') {
		if (dst == last) return dst;
		dst++;
	}

	return strecpy(dst, src, last);
}


/**
 * Copies characters from one buffer to another.
 *
 * Copies the source string to the destination buffer with respect of the
 * terminating null-character and the last pointer to the last element in
 * the destination buffer. If the last pointer is set to NULL no boundary
 * check is performed.
 *
 * @note usage: strecpy(dst, src, lastof(dst));
 * @note lastof() applies only to fixed size arrays
 *
 * @param dst The destination buffer
 * @param src The buffer containing the string to copy
 * @param last The pointer to the last element of the destination buffer
 * @return The pointer to the terminating null-character in the destination buffer
 */
char *strecpy(char *dst, const char *src, const char *last)
{
	assert(dst <= last);
	while (dst != last && *src != '\0') {
		*dst++ = *src++;
	}
	*dst = '\0';

	if (dst == last && *src != '\0') {
#if defined(STRGEN) || defined(SETTINGSGEN)
		error("String too long for destination buffer");
#else /* STRGEN || SETTINGSGEN */
		DEBUG(misc, 0, "String too long for destination buffer");
#endif /* STRGEN || SETTINGSGEN */
	}
	return dst;
}

/**
 * Create a duplicate of the given string.
 * @param s    The string to duplicate.
 * @param last The last character that is safe to duplicate. If NULL, the whole string is duplicated.
 * @note The maximum length of the resulting string might therefore be last - s + 1.
 * @return The duplicate of the string.
 */
char *stredup(const char *s, const char *last)
{
	size_t len = last == NULL ? strlen(s) : ttd_strnlen(s, last - s + 1);
	char *tmp = CallocT<char>(len + 1);
	memcpy(tmp, s, len);
	return tmp;
}

/**
 * Format, "printf", into a newly allocated string.
 * @param str The formatting string.
 * @return The formatted string. You must free this!
 */
char *CDECL str_fmt(const char *str, ...)
{
	char buf[4096];
	va_list va;

	va_start(va, str);
	int len = vseprintf(buf, lastof(buf), str, va);
	va_end(va);
	char *p = MallocT<char>(len + 1);
	memcpy(p, buf, len + 1);
	return p;
}

/**
 * Scan the string for old values of SCC_ENCODED and fix it to
 * it's new, static value.
 * @param str the string to scan
 * @param last the last valid character of str
 */
void str_fix_scc_encoded(char *str, const char *last)
{
	while (str <= last && *str != '\0') {
		size_t len = Utf8EncodedCharLen(*str);
		if ((len == 0 && str + 4 > last) || str + len > last) break;

		WChar c;
		Utf8Decode(&c, str);
		if (c == '\0') break;

		if (c == 0xE028 || c == 0xE02A) {
			c = SCC_ENCODED;
		}
		str += Utf8Encode(str, c);
	}
	*str = '\0';
}


/**
 * Scans the string for valid characters and if it finds invalid ones,
 * replaces them with a question mark '?' (if not ignored)
 * @param str the string to validate
 * @param last the last valid character of str
 * @param settings the settings for the string validation.
 */
void str_validate(char *str, const char *last, StringValidationSettings settings)
{
	/* Assume the ABSOLUTE WORST to be in str as it comes from the outside. */

	char *dst = str;
	while (str <= last && *str != '\0') {
		size_t len = Utf8EncodedCharLen(*str);
		/* If the character is unknown, i.e. encoded length is 0
		 * we assume worst case for the length check.
		 * The length check is needed to prevent Utf8Decode to read
		 * over the terminating '\0' if that happens to be placed
		 * within the encoding of an UTF8 character. */
		if ((len == 0 && str + 4 > last) || str + len > last) break;

		WChar c;
		len = Utf8Decode(&c, str);
		/* It's possible to encode the string termination character
		 * into a multiple bytes. This prevents those termination
		 * characters to be skipped */
		if (c == '\0') break;

		if ((IsPrintable(c) && (c < SCC_SPRITE_START || c > SCC_SPRITE_END)) || ((settings & SVS_ALLOW_CONTROL_CODE) != 0 && c == SCC_ENCODED)) {
			/* Copy the character back. Even if dst is current the same as str
			 * (i.e. no characters have been changed) this is quicker than
			 * moving the pointers ahead by len */
			do {
				*dst++ = *str++;
			} while (--len != 0);
		} else if ((settings & SVS_ALLOW_NEWLINE) != 0  && c == '\n') {
			*dst++ = *str++;
		} else {
			if ((settings & SVS_ALLOW_NEWLINE) != 0 && c == '\r' && str[1] == '\n') {
				str += len;
				continue;
			}
			/* Replace the undesirable character with a question mark */
			str += len;
			if ((settings & SVS_REPLACE_WITH_QUESTION_MARK) != 0) *dst++ = '?';
		}
	}

	*dst = '\0';
}

/**
 * Scans the string for valid characters and if it finds invalid ones,
 * replaces them with a question mark '?'.
 * @param str the string to validate
 */
void ValidateString(const char *str)
{
	/* We know it is '\0' terminated. */
	str_validate(const_cast<char *>(str), str + strlen(str) + 1);
}


/**
 * Checks whether the given string is valid, i.e. contains only
 * valid (printable) characters and is properly terminated.
 * @param str  The string to validate.
 * @param last The last character of the string, i.e. the string
 *             must be terminated here or earlier.
 */
bool StrValid(const char *str, const char *last)
{
	/* Assume the ABSOLUTE WORST to be in str as it comes from the outside. */

	while (str <= last && *str != '\0') {
		size_t len = Utf8EncodedCharLen(*str);
		/* Encoded length is 0 if the character isn't known.
		 * The length check is needed to prevent Utf8Decode to read
		 * over the terminating '\0' if that happens to be placed
		 * within the encoding of an UTF8 character. */
		if (len == 0 || str + len > last) return false;

		WChar c;
		len = Utf8Decode(&c, str);
		if (!IsPrintable(c) || (c >= SCC_SPRITE_START && c <= SCC_SPRITE_END)) {
			return false;
		}

		str += len;
	}

	return *str == '\0';
}

/** Scans the string for colour codes and strips them */
void str_strip_colours(char *str)
{
	char *dst = str;
	WChar c;
	size_t len;

	for (len = Utf8Decode(&c, str); c != '\0'; len = Utf8Decode(&c, str)) {
		if (c < SCC_BLUE || c > SCC_BLACK) {
			/* Copy the character back. Even if dst is current the same as str
			 * (i.e. no characters have been changed) this is quicker than
			 * moving the pointers ahead by len */
			do {
				*dst++ = *str++;
			} while (--len != 0);
		} else {
			/* Just skip (strip) the colour codes */
			str += len;
		}
	}
	*dst = '\0';
}

/**
 * Get the length of an UTF-8 encoded string in number of characters
 * and thus not the number of bytes that the encoded string contains.
 * @param s The string to get the length for.
 * @return The length of the string in characters.
 */
size_t Utf8StringLength(const char *s)
{
	size_t len = 0;
	const char *t = s;
	while (Utf8Consume(&t) != 0) len++;
	return len;
}


/**
 * Convert a given ASCII string to lowercase.
 * NOTE: only support ASCII characters, no UTF8 fancy. As currently
 * the function is only used to lowercase data-filenames if they are
 * not found, this is sufficient. If more, or general functionality is
 * needed, look to r7271 where it was removed because it was broken when
 * using certain locales: eg in Turkish the uppercase 'I' was converted to
 * '?', so just revert to the old functionality
 * @param str string to convert
 * @return String has changed.
 */
bool strtolower(char *str)
{
	bool changed = false;
	for (; *str != '\0'; str++) {
		char new_str = tolower(*str);
		changed |= new_str != *str;
		*str = new_str;
	}
	return changed;
}

/**
 * Only allow certain keys. You can define the filter to be used. This makes
 *  sure no invalid keys can get into an editbox, like BELL.
 * @param key character to be checked
 * @param afilter the filter to use
 * @return true or false depending if the character is printable/valid or not
 */
bool IsValidChar(WChar key, CharSetFilter afilter)
{
	switch (afilter) {
		case CS_ALPHANUMERAL:  return IsPrintable(key);
		case CS_NUMERAL:       return (key >= '0' && key <= '9');
		case CS_NUMERAL_SPACE: return (key >= '0' && key <= '9') || key == ' ';
		case CS_ALPHA:         return IsPrintable(key) && !(key >= '0' && key <= '9');
		case CS_HEXADECIMAL:   return (key >= '0' && key <= '9') || (key >= 'a' && key <= 'f') || (key >= 'A' && key <= 'F');
		default: NOT_REACHED();
	}
}

#ifdef _WIN32
#if defined(_MSC_VER) && _MSC_VER < 1900
/**
 * Almost POSIX compliant implementation of \c vsnprintf for VC compiler.
 * The difference is in the value returned on output truncation. This
 * implementation returns size whereas a POSIX implementation returns
 * size or more (the number of bytes that would be written to str
 * had size been sufficiently large excluding the terminating null byte).
 */
int CDECL vsnprintf(char *str, size_t size, const char *format, va_list ap)
{
	if (size == 0) return 0;

	errno = 0;
	int ret = _vsnprintf(str, size, format, ap);

	if (ret < 0) {
		if (errno != ERANGE) {
			/* There's a formatting error, better get that looked
			 * at properly instead of ignoring it. */
			NOT_REACHED();
		}
	} else if ((size_t)ret < size) {
		/* The buffer is big enough for the number of
		 * characters stored (excluding null), i.e.
		 * the string has been null-terminated. */
		return ret;
	}

	/* The buffer is too small for _vsnprintf to write the
	 * null-terminator at its end and return size. */
	str[size - 1] = '\0';
	return (int)size;
}
#endif /* _MSC_VER */

#endif /* _WIN32 */

/**
 * Safer implementation of snprintf; same as snprintf except:
 * - last instead of size, i.e. replace sizeof with lastof.
 * - return gives the amount of characters added, not what it would add.
 * @param str    buffer to write to up to last
 * @param last   last character we may write to
 * @param format the formatting (see snprintf)
 * @return the number of added characters
 */
int CDECL seprintf(char *str, const char *last, const char *format, ...)
{
	va_list ap;

	va_start(ap, format);
	int ret = vseprintf(str, last, format, ap);
	va_end(ap);
	return ret;
}


/**
 * Convert the md5sum to a hexadecimal string representation
 * @param buf buffer to put the md5sum into
 * @param last last character of buffer (usually lastof(buf))
 * @param md5sum the md5sum itself
 * @return a pointer to the next character after the md5sum
 */
char *md5sumToString(char *buf, const char *last, const uint8 md5sum[16])
{
	char *p = buf;

	for (uint i = 0; i < 16; i++) {
		p += seprintf(p, last, "%02X", md5sum[i]);
	}

	return p;
}


/* UTF-8 handling routines */


/**
 * Decode and consume the next UTF-8 encoded character.
 * @param c Buffer to place decoded character.
 * @param s Character stream to retrieve character from.
 * @return Number of characters in the sequence.
 */
size_t Utf8Decode(WChar *c, const char *s)
{
	assert(c != NULL);

	if (!HasBit(s[0], 7)) {
		/* Single byte character: 0xxxxxxx */
		*c = s[0];
		return 1;
	} else if (GB(s[0], 5, 3) == 6) {
		if (IsUtf8Part(s[1])) {
			/* Double byte character: 110xxxxx 10xxxxxx */
			*c = GB(s[0], 0, 5) << 6 | GB(s[1], 0, 6);
			if (*c >= 0x80) return 2;
		}
	} else if (GB(s[0], 4, 4) == 14) {
		if (IsUtf8Part(s[1]) && IsUtf8Part(s[2])) {
			/* Triple byte character: 1110xxxx 10xxxxxx 10xxxxxx */
			*c = GB(s[0], 0, 4) << 12 | GB(s[1], 0, 6) << 6 | GB(s[2], 0, 6);
			if (*c >= 0x800) return 3;
		}
	} else if (GB(s[0], 3, 5) == 30) {
		if (IsUtf8Part(s[1]) && IsUtf8Part(s[2]) && IsUtf8Part(s[3])) {
			/* 4 byte character: 11110xxx 10xxxxxx 10xxxxxx 10xxxxxx */
			*c = GB(s[0], 0, 3) << 18 | GB(s[1], 0, 6) << 12 | GB(s[2], 0, 6) << 6 | GB(s[3], 0, 6);
			if (*c >= 0x10000 && *c <= 0x10FFFF) return 4;
		}
	}

	/* DEBUG(misc, 1, "[utf8] invalid UTF-8 sequence"); */
	*c = '?';
	return 1;
}


/**
 * Encode a unicode character and place it in the buffer.
 * @param buf Buffer to place character.
 * @param c   Unicode character to encode.
 * @return Number of characters in the encoded sequence.
 */
size_t Utf8Encode(char *buf, WChar c)
{
	if (c < 0x80) {
		*buf = c;
		return 1;
	} else if (c < 0x800) {
		*buf++ = 0xC0 + GB(c,  6, 5);
		*buf   = 0x80 + GB(c,  0, 6);
		return 2;
	} else if (c < 0x10000) {
		*buf++ = 0xE0 + GB(c, 12, 4);
		*buf++ = 0x80 + GB(c,  6, 6);
		*buf   = 0x80 + GB(c,  0, 6);
		return 3;
	} else if (c < 0x110000) {
		*buf++ = 0xF0 + GB(c, 18, 3);
		*buf++ = 0x80 + GB(c, 12, 6);
		*buf++ = 0x80 + GB(c,  6, 6);
		*buf   = 0x80 + GB(c,  0, 6);
		return 4;
	}

	/* DEBUG(misc, 1, "[utf8] can't UTF-8 encode value 0x%X", c); */
	*buf = '?';
	return 1;
}

/**
 * Properly terminate an UTF8 string to some maximum length
 * @param s string to check if it needs additional trimming
 * @param maxlen the maximum length the buffer can have.
 * @return the new length in bytes of the string (eg. strlen(new_string))
 * @note maxlen is the string length _INCLUDING_ the terminating '\0'
 */
size_t Utf8TrimString(char *s, size_t maxlen)
{
	size_t length = 0;

	for (const char *ptr = strchr(s, '\0'); *s != '\0';) {
		size_t len = Utf8EncodedCharLen(*s);
		/* Silently ignore invalid UTF8 sequences, our only concern trimming */
		if (len == 0) len = 1;

		/* Take care when a hard cutoff was made for the string and
		 * the last UTF8 sequence is invalid */
		if (length + len >= maxlen || (s + len > ptr)) break;
		s += len;
		length += len;
	}

	*s = '\0';
	return length;
}

#ifdef DEFINE_STRCASESTR
char *strcasestr(const char *haystack, const char *needle)
{
	size_t hay_len = strlen(haystack);
	size_t needle_len = strlen(needle);
	while (hay_len >= needle_len) {
		if (strncasecmp(haystack, needle, needle_len) == 0) return const_cast<char *>(haystack);

		haystack++;
		hay_len--;
	}

	return NULL;
}
#endif /* DEFINE_STRCASESTR */

/**
 * Skip some of the 'garbage' in the string that we don't want to use
 * to sort on. This way the alphabetical sorting will work better as
 * we would be actually using those characters instead of some other
 * characters such as spaces and tildes at the begin of the name.
 * @param str The string to skip the initial garbage of.
 * @return The string with the garbage skipped.
 */
static const char *SkipGarbage(const char *str)
{
	while (*str != '\0' && (*str < '0' || IsInsideMM(*str, ';', '@' + 1) || IsInsideMM(*str, '[', '`' + 1) || IsInsideMM(*str, '{', '~' + 1))) str++;
	return str;
}

/**
 * Compares two strings using case insensitive natural sort.
 *
 * @param s1 First string to compare.
 * @param s2 Second string to compare.
 * @param ignore_garbage_at_front Skip punctuation characters in the front
 * @return Less than zero if s1 < s2, zero if s1 == s2, greater than zero if s1 > s2.
 */
int strnatcmp(const char *s1, const char *s2, bool ignore_garbage_at_front)
{
	if (ignore_garbage_at_front) {
		s1 = SkipGarbage(s1);
		s2 = SkipGarbage(s2);
	}

<<<<<<< HEAD
#ifdef WITH_ICU_SORT
=======
#ifdef WITH_ICU_I18N
>>>>>>> 01261dae
	if (_current_collator != NULL) {
		UErrorCode status = U_ZERO_ERROR;
		int result = _current_collator->compareUTF8(s1, s2, status);
		if (U_SUCCESS(status)) return result;
	}
<<<<<<< HEAD
#endif /* WITH_ICU_SORT */
=======
#endif /* WITH_ICU_I18N */

#if defined(_WIN32) && !defined(STRGEN) && !defined(SETTINGSGEN)
	int res = OTTDStringCompare(s1, s2);
	if (res != 0) return res - 2; // Convert to normal C return values.
#endif

#if defined(WITH_COCOA) && !defined(STRGEN) && !defined(SETTINGSGEN)
	int res = MacOSStringCompare(s1, s2);
	if (res != 0) return res - 2; // Convert to normal C return values.
#endif
>>>>>>> 01261dae

#if defined(WIN32) && !defined(STRGEN) && !defined(SETTINGSGEN)
	int res = OTTDStringCompare(s1, s2);
	if (res != 0) return res - 2; // Convert to normal C return values.
#endif

	/* Do a normal comparison if ICU is missing or if we cannot create a collator. */
	return strcasecmp(s1, s2);
}

#ifdef WITH_UNISCRIBE

/* static */ StringIterator *StringIterator::Create()
{
	return new UniscribeStringIterator();
}

<<<<<<< HEAD
#elif defined(WITH_ICU_SORT)
=======
#elif defined(WITH_ICU_I18N)
>>>>>>> 01261dae

#include <unicode/utext.h>
#include <unicode/brkiter.h>

/** String iterator using ICU as a backend. */
class IcuStringIterator : public StringIterator
{
	icu::BreakIterator *char_itr; ///< ICU iterator for characters.
	icu::BreakIterator *word_itr; ///< ICU iterator for words.

	std::vector<UChar> utf16_str;      ///< UTF-16 copy of the string.
	std::vector<size_t> utf16_to_utf8; ///< Mapping from UTF-16 code point position to index in the UTF-8 source string.

public:
	IcuStringIterator() : char_itr(NULL), word_itr(NULL)
	{
		UErrorCode status = U_ZERO_ERROR;
		this->char_itr = icu::BreakIterator::createCharacterInstance(icu::Locale(_current_language != NULL ? _current_language->isocode : "en"), status);
		this->word_itr = icu::BreakIterator::createWordInstance(icu::Locale(_current_language != NULL ? _current_language->isocode : "en"), status);

		this->utf16_str.push_back('\0');
		this->utf16_to_utf8.push_back(0);
	}

	virtual ~IcuStringIterator()
	{
		delete this->char_itr;
		delete this->word_itr;
	}

	virtual void SetString(const char *s)
	{
		const char *string_base = s;

		/* Unfortunately current ICU versions only provide rudimentary support
		 * for word break iterators (especially for CJK languages) in combination
		 * with UTF-8 input. As a work around we have to convert the input to
		 * UTF-16 and create a mapping back to UTF-8 character indices. */
		this->utf16_str.clear();
		this->utf16_to_utf8.clear();

		while (*s != '\0') {
			size_t idx = s - string_base;

			WChar c = Utf8Consume(&s);
			if (c < 0x10000) {
				this->utf16_str.push_back((UChar)c);
			} else {
				/* Make a surrogate pair. */
				this->utf16_str.push_back((UChar)(0xD800 + ((c - 0x10000) >> 10)));
				this->utf16_str.push_back((UChar)(0xDC00 + ((c - 0x10000) & 0x3FF)));
				this->utf16_to_utf8.push_back(idx);
			}
			this->utf16_to_utf8.push_back(idx);
		}
		this->utf16_str.push_back('\0');
		this->utf16_to_utf8.push_back(s - string_base);

		UText text = UTEXT_INITIALIZER;
		UErrorCode status = U_ZERO_ERROR;
		utext_openUChars(&text, this->utf16_str.data(), this->utf16_str.size() - 1, &status);
		this->char_itr->setText(&text, status);
		this->word_itr->setText(&text, status);
		this->char_itr->first();
		this->word_itr->first();
	}

	virtual size_t SetCurPosition(size_t pos)
	{
		/* Convert incoming position to an UTF-16 string index. */
		uint utf16_pos = 0;
		for (uint i = 0; i < this->utf16_to_utf8.size(); i++) {
			if (this->utf16_to_utf8[i] == pos) {
				utf16_pos = i;
				break;
			}
		}

		/* isBoundary has the documented side-effect of setting the current
		 * position to the first valid boundary equal to or greater than
		 * the passed value. */
		this->char_itr->isBoundary(utf16_pos);
		return this->utf16_to_utf8[this->char_itr->current()];
	}

	virtual size_t Next(IterType what)
	{
		int32_t pos;
		switch (what) {
			case ITER_CHARACTER:
				pos = this->char_itr->next();
				break;

			case ITER_WORD:
				pos = this->word_itr->following(this->char_itr->current());
				/* The ICU word iterator considers both the start and the end of a word a valid
				 * break point, but we only want word starts. Move to the next location in
				 * case the new position points to whitespace. */
				while (pos != icu::BreakIterator::DONE &&
						IsWhitespace(Utf16DecodeChar((const uint16 *)&this->utf16_str[pos]))) {
					int32_t new_pos = this->word_itr->next();
					/* Don't set it to DONE if it was valid before. Otherwise we'll return END
					 * even though the iterator wasn't at the end of the string before. */
					if (new_pos == icu::BreakIterator::DONE) break;
					pos = new_pos;
				}

				this->char_itr->isBoundary(pos);
				break;

			default:
				NOT_REACHED();
		}

		return pos == icu::BreakIterator::DONE ? END : this->utf16_to_utf8[pos];
	}

	virtual size_t Prev(IterType what)
	{
		int32_t pos;
		switch (what) {
			case ITER_CHARACTER:
				pos = this->char_itr->previous();
				break;

			case ITER_WORD:
				pos = this->word_itr->preceding(this->char_itr->current());
				/* The ICU word iterator considers both the start and the end of a word a valid
				 * break point, but we only want word starts. Move to the previous location in
				 * case the new position points to whitespace. */
				while (pos != icu::BreakIterator::DONE &&
						IsWhitespace(Utf16DecodeChar((const uint16 *)&this->utf16_str[pos]))) {
					int32_t new_pos = this->word_itr->previous();
					/* Don't set it to DONE if it was valid before. Otherwise we'll return END
					 * even though the iterator wasn't at the start of the string before. */
					if (new_pos == icu::BreakIterator::DONE) break;
					pos = new_pos;
				}

				this->char_itr->isBoundary(pos);
				break;

			default:
				NOT_REACHED();
		}

		return pos == icu::BreakIterator::DONE ? END : this->utf16_to_utf8[pos];
	}
};

/* static */ StringIterator *StringIterator::Create()
{
	return new IcuStringIterator();
}

#else

/** Fallback simple string iterator. */
class DefaultStringIterator : public StringIterator
{
	const char *string; ///< Current string.
	size_t len;         ///< String length.
	size_t cur_pos;     ///< Current iteration position.

public:
	DefaultStringIterator() : string(NULL), len(0), cur_pos(0)
	{
	}

	virtual void SetString(const char *s)
	{
		this->string = s;
		this->len = strlen(s);
		this->cur_pos = 0;
	}

	virtual size_t SetCurPosition(size_t pos)
	{
		assert(this->string != NULL && pos <= this->len);
		/* Sanitize in case we get a position inside an UTF-8 sequence. */
		while (pos > 0 && IsUtf8Part(this->string[pos])) pos--;
		return this->cur_pos = pos;
	}

	virtual size_t Next(IterType what)
	{
		assert(this->string != NULL);

		/* Already at the end? */
		if (this->cur_pos >= this->len) return END;

		switch (what) {
			case ITER_CHARACTER: {
				WChar c;
				this->cur_pos += Utf8Decode(&c, this->string + this->cur_pos);
				return this->cur_pos;
			}

			case ITER_WORD: {
				WChar c;
				/* Consume current word. */
				size_t offs = Utf8Decode(&c, this->string + this->cur_pos);
				while (this->cur_pos < this->len && !IsWhitespace(c)) {
					this->cur_pos += offs;
					offs = Utf8Decode(&c, this->string + this->cur_pos);
				}
				/* Consume whitespace to the next word. */
				while (this->cur_pos < this->len && IsWhitespace(c)) {
					this->cur_pos += offs;
					offs = Utf8Decode(&c, this->string + this->cur_pos);
				}

				return this->cur_pos;
			}

			default:
				NOT_REACHED();
		}

		return END;
	}

	virtual size_t Prev(IterType what)
	{
		assert(this->string != NULL);

		/* Already at the beginning? */
		if (this->cur_pos == 0) return END;

		switch (what) {
			case ITER_CHARACTER:
				return this->cur_pos = Utf8PrevChar(this->string + this->cur_pos) - this->string;

			case ITER_WORD: {
				const char *s = this->string + this->cur_pos;
				WChar c;
				/* Consume preceding whitespace. */
				do {
					s = Utf8PrevChar(s);
					Utf8Decode(&c, s);
				} while (s > this->string && IsWhitespace(c));
				/* Consume preceding word. */
				while (s > this->string && !IsWhitespace(c)) {
					s = Utf8PrevChar(s);
					Utf8Decode(&c, s);
				}
				/* Move caret back to the beginning of the word. */
				if (IsWhitespace(c)) Utf8Consume(&s);

				return this->cur_pos = s - this->string;
			}

			default:
				NOT_REACHED();
		}

		return END;
	}
};

#if defined(WITH_COCOA) && !defined(STRGEN) && !defined(SETTINGSGEN)
/* static */ StringIterator *StringIterator::Create()
{
	StringIterator *i = OSXStringIterator::Create();
	if (i != NULL) return i;

	return new DefaultStringIterator();
}
#else
/* static */ StringIterator *StringIterator::Create()
{
	return new DefaultStringIterator();
}
#endif /* defined(WITH_COCOA) && !defined(STRGEN) && !defined(SETTINGSGEN) */

#endif<|MERGE_RESOLUTION|>--- conflicted
+++ resolved
@@ -25,11 +25,7 @@
 #include <errno.h> // required by vsnprintf implementation for MSVC
 #endif
 
-<<<<<<< HEAD
-#ifdef WIN32
-=======
 #ifdef _WIN32
->>>>>>> 01261dae
 #include "os/windows/win32.h"
 #endif
 
@@ -37,15 +33,11 @@
 #include "os/windows/string_uniscribe.h"
 #endif
 
-<<<<<<< HEAD
-#ifdef WITH_ICU_SORT
-=======
 #if defined(WITH_COCOA)
 #include "os/macosx/string_osx.h"
 #endif
 
 #ifdef WITH_ICU_I18N
->>>>>>> 01261dae
 /* Required by strnatcmp. */
 #include <unicode/ustring.h>
 #include "language.h"
@@ -592,19 +584,12 @@
 		s2 = SkipGarbage(s2);
 	}
 
-<<<<<<< HEAD
-#ifdef WITH_ICU_SORT
-=======
 #ifdef WITH_ICU_I18N
->>>>>>> 01261dae
 	if (_current_collator != NULL) {
 		UErrorCode status = U_ZERO_ERROR;
 		int result = _current_collator->compareUTF8(s1, s2, status);
 		if (U_SUCCESS(status)) return result;
 	}
-<<<<<<< HEAD
-#endif /* WITH_ICU_SORT */
-=======
 #endif /* WITH_ICU_I18N */
 
 #if defined(_WIN32) && !defined(STRGEN) && !defined(SETTINGSGEN)
@@ -616,12 +601,6 @@
 	int res = MacOSStringCompare(s1, s2);
 	if (res != 0) return res - 2; // Convert to normal C return values.
 #endif
->>>>>>> 01261dae
-
-#if defined(WIN32) && !defined(STRGEN) && !defined(SETTINGSGEN)
-	int res = OTTDStringCompare(s1, s2);
-	if (res != 0) return res - 2; // Convert to normal C return values.
-#endif
 
 	/* Do a normal comparison if ICU is missing or if we cannot create a collator. */
 	return strcasecmp(s1, s2);
@@ -634,11 +613,7 @@
 	return new UniscribeStringIterator();
 }
 
-<<<<<<< HEAD
-#elif defined(WITH_ICU_SORT)
-=======
 #elif defined(WITH_ICU_I18N)
->>>>>>> 01261dae
 
 #include <unicode/utext.h>
 #include <unicode/brkiter.h>
