/*
 * This file is part of OpenTTD.
 * OpenTTD is free software; you can redistribute it and/or modify it under the terms of the GNU General Public License as published by the Free Software Foundation, version 2.
 * OpenTTD is distributed in the hope that it will be useful, but WITHOUT ANY WARRANTY; without even the implied warranty of MERCHANTABILITY or FITNESS FOR A PARTICULAR PURPOSE.
 * See the GNU General Public License for more details. You should have received a copy of the GNU General Public License along with OpenTTD. If not, see <http://www.gnu.org/licenses/>.
 */

/** @file road.cpp Generic road related functions. */

#include "stdafx.h"
#include <algorithm>
#include <memory>
#include <numeric>
#include <unordered_map>
#include <unordered_set>
#include <vector>
#include "rail_map.h"
#include "road_map.h"
#include "water_map.h"
#include "genworld.h"
#include "company_func.h"
#include "company_base.h"
#include "engine_base.h"
#include "date_func.h"
#include "landscape.h"
#include "road.h"
#include "town.h"
#include "pathfinder/npf/aystar.h"
#include "tunnelbridge.h"
#include "road_func.h"
#include "roadveh.h"
#include "map_func.h"
#include "core/backup_type.hpp"
#include "core/random_func.hpp"
#include "3rdparty/robin_hood/robin_hood.h"

#include <numeric>

#include "cheat_func.h"
#include "command_func.h"
#include "safeguards.h"

uint32 _road_layout_change_counter = 0;

/** Whether to build public roads */
enum PublicRoadsConstruction {
	PRC_NONE,         ///< Generate no public roads
	PRC_WITH_CURVES,  ///< Generate roads with lots of curves
	PRC_AVOID_CURVES, ///< Generate roads avoiding curves if possible
};

/**
 * Return if the tile is a valid tile for a crossing.
 *
 * @param tile the current tile
 * @param ax the axis of the road over the rail
 * @return true if it is a valid tile
 */
static bool IsPossibleCrossing(const TileIndex tile, Axis ax)
{
	return (IsTileType(tile, MP_RAILWAY) &&
		GetRailTileType(tile) == RAIL_TILE_NORMAL &&
		GetTrackBits(tile) == (ax == AXIS_X ? TRACK_BIT_Y : TRACK_BIT_X) &&
		GetFoundationSlope(tile) == SLOPE_FLAT);
}

/**
 * Clean up unnecessary RoadBits of a planned tile.
 * @param tile current tile
 * @param org_rb planned RoadBits
 * @return optimised RoadBits
 */
RoadBits CleanUpRoadBits(const TileIndex tile, RoadBits org_rb)
{
	if (!IsValidTile(tile)) return ROAD_NONE;
	for (DiagDirection dir = DIAGDIR_BEGIN; dir < DIAGDIR_END; dir++) {
		TileIndex neighbor_tile = TileAddByDiagDir(tile, dir);

		/* Get the Roadbit pointing to the neighbor_tile */
		const RoadBits target_rb = DiagDirToRoadBits(dir);

		/* If the roadbit is in the current plan */
		if (org_rb & target_rb) {
			bool connective = false;
			const RoadBits mirrored_rb = MirrorRoadBits(target_rb);

			test_tile:
			if (IsValidTile(neighbor_tile)) {
				switch (GetTileType(neighbor_tile)) {
					/* Always connective ones */
					case MP_CLEAR: case MP_TREES:
						connective = true;
						break;

					/* The conditionally connective ones */
					case MP_TUNNELBRIDGE:
					case MP_STATION:
					case MP_ROAD:
						if (IsNormalRoadTile(neighbor_tile)) {
							/* Always connective */
							connective = true;
						} else {
							const RoadBits neighbor_rb = GetAnyRoadBits(neighbor_tile, RTT_ROAD) | GetAnyRoadBits(neighbor_tile, RTT_TRAM);

							/* Accept only connective tiles */
							connective = (neighbor_rb & mirrored_rb) != ROAD_NONE;
						}
						break;

					case MP_RAILWAY: {
						if (IsPossibleCrossing(neighbor_tile, DiagDirToAxis(dir))) {
							/* Check far side of crossing */
							neighbor_tile = TileAddByDiagDir(neighbor_tile, dir);
							goto test_tile;
						}
						break;
					}

					case MP_WATER:
						/* Check for real water tile */
						connective = !IsWater(neighbor_tile);
						break;

					/* The definitely not connective ones */
					default: break;
				}
			}

			/* If the neighbor tile is inconnective, remove the planned road connection to it */
			if (!connective) org_rb ^= target_rb;
		}
	}

	return org_rb;
}

/**
 * Finds out, whether given company has a given RoadType available for construction.
 * @param company ID of company
 * @param roadtypet RoadType to test
 * @return true if company has the requested RoadType available
 */
bool HasRoadTypeAvail(const CompanyID company, RoadType roadtype)
{
	if (company == OWNER_DEITY || company == OWNER_TOWN || _game_mode == GM_EDITOR || _generating_world) {
		const RoadTypeInfo *rti = GetRoadTypeInfo(roadtype);
		if (rti->label == 0) return false;

<<<<<<< HEAD
		bool available = (rti->flags & ROTFB_HIDDEN) == 0;
		if (!available && (company == OWNER_TOWN || _game_mode == GM_EDITOR || _generating_world)) {
			if (roadtype == GetTownRoadType()) return true;
		}
		return available;
=======
		/* Not yet introduced at this date. */
		if (IsInsideMM(rti->introduction_date, 0, MAX_DATE) && rti->introduction_date > TimerGameCalendar::date) return false;

		/*
		 * Do not allow building hidden road types, except when a town may build it.
		 * The GS under deity mode, as well as anybody in the editor builds roads that are
		 * owned by towns. So if a town may build it, it should be buildable by them too.
		 */
		return (rti->flags & ROTFB_HIDDEN) == 0 || (rti->flags & ROTFB_TOWN_BUILD) != 0;
>>>>>>> 91e140c7
	} else {
		const Company *c = Company::GetIfValid(company);
		if (c == nullptr) return false;
		return HasBit(c->avail_roadtypes & ~_roadtypes_hidden_mask, roadtype);
	}
}

static RoadTypes GetMaskForRoadTramType(RoadTramType rtt)
{
	return rtt == RTT_TRAM ? _roadtypes_type : ~_roadtypes_type;
}

/**
 * Test if any buildable RoadType is available for a company.
 * @param company the company in question
 * @return true if company has any RoadTypes available
 */
bool HasAnyRoadTypesAvail(CompanyID company, RoadTramType rtt)
{
	return (Company::Get(company)->avail_roadtypes & ~_roadtypes_hidden_mask & GetMaskForRoadTramType(rtt)) != ROADTYPES_NONE;
}

/**
 * Validate functions for rail building.
 * @param roadtype road type to check.
 * @return true if the current company may build the road.
 */
bool ValParamRoadType(RoadType roadtype)
{
	return roadtype < ROADTYPE_END && HasRoadTypeAvail(_current_company, roadtype);
}

/**
 * Add the road types that are to be introduced at the given date.
 * @param rt      Roadtype
 * @param current The currently available roadtypes.
 * @param date    The date for the introduction comparisons.
 * @return The road types that should be available when date
 *         introduced road types are taken into account as well.
 */
RoadTypes AddDateIntroducedRoadTypes(RoadTypes current, Date date)
{
	RoadTypes rts = current;

	for (RoadType rt = ROADTYPE_BEGIN; rt != ROADTYPE_END; rt++) {
		const RoadTypeInfo *rti = GetRoadTypeInfo(rt);
		/* Unused road type. */
		if (rti->label == 0) continue;

		/* Not date introduced. */
		if (!IsInsideMM(rti->introduction_date, 0, MAX_DAY)) continue;

		/* Not yet introduced at this date. */
		if (rti->introduction_date > date) continue;

		/* Have we introduced all required roadtypes? */
		RoadTypes required = rti->introduction_required_roadtypes;
		if ((rts & required) != required) continue;

		rts |= rti->introduces_roadtypes;
	}

	/* When we added roadtypes we need to run this method again; the added
	 * roadtypes might enable more rail types to become introduced. */
	return rts == current ? rts : AddDateIntroducedRoadTypes(rts, date);
}

/**
 * Get the road types the given company can build.
 * @param company the company to get the road types for.
 * @param introduces If true, include road types introduced by other road types
 * @return the road types.
 */
RoadTypes GetCompanyRoadTypes(CompanyID company, bool introduces)
{
	RoadTypes rts = ROADTYPES_NONE;

	for (const Engine *e : Engine::IterateType(VEH_ROAD)) {
		const EngineInfo *ei = &e->info;

		if (HasBit(ei->climates, _settings_game.game_creation.landscape) &&
				(HasBit(e->company_avail, company) || _date >= e->intro_date + DAYS_IN_YEAR)) {
			const RoadVehicleInfo *rvi = &e->u.road;
			assert(rvi->roadtype < ROADTYPE_END);
			if (introduces) {
				rts |= GetRoadTypeInfo(rvi->roadtype)->introduces_roadtypes;
			} else {
				SetBit(rts, rvi->roadtype);
			}
		}
	}

	if (introduces) return AddDateIntroducedRoadTypes(rts, _date);
	return rts;
}

/**
 * Get list of road types, regardless of company availability.
 * @param introduces If true, include road types introduced by other road types
 * @return the road types.
 */
RoadTypes GetRoadTypes(bool introduces)
{
	RoadTypes rts = ROADTYPES_NONE;

	for (const Engine *e : Engine::IterateType(VEH_ROAD)) {
		const EngineInfo *ei = &e->info;
		if (!HasBit(ei->climates, _settings_game.game_creation.landscape)) continue;

		const RoadVehicleInfo *rvi = &e->u.road;
		assert(rvi->roadtype < ROADTYPE_END);
		if (introduces) {
			rts |= GetRoadTypeInfo(rvi->roadtype)->introduces_roadtypes;
		} else {
			SetBit(rts, rvi->roadtype);
		}
	}

	if (introduces) return AddDateIntroducedRoadTypes(rts, MAX_DAY);
	return rts;
}

/**
 * Get the road type for a given label.
 * @param label the roadtype label.
 * @param allow_alternate_labels Search in the alternate label lists as well.
 * @return the roadtype.
 */
RoadType GetRoadTypeByLabel(RoadTypeLabel label, bool allow_alternate_labels)
{
	/* Loop through each road type until the label is found */
	for (RoadType r = ROADTYPE_BEGIN; r != ROADTYPE_END; r++) {
		const RoadTypeInfo *rti = GetRoadTypeInfo(r);
		if (rti->label == label) return r;
	}

	if (allow_alternate_labels) {
		/* Test if any road type defines the label as an alternate. */
		for (RoadType r = ROADTYPE_BEGIN; r != ROADTYPE_END; r++) {
			const RoadTypeInfo *rti = GetRoadTypeInfo(r);
			if (std::find(rti->alternate_labels.begin(), rti->alternate_labels.end(), label) != rti->alternate_labels.end()) return r;
		}
	}

	/* No matching label was found, so it is invalid */
	return INVALID_ROADTYPE;
}

/**
 * Returns the available RoadSubTypes for the provided RoadType
 * If the given company is valid then will be returned a list of the available sub types at the current date, while passing
 * a deity company will make all the sub types available
 * @param rt the RoadType to filter
 * @param c the company ID to check the roadtype against
 * @param any_date whether to return only currently introduced roadtypes or also future ones
 * @returns the existing RoadSubTypes
 */
RoadTypes ExistingRoadTypes(CompanyID c)
{
	/* Check only players which can actually own vehicles, editor and gamescripts are considered deities */
	if (c < OWNER_END) {
		const Company *company = Company::GetIfValid(c);
		if (company != nullptr) return company->avail_roadtypes;
	}

	RoadTypes known_roadtypes = ROADTYPES_NONE;

	/* Find used roadtypes */
	for (Engine *e : Engine::IterateType(VEH_ROAD)) {
		/* Check if the roadtype can be used in the current climate */
		if (!HasBit(e->info.climates, _settings_game.game_creation.landscape)) continue;

		/* Check whether available for all potential companies */
		if (e->company_avail != MAX_UVALUE(CompanyMask)) continue;

		known_roadtypes |= GetRoadTypeInfo(e->u.road.roadtype)->introduces_roadtypes;
	}

	/* Get the date introduced roadtypes as well. */
	known_roadtypes = AddDateIntroducedRoadTypes(known_roadtypes, MAX_DAY);

	return known_roadtypes;
}


/* ========================================================================= */
/*                                PUBLIC ROADS                               */
/* ========================================================================= */

CommandCost CmdBuildBridge(TileIndex end_tile, DoCommandFlag flags, uint32 p1, uint32 p2, const char *text = nullptr);
CommandCost CmdBuildTunnel(TileIndex tile, DoCommandFlag flags, uint32 p1, uint32 p2, const char *text = nullptr);
CommandCost CmdBuildRoad(TileIndex tile, DoCommandFlag flags, uint32 p1, uint32 p2, const char *text = nullptr);

static RoadType _public_road_type;
static const uint _public_road_hash_size = 8U; ///< The number of bits the hash for river finding should have.

/** Helper function to check if a slope along a certain direction is going up an inclined slope. */
static bool IsUpwardsSlope(const Slope slope, DiagDirection road_direction)
{
	if (!IsInclinedSlope(slope)) return false;

	const auto slope_direction = GetInclinedSlopeDirection(slope);

	return road_direction == slope_direction;
}

/** Helper function to check if a slope along a certain direction is going down an inclined slope. */
static bool IsDownwardsSlope(const Slope slope, const DiagDirection road_direction)
{
	if (!IsInclinedSlope(slope)) return false;

	const auto slope_direction = GetInclinedSlopeDirection(slope);

	return road_direction == ReverseDiagDir(slope_direction);
}

/** Helper function to check if a slope is effectively flat. */
static bool IsSufficientlyFlatSlope(const Slope slope)
{
	return !IsSteepSlope(slope) && HasBit(VALID_LEVEL_CROSSING_SLOPES, slope);
}

static TileIndex BuildTunnel(PathNode *current, TileIndex end_tile = INVALID_TILE, const bool build_tunnel = false)
{
	const TileIndex start_tile = current->node.tile;
	int start_z;
	GetTileSlope(start_tile, &start_z);

	if (start_z == 0) return INVALID_TILE;

	const DiagDirection direction = GetInclinedSlopeDirection(GetTileSlope(start_tile));

	if (!build_tunnel) {
		// We are not building yet, so we still need to find the end_tile.
		const TileIndexDiff delta = TileOffsByDiagDir(direction);
		end_tile = start_tile;
		int end_z;
		const uint tunnel_length_limit = std::min<uint>(_settings_game.construction.max_tunnel_length, 30);

		for (uint tunnel_length = 1;; tunnel_length++) {
			end_tile += delta;

			if (!IsValidTile(end_tile)) return INVALID_TILE;
			if (tunnel_length > tunnel_length_limit) return INVALID_TILE;

			GetTileSlope(end_tile, &end_z);

			if (start_z == end_z) break;

			if (!_cheats.crossing_tunnels.value && IsTunnelInWay(end_tile, start_z)) return INVALID_TILE;
		}

		// No too long or super-short tunnels and always ending up on a matching upwards slope.
		if (IsSteepSlope(GetTileSlope(end_tile)) || IsHalftileSlope(GetTileSlope(end_tile))) return INVALID_TILE;
		if (GetTileSlope(start_tile) != ComplementSlope(GetTileSlope(end_tile))) return INVALID_TILE;
		if (AreTilesAdjacent(start_tile, end_tile)) return INVALID_TILE;
		if (!IsValidTile(end_tile)) return INVALID_TILE;
		if (!IsTileType(end_tile, MP_CLEAR) && !IsTileType(end_tile, MP_TREES)) return INVALID_TILE;
	}

	assert(!build_tunnel || (IsValidTile(end_tile) && GetTileSlope(start_tile) == ComplementSlope(GetTileSlope(end_tile))));

	Backup cur_company(_current_company, OWNER_DEITY, FILE_LINE);
	const auto build_tunnel_cmd = CmdBuildTunnel(start_tile, DC_AUTO | (build_tunnel ? DC_EXEC : DC_NONE), _public_road_type | (TRANSPORT_ROAD << 8), 0);
	cur_company.Restore();

	assert(!build_tunnel || build_tunnel_cmd.Succeeded());
	assert(!build_tunnel || (IsTileType(start_tile, MP_TUNNELBRIDGE) && IsTileType(end_tile, MP_TUNNELBRIDGE)));

	if (!build_tunnel_cmd.Succeeded()) return INVALID_TILE;

	return end_tile;
}

static TileIndex BuildBridge(PathNode *current, TileIndex end_tile = INVALID_TILE, const bool build_bridge = false)
{
	const TileIndex start_tile = current->node.tile;

	// We are not building yet, so we still need to find the end_tile.
	// We will only build a bridge if we need to cross a river, so first check for that.
	if (!build_bridge) {
		const DiagDirection direction = ReverseDiagDir(GetInclinedSlopeDirection(GetTileSlope(start_tile)));

		TileIndex tile = start_tile + TileOffsByDiagDir(direction);
		const bool is_over_water = IsValidTile(tile) && IsTileType(tile, MP_WATER) && IsSea(tile);
		uint bridge_length = 0;
		const uint bridge_length_limit = std::min<uint>(_settings_game.construction.max_bridge_length, is_over_water ? 20 : 10);

		// We are not building yet, so we still need to find the end_tile.
		for (;
			IsValidTile(tile) &&
			(bridge_length <= bridge_length_limit) &&
			(GetTileZ(start_tile) < (GetTileZ(tile) + _settings_game.construction.max_bridge_height)) &&
			(GetTileZ(tile) <= GetTileZ(start_tile));
			tile += TileOffsByDiagDir(direction), bridge_length++) {

			auto is_complementary_slope =
				!IsSteepSlope(GetTileSlope(tile)) &&
				!IsHalftileSlope(GetTileSlope(tile)) &&
				GetTileSlope(start_tile) == ComplementSlope(GetTileSlope(tile));

			// No super-short bridges and always ending up on a matching upwards slope.
			if (!AreTilesAdjacent(start_tile, tile) && is_complementary_slope) {
				end_tile = tile;
				break;
			}
		}

		if (!IsValidTile(end_tile)) return INVALID_TILE;
		if (GetTileSlope(start_tile) != ComplementSlope(GetTileSlope(end_tile))) return INVALID_TILE;
		if (!IsTileType(end_tile, MP_CLEAR) && !IsTileType(end_tile, MP_TREES) && !IsCoastTile(end_tile)) return INVALID_TILE;
	}

	assert(!build_bridge || (IsValidTile(end_tile) && GetTileSlope(start_tile) == ComplementSlope(GetTileSlope(end_tile))));

	const uint length = GetTunnelBridgeLength(start_tile, end_tile);

	std::vector<BridgeType> available_bridge_types;
	for (BridgeType i = 0; i < MAX_BRIDGES; ++i) {
		if (MayTownBuildBridgeType(i) && CheckBridgeAvailability(i, length).Succeeded()) {
			available_bridge_types.push_back(i);
		}
	}

	assert(!build_bridge || !available_bridge_types.empty());
	if (available_bridge_types.empty()) return INVALID_TILE;

	const auto bridge_type = available_bridge_types[build_bridge ? RandomRange(uint32(available_bridge_types.size())) : 0];

	Backup cur_company(_current_company, OWNER_DEITY, FILE_LINE);
	const auto build_bridge_cmd = CmdBuildBridge(end_tile, DC_AUTO | (build_bridge ? DC_EXEC : DC_NONE), start_tile, bridge_type | (_public_road_type << 8) | (TRANSPORT_ROAD << 15));
	cur_company.Restore();

	assert(!build_bridge || build_bridge_cmd.Succeeded());
	assert(!build_bridge || (IsTileType(start_tile, MP_TUNNELBRIDGE) && IsTileType(end_tile, MP_TUNNELBRIDGE)));

	if (!build_bridge_cmd.Succeeded()) return INVALID_TILE;

	return end_tile;
}

static TileIndex BuildRiverBridge(PathNode *current, const DiagDirection road_direction, TileIndex end_tile = INVALID_TILE, const bool build_bridge = false)
{
	const TileIndex start_tile = current->node.tile;
	const int start_tile_z = GetTileMaxZ(start_tile);

	if (!build_bridge) {
		// We are not building yet, so we still need to find the end_tile.
		// We will only build a bridge if we need to cross a river, so first check for that.
		TileIndex tile = start_tile + TileOffsByDiagDir(road_direction);

		if (!IsWaterTile(tile) || !IsRiver(tile)) return INVALID_TILE;

		// Now let's see if we can bridge it. But don't bridge anything more than 4 river tiles. Cities aren't allowed to, so public roads we are not either.
		// Only bridges starting at slopes should be longer ones. The others look like crap when built this way. Players can build them but the map generator
		// should not force that on them. This is just to bridge rivers, not to make long bridges.
		for (;
			IsValidTile(tile) &&
			(GetTunnelBridgeLength(start_tile, tile) <= std::min(_settings_game.construction.max_bridge_length, (uint16)3)) &&
			(start_tile_z < (GetTileZ(tile) + _settings_game.construction.max_bridge_height)) &&
			(GetTileZ(tile) <= start_tile_z);
			tile += TileOffsByDiagDir(road_direction)) {

			if ((IsTileType(tile, MP_CLEAR) || IsTileType(tile, MP_TREES) || IsCoastTile(tile)) &&
					GetTileZ(tile) <= start_tile_z &&
					IsSufficientlyFlatSlope(GetTileSlope(tile))) {
				end_tile = tile;
				break;
			}
		}

		if (!IsValidTile(end_tile)) return INVALID_TILE;
		if (!IsTileType(end_tile, MP_CLEAR) && !IsTileType(end_tile, MP_TREES) && !IsCoastTile(end_tile)) return INVALID_TILE;
	}

	assert(!build_bridge || IsValidTile(end_tile));

	const uint length = GetTunnelBridgeLength(start_tile, end_tile);

	std::vector<BridgeType> available_bridge_types;
	for (BridgeType i = 0; i < MAX_BRIDGES; ++i) {
		if (MayTownBuildBridgeType(i) && CheckBridgeAvailability(i, length).Succeeded()) {
			available_bridge_types.push_back(i);
		}
	}

	const auto bridge_type = available_bridge_types[build_bridge ? RandomRange(uint32(available_bridge_types.size())) : 0];

	Backup cur_company(_current_company, OWNER_DEITY, FILE_LINE);
	const auto build_bridge_cmd = CmdBuildBridge(end_tile, DC_AUTO | (build_bridge ? DC_EXEC : DC_NONE), start_tile, bridge_type | (_public_road_type << 8) | (TRANSPORT_ROAD << 15));
	cur_company.Restore();

	assert(!build_bridge || build_bridge_cmd.Succeeded());
	assert(!build_bridge || (IsTileType(start_tile, MP_TUNNELBRIDGE) && IsTileType(end_tile, MP_TUNNELBRIDGE)));

	if (!build_bridge_cmd.Succeeded()) return INVALID_TILE;

	return end_tile;
}

static bool IsValidNeighbourOfPreviousTile(const TileIndex tile, const TileIndex previous_tile)
{
	if (!IsValidTile(tile) || (tile == previous_tile)) return false;

	const auto forward_direction = DiagdirBetweenTiles(previous_tile, tile);

	if (IsTileType(tile, MP_TUNNELBRIDGE)) {
		if (GetOtherTunnelBridgeEnd(tile) == previous_tile) return true;

		const auto tunnel_direction = GetTunnelBridgeDirection(tile);

		return (tunnel_direction == forward_direction);
	}

	if (!IsTileType(tile, MP_CLEAR) && !IsTileType(tile, MP_TREES) && !IsTileType(tile, MP_ROAD) && !IsCoastTile(tile)) return false;

	struct slope_desc {
		int tile_z;
		Slope tile_slope;
		int z;
		Slope slope;
	};

	auto get_slope_info = [](TileIndex t) -> slope_desc {
		slope_desc desc;

		desc.tile_slope = GetTileSlope(t, &desc.tile_z);

		desc.z = desc.tile_z;
		desc.slope = GetFoundationSlopeFromTileSlope(t, desc.tile_slope, &desc.z);

		if (desc.slope == desc.tile_slope && desc.slope != SLOPE_FLAT && HasBit(VALID_LEVEL_CROSSING_SLOPES, desc.slope)) {
			/* Synthesise a trivial flattening foundation */
			desc.slope = SLOPE_FLAT;
			desc.z++;
		}

		return desc;
	};
	const slope_desc sd = get_slope_info(tile);
	if (IsSteepSlope(sd.slope)) return false;

	const slope_desc previous_sd = get_slope_info(previous_tile);

	auto is_non_trivial_foundation = [](const slope_desc &sd) -> bool {
		return sd.slope != sd.tile_slope && !HasBit(VALID_LEVEL_CROSSING_SLOPES, sd.tile_slope);
	};

	/* Check non-trivial foundations (those which aren't 3 corners raised or 2 opposite corners raised -> flat) */
	if (is_non_trivial_foundation(sd) || is_non_trivial_foundation(previous_sd)) {
		static const Corner test_corners[16] = {
			// DIAGDIR_NE
			CORNER_N, CORNER_W,
			CORNER_E, CORNER_S,

			// DIAGDIR_SE
			CORNER_S, CORNER_W,
			CORNER_E, CORNER_N,

			// DIAGDIR_SW
			CORNER_S, CORNER_E,
			CORNER_W, CORNER_N,

			// DIAGDIR_NW
			CORNER_N, CORNER_E,
			CORNER_W, CORNER_S
		};
		const Corner *corners = test_corners + (forward_direction * 4);
		return ((previous_sd.z + GetSlopeZInCorner(previous_sd.slope, corners[0])) == (sd.z + GetSlopeZInCorner(sd.slope, corners[1]))) &&
				((previous_sd.z + GetSlopeZInCorner(previous_sd.slope, corners[2])) == (sd.z + GetSlopeZInCorner(sd.slope, corners[3])));
	}

	if (IsInclinedSlope(sd.slope)) {
		const auto slope_direction = GetInclinedSlopeDirection(sd.slope);

		if (slope_direction != forward_direction && ReverseDiagDir(slope_direction) != forward_direction) {
			return false;
		}
	} else if (!HasBit(VALID_LEVEL_CROSSING_SLOPES, sd.slope)) {
		return false;
	} else {
		/* Check whether the previous tile was an inclined slope, and whether we are leaving the previous tile from a valid direction */
		if (sd.tile_slope != SLOPE_FLAT) {
			if (IsInclinedSlope(previous_sd.slope)) {
				const DiagDirection slope_direction = GetInclinedSlopeDirection(previous_sd.slope);
				if (slope_direction != forward_direction && ReverseDiagDir(slope_direction) != forward_direction) return false;
			}
		}
	}

	return true;
}

static bool AreParallelOverlapping(const Point &start_a, const Point &end_a, const Point &start_b, const Point &end_b)
{
	// Check parallel overlaps.
	if (start_a.x == end_a.x && start_b.x == end_b.x && start_a.x == start_b.x) {
		if ((start_a.y <= start_b.y && end_a.y >= start_b.y) || (start_a.y >= start_b.y && end_a.y <= start_b.y) ||
			(start_a.y <= end_b.y && end_a.y >= end_b.y) || (start_a.y >= end_b.y && end_a.y <= end_b.y)) {
			return true;
		}
	}

	if (start_a.y == end_a.y && start_b.y == end_b.y && start_a.y == start_b.y) {
		if ((start_a.x <= start_b.x && end_a.x >= start_b.x) || (start_a.x >= start_b.x && end_a.x <= start_b.x) ||
			(start_a.x <= end_b.x && end_a.x >= end_b.x) || (start_a.x >= end_b.x && end_a.x <= end_b.x)) {
			return true;
		}
	}

	return false;
}

static bool AreIntersecting(const Point &start_a, const Point &end_a, const Point &start_b, const Point &end_b)
{
	if (start_a.x == end_a.x && start_b.y == end_b.y) {
		if ((start_b.x <= start_a.x && end_b.x >= start_a.x) || (start_b.x >= start_a.x && end_b.x <= start_a.x)) {
			if ((start_a.y <= start_b.y && end_a.y >= start_b.y) || (start_a.y >= start_b.y && end_a.y <= start_b.y)) {
				return true;
			}
		}
	}

	if (start_a.y == end_a.y && start_b.x == end_b.x) {
		if ((start_b.y <= start_a.y && end_b.y >= start_a.y) || (start_b.y >= start_a.y && end_b.y <= start_a.y)) {
			if ((start_a.x <= start_b.x && end_a.x >= start_b.x) || (start_a.x >= start_b.x && end_a.x <= start_b.x)) {
				return true;
			}
		}
	}

	return false;
}

static bool IsBlockedByPreviousBridgeOrTunnel(OpenListNode *current, TileIndex start_tile, TileIndex end_tile)
{
	PathNode* start = &current->path;
	PathNode* end = current->path.parent;

	Point start_b {};
	start_b.x = TileX(start_tile);
	start_b.y = TileY(start_tile);
	Point end_b {};
	end_b.x = TileX(end_tile);
	end_b.y = TileY(end_tile);

	while (end != nullptr) {
		Point start_a {};
		start_a.x = TileX(start->node.tile);
		start_a.y = TileY(start->node.tile);
		Point end_a {};
		end_a.x = TileX(end->node.tile);
		end_a.y = TileY(end->node.tile);

		if (!AreTilesAdjacent(start->node.tile, end->node.tile) &&
			(AreIntersecting(start_a, end_a, start_b, end_b) || AreParallelOverlapping(start_a, end_a, start_b, end_b))) {
			return true;
		}

		start = end;
		end = start->parent;
	}

	return false;
}

/** AyStar callback for getting the neighbouring nodes of the given node. */
static void PublicRoad_GetNeighbours(AyStar *aystar, OpenListNode *current)
{
	const auto current_tile = current->path.node.tile;
	const auto previous_tile = current->path.parent != nullptr ? current->path.parent->node.tile : INVALID_TILE;
	const auto forward_direction = DiagdirBetweenTiles(previous_tile, current_tile);

	aystar->num_neighbours = 0;

	// Check if we just went through a tunnel or a bridge.
	if (IsValidTile(previous_tile) && !AreTilesAdjacent(current_tile, previous_tile)) {

		// We went through a tunnel or bridge, this limits our options to proceed to only forward.
		const TileIndex next_tile = current_tile + TileOffsByDiagDir(forward_direction);

		if (IsValidNeighbourOfPreviousTile(next_tile, current_tile)) {
			aystar->neighbours[aystar->num_neighbours].tile = next_tile;
			aystar->neighbours[aystar->num_neighbours].direction = INVALID_TRACKDIR;
			aystar->num_neighbours++;
		}
	} else if (IsTileType(current_tile, MP_TUNNELBRIDGE)) {
		// Handle existing tunnels and bridges
		const auto tunnel_bridge_end = GetOtherTunnelBridgeEnd(current_tile);
		aystar->neighbours[aystar->num_neighbours].tile = tunnel_bridge_end;
		aystar->neighbours[aystar->num_neighbours].direction = INVALID_TRACKDIR;
		aystar->num_neighbours++;
	} else {
		// Handle regular neighbors.
		for (DiagDirection d = DIAGDIR_BEGIN; d < DIAGDIR_END; d++) {
			const auto neighbour = current_tile + TileOffsByDiagDir(d);

			if (neighbour == previous_tile) {
				continue;
			}

			if (IsValidNeighbourOfPreviousTile(neighbour, current_tile)) {
				aystar->neighbours[aystar->num_neighbours].tile = neighbour;
				aystar->neighbours[aystar->num_neighbours].direction = INVALID_TRACKDIR;
				aystar->num_neighbours++;
			}
		}

		// Check if we can turn this into a tunnel or a bridge.
		if (IsValidTile(previous_tile)) {
			const Slope current_tile_slope = GetTileSlope(current_tile);
			if (IsUpwardsSlope(current_tile_slope, forward_direction)) {
				const TileIndex tunnel_end = BuildTunnel(&current->path);

				if (IsValidTile(tunnel_end)) {
					const Slope tunnel_end_slope = GetTileSlope(tunnel_end);
					if (!IsBlockedByPreviousBridgeOrTunnel(current, current_tile, tunnel_end) &&
							!IsSteepSlope(tunnel_end_slope) &&
							!IsHalftileSlope(tunnel_end_slope) &&
							(tunnel_end_slope == ComplementSlope(current_tile_slope))) {
						assert(IsValidDiagDirection(DiagdirBetweenTiles(current_tile, tunnel_end)));
						aystar->neighbours[aystar->num_neighbours].tile = tunnel_end;
						aystar->neighbours[aystar->num_neighbours].direction = INVALID_TRACKDIR;
						aystar->num_neighbours++;
					}
				}
			} else if (IsDownwardsSlope(current_tile_slope, forward_direction)) {
				const TileIndex bridge_end = BuildBridge(&current->path, forward_direction);

				if (IsValidTile(bridge_end)) {
					const Slope bridge_end_slope = GetTileSlope(bridge_end);
					if (!IsBlockedByPreviousBridgeOrTunnel(current, current_tile, bridge_end) &&
							!IsSteepSlope(bridge_end_slope) &&
							!IsHalftileSlope(bridge_end_slope) &&
							(bridge_end_slope == ComplementSlope(current_tile_slope))) {
						assert(IsValidDiagDirection(DiagdirBetweenTiles(current_tile, bridge_end)));
						aystar->neighbours[aystar->num_neighbours].tile = bridge_end;
						aystar->neighbours[aystar->num_neighbours].direction = INVALID_TRACKDIR;
						aystar->num_neighbours++;
					}
				}
			} else if (IsSufficientlyFlatSlope(current_tile_slope)) {
				// Check if we could bridge a river from a flat tile. Not looking pretty on the map but you gotta do what you gotta do.
				const auto bridge_end = BuildRiverBridge(&current->path, forward_direction);
				assert(!IsValidTile(bridge_end) || IsSufficientlyFlatSlope(GetTileSlope(bridge_end)));

				if (IsValidTile(bridge_end) &&
						!IsBlockedByPreviousBridgeOrTunnel(current, current_tile, bridge_end)) {
					assert(IsValidDiagDirection(DiagdirBetweenTiles(current_tile, bridge_end)));
					aystar->neighbours[aystar->num_neighbours].tile = bridge_end;
					aystar->neighbours[aystar->num_neighbours].direction = INVALID_TRACKDIR;
					aystar->num_neighbours++;
				}
			}
		}
	}
}

/** AyStar callback for checking whether we reached our destination. */
static int32 PublicRoad_EndNodeCheck(const AyStar *aystar, const OpenListNode *current)
{
	return current->path.node.tile == static_cast<TileIndex>(reinterpret_cast<uintptr_t>(aystar->user_target)) ? AYSTAR_FOUND_END_NODE : AYSTAR_DONE;
}

/** AyStar callback when an route has been found. */
static void PublicRoad_FoundEndNode(AyStar *aystar, OpenListNode *current)
{
	PathNode* child = nullptr;

	for (PathNode *path = &current->path; path != nullptr; path = path->parent) {
		const TileIndex tile = path->node.tile;

		if (IsTileType(tile, MP_TUNNELBRIDGE)) {
			// Just follow the path; infrastructure is already in place.
			continue;
		}

		if (path->parent == nullptr || AreTilesAdjacent(tile, path->parent->node.tile)) {
			RoadBits road_bits = ROAD_NONE;

			if (child != nullptr) {
				const TileIndex tile2 = child->node.tile;
				road_bits |= DiagDirToRoadBits(DiagdirBetweenTiles(tile, tile2));
			}
			if (path->parent != nullptr) {
				const TileIndex tile2 = path->parent->node.tile;
				road_bits |= DiagDirToRoadBits(DiagdirBetweenTiles(tile, tile2));
			}

			if (child != nullptr || path->parent != nullptr) {
				// Check if we need to build anything.
				bool need_to_build_road = true;

				if (IsNormalRoadTile(tile)) {
					const RoadBits existing_bits = GetRoadBits(tile, RTT_ROAD);
					CLRBITS(road_bits, existing_bits);
					if (road_bits == ROAD_NONE) need_to_build_road = false;
				} else if (MayHaveRoad(tile)) {
					/* Tile already has road which can't be modified: level crossings, depots, drive-through stops, etc */
					need_to_build_road = false;
				}

				// If it is already a road and has the right bits, we are good. Otherwise build the needed ones.
				if (need_to_build_road) {
					Backup cur_company(_current_company, OWNER_DEITY, FILE_LINE);
					CmdBuildRoad(tile, DC_EXEC, _public_road_type << 4 | road_bits, 0);
					cur_company.Restore();
				}
			}
		} else {
			// We only get here if we have a parent and we're not adjacent to it. River/Tunnel time!
			const DiagDirection road_direction = DiagdirBetweenTiles(tile, path->parent->node.tile);

			auto end_tile = INVALID_TILE;

			const Slope tile_slope = GetTileSlope(tile);
			if (IsUpwardsSlope(tile_slope, road_direction)) {
				end_tile = BuildTunnel(path, path->parent->node.tile, true);
				assert(IsValidTile(end_tile) && IsDownwardsSlope(GetTileSlope(end_tile), road_direction));
			} else if (IsDownwardsSlope(tile_slope, road_direction)) {
				// Provide the function with the end tile, since we already know it, but still check the result.
				end_tile = BuildBridge(path, path->parent->node.tile, true);
				assert(IsValidTile(end_tile) && IsUpwardsSlope(GetTileSlope(end_tile), road_direction));
			} else {
				// River bridge is the last possibility.
				assert(IsSufficientlyFlatSlope(tile_slope));
				end_tile = BuildRiverBridge(path, road_direction, path->parent->node.tile, true);
				assert(IsValidTile(end_tile) && IsSufficientlyFlatSlope(GetTileSlope(end_tile)));
			}
		}

		child = path;
	}
}

static const int32 BASE_COST_PER_TILE  = 1;      // Cost for existing road or tunnel/bridge.
static const int32 COST_FOR_NEW_ROAD   = 10;    // Cost for building a new road.
static const int32 COST_FOR_SLOPE      = 50;     // Additional cost if the road heads up or down a slope.

/** AyStar callback for getting the cost of the current node. */
static int32 PublicRoad_CalculateG(AyStar *, AyStarNode *current, OpenListNode *parent)
{
	int32 cost = 0;

	const int32 distance = DistanceManhattan(parent->path.node.tile, current->tile);

	if (IsTileType(current->tile, MP_ROAD) || IsTileType(current->tile, MP_TUNNELBRIDGE)) {
		cost += distance * BASE_COST_PER_TILE;
	} else {
		cost += distance * COST_FOR_NEW_ROAD;

		if (GetTileMaxZ(parent->path.node.tile) != GetTileMaxZ(current->tile)) {
			cost += COST_FOR_SLOPE;

			auto current_node = &parent->path;
			auto parent_node = parent->path.parent;

			// Force the pathfinder to build serpentine roads by punishing every slope in the last couple of tiles.
			for (int i = 0; i < 3; ++i) {
				if (current_node == nullptr || parent_node == nullptr) {
					break;
				}

				if (GetTileMaxZ(current_node->node.tile) != GetTileMaxZ(parent_node->node.tile)) {
					cost += COST_FOR_SLOPE;
				}

				current_node = parent_node;
				parent_node = current_node->parent;
			}
		}

		if (distance > 1) {
			// We are planning to build a bridge or tunnel. Make that a bit more expensive.
			cost += 6 * COST_FOR_SLOPE;
			cost += distance * 2 * COST_FOR_NEW_ROAD;
		}
	}

	if (_settings_game.game_creation.build_public_roads == PRC_AVOID_CURVES &&
		parent->path.parent != nullptr &&
		DiagdirBetweenTiles(parent->path.parent->node.tile, parent->path.node.tile) != DiagdirBetweenTiles(parent->path.node.tile, current->tile)) {
		cost += 1;
	}

	return cost;
}

/** AyStar callback for getting the estimated cost to the destination. */
static int32 PublicRoad_CalculateH(AyStar *aystar, AyStarNode *current, OpenListNode *parent)
{
	return DistanceManhattan(static_cast<TileIndex>(reinterpret_cast<uintptr_t>(aystar->user_target)), current->tile) * BASE_COST_PER_TILE;
}

static AyStar PublicRoadAyStar()
{
	AyStar finder {};
	finder.CalculateG = PublicRoad_CalculateG;
	finder.CalculateH = PublicRoad_CalculateH;
	finder.GetNeighbours = PublicRoad_GetNeighbours;
	finder.EndNodeCheck = PublicRoad_EndNodeCheck;
	finder.FoundEndNode = PublicRoad_FoundEndNode;
	finder.max_search_nodes = 1 << 20;

	finder.Init(1 << _public_road_hash_size);

	return finder;
}

static bool PublicRoadFindPath(AyStar& finder, const TileIndex from, TileIndex to)
{
	finder.user_target = reinterpret_cast<void *>(static_cast<uintptr_t>(to));

	AyStarNode start {};
	start.tile = from;
	start.direction = INVALID_TRACKDIR;
	finder.AddStartNode(&start, 0);

	int result = AYSTAR_STILL_BUSY;

	while (result == AYSTAR_STILL_BUSY) {
		result = finder.Main();
	}

	const bool found_path = (result == AYSTAR_FOUND_END_NODE);

	finder.Clear();

	return found_path;
}

struct TownNetwork
{
	uint failures_to_connect {};
	std::vector<TileIndex> towns;
};

void PostProcessNetworks(AyStar &finder, const std::vector<std::unique_ptr<TownNetwork>> &town_networks)
{
	for (const auto &network : town_networks) {
		if (network->towns.size() <= 3) {
			continue;
		}

		std::vector towns(network->towns);

		for (auto town_a : network->towns) {
			std::partial_sort(towns.begin(), towns.begin() + 4, towns.end(), [&](const TileIndex& a, const TileIndex& b) { return DistanceManhattan(a, town_a) < DistanceManhattan(b, town_a); });

			TileIndex second_closest_town = towns[2];
			TileIndex third_closest_town = towns[3];

			PublicRoadFindPath(finder, town_a, second_closest_town);
			PublicRoadFindPath(finder, town_a, third_closest_town);

			IncreaseGeneratingWorldProgress(GWP_PUBLIC_ROADS);
		}
	}
}

/**
* Build the public road network connecting towns using AyStar.
*/
void GeneratePublicRoads()
{
	if (_settings_game.game_creation.build_public_roads == PRC_NONE) return;

	std::vector<TileIndex> towns;
	towns.clear();
	{
		for (const Town *town : Town::Iterate()) {
			towns.push_back(town->xy);
		}
	}

	if (towns.empty()) {
		return;
	}

	SetGeneratingWorldProgress(GWP_PUBLIC_ROADS, uint(towns.size() * 2));


	// Create a list of networks which also contain a value indicating how many times we failed to connect to them.
	std::vector<std::unique_ptr<TownNetwork>> networks;
	robin_hood::unordered_flat_map<TileIndex, TownNetwork *> town_to_network_map;

	TileIndex main_town;
	{
		auto main_town_iter = std::max_element(towns.begin(), towns.end(), [&](TileIndex a, TileIndex b) { return DistanceFromEdge(a) < DistanceFromEdge(b); });
		main_town = *main_town_iter;
		/* Unordered remove item */
		*main_town_iter = towns.back();
		towns.pop_back();
	}

	_public_road_type = GetTownRoadType();
	robin_hood::unordered_flat_set<TileIndex> checked_towns;

	std::unique_ptr<TownNetwork> new_main_network = std::make_unique<TownNetwork>();
	TownNetwork *main_network = new_main_network.get();
	networks.push_back(std::move(new_main_network));

	main_network->towns.push_back(main_town);
	main_network->failures_to_connect = 0;

	town_to_network_map[main_town] = main_network;

	IncreaseGeneratingWorldProgress(GWP_PUBLIC_ROADS);

	auto town_network_distance = [](const TileIndex town, const TownNetwork *network) -> uint {
		uint best = UINT_MAX;
		for (TileIndex t : network->towns) {
			best = std::min<uint>(best, DistanceManhattan(t, town));
		}
		return best;
	};

	std::sort(towns.begin(), towns.end(), [&](TileIndex a, TileIndex b) { return DistanceManhattan(a, main_town) < DistanceManhattan(b, main_town); });

	AyStar finder = PublicRoadAyStar();

	for (auto start_town : towns) {
		// Check if we can connect to any of the networks.
		checked_towns.clear();

		auto reachable_from_town = town_to_network_map.find(start_town);
		bool found_path = false;

		if (reachable_from_town != town_to_network_map.end()) {
			TownNetwork *reachable_network = reachable_from_town->second;

			const TileIndex end_town = *std::min_element(reachable_network->towns.begin(), reachable_network->towns.end(), [&](TileIndex a, TileIndex b) { return DistanceManhattan(start_town, a) < DistanceManhattan(start_town, b); });
			checked_towns.insert(end_town);

			found_path = PublicRoadFindPath(finder, start_town, end_town);

			if (found_path) {
				reachable_network->towns.push_back(start_town);
				if (reachable_network->failures_to_connect > 0) {
					reachable_network->failures_to_connect--;
				}
			} else {
				town_to_network_map.erase(reachable_from_town);
				reachable_network->failures_to_connect++;
			}
		}

		if (!found_path) {
			std::vector<std::unique_ptr<TownNetwork>>::iterator networks_end;

			if (networks.size() > 5) {
				networks_end = networks.begin() + 5;
			} else {
				networks_end = networks.end();
			}

			std::partial_sort(networks.begin(), networks_end, networks.end(), [&](const std::unique_ptr<TownNetwork> &a, const std::unique_ptr<TownNetwork> &b) {
				return town_network_distance(start_town, a.get()) < town_network_distance(start_town, b.get());
			});

			auto can_reach = [&](const std::unique_ptr<TownNetwork> &network) {
				if (reachable_from_town != town_to_network_map.end() && network.get() == reachable_from_town->second) {
					return false;
				}

				// Try to connect to the town in the network that is closest to us.
				// If we can't connect to that one, we can't connect to any of them since they are all interconnected.
				const TileIndex end_town = *std::min_element(network->towns.begin(), network->towns.end(), [&](TileIndex a, TileIndex b) { return DistanceManhattan(start_town, a) < DistanceManhattan(start_town, b); });

				if (checked_towns.find(end_town) != checked_towns.end()) {
					return false;
				}

				checked_towns.insert(end_town);

				found_path = PublicRoadFindPath(finder, start_town, end_town);

				if (found_path) {
					network->towns.push_back(start_town);
					if (network->failures_to_connect > 0) {
						network->failures_to_connect--;
					}
					town_to_network_map[start_town] = network.get();
				} else {
					network->failures_to_connect++;
				}

				return found_path;
			};

			std::sort(networks.begin(), networks_end, [&](const std::unique_ptr<TownNetwork> &a, const std::unique_ptr<TownNetwork> &b) {
				return a->failures_to_connect < b->failures_to_connect;
			});

			if (!std::any_of(networks.begin(), networks_end, can_reach)) {
				// We failed so many networks, we are a separate network. Let future towns try to connect to us.
				std::unique_ptr<TownNetwork> new_network = std::make_unique<TownNetwork>();
				new_network->towns.push_back(start_town);
				new_network->failures_to_connect = 0;

				// We basically failed to connect to this many towns.
				int towns_already_in_networks = std::accumulate(networks.begin(), networks.end(), 0, [&](int accumulator, const std::unique_ptr<TownNetwork> &network) {
					return accumulator + static_cast<int>(network->towns.size());
				});

				new_network->failures_to_connect += towns_already_in_networks;
				town_to_network_map[start_town] = new_network.get();
				networks.push_back(std::move(new_network));
			}
		}

		IncreaseGeneratingWorldProgress(GWP_PUBLIC_ROADS);
	}

	PostProcessNetworks(finder, networks);

	finder.Free();
}

/* ========================================================================= */
/*                              END PUBLIC ROADS                             */
/* ========================================================================= */<|MERGE_RESOLUTION|>--- conflicted
+++ resolved
@@ -146,23 +146,19 @@
 		const RoadTypeInfo *rti = GetRoadTypeInfo(roadtype);
 		if (rti->label == 0) return false;
 
-<<<<<<< HEAD
-		bool available = (rti->flags & ROTFB_HIDDEN) == 0;
-		if (!available && (company == OWNER_TOWN || _game_mode == GM_EDITOR || _generating_world)) {
-			if (roadtype == GetTownRoadType()) return true;
-		}
-		return available;
-=======
 		/* Not yet introduced at this date. */
-		if (IsInsideMM(rti->introduction_date, 0, MAX_DATE) && rti->introduction_date > TimerGameCalendar::date) return false;
+		if (IsInsideMM(rti->introduction_date, 0, MAX_DAY) && rti->introduction_date > _date) return false;
 
 		/*
 		 * Do not allow building hidden road types, except when a town may build it.
 		 * The GS under deity mode, as well as anybody in the editor builds roads that are
 		 * owned by towns. So if a town may build it, it should be buildable by them too.
 		 */
-		return (rti->flags & ROTFB_HIDDEN) == 0 || (rti->flags & ROTFB_TOWN_BUILD) != 0;
->>>>>>> 91e140c7
+		bool available = (rti->flags & ROTFB_HIDDEN) == 0 || (rti->flags & ROTFB_TOWN_BUILD) != 0;
+		if (!available && (company == OWNER_TOWN || _game_mode == GM_EDITOR || _generating_world)) {
+			if (roadtype == GetTownRoadType()) return true;
+		}
+		return available;
 	} else {
 		const Company *c = Company::GetIfValid(company);
 		if (c == nullptr) return false;
