--- conflicted
+++ resolved
@@ -13,22 +13,13 @@
 [post-amble]
 };
 [templates]
-<<<<<<< HEAD
 SDTG_LIST  =  SDTG_LIST($name, $type, $length, $flags, $guiflags, $var, $def,                               $str, $strhelp, $strval, $proc, $from, $to, $cat, $extver, nullptr),
 SDTG_MMANY = SDTG_MMANY($name, $type,          $flags, $guiflags, $var, $def,                        $full, $str, $strhelp, $strval, $proc, $from, $to, $cat, $extver, nullptr),
 SDTG_OMANY = SDTG_OMANY($name, $type,          $flags, $guiflags, $var, $def,       $max,            $full, $str, $strhelp, $strval, $proc, $from, $to, $cat, $extver, nullptr),
 SDTG_STR   =   SDTG_STR($name, $type,          $flags, $guiflags, $var, $def,                               $str, $strhelp, $strval, $proc, $from, $to, $cat, $extver, nullptr),
+SDTG_SSTR  =  SDTG_SSTR($name, $type,          $flags, $guiflags, $var, $def,                               $str, $strhelp, $strval, $proc, $from, $to, $cat, $extver, nullptr),
 SDTG_BOOL  =  SDTG_BOOL($name,                 $flags, $guiflags, $var, $def,                               $str, $strhelp, $strval, $proc, $from, $to, $cat, $extver, nullptr),
 SDTG_VAR   =   SDTG_VAR($name, $type,          $flags, $guiflags, $var, $def, $min, $max, $interval,        $str, $strhelp, $strval, $proc, $from, $to, $cat, $extver, nullptr, $orderproc),
-=======
-SDTG_LIST  =  SDTG_LIST($name, $type, $length, $flags, $guiflags, $var, $def,                               $str, $strhelp, $strval, $proc, $from, $to, $cat),
-SDTG_MMANY = SDTG_MMANY($name, $type,          $flags, $guiflags, $var, $def,                        $full, $str, $strhelp, $strval, $proc, $from, $to, $cat),
-SDTG_OMANY = SDTG_OMANY($name, $type,          $flags, $guiflags, $var, $def,       $max,            $full, $str, $strhelp, $strval, $proc, $from, $to, $cat),
-SDTG_STR   =   SDTG_STR($name, $type,          $flags, $guiflags, $var, $def,                               $str, $strhelp, $strval, $proc, $from, $to, $cat),
-SDTG_SSTR  =  SDTG_SSTR($name, $type,          $flags, $guiflags, $var, $def,                               $str, $strhelp, $strval, $proc, $from, $to, $cat),
-SDTG_BOOL  =  SDTG_BOOL($name,                 $flags, $guiflags, $var, $def,                               $str, $strhelp, $strval, $proc, $from, $to, $cat),
-SDTG_VAR   =   SDTG_VAR($name, $type,          $flags, $guiflags, $var, $def, $min, $max, $interval,        $str, $strhelp, $strval, $proc, $from, $to, $cat),
->>>>>>> c972a63c
 SDTG_END   = SDTG_END()
 
 [defaults]
