--- conflicted
+++ resolved
@@ -7,27 +7,16 @@
 ; Network settings as stored in the private configuration file ("private.cfg").
 
 [pre-amble]
-<<<<<<< HEAD
-static std::initializer_list<const char*> _use_relay_service{"never", "ask", "allow"};
-=======
 static constexpr std::initializer_list<const char*> _use_relay_service{"never", "ask", "allow"};
 static constexpr std::initializer_list<const char*> _participate_survey{"ask", "no", "yes"};
->>>>>>> 91e140c7
 
 static const SettingTable _network_private_settings = {
 [post-amble]
 };
 [templates]
-<<<<<<< HEAD
 SDTC_BOOL  =  SDTC_BOOL(              $var,        $flags, $def,                              $str, $strhelp, $strval, $pre_cb, $post_cb, $from, $to, $extver,        $cat, $guiproc, $startup, nullptr),
 SDTC_OMANY = SDTC_OMANY(              $var, $type, $flags, $def,             $max, $full,     $str, $strhelp, $strval, $pre_cb, $post_cb, $from, $to, $extver,        $cat, $guiproc, $startup, nullptr),
 SDTC_SSTR  =  SDTC_SSTR(              $var, $type, $flags, $def,             $length,                                  $pre_cb, $post_cb, $from, $to, $extver,        $cat, $guiproc, $startup, nullptr),
-=======
-SDTC_BOOL  =  SDTC_BOOL(              $var,        $flags, $def,                              $str, $strhelp, $strval, $pre_cb, $post_cb, $from, $to,        $cat, $extra, $startup),
-SDTC_OMANY = SDTC_OMANY(              $var, $type, $flags, $def,             $max, $full,     $str, $strhelp, $strval, $pre_cb, $post_cb, $from, $to,        $cat, $extra, $startup),
-SDTC_SSTR  =  SDTC_SSTR(              $var, $type, $flags, $def,             $length,                                  $pre_cb, $post_cb, $from, $to,        $cat, $extra, $startup),
-SDTC_OMANY = SDTC_OMANY(              $var, $type, $flags, $def,             $max, $full,     $str, $strhelp, $strval, $pre_cb, $post_cb, $from, $to,        $cat, $extra, $startup),
->>>>>>> 91e140c7
 
 [validation]
 SDTC_OMANY = static_assert($max <= MAX_$type, "Maximum value for $var exceeds storage size");
