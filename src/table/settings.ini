--- conflicted
+++ resolved
@@ -92,11 +92,7 @@
 from     = 0
 to       = SL_MAX_VERSION
 cat      = SC_ADVANCED
-<<<<<<< HEAD
-extver   = {}
-=======
 extver   = SlXvFeatureTest()
->>>>>>> 56f173e1
 patxname = NULL
 
 
