; This file is part of OpenTTD.
; OpenTTD is free software; you can redistribute it and/or modify it under the terms of the GNU General Public License as published by the Free Software Foundation, version 2.
; OpenTTD is distributed in the hope that it will be useful, but WITHOUT ANY WARRANTY; without even the implied warranty of MERCHANTABILITY or FITNESS FOR A PARTICULAR PURPOSE.
; See the GNU General Public License for more details. You should have received a copy of the GNU General Public License along with OpenTTD. If not, see <http://www.gnu.org/licenses/>.
;

[pre-amble]
static void UpdateServiceInterval(int32 new_value);
static bool CanUpdateServiceInterval(VehicleType type, int32 &new_value);
static void UpdateServiceInterval(VehicleType type, int32 new_value);

static const SettingTable _company_settings{
[post-amble]
};
[templates]
<<<<<<< HEAD
SDT_BOOL = SDT_BOOL($base, $var,        $flags, $guiflags, $def,                        $str, $strhelp, $strval, $proc, $from, $to, $extver, $cat, $guiproc, $startup, $patxname),
SDT_VAR  =  SDT_VAR($base, $var, $type, $flags, $guiflags, $def, $min, $max, $interval, $str, $strhelp, $strval, $proc, $from, $to, $extver, $cat, $guiproc, $startup, $patxname),
SDT_NULL =  SDT_NULL($length, $from, $to, $extver),
=======
SDT_BOOL = SDT_BOOL(CompanySettings, $var,        $flags, $guiflags, $def,                        $str, $strhelp, $strval, $pre_cb, $post_cb, $from, $to, $cat, $extra, $startup),
SDT_VAR  =  SDT_VAR(CompanySettings, $var, $type, $flags, $guiflags, $def, $min, $max, $interval, $str, $strhelp, $strval, $pre_cb, $post_cb, $from, $to, $cat, $extra, $startup),
>>>>>>> 4d74e519

[validation]
SDT_VAR = static_assert($max <= MAX_$type, "Maximum value for CompanySettings.$var exceeds storage size");

[defaults]
flags    = 0
guiflags = SGF_PER_COMPANY
interval = 0
str      = STR_NULL
strhelp  = STR_CONFIG_SETTING_NO_EXPLANATION_AVAILABLE_HELPTEXT
strval   = STR_NULL
<<<<<<< HEAD
proc     = nullptr
guiproc  = nullptr
=======
pre_cb   = nullptr
post_cb  = nullptr
>>>>>>> 4d74e519
load     = nullptr
from     = SL_MIN_VERSION
to       = SL_MAX_VERSION
cat      = SC_ADVANCED
startup  = false
extver   = SlXvFeatureTest()
patxname = nullptr



[SDT_BOOL]
var      = engine_renew
def      = true
str      = STR_CONFIG_SETTING_AUTORENEW_VEHICLE
strhelp  = STR_CONFIG_SETTING_AUTORENEW_VEHICLE_HELPTEXT
cat      = SC_BASIC

[SDT_VAR]
var      = engine_renew_months
type     = SLE_INT16
guiflags = SGF_PER_COMPANY | SGF_DISPLAY_ABS
def      = 6
min      = -12
max      = 12
str      = STR_CONFIG_SETTING_AUTORENEW_MONTHS
strhelp  = STR_CONFIG_SETTING_AUTORENEW_MONTHS_HELPTEXT
strval   = STR_CONFIG_SETTING_AUTORENEW_MONTHS_VALUE_BEFORE

[SDT_VAR]
var      = engine_renew_money
type     = SLE_UINT
guiflags = SGF_PER_COMPANY | SGF_CURRENCY
def      = 100000
min      = 0
max      = 2000000
str      = STR_CONFIG_SETTING_AUTORENEW_MONEY
strhelp  = STR_CONFIG_SETTING_AUTORENEW_MONEY_HELPTEXT
strval   = STR_JUST_CURRENCY_LONG

[SDT_BOOL]
var      = renew_keep_length
def      = false

;; allow_autoreplace_to_self
[SDT_NULL]
length   = 1
extver   = SlXvFeatureTest(XSLFTO_AND, XSLFI_SPRINGPP, 2)

[SDT_BOOL]
var      = vehicle.servint_ispercent
def      = false
str      = STR_CONFIG_SETTING_SERVINT_ISPERCENT
strhelp  = STR_CONFIG_SETTING_SERVINT_ISPERCENT_HELPTEXT
post_cb  = UpdateServiceInterval

[SDT_VAR]
var      = vehicle.servint_trains
type     = SLE_UINT16
guiflags = SGF_PER_COMPANY | SGF_0ISDISABLED
def      = 150
min      = 5
max      = 800
str      = STR_CONFIG_SETTING_SERVINT_TRAINS
strhelp  = STR_CONFIG_SETTING_SERVINT_TRAINS_HELPTEXT
strval   = STR_CONFIG_SETTING_SERVINT_VALUE
pre_cb   = [](auto new_value) { return CanUpdateServiceInterval(VEH_TRAIN, new_value); }
post_cb  = [](auto new_value) { UpdateServiceInterval(VEH_TRAIN, new_value); }

[SDT_VAR]
var      = vehicle.servint_roadveh
type     = SLE_UINT16
guiflags = SGF_PER_COMPANY | SGF_0ISDISABLED
def      = 150
min      = 5
max      = 800
str      = STR_CONFIG_SETTING_SERVINT_ROAD_VEHICLES
strhelp  = STR_CONFIG_SETTING_SERVINT_ROAD_VEHICLES_HELPTEXT
strval   = STR_CONFIG_SETTING_SERVINT_VALUE
pre_cb   = [](auto new_value) { return CanUpdateServiceInterval(VEH_ROAD, new_value); }
post_cb  = [](auto new_value) { UpdateServiceInterval(VEH_ROAD, new_value); }

[SDT_VAR]
var      = vehicle.servint_ships
type     = SLE_UINT16
guiflags = SGF_PER_COMPANY | SGF_0ISDISABLED
def      = 360
min      = 5
max      = 800
str      = STR_CONFIG_SETTING_SERVINT_SHIPS
strhelp  = STR_CONFIG_SETTING_SERVINT_SHIPS_HELPTEXT
strval   = STR_CONFIG_SETTING_SERVINT_VALUE
pre_cb   = [](auto new_value) { return CanUpdateServiceInterval(VEH_SHIP, new_value); }
post_cb  = [](auto new_value) { UpdateServiceInterval(VEH_SHIP, new_value); }

[SDT_VAR]
var      = vehicle.servint_aircraft
type     = SLE_UINT16
guiflags = SGF_PER_COMPANY | SGF_0ISDISABLED
def      = 100
min      = 5
max      = 800
str      = STR_CONFIG_SETTING_SERVINT_AIRCRAFT
strhelp  = STR_CONFIG_SETTING_SERVINT_AIRCRAFT_HELPTEXT
strval   = STR_CONFIG_SETTING_SERVINT_VALUE
<<<<<<< HEAD
proc     = UpdateIntervalAircraft

[SDT_BOOL]
base     = CompanySettings
var      = vehicle.auto_timetable_by_default
guiflags = SGF_PER_COMPANY
def      = false
str      = STR_CONFIG_SETTING_AUTO_TIMETABLE_BY_DEFAULT
strhelp  = STR_CONFIG_SETTING_AUTO_TIMETABLE_BY_DEFAULT_HELPTEXT
patxname = ""vehicle.auto_timetable_by_default""

[SDT_BOOL]
base     = CompanySettings
var      = vehicle.auto_separation_by_default
guiflags = SGF_PER_COMPANY
def      = true
str      = STR_CONFIG_SETTING_TIMETABLE_SEPARATION_BY_DEFAULT
strhelp  = STR_CONFIG_SETTING_TIMETABLE_SEPARATION_BY_DEFAULT_HELPTEXT
patxname = ""vehicle.auto_separation_by_default""

[SDT_VAR]
base     = CompanySettings
var      = auto_timetable_separation_rate
type     = SLE_UINT8
guiflags = SGF_PER_COMPANY
def      = 40
min      = 0
max      = 100
interval = 10
str      = STR_CONFIG_SETTING_TIMETABLE_SEPARATION_RATE
strhelp  = STR_CONFIG_SETTING_TIMETABLE_SEPARATION_RATE_HELPTEXT
strval   = STR_CONFIG_SETTING_PERCENTAGE
cat      = SC_EXPERT
patxname = ""auto_timetable_separation_rate""

[SDT_VAR]
base     = CompanySettings
var      = timetable_autofill_rounding
type     = SLE_UINT16
guiflags = SGF_PER_COMPANY
def      = 74
min      = 1
max      = 1000
interval = 10
str      = STR_CONFIG_SETTING_TIMETABLE_AUTOFILL_ROUNDING_TICKS
strhelp  = STR_CONFIG_SETTING_TIMETABLE_AUTOFILL_ROUNDING_TICKS_HELPTEXT
strval   = STR_JUST_INT
cat      = SC_EXPERT
patxname = ""timetable_autofill_rounding""

[SDT_VAR]
base     = CompanySettings
var      = order_occupancy_smoothness
type     = SLE_UINT8
guiflags = SGF_PER_COMPANY
def      = 75
min      = 0
max      = 100
interval = 10
str      = STR_CONFIG_OCCUPANCY_SMOOTHNESS
strhelp  = STR_CONFIG_OCCUPANCY_SMOOTHNESS_HELPTEXT
strval   = STR_CONFIG_SETTING_PERCENTAGE
cat      = SC_EXPERT
patxname = ""order_occupancy_smoothness""

[SDT_BOOL]
base     = CompanySettings
var      = infra_others_buy_in_depot[0]
guiflags = SGF_PER_COMPANY
def      = false
str      = STR_CONFIG_SETTING_INFRA_OTHERS_BUY_IN_DEPOT_RAIL
patxname = ""infra_sharing.infra_others_buy_in_depot.rail""

[SDT_BOOL]
base     = CompanySettings
var      = infra_others_buy_in_depot[1]
guiflags = SGF_PER_COMPANY
def      = false
str      = STR_CONFIG_SETTING_INFRA_OTHERS_BUY_IN_DEPOT_ROAD
patxname = ""infra_sharing.infra_others_buy_in_depot.road""

[SDT_BOOL]
base     = CompanySettings
var      = infra_others_buy_in_depot[2]
guiflags = SGF_PER_COMPANY
def      = false
str      = STR_CONFIG_SETTING_INFRA_OTHERS_BUY_IN_DEPOT_WATER
patxname = ""infra_sharing.infra_others_buy_in_depot.water""

[SDT_BOOL]
base     = CompanySettings
var      = infra_others_buy_in_depot[3]
guiflags = SGF_PER_COMPANY
def      = false
str      = STR_CONFIG_SETTING_INFRA_OTHERS_BUY_IN_DEPOT_AIR
patxname = ""infra_sharing.infra_others_buy_in_depot.air""


[SDT_BOOL]
base     = CompanySettings
var      = advance_order_on_clone
guiflags = SGF_PER_COMPANY
def      = false
str      = STR_CONFIG_SETTING_ADVANCE_ORDER_ON_CLONE
strhelp  = STR_CONFIG_SETTING_ADVANCE_ORDER_ON_CLONE_HELPTEXT
patxname = ""advance_order_on_clone""

[SDT_BOOL]
base     = CompanySettings
var      = copy_clone_add_to_group
guiflags = SGF_PER_COMPANY
def      = true
str      = STR_CONFIG_SETTING_COPY_CLONE_ADD_TO_GROUP
strhelp  = STR_CONFIG_SETTING_COPY_CLONE_ADD_TO_GROUP_HELPTEXT
patxname = ""copy_clone_add_to_group""

[SDT_VAR]
base     = CompanySettings
var      = simulated_wormhole_signals
type     = SLE_UINT8
guiflags = SGF_PER_COMPANY
def      = 4
min      = 1
max      = 16
str      = STR_CONFIG_SETTING_SIMULATE_SIGNALS
strhelp  = STR_CONFIG_SETTING_SIMULATE_SIGNALS_HELPTEXT
strval   = STR_CONFIG_SETTING_SIMULATE_SIGNALS_VALUE
cat      = SC_ADVANCED
patxname = ""simulated_wormhole_signals""
=======
pre_cb   = [](auto new_value) { return CanUpdateServiceInterval(VEH_AIRCRAFT, new_value); }
post_cb  = [](auto new_value) { UpdateServiceInterval(VEH_AIRCRAFT, new_value); }
>>>>>>> 4d74e519
<|MERGE_RESOLUTION|>--- conflicted
+++ resolved
@@ -13,14 +13,9 @@
 [post-amble]
 };
 [templates]
-<<<<<<< HEAD
-SDT_BOOL = SDT_BOOL($base, $var,        $flags, $guiflags, $def,                        $str, $strhelp, $strval, $proc, $from, $to, $extver, $cat, $guiproc, $startup, $patxname),
-SDT_VAR  =  SDT_VAR($base, $var, $type, $flags, $guiflags, $def, $min, $max, $interval, $str, $strhelp, $strval, $proc, $from, $to, $extver, $cat, $guiproc, $startup, $patxname),
+SDT_BOOL = SDT_BOOL(CompanySettings, $var,        $flags, $guiflags, $def,                        $str, $strhelp, $strval, $pre_cb, $post_cb, $from, $to, $extver, $cat, $guiproc, $startup, $patxname),
+SDT_VAR  =  SDT_VAR(CompanySettings, $var, $type, $flags, $guiflags, $def, $min, $max, $interval, $str, $strhelp, $strval, $pre_cb, $post_cb, $from, $to, $extver, $cat, $guiproc, $startup, $patxname),
 SDT_NULL =  SDT_NULL($length, $from, $to, $extver),
-=======
-SDT_BOOL = SDT_BOOL(CompanySettings, $var,        $flags, $guiflags, $def,                        $str, $strhelp, $strval, $pre_cb, $post_cb, $from, $to, $cat, $extra, $startup),
-SDT_VAR  =  SDT_VAR(CompanySettings, $var, $type, $flags, $guiflags, $def, $min, $max, $interval, $str, $strhelp, $strval, $pre_cb, $post_cb, $from, $to, $cat, $extra, $startup),
->>>>>>> 4d74e519
 
 [validation]
 SDT_VAR = static_assert($max <= MAX_$type, "Maximum value for CompanySettings.$var exceeds storage size");
@@ -32,13 +27,9 @@
 str      = STR_NULL
 strhelp  = STR_CONFIG_SETTING_NO_EXPLANATION_AVAILABLE_HELPTEXT
 strval   = STR_NULL
-<<<<<<< HEAD
-proc     = nullptr
-guiproc  = nullptr
-=======
 pre_cb   = nullptr
 post_cb  = nullptr
->>>>>>> 4d74e519
+guiproc  = nullptr
 load     = nullptr
 from     = SL_MIN_VERSION
 to       = SL_MAX_VERSION
@@ -143,8 +134,8 @@
 str      = STR_CONFIG_SETTING_SERVINT_AIRCRAFT
 strhelp  = STR_CONFIG_SETTING_SERVINT_AIRCRAFT_HELPTEXT
 strval   = STR_CONFIG_SETTING_SERVINT_VALUE
-<<<<<<< HEAD
-proc     = UpdateIntervalAircraft
+pre_cb   = [](auto new_value) { return CanUpdateServiceInterval(VEH_AIRCRAFT, new_value); }
+post_cb  = [](auto new_value) { UpdateServiceInterval(VEH_AIRCRAFT, new_value); }
 
 [SDT_BOOL]
 base     = CompanySettings
@@ -272,8 +263,4 @@
 strhelp  = STR_CONFIG_SETTING_SIMULATE_SIGNALS_HELPTEXT
 strval   = STR_CONFIG_SETTING_SIMULATE_SIGNALS_VALUE
 cat      = SC_ADVANCED
-patxname = ""simulated_wormhole_signals""
-=======
-pre_cb   = [](auto new_value) { return CanUpdateServiceInterval(VEH_AIRCRAFT, new_value); }
-post_cb  = [](auto new_value) { UpdateServiceInterval(VEH_AIRCRAFT, new_value); }
->>>>>>> 4d74e519
+patxname = ""simulated_wormhole_signals""