--- conflicted
+++ resolved
@@ -56,11 +56,7 @@
  * @param p1 packed start tile coords (~ dx)
  * @param p2 various bitstuffed elements
  * - p2 = (bit  0- 7) - bridge type (hi bh)
-<<<<<<< HEAD
- * - p2 = (bit  8-12) - rail type or road types.
-=======
  * - p2 = (bit  8-13) - rail type or road types.
->>>>>>> bf8d7df7
  * - p2 = (bit 15-16) - transport type.
  */
 void CcBuildBridge(const CommandCost &result, TileIndex end_tile, uint32 p1, uint32 p2)
