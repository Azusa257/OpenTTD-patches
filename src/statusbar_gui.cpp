--- conflicted
+++ resolved
@@ -143,13 +143,8 @@
 		switch (widget) {
 			case WID_S_LEFT:
 				/* Draw the date */
-<<<<<<< HEAD
 				SetDParam(0, _scaled_date_ticks);
-				DrawString(r.left + WD_FRAMERECT_LEFT, r.right - WD_FRAMERECT_RIGHT, text_top, STR_WHITE_DATE_WALLCLOCK_LONG, TC_FROMSTRING, SA_HOR_CENTER);
-=======
-				SetDParam(0, _date);
-				DrawString(tr, STR_WHITE_DATE_LONG, TC_FROMSTRING, SA_HOR_CENTER);
->>>>>>> 61da064b
+				DrawString(tr, STR_WHITE_DATE_WALLCLOCK_LONG, TC_FROMSTRING, SA_HOR_CENTER);
 				break;
 
 			case WID_S_RIGHT: {
