--- conflicted
+++ resolved
@@ -2100,7 +2100,6 @@
 		BP_HIDE_BUTTONS, ///< Show the empty panel.
 	};
 
-<<<<<<< HEAD
 	StringID GetChangeOrderStringID() const
 	{
 		if (VehicleListIdentifier::UnPack(this->window_number).type == VL_STATION_LIST) {
@@ -2111,13 +2110,12 @@
 			return 0;
 		}
 	}
-=======
+
 	/** Enumeration of planes of the title row at the top. */
 	enum CaptionPlanes {
 		BP_NORMAL,        ///< Show shared orders caption and buttons.
 		BP_SHARED_ORDERS, ///< Show the normal caption.
 	};
->>>>>>> 9edb75ec
 
 public:
 	VehicleListWindow(WindowDesc *desc, WindowNumber window_number) : BaseVehicleListWindow(desc, window_number)
@@ -2201,16 +2199,12 @@
 				SetDParam(0, STR_VEHICLE_LIST_AVAILABLE_TRAINS + this->vli.vtype);
 				break;
 
-<<<<<<< HEAD
 			case WID_VL_FILTER_BY_CARGO:
 				SetDParam(0, this->cargo_filter_texts[this->cargo_filter_criteria]);
 				break;
 
-			case WID_VL_CAPTION: {
-=======
 			case WID_VL_CAPTION:
 			case WID_VL_CAPTION_SHARED_ORDERS: {
->>>>>>> 9edb75ec
 				switch (this->vli.type) {
 					case VL_SHARED_ORDERS: // Shared Orders
 						if (this->vehicles.size() == 0) {
