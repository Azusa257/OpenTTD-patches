/*
 * This file is part of OpenTTD.
 * OpenTTD is free software; you can redistribute it and/or modify it under the terms of the GNU General Public License as published by the Free Software Foundation, version 2.
 * OpenTTD is distributed in the hope that it will be useful, but WITHOUT ANY WARRANTY; without even the implied warranty of MERCHANTABILITY or FITNESS FOR A PARTICULAR PURPOSE.
 * See the GNU General Public License for more details. You should have received a copy of the GNU General Public License along with OpenTTD. If not, see <http://www.gnu.org/licenses/>.
 */

/** @file vehicle_gui.cpp The base GUI for all vehicles. */

#include "stdafx.h"
#include "debug.h"
#include "company_func.h"
#include "gui.h"
#include "textbuf_gui.h"
#include "command_func.h"
#include "vehicle_gui_base.h"
#include "viewport_func.h"
#include "newgrf_text.h"
#include "newgrf_debug.h"
#include "roadveh.h"
#include "train.h"
#include "aircraft.h"
#include "depot_map.h"
#include "group_gui.h"
#include "strings_func.h"
#include "vehicle_func.h"
#include "autoreplace_gui.h"
#include "string_func.h"
#include "widgets/dropdown_func.h"
#include "timetable.h"
#include "articulated_vehicles.h"
#include "spritecache.h"
#include "core/geometry_func.hpp"
#include "company_base.h"
#include "engine_func.h"
#include "station_base.h"
#include "infrastructure_func.h"
#include "tilehighlight_func.h"
#include "train.h"
#include "tbtr_template_gui_main.h"
#include "zoom_func.h"
#include "tracerestrict.h"
#include "depot_base.h"
#include "hotkeys.h"

#include <vector>
#include <algorithm>

#include "safeguards.h"


BaseVehicleListWindow::GroupBy _grouping[VLT_END][VEH_COMPANY_END];
Sorting _sorting[BaseVehicleListWindow::GB_END];

static BaseVehicleListWindow::VehicleIndividualSortFunction VehicleNumberSorter;
static BaseVehicleListWindow::VehicleIndividualSortFunction VehicleNameSorter;
static BaseVehicleListWindow::VehicleIndividualSortFunction VehicleAgeSorter;
static BaseVehicleListWindow::VehicleIndividualSortFunction VehicleProfitThisYearSorter;
static BaseVehicleListWindow::VehicleIndividualSortFunction VehicleProfitLastYearSorter;
static BaseVehicleListWindow::VehicleIndividualSortFunction VehicleProfitLifetimeSorter;
static BaseVehicleListWindow::VehicleIndividualSortFunction VehicleCargoSorter;
static BaseVehicleListWindow::VehicleIndividualSortFunction VehicleReliabilitySorter;
static BaseVehicleListWindow::VehicleIndividualSortFunction VehicleMaxSpeedSorter;
static BaseVehicleListWindow::VehicleIndividualSortFunction VehicleModelSorter;
static BaseVehicleListWindow::VehicleIndividualSortFunction VehicleValueSorter;
static BaseVehicleListWindow::VehicleIndividualSortFunction VehicleLengthSorter;
static BaseVehicleListWindow::VehicleIndividualSortFunction VehicleTimeToLiveSorter;
static BaseVehicleListWindow::VehicleIndividualSortFunction VehicleTimetableDelaySorter;
static BaseVehicleListWindow::VehicleIndividualSortFunction VehicleAverageOrderOccupancySorter;
static BaseVehicleListWindow::VehicleIndividualSortFunction VehicleMaxSpeedLoadedSorter;
static BaseVehicleListWindow::VehicleGroupSortFunction VehicleGroupLengthSorter;
static BaseVehicleListWindow::VehicleGroupSortFunction VehicleGroupTotalProfitThisYearSorter;
static BaseVehicleListWindow::VehicleGroupSortFunction VehicleGroupTotalProfitLastYearSorter;
static BaseVehicleListWindow::VehicleGroupSortFunction VehicleGroupAverageProfitThisYearSorter;
static BaseVehicleListWindow::VehicleGroupSortFunction VehicleGroupAverageProfitLastYearSorter;

/** Wrapper to convert a VehicleIndividualSortFunction to a VehicleGroupSortFunction */
template <BaseVehicleListWindow::VehicleIndividualSortFunction func>
static bool VehicleIndividualToGroupSorterWrapper(GUIVehicleGroup const &a, GUIVehicleGroup const &b)
{
	return func(*(a.vehicles_begin), *(b.vehicles_begin));
}

enum VehicleSortType
{
	VST_NUMBER,
	VST_NAME,
	VST_AGE,
	VST_PROFIT_THIS_YEAR,
	VST_PROFIT_LAST_YEAR,
	VST_PROFIT_LIFETIME,
	VST_CARGO,
	VST_RELIABILITY,
	VST_MAX_SPEED,
	VST_MODEL,
	VST_VALUE,
	VST_LENGTH,
	VST_TIME_TO_LIVE,
	VST_TIMETABLE_DELAY,
	VST_AVERAGE_ORDER_OCCUPANCY,
	VST_MAX_SPEED_LOADED,
};

BaseVehicleListWindow::VehicleGroupSortFunction * const BaseVehicleListWindow::vehicle_group_none_sorter_funcs[] = {
	&VehicleIndividualToGroupSorterWrapper<VehicleNumberSorter>,
	&VehicleIndividualToGroupSorterWrapper<VehicleNameSorter>,
	&VehicleIndividualToGroupSorterWrapper<VehicleAgeSorter>,
	&VehicleIndividualToGroupSorterWrapper<VehicleProfitThisYearSorter>,
	&VehicleIndividualToGroupSorterWrapper<VehicleProfitLastYearSorter>,
	&VehicleIndividualToGroupSorterWrapper<VehicleProfitLifetimeSorter>,
	&VehicleIndividualToGroupSorterWrapper<VehicleCargoSorter>,
	&VehicleIndividualToGroupSorterWrapper<VehicleReliabilitySorter>,
	&VehicleIndividualToGroupSorterWrapper<VehicleMaxSpeedSorter>,
	&VehicleIndividualToGroupSorterWrapper<VehicleModelSorter>,
	&VehicleIndividualToGroupSorterWrapper<VehicleValueSorter>,
	&VehicleIndividualToGroupSorterWrapper<VehicleLengthSorter>,
	&VehicleIndividualToGroupSorterWrapper<VehicleTimeToLiveSorter>,
	&VehicleIndividualToGroupSorterWrapper<VehicleTimetableDelaySorter>,
	&VehicleIndividualToGroupSorterWrapper<VehicleAverageOrderOccupancySorter>,
	&VehicleIndividualToGroupSorterWrapper<VehicleMaxSpeedLoadedSorter>,
};

const StringID BaseVehicleListWindow::vehicle_group_none_sorter_names[] = {
	STR_SORT_BY_NUMBER,
	STR_SORT_BY_NAME,
	STR_SORT_BY_AGE,
	STR_SORT_BY_PROFIT_THIS_YEAR,
	STR_SORT_BY_PROFIT_LAST_YEAR,
	STR_SORT_BY_PROFIT_LIFETIME,
	STR_SORT_BY_TOTAL_CAPACITY_PER_CARGOTYPE,
	STR_SORT_BY_RELIABILITY,
	STR_SORT_BY_MAX_SPEED,
	STR_SORT_BY_MODEL,
	STR_SORT_BY_VALUE,
	STR_SORT_BY_LENGTH,
	STR_SORT_BY_LIFE_TIME,
	STR_SORT_BY_TIMETABLE_DELAY,
	STR_SORT_BY_AVG_ORDER_OCCUPANCY,
	STR_SORT_BY_MAX_SPEED_LOADED,
	INVALID_STRING_ID
};

BaseVehicleListWindow::VehicleGroupSortFunction * const BaseVehicleListWindow::vehicle_group_shared_orders_sorter_funcs[] = {
	&VehicleGroupLengthSorter,
	&VehicleGroupTotalProfitThisYearSorter,
	&VehicleGroupTotalProfitLastYearSorter,
	&VehicleGroupAverageProfitThisYearSorter,
	&VehicleGroupAverageProfitLastYearSorter,
};

const StringID BaseVehicleListWindow::vehicle_group_shared_orders_sorter_names[] = {
	STR_SORT_BY_NUM_VEHICLES,
	STR_SORT_BY_TOTAL_PROFIT_THIS_YEAR,
	STR_SORT_BY_TOTAL_PROFIT_LAST_YEAR,
	STR_SORT_BY_AVERAGE_PROFIT_THIS_YEAR,
	STR_SORT_BY_AVERAGE_PROFIT_LAST_YEAR,
	INVALID_STRING_ID
};

const StringID BaseVehicleListWindow::vehicle_group_by_names[] = {
	STR_GROUP_BY_NONE,
	STR_GROUP_BY_SHARED_ORDERS,
	INVALID_STRING_ID
};

const StringID BaseVehicleListWindow::vehicle_depot_name[] = {
	STR_VEHICLE_LIST_SEND_TRAIN_TO_DEPOT,
	STR_VEHICLE_LIST_SEND_ROAD_VEHICLE_TO_DEPOT,
	STR_VEHICLE_LIST_SEND_SHIP_TO_DEPOT,
	STR_VEHICLE_LIST_SEND_AIRCRAFT_TO_HANGAR
};

const StringID BaseVehicleListWindow::vehicle_depot_sell_name[] = {
	STR_VEHICLE_LIST_SEND_TRAIN_TO_DEPOT_SELL,
	STR_VEHICLE_LIST_SEND_ROAD_VEHICLE_TO_DEPOT_SELL,
	STR_VEHICLE_LIST_SEND_SHIP_TO_DEPOT_SELL,
	STR_VEHICLE_LIST_SEND_AIRCRAFT_TO_HANGAR_SELL
};

BaseVehicleListWindow::BaseVehicleListWindow(WindowDesc *desc, WindowNumber wno) : Window(desc), vli(VehicleListIdentifier::UnPack(wno))
{
	this->grouping = _grouping[vli.type][vli.vtype];
	this->vehicle_sel = INVALID_VEHICLE;
	this->UpdateSortingFromGrouping();
}

/**
 * Get the number of digits of space required for the given number.
 * @param number The number.
 * @return The number of digits to allocate space for.
 */
uint CountDigitsForAllocatingSpace(uint number)
{
	if (number >= 10000) return 5;
	if (number >= 1000) return 4;
	if (number >= 100) return 3;

	/*
	 * When the smallest unit number is less than 10, it is
	 * quite likely that it will expand to become more than
	 * 10 quite soon.
	 */
	return 2;
}

/**
 * Get the number of digits the biggest unit number of a set of vehicles has.
 * @param vehicles The list of vehicles.
 * @return The number of digits to allocate space for.
 */
uint GetUnitNumberDigits(VehicleList &vehicles)
{
	uint unitnumber = 0;
	for (const Vehicle *v : vehicles) {
		unitnumber = std::max<uint>(unitnumber, v->unitnumber);
	}

	return CountDigitsForAllocatingSpace(unitnumber);
}

void BaseVehicleListWindow::CountOwnVehicles()
{
	this->own_vehicles = 0;
	for (const GUIVehicleGroup &vg : this->vehgroups) {
		if ((*(vg.vehicles_begin))->owner == _local_company) this->own_vehicles++;
	}
	this->own_company = _local_company;
}

void BaseVehicleListWindow::BuildVehicleList()
{
	if (!this->vehgroups.NeedRebuild()) return;

	DEBUG(misc, 3, "Building vehicle list type %d for company %d given index %d", this->vli.type, this->vli.company, this->vli.index);

	this->vehgroups.clear();

	GenerateVehicleSortList(&this->vehicles, this->vli);

	if (this->grouping == GB_NONE) {
		uint max_unitnumber = 0;
		for (auto it = this->vehicles.begin(); it != this->vehicles.end(); ++it) {
			this->vehgroups.emplace_back(it, it + 1);

			max_unitnumber = std::max<uint>(max_unitnumber, (*it)->unitnumber);
		}
		this->unitnumber_digits = CountDigitsForAllocatingSpace(max_unitnumber);
	} else {
		/* Sort by the primary vehicle; we just want all vehicles that share the same orders to form a contiguous range. */
		std::stable_sort(this->vehicles.begin(), this->vehicles.end(), [](const Vehicle * const &u, const Vehicle * const &v) {
			return u->FirstShared() < v->FirstShared();
		});

		uint max_num_vehicles = 0;

		VehicleList::const_iterator begin = this->vehicles.begin();
		while (begin != this->vehicles.end()) {
			VehicleList::const_iterator end = std::find_if_not(begin, this->vehicles.cend(), [first_shared = (*begin)->FirstShared()](const Vehicle * const &v) {
				return v->FirstShared() == first_shared;
			});

			this->vehgroups.emplace_back(begin, end);

			max_num_vehicles = std::max<uint>(max_num_vehicles, static_cast<uint>(end - begin));

			begin = end;
		}

		this->unitnumber_digits = CountDigitsForAllocatingSpace(max_num_vehicles);
	}
	this->FilterVehicleList();
	this->CountOwnVehicles();

	this->vehgroups.RebuildDone();
	this->vscroll->SetCount(static_cast<int>(this->vehgroups.size()));
}

static bool GroupCargoFilter(const GUIVehicleGroup* group, const CargoID cid)
{
	if (cid == CF_ANY) return true;
	for (VehicleList::const_iterator v = group->vehicles_begin; v != group->vehicles_end; ++v) {
		if (VehicleCargoFilter(*v, cid)) return true;
	}
	return false;
}

static GUIVehicleGroupList::FilterFunction * const _filter_funcs[] = {
	&GroupCargoFilter,
};

/** Set cargo filter list item index. */
void BaseVehicleListWindow::SetCargoFilterIndex(int index)
{
	if (this->cargo_filter_criteria != index) {
		this->cargo_filter_criteria = index;
		/* deactivate filter if criteria is 'Show All', activate it otherwise */
		this->vehgroups.SetFilterState(this->cargo_filter[this->cargo_filter_criteria] != CF_ANY);
		this->vehgroups.SetFilterType(0);
		this->vehgroups.ForceRebuild();
	}
}

/** Populate the filter list and set the cargo filter criteria. */
void BaseVehicleListWindow::SetCargoFilterArray()
{
	uint filter_items = 0;

	/* Add item for disabling filtering. */
	this->cargo_filter[filter_items] = CF_ANY;
	this->cargo_filter_texts[filter_items] = STR_CARGO_TYPE_FILTER_ALL;
	this->cargo_filter_criteria = filter_items;
	filter_items++;

	/* Add item for freight (i.e. vehicles with cargo capacity and with no passenger capacity) */
	this->cargo_filter[filter_items] = CF_FREIGHT;
	this->cargo_filter_texts[filter_items] = STR_CARGO_TYPE_FILTER_FREIGHT;
	filter_items++;

	/* Add item for vehicles not carrying anything, e.g. train engines.
	* This could also be useful for eyecandy vehicles of other types, but is likely too confusing for joe, */
	this->cargo_filter[filter_items] = CF_NONE;
	this->cargo_filter_texts[filter_items] = STR_CARGO_TYPE_FILTER_NONE;
	filter_items++;

	/* Collect available cargo types for filtering. */
	for (const CargoSpec *cs : _sorted_standard_cargo_specs) {
		this->cargo_filter[filter_items] = cs->Index();
		this->cargo_filter_texts[filter_items] = cs->name;
		filter_items++;
	}

	/* Terminate the filter list. */
	this->cargo_filter_texts[filter_items] = INVALID_STRING_ID;

	this->vehgroups.SetFilterFuncs(_filter_funcs);
	this->vehgroups.SetFilterState(this->cargo_filter[this->cargo_filter_criteria] != CF_ANY);
}

/** Filter the engine list against the currently selected cargo filter */
void BaseVehicleListWindow::FilterVehicleList()
{
	this->vehgroups.Filter(this->cargo_filter[this->cargo_filter_criteria]);
	if (0 == this->vehicles.size()) {
		// no vehicle passed through the filter, invalidate the previously selected vehicle
		this->vehicle_sel = INVALID_VEHICLE;
	} else if (this->vehicle_sel != INVALID_VEHICLE && std::find(this->vehicles.begin(), this->vehicles.end(), Vehicle::Get(this->vehicle_sel)) == this->vehicles.end()) { // previously selected engine didn't pass the filter, remove selection
		this->vehicle_sel = INVALID_VEHICLE;
	}
}

void BaseVehicleListWindow::CheckCargoFilterEnableState(int plane_widget, bool re_init, bool possible)
{
	NWidgetStacked *sel = this->GetWidget<NWidgetStacked>(plane_widget);
	const int plane = (possible && _settings_client.gui.show_veh_list_cargo_filter) ? 0 : SZSP_NONE;
	if (plane != sel->shown_plane) {
		sel->SetDisplayedPlane(plane);
		if (re_init) this->ReInit();
	}
}

/**
 * Compute the size for the Action dropdown.
 * @param show_autoreplace If true include the autoreplace item.
 * @param show_group If true include group-related stuff.
 * @return Required size.
 */
Dimension BaseVehicleListWindow::GetActionDropdownSize(bool show_autoreplace, bool show_group, bool show_template_replace, StringID change_order_str)
{
	Dimension d = {0, 0};

	if (show_autoreplace) d = maxdim(d, GetStringBoundingBox(STR_VEHICLE_LIST_REPLACE_VEHICLES));
	if (show_autoreplace && show_template_replace) {
		d = maxdim(d, GetStringBoundingBox(STR_TMPL_TEMPLATE_REPLACEMENT));
	}
	d = maxdim(d, GetStringBoundingBox(STR_VEHICLE_LIST_SEND_FOR_SERVICING));
	d = maxdim(d, GetStringBoundingBox(this->vehicle_depot_name[this->vli.vtype]));

	if (show_group) {
		d = maxdim(d, GetStringBoundingBox(STR_GROUP_ADD_SHARED_VEHICLE));
		d = maxdim(d, GetStringBoundingBox(STR_GROUP_REMOVE_ALL_VEHICLES));
	}

	if (change_order_str != 0) {
		d = maxdim(d, GetStringBoundingBox(change_order_str));
	}

	d = maxdim(d, GetStringBoundingBox(STR_VEHICLE_LIST_CREATE_GROUP));

	return d;
}

void BaseVehicleListWindow::OnInit()
{
	this->order_arrow_width = GetStringBoundingBox(STR_TINY_RIGHT_ARROW).width;
	this->SetCargoFilterArray();
}

/**
 * Whether the Action dropdown window should be shown/available.
 * @return Whether available
 */
bool BaseVehicleListWindow::ShouldShowActionDropdownList() const
{
	return this->own_vehicles != 0 || (this->vli.vtype == VEH_TRAIN && _settings_client.gui.show_adv_tracerestrict_features);
}

/**
 * Display the Action dropdown window.
 * @param show_autoreplace If true include the autoreplace item.
 * @param show_group If true include group-related stuff.
 * @return Itemlist for dropdown
 */
DropDownList BaseVehicleListWindow::BuildActionDropdownList(bool show_autoreplace, bool show_group, bool show_template_replace,
		StringID change_order_str, bool show_create_group, bool consider_top_level)
{
	DropDownList list;
	bool disable = this->own_vehicles == 0;
	bool mass_action_disable = disable || (_settings_client.gui.disable_top_veh_list_mass_actions && consider_top_level);

	if (show_autoreplace) list.emplace_back(new DropDownListStringItem(STR_VEHICLE_LIST_REPLACE_VEHICLES, ADI_REPLACE, disable));
	if (show_autoreplace && show_template_replace) {
		list.emplace_back(new DropDownListStringItem(STR_TMPL_TEMPLATE_REPLACEMENT, ADI_TEMPLATE_REPLACE, disable));
	}
	list.emplace_back(new DropDownListStringItem(STR_VEHICLE_LIST_SEND_FOR_SERVICING, ADI_SERVICE, mass_action_disable));
	list.emplace_back(new DropDownListStringItem(this->vehicle_depot_name[this->vli.vtype], ADI_DEPOT, mass_action_disable));
	if (_settings_client.gui.show_depot_sell_gui) list.emplace_back(new DropDownListStringItem(this->vehicle_depot_sell_name[this->vli.vtype], ADI_DEPOT_SELL, mass_action_disable));
	list.emplace_back(new DropDownListStringItem(STR_VEHICLE_LIST_CANCEL_DEPOT_SERVICE, ADI_CANCEL_DEPOT, mass_action_disable));

	if (show_group) {
		list.emplace_back(new DropDownListStringItem(STR_GROUP_ADD_SHARED_VEHICLE, ADI_ADD_SHARED, disable));
		list.emplace_back(new DropDownListStringItem(STR_GROUP_REMOVE_ALL_VEHICLES, ADI_REMOVE_ALL, disable));
	}
	if (_settings_client.gui.show_adv_tracerestrict_features) {
		list.emplace_back(new DropDownListStringItem(STR_TRACE_RESTRICT_SLOT_MANAGE, ADI_TRACERESTRICT_SLOT_MGMT, false));
		list.emplace_back(new DropDownListStringItem(STR_TRACE_RESTRICT_COUNTER_MANAGE, ADI_TRACERESTRICT_COUNTER_MGMT, false));
	}
	if (change_order_str != 0) {
		list.emplace_back(new DropDownListStringItem(change_order_str, ADI_CHANGE_ORDER, disable));
	}
	if (show_create_group) {
		list.emplace_back(new DropDownListStringItem(STR_VEHICLE_LIST_CREATE_GROUP, ADI_CREATE_GROUP, disable));
	}

	return list;
}

/* cached values for VehicleNameSorter to spare many GetString() calls */
static const Vehicle *_last_vehicle[2] = { nullptr, nullptr };

static btree::btree_map<VehicleID, int> _vehicle_max_speed_loaded;

void BaseVehicleListWindow::SortVehicleList()
{
	if (this->vehgroups.Sort()) return;

	/* invalidate cached values for name sorter - vehicle names could change */
	_last_vehicle[0] = _last_vehicle[1] = nullptr;
	_vehicle_max_speed_loaded.clear();
}

void DepotSortList(VehicleList *list)
{
	if (list->size() < 2) return;
	std::sort(list->begin(), list->end(), &VehicleNumberSorter);
}

/** draw the vehicle profit button in the vehicle list window. */
static void DrawVehicleProfitButton(Date age, Money display_profit_last_year, uint num_vehicles, int x, int y)
{
	SpriteID spr;

	/* draw profit-based coloured icons */
	if (age <= VEHICLE_PROFIT_MIN_AGE) {
		spr = SPR_PROFIT_NA;
	} else if (display_profit_last_year < 0) {
		spr = SPR_PROFIT_NEGATIVE;
	} else if (display_profit_last_year < VEHICLE_PROFIT_THRESHOLD * num_vehicles) {
		spr = SPR_PROFIT_SOME;
	} else {
		spr = SPR_PROFIT_LOT;
	}
	DrawSprite(spr, PAL_NONE, x, y);
}

/** Maximum number of refit cycles we try, to prevent infinite loops. And we store only a byte anyway */
static const uint MAX_REFIT_CYCLE = 256;

/**
 * Get the best fitting subtype when 'cloning'/'replacing' \a v_from with \a v_for.
 * All articulated parts of both vehicles are tested to find a possibly shared subtype.
 * For \a v_for only vehicle refittable to \a dest_cargo_type are considered.
 * @param v_from the vehicle to match the subtype from
 * @param v_for  the vehicle to get the subtype for
 * @param dest_cargo_type Destination cargo type.
 * @return the best sub type
 */
byte GetBestFittingSubType(Vehicle *v_from, Vehicle *v_for, CargoID dest_cargo_type)
{
	v_from = v_from->GetFirstEnginePart();
	v_for = v_for->GetFirstEnginePart();

	/* Create a list of subtypes used by the various parts of v_for */
	static std::vector<StringID> subtypes;
	subtypes.clear();
	for (; v_from != nullptr; v_from = v_from->HasArticulatedPart() ? v_from->GetNextArticulatedPart() : nullptr) {
		const Engine *e_from = v_from->GetEngine();
		if (!e_from->CanCarryCargo() || !HasBit(e_from->info.callback_mask, CBM_VEHICLE_CARGO_SUFFIX)) continue;
		include(subtypes, GetCargoSubtypeText(v_from));
	}

	byte ret_refit_cyc = 0;
	bool success = false;
	if (subtypes.size() > 0) {
		/* Check whether any articulated part is refittable to 'dest_cargo_type' with a subtype listed in 'subtypes' */
		for (Vehicle *v = v_for; v != nullptr; v = v->HasArticulatedPart() ? v->GetNextArticulatedPart() : nullptr) {
			const Engine *e = v->GetEngine();
			if (!e->CanCarryCargo() || !HasBit(e->info.callback_mask, CBM_VEHICLE_CARGO_SUFFIX)) continue;
			if (!HasBit(e->info.refit_mask, dest_cargo_type) && v->cargo_type != dest_cargo_type) continue;

			CargoID old_cargo_type = v->cargo_type;
			byte old_cargo_subtype = v->cargo_subtype;

			/* Set the 'destination' cargo */
			v->cargo_type = dest_cargo_type;

			/* Cycle through the refits */
			for (uint refit_cyc = 0; refit_cyc < MAX_REFIT_CYCLE; refit_cyc++) {
				v->cargo_subtype = refit_cyc;

				/* Make sure we don't pick up anything cached. */
				v->First()->InvalidateNewGRFCache();
				v->InvalidateNewGRFCache();

				StringID subtype = GetCargoSubtypeText(v);
				if (subtype == STR_EMPTY) break;

				if (std::find(subtypes.begin(), subtypes.end(), subtype) == subtypes.end()) continue;

				/* We found something matching. */
				ret_refit_cyc = refit_cyc;
				success = true;
				break;
			}

			/* Reset the vehicle's cargo type */
			v->cargo_type    = old_cargo_type;
			v->cargo_subtype = old_cargo_subtype;

			/* Make sure we don't taint the vehicle. */
			v->First()->InvalidateNewGRFCache();
			v->InvalidateNewGRFCache();

			if (success) break;
		}
	}

	return ret_refit_cyc;
}

/**
 * Get the engine that suffers from the most severe breakdown.
 * This means the engine with the lowest breakdown_type.
 * If the breakdown types of 2 engines are equal, the one with the lowest breakdown_severity (most severe) is picked.
 * @param v The front engine of the train.
 * @return The most severly broken engine.
 */
const Vehicle *GetMostSeverelyBrokenEngine(const Train *v)
{
	assert(v->IsFrontEngine());
	const Vehicle *w = v;
	byte most_severe_type = 255;
	for (const Vehicle *u = v; u != nullptr; u = u->Next()) {
		if (u->breakdown_ctr == 1) {
			if (u->breakdown_type < most_severe_type) {
				most_severe_type = u->breakdown_type;
				w = u;
			} else if (u->breakdown_type == most_severe_type && u->breakdown_severity < w->breakdown_severity) {
				w = u;
			}
		}
	}
	return w;
}

/** Option to refit a vehicle chain */
struct RefitOption {
	CargoID cargo;    ///< Cargo to refit to
	byte subtype;     ///< Subcargo to use
	StringID string;  ///< GRF-local String to display for the cargo

	/**
	 * Inequality operator for #RefitOption.
	 * @param other Compare to this #RefitOption.
	 * @return True if both #RefitOption are different.
	 */
	inline bool operator != (const RefitOption &other) const
	{
		return other.cargo != this->cargo || other.string != this->string;
	}

	/**
	 * Equality operator for #RefitOption.
	 * @param other Compare to this #RefitOption.
	 * @return True if both #RefitOption are equal.
	 */
	inline bool operator == (const RefitOption &other) const
	{
		return other.cargo == this->cargo && other.string == this->string;
	}
};

typedef std::vector<RefitOption> SubtypeList; ///< List of refit subtypes associated to a cargo.

/**
 * Draw the list of available refit options for a consist and highlight the selected refit option (if any).
 * @param list  List of subtype options for each (sorted) cargo.
 * @param sel   Selected refit cargo-type in the window
 * @param pos   Position of the selected item in caller widow
 * @param rows  Number of rows(capacity) in caller window
 * @param delta Step height in caller window
 * @param r     Rectangle of the matrix widget.
 */
static void DrawVehicleRefitWindow(const SubtypeList list[NUM_CARGO], const int sel[2], uint pos, uint rows, uint delta, const Rect &r)
{
	Rect ir = r.Shrink(WidgetDimensions::scaled.matrix);
	uint current = 0;

	bool rtl = _current_text_dir == TD_RTL;
	uint iconwidth = std::max(GetSpriteSize(SPR_CIRCLE_FOLDED).width, GetSpriteSize(SPR_CIRCLE_UNFOLDED).width);
	uint iconheight = GetSpriteSize(SPR_CIRCLE_FOLDED).height;
	int linecolour = _colour_gradient[COLOUR_ORANGE][4];

	int iconleft   = rtl ? ir.right - iconwidth     : ir.left;
	int iconcenter = rtl ? ir.right - iconwidth / 2 : ir.left + iconwidth / 2;
	int iconinner  = rtl ? ir.right - iconwidth     : ir.left + iconwidth;

	Rect tr = ir.Indent(iconwidth + WidgetDimensions::scaled.hsep_wide, rtl);

	/* Draw the list of subtypes for each cargo, and find the selected refit option (by its position). */
	for (uint i = 0; current < pos + rows && i < NUM_CARGO; i++) {
		for (uint j = 0; current < pos + rows && j < list[i].size(); j++) {
			const RefitOption &refit = list[i][j];

			/* Hide subtypes if sel[0] does not match */
			if (sel[0] != (int)i && refit.subtype != 0xFF) continue;

			/* Refit options with a position smaller than pos don't have to be drawn. */
			if (current < pos) {
				current++;
				continue;
			}

			if (list[i].size() > 1) {
				if (refit.subtype != 0xFF) {
					/* Draw tree lines */
					int ycenter = tr.top + FONT_HEIGHT_NORMAL / 2;
					GfxDrawLine(iconcenter, tr.top - WidgetDimensions::scaled.matrix.top, iconcenter, j == list[i].size() - 1 ? ycenter : tr.top - WidgetDimensions::scaled.matrix.top + delta - 1, linecolour);
					GfxDrawLine(iconcenter, ycenter, iconinner, ycenter, linecolour);
				} else {
					/* Draw expand/collapse icon */
					DrawSprite(sel[0] == (int)i ? SPR_CIRCLE_UNFOLDED : SPR_CIRCLE_FOLDED, PAL_NONE, iconleft, tr.top + (FONT_HEIGHT_NORMAL - iconheight) / 2);
				}
			}

			TextColour colour = (sel[0] == (int)i && (uint)sel[1] == j) ? TC_WHITE : TC_BLACK;
			/* Get the cargo name. */
			SetDParam(0, CargoSpec::Get(refit.cargo)->name);
			SetDParam(1, refit.string);
			DrawString(tr, STR_JUST_STRING_STRING, colour);

			tr.top += delta;
			current++;
		}
	}
}

/** Refit cargo window. */
struct RefitWindow : public Window {
	int sel[2];                  ///< Index in refit options, sel[0] == -1 if nothing is selected.
	RefitOption *cargo;          ///< Refit option selected by #sel.
	SubtypeList list[NUM_CARGO]; ///< List of refit subtypes available for each sorted cargo.
	VehicleOrderID order;        ///< If not #INVALID_VEH_ORDER_ID, selection is part of a refit order (rather than execute directly).
	uint information_width;      ///< Width required for correctly displaying all cargoes in the information panel.
	Scrollbar *vscroll;          ///< The main scrollbar.
	Scrollbar *hscroll;          ///< Only used for long vehicles.
	int vehicle_width;           ///< Width of the vehicle being drawn.
	int sprite_left;             ///< Left position of the vehicle sprite.
	int sprite_right;            ///< Right position of the vehicle sprite.
	uint vehicle_margin;         ///< Margin to use while selecting vehicles when the vehicle image is centered.
	int click_x;                 ///< Position of the first click while dragging.
	VehicleID selected_vehicle;  ///< First vehicle in the current selection.
	uint8 num_vehicles;          ///< Number of selected vehicles.
	bool auto_refit;             ///< Select cargo for auto-refitting.
	bool is_virtual_train;       ///< TemplateReplacement, whether the selected vehicle is virtual

	/**
	 * Collects all (cargo, subcargo) refit options of a vehicle chain.
	 */
	void BuildRefitList()
	{
		for (uint i = 0; i < NUM_CARGO; i++) this->list[i].clear();
		Vehicle *v = Vehicle::Get(this->window_number);

		/* Check only the selected vehicles. */
		VehicleSet vehicles_to_refit;
		GetVehicleSet(vehicles_to_refit, Vehicle::Get(this->selected_vehicle), this->num_vehicles);

		do {
			if (v->type == VEH_TRAIN && std::find(vehicles_to_refit.begin(), vehicles_to_refit.end(), v->index) == vehicles_to_refit.end()) continue;
			const Engine *e = v->GetEngine();
			CargoTypes cmask = e->info.refit_mask;
			byte callback_mask = e->info.callback_mask;

			/* Skip this engine if it does not carry anything */
			if (!e->CanCarryCargo()) continue;
			/* Skip this engine if we build the list for auto-refitting and engine doesn't allow it. */
			if (this->auto_refit && !HasBit(e->info.misc_flags, EF_AUTO_REFIT)) continue;

			/* Loop through all cargoes in the refit mask */
			int current_index = 0;
			for (const auto &cs : _sorted_cargo_specs) {
				CargoID cid = cs->Index();
				/* Skip cargo type if it's not listed */
				if (!HasBit(cmask, cid)) {
					current_index++;
					continue;
				}

				bool first_vehicle = this->list[current_index].size() == 0;
				if (first_vehicle) {
					/* Keeping the current subtype is always an option. It also serves as the option in case of no subtypes */
					this->list[current_index].push_back({cid, 0xFF, STR_EMPTY});
				}

				/* Check the vehicle's callback mask for cargo suffixes.
				 * This is not supported for ordered refits, since subtypes only have a meaning
				 * for a specific vehicle at a specific point in time, which conflicts with shared orders,
				 * autoreplace, autorenew, clone, order restoration, ... */
				if (this->order == INVALID_VEH_ORDER_ID && HasBit(callback_mask, CBM_VEHICLE_CARGO_SUFFIX)) {
					/* Make a note of the original cargo type. It has to be
					 * changed to test the cargo & subtype... */
					CargoID temp_cargo = v->cargo_type;
					byte temp_subtype  = v->cargo_subtype;

					v->cargo_type = cid;

					for (uint refit_cyc = 0; refit_cyc < MAX_REFIT_CYCLE; refit_cyc++) {
						v->cargo_subtype = refit_cyc;

						/* Make sure we don't pick up anything cached. */
						v->First()->InvalidateNewGRFCache();
						v->InvalidateNewGRFCache();

						StringID subtype = GetCargoSubtypeText(v);

						if (first_vehicle) {
							/* Append new subtype (don't add duplicates though) */
							if (subtype == STR_EMPTY) break;

							RefitOption option;
							option.cargo   = cid;
							option.subtype = refit_cyc;
							option.string  = subtype;
							include(this->list[current_index], option);
						} else {
							/* Intersect the subtypes of earlier vehicles with the subtypes of this vehicle */
							if (subtype == STR_EMPTY) {
								/* No more subtypes for this vehicle, delete all subtypes >= refit_cyc */
								SubtypeList &l = this->list[current_index];
								/* 0xFF item is in front, other subtypes are sorted. So just truncate the list in the right spot */
								for (uint i = 1; i < l.size(); i++) {
									if (l[i].subtype >= refit_cyc) {
										l.resize(i);
										break;
									}
								}
								break;
							} else {
								/* Check whether the subtype matches with the subtype of earlier vehicles. */
								uint pos = 1;
								SubtypeList &l = this->list[current_index];
								while (pos < l.size() && l[pos].subtype != refit_cyc) pos++;
								if (pos < l.size() && l[pos].string != subtype) {
									/* String mismatch, remove item keeping the order */
									l.erase(l.begin() + pos);
								}
							}
						}
					}

					/* Reset the vehicle's cargo type */
					v->cargo_type    = temp_cargo;
					v->cargo_subtype = temp_subtype;

					/* And make sure we haven't tainted the cache */
					v->First()->InvalidateNewGRFCache();
					v->InvalidateNewGRFCache();
				}
				current_index++;
			}
		} while (v->IsGroundVehicle() && (v = v->Next()) != nullptr);
	}

	/**
	 * Refresh scrollbar after selection changed
	 */
	void RefreshScrollbar()
	{
		uint scroll_row = 0;
		uint row = 0;

		for (uint i = 0; i < NUM_CARGO; i++) {
			for (uint j = 0; j < this->list[i].size(); j++) {
				const RefitOption &refit = this->list[i][j];

				/* Hide subtypes if sel[0] does not match */
				if (this->sel[0] != (int)i && refit.subtype != 0xFF) continue;

				if (this->sel[0] == (int)i && (uint)this->sel[1] == j) scroll_row = row;

				row++;
			}
		}

		this->vscroll->SetCount(row);
		if (scroll_row < row) this->vscroll->ScrollTowards(scroll_row);
	}

	/**
	 * Select a row.
	 * @param click_row Clicked row
	 */
	void SetSelection(uint click_row)
	{
		uint row = 0;

		for (uint i = 0; i < NUM_CARGO; i++) {
			for (uint j = 0; j < this->list[i].size(); j++) {
				const RefitOption &refit = this->list[i][j];

				/* Hide subtypes if sel[0] does not match */
				if (this->sel[0] != (int)i && refit.subtype != 0xFF) continue;

				if (row == click_row) {
					this->sel[0] = i;
					this->sel[1] = j;
					return;
				}

				row++;
			}
		}

		this->sel[0] = -1;
		this->sel[1] = 0;
	}

	/**
	 * Gets the #RefitOption placed in the selected index.
	 * @return Pointer to the #RefitOption currently in use.
	 */
	RefitOption *GetRefitOption()
	{
		if (this->sel[0] < 0) return nullptr;

		SubtypeList &l = this->list[this->sel[0]];
		if ((uint)this->sel[1] >= l.size()) return nullptr;

		return &l[this->sel[1]];
	}

	RefitWindow(WindowDesc *desc, const Vehicle *v, VehicleOrderID order, bool auto_refit, bool is_virtual) : Window(desc)
	{
		this->sel[0] = -1;
		this->sel[1] = 0;
		this->auto_refit = auto_refit;
		this->is_virtual_train = is_virtual;
		this->order = order;
		this->CreateNestedTree();

		this->vscroll = this->GetScrollbar(WID_VR_SCROLLBAR);
		this->hscroll = (v->IsGroundVehicle() ? this->GetScrollbar(WID_VR_HSCROLLBAR) : nullptr);
		this->GetWidget<NWidgetCore>(WID_VR_SELECT_HEADER)->tool_tip = STR_REFIT_TRAIN_LIST_TOOLTIP + v->type;
		this->GetWidget<NWidgetCore>(WID_VR_MATRIX)->tool_tip        = STR_REFIT_TRAIN_LIST_TOOLTIP + v->type;
		NWidgetCore *nwi = this->GetWidget<NWidgetCore>(WID_VR_REFIT);
		nwi->widget_data = STR_REFIT_TRAIN_REFIT_BUTTON + v->type;
		nwi->tool_tip    = STR_REFIT_TRAIN_REFIT_TOOLTIP + v->type;
		this->GetWidget<NWidgetStacked>(WID_VR_SHOW_HSCROLLBAR)->SetDisplayedPlane(v->IsGroundVehicle() ? 0 : SZSP_HORIZONTAL);
		this->GetWidget<NWidgetCore>(WID_VR_VEHICLE_PANEL_DISPLAY)->tool_tip = (v->type == VEH_TRAIN) ? STR_REFIT_SELECT_VEHICLES_TOOLTIP : STR_NULL;

		this->FinishInitNested(v->index);
		this->owner = v->owner;

		this->SetWidgetDisabledState(WID_VR_REFIT, this->sel[0] < 0);
	}

	~RefitWindow()
	{
		if (this->window_number != INVALID_VEHICLE) {
			if (!FocusWindowById(WC_VEHICLE_VIEW, this->window_number)) {
				if (this->window_number != INVALID_VEHICLE) {
					const Vehicle *v = Vehicle::Get(this->window_number);
					MarkAllRoutePathsDirty(v);
					MarkAllRouteStepsDirty(v);
				}
			}
		}
	}

	void OnFocus(Window *previously_focused_window) override
	{
		if (HasFocusedVehicleChanged(this->window_number, previously_focused_window)) {
			if (this->window_number != INVALID_VEHICLE) {
				const Vehicle *v = Vehicle::Get(this->window_number);
				MarkAllRoutePathsDirty(v);
				MarkAllRouteStepsDirty(v);
			}
		}
	}

	void OnFocusLost(Window *newly_focused_window) override
	{
		if (HasFocusedVehicleChanged(this->window_number, newly_focused_window)) {
			if (this->window_number != INVALID_VEHICLE) {
				const Vehicle *v = Vehicle::Get(this->window_number);
				MarkAllRoutePathsDirty(v);
				MarkAllRouteStepsDirty(v);
			}
		}
	}

	void OnInit() override
	{
		if (this->cargo != nullptr) {
			/* Store the RefitOption currently in use. */
			RefitOption current_refit_option = *(this->cargo);

			/* Rebuild the refit list */
			this->BuildRefitList();
			this->sel[0] = -1;
			this->sel[1] = 0;
			this->cargo = nullptr;
			for (uint i = 0; this->cargo == nullptr && i < NUM_CARGO; i++) {
				for (uint j = 0; j < list[i].size(); j++) {
					if (list[i][j] == current_refit_option) {
						this->sel[0] = i;
						this->sel[1] = j;
						this->cargo = &list[i][j];
						break;
					}
				}
			}

			this->SetWidgetDisabledState(WID_VR_REFIT, this->sel[0] < 0);
			this->RefreshScrollbar();
		} else {
			/* Rebuild the refit list */
			this->OnInvalidateData(VIWD_CONSIST_CHANGED);
		}
	}

	void OnPaint() override
	{
		/* Determine amount of items for scroller. */
		if (this->hscroll != nullptr) this->hscroll->SetCount(this->vehicle_width);

		/* Calculate sprite position. */
		NWidgetCore *vehicle_panel_display = this->GetWidget<NWidgetCore>(WID_VR_VEHICLE_PANEL_DISPLAY);
		int sprite_width = std::max(0, ((int)vehicle_panel_display->current_x - this->vehicle_width) / 2);
		this->sprite_left = vehicle_panel_display->pos_x;
		this->sprite_right = vehicle_panel_display->pos_x + vehicle_panel_display->current_x - 1;
		if (_current_text_dir == TD_RTL) {
			this->sprite_right -= sprite_width;
			this->vehicle_margin = vehicle_panel_display->current_x - sprite_right;
		} else {
			this->sprite_left += sprite_width;
			this->vehicle_margin = sprite_left;
		}

		this->DrawWidgets();
	}

	void UpdateWidgetSize(int widget, Dimension *size, const Dimension &padding, Dimension *fill, Dimension *resize) override
	{
		switch (widget) {
			case WID_VR_MATRIX:
				resize->height = FONT_HEIGHT_NORMAL + padding.height;
				size->height = resize->height * 8;
				break;

			case WID_VR_VEHICLE_PANEL_DISPLAY:
				size->height = ScaleGUITrad(GetVehicleHeight(Vehicle::Get(this->window_number)->type));
				break;

			case WID_VR_INFO:
				size->width = this->information_width + padding.height;
				break;
		}
	}

	void SetStringParameters(int widget) const override
	{
		if (widget == WID_VR_CAPTION) SetDParam(0, Vehicle::Get(this->window_number)->index);
	}

	/**
	 * Gets the #StringID to use for displaying capacity.
	 * @param option Cargo and cargo subtype to check for capacity.
	 * @return INVALID_STRING_ID if there is no capacity. StringID to use in any other case.
	 * @post String parameters have been set.
	 */
	StringID GetCapacityString(RefitOption *option) const
	{
		assert(_current_company == _local_company);
<<<<<<< HEAD
		Vehicle *v = Vehicle::Get(this->window_number);
		CommandCost cost = DoCommand(v->tile, this->selected_vehicle, option->cargo | option->subtype << 8 | this->num_vehicles << 16 |
				(int)this->auto_refit << 24, DC_QUERY_COST, GetCmdRefitVeh(v->type));
=======
		auto [cost, refit_capacity, mail_capacity, cargo_capacities] = Command<CMD_REFIT_VEHICLE>::Do(DC_QUERY_COST, this->selected_vehicle, option->cargo, option->subtype, this->auto_refit, false, this->num_vehicles);
>>>>>>> a4a819c9

		if (cost.Failed()) return INVALID_STRING_ID;

		SetDParam(0, option->cargo);
		SetDParam(1, _returned_refit_capacity);

		Money money = cost.GetCost();
		if (_returned_mail_refit_capacity > 0) {
			SetDParam(2, CT_MAIL);
			SetDParam(3, _returned_mail_refit_capacity);
			if (this->order != INVALID_VEH_ORDER_ID) {
				/* No predictable cost */
				return STR_PURCHASE_INFO_AIRCRAFT_CAPACITY;
			} else if (money <= 0) {
				SetDParam(4, -money);
				return STR_REFIT_NEW_CAPACITY_INCOME_FROM_AIRCRAFT_REFIT;
			} else {
				SetDParam(4, money);
				return STR_REFIT_NEW_CAPACITY_COST_OF_AIRCRAFT_REFIT;
			}
		} else {
			if (this->order != INVALID_VEH_ORDER_ID) {
				/* No predictable cost */
				SetDParam(2, STR_EMPTY);
				return STR_PURCHASE_INFO_CAPACITY;
			} else if (money <= 0) {
				SetDParam(2, -money);
				return STR_REFIT_NEW_CAPACITY_INCOME_FROM_REFIT;
			} else {
				SetDParam(2, money);
				return STR_REFIT_NEW_CAPACITY_COST_OF_REFIT;
			}
		}
	}

	void DrawWidget(const Rect &r, int widget) const override
	{
		switch (widget) {
			case WID_VR_VEHICLE_PANEL_DISPLAY: {
				Vehicle *v = Vehicle::Get(this->window_number);
				DrawVehicleImage(v, {this->sprite_left, r.top, this->sprite_right, r.bottom},
					INVALID_VEHICLE, EIT_IN_DETAILS, this->hscroll != nullptr ? this->hscroll->GetPosition() : 0);

				/* Highlight selected vehicles. */
				if (this->order != INVALID_VEH_ORDER_ID) break;
				int x = 0;
				switch (v->type) {
					case VEH_TRAIN: {
						VehicleSet vehicles_to_refit;
						GetVehicleSet(vehicles_to_refit, Vehicle::Get(this->selected_vehicle), this->num_vehicles);

						int left = INT32_MIN;
						int width = 0;

						/* Determine top & bottom position of the highlight.*/
						const int height = ScaleSpriteTrad(12);
						const int highlight_top = CenterBounds(r.top, r.bottom, height);
						const int highlight_bottom = highlight_top + height - 1;

						for (Train *u = Train::From(v); u != nullptr; u = u->Next()) {
							/* Start checking. */
							const bool contained = std::find(vehicles_to_refit.begin(), vehicles_to_refit.end(), u->index) != vehicles_to_refit.end();
							if (contained && left == INT32_MIN) {
								left = x - this->hscroll->GetPosition() + r.left + this->vehicle_margin;
								width = 0;
							}

							/* Draw a selection. */
							if ((!contained || u->Next() == nullptr) && left != INT32_MIN) {
								if (u->Next() == nullptr && contained) {
									int current_width = u->GetDisplayImageWidth();
									width += current_width;
									x += current_width;
								}

								int right = Clamp(left + width, 0, r.right);
								left = std::max(0, left);

								if (_current_text_dir == TD_RTL) {
									right = r.Width() - left;
									left = right - width;
								}

								if (left != right) {
									Rect hr = {left, highlight_top, right, highlight_bottom};
									DrawFrameRect(hr.Expand(WidgetDimensions::scaled.bevel), COLOUR_WHITE, FR_BORDERONLY);
								}

								left = INT32_MIN;
							}

							int current_width = u->GetDisplayImageWidth();
							width += current_width;
							x += current_width;
						}
						break;
					}

					default: break;
				}
				break;
			}

			case WID_VR_MATRIX:
				DrawVehicleRefitWindow(this->list, this->sel, this->vscroll->GetPosition(), this->vscroll->GetCapacity(), this->resize.step_height, r);
				break;

			case WID_VR_INFO:
				if (this->cargo != nullptr) {
					StringID string = this->GetCapacityString(this->cargo);
					if (string != INVALID_STRING_ID) {
						DrawStringMultiLine(r.Shrink(WidgetDimensions::scaled.framerect), string);
					}
				}
				break;
		}
	}

	/**
	 * Some data on this window has become invalid.
	 * @param data Information about the changed data.
	 * @param gui_scope Whether the call is done from GUI scope. You may not do everything when not in GUI scope. See #InvalidateWindowData() for details.
	 */
	void OnInvalidateData(int data = 0, bool gui_scope = true) override
	{
		switch (data) {
			case VIWD_AUTOREPLACE: // Autoreplace replaced the vehicle; selected_vehicle became invalid.
			case VIWD_CONSIST_CHANGED: { // The consist has changed; rebuild the entire list.
				/* Clear the selection. */
				Vehicle *v = Vehicle::Get(this->window_number);
				this->selected_vehicle = v->index;
				this->num_vehicles = UINT8_MAX;
				FALLTHROUGH;
			}

			case 2: { // The vehicle selection has changed; rebuild the entire list.
				if (!gui_scope) break;
				this->BuildRefitList();

				/* The vehicle width has changed too. */
				this->vehicle_width = GetVehicleWidth(Vehicle::Get(this->window_number), EIT_IN_DETAILS);
				uint max_width = 0;

				/* Check the width of all cargo information strings. */
				for (uint i = 0; i < NUM_CARGO; i++) {
					for (uint j = 0; j < this->list[i].size(); j++) {
						StringID string = this->GetCapacityString(&list[i][j]);
						if (string != INVALID_STRING_ID) {
							Dimension dim = GetStringBoundingBox(string);
							max_width = std::max(dim.width, max_width);
						}
					}
				}

				if (this->information_width < max_width) {
					this->information_width = max_width;
					this->ReInit();
				}
				FALLTHROUGH;
			}

			case 1: // A new cargo has been selected.
				if (!gui_scope) break;
				this->cargo = GetRefitOption();
				this->RefreshScrollbar();
				break;
		}
	}

	int GetClickPosition(int click_x)
	{
		const NWidgetCore *matrix_widget = this->GetWidget<NWidgetCore>(WID_VR_VEHICLE_PANEL_DISPLAY);
		if (_current_text_dir == TD_RTL) click_x = matrix_widget->current_x - click_x;
		click_x -= this->vehicle_margin;
		if (this->hscroll != nullptr) click_x += this->hscroll->GetPosition();

		return click_x;
	}

	void SetSelectedVehicles(int drag_x)
	{
		drag_x = GetClickPosition(drag_x);

		int left_x  = std::min(this->click_x, drag_x);
		int right_x = std::max(this->click_x, drag_x);
		this->num_vehicles = 0;

		Vehicle *v = Vehicle::Get(this->window_number);
		/* Find the vehicle part that was clicked. */
		switch (v->type) {
			case VEH_TRAIN: {
				/* Don't select anything if we are not clicking in the vehicle. */
				if (left_x >= 0) {
					const Train *u = Train::From(v);
					bool start_counting = false;
					for (; u != nullptr; u = u->Next()) {
						int current_width = u->GetDisplayImageWidth();
						left_x  -= current_width;
						right_x -= current_width;

						if (left_x < 0 && !start_counting) {
							this->selected_vehicle = u->index;
							start_counting = true;

							/* Count the first vehicle, even if articulated part */
							this->num_vehicles++;
						} else if (start_counting && !u->IsArticulatedPart()) {
							/* Do not count articulated parts */
							this->num_vehicles++;
						}

						if (right_x < 0) break;
					}
				}

				/* If the selection is not correct, clear it. */
				if (this->num_vehicles != 0) {
					if (_ctrl_pressed) this->num_vehicles = UINT8_MAX;
					break;
				}
				FALLTHROUGH;
			}

			default:
				/* Clear the selection. */
				this->selected_vehicle = v->index;
				this->num_vehicles = UINT8_MAX;
				break;
		}
	}

	void OnClick(Point pt, int widget, int click_count) override
	{
		switch (widget) {
			case WID_VR_VEHICLE_PANEL_DISPLAY: { // Vehicle image.
				if (this->order != INVALID_VEH_ORDER_ID) break;
				NWidgetBase *nwi = this->GetWidget<NWidgetBase>(WID_VR_VEHICLE_PANEL_DISPLAY);
				this->click_x = GetClickPosition(pt.x - nwi->pos_x);
				this->SetSelectedVehicles(pt.x - nwi->pos_x);
				this->SetWidgetDirty(WID_VR_VEHICLE_PANEL_DISPLAY);
				if (!_ctrl_pressed) {
					SetObjectToPlaceWnd(SPR_CURSOR_MOUSE, PAL_NONE, HT_DRAG, this);
				} else {
					/* The vehicle selection has changed. */
					this->InvalidateData(2);
				}
				break;
			}

			case WID_VR_MATRIX: { // listbox
				this->SetSelection(this->vscroll->GetScrolledRowFromWidget(pt.y, this, WID_VR_MATRIX));
				this->SetWidgetDisabledState(WID_VR_REFIT, this->sel[0] < 0);
				this->InvalidateData(1);

				if (click_count == 1) break;
				FALLTHROUGH;
			}

			case WID_VR_REFIT: // refit button
				if (this->cargo != nullptr) {
					const Vehicle *v = Vehicle::Get(this->window_number);

					if (this->order == INVALID_VEH_ORDER_ID) {
						bool delete_window = this->selected_vehicle == v->index && this->num_vehicles == UINT8_MAX;
						if (DoCommandP(v->tile, this->selected_vehicle, this->cargo->cargo | this->cargo->subtype << 8 | this->num_vehicles << 16 | this->is_virtual_train << 31,
								GetCmdRefitVeh(v)) && delete_window) {
							delete this;
						}
					} else {
						if (DoCommandP(v->tile, v->index, this->cargo->cargo | this->cargo->subtype << 8 | this->order << 16, CMD_ORDER_REFIT)) delete this;
					}
				}
				break;
		}
	}

	void OnMouseDrag(Point pt, int widget) override
	{
		switch (widget) {
			case WID_VR_VEHICLE_PANEL_DISPLAY: { // Vehicle image.
				if (this->order != INVALID_VEH_ORDER_ID) break;
				NWidgetBase *nwi = this->GetWidget<NWidgetBase>(WID_VR_VEHICLE_PANEL_DISPLAY);
				this->SetSelectedVehicles(pt.x - nwi->pos_x);
				this->SetWidgetDirty(WID_VR_VEHICLE_PANEL_DISPLAY);
				break;
			}
		}
	}

	void OnDragDrop(Point pt, int widget) override
	{
		switch (widget) {
			case WID_VR_VEHICLE_PANEL_DISPLAY: { // Vehicle image.
				if (this->order != INVALID_VEH_ORDER_ID) break;
				NWidgetBase *nwi = this->GetWidget<NWidgetBase>(WID_VR_VEHICLE_PANEL_DISPLAY);
				this->SetSelectedVehicles(pt.x - nwi->pos_x);
				this->InvalidateData(2);
				break;
			}
		}
	}

	void OnResize() override
	{
		this->vehicle_width = GetVehicleWidth(Vehicle::Get(this->window_number), EIT_IN_DETAILS);
		this->vscroll->SetCapacityFromWidget(this, WID_VR_MATRIX);
		if (this->hscroll != nullptr) this->hscroll->SetCapacityFromWidget(this, WID_VR_VEHICLE_PANEL_DISPLAY);
	}
};

static const NWidgetPart _nested_vehicle_refit_widgets[] = {
	NWidget(NWID_HORIZONTAL),
		NWidget(WWT_CLOSEBOX, COLOUR_GREY),
		NWidget(WWT_CAPTION, COLOUR_GREY, WID_VR_CAPTION), SetDataTip(STR_REFIT_CAPTION, STR_TOOLTIP_WINDOW_TITLE_DRAG_THIS),
		NWidget(WWT_DEFSIZEBOX, COLOUR_GREY),
	EndContainer(),
	/* Vehicle display + scrollbar. */
	NWidget(NWID_VERTICAL),
		NWidget(WWT_PANEL, COLOUR_GREY, WID_VR_VEHICLE_PANEL_DISPLAY), SetMinimalSize(228, 14), SetResize(1, 0), SetScrollbar(WID_VR_HSCROLLBAR), EndContainer(),
		NWidget(NWID_SELECTION, INVALID_COLOUR, WID_VR_SHOW_HSCROLLBAR),
			NWidget(NWID_HSCROLLBAR, COLOUR_GREY, WID_VR_HSCROLLBAR),
		EndContainer(),
	EndContainer(),
	NWidget(WWT_TEXTBTN, COLOUR_GREY, WID_VR_SELECT_HEADER), SetDataTip(STR_REFIT_TITLE, STR_NULL), SetResize(1, 0),
	/* Matrix + scrollbar. */
	NWidget(NWID_HORIZONTAL),
		NWidget(WWT_MATRIX, COLOUR_GREY, WID_VR_MATRIX), SetMinimalSize(228, 112), SetResize(1, 14), SetFill(1, 1), SetMatrixDataTip(1, 0, STR_NULL), SetScrollbar(WID_VR_SCROLLBAR),
		NWidget(NWID_VSCROLLBAR, COLOUR_GREY, WID_VR_SCROLLBAR),
	EndContainer(),
	NWidget(WWT_PANEL, COLOUR_GREY, WID_VR_INFO), SetMinimalTextLines(2, WidgetDimensions::unscaled.framerect.Vertical()), SetResize(1, 0), EndContainer(),
	NWidget(NWID_HORIZONTAL),
		NWidget(WWT_PUSHTXTBTN, COLOUR_GREY, WID_VR_REFIT), SetFill(1, 0), SetResize(1, 0),
		NWidget(WWT_RESIZEBOX, COLOUR_GREY),
	EndContainer(),
};

static WindowDesc _vehicle_refit_desc(
	WDP_AUTO, "view_vehicle_refit", 240, 174,
	WC_VEHICLE_REFIT, WC_VEHICLE_VIEW,
	WDF_CONSTRUCTION,
	_nested_vehicle_refit_widgets, lengthof(_nested_vehicle_refit_widgets)
);

/**
 * Show the refit window for a vehicle
 * @param *v The vehicle to show the refit window for
 * @param order of the vehicle to assign refit to, or INVALID_VEH_ORDER_ID to refit the vehicle now
 * @param parent the parent window of the refit window
 * @param auto_refit Choose cargo for auto-refitting
 */
void ShowVehicleRefitWindow(const Vehicle *v, VehicleOrderID order, Window *parent, bool auto_refit, bool is_virtual_train)
{
	DeleteWindowById(WC_VEHICLE_REFIT, v->index);
	RefitWindow *w = new RefitWindow(&_vehicle_refit_desc, v, order, auto_refit, is_virtual_train);
	w->parent = parent;
}

/** Display list of cargo types of the engine, for the purchase information window */
uint ShowRefitOptionsList(int left, int right, int y, EngineID engine)
{
	/* List of cargo types of this engine */
	CargoTypes cmask = GetUnionOfArticulatedRefitMasks(engine, false);
	/* List of cargo types available in this climate */
	CargoTypes lmask = _cargo_mask;

	/* Draw nothing if the engine is not refittable */
	if (HasAtMostOneBit(cmask)) return y;

	if (cmask == lmask) {
		/* Engine can be refitted to all types in this climate */
		SetDParam(0, STR_PURCHASE_INFO_ALL_TYPES);
	} else {
		/* Check if we are able to refit to more cargo types and unable to. If
		 * so, invert the cargo types to list those that we can't refit to. */
		if (CountBits(cmask ^ lmask) < CountBits(cmask) && CountBits(cmask ^ lmask) <= 7) {
			cmask ^= lmask;
			SetDParam(0, STR_PURCHASE_INFO_ALL_BUT);
		} else {
			SetDParam(0, STR_JUST_CARGO_LIST);
		}
		SetDParam(1, cmask);
	}

	return DrawStringMultiLine(left, right, y, INT32_MAX, STR_PURCHASE_INFO_REFITTABLE_TO);
}

/** Get the cargo subtype text from NewGRF for the vehicle details window. */
StringID GetCargoSubtypeText(const Vehicle *v)
{
	if (HasBit(EngInfo(v->engine_type)->callback_mask, CBM_VEHICLE_CARGO_SUFFIX)) {
		uint16 cb = GetVehicleCallback(CBID_VEHICLE_CARGO_SUFFIX, 0, 0, v->engine_type, v);
		if (cb != CALLBACK_FAILED) {
			if (cb > 0x400) ErrorUnknownCallbackResult(v->GetGRFID(), CBID_VEHICLE_CARGO_SUFFIX, cb);
			if (cb >= 0x400 || (v->GetGRF()->grf_version < 8 && cb == 0xFF)) cb = CALLBACK_FAILED;
		}
		if (cb != CALLBACK_FAILED) {
			return GetGRFStringID(v->GetGRFID(), 0xD000 + cb);
		}
	}
	return STR_EMPTY;
}

/** Sort vehicle groups by the number of vehicles in the group */
static bool VehicleGroupLengthSorter(const GUIVehicleGroup &a, const GUIVehicleGroup &b)
{
	return a.NumVehicles() < b.NumVehicles();
}

/** Sort vehicle groups by the total profit this year */
static bool VehicleGroupTotalProfitThisYearSorter(const GUIVehicleGroup &a, const GUIVehicleGroup &b)
{
	return a.GetDisplayProfitThisYear() < b.GetDisplayProfitThisYear();
}

/** Sort vehicle groups by the total profit last year */
static bool VehicleGroupTotalProfitLastYearSorter(const GUIVehicleGroup &a, const GUIVehicleGroup &b)
{
	return a.GetDisplayProfitLastYear() < b.GetDisplayProfitLastYear();
}

/** Sort vehicle groups by the average profit this year */
static bool VehicleGroupAverageProfitThisYearSorter(const GUIVehicleGroup &a, const GUIVehicleGroup &b)
{
	return a.GetDisplayProfitThisYear() * static_cast<uint>(b.NumVehicles()) < b.GetDisplayProfitThisYear() * static_cast<uint>(a.NumVehicles());
}

/** Sort vehicle groups by the average profit last year */
static bool VehicleGroupAverageProfitLastYearSorter(const GUIVehicleGroup &a, const GUIVehicleGroup &b)
{
	return a.GetDisplayProfitLastYear() * static_cast<uint>(b.NumVehicles()) < b.GetDisplayProfitLastYear() * static_cast<uint>(a.NumVehicles());
}

/** Sort vehicles by their number */
static bool VehicleNumberSorter(const Vehicle * const &a, const Vehicle * const &b)
{
	return a->unitnumber < b->unitnumber;
}

/** Sort vehicles by their name */
static bool VehicleNameSorter(const Vehicle * const &a, const Vehicle * const &b)
{
	static char last_name[2][64];

	if (a != _last_vehicle[0]) {
		_last_vehicle[0] = a;
		SetDParam(0, a->index);
		GetString(last_name[0], STR_VEHICLE_NAME, lastof(last_name[0]));
	}

	if (b != _last_vehicle[1]) {
		_last_vehicle[1] = b;
		SetDParam(0, b->index);
		GetString(last_name[1], STR_VEHICLE_NAME, lastof(last_name[1]));
	}

	int r = strnatcmp(last_name[0], last_name[1]); // Sort by name (natural sorting).
	return (r != 0) ? r < 0: VehicleNumberSorter(a, b);
}

/** Sort vehicles by their age */
static bool VehicleAgeSorter(const Vehicle * const &a, const Vehicle * const &b)
{
	int r = a->age - b->age;
	return (r != 0) ? r < 0 : VehicleNumberSorter(a, b);
}

/** Sort vehicles by this year profit */
static bool VehicleProfitThisYearSorter(const Vehicle * const &a, const Vehicle * const &b)
{
	int r = ClampToI32(a->GetDisplayProfitThisYear() - b->GetDisplayProfitThisYear());
	return (r != 0) ? r < 0 : VehicleNumberSorter(a, b);
}

/** Sort vehicles by last year profit */
static bool VehicleProfitLastYearSorter(const Vehicle * const &a, const Vehicle * const &b)
{
	int r = ClampToI32(a->GetDisplayProfitLastYear() - b->GetDisplayProfitLastYear());
	return (r != 0) ? r < 0 : VehicleNumberSorter(a, b);
}

/** Sort vehicles by lifetime profit */
static bool VehicleProfitLifetimeSorter(const Vehicle * const &a, const Vehicle * const &b)
{
	int r = ClampToI32(a->GetDisplayProfitLifetime() - b->GetDisplayProfitLifetime());
	return (r != 0) ? r < 0 : VehicleNumberSorter(a, b);
}

/** Sort vehicles by their cargo */
static bool VehicleCargoSorter(const Vehicle * const &a, const Vehicle * const &b)
{
	const Vehicle *v;
	CargoArray diff;

	/* Append the cargo of the connected waggons */
	for (v = a; v != nullptr; v = v->Next()) diff[v->cargo_type] += v->cargo_cap;
	for (v = b; v != nullptr; v = v->Next()) diff[v->cargo_type] -= v->cargo_cap;

	int r = 0;
	for (CargoID i = 0; i < NUM_CARGO; i++) {
		r = diff[i];
		if (r != 0) break;
	}

	return (r != 0) ? r < 0 : VehicleNumberSorter(a, b);
}

/** Sort vehicles by their reliability */
static bool VehicleReliabilitySorter(const Vehicle * const &a, const Vehicle * const &b)
{
	int r = a->reliability - b->reliability;
	return (r != 0) ? r < 0 : VehicleNumberSorter(a, b);
}

/** Sort vehicles by their max speed */
static bool VehicleMaxSpeedSorter(const Vehicle * const &a, const Vehicle * const &b)
{
	int r = a->vcache.cached_max_speed - b->vcache.cached_max_speed;
	return (r != 0) ? r < 0 : VehicleNumberSorter(a, b);
}

/** Sort vehicles by model */
static bool VehicleModelSorter(const Vehicle * const &a, const Vehicle * const &b)
{
	int r = a->engine_type - b->engine_type;
	return (r != 0) ? r < 0 : VehicleNumberSorter(a, b);
}

/** Sort vehicles by their value */
static bool VehicleValueSorter(const Vehicle * const &a, const Vehicle * const &b)
{
	const Vehicle *u;
	Money diff = 0;

	for (u = a; u != nullptr; u = u->Next()) diff += u->value;
	for (u = b; u != nullptr; u = u->Next()) diff -= u->value;

	int r = ClampToI32(diff);
	return (r != 0) ? r < 0 : VehicleNumberSorter(a, b);
}

/** Sort vehicles by their length */
static bool VehicleLengthSorter(const Vehicle * const &a, const Vehicle * const &b)
{
	int r = a->GetGroundVehicleCache()->cached_total_length - b->GetGroundVehicleCache()->cached_total_length;
	return (r != 0) ? r < 0 : VehicleNumberSorter(a, b);
}

/** Sort vehicles by the time they can still live */
static bool VehicleTimeToLiveSorter(const Vehicle * const &a, const Vehicle * const &b)
{
	int r = ClampToI32((a->max_age - a->age) - (b->max_age - b->age));
	return (r != 0) ? r < 0 : VehicleNumberSorter(a, b);
}

/** Sort vehicles by the timetable delay */
static bool VehicleTimetableDelaySorter(const Vehicle * const &a, const Vehicle * const &b)
{
	int r = a->lateness_counter - b->lateness_counter;
	return (r != 0) ? r < 0 : VehicleNumberSorter(a, b);
}

/** Sort vehicles by the average order occupancy */
static bool VehicleAverageOrderOccupancySorter(const Vehicle * const &a, const Vehicle * const &b)
{
	int r = a->GetOrderOccupancyAverage() - b->GetOrderOccupancyAverage();
	return (r != 0) ? r < 0 : VehicleNumberSorter(a, b);
}

/** Sort vehicles by the max speed (fully loaded) */
static bool VehicleMaxSpeedLoadedSorter(const Vehicle * const &a, const Vehicle * const &b)
{
	auto get_max_speed_loaded = [](const Train * const v) -> int {
		auto res = _vehicle_max_speed_loaded.insert({ v->index, 0 });
		if (!res.second) {
			/* This vehicle's speed was already in _vehicle_max_speed_loaded */
			return res.first->second;
		}
		int loaded_weight = 0;
		for (const Train *u = v; u != nullptr; u = u->Next()) {
			loaded_weight += u->GetWeightWithoutCargo() + u->GetCargoWeight(u->cargo_cap);
		}

		int loaded_max_speed = GetTrainEstimatedMaxAchievableSpeed(v, loaded_weight, v->GetDisplayMaxSpeed());
		res.first->second = loaded_max_speed;
		return loaded_max_speed;
	};

	int r = get_max_speed_loaded(Train::From(a)) - get_max_speed_loaded(Train::From(b));
	return (r != 0) ? r < 0 : VehicleNumberSorter(a, b);
}

void InitializeGUI()
{
	MemSetT(&_grouping, 0);
	MemSetT(&_sorting, 0);
}

/**
 * Assign a vehicle window a new vehicle
 * @param window_class WindowClass to search for
 * @param from_index the old vehicle ID
 * @param to_index the new vehicle ID
 */
static inline void ChangeVehicleWindow(WindowClass window_class, VehicleID from_index, VehicleID to_index)
{
	Window *w = FindWindowById(window_class, from_index);
	if (w != nullptr) {
		/* Update window_number */
		w->window_number = to_index;
		if (w->viewport != nullptr) w->viewport->follow_vehicle = to_index;

		/* Update vehicle drag data */
		if (_thd.window_class == window_class && _thd.window_number == (WindowNumber)from_index) {
			_thd.window_number = to_index;
		}

		/* Notify the window. */
		w->InvalidateData(VIWD_AUTOREPLACE, false);
	}
}

/**
 * Report a change in vehicle IDs (due to autoreplace) to affected vehicle windows.
 * @param from_index the old vehicle ID
 * @param to_index the new vehicle ID
 */
void ChangeVehicleViewWindow(VehicleID from_index, VehicleID to_index)
{
	ChangeVehicleWindow(WC_VEHICLE_VIEW,      from_index, to_index);
	ChangeVehicleWindow(WC_VEHICLE_ORDERS,    from_index, to_index);
	ChangeVehicleWindow(WC_VEHICLE_REFIT,     from_index, to_index);
	ChangeVehicleWindow(WC_VEHICLE_DETAILS,   from_index, to_index);
	ChangeVehicleWindow(WC_VEHICLE_TIMETABLE, from_index, to_index);
}

static const NWidgetPart _nested_vehicle_list[] = {
	NWidget(NWID_HORIZONTAL),
		NWidget(WWT_CLOSEBOX, COLOUR_GREY),
		NWidget(NWID_SELECTION, INVALID_COLOUR, WID_VL_CAPTION_SELECTION),
			NWidget(WWT_CAPTION, COLOUR_GREY, WID_VL_CAPTION),
			NWidget(NWID_HORIZONTAL),
				NWidget(WWT_CAPTION, COLOUR_GREY, WID_VL_CAPTION_SHARED_ORDERS),
				NWidget(WWT_PUSHTXTBTN, COLOUR_GREY, WID_VL_ORDER_VIEW), SetMinimalSize(61, 14), SetDataTip(STR_GOTO_ORDER_VIEW, STR_GOTO_ORDER_VIEW_TOOLTIP),
			EndContainer(),
		EndContainer(),
		NWidget(WWT_SHADEBOX, COLOUR_GREY),
		NWidget(WWT_DEFSIZEBOX, COLOUR_GREY),
		NWidget(WWT_STICKYBOX, COLOUR_GREY),
	EndContainer(),

	NWidget(NWID_HORIZONTAL),
		NWidget(NWID_VERTICAL),
			NWidget(WWT_TEXTBTN, COLOUR_GREY, WID_VL_GROUP_ORDER), SetMinimalSize(0, 12), SetFill(1, 0), SetDataTip(STR_STATION_VIEW_GROUP, STR_TOOLTIP_GROUP_ORDER),
			NWidget(WWT_PUSHTXTBTN, COLOUR_GREY, WID_VL_SORT_ORDER), SetMinimalSize(0, 12), SetFill(1, 0), SetDataTip(STR_BUTTON_SORT_BY, STR_TOOLTIP_SORT_ORDER),
		EndContainer(),
		NWidget(NWID_VERTICAL),
			NWidget(WWT_DROPDOWN, COLOUR_GREY, WID_VL_GROUP_BY_PULLDOWN), SetMinimalSize(0, 12), SetFill(1, 0), SetDataTip(0x0, STR_TOOLTIP_GROUP_ORDER),
			NWidget(WWT_DROPDOWN, COLOUR_GREY, WID_VL_SORT_BY_PULLDOWN), SetMinimalSize(0, 12), SetFill(1, 0), SetDataTip(0x0, STR_TOOLTIP_SORT_CRITERIA),
		EndContainer(),
		NWidget(NWID_VERTICAL),
			NWidget(WWT_PANEL, COLOUR_GREY), SetMinimalSize(0, 12), SetFill(1, 1), SetResize(1, 0), EndContainer(),
			NWidget(NWID_HORIZONTAL),
				NWidget(NWID_SELECTION, INVALID_COLOUR, WID_VL_FILTER_BY_CARGO_SEL),
					NWidget(WWT_DROPDOWN, COLOUR_GREY, WID_VL_FILTER_BY_CARGO), SetMinimalSize(0, 12), SetFill(0, 0), SetDataTip(STR_JUST_STRING, STR_TOOLTIP_FILTER_CRITERIA),
				EndContainer(),
				NWidget(WWT_PANEL, COLOUR_GREY), SetMinimalSize(0, 12), SetFill(1, 1), SetResize(1, 0), EndContainer(),
			EndContainer(),
		EndContainer(),
	EndContainer(),

	NWidget(NWID_HORIZONTAL),
		NWidget(WWT_MATRIX, COLOUR_GREY, WID_VL_LIST), SetMinimalSize(248, 0), SetFill(1, 0), SetResize(1, 1), SetMatrixDataTip(1, 0, STR_NULL), SetScrollbar(WID_VL_SCROLLBAR),
		NWidget(NWID_VSCROLLBAR, COLOUR_GREY, WID_VL_SCROLLBAR),
	EndContainer(),

	NWidget(NWID_HORIZONTAL),
		NWidget(NWID_SELECTION, INVALID_COLOUR, WID_VL_HIDE_BUTTONS),
			NWidget(NWID_HORIZONTAL),
				NWidget(WWT_PUSHTXTBTN, COLOUR_GREY, WID_VL_AVAILABLE_VEHICLES), SetMinimalSize(106, 12), SetFill(0, 1),
								SetDataTip(STR_BLACK_STRING, STR_VEHICLE_LIST_AVAILABLE_ENGINES_TOOLTIP),
				NWidget(WWT_PANEL, COLOUR_GREY), SetMinimalSize(0, 12), SetResize(1, 0), SetFill(1, 1), EndContainer(),
				NWidget(WWT_DROPDOWN, COLOUR_GREY, WID_VL_MANAGE_VEHICLES_DROPDOWN), SetMinimalSize(118, 12), SetFill(0, 1),
								SetDataTip(STR_VEHICLE_LIST_MANAGE_LIST, STR_VEHICLE_LIST_MANAGE_LIST_TOOLTIP),
				NWidget(WWT_PUSHIMGBTN, COLOUR_GREY, WID_VL_STOP_ALL), SetMinimalSize(12, 12), SetFill(0, 1),
								SetDataTip(SPR_FLAG_VEH_STOPPED, STR_VEHICLE_LIST_MASS_STOP_LIST_TOOLTIP),
				NWidget(WWT_PUSHIMGBTN, COLOUR_GREY, WID_VL_START_ALL), SetMinimalSize(12, 12), SetFill(0, 1),
								SetDataTip(SPR_FLAG_VEH_RUNNING, STR_VEHICLE_LIST_MASS_START_LIST_TOOLTIP),
			EndContainer(),
			/* Widget to be shown for other companies hiding the previous 5 widgets. */
			NWidget(WWT_PANEL, COLOUR_GREY), SetFill(1, 1), SetResize(1, 0), EndContainer(),
		EndContainer(),
		NWidget(WWT_RESIZEBOX, COLOUR_GREY),
	EndContainer(),
};

static void DrawSmallOrderList(const Vehicle *v, int left, int right, int y, uint order_arrow_width, VehicleOrderID start)
{
	const Order *order = v->GetOrder(start);
	if (order == nullptr) return;

	bool rtl = _current_text_dir == TD_RTL;
	int l_offset = rtl ? 0 : order_arrow_width;
	int r_offset = rtl ? order_arrow_width : 0;
	int i = 0;
	VehicleOrderID oid = start;

	do {
		if (oid == v->cur_real_order_index) DrawString(left, right, y, STR_TINY_RIGHT_ARROW, TC_BLACK);

		if (order->IsType(OT_GOTO_STATION)) {
			SetDParam(0, order->GetDestination());
			DrawString(left + l_offset, right - r_offset, y, STR_TINY_BLACK_STATION);

			y += FONT_HEIGHT_SMALL;
			if (++i == 4) break;
		}

		oid++;
		order = order->next;
		if (order == nullptr) {
			order = v->orders->GetFirstOrder();
			oid = 0;
		}
	} while (oid != start);
}

/** Draw small order list in the vehicle GUI, but without the little black arrow.  This is used for shared order groups. */
static void DrawSmallOrderList(const Order *order, int left, int right, int y, uint order_arrow_width)
{
	bool rtl = _current_text_dir == TD_RTL;
	int l_offset = rtl ? 0 : order_arrow_width;
	int r_offset = rtl ? order_arrow_width : 0;
	int i = 0;
	while (order != nullptr) {
		if (order->IsType(OT_GOTO_STATION)) {
			SetDParam(0, order->GetDestination());
			DrawString(left + l_offset, right - r_offset, y, STR_TINY_BLACK_STATION);

			y += FONT_HEIGHT_SMALL;
			if (++i == 4) break;
		}
		order = order->next;
	}
}

/**
 * Draws an image of a vehicle chain
 * @param v         Front vehicle
 * @param r         Rect to draw at
 * @param selection Selected vehicle to draw a frame around
 * @param skip      Number of pixels to skip at the front (for scrolling)
 */
void DrawVehicleImage(const Vehicle *v, const Rect &r, VehicleID selection, EngineImageType image_type, int skip)
{
	switch (v->type) {
		case VEH_TRAIN:    DrawTrainImage(Train::From(v), r, selection, image_type, skip); break;
		case VEH_ROAD:     DrawRoadVehImage(v, r, selection, image_type, skip);  break;
		case VEH_SHIP:     DrawShipImage(v, r, selection, image_type);     break;
		case VEH_AIRCRAFT: DrawAircraftImage(v, r, selection, image_type); break;
		default: NOT_REACHED();
	}
}

/**
 * Get the height of a vehicle in the vehicle list GUIs.
 * @param type    the vehicle type to look at
 * @param divisor the resulting height must be dividable by this
 * @return the height
 */
uint GetVehicleListHeight(VehicleType type, uint divisor)
{
	/* Name + vehicle + profit */
	uint base = ScaleGUITrad(GetVehicleHeight(type)) + 2 * FONT_HEIGHT_SMALL + ScaleGUITrad(1);
	/* Drawing of the 4 small orders + profit*/
	if (type >= VEH_SHIP) base = std::max(base, 5U * FONT_HEIGHT_SMALL + ScaleGUITrad(1));

	if (divisor == 1) return base;

	/* Make sure the height is dividable by divisor */
	uint rem = base % divisor;
	return base + (rem == 0 ? 0 : divisor - rem);
}

/**
 * Draw all the vehicle list items.
 * @param selected_vehicle The vehicle that is to be highlighted.
 * @param line_height      Height of a single item line.
 * @param r                Rectangle with edge positions of the matrix widget.
 */
void BaseVehicleListWindow::DrawVehicleListItems(VehicleID selected_vehicle, int line_height, const Rect &r) const
{
	Rect ir = r.WithHeight(line_height).Shrink(WidgetDimensions::scaled.matrix, RectPadding::zero);
	bool rtl = _current_text_dir == TD_RTL;

	Dimension profit = GetSpriteSize(SPR_PROFIT_LOT);
	int text_offset = std::max<int>(profit.width, GetDigitWidth() * this->unitnumber_digits) + WidgetDimensions::scaled.hsep_normal;
	Rect tr = ir.Indent(text_offset, rtl);

	bool show_orderlist = this->vli.vtype >= VEH_SHIP;
	Rect olr = ir.Indent(std::max(ScaleGUITrad(100) + text_offset, ir.Width() / 2), rtl);

	int image_left  = (rtl && show_orderlist) ? olr.right : tr.left;
	int image_right = (!rtl && show_orderlist) ? olr.left : tr.right;

	int vehicle_button_x = rtl ? ir.right - profit.width : ir.left;

	uint max = static_cast<uint>(std::min<size_t>(this->vscroll->GetPosition() + this->vscroll->GetCapacity(), this->vehgroups.size()));
	for (uint i = this->vscroll->GetPosition(); i < max; ++i) {
		const GUIVehicleGroup &vehgroup = this->vehgroups[i];
		if (this->grouping == GB_NONE) {
			const Vehicle *v = vehgroup.GetSingleVehicle();

			SetDParam(0, STR_VEHICLE_LIST_PROFIT_THIS_YEAR_LAST_YEAR);
			SetDParam(1, v->GetDisplayProfitThisYear());
			SetDParam(2, v->GetDisplayProfitLastYear());

			StringID str;
			switch (this->vehgroups.SortType()) {
				case VST_AGE: {
					str = (v->age + DAYS_IN_YEAR < v->max_age) ? STR_VEHICLE_LIST_AGE : STR_VEHICLE_LIST_AGE_RED;
					SetDParam(3, v->age / DAYS_IN_LEAP_YEAR);
					SetDParam(4, v->max_age / DAYS_IN_LEAP_YEAR);
					break;
				}

				case VST_CARGO: {
					CargoTypes cargoes = 0;
					for (const Vehicle *u = v; u != nullptr; u = u->Next()) {
						if (u->cargo_cap > 0) SetBit(cargoes, u->cargo_type);
					}
					str = STR_VEHICLE_LIST_CARGO_LIST;
					SetDParam(3, cargoes);
					break;
				}

				case VST_RELIABILITY: {
					str = ToPercent16(v->reliability) >= 50 ? STR_VEHICLE_LIST_RELIABILITY : STR_VEHICLE_LIST_RELIABILITY_RED;
					SetDParam(3, ToPercent16(v->reliability));
					break;
				}

				case VST_MAX_SPEED: {
					str = STR_VEHICLE_LIST_MAX_SPEED;
					SetDParam(3, v->GetDisplayMaxSpeed());
					break;
				}

				case VST_MODEL: {
					str = STR_VEHICLE_LIST_ENGINE_BUILT;
					SetDParam(3, v->engine_type);
					SetDParam(4, v->build_year);
					break;
				}

				case VST_VALUE: {
					Money total_value = 0;
					for (const Vehicle *u = v; u != nullptr; u = u->GetNextVehicle()) {
						total_value += u->value;
					}
					str = STR_VEHICLE_LIST_VALUE;
					SetDParam(3, total_value);
					break;
				}

				case VST_LENGTH: {
					const GroundVehicleCache* gcache = v->GetGroundVehicleCache();
					assert(gcache != nullptr);
					str = STR_VEHICLE_LIST_LENGTH;
					SetDParam(3, CeilDiv(gcache->cached_total_length * 10, TILE_SIZE));
					SetDParam(4, 1);
					break;
				}

				case VST_TIME_TO_LIVE: {
					auto years_remaining = (v->max_age / DAYS_IN_LEAP_YEAR) - (v->age / DAYS_IN_LEAP_YEAR);
					str = (years_remaining > 1) ? STR_VEHICLE_LIST_TIME_TO_LIVE : ((years_remaining < 0) ? STR_VEHICLE_LIST_TIME_TO_LIVE_OVERDUE : STR_VEHICLE_LIST_TIME_TO_LIVE_RED);
					SetDParam(3, std::abs(years_remaining));
					break;
				}

				case VST_TIMETABLE_DELAY: {
					if (v->lateness_counter == 0 || (!_settings_client.gui.timetable_in_ticks && v->lateness_counter / DATE_UNIT_SIZE == 0)) {
						str = STR_VEHICLE_LIST_TIMETABLE_DELAY_ON_TIME;
					} else {
						str = v->lateness_counter > 0 ? STR_VEHICLE_LIST_TIMETABLE_DELAY_LATE : STR_VEHICLE_LIST_TIMETABLE_DELAY_EARLY;
						SetTimetableParams(3, std::abs(v->lateness_counter));
					}
					break;
				}

				case VST_PROFIT_LIFETIME: {
					str = STR_VEHICLE_LIST_PROFIT_THIS_YEAR_LAST_YEAR_LIFETIME;
					SetDParam(3, v->GetDisplayProfitLifetime());
					break;
				}

				case VST_AVERAGE_ORDER_OCCUPANCY: {
					uint8 occupancy_average = v->GetOrderOccupancyAverage();
					if (occupancy_average >= 16) {
						str = STR_VEHICLE_LIST_ORDER_OCCUPANCY_AVERAGE;
						SetDParam(3, occupancy_average - 16);
					} else {
						str = STR_JUST_STRING2;
					}
					break;
				}

				default: {
					str = STR_JUST_STRING2;
					break;
				}
			}

			DrawVehicleImage(v, {image_left, ir.top, image_right, ir.bottom}, selected_vehicle, EIT_IN_LIST, 0);
			DrawString(tr.left, tr.right, ir.top + line_height - FONT_HEIGHT_SMALL - WidgetDimensions::scaled.framerect.bottom - 1, str);

			/* company colour stripe along vehicle description row */
			if (_settings_client.gui.show_vehicle_list_company_colour && v->owner != this->vli.company) {
				byte ccolour = 0;
				Company *c = Company::Get(v->owner);
				if (c != nullptr) {
					ccolour = _colour_gradient[c->colour][6];
				}
				GfxFillRect((tr.right - 1) - (FONT_HEIGHT_SMALL - 2), ir.top + 1, tr.right - 1, (ir.top + 1) + (FONT_HEIGHT_SMALL - 2), ccolour, FILLRECT_OPAQUE);
			}
		} else {
			SetDParam(0, vehgroup.GetDisplayProfitThisYear());
			SetDParam(1, vehgroup.GetDisplayProfitLastYear());
			DrawString(tr.left, tr.right, ir.bottom - FONT_HEIGHT_SMALL - WidgetDimensions::scaled.framerect.bottom, STR_VEHICLE_LIST_PROFIT_THIS_YEAR_LAST_YEAR);
		}

		DrawVehicleProfitButton(vehgroup.GetOldestVehicleAge(), vehgroup.GetDisplayProfitLastYear(), vehgroup.NumVehicles(), vehicle_button_x, ir.top + FONT_HEIGHT_NORMAL + WidgetDimensions::scaled.vsep_normal);

		switch (this->grouping) {
			case GB_NONE: {
				const Vehicle *v = vehgroup.GetSingleVehicle();

				if (HasBit(v->vehicle_flags, VF_PATHFINDER_LOST)) {
					DrawSprite(SPR_WARNING_SIGN, PAL_NONE, vehicle_button_x, ir.top + FONT_HEIGHT_NORMAL + WidgetDimensions::scaled.vsep_normal + profit.height);
				}

				DrawVehicleImage(v, {image_left, ir.top, image_right, ir.bottom}, selected_vehicle, EIT_IN_LIST, 0);

				if (_settings_client.gui.show_cargo_in_vehicle_lists) {
					/* Get the cargoes the vehicle can carry */
					CargoTypes vehicle_cargoes = 0;

					for (auto u = v; u != nullptr; u = u->Next()) {
						if (u->cargo_cap == 0) continue;

						SetBit(vehicle_cargoes, u->cargo_type);
					}

					if (!v->name.empty()) {
						/* The vehicle got a name so we will print it and the cargoes */
						SetDParam(0, STR_TINY_BLACK_VEHICLE);
						SetDParam(1, v->index);
						SetDParam(2, STR_VEHICLE_LIST_CARGO);
						SetDParam(3, vehicle_cargoes);
						DrawString(tr.left, tr.right, ir.top, STR_VEHICLE_LIST_NAME_AND_CARGO);
					} else if (v->group_id != DEFAULT_GROUP) {
						/* The vehicle has no name, but is member of a group, so print group name and the cargoes */
						SetDParam(0, STR_TINY_GROUP);
						SetDParam(1, v->group_id);
						SetDParam(2, STR_VEHICLE_LIST_CARGO);
						SetDParam(3, vehicle_cargoes);
						DrawString(tr.left, tr.right, ir.top, STR_VEHICLE_LIST_NAME_AND_CARGO);
					} else {
						/* The vehicle has no name, and is not a member of a group, so just print the cargoes */
						SetDParam(0, vehicle_cargoes);
						DrawString(tr.left, tr.right, ir.top, STR_VEHICLE_LIST_CARGO);
					}
				} else if (!v->name.empty()) {
					/* The vehicle got a name so we will print it */
					SetDParam(0, v->index);
					DrawString(tr.left, tr.right, ir.top, STR_TINY_BLACK_VEHICLE);
				} else if (v->group_id != DEFAULT_GROUP) {
					/* The vehicle has no name, but is member of a group, so print group name */
					SetDParam(0, v->group_id | GROUP_NAME_HIERARCHY);
					DrawString(tr.left, tr.right, ir.top, STR_TINY_GROUP, TC_BLACK);
				}

				if (show_orderlist) DrawSmallOrderList(v, olr.left, olr.right, ir.top, this->order_arrow_width, v->cur_real_order_index);

				StringID str;
				if (v->IsChainInDepot()) {
					str = STR_BLUE_COMMA;
				} else {
					str = (v->age > v->max_age - DAYS_IN_LEAP_YEAR) ? STR_RED_COMMA : STR_BLACK_COMMA;
				}

				SetDParam(0, v->unitnumber);
				DrawString(ir.left, ir.right, ir.top + WidgetDimensions::scaled.framerect.top, str);
				break;
			}

			case GB_SHARED_ORDERS:
				assert(vehgroup.NumVehicles() > 0);

				for (int i = 0; i < static_cast<int>(vehgroup.NumVehicles()); ++i) {
					if (image_left + WidgetDimensions::scaled.hsep_wide * i >= image_right) break; // Break if there is no more space to draw any more vehicles anyway.
					DrawVehicleImage(vehgroup.vehicles_begin[i], {image_left + WidgetDimensions::scaled.hsep_wide * i, ir.top, image_right, ir.bottom}, selected_vehicle, EIT_IN_LIST, 0);
				}

				if (vehgroup.vehicles_begin[0]->group_id != DEFAULT_GROUP) {
					/* If all vehicles are in the same group, print group name */
					GroupID gid = vehgroup.vehicles_begin[0]->group_id;
					bool show_group = true;
					for (int i = 1; i < static_cast<int>(vehgroup.NumVehicles()); ++i) {
						if (vehgroup.vehicles_begin[i]->group_id != gid) {
							show_group = false;
							break;
						}
					}
					if (show_group) {
						SetDParam(0, gid | GROUP_NAME_HIERARCHY);
						DrawString(tr.left, tr.right, ir.top, STR_TINY_GROUP, TC_BLACK);
					}
				}

				if (show_orderlist) DrawSmallOrderList((vehgroup.vehicles_begin[0])->GetFirstOrder(), olr.left, olr.right, ir.top, this->order_arrow_width);

				SetDParam(0, vehgroup.NumVehicles());
				DrawString(ir.left, ir.right, ir.top + WidgetDimensions::scaled.framerect.top, STR_BLACK_COMMA);
				break;

			default:
				NOT_REACHED();
		}

		ir = ir.Translate(0, line_height);
	}
}

void BaseVehicleListWindow::UpdateSortingInterval()
{
	uint16 resort_interval = DAY_TICKS * 10;
	if (this->grouping == GB_NONE && this->vehgroups.SortType() == VST_TIMETABLE_DELAY) resort_interval = DAY_TICKS;
	this->vehgroups.SetResortInterval(resort_interval);
}

void BaseVehicleListWindow::UpdateSortingFromGrouping()
{
	/* Set up sorting. Make the window-specific _sorting variable
	 * point to the correct global _sorting struct so we are freed
	 * from having conditionals during window operation */
	switch (this->vli.vtype) {
		case VEH_TRAIN:    this->sorting = &_sorting[this->grouping].train; break;
		case VEH_ROAD:     this->sorting = &_sorting[this->grouping].roadveh; break;
		case VEH_SHIP:     this->sorting = &_sorting[this->grouping].ship; break;
		case VEH_AIRCRAFT: this->sorting = &_sorting[this->grouping].aircraft; break;
		default: NOT_REACHED();
	}
	this->vehgroups.SetSortFuncs(this->GetVehicleSorterFuncs());
	this->vehgroups.SetListing(*this->sorting);
	this->vehgroups.ForceRebuild();
	this->vehgroups.NeedResort();
	this->UpdateSortingInterval();
}

void BaseVehicleListWindow::UpdateVehicleGroupBy(GroupBy group_by)
{
	if (this->grouping != group_by) {
		/* Save the old sorting option, so that if we change the grouping option back later on,
		 * UpdateSortingFromGrouping() will automatically restore the saved sorting option. */
		*this->sorting = this->vehgroups.GetListing();

		this->grouping = group_by;
		_grouping[this->vli.type][this->vli.vtype] = group_by;
		this->UpdateSortingFromGrouping();
	}
}

uint BaseVehicleListWindow::GetSorterDisableMask(VehicleType type) const
{
	uint mask = 0;
	if (this->grouping == GB_NONE) {
		if (type != VEH_TRAIN && type != VEH_ROAD) mask |= (1 << VST_LENGTH);
		if (type != VEH_TRAIN || _settings_game.vehicle.train_acceleration_model == AM_ORIGINAL) mask |= (1 << VST_MAX_SPEED_LOADED);
	}
	return mask;
}

/**
 * Window for the (old) vehicle listing.
 *
 * bitmask for w->window_number
 * 0-7 CompanyID (owner)
 * 8-10 window type (use flags in vehicle_gui.h)
 * 11-15 vehicle type (using VEH_, but can be compressed to fewer bytes if needed)
 * 16-31 StationID or OrderID depending on window type (bit 8-10)
 */
struct VehicleListWindow : public BaseVehicleListWindow {
private:
	/** Enumeration of planes of the button row at the bottom. */
	enum ButtonPlanes {
		BP_SHOW_BUTTONS, ///< Show the buttons.
		BP_HIDE_BUTTONS, ///< Show the empty panel.
	};

	StringID GetChangeOrderStringID() const
	{
		if (VehicleListIdentifier::UnPack(this->window_number).type == VL_STATION_LIST) {
			return (BaseStation::Get(this->vli.index)->facilities & FACIL_WAYPOINT) ? STR_VEHICLE_LIST_CHANGE_ORDER_WAYPOINT : STR_VEHICLE_LIST_CHANGE_ORDER_STATION;
		} else if (VehicleListIdentifier::UnPack(this->window_number).type == VL_DEPOT_LIST) {
			return STR_VEHICLE_LIST_CHANGE_ORDER_TRAIN_DEPOT + this->vli.vtype;
		} else {
			return 0;
		}
	}

	/** Enumeration of planes of the title row at the top. */
	enum CaptionPlanes {
		BP_NORMAL,        ///< Show shared orders caption and buttons.
		BP_SHARED_ORDERS, ///< Show the normal caption.
	};

	void RefreshRouteOverlay() const
	{
		if (this->vli.type == VL_SHARED_ORDERS) {
			const Vehicle *v = Vehicle::GetIfValid(this->vli.index);
			MarkAllRoutePathsDirty(v);
			MarkAllRouteStepsDirty(v);
		}
	}

public:
	VehicleListWindow(WindowDesc *desc, WindowNumber window_number) : BaseVehicleListWindow(desc, window_number)
	{
		this->CreateNestedTree();

		this->CheckCargoFilterEnableState(WID_VL_FILTER_BY_CARGO_SEL, false, this->vli.type != VL_SHARED_ORDERS && this->vli.type != VL_SINGLE_VEH);

		this->vscroll = this->GetScrollbar(WID_VL_SCROLLBAR);

		this->BuildVehicleList();
		this->SortVehicleList();

		/* Set up the window widgets */
		this->GetWidget<NWidgetCore>(WID_VL_LIST)->tool_tip = STR_VEHICLE_LIST_TRAIN_LIST_TOOLTIP + this->vli.vtype;

		NWidgetStacked *nwi = this->GetWidget<NWidgetStacked>(WID_VL_CAPTION_SELECTION);
		if (this->vli.type == VL_SHARED_ORDERS) {
			this->GetWidget<NWidgetCore>(WID_VL_CAPTION_SHARED_ORDERS)->widget_data = STR_VEHICLE_LIST_SHARED_ORDERS_LIST_CAPTION;
			/* If we are in the shared orders window, then disable the group-by dropdown menu.
			 * Remove this when the group-by dropdown menu has another option apart from grouping by shared orders. */
			this->SetWidgetDisabledState(WID_VL_GROUP_ORDER, true);
			this->SetWidgetDisabledState(WID_VL_GROUP_BY_PULLDOWN, true);
			nwi->SetDisplayedPlane(BP_SHARED_ORDERS);
		} else {
			this->GetWidget<NWidgetCore>(WID_VL_CAPTION)->widget_data = STR_VEHICLE_LIST_TRAIN_CAPTION + this->vli.vtype;
			nwi->SetDisplayedPlane(BP_NORMAL);
		}

		this->FinishInitNested(window_number);
		if (this->vli.company != OWNER_NONE) this->owner = this->vli.company;
	}

	~VehicleListWindow()
	{
		*this->sorting = this->vehgroups.GetListing();
		this->RefreshRouteOverlay();
	}

	virtual void OnFocus(Window *previously_focused_window) override
	{
		this->RefreshRouteOverlay();
	}

	virtual void OnFocusLost(Window *newly_focused_window) override
	{
		this->RefreshRouteOverlay();
	}

	void UpdateWidgetSize(int widget, Dimension *size, const Dimension &padding, Dimension *fill, Dimension *resize) override
	{
		switch (widget) {
			case WID_VL_LIST:
				resize->height = GetVehicleListHeight(this->vli.vtype, 1);

				switch (this->vli.vtype) {
					case VEH_TRAIN:
					case VEH_ROAD:
						size->height = 6 * resize->height;
						break;
					case VEH_SHIP:
					case VEH_AIRCRAFT:
						size->height = 4 * resize->height;
						break;
					default: NOT_REACHED();
				}
				break;

			case WID_VL_SORT_ORDER: {
				Dimension d = GetStringBoundingBox(this->GetWidget<NWidgetCore>(widget)->widget_data);
				d.width += padding.width + Window::SortButtonWidth() * 2; // Doubled since the string is centred and it also looks better.
				d.height += padding.height;
				*size = maxdim(*size, d);
				break;
			}

			case WID_VL_GROUP_BY_PULLDOWN:
				size->width = GetStringListWidth(this->vehicle_group_by_names) + padding.width;
				break;

			case WID_VL_SORT_BY_PULLDOWN:
				size->width = GetStringListWidth(this->vehicle_group_none_sorter_names);
				size->width = std::max(size->width, GetStringListWidth(this->vehicle_group_shared_orders_sorter_names));
				size->width += padding.width;
				break;

			case WID_VL_FILTER_BY_CARGO:
				size->width = GetStringListWidth(this->cargo_filter_texts) + padding.width;
				break;

			case WID_VL_MANAGE_VEHICLES_DROPDOWN: {
				Dimension d = this->GetActionDropdownSize(this->vli.type == VL_STANDARD, false,
						this->vli.vtype == VEH_TRAIN, this->GetChangeOrderStringID());
				d.height += padding.height;
				d.width  += padding.width;
				*size = maxdim(*size, d);
				break;
			}
		}
	}

	void SetStringParameters(int widget) const override
	{
		switch (widget) {
			case WID_VL_AVAILABLE_VEHICLES:
				SetDParam(0, STR_VEHICLE_LIST_AVAILABLE_TRAINS + this->vli.vtype);
				break;

			case WID_VL_FILTER_BY_CARGO:
				SetDParam(0, this->cargo_filter_texts[this->cargo_filter_criteria]);
				break;

			case WID_VL_CAPTION:
			case WID_VL_CAPTION_SHARED_ORDERS: {
				switch (this->vli.type) {
					case VL_SHARED_ORDERS: // Shared Orders
						if (this->vehicles.size() == 0) {
							/* We can't open this window without vehicles using this order
							 * and we should close the window when deleting the order. */
							NOT_REACHED();
						}
						SetDParam(0, this->vehicles.size());
						break;

					case VL_STANDARD: // Company Name
						SetDParam(0, STR_COMPANY_NAME);
						SetDParam(1, this->vli.index);
						SetDParam(3, this->vehicles.size());
						break;

					case VL_STATION_LIST: // Station/Waypoint Name
						SetDParam(0, Station::IsExpected(BaseStation::Get(this->vli.index)) ? STR_STATION_NAME : STR_WAYPOINT_NAME);
						SetDParam(1, this->vli.index);
						SetDParam(3, this->vehicles.size());
						break;

					case VL_DEPOT_LIST:
						SetDParam(0, STR_DEPOT_CAPTION);
						SetDParam(1, this->vli.vtype);
						SetDParam(2, this->vli.index);
						SetDParam(3, this->vehicles.size());
						break;
					default: NOT_REACHED();
				}
				break;
			}
		}
	}

	void DrawWidget(const Rect &r, int widget) const override
	{
		switch (widget) {
			case WID_VL_SORT_ORDER:
				/* draw arrow pointing up/down for ascending/descending sorting */
				this->DrawSortButtonState(widget, this->vehgroups.IsDescSortOrder() ? SBS_DOWN : SBS_UP);
				break;

			case WID_VL_LIST:
				this->DrawVehicleListItems(INVALID_VEHICLE, this->resize.step_height, r);
				break;
		}
	}

	void OnPaint() override
	{
		this->BuildVehicleList();
		this->SortVehicleList();

		if (_local_company != this->own_company) this->CountOwnVehicles();

		if (!this->ShouldShowActionDropdownList() && this->IsWidgetLowered(WID_VL_MANAGE_VEHICLES_DROPDOWN)) {
			HideDropDownMenu(this);
		}

		/* Hide the widgets that we will not use in this window
		 * Some windows contains actions only fit for the owner */
		bool show_buttons = this->owner == _local_company || (_local_company != INVALID_COMPANY && _settings_game.economy.infrastructure_sharing[this->vli.vtype]);
		int plane_to_show = show_buttons ? BP_SHOW_BUTTONS : BP_HIDE_BUTTONS;
		NWidgetStacked *nwi = this->GetWidget<NWidgetStacked>(WID_VL_HIDE_BUTTONS);
		if (plane_to_show != nwi->shown_plane) {
			nwi->SetDisplayedPlane(plane_to_show);
			nwi->SetDirty(this);
		}
		if (show_buttons) {
			this->SetWidgetDisabledState(WID_VL_AVAILABLE_VEHICLES, this->owner != _local_company || this->vli.type != VL_STANDARD);
			this->SetWidgetDisabledState(WID_VL_MANAGE_VEHICLES_DROPDOWN, !this->ShouldShowActionDropdownList());
			this->SetWidgetsDisabledState(this->owner != _local_company || this->vehicles.size() == 0 || (this->vli.type == VL_STANDARD && _settings_client.gui.disable_top_veh_list_mass_actions),
				WID_VL_STOP_ALL,
				WID_VL_START_ALL,
				WIDGET_LIST_END);
		}

		/* Set text of group by dropdown widget. */
		this->GetWidget<NWidgetCore>(WID_VL_GROUP_BY_PULLDOWN)->widget_data = this->vehicle_group_by_names[this->grouping];

		/* Set text of sort by dropdown widget. */
		this->GetWidget<NWidgetCore>(WID_VL_SORT_BY_PULLDOWN)->widget_data = this->GetVehicleSorterNames()[this->vehgroups.SortType()];

		this->GetWidget<NWidgetCore>(WID_VL_FILTER_BY_CARGO)->widget_data = this->cargo_filter_texts[this->cargo_filter_criteria];

		this->DrawWidgets();
	}

	void OnClick(Point pt, int widget, int click_count) override
	{
		switch (widget) {
		    case WID_VL_ORDER_VIEW: // Open the shared orders window
				assert(this->vli.type == VL_SHARED_ORDERS);
				assert(!this->vehicles.empty());
				ShowOrdersWindow(this->vehicles[0]);
				break;

			case WID_VL_SORT_ORDER: // Flip sorting method ascending/descending
				this->vehgroups.ToggleSortOrder();
				this->vehgroups.ForceResort();
				this->SetDirty();
				break;

			case WID_VL_GROUP_BY_PULLDOWN: // Select sorting criteria dropdown menu
				ShowDropDownMenu(this, this->vehicle_group_by_names, this->grouping, WID_VL_GROUP_BY_PULLDOWN, 0, 0);
				return;

			case WID_VL_SORT_BY_PULLDOWN: // Select sorting criteria dropdown menu
				ShowDropDownMenu(this, this->GetVehicleSorterNames(), this->vehgroups.SortType(), WID_VL_SORT_BY_PULLDOWN, 0,
						this->GetSorterDisableMask(this->vli.vtype), 0, DDSF_LOST_FOCUS);
				return;

			case WID_VL_FILTER_BY_CARGO: // Cargo filter dropdown
				ShowDropDownMenu(this, this->cargo_filter_texts, this->cargo_filter_criteria, WID_VL_FILTER_BY_CARGO, 0, 0);
				break;

			case WID_VL_LIST: { // Matrix to show vehicles
				uint id_v = this->vscroll->GetScrolledRowFromWidget(pt.y, this, WID_VL_LIST);
				if (id_v >= this->vehgroups.size()) return; // click out of list bound

				const GUIVehicleGroup &vehgroup = this->vehgroups[id_v];
				switch (this->grouping) {
					case GB_NONE: {
						const Vehicle *v = vehgroup.GetSingleVehicle();
						if (!VehicleClicked(v)) {
							if (_ctrl_pressed) {
								ShowCompanyGroupForVehicle(v);
							} else {
								ShowVehicleViewWindow(v);
							}
						}
						break;
					}

					case GB_SHARED_ORDERS: {
						assert(vehgroup.NumVehicles() > 0);
						if (!VehicleClicked(vehgroup)) {
							const Vehicle *v = vehgroup.vehicles_begin[0];
							if (_ctrl_pressed) {
								ShowOrdersWindow(v);
							} else {
								if (vehgroup.NumVehicles() == 1) {
									ShowVehicleViewWindow(v);
								} else {
									ShowVehicleListWindow(v);
								}
							}
						}
						break;
					}

					default: NOT_REACHED();
				}

				break;
			}

			case WID_VL_AVAILABLE_VEHICLES:
				ShowBuildVehicleWindow(INVALID_TILE, this->vli.vtype);
				break;

			case WID_VL_MANAGE_VEHICLES_DROPDOWN: {
				VehicleListIdentifier vli = VehicleListIdentifier::UnPack(this->window_number);
				DropDownList list = this->BuildActionDropdownList(vli.type == VL_STANDARD, false,
						this->vli.vtype == VEH_TRAIN, this->GetChangeOrderStringID(), true, vli.type == VL_STANDARD);
				ShowDropDownList(this, std::move(list), -1, WID_VL_MANAGE_VEHICLES_DROPDOWN);
				break;
			}

			case WID_VL_STOP_ALL:
			case WID_VL_START_ALL:
				DoCommandP(0, (1 << 1) | (widget == WID_VL_START_ALL ? (1 << 0) : 0) | (this->GetCargoFilter() << 8), this->window_number, CMD_MASS_START_STOP);
				break;
		}
	}

	void OnDropdownSelect(int widget, int index) override
	{
		switch (widget) {
			case WID_VL_GROUP_BY_PULLDOWN:
				this->UpdateVehicleGroupBy(static_cast<GroupBy>(index));
				break;

			case WID_VL_SORT_BY_PULLDOWN:
				this->vehgroups.SetSortType(index);
				this->UpdateSortingInterval();
				break;

			case WID_VL_FILTER_BY_CARGO:
				this->SetCargoFilterIndex(index);
				break;

			case WID_VL_MANAGE_VEHICLES_DROPDOWN:
				switch (index) {
					case ADI_REPLACE: // Replace window
						ShowReplaceGroupVehicleWindow(ALL_GROUP, this->vli.vtype);
						break;
					case ADI_TEMPLATE_REPLACE:
						if (vli.vtype == VEH_TRAIN) {
							ShowTemplateReplaceWindow();
						}
						break;
					case ADI_SERVICE: // Send for servicing
					case ADI_DEPOT: // Send to Depots
						DoCommandP(0, DEPOT_MASS_SEND | (index == ADI_SERVICE ? DEPOT_SERVICE : (DepotCommand)0) | this->GetCargoFilter(), this->window_number, GetCmdSendToDepot(this->vli.vtype));
						break;
					case ADI_CANCEL_DEPOT:
						DoCommandP(0, DEPOT_MASS_SEND | DEPOT_CANCEL | this->GetCargoFilter(), this->window_number, GetCmdSendToDepot(this->vli.vtype));
						break;

					case ADI_DEPOT_SELL:
						DoCommandP(0, DEPOT_MASS_SEND | DEPOT_SELL | this->GetCargoFilter(), this->window_number, GetCmdSendToDepot(this->vli.vtype));
						break;

					case ADI_CHANGE_ORDER:
						SetObjectToPlaceWnd(ANIMCURSOR_PICKSTATION, PAL_NONE, HT_RECT, this);
						break;

					case ADI_CREATE_GROUP:
						ShowQueryString(STR_EMPTY, STR_GROUP_RENAME_CAPTION, MAX_LENGTH_GROUP_NAME_CHARS, this, CS_ALPHANUMERAL, QSF_ENABLE_DEFAULT | QSF_LEN_IN_CHARS);
						break;

					case ADI_TRACERESTRICT_SLOT_MGMT: {
						extern void ShowTraceRestrictSlotWindow(CompanyID company, VehicleType vehtype);
						ShowTraceRestrictSlotWindow(this->owner, this->vli.vtype);
						break;
					}

					case ADI_TRACERESTRICT_COUNTER_MGMT: {
						extern void ShowTraceRestrictCounterWindow(CompanyID company);
						ShowTraceRestrictCounterWindow(this->owner);
						break;
					}

					default: NOT_REACHED();
				}
				break;

			default: NOT_REACHED();
		}
		this->SetDirty();
	}

	void OnQueryTextFinished(char *str) override
	{
		DoCommandP(0, this->window_number, this->GetCargoFilter(), CMD_CREATE_GROUP_FROM_LIST | CMD_MSG(STR_ERROR_GROUP_CAN_T_CREATE), nullptr, str);
	}

	virtual void OnPlaceObject(Point pt, TileIndex tile) override
	{
		/* check depot first */
		if (IsDepotTile(tile) && GetDepotVehicleType(tile) == this->vli.vtype) {
			if (this->vli.type != VL_DEPOT_LIST) return;
			if (!IsInfraTileUsageAllowed(this->vli.vtype, this->vli.company, tile)) return;
			if (this->vli.vtype == VEH_ROAD && GetPresentRoadTramTypes(Depot::Get(this->vli.index)->xy) != GetPresentRoadTramTypes(tile)) return;

			DestinationID dest = (this->vli.vtype == VEH_AIRCRAFT) ? GetStationIndex(tile) : GetDepotIndex(tile);
			DoCommandP(0, this->vli.index | (this->vli.vtype << 16) | (OT_GOTO_DEPOT << 20) | (this->GetCargoFilter() << 24), dest, CMD_MASS_CHANGE_ORDER);
			ResetObjectToPlace();
			return;
		}

		/* check rail waypoint or buoy (no ownership) */
		if ((IsRailWaypointTile(tile) && this->vli.vtype == VEH_TRAIN && IsInfraTileUsageAllowed(VEH_TRAIN, this->vli.company, tile))
				|| (IsRoadWaypointTile(tile) && this->vli.vtype == VEH_ROAD && IsInfraTileUsageAllowed(VEH_ROAD, this->vli.company, tile))
				|| (IsBuoyTile(tile) && this->vli.vtype == VEH_SHIP)) {
			if (this->vli.type != VL_STATION_LIST) return;
			if (!(Station::Get(this->vli.index)->facilities & FACIL_WAYPOINT)) return;
			DoCommandP(0, this->vli.index | (this->vli.vtype << 16) | (OT_GOTO_WAYPOINT << 20) | (this->GetCargoFilter() << 24), GetStationIndex(tile), CMD_MASS_CHANGE_ORDER);
			ResetObjectToPlace();
			return;
		}

		if (IsTileType(tile, MP_STATION)) {
			if (this->vli.type != VL_STATION_LIST) return;
			if (BaseStation::Get(this->vli.index)->facilities & FACIL_WAYPOINT) return;

			StationID st_index = GetStationIndex(tile);
			const Station *st = Station::Get(st_index);

			if (!IsInfraUsageAllowed(this->vli.vtype, this->vli.company, st->owner)) return;

			if ((this->vli.vtype == VEH_SHIP && st->facilities & FACIL_DOCK) ||
					(this->vli.vtype == VEH_TRAIN && st->facilities & FACIL_TRAIN) ||
					(this->vli.vtype == VEH_AIRCRAFT && st->facilities & FACIL_AIRPORT) ||
					(this->vli.vtype == VEH_ROAD && st->facilities & (FACIL_BUS_STOP | FACIL_TRUCK_STOP))) {
				DoCommandP(0, this->vli.index | (this->vli.vtype << 16) | (OT_GOTO_STATION << 20) | (this->GetCargoFilter() << 24), GetStationIndex(tile), CMD_MASS_CHANGE_ORDER);
				ResetObjectToPlace();
				return;
			}
		}
	}

	void OnGameTick() override
	{
		if (this->vehgroups.NeedResort()) {
			StationID station = (this->vli.type == VL_STATION_LIST) ? this->vli.index : INVALID_STATION;

			DEBUG(misc, 3, "Periodic resort %d list company %d at station %d", this->vli.vtype, this->owner, station);
			this->SetDirty();
		}
	}

	void OnResize() override
	{
		this->vscroll->SetCapacityFromWidget(this, WID_VL_LIST);
	}

	/**
	 * Some data on this window has become invalid.
	 * @param data Information about the changed data.
	 * @param gui_scope Whether the call is done from GUI scope. You may not do everything when not in GUI scope. See #InvalidateWindowData() for details.
	 */
	void OnInvalidateData(int data = 0, bool gui_scope = true) override
	{
		if (!gui_scope && HasBit(data, 31) && this->vli.type == VL_SHARED_ORDERS) {
			/* Needs to be done in command-scope, so everything stays valid */
			this->vli.index = GB(data, 0, 20);
			this->window_number = this->vli.Pack();
			this->vehgroups.ForceRebuild();
			return;
		}

		if (data == 0) {
			/* This needs to be done in command-scope to enforce rebuilding before resorting invalid data */
			this->vehgroups.ForceRebuild();
			if (this->vli.type == VL_SHARED_ORDERS && !_settings_client.gui.enable_single_veh_shared_order_gui && this->vehicles.size() == 1) {
				delete this;
				return;
			}
		} else {
			this->vehgroups.ForceResort();
		}

		this->CheckCargoFilterEnableState(WID_VL_FILTER_BY_CARGO_SEL, true, this->vli.type != VL_SHARED_ORDERS && this->vli.type != VL_SINGLE_VEH);
	}
};

static WindowDesc _vehicle_list_other_desc(
	WDP_AUTO, "list_vehicles", 260, 246,
	WC_INVALID, WC_NONE,
	0,
	_nested_vehicle_list, lengthof(_nested_vehicle_list)
);

static WindowDesc _vehicle_list_train_desc(
	WDP_AUTO, "list_vehicles_train", 325, 246,
	WC_TRAINS_LIST, WC_NONE,
	0,
	_nested_vehicle_list, lengthof(_nested_vehicle_list)
);

static void ShowVehicleListWindowLocal(CompanyID company, VehicleListType vlt, VehicleType vehicle_type, uint32 unique_number)
{
	if (!Company::IsValidID(company) && company != OWNER_NONE) return;

	WindowNumber num = VehicleListIdentifier(vlt, vehicle_type, company, unique_number).Pack();
	if (vehicle_type == VEH_TRAIN) {
		AllocateWindowDescFront<VehicleListWindow>(&_vehicle_list_train_desc, num);
	} else {
		_vehicle_list_other_desc.cls = GetWindowClassForVehicleType(vehicle_type);
		AllocateWindowDescFront<VehicleListWindow>(&_vehicle_list_other_desc, num);
	}
}

void ShowVehicleListWindow(CompanyID company, VehicleType vehicle_type)
{
	/* If _settings_client.gui.advanced_vehicle_list > 1, display the Advanced list
	 * if _settings_client.gui.advanced_vehicle_list == 1, display Advanced list only for local company
	 * if _ctrl_pressed, do the opposite action (Advanced list x Normal list)
	 */

	if ((_settings_client.gui.advanced_vehicle_list > (uint)(company != _local_company)) != _ctrl_pressed) {
		ShowCompanyGroup(company, vehicle_type);
	} else {
		ShowVehicleListWindowLocal(company, VL_STANDARD, vehicle_type, company);
	}
}

void ShowVehicleListWindow(const Vehicle *v)
{
	ShowVehicleListWindowLocal(v->owner, VL_SHARED_ORDERS, v->type, v->FirstShared()->index);
}

void ShowVehicleListWindow(CompanyID company, VehicleType vehicle_type, StationID station)
{
	ShowVehicleListWindowLocal(company, VL_STATION_LIST, vehicle_type, station);
}

void ShowVehicleListWindow(CompanyID company, VehicleType vehicle_type, TileIndex depot_tile)
{
	uint16 depot_airport_index;

	if (vehicle_type == VEH_AIRCRAFT) {
		depot_airport_index = GetStationIndex(depot_tile);
	} else {
		depot_airport_index = GetDepotIndex(depot_tile);
	}
	ShowVehicleListWindowLocal(company, VL_DEPOT_LIST, vehicle_type, depot_airport_index);
}

void DirtyVehicleListWindowForVehicle(const Vehicle *v)
{
	WindowClass cls = static_cast<WindowClass>(WC_TRAINS_LIST + v->type);
	WindowClass cls2 = (v->type == VEH_TRAIN) ? WC_TRACE_RESTRICT_SLOTS : cls;
	for (Window *w : Window::IterateFromBack()) {
		if (w->window_class == cls || w->window_class == cls2) {
			BaseVehicleListWindow *listwin = static_cast<BaseVehicleListWindow *>(w);
			uint max = std::min<uint>(listwin->vscroll->GetPosition() + listwin->vscroll->GetCapacity(), (uint)listwin->vehgroups.size());
			switch (listwin->grouping) {
				case BaseVehicleListWindow::GB_NONE:
					for (uint i = listwin->vscroll->GetPosition(); i < max; ++i) {
						if (v == listwin->vehgroups[i].vehicles_begin[0]) {
							listwin->SetWidgetDirty(0);
							break;
						}
					}
					break;

				case BaseVehicleListWindow::GB_SHARED_ORDERS: {
					const Vehicle *v_first_shared = v->FirstShared();
					for (uint i = listwin->vscroll->GetPosition(); i < max; ++i) {
						if (v_first_shared == listwin->vehgroups[i].vehicles_begin[0]->FirstShared()) {
							listwin->SetWidgetDirty(0);
							break;
						}
					}
					break;
				}

				default:
					NOT_REACHED();
			}
		}
	}
}

/* Unified vehicle GUI - Vehicle Details Window */

static_assert(WID_VD_DETAILS_CARGO_CARRIED    == WID_VD_DETAILS_CARGO_CARRIED + TDW_TAB_CARGO   );
static_assert(WID_VD_DETAILS_TRAIN_VEHICLES   == WID_VD_DETAILS_CARGO_CARRIED + TDW_TAB_INFO    );
static_assert(WID_VD_DETAILS_CAPACITY_OF_EACH == WID_VD_DETAILS_CARGO_CARRIED + TDW_TAB_CAPACITY);
static_assert(WID_VD_DETAILS_TOTAL_CARGO      == WID_VD_DETAILS_CARGO_CARRIED + TDW_TAB_TOTALS  );

/** Vehicle details widgets (other than train). */
static const NWidgetPart _nested_nontrain_vehicle_details_widgets[] = {
	NWidget(NWID_HORIZONTAL),
		NWidget(WWT_CLOSEBOX, COLOUR_GREY),
		NWidget(WWT_CAPTION, COLOUR_GREY, WID_VD_CAPTION), SetDataTip(STR_VEHICLE_DETAILS_CAPTION, STR_TOOLTIP_WINDOW_TITLE_DRAG_THIS),
		NWidget(WWT_SHADEBOX, COLOUR_GREY),
		NWidget(WWT_DEFSIZEBOX, COLOUR_GREY),
		NWidget(WWT_STICKYBOX, COLOUR_GREY),
	EndContainer(),
	NWidget(WWT_PANEL, COLOUR_GREY, WID_VD_TOP_DETAILS), SetMinimalSize(405, 42), SetResize(1, 0), EndContainer(),
	NWidget(WWT_PANEL, COLOUR_GREY, WID_VD_MIDDLE_DETAILS), SetMinimalSize(405, 45), SetResize(1, 0), EndContainer(),
	NWidget(NWID_HORIZONTAL),
		NWidget(WWT_PUSHARROWBTN, COLOUR_GREY, WID_VD_DECREASE_SERVICING_INTERVAL), SetFill(0, 1),
				SetDataTip(AWV_DECREASE, STR_VEHICLE_DETAILS_DECREASE_SERVICING_INTERVAL_TOOLTIP),
		NWidget(WWT_PUSHARROWBTN, COLOUR_GREY, WID_VD_INCREASE_SERVICING_INTERVAL), SetFill(0, 1),
				SetDataTip(AWV_INCREASE, STR_VEHICLE_DETAILS_INCREASE_SERVICING_INTERVAL_TOOLTIP),
		NWidget(WWT_DROPDOWN, COLOUR_GREY, WID_VD_SERVICE_INTERVAL_DROPDOWN), SetFill(0, 1),
				SetDataTip(STR_EMPTY, STR_SERVICE_INTERVAL_DROPDOWN_TOOLTIP),
		NWidget(WWT_PANEL, COLOUR_GREY, WID_VD_SERVICING_INTERVAL), SetFill(1, 1), SetResize(1, 0), EndContainer(),
		NWidget(WWT_RESIZEBOX, COLOUR_GREY),
	EndContainer(),
};

/** Train details widgets. */
static const NWidgetPart _nested_train_vehicle_details_widgets[] = {
	NWidget(NWID_HORIZONTAL),
		NWidget(WWT_CLOSEBOX, COLOUR_GREY),
		NWidget(WWT_CAPTION, COLOUR_GREY, WID_VD_CAPTION), SetDataTip(STR_VEHICLE_DETAILS_CAPTION, STR_TOOLTIP_WINDOW_TITLE_DRAG_THIS),
		NWidget(WWT_SHADEBOX, COLOUR_GREY),
		NWidget(WWT_DEFSIZEBOX, COLOUR_GREY),
		NWidget(WWT_STICKYBOX, COLOUR_GREY),
	EndContainer(),
	NWidget(WWT_PANEL, COLOUR_GREY, WID_VD_TOP_DETAILS), SetResize(1, 0), SetMinimalSize(405, 42), EndContainer(),
	NWidget(NWID_HORIZONTAL),
		NWidget(WWT_MATRIX, COLOUR_GREY, WID_VD_MATRIX), SetResize(1, 1), SetMinimalSize(393, 45), SetMatrixDataTip(1, 0, STR_NULL), SetFill(1, 0), SetScrollbar(WID_VD_SCROLLBAR),
		NWidget(NWID_VSCROLLBAR, COLOUR_GREY, WID_VD_SCROLLBAR),
	EndContainer(),
	NWidget(NWID_HORIZONTAL),
		NWidget(WWT_PUSHARROWBTN, COLOUR_GREY, WID_VD_DECREASE_SERVICING_INTERVAL), SetFill(0, 1),
				SetDataTip(AWV_DECREASE, STR_VEHICLE_DETAILS_DECREASE_SERVICING_INTERVAL_TOOLTIP),
		NWidget(WWT_PUSHARROWBTN, COLOUR_GREY, WID_VD_INCREASE_SERVICING_INTERVAL), SetFill(0, 1),
				SetDataTip(AWV_INCREASE, STR_VEHICLE_DETAILS_INCREASE_SERVICING_INTERVAL_TOOLTIP),
		NWidget(WWT_DROPDOWN, COLOUR_GREY, WID_VD_SERVICE_INTERVAL_DROPDOWN), SetFill(0, 1),
				SetDataTip(STR_EMPTY, STR_SERVICE_INTERVAL_DROPDOWN_TOOLTIP),
		NWidget(WWT_PANEL, COLOUR_GREY, WID_VD_SERVICING_INTERVAL), SetFill(1, 1), SetResize(1, 0), EndContainer(),
	EndContainer(),
	NWidget(NWID_HORIZONTAL),
		NWidget(WWT_PUSHTXTBTN, COLOUR_GREY, WID_VD_DETAILS_CARGO_CARRIED), SetMinimalSize(96, 12),
				SetDataTip(STR_VEHICLE_DETAIL_TAB_CARGO, STR_VEHICLE_DETAILS_TRAIN_CARGO_TOOLTIP), SetFill(1, 0), SetResize(1, 0),
		NWidget(WWT_PUSHTXTBTN, COLOUR_GREY, WID_VD_DETAILS_TRAIN_VEHICLES), SetMinimalSize(99, 12),
				SetDataTip(STR_VEHICLE_DETAIL_TAB_INFORMATION, STR_VEHICLE_DETAILS_TRAIN_INFORMATION_TOOLTIP), SetFill(1, 0), SetResize(1, 0),
		NWidget(WWT_PUSHTXTBTN, COLOUR_GREY, WID_VD_DETAILS_CAPACITY_OF_EACH), SetMinimalSize(99, 12),
				SetDataTip(STR_VEHICLE_DETAIL_TAB_CAPACITIES, STR_VEHICLE_DETAILS_TRAIN_CAPACITIES_TOOLTIP), SetFill(1, 0), SetResize(1, 0),
		NWidget(WWT_PUSHTXTBTN, COLOUR_GREY, WID_VD_DETAILS_TOTAL_CARGO), SetMinimalSize(99, 12),
				SetDataTip(STR_VEHICLE_DETAIL_TAB_TOTAL_CARGO, STR_VEHICLE_DETAILS_TRAIN_TOTAL_CARGO_TOOLTIP), SetFill(1, 0), SetResize(1, 0),
		NWidget(WWT_RESIZEBOX, COLOUR_GREY),
	EndContainer(),
};


extern int GetTrainDetailsWndVScroll(VehicleID veh_id, TrainDetailsWindowTabs det_tab);
extern void DrawTrainDetails(const Train *v, const Rect &r, int vscroll_pos, uint16 vscroll_cap, TrainDetailsWindowTabs det_tab);
extern void DrawRoadVehDetails(const Vehicle *v, const Rect &r);
extern void DrawShipDetails(const Vehicle *v, const Rect &r);
extern void DrawAircraftDetails(const Aircraft *v, const Rect &r);

static StringID _service_interval_dropdown[] = {
	STR_VEHICLE_DETAILS_DEFAULT,
	STR_VEHICLE_DETAILS_DAYS,
	STR_VEHICLE_DETAILS_PERCENT,
	INVALID_STRING_ID,
};

/** Class for managing the vehicle details window. */
struct VehicleDetailsWindow : Window {
	TrainDetailsWindowTabs tab; ///< For train vehicles: which tab is displayed.
	Scrollbar *vscroll;
	bool vehicle_group_line_shown;
	bool vehicle_weight_ratio_line_shown;
	bool vehicle_slots_line_shown;
	bool vehicle_speed_restriction_line_shown;
	bool vehicle_speed_adaptation_exempt_line_shown;

	/** Initialize a newly created vehicle details window */
	VehicleDetailsWindow(WindowDesc *desc, WindowNumber window_number) : Window(desc)
	{
		const Vehicle *v = Vehicle::Get(window_number);

		this->CreateNestedTree();
		this->vscroll = (v->type == VEH_TRAIN ? this->GetScrollbar(WID_VD_SCROLLBAR) : nullptr);
		this->FinishInitNested(window_number);

		this->owner = v->owner;
		this->tab = TDW_TAB_CARGO;
		if (v->type == VEH_TRAIN && _shift_pressed) this->tab = TDW_TAB_TOTALS;
	}

	~VehicleDetailsWindow()
	{
		if (this->window_number != INVALID_VEHICLE) {
			if (!FocusWindowById(WC_VEHICLE_VIEW, this->window_number)) {
				if (this->window_number != INVALID_VEHICLE) {
					const Vehicle *v = Vehicle::Get(this->window_number);
					MarkAllRoutePathsDirty(v);
					MarkAllRouteStepsDirty(v);
				}
			}
		}
	}

	/**
	 * Some data on this window has become invalid.
	 * @param data Information about the changed data.
	 * @param gui_scope Whether the call is done from GUI scope. You may not do everything when not in GUI scope. See #InvalidateWindowData() for details.
	 */
	void OnInvalidateData(int data = 0, bool gui_scope = true) override
	{
		if (data == VIWD_AUTOREPLACE) {
			/* Autoreplace replaced the vehicle.
			 * Nothing to do for this window. */
			return;
		}
		if (!gui_scope) return;
		const Vehicle *v = Vehicle::Get(this->window_number);
		if (v->type == VEH_ROAD) {
			const NWidgetBase *nwid_info = this->GetWidget<NWidgetBase>(WID_VD_MIDDLE_DETAILS);
			uint aimed_height = this->GetRoadVehDetailsHeight(v);
			/* If the number of articulated parts changes, the size of the window must change too. */
			if (aimed_height != nwid_info->current_y) {
				this->ReInit();
			}
		}

		/* If the presence of the group line changes, the size of the top details widget must change */
		if (this->vehicle_group_line_shown != this->ShouldShowGroupLine(v)) {
			this->ReInit();
		}
	}

	/**
	 * Gets the desired height for the road vehicle details panel.
	 * @param v Road vehicle being shown.
	 * @return Desired height in pixels.
	 */
	uint GetRoadVehDetailsHeight(const Vehicle *v)
	{
		uint desired_height;
		if (v->HasArticulatedPart()) {
			/* An articulated RV has its text drawn under the sprite instead of after it, hence 15 pixels extra. */
			desired_height = ScaleGUITrad(15) + 4 * FONT_HEIGHT_NORMAL + WidgetDimensions::scaled.vsep_normal * 2;
			/* Add space for the cargo amount for each part. */
			for (const Vehicle *u = v; u != nullptr; u = u->Next()) {
				if (u->cargo_cap != 0) desired_height += FONT_HEIGHT_NORMAL;
			}
		} else {
			desired_height = 5 * FONT_HEIGHT_NORMAL + WidgetDimensions::scaled.vsep_normal * 2;
		}
		return desired_height;
	}

	bool ShouldShowGroupLine(const Vehicle *v) const
	{
		return (_settings_client.gui.show_vehicle_group_in_details && v->group_id != INVALID_GROUP && v->group_id != DEFAULT_GROUP);
	}

	bool ShouldShowWeightRatioLine(const Vehicle *v) const
	{
		return (v->type == VEH_TRAIN && _settings_client.gui.show_train_weight_ratios_in_details);
	}

	bool ShouldShowSlotsLine(const Vehicle *v) const
	{
		return HasBit(v->vehicle_flags, VF_HAVE_SLOT);
	}

	bool ShouldShowSpeedRestrictionLine(const Vehicle *v) const
	{
		if (v->type != VEH_TRAIN) return false;
		return Train::From(v)->speed_restriction != 0;
	}

	bool ShouldShowSpeedAdaptationExemptLine(const Vehicle *v) const
	{
		if (v->type != VEH_TRAIN) return false;
		return HasBit(Train::From(v)->flags, VRF_SPEED_ADAPTATION_EXEMPT);
	}

	void UpdateWidgetSize(int widget, Dimension *size, const Dimension &padding, Dimension *fill, Dimension *resize) override
	{
		switch (widget) {
			case WID_VD_TOP_DETAILS: {
				const Vehicle *v = Vehicle::Get(this->window_number);
				Dimension dim = { 0, 0 };
				this->vehicle_group_line_shown = ShouldShowGroupLine(v);
				this->vehicle_weight_ratio_line_shown = ShouldShowWeightRatioLine(v);
				this->vehicle_slots_line_shown = ShouldShowSlotsLine(v);
				this->vehicle_speed_restriction_line_shown = ShouldShowSpeedRestrictionLine(v);
				this->vehicle_speed_adaptation_exempt_line_shown = ShouldShowSpeedAdaptationExemptLine(v);
				int lines = 4;
				if (this->vehicle_group_line_shown) lines++;
				if (this->vehicle_weight_ratio_line_shown) lines++;
				if (this->vehicle_slots_line_shown) lines++;
				if (this->vehicle_speed_restriction_line_shown) lines++;
				if (this->vehicle_speed_adaptation_exempt_line_shown) lines++;
				size->height = lines * FONT_HEIGHT_NORMAL + padding.height;

				for (uint i = 0; i < 5; i++) SetDParamMaxValue(i, INT16_MAX);
				static const StringID info_strings[] = {
					STR_VEHICLE_INFO_MAX_SPEED,
					STR_VEHICLE_INFO_WEIGHT_POWER_MAX_SPEED,
					STR_VEHICLE_INFO_WEIGHT_POWER_MAX_SPEED_MAX_TE,
					STR_VEHICLE_INFO_RELIABILITY_BREAKDOWNS
				};
				for (uint i = 0; i < lengthof(info_strings); i++) {
					dim = maxdim(dim, GetStringBoundingBox(info_strings[i]));
				}
				if (v->type == VEH_TRAIN && _settings_client.gui.show_train_length_in_details) {
					SetDParamMaxValue(0, _settings_game.vehicle.max_train_length * 10);
					SetDParam(1, 1);
					SetDParam(2, STR_VEHICLE_INFO_PROFIT_THIS_YEAR_LAST_YEAR_LIFETIME);
					SetDParam(3, STR_VEHICLE_INFO_PROFIT_THIS_YEAR_LAST_YEAR);
					for (uint i = 4; i < 7; i++) SetDParamMaxValue(i, 1 << 24);
					dim = maxdim(dim, GetStringBoundingBox(STR_VEHICLE_INFO_TRAIN_LENGTH));
				} else {
					SetDParam(0, STR_VEHICLE_INFO_PROFIT_THIS_YEAR_LAST_YEAR);
					for (uint i = 1; i < 4; i++) SetDParamMaxValue(i, 1 << 24);
					dim = maxdim(dim, GetStringBoundingBox(STR_VEHICLE_INFO_PROFIT_THIS_YEAR_LAST_YEAR_LIFETIME));
				}
				if (this->vehicle_group_line_shown) {
					SetDParam(0, v->group_id | GROUP_NAME_HIERARCHY);
					dim = maxdim(dim, GetStringBoundingBox(STR_VEHICLE_INFO_GROUP));
				}
				if (this->vehicle_weight_ratio_line_shown) {
					SetDParam(0, STR_VEHICLE_INFO_POWER_WEIGHT_RATIO);
					SetDParamMaxValue(1, 1 << 16);
					SetDParam(2, (v->type != VEH_TRAIN || Train::From(v)->GetAccelerationType() == 2) ? STR_EMPTY : STR_VEHICLE_INFO_TE_WEIGHT_RATIO);
					SetDParamMaxValue(3, 1 << 16);
					dim = maxdim(dim, GetStringBoundingBox(STR_VEHICLE_INFO_WEIGHT_RATIOS));
				}
				SetDParam(0, STR_VEHICLE_INFO_AGE);
				dim = maxdim(dim, GetStringBoundingBox(STR_VEHICLE_INFO_AGE_RUNNING_COST_YR));
				size->width = dim.width + padding.width;
				break;
			}

			case WID_VD_MIDDLE_DETAILS: {
				const Vehicle *v = Vehicle::Get(this->window_number);
				switch (v->type) {
					case VEH_ROAD:
						size->height = this->GetRoadVehDetailsHeight(v) + padding.height;
						break;

					case VEH_SHIP:
						size->height = 5 * FONT_HEIGHT_NORMAL + WidgetDimensions::scaled.vsep_normal * 2 + padding.height;
						break;

					case VEH_AIRCRAFT:
						size->height = 5 * FONT_HEIGHT_NORMAL + WidgetDimensions::scaled.vsep_normal * 2 + padding.height;
						break;

					default:
						NOT_REACHED(); // Train uses WID_VD_MATRIX instead.
				}
				break;
			}

			case WID_VD_MATRIX:
				resize->height = std::max<uint>(ScaleGUITrad(14), FONT_HEIGHT_NORMAL + padding.height);
				size->height = 4 * resize->height;
				break;

			case WID_VD_SERVICE_INTERVAL_DROPDOWN: {
				StringID *strs = _service_interval_dropdown;
				while (*strs != INVALID_STRING_ID) {
					*size = maxdim(*size, GetStringBoundingBox(*strs++));
				}
				size->width += padding.width;
				size->height = FONT_HEIGHT_NORMAL + padding.height;
				break;
			}

			case WID_VD_SERVICING_INTERVAL:
				SetDParamMaxValue(0, MAX_SERVINT_DAYS); // Roughly the maximum interval
				SetDParamMaxValue(1, MAX_YEAR * DAYS_IN_YEAR); // Roughly the maximum year
				size->width = std::max(
					GetStringBoundingBox(STR_VEHICLE_DETAILS_SERVICING_INTERVAL_PERCENT).width,
					GetStringBoundingBox(STR_VEHICLE_DETAILS_SERVICING_INTERVAL_DAYS).width
				) + padding.width;
				size->height = FONT_HEIGHT_NORMAL + padding.height;
				break;
		}
	}

	/** Checks whether service interval is enabled for the vehicle. */
	static bool IsVehicleServiceIntervalEnabled(const VehicleType vehicle_type, CompanyID company_id)
	{
		const VehicleDefaultSettings *vds = &Company::Get(company_id)->settings.vehicle;
		switch (vehicle_type) {
			default: NOT_REACHED();
			case VEH_TRAIN:    return vds->servint_trains   != 0;
			case VEH_ROAD:     return vds->servint_roadveh  != 0;
			case VEH_SHIP:     return vds->servint_ships    != 0;
			case VEH_AIRCRAFT: return vds->servint_aircraft != 0;
		}
	}

	/**
	 * Draw the details for the given vehicle at the position of the Details windows
	 *
	 * @param v     current vehicle
	 * @param r     the Rect to draw within
	 * @param vscroll_pos Position of scrollbar (train only)
	 * @param vscroll_cap Number of lines currently displayed (train only)
	 * @param det_tab Selected details tab (train only)
	 */
	static void DrawVehicleDetails(const Vehicle *v, const Rect &r, int vscroll_pos, uint vscroll_cap, TrainDetailsWindowTabs det_tab)
	{
		switch (v->type) {
			case VEH_TRAIN:    DrawTrainDetails(Train::From(v), r, vscroll_pos, vscroll_cap, det_tab);  break;
			case VEH_ROAD:     DrawRoadVehDetails(v, r);  break;
			case VEH_SHIP:     DrawShipDetails(v, r);     break;
			case VEH_AIRCRAFT: DrawAircraftDetails(Aircraft::From(v), r); break;
			default: NOT_REACHED();
		}
	}

	void SetStringParameters(int widget) const override
	{
		if (widget == WID_VD_CAPTION) SetDParam(0, Vehicle::Get(this->window_number)->index);
	}

	void DrawWidget(const Rect &r, int widget) const override
	{
		const Vehicle *v = Vehicle::Get(this->window_number);

		switch (widget) {
			case WID_VD_TOP_DETAILS: {
				Rect tr = r.Shrink(WidgetDimensions::scaled.framerect);

				/* Draw running cost */
				SetDParam(1, v->age / DAYS_IN_LEAP_YEAR);
				SetDParam(0, (v->age + DAYS_IN_YEAR < v->max_age) ? STR_VEHICLE_INFO_AGE : STR_VEHICLE_INFO_AGE_RED);
				SetDParam(2, v->max_age / DAYS_IN_LEAP_YEAR);
				SetDParam(3, v->GetDisplayRunningCost());
				DrawString(tr, STR_VEHICLE_INFO_AGE_RUNNING_COST_YR);
				tr.top += FONT_HEIGHT_NORMAL;

				/* Draw max speed */
				StringID string;
				if (v->type == VEH_TRAIN ||
						(v->type == VEH_ROAD && _settings_game.vehicle.roadveh_acceleration_model != AM_ORIGINAL)) {
					const GroundVehicleCache *gcache = v->GetGroundVehicleCache();
					SetDParam(2, v->GetDisplayMaxSpeed());
					SetDParam(1, gcache->cached_power);
					SetDParam(0, gcache->cached_weight);
					SetDParam(3, gcache->cached_max_te / 1000);
					if (v->type == VEH_TRAIN && (_settings_game.vehicle.train_acceleration_model == AM_ORIGINAL ||
							GetRailTypeInfo(Train::From(v)->railtype)->acceleration_type == 2)) {
						string = STR_VEHICLE_INFO_WEIGHT_POWER_MAX_SPEED;
					} else {
						string = STR_VEHICLE_INFO_WEIGHT_POWER_MAX_SPEED_MAX_TE;
					}
				} else {
					SetDParam(0, v->GetDisplayMaxSpeed());
					if (v->type == VEH_AIRCRAFT) {
						SetDParam(1, v->GetEngine()->GetAircraftTypeText());
						if (Aircraft::From(v)->GetRange() > 0) {
							SetDParam(2, Aircraft::From(v)->GetRange());
							string = STR_VEHICLE_INFO_MAX_SPEED_TYPE_RANGE;
						} else {
							string = STR_VEHICLE_INFO_MAX_SPEED_TYPE;
						}
					} else {
						string = STR_VEHICLE_INFO_MAX_SPEED;
					}
				}
				DrawString(tr, string);
				tr.top += FONT_HEIGHT_NORMAL;

				bool should_show_weight_ratio = this->ShouldShowWeightRatioLine(v);
				if (should_show_weight_ratio) {
					SetDParam(0, STR_VEHICLE_INFO_POWER_WEIGHT_RATIO);
					SetDParam(1, (100 * Train::From(v)->gcache.cached_power) / std::max<uint>(1, Train::From(v)->gcache.cached_weight));
					SetDParam(2, Train::From(v)->GetAccelerationType() == 2 ? STR_EMPTY : STR_VEHICLE_INFO_TE_WEIGHT_RATIO);
					SetDParam(3, (Train::From(v)->gcache.cached_max_te / 10) / std::max<uint>(1, Train::From(v)->gcache.cached_weight));
					DrawString(tr, STR_VEHICLE_INFO_WEIGHT_RATIOS);
					tr.top += FONT_HEIGHT_NORMAL;
				}

				/* Draw profit */
				if (v->type == VEH_TRAIN && _settings_client.gui.show_train_length_in_details) {
					const GroundVehicleCache *gcache = v->GetGroundVehicleCache();
					SetDParam(0, CeilDiv(gcache->cached_total_length * 10, TILE_SIZE));
					SetDParam(1, 1);
					SetDParam(2, STR_VEHICLE_INFO_PROFIT_THIS_YEAR_LAST_YEAR_LIFETIME);
					SetDParam(3, STR_VEHICLE_INFO_PROFIT_THIS_YEAR_LAST_YEAR);
					SetDParam(4, v->GetDisplayProfitThisYear());
					SetDParam(5, v->GetDisplayProfitLastYear());
					SetDParam(6, v->GetDisplayProfitLifetime());
					DrawString(tr, STR_VEHICLE_INFO_TRAIN_LENGTH);
				} else {
					SetDParam(0, STR_VEHICLE_INFO_PROFIT_THIS_YEAR_LAST_YEAR);
					SetDParam(1, v->GetDisplayProfitThisYear());
					SetDParam(2, v->GetDisplayProfitLastYear());
					SetDParam(3, v->GetDisplayProfitLifetime());
					DrawString(tr, STR_VEHICLE_INFO_PROFIT_THIS_YEAR_LAST_YEAR_LIFETIME);
				}
				tr.top += FONT_HEIGHT_NORMAL;

				/* Draw breakdown & reliability */
				byte total_engines = 0;
				if (v->type == VEH_TRAIN) {
					/* we want to draw the average reliability and total number of breakdowns */
					uint32 total_reliability = 0;
					uint16 total_breakdowns  = 0;
					for (const Vehicle *w = v; w != nullptr; w = w->Next()) {
						if (Train::From(w)->IsEngine() || Train::From(w)->IsMultiheaded()) {
							total_reliability += w->reliability;
							total_breakdowns += w->breakdowns_since_last_service;
						}
					}
					total_engines = Train::From(v)->tcache.cached_num_engines;
					assert(total_engines > 0);
					SetDParam(0, ToPercent16(total_reliability / total_engines));
					SetDParam(1, total_breakdowns);
				} else {
					SetDParam(0, ToPercent16(v->reliability));
					SetDParam(1, v->breakdowns_since_last_service);
				}
				DrawString(tr, STR_VEHICLE_INFO_RELIABILITY_BREAKDOWNS);
				tr.top += FONT_HEIGHT_NORMAL;

				bool should_show_group = this->ShouldShowGroupLine(v);
				if (should_show_group) {
					SetDParam(0, v->group_id | GROUP_NAME_HIERARCHY);
					DrawString(tr, STR_VEHICLE_INFO_GROUP);
					tr.top += FONT_HEIGHT_NORMAL;
				}

				bool should_show_slots = this->ShouldShowSlotsLine(v);
				if (should_show_slots) {
					std::vector<TraceRestrictSlotID> slots;
					TraceRestrictGetVehicleSlots(v->index, slots);

					char text_buffer[512];
					char *buffer = text_buffer;
					const char * const last = lastof(text_buffer);
					SetDParam(0, slots.size());
					buffer = GetString(buffer, STR_TRACE_RESTRICT_SLOT_LIST_HEADER, last);

					for (size_t i = 0; i < slots.size(); i++) {
						if (i != 0) buffer = GetString(buffer, STR_TRACE_RESTRICT_SLOT_LIST_SEPARATOR, last);
						buffer = strecpy(buffer, TraceRestrictSlot::Get(slots[i])->name.c_str(), last);
					}
					SetDParamStr(0, text_buffer);
					DrawString(tr, STR_JUST_RAW_STRING);
					tr.top += FONT_HEIGHT_NORMAL;
				}

				bool should_show_speed_restriction = this->ShouldShowSpeedRestrictionLine(v);
				if (should_show_speed_restriction) {
					SetDParam(0, Train::From(v)->speed_restriction);
					DrawString(tr, STR_VEHICLE_INFO_SPEED_RESTRICTION);
					tr.top += FONT_HEIGHT_NORMAL;
				}

				bool should_show_speed_adaptation_exempt = this->ShouldShowSpeedAdaptationExemptLine(v);
				if (should_show_speed_adaptation_exempt) {
					DrawString(tr, STR_VEHICLE_INFO_SPEED_ADAPTATION_EXEMPT);
					tr.top += FONT_HEIGHT_NORMAL;
				}

				if (this->vehicle_weight_ratio_line_shown != should_show_weight_ratio ||
						this->vehicle_weight_ratio_line_shown != should_show_weight_ratio ||
						this->vehicle_slots_line_shown != should_show_slots ||
						this->vehicle_speed_restriction_line_shown != should_show_speed_restriction ||
						this->vehicle_speed_adaptation_exempt_line_shown != should_show_speed_adaptation_exempt) {
					const_cast<VehicleDetailsWindow *>(this)->ReInit();
				}
				break;
			}

			case WID_VD_MATRIX: {
				/* For trains only. */
				DrawVehicleDetails(v, r.Shrink(WidgetDimensions::scaled.matrix, RectPadding::zero).WithHeight(this->resize.step_height), this->vscroll->GetPosition(), this->vscroll->GetCapacity(), this->tab);
				break;
			}

			case WID_VD_MIDDLE_DETAILS: {
				/* For other vehicles, at the place of the matrix. */
				bool rtl = _current_text_dir == TD_RTL;
				uint sprite_width = GetSingleVehicleWidth(v, EIT_IN_DETAILS) + WidgetDimensions::scaled.framerect.Horizontal();
				Rect tr = r.Shrink(WidgetDimensions::scaled.framerect);

				/* Articulated road vehicles use a complete line. */
				if (v->type == VEH_ROAD && v->HasArticulatedPart()) {
					DrawVehicleImage(v, tr.WithHeight(ScaleGUITrad(GetVehicleHeight(v->type)), false), INVALID_VEHICLE, EIT_IN_DETAILS, 0);
				} else {
					Rect sr = tr.WithWidth(sprite_width, rtl);
					DrawVehicleImage(v, sr.WithHeight(ScaleGUITrad(GetVehicleHeight(v->type)), false), INVALID_VEHICLE, EIT_IN_DETAILS, 0);
				}

				DrawVehicleDetails(v, tr.Indent(sprite_width, rtl), 0, 0, this->tab);
				break;
			}

			case WID_VD_SERVICING_INTERVAL: {
				/* Draw service interval text */
				Rect tr = r.Shrink(WidgetDimensions::scaled.framerect);
				SetDParam(0, v->GetServiceInterval());
				SetDParam(1, v->date_of_last_service);
				DrawString(tr.left, tr.right, CenterBounds(r.top, r.bottom, FONT_HEIGHT_NORMAL),
						v->ServiceIntervalIsPercent() ? STR_VEHICLE_DETAILS_SERVICING_INTERVAL_PERCENT : STR_VEHICLE_DETAILS_SERVICING_INTERVAL_DAYS);
				break;
			}
		}
	}

	/** Repaint vehicle details window. */
	void OnPaint() override
	{
		const Vehicle *v = Vehicle::Get(this->window_number);

		if (v->type == VEH_TRAIN) {
			this->LowerWidget(this->tab + WID_VD_DETAILS_CARGO_CARRIED);
			this->vscroll->SetCount(GetTrainDetailsWndVScroll(v->index, this->tab));
		}

		/* Disable service-scroller when interval is set to disabled */
		this->SetWidgetsDisabledState(!IsVehicleServiceIntervalEnabled(v->type, v->owner),
			WID_VD_INCREASE_SERVICING_INTERVAL,
			WID_VD_DECREASE_SERVICING_INTERVAL,
			WIDGET_LIST_END);

		StringID str = v->ServiceIntervalIsCustom() ?
			(v->ServiceIntervalIsPercent() ? STR_VEHICLE_DETAILS_PERCENT : STR_VEHICLE_DETAILS_DAYS) :
			STR_VEHICLE_DETAILS_DEFAULT;
		this->GetWidget<NWidgetCore>(WID_VD_SERVICE_INTERVAL_DROPDOWN)->widget_data = str;

		this->DrawWidgets();
	}

	void OnClick(Point pt, int widget, int click_count) override
	{
		switch (widget) {
			case WID_VD_INCREASE_SERVICING_INTERVAL:   // increase int
			case WID_VD_DECREASE_SERVICING_INTERVAL: { // decrease int
				int mod = _ctrl_pressed ? 5 : 10;
				const Vehicle *v = Vehicle::Get(this->window_number);

				mod = (widget == WID_VD_DECREASE_SERVICING_INTERVAL) ? -mod : mod;
				mod = GetServiceIntervalClamped(mod + v->GetServiceInterval(), v->ServiceIntervalIsPercent());
				if (mod == v->GetServiceInterval()) return;

				DoCommandP(v->tile, v->index, mod | (1 << 16) | (v->ServiceIntervalIsPercent() << 17), CMD_CHANGE_SERVICE_INT | CMD_MSG(STR_ERROR_CAN_T_CHANGE_SERVICING));
				break;
			}

			case WID_VD_SERVICE_INTERVAL_DROPDOWN: {
				const Vehicle *v = Vehicle::Get(this->window_number);
				ShowDropDownMenu(this, _service_interval_dropdown, v->ServiceIntervalIsCustom() ? (v->ServiceIntervalIsPercent() ? 2 : 1) : 0, widget, 0, 0, 0, DDSF_LOST_FOCUS);
				break;
			}

			case WID_VD_DETAILS_CARGO_CARRIED:
			case WID_VD_DETAILS_TRAIN_VEHICLES:
			case WID_VD_DETAILS_CAPACITY_OF_EACH:
			case WID_VD_DETAILS_TOTAL_CARGO:
				this->SetWidgetsLoweredState(false,
					WID_VD_DETAILS_CARGO_CARRIED,
					WID_VD_DETAILS_TRAIN_VEHICLES,
					WID_VD_DETAILS_CAPACITY_OF_EACH,
					WID_VD_DETAILS_TOTAL_CARGO,
					widget,
					WIDGET_LIST_END);

				this->tab = (TrainDetailsWindowTabs)(widget - WID_VD_DETAILS_CARGO_CARRIED);
				this->SetDirty();
				break;
		}
	}

	void OnDropdownSelect(int widget, int index) override
	{
		switch (widget) {
			case WID_VD_SERVICE_INTERVAL_DROPDOWN: {
				const Vehicle *v = Vehicle::Get(this->window_number);
				bool iscustom = index != 0;
				bool ispercent = iscustom ? (index == 2) : Company::Get(v->owner)->settings.vehicle.servint_ispercent;
				uint16 interval = GetServiceIntervalClamped(v->GetServiceInterval(), ispercent);
				DoCommandP(v->tile, v->index, interval | (iscustom << 16) | (ispercent << 17), CMD_CHANGE_SERVICE_INT | CMD_MSG(STR_ERROR_CAN_T_CHANGE_SERVICING));
				break;
			}
		}
	}

	void OnResize() override
	{
		NWidgetCore *nwi = this->GetWidget<NWidgetCore>(WID_VD_MATRIX);
		if (nwi != nullptr) {
			this->vscroll->SetCapacityFromWidget(this, WID_VD_MATRIX);
		}
	}

	virtual void OnFocus(Window *previously_focused_window) override
	{
		if (HasFocusedVehicleChanged(this->window_number, previously_focused_window)) {
			if (this->window_number != INVALID_VEHICLE) {
				const Vehicle *v = Vehicle::Get(this->window_number);
				MarkAllRoutePathsDirty(v);
				MarkAllRouteStepsDirty(v);
			}
		}
	}

	virtual void OnFocusLost(Window *newly_focused_window) override
	{
		if (HasFocusedVehicleChanged(this->window_number, newly_focused_window)) {
			if (this->window_number != INVALID_VEHICLE) {
				const Vehicle *v = Vehicle::Get(this->window_number);
				MarkAllRoutePathsDirty(v);
				MarkAllRouteStepsDirty(v);
			}
		}
	}
};

/** Vehicle details window descriptor. */
static WindowDesc _train_vehicle_details_desc(
	WDP_AUTO, "view_vehicle_details_train", 405, 178,
	WC_VEHICLE_DETAILS, WC_VEHICLE_VIEW,
	0,
	_nested_train_vehicle_details_widgets, lengthof(_nested_train_vehicle_details_widgets)
);

/** Vehicle details window descriptor for other vehicles than a train. */
static WindowDesc _nontrain_vehicle_details_desc(
	WDP_AUTO, "view_vehicle_details", 405, 113,
	WC_VEHICLE_DETAILS, WC_VEHICLE_VIEW,
	0,
	_nested_nontrain_vehicle_details_widgets, lengthof(_nested_nontrain_vehicle_details_widgets)
);

/** Shows the vehicle details window of the given vehicle. */
static void ShowVehicleDetailsWindow(const Vehicle *v)
{
	DeleteWindowById(WC_VEHICLE_ORDERS, v->index, false);
	DeleteWindowById(WC_VEHICLE_TIMETABLE, v->index, false);
	AllocateWindowDescFront<VehicleDetailsWindow>((v->type == VEH_TRAIN) ? &_train_vehicle_details_desc : &_nontrain_vehicle_details_desc, v->index);
}


/* Unified vehicle GUI - Vehicle View Window */

/** Vehicle view widgets. */
static const NWidgetPart _nested_vehicle_view_widgets[] = {
	NWidget(NWID_HORIZONTAL),
		NWidget(WWT_CLOSEBOX, COLOUR_GREY),
		NWidget(WWT_PUSHIMGBTN, COLOUR_GREY, WID_VV_RENAME), SetMinimalSize(12, 14), SetDataTip(SPR_RENAME, STR_NULL /* filled in later */),
		NWidget(WWT_CAPTION, COLOUR_GREY, WID_VV_CAPTION), SetDataTip(STR_VEHICLE_VIEW_CAPTION, STR_TOOLTIP_WINDOW_TITLE_DRAG_THIS),
		NWidget(WWT_PUSHIMGBTN, COLOUR_GREY, WID_VV_LOCATION), SetMinimalSize(12, 14), SetDataTip(SPR_GOTO_LOCATION, STR_NULL /* filled in later */),
		NWidget(WWT_DEBUGBOX, COLOUR_GREY),
		NWidget(WWT_SHADEBOX, COLOUR_GREY),
		NWidget(WWT_DEFSIZEBOX, COLOUR_GREY),
		NWidget(WWT_STICKYBOX, COLOUR_GREY),
	EndContainer(),
	NWidget(NWID_HORIZONTAL),
		NWidget(WWT_PANEL, COLOUR_GREY),
			NWidget(WWT_INSET, COLOUR_GREY), SetPadding(2, 2, 2, 2),
				NWidget(NWID_VIEWPORT, INVALID_COLOUR, WID_VV_VIEWPORT), SetMinimalSize(226, 84), SetResize(1, 1),
			EndContainer(),
		EndContainer(),
		NWidget(NWID_VERTICAL),
			NWidget(NWID_SELECTION, INVALID_COLOUR, WID_VV_SELECT_DEPOT_CLONE),
				NWidget(WWT_IMGBTN, COLOUR_GREY, WID_VV_GOTO_DEPOT), SetMinimalSize(18, 18), SetDataTip(0x0 /* filled later */, 0x0 /* filled later */),
				NWidget(WWT_PUSHIMGBTN, COLOUR_GREY, WID_VV_CLONE), SetMinimalSize(18, 18), SetDataTip(0x0 /* filled later */, 0x0 /* filled later */),
			EndContainer(),
			/* For trains only, 'ignore signal' button. */
			NWidget(WWT_PUSHIMGBTN, COLOUR_GREY, WID_VV_FORCE_PROCEED), SetMinimalSize(18, 18),
											SetDataTip(SPR_IGNORE_SIGNALS, STR_VEHICLE_VIEW_TRAIN_IGNORE_SIGNAL_TOOLTIP),
			NWidget(NWID_SELECTION, INVALID_COLOUR, WID_VV_SELECT_REFIT_TURN),
				NWidget(WWT_PUSHIMGBTN, COLOUR_GREY, WID_VV_REFIT), SetMinimalSize(18, 18), SetDataTip(SPR_REFIT_VEHICLE, 0x0 /* filled later */),
				NWidget(WWT_PUSHIMGBTN, COLOUR_GREY, WID_VV_TURN_AROUND), SetMinimalSize(18, 18),
												SetDataTip(SPR_FORCE_VEHICLE_TURN, STR_VEHICLE_VIEW_ROAD_VEHICLE_REVERSE_TOOLTIP),
			EndContainer(),
			NWidget(WWT_PUSHIMGBTN, COLOUR_GREY, WID_VV_SHOW_ORDERS), SetMinimalSize(18, 18), SetDataTip(SPR_SHOW_ORDERS, 0x0 /* filled later */),
			NWidget(WWT_PUSHIMGBTN, COLOUR_GREY, WID_VV_SHOW_DETAILS), SetMinimalSize(18, 18), SetDataTip(SPR_SHOW_VEHICLE_DETAILS, 0x0 /* filled later */),
			NWidget(WWT_PANEL, COLOUR_GREY), SetMinimalSize(18, 0), SetResize(0, 1), EndContainer(),
		EndContainer(),
	EndContainer(),
	NWidget(NWID_HORIZONTAL),
		NWidget(WWT_PUSHBTN, COLOUR_GREY, WID_VV_START_STOP), SetResize(1, 0), SetFill(1, 0),
		NWidget(WWT_PUSHIMGBTN, COLOUR_GREY, WID_VV_ORDER_LOCATION), SetMinimalSize(12, 14), SetDataTip(SPR_GOTO_LOCATION, STR_VEHICLE_VIEW_ORDER_LOCATION_TOOLTIP),
		NWidget(WWT_RESIZEBOX, COLOUR_GREY),
	EndContainer(),
};

/* Just to make sure, nobody has changed the vehicle type constants, as we are
	 using them for array indexing in a number of places here. */
static_assert(VEH_TRAIN == 0);
static_assert(VEH_ROAD == 1);
static_assert(VEH_SHIP == 2);
static_assert(VEH_AIRCRAFT == 3);

/** Zoom levels for vehicle views indexed by vehicle type. */
static const ZoomLevel _vehicle_view_zoom_levels[] = {
	ZOOM_LVL_TRAIN,
	ZOOM_LVL_ROADVEH,
	ZOOM_LVL_SHIP,
	ZOOM_LVL_AIRCRAFT,
};

/* Constants for geometry of vehicle view viewport */
static const int VV_INITIAL_VIEWPORT_WIDTH = 226;
static const int VV_INITIAL_VIEWPORT_HEIGHT = 84;
static const int VV_INITIAL_VIEWPORT_HEIGHT_TRAIN = 102;

/** Command indices for the _vehicle_command_translation_table. */
enum VehicleCommandTranslation {
	VCT_CMD_START_STOP = 0,
	VCT_CMD_CLONE_VEH,
	VCT_CMD_TURN_AROUND,
};

/** Command codes for the shared buttons indexed by VehicleCommandTranslation and vehicle type. */
static const uint32 _vehicle_command_translation_table[][4] = {
	{ // VCT_CMD_START_STOP
		CMD_START_STOP_VEHICLE | CMD_MSG(STR_ERROR_CAN_T_STOP_START_TRAIN),
		CMD_START_STOP_VEHICLE | CMD_MSG(STR_ERROR_CAN_T_STOP_START_ROAD_VEHICLE),
		CMD_START_STOP_VEHICLE | CMD_MSG(STR_ERROR_CAN_T_STOP_START_SHIP),
		CMD_START_STOP_VEHICLE | CMD_MSG(STR_ERROR_CAN_T_STOP_START_AIRCRAFT)
	},
	{ // VCT_CMD_CLONE_VEH
		CMD_CLONE_VEHICLE | CMD_MSG(STR_ERROR_CAN_T_BUY_TRAIN),
		CMD_CLONE_VEHICLE | CMD_MSG(STR_ERROR_CAN_T_BUY_ROAD_VEHICLE),
		CMD_CLONE_VEHICLE | CMD_MSG(STR_ERROR_CAN_T_BUY_SHIP),
		CMD_CLONE_VEHICLE | CMD_MSG(STR_ERROR_CAN_T_BUY_AIRCRAFT)
	},
	{ // VCT_CMD_TURN_AROUND
		CMD_REVERSE_TRAIN_DIRECTION | CMD_MSG(STR_ERROR_CAN_T_REVERSE_DIRECTION_TRAIN),
		CMD_TURN_ROADVEH            | CMD_MSG(STR_ERROR_CAN_T_MAKE_ROAD_VEHICLE_TURN),
		0xffffffff, // invalid for ships
		0xffffffff  // invalid for aircraft
	},
};

/**
 * This is the Callback method after attempting to start/stop a vehicle
 * @param result the result of the start/stop command
 * @param tile unused
 * @param p1 vehicle ID
 * @param p2 unused
 */
void CcStartStopVehicle(const CommandCost &result, TileIndex tile, uint32 p1, uint32 p2, uint64 p3, uint32 cmd)
{
	if (result.Failed()) return;

	const Vehicle *v = Vehicle::GetIfValid(p1);
	if (v == nullptr || !v->IsPrimaryVehicle()) return;

	StringID msg = (v->vehstatus & VS_STOPPED) ? STR_VEHICLE_COMMAND_STOPPED : STR_VEHICLE_COMMAND_STARTED;
	Point pt = RemapCoords(v->x_pos, v->y_pos, v->z_pos);
	AddTextEffect(msg, pt.x, pt.y, DAY_TICKS, TE_RISING);
}

/**
 * Executes #CMD_START_STOP_VEHICLE for given vehicle.
 * @param v Vehicle to start/stop
 * @param texteffect Should a texteffect be shown?
 */
void StartStopVehicle(const Vehicle *v, bool texteffect)
{
	assert(v->IsPrimaryVehicle());
	DoCommandP(v->tile, v->index, 0, _vehicle_command_translation_table[VCT_CMD_START_STOP][v->type], texteffect ? CcStartStopVehicle : nullptr);
}

/** Strings for aircraft breakdown types */
static const StringID _aircraft_breakdown_strings[] = {
	STR_BREAKDOWN_TYPE_LOW_SPEED,
	STR_BREAKDOWN_TYPE_DEPOT,
	STR_BREAKDOWN_TYPE_LANDING,
};

/** Checks whether the vehicle may be refitted at the moment.*/
static bool IsVehicleRefitable(const Vehicle *v)
{
	if (!v->IsStoppedInDepot()) return false;

	do {
		if (IsEngineRefittable(v->engine_type)) return true;
	} while (v->IsGroundVehicle() && (v = v->Next()) != nullptr);

	return false;
}

/** Window manager class for viewing a vehicle. */
struct VehicleViewWindow : Window {
private:
	bool depot_select_active = false;
	bool depot_select_ctrl_pressed = false;

	/** Display planes available in the vehicle view window. */
	enum PlaneSelections {
		SEL_DC_GOTO_DEPOT,  ///< Display 'goto depot' button in #WID_VV_SELECT_DEPOT_CLONE stacked widget.
		SEL_DC_CLONE,       ///< Display 'clone vehicle' button in #WID_VV_SELECT_DEPOT_CLONE stacked widget.

		SEL_RT_REFIT,       ///< Display 'refit' button in #WID_VV_SELECT_REFIT_TURN stacked widget.
		SEL_RT_TURN_AROUND, ///< Display 'turn around' button in #WID_VV_SELECT_REFIT_TURN stacked widget.

		SEL_DC_BASEPLANE = SEL_DC_GOTO_DEPOT, ///< First plane of the #WID_VV_SELECT_DEPOT_CLONE stacked widget.
		SEL_RT_BASEPLANE = SEL_RT_REFIT,      ///< First plane of the #WID_VV_SELECT_REFIT_TURN stacked widget.
	};
	bool mouse_over_start_stop = false;

	/**
	 * Display a plane in the window.
	 * @param plane Plane to show.
	 */
	void SelectPlane(PlaneSelections plane)
	{
		switch (plane) {
			case SEL_DC_GOTO_DEPOT:
			case SEL_DC_CLONE:
				this->GetWidget<NWidgetStacked>(WID_VV_SELECT_DEPOT_CLONE)->SetDisplayedPlane(plane - SEL_DC_BASEPLANE);
				break;

			case SEL_RT_REFIT:
			case SEL_RT_TURN_AROUND:
				this->GetWidget<NWidgetStacked>(WID_VV_SELECT_REFIT_TURN)->SetDisplayedPlane(plane - SEL_RT_BASEPLANE);
				break;

			default:
				NOT_REACHED();
		}
	}

public:
	VehicleViewWindow(WindowDesc *desc, WindowNumber window_number) : Window(desc)
	{
		this->flags |= WF_DISABLE_VP_SCROLL;
		this->CreateNestedTree();

		/* Sprites for the 'send to depot' button indexed by vehicle type. */
		static const SpriteID vehicle_view_goto_depot_sprites[] = {
			SPR_SEND_TRAIN_TODEPOT,
			SPR_SEND_ROADVEH_TODEPOT,
			SPR_SEND_SHIP_TODEPOT,
			SPR_SEND_AIRCRAFT_TODEPOT,
		};
		const Vehicle *v = Vehicle::Get(window_number);
		this->GetWidget<NWidgetCore>(WID_VV_GOTO_DEPOT)->widget_data = vehicle_view_goto_depot_sprites[v->type];

		/* Sprites for the 'clone vehicle' button indexed by vehicle type. */
		static const SpriteID vehicle_view_clone_sprites[] = {
			SPR_CLONE_TRAIN,
			SPR_CLONE_ROADVEH,
			SPR_CLONE_SHIP,
			SPR_CLONE_AIRCRAFT,
		};
		this->GetWidget<NWidgetCore>(WID_VV_CLONE)->widget_data = vehicle_view_clone_sprites[v->type];

		switch (v->type) {
			case VEH_TRAIN:
				this->GetWidget<NWidgetCore>(WID_VV_TURN_AROUND)->tool_tip = STR_VEHICLE_VIEW_TRAIN_REVERSE_TOOLTIP;
				break;

			case VEH_ROAD:
				break;

			case VEH_SHIP:
			case VEH_AIRCRAFT:
				this->SelectPlane(SEL_RT_REFIT);
				break;

			default: NOT_REACHED();
		}
		this->FinishInitNested(window_number);
		this->owner = v->owner;
		this->GetWidget<NWidgetViewport>(WID_VV_VIEWPORT)->InitializeViewport(this, this->window_number | (1 << 31), ScaleZoomGUI(_vehicle_view_zoom_levels[v->type]));

		this->GetWidget<NWidgetCore>(WID_VV_START_STOP)->tool_tip       = STR_VEHICLE_VIEW_TRAIN_STATUS_START_STOP_TOOLTIP + v->type;
		this->GetWidget<NWidgetCore>(WID_VV_RENAME)->tool_tip           = STR_VEHICLE_DETAILS_TRAIN_RENAME + v->type;
		this->GetWidget<NWidgetCore>(WID_VV_LOCATION)->tool_tip         = STR_VEHICLE_VIEW_TRAIN_CENTER_TOOLTIP + v->type;
		this->GetWidget<NWidgetCore>(WID_VV_REFIT)->tool_tip            = STR_VEHICLE_VIEW_TRAIN_REFIT_TOOLTIP + v->type;
		this->GetWidget<NWidgetCore>(WID_VV_SHOW_ORDERS)->tool_tip      = STR_VEHICLE_VIEW_TRAIN_ORDERS_TOOLTIP + v->type;
		this->GetWidget<NWidgetCore>(WID_VV_SHOW_DETAILS)->tool_tip     = STR_VEHICLE_VIEW_TRAIN_SHOW_DETAILS_TOOLTIP + v->type;
		this->GetWidget<NWidgetCore>(WID_VV_CLONE)->tool_tip            = STR_VEHICLE_VIEW_CLONE_TRAIN_INFO + v->type;

		this->UpdateButtonStatus();
	}

	~VehicleViewWindow()
	{
		if (this->window_number != INVALID_VEHICLE) {
			const Vehicle *v = Vehicle::Get(this->window_number);
			MarkAllRoutePathsDirty(v);
			MarkAllRouteStepsDirty(v);
		}
		DeleteWindowById(WC_VEHICLE_ORDERS, this->window_number, false);
		DeleteWindowById(WC_VEHICLE_REFIT, this->window_number, false);
		DeleteWindowById(WC_VEHICLE_DETAILS, this->window_number, false);
		DeleteWindowById(WC_VEHICLE_TIMETABLE, this->window_number, false);
	}

	virtual void OnFocus(Window *previously_focused_window) override
	{
		if (HasFocusedVehicleChanged(this->window_number, previously_focused_window)) {
			if (this->window_number != INVALID_VEHICLE) {
				const Vehicle *v = Vehicle::Get(this->window_number);
				MarkAllRoutePathsDirty(v);
				MarkAllRouteStepsDirty(v);
			}
		}
	}

	virtual void OnFocusLost(Window *newly_focused_window) override
	{
		if (HasFocusedVehicleChanged(this->window_number, newly_focused_window)) {
			if (this->window_number != INVALID_VEHICLE) {
				const Vehicle *v = Vehicle::Get(this->window_number);
				MarkAllRoutePathsDirty(v);
				MarkAllRouteStepsDirty(v);
			}
		}
	}

	void UpdateWidgetSize(int widget, Dimension *size, const Dimension &padding, Dimension *fill, Dimension *resize) override
	{
		const Vehicle *v = Vehicle::Get(this->window_number);
		switch (widget) {
			case WID_VV_START_STOP:
				size->height = std::max<uint>({size->height, (uint)FONT_HEIGHT_NORMAL, GetScaledSpriteSize(SPR_WARNING_SIGN).height, GetScaledSpriteSize(SPR_FLAG_VEH_STOPPED).height, GetScaledSpriteSize(SPR_FLAG_VEH_RUNNING).height}) + padding.height;
				break;

			case WID_VV_FORCE_PROCEED:
				if (v->type != VEH_TRAIN) {
					size->height = 0;
					size->width = 0;
				}
				break;

			case WID_VV_VIEWPORT:
				size->width = VV_INITIAL_VIEWPORT_WIDTH;
				size->height = (v->type == VEH_TRAIN) ? VV_INITIAL_VIEWPORT_HEIGHT_TRAIN : VV_INITIAL_VIEWPORT_HEIGHT;
				break;
		}
	}

	void OnPaint() override
	{
		const Vehicle *v = Vehicle::Get(this->window_number);
		bool is_localcompany = v->owner == _local_company;
		bool can_control = IsVehicleControlAllowed(v, _local_company);
		bool refitable_and_stopped_in_depot = IsVehicleRefitable(v);

		this->SetWidgetDisabledState(WID_VV_RENAME, !is_localcompany);
		this->SetWidgetDisabledState(WID_VV_GOTO_DEPOT, !is_localcompany);
		this->SetWidgetDisabledState(WID_VV_REFIT, !refitable_and_stopped_in_depot || !is_localcompany);
		this->SetWidgetDisabledState(WID_VV_CLONE, !is_localcompany);

		if (v->type == VEH_TRAIN) {
			this->SetWidgetLoweredState(WID_VV_FORCE_PROCEED, Train::From(v)->force_proceed == TFP_SIGNAL);
			this->SetWidgetDisabledState(WID_VV_FORCE_PROCEED, !can_control);
		}

		if (v->type == VEH_TRAIN || v->type == VEH_ROAD) {
			this->SetWidgetDisabledState(WID_VV_TURN_AROUND, !can_control);
		}

		this->SetWidgetDisabledState(WID_VV_ORDER_LOCATION, v->current_order.GetLocation(v) == INVALID_TILE);

		this->DrawWidgets();
	}

	void SetStringParameters(int widget) const override
	{
		if (widget != WID_VV_CAPTION) return;

		const Vehicle *v = Vehicle::Get(this->window_number);
		SetDParam(0, v->index);
	}

	void DrawWidget(const Rect &r, int widget) const override
	{
		if (widget != WID_VV_START_STOP) return;

		const Vehicle *v = Vehicle::Get(this->window_number);
		StringID str;
		TextColour text_colour = TC_FROMSTRING;
		if (v->vehstatus & VS_CRASHED) {
			str = STR_VEHICLE_STATUS_CRASHED;
		} else if ((v->breakdown_ctr == 1 || (v->type == VEH_TRAIN && Train::From(v)->flags & VRF_IS_BROKEN)) && !mouse_over_start_stop) {
			const Vehicle *w = (v->type == VEH_TRAIN) ? GetMostSeverelyBrokenEngine(Train::From(v)) : v;
			if (_settings_game.vehicle.improved_breakdowns || w->breakdown_type == BREAKDOWN_RV_CRASH || w->breakdown_type == BREAKDOWN_BRAKE_OVERHEAT) {
				str = STR_VEHICLE_STATUS_BROKEN_DOWN_VEL;
				SetDParam(3, v->GetDisplaySpeed());
			} else {
				str = STR_VEHICLE_STATUS_BROKEN_DOWN;
			}

			if (v->type == VEH_AIRCRAFT) {
				SetDParam(0, _aircraft_breakdown_strings[v->breakdown_type]);
				if (v->breakdown_type == BREAKDOWN_AIRCRAFT_SPEED) {
					SetDParam(1, v->breakdown_severity << 3);
				} else {
					SetDParam(1, v->current_order.GetDestination());
				}
			} else {
				SetDParam(0, STR_BREAKDOWN_TYPE_CRITICAL + w->breakdown_type);

				if (w->breakdown_type == BREAKDOWN_LOW_SPEED) {
					SetDParam(1, std::min(w->First()->GetDisplayMaxSpeed(), w->breakdown_severity >> ((v->type == VEH_TRAIN) ? 0 : 1)));
				} else if (w->breakdown_type == BREAKDOWN_LOW_POWER) {
					int percent;
					if (v->type == VEH_TRAIN) {
						uint32 power, te;
						Train::From(v)->CalculatePower(power, te, true);
						percent = (100 * power) / Train::From(v)->gcache.cached_power;
					} else {
						percent = w->breakdown_severity * 100 / 256;
					}
					SetDParam(1, percent);
				}
			}
		} else if (v->vehstatus & VS_STOPPED && (!mouse_over_start_stop || v->IsStoppedInDepot())) {
			if (v->type == VEH_TRAIN) {
				if (v->cur_speed == 0) {
					if (Train::From(v)->gcache.cached_power == 0) {
						str = STR_VEHICLE_STATUS_TRAIN_NO_POWER;
					} else {
						str = STR_VEHICLE_STATUS_STOPPED;
					}
				} else {
					SetDParam(0, v->GetDisplaySpeed());
					str = STR_VEHICLE_STATUS_TRAIN_STOPPING_VEL;
				}
			} else if (v->type == VEH_ROAD) {
				if (RoadVehicle::From(v)->IsRoadVehicleStopped()) {
					str = STR_VEHICLE_STATUS_STOPPED;
				} else {
					SetDParam(0, v->GetDisplaySpeed());
					str = STR_VEHICLE_STATUS_TRAIN_STOPPING_VEL;
				}
			} else { // no train/RV
				str = STR_VEHICLE_STATUS_STOPPED;
			}
		} else if (v->type == VEH_TRAIN && HasBit(Train::From(v)->flags, VRF_TRAIN_STUCK) && !v->current_order.IsType(OT_LOADING) && !mouse_over_start_stop) {
			str = HasBit(Train::From(v)->flags, VRF_WAITING_RESTRICTION) ? STR_VEHICLE_STATUS_TRAIN_STUCK_WAIT_RESTRICTION : STR_VEHICLE_STATUS_TRAIN_STUCK;
		} else if (v->type == VEH_TRAIN && Train::From(v)->reverse_distance > 1) {
			if (Train::From(v)->track == TRACK_BIT_DEPOT) {
				str = STR_VEHICLE_STATUS_TRAIN_MOVING_DEPOT;
			} else {
				str = STR_VEHICLE_STATUS_TRAIN_REVERSING;
				SetDParam(0, v->GetDisplaySpeed());
			}
		} else if (v->type == VEH_AIRCRAFT && HasBit(Aircraft::From(v)->flags, VAF_DEST_TOO_FAR) && !v->current_order.IsType(OT_LOADING)) {
			str = STR_VEHICLE_STATUS_AIRCRAFT_TOO_FAR;
		} else { // vehicle is in a "normal" state, show current order
			if (mouse_over_start_stop) {
				if (v->vehstatus & VS_STOPPED || (v->breakdown_ctr == 1 || (v->type == VEH_TRAIN && Train::From(v)->flags & VRF_IS_BROKEN))) {
					text_colour = TC_RED | TC_FORCED;
				} else if (v->type == VEH_TRAIN && HasBit(Train::From(v)->flags, VRF_TRAIN_STUCK) && !v->current_order.IsType(OT_LOADING)) {
					text_colour = TC_ORANGE | TC_FORCED;
				}
			}
			switch (v->current_order.GetType()) {
				case OT_GOTO_STATION: {
					SetDParam(0, v->current_order.GetDestination());
					SetDParam(1, v->GetDisplaySpeed());
					str = HasBit(v->vehicle_flags, VF_PATHFINDER_LOST) ? STR_VEHICLE_STATUS_CANNOT_REACH_STATION_VEL : STR_VEHICLE_STATUS_HEADING_FOR_STATION_VEL;
					break;
				}

				case OT_GOTO_DEPOT: {
					SetDParam(0, v->type);
					SetDParam(1, v->current_order.GetDestination());
					SetDParam(2, v->GetDisplaySpeed());
					if (v->current_order.GetDestination() == INVALID_DEPOT) {
						/* This case *only* happens when multiple nearest depot orders
						 * follow each other (including an order list only one order: a
						 * nearest depot order) and there are no reachable depots.
						 * It is primarily to guard for the case that there is no
						 * depot with index 0, which would be used as fallback for
						 * evaluating the string in the status bar. */
						str = STR_EMPTY;
					} else if (v->current_order.GetDepotActionType() & ODATFB_SELL) {
						str = STR_VEHICLE_STATUS_HEADING_FOR_DEPOT_SELL_VEL;
					} else if (v->current_order.GetDepotActionType() & ODATFB_HALT) {
						str = HasBit(v->vehicle_flags, VF_PATHFINDER_LOST) ? STR_VEHICLE_STATUS_CANNOT_REACH_DEPOT_VEL : STR_VEHICLE_STATUS_HEADING_FOR_DEPOT_VEL;
					} else {
						str = HasBit(v->vehicle_flags, VF_PATHFINDER_LOST) ? STR_VEHICLE_STATUS_CANNOT_REACH_DEPOT_SERVICE_VEL : STR_VEHICLE_STATUS_HEADING_FOR_DEPOT_SERVICE_VEL;
					}
					break;
				}

				case OT_LOADING:
					str = STR_VEHICLE_STATUS_LOADING_UNLOADING;
					break;

				case OT_LOADING_ADVANCE:
					str = STR_VEHICLE_STATUS_LOADING_UNLOADING_ADVANCE;
					SetDParam(0, STR_VEHICLE_STATUS_LOADING_UNLOADING);
					SetDParam(1, v->GetDisplaySpeed());
					break;

				case OT_GOTO_WAYPOINT: {
					assert(v->type == VEH_TRAIN || v->type == VEH_ROAD || v->type == VEH_SHIP);
					SetDParam(0, v->current_order.GetDestination());
					str = HasBit(v->vehicle_flags, VF_PATHFINDER_LOST) ? STR_VEHICLE_STATUS_CANNOT_REACH_WAYPOINT_VEL : STR_VEHICLE_STATUS_HEADING_FOR_WAYPOINT_VEL;
					SetDParam(1, v->GetDisplaySpeed());
					break;
				}

				case OT_WAITING: {
					str = STR_VEHICLE_STATUS_TRAIN_WAITING_TIMETABLE;
					break;
				}

				case OT_LEAVESTATION:
					if (v->type != VEH_AIRCRAFT) {
						str = STR_VEHICLE_STATUS_LEAVING;
						break;
					}
					FALLTHROUGH;
				default:
					if (v->GetNumManualOrders() == 0) {
						str = STR_VEHICLE_STATUS_NO_ORDERS_VEL;
						SetDParam(0, v->GetDisplaySpeed());
					} else {
						str = STR_EMPTY;
					}
					break;
			}
		}

		/* Draw the flag plus orders. */
		bool rtl = (_current_text_dir == TD_RTL);
		uint icon_width = std::max({GetScaledSpriteSize(SPR_WARNING_SIGN).width, GetScaledSpriteSize(SPR_FLAG_VEH_STOPPED).width, GetScaledSpriteSize(SPR_FLAG_VEH_RUNNING).width});
		int lowered = this->IsWidgetLowered(widget) ? WidgetDimensions::scaled.pressed : 0;
		Rect tr = r.Shrink(WidgetDimensions::scaled.framerect).Translate(lowered, lowered);
		SpriteID image = ((v->vehstatus & VS_STOPPED) != 0) ? SPR_FLAG_VEH_STOPPED : (HasBit(v->vehicle_flags, VF_PATHFINDER_LOST)) ? SPR_WARNING_SIGN : SPR_FLAG_VEH_RUNNING;
		DrawSpriteIgnorePadding(image, PAL_NONE, tr.WithWidth(icon_width, rtl), false, SA_CENTER);
		tr = tr.Indent(icon_width + WidgetDimensions::scaled.imgbtn.Horizontal(), rtl);
		DrawString(tr.left, tr.right, CenterBounds(tr.top, tr.bottom, FONT_HEIGHT_NORMAL), str, text_colour, SA_HOR_CENTER);
	}

	void OnClick(Point pt, int widget, int click_count) override
	{
		const Vehicle *v = Vehicle::Get(this->window_number);

		switch (widget) {
			case WID_VV_RENAME: { // rename
				SetDParam(0, v->index);
				ShowQueryString(STR_VEHICLE_NAME, STR_QUERY_RENAME_TRAIN_CAPTION + v->type,
						MAX_LENGTH_VEHICLE_NAME_CHARS, this, CS_ALPHANUMERAL, QSF_ENABLE_DEFAULT | QSF_LEN_IN_CHARS);
				break;
			}

			case WID_VV_START_STOP: // start stop
				StartStopVehicle(v, false);
				break;

			case WID_VV_ORDER_LOCATION: {
				/* Scroll to current order destination */
				TileIndex tile = v->current_order.GetLocation(v);
				if (tile == INVALID_TILE) break;

				if (_ctrl_pressed) {
					ShowExtraViewportWindow(tile);
				} else {
					ScrollMainWindowToTile(tile);
				}
				break;
			}

			case WID_VV_LOCATION: // center main view
				if (_ctrl_pressed) {
					ShowExtraViewportWindow(TileVirtXY(v->x_pos, v->y_pos));
				} else {
<<<<<<< HEAD
					const Window *mainwindow = FindWindowById(WC_MAIN_WINDOW, 0);
					if (click_count > 1 && mainwindow->viewport->zoom < ZOOM_LVL_DRAW_MAP) {
=======
					const Window *mainwindow = GetMainWindow();
					if (click_count > 1 && mainwindow->viewport->zoom <= ZOOM_LVL_OUT_4X) {
>>>>>>> a4a819c9
						/* main window 'follows' vehicle */
						mainwindow->viewport->follow_vehicle = v->index;
					} else {
						ScrollMainWindowTo(v->x_pos, v->y_pos, v->z_pos);
					}
				}
				break;

			case WID_VV_GOTO_DEPOT: // goto hangar
				if (_shift_pressed) {
					if (HandlePlacePushButton(this, WID_VV_GOTO_DEPOT, ANIMCURSOR_PICKSTATION, HT_RECT)) {
						this->depot_select_ctrl_pressed = _ctrl_pressed;
						this->depot_select_active = true;
					}
				} else if (_ctrl_pressed && _settings_client.gui.show_depot_sell_gui && v->current_order.IsType(OT_GOTO_DEPOT)) {
					OrderDepotActionFlags flags = v->current_order.GetDepotActionType() & (ODATFB_HALT | ODATFB_SELL);
					DropDownList list;
					list.emplace_back(new DropDownListStringItem(STR_VEHICLE_LIST_SEND_FOR_SERVICING, DEPOT_SERVICE | DEPOT_DONT_CANCEL, !flags));
					list.emplace_back(new DropDownListStringItem(BaseVehicleListWindow::vehicle_depot_name[v->type], DEPOT_DONT_CANCEL, flags == ODATFB_HALT));
					list.emplace_back(new DropDownListStringItem(BaseVehicleListWindow::vehicle_depot_sell_name[v->type], DEPOT_SELL | DEPOT_DONT_CANCEL, flags == (ODATFB_HALT | ODATFB_SELL)));
					list.emplace_back(new DropDownListStringItem(STR_VEHICLE_LIST_CANCEL_DEPOT_SERVICE, DEPOT_CANCEL, false));
					ShowDropDownList(this, std::move(list), -1, widget, 0, true);
				} else {
					this->HandleButtonClick(WID_VV_GOTO_DEPOT);
					DoCommandP(v->tile, v->index | (_ctrl_pressed ? DEPOT_SERVICE : 0U), 0, GetCmdSendToDepot(v));
				}
				break;
			case WID_VV_REFIT: // refit
				ShowVehicleRefitWindow(v, INVALID_VEH_ORDER_ID, this);
				break;
			case WID_VV_SHOW_ORDERS: // show orders
				if (_ctrl_pressed) {
					ShowTimetableWindow(v);
				} else {
					ShowOrdersWindow(v);
				}
				break;
			case WID_VV_SHOW_DETAILS: // show details
				if (_ctrl_pressed) {
					ShowCompanyGroupForVehicle(v);
				} else {
					ShowVehicleDetailsWindow(v);
				}
				break;
			case WID_VV_CLONE: // clone vehicle
				/* Suppress the vehicle GUI when share-cloning.
				 * There is no point to it except for starting the vehicle.
				 * For starting the vehicle the player has to open the depot GUI, which is
				 * most likely already open, but is also visible in the vehicle viewport. */
				DoCommandP(v->tile, v->index, _ctrl_pressed ? 1 : 0,
										_vehicle_command_translation_table[VCT_CMD_CLONE_VEH][v->type],
										_ctrl_pressed ? nullptr : CcCloneVehicle);
				break;
			case WID_VV_TURN_AROUND: // turn around
				assert(v->IsGroundVehicle());
				DoCommandP(v->tile, v->index, 0,
										_vehicle_command_translation_table[VCT_CMD_TURN_AROUND][v->type]);
				break;
			case WID_VV_FORCE_PROCEED: // force proceed
				assert(v->type == VEH_TRAIN);
				DoCommandP(v->tile, v->index, 0, CMD_FORCE_TRAIN_PROCEED | CMD_MSG(STR_ERROR_CAN_T_MAKE_TRAIN_PASS_SIGNAL));
				break;
		}
	}

	EventState OnHotkey(int hotkey) override
	{
		/* If the hotkey is not for any widget in the UI (i.e. for honking) */
		if (hotkey == WID_VV_HONK_HORN) {
<<<<<<< HEAD
			const Window* mainwindow = FindWindowById(WC_MAIN_WINDOW, 0);
			const Vehicle* v = Vehicle::Get(window_number);
=======
			const Window *mainwindow = GetMainWindow();
			const Vehicle *v = Vehicle::Get(window_number);
>>>>>>> a4a819c9
			/* Only play the sound if we're following this vehicle */
			if (mainwindow->viewport->follow_vehicle == v->index) {
				v->PlayLeaveStationSound(true);
			}
		}
		return Window::OnHotkey(hotkey);
	}

	void OnQueryTextFinished(char *str) override
	{
		if (str == nullptr) return;

		DoCommandP(0, this->window_number, 0, CMD_RENAME_VEHICLE | CMD_MSG(STR_ERROR_CAN_T_RENAME_TRAIN + Vehicle::Get(this->window_number)->type), nullptr, str);
	}

	virtual void OnDropdownSelect(int widget, int index) override
	{
		switch (widget) {
			case WID_VV_GOTO_DEPOT: {
				const Vehicle *v = Vehicle::Get(this->window_number);
				DoCommandP(v->tile, v->index | index, 0, GetCmdSendToDepot(v));
				break;
			}
		}
	}

	virtual void OnTimeout() override
	{
		if (!this->depot_select_active) {
			this->RaiseWidget(WID_VV_GOTO_DEPOT);
			this->SetWidgetDirty(WID_VV_GOTO_DEPOT);
		}
	}

	virtual void OnPlaceObject(Point pt, TileIndex tile) override
	{
		const Vehicle *v = Vehicle::Get(this->window_number);
		if (IsDepotTile(tile) && GetDepotVehicleType(tile) == v->type && IsInfraTileUsageAllowed(v->type, v->owner, tile)) {
			if (v->type == VEH_ROAD && (GetPresentRoadTypes(tile) & RoadVehicle::From(v)->compatible_roadtypes) == 0) return;
			if (v->type == VEH_TRAIN && !HasBit(Train::From(v)->compatible_railtypes, GetRailType(tile))) return;
			DoCommandP(v->tile, v->index | (this->depot_select_ctrl_pressed ? DEPOT_SERVICE : 0U) | DEPOT_SPECIFIC, tile, GetCmdSendToDepot(v));
			ResetObjectToPlace();
			this->RaiseButtons();
		}
	}

	virtual void OnPlaceObjectAbort() override
	{
		this->depot_select_active = false;
		this->RaiseWidget(WID_VV_GOTO_DEPOT);
		this->SetWidgetDirty(WID_VV_GOTO_DEPOT);
	}

	virtual bool OnRightClick(Point pt, int widget) override
	{
		if (widget == WID_VV_GOTO_DEPOT && _settings_client.gui.hover_delay_ms == 0) {
			const Vehicle *v = Vehicle::Get(this->window_number);
			if (_settings_client.gui.show_depot_sell_gui && v->current_order.IsType(OT_GOTO_DEPOT)) {
				GuiShowTooltips(this, STR_VEHICLE_VIEW_SEND_TO_DEPOT_MENU, 0, nullptr, TCC_RIGHT_CLICK);
			} else {
				uint64 arg = STR_VEHICLE_VIEW_TRAIN_SEND_TO_DEPOT_TOOLTIP + v->type;
				GuiShowTooltips(this, STR_VEHICLE_VIEW_SEND_TO_DEPOT_TOOLTIP_SHIFT, 1, &arg, TCC_RIGHT_CLICK);
			}
		}
		return false;
	}

	virtual void OnHover(Point pt, int widget) override
	{
		if (widget == WID_VV_GOTO_DEPOT) {
			const Vehicle *v = Vehicle::Get(this->window_number);
			if (_settings_client.gui.show_depot_sell_gui && v->current_order.IsType(OT_GOTO_DEPOT)) {
				GuiShowTooltips(this, STR_VEHICLE_VIEW_SEND_TO_DEPOT_MENU, 0, nullptr, TCC_HOVER);
			} else {
				uint64 arg = STR_VEHICLE_VIEW_TRAIN_SEND_TO_DEPOT_TOOLTIP + v->type;
				GuiShowTooltips(this, STR_VEHICLE_VIEW_SEND_TO_DEPOT_TOOLTIP_SHIFT, 1, &arg, TCC_HOVER);
			}
		}
	}

	void OnMouseOver(Point pt, int widget) override
	{
		bool start_stop = widget == WID_VV_START_STOP;
		if (start_stop != mouse_over_start_stop) {
			mouse_over_start_stop = start_stop;
			this->SetWidgetDirty(WID_VV_START_STOP);
		}
	}

	void OnResize() override
	{
		if (this->viewport != nullptr) {
			NWidgetViewport *nvp = this->GetWidget<NWidgetViewport>(WID_VV_VIEWPORT);
			nvp->UpdateViewportCoordinates(this);
		}
	}

	void UpdateButtonStatus()
	{
		const Vehicle *v = Vehicle::Get(this->window_number);
		bool veh_stopped = v->IsStoppedInDepot();

		/* Widget WID_VV_GOTO_DEPOT must be hidden if the vehicle is already stopped in depot.
		 * Widget WID_VV_CLONE_VEH should then be shown, since cloning is allowed only while in depot and stopped.
		 */
		PlaneSelections plane = veh_stopped ? SEL_DC_CLONE : SEL_DC_GOTO_DEPOT;
		NWidgetStacked *nwi = this->GetWidget<NWidgetStacked>(WID_VV_SELECT_DEPOT_CLONE); // Selection widget 'send to depot' / 'clone'.
		if (nwi->shown_plane + SEL_DC_BASEPLANE != plane) {
			this->SelectPlane(plane);
			this->SetWidgetDirty(WID_VV_SELECT_DEPOT_CLONE);
		}
		/* The same system applies to widget WID_VV_REFIT_VEH and VVW_WIDGET_TURN_AROUND.*/
		if (v->IsGroundVehicle()) {
			PlaneSelections plane = veh_stopped ? SEL_RT_REFIT : SEL_RT_TURN_AROUND;
			NWidgetStacked *nwi = this->GetWidget<NWidgetStacked>(WID_VV_SELECT_REFIT_TURN);
			if (nwi->shown_plane + SEL_RT_BASEPLANE != plane) {
				this->SelectPlane(plane);
				this->SetWidgetDirty(WID_VV_SELECT_REFIT_TURN);
			}
		}
	}

	virtual void OnRealtimeTick(uint delta_ms) override
	{
		if (_pause_mode != PM_UNPAUSED) this->OnGameTick();
	}

	/**
	 * Some data on this window has become invalid.
	 * @param data Information about the changed data.
	 * @param gui_scope Whether the call is done from GUI scope. You may not do everything when not in GUI scope. See #InvalidateWindowData() for details.
	 */
	void OnInvalidateData(int data = 0, bool gui_scope = true) override
	{
		if (data == VIWD_AUTOREPLACE) {
			/* Autoreplace replaced the vehicle.
			 * Nothing to do for this window. */
			return;
		}

		this->UpdateButtonStatus();
	}

	bool IsNewGRFInspectable() const override
	{
		return ::IsNewGRFInspectable(GetGrfSpecFeature(Vehicle::Get(this->window_number)->type), this->window_number);
	}

	void ShowNewGRFInspectWindow() const override
	{
		::ShowNewGRFInspectWindow(GetGrfSpecFeature(Vehicle::Get(this->window_number)->type), this->window_number);
	}

	static HotkeyList hotkeys;
};

static Hotkey vehicleview_hotkeys[] = {
	Hotkey('H', "honk", WID_VV_HONK_HORN),
	HOTKEY_LIST_END
};
HotkeyList VehicleViewWindow::hotkeys("vehicleview", vehicleview_hotkeys);

/** Vehicle view window descriptor for all vehicles but trains. */
static WindowDesc _vehicle_view_desc(
	WDP_AUTO, "view_vehicle", 250, 116,
	WC_VEHICLE_VIEW, WC_NONE,
	0,
	_nested_vehicle_view_widgets, lengthof(_nested_vehicle_view_widgets),
	&VehicleViewWindow::hotkeys
);

/**
 * Vehicle view window descriptor for trains. Only minimum_height and
 *  default_height are different for train view.
 */
static WindowDesc _train_view_desc(
	WDP_AUTO, "view_vehicle_train", 250, 134,
	WC_VEHICLE_VIEW, WC_NONE,
	0,
	_nested_vehicle_view_widgets, lengthof(_nested_vehicle_view_widgets),
	&VehicleViewWindow::hotkeys
);

/** Shows the vehicle view window of the given vehicle. */
void ShowVehicleViewWindow(const Vehicle *v)
{
	AllocateWindowDescFront<VehicleViewWindow>((v->type == VEH_TRAIN) ? &_train_view_desc : &_vehicle_view_desc, v->index);
}

/**
 * Dispatch a "vehicle selected" event if any window waits for it.
 * @param v selected vehicle;
 * @return did any window accept vehicle selection?
 */
bool VehicleClicked(const Vehicle *v)
{
	assert(v != nullptr);
	if (!(_thd.place_mode & HT_VEHICLE)) return false;

	v = v->First();
	if (!v->IsPrimaryVehicle()) return false;

	return _thd.GetCallbackWnd()->OnVehicleSelect(v);
}

/**
 * Dispatch a "vehicle group selected" event if any window waits for it.
 * @param begin iterator to the start of the range of vehicles
 * @param end iterator to the end of the range of vehicles
 * @return did any window accept vehicle group selection?
 */
bool VehicleClicked(VehicleList::const_iterator begin, VehicleList::const_iterator end)
{
	assert(begin != end);
	if (!(_thd.place_mode & HT_VEHICLE)) return false;

	/* If there is only one vehicle in the group, act as if we clicked a single vehicle */
	if (begin + 1 == end) return _thd.GetCallbackWnd()->OnVehicleSelect(*begin);

	return _thd.GetCallbackWnd()->OnVehicleSelect(begin, end);
}

/**
 * Dispatch a "vehicle group selected" event if any window waits for it.
 * @param vehgroup the GUIVehicleGroup representing the vehicle group
 * @return did any window accept vehicle group selection?
 */
bool VehicleClicked(const GUIVehicleGroup &vehgroup)
{
	return VehicleClicked(vehgroup.vehicles_begin, vehgroup.vehicles_end);
}

void StopGlobalFollowVehicle(const Vehicle *v)
{
	Window *w = GetMainWindow();
	if (w->viewport->follow_vehicle == v->index) {
		ScrollMainWindowTo(v->x_pos, v->y_pos, v->z_pos, true); // lock the main view on the vehicle's last position
		w->viewport->follow_vehicle = INVALID_VEHICLE;
	}
}


/**
 * This is the Callback method after the construction attempt of a primary vehicle
 * @param result indicates completion (or not) of the operation
 * @param tile unused
 * @param p1 unused
 * @param p2 unused
 * @param cmd unused
 */
<<<<<<< HEAD
void CcBuildPrimaryVehicle(const CommandCost &result, TileIndex tile, uint32 p1, uint32 p2, uint64 p3, uint32 cmd)
=======
void CcBuildPrimaryVehicle(Commands cmd, const CommandCost &result, VehicleID new_veh_id, uint, uint16, CargoArray)
>>>>>>> a4a819c9
{
	if (result.Failed()) return;

	const Vehicle *v = Vehicle::Get(_new_vehicle_id);
	ShowVehicleViewWindow(v);
}

/**
 * Get the width of a vehicle (part) in pixels.
 * @param v Vehicle to get the width for.
 * @return Width of the vehicle.
 */
int GetSingleVehicleWidth(const Vehicle *v, EngineImageType image_type)
{
	switch (v->type) {
		case VEH_TRAIN:
			return Train::From(v)->GetDisplayImageWidth();

		case VEH_ROAD:
			return RoadVehicle::From(v)->GetDisplayImageWidth();

		default:
			bool rtl = _current_text_dir == TD_RTL;
			VehicleSpriteSeq seq;
			v->GetImage(rtl ? DIR_E : DIR_W, image_type, &seq);
			Rect rec = ConvertRect<Rect16, Rect>(seq.GetBounds());
			return UnScaleGUI(rec.Width());
	}
}

/**
 * Get the width of a vehicle (including all parts of the consist) in pixels.
 * @param v Vehicle to get the width for.
 * @return Width of the vehicle.
 */
int GetVehicleWidth(const Vehicle *v, EngineImageType image_type)
{
	if (v->type == VEH_TRAIN || v->type == VEH_ROAD) {
		int vehicle_width = 0;
		for (const Vehicle *u = v; u != nullptr; u = u->Next()) {
			vehicle_width += GetSingleVehicleWidth(u, image_type);
		}
		return vehicle_width;
	} else {
		return GetSingleVehicleWidth(v, image_type);
	}
}

/**
 * Set the mouse cursor to look like a vehicle.
 * @param v Vehicle
 * @param image_type Type of vehicle image to use.
 */
void SetMouseCursorVehicle(const Vehicle *v, EngineImageType image_type)
{
	bool rtl = _current_text_dir == TD_RTL;

	_cursor.sprite_count = 0;
	int total_width = 0;
	int y_offset = 0;
	bool rotor_seq = false; // Whether to draw the rotor of the vehicle in this step.
	bool is_ground_vehicle = v->IsGroundVehicle();

	while (v != nullptr) {
		if (total_width >= ScaleSpriteTrad(2 * (int)VEHICLEINFO_FULL_VEHICLE_WIDTH)) break;

		PaletteID pal = (v->vehstatus & VS_CRASHED) ? PALETTE_CRASH : GetVehiclePalette(v);
		VehicleSpriteSeq seq;

		if (rotor_seq) {
			GetCustomRotorSprite(Aircraft::From(v), image_type, &seq);
			if (!seq.IsValid()) seq.Set(SPR_ROTOR_STOPPED);
			y_offset = -ScaleSpriteTrad(5);
		} else {
			v->GetImage(rtl ? DIR_E : DIR_W, image_type, &seq);
		}

		if (_cursor.sprite_count + seq.count > lengthof(_cursor.sprite_seq)) break;

		int x_offs = 0;
		if (v->type == VEH_TRAIN) x_offs = Train::From(v)->GetCursorImageOffset();

		for (uint i = 0; i < seq.count; ++i) {
			PaletteID pal2 = (v->vehstatus & VS_CRASHED) || !seq.seq[i].pal ? pal : seq.seq[i].pal;
			_cursor.sprite_seq[_cursor.sprite_count].sprite = seq.seq[i].sprite;
			_cursor.sprite_seq[_cursor.sprite_count].pal = pal2;
			_cursor.sprite_pos[_cursor.sprite_count].x = rtl ? (-total_width + x_offs) : (total_width + x_offs);
			_cursor.sprite_pos[_cursor.sprite_count].y = y_offset;
			_cursor.sprite_count++;
		}

		if (v->type == VEH_AIRCRAFT && v->subtype == AIR_HELICOPTER && !rotor_seq) {
			/* Draw rotor part in the next step. */
			rotor_seq = true;
		} else {
			total_width += GetSingleVehicleWidth(v, image_type);
			v = v->HasArticulatedPart() ? v->GetNextArticulatedPart() : nullptr;
		}
	}

	if (is_ground_vehicle) {
		/* Center trains and road vehicles on the front vehicle */
		int offs = (ScaleSpriteTrad(VEHICLEINFO_FULL_VEHICLE_WIDTH) - total_width) / 2;
		if (rtl) offs = -offs;
		for (uint i = 0; i < _cursor.sprite_count; ++i) {
			_cursor.sprite_pos[i].x += offs;
		}
	}

	UpdateCursorSize();
}<|MERGE_RESOLUTION|>--- conflicted
+++ resolved
@@ -1012,13 +1012,9 @@
 	StringID GetCapacityString(RefitOption *option) const
 	{
 		assert(_current_company == _local_company);
-<<<<<<< HEAD
 		Vehicle *v = Vehicle::Get(this->window_number);
 		CommandCost cost = DoCommand(v->tile, this->selected_vehicle, option->cargo | option->subtype << 8 | this->num_vehicles << 16 |
 				(int)this->auto_refit << 24, DC_QUERY_COST, GetCmdRefitVeh(v->type));
-=======
-		auto [cost, refit_capacity, mail_capacity, cargo_capacities] = Command<CMD_REFIT_VEHICLE>::Do(DC_QUERY_COST, this->selected_vehicle, option->cargo, option->subtype, this->auto_refit, false, this->num_vehicles);
->>>>>>> a4a819c9
 
 		if (cost.Failed()) return INVALID_STRING_ID;
 
@@ -3882,13 +3878,8 @@
 				if (_ctrl_pressed) {
 					ShowExtraViewportWindow(TileVirtXY(v->x_pos, v->y_pos));
 				} else {
-<<<<<<< HEAD
-					const Window *mainwindow = FindWindowById(WC_MAIN_WINDOW, 0);
+					const Window *mainwindow = GetMainWindow();
 					if (click_count > 1 && mainwindow->viewport->zoom < ZOOM_LVL_DRAW_MAP) {
-=======
-					const Window *mainwindow = GetMainWindow();
-					if (click_count > 1 && mainwindow->viewport->zoom <= ZOOM_LVL_OUT_4X) {
->>>>>>> a4a819c9
 						/* main window 'follows' vehicle */
 						mainwindow->viewport->follow_vehicle = v->index;
 					} else {
@@ -3958,13 +3949,8 @@
 	{
 		/* If the hotkey is not for any widget in the UI (i.e. for honking) */
 		if (hotkey == WID_VV_HONK_HORN) {
-<<<<<<< HEAD
-			const Window* mainwindow = FindWindowById(WC_MAIN_WINDOW, 0);
-			const Vehicle* v = Vehicle::Get(window_number);
-=======
 			const Window *mainwindow = GetMainWindow();
 			const Vehicle *v = Vehicle::Get(window_number);
->>>>>>> a4a819c9
 			/* Only play the sound if we're following this vehicle */
 			if (mainwindow->viewport->follow_vehicle == v->index) {
 				v->PlayLeaveStationSound(true);
@@ -4215,11 +4201,7 @@
  * @param p2 unused
  * @param cmd unused
  */
-<<<<<<< HEAD
 void CcBuildPrimaryVehicle(const CommandCost &result, TileIndex tile, uint32 p1, uint32 p2, uint64 p3, uint32 cmd)
-=======
-void CcBuildPrimaryVehicle(Commands cmd, const CommandCost &result, VehicleID new_veh_id, uint, uint16, CargoArray)
->>>>>>> a4a819c9
 {
 	if (result.Failed()) return;
 
