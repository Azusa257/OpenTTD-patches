/* $Id$ */

/*
 * This file is part of OpenTTD.
 * OpenTTD is free software; you can redistribute it and/or modify it under the terms of the GNU General Public License as published by the Free Software Foundation, version 2.
 * OpenTTD is distributed in the hope that it will be useful, but WITHOUT ANY WARRANTY; without even the implied warranty of MERCHANTABILITY or FITNESS FOR A PARTICULAR PURPOSE.
 * See the GNU General Public License for more details. You should have received a copy of the GNU General Public License along with OpenTTD. If not, see <http://www.gnu.org/licenses/>.
 */

/** @file station_base.h Base classes/functions for stations. */

#ifndef STATION_BASE_H
#define STATION_BASE_H

#include "core/random_func.hpp"
#include "base_station_base.h"
#include "newgrf_airport.h"
#include "cargopacket.h"
#include "industry_type.h"
#include "linkgraph/linkgraph_type.h"
#include "newgrf_storage.h"
<<<<<<< HEAD
#include "3rdparty/cpp-btree/btree_map.h"
#include <map>
#include <vector>
=======
#include "bitmap_type.h"
#include <map>
#include <set>
>>>>>>> 776fbda3

typedef Pool<BaseStation, StationID, 32, 64000> StationPool;
extern StationPool _station_pool;

static const byte INITIAL_STATION_RATING = 175;

/**
 * Flow statistics telling how much flow should be sent along a link. This is
 * done by creating "flow shares" and using std::map's upper_bound() method to
 * look them up with a random number. A flow share is the difference between a
 * key in a map and the previous key. So one key in the map doesn't actually
 * mean anything by itself.
 */
class FlowStat {
public:
	typedef btree::btree_map<uint32, StationID> SharesMap;

	static const SharesMap empty_sharesmap;

	/**
	 * Invalid constructor. This can't be called as a FlowStat must not be
	 * empty. However, the constructor must be defined and reachable for
	 * FlwoStat to be used in a std::map.
	 */
	inline FlowStat() {NOT_REACHED();}

	/**
	 * Create a FlowStat with an initial entry.
	 * @param st Station the initial entry refers to.
	 * @param flow Amount of flow for the initial entry.
	 * @param restricted If the flow to be added is restricted.
	 */
	inline FlowStat(StationID st, uint flow, bool restricted = false)
	{
		assert(flow > 0);
		this->shares[flow] = st;
		this->unrestricted = restricted ? 0 : flow;
	}

	/**
	 * Add some flow to the end of the shares map. Only do that if you know
	 * that the station isn't in the map yet. Anything else may lead to
	 * inconsistencies.
	 * @param st Remote station.
	 * @param flow Amount of flow to be added.
	 * @param restricted If the flow to be added is restricted.
	 */
	inline void AppendShare(StationID st, uint flow, bool restricted = false)
	{
		assert(flow > 0);
		this->shares[(--this->shares.end())->first + flow] = st;
		if (!restricted) this->unrestricted += flow;
	}

	uint GetShare(StationID st) const;

	void ChangeShare(StationID st, int flow);

	void RestrictShare(StationID st);

	void ReleaseShare(StationID st);

	void ScaleToMonthly(uint runtime);

	/**
	 * Get the actual shares as a const pointer so that they can be iterated
	 * over.
	 * @return Actual shares.
	 */
	inline const SharesMap *GetShares() const { return &this->shares; }

	/**
	 * Return total amount of unrestricted shares.
	 * @return Amount of unrestricted shares.
	 */
	inline uint GetUnrestricted() const { return this->unrestricted; }

	/**
	 * Swap the shares maps, and thus the content of this FlowStat with the
	 * other one.
	 * @param other FlowStat to swap with.
	 */
	inline void SwapShares(FlowStat &other)
	{
		this->shares.swap(other.shares);
		Swap(this->unrestricted, other.unrestricted);
	}

	/**
	 * Get a station a package can be routed to. This done by drawing a
	 * random number between 0 and sum_shares and then looking that up in
	 * the map with lower_bound. So each share gets selected with a
	 * probability dependent on its flow. Do include restricted flows here.
	 * @param is_restricted Output if a restricted flow was chosen.
	 * @return A station ID from the shares map.
	 */
	inline StationID GetViaWithRestricted(bool &is_restricted) const
	{
		assert(!this->shares.empty());
		uint rand = RandomRange((--this->shares.end())->first);
		is_restricted = rand >= this->unrestricted;
		return this->shares.upper_bound(rand)->second;
	}

	/**
	 * Get a station a package can be routed to. This done by drawing a
	 * random number between 0 and sum_shares and then looking that up in
	 * the map with lower_bound. So each share gets selected with a
	 * probability dependent on its flow. Don't include restricted flows.
	 * @return A station ID from the shares map.
	 */
	inline StationID GetVia() const
	{
		assert(!this->shares.empty());
		return this->unrestricted > 0 ?
				this->shares.upper_bound(RandomRange(this->unrestricted))->second :
				INVALID_STATION;
	}

	StationID GetVia(StationID excluded, StationID excluded2 = INVALID_STATION) const;

	void Invalidate();

private:
	SharesMap shares;  ///< Shares of flow to be sent via specified station (or consumed locally).
	uint unrestricted; ///< Limit for unrestricted shares.
};

/** Flow descriptions by origin stations. */
class FlowStatMap : public std::map<StationID, FlowStat> {
public:
	uint GetFlow() const;
	uint GetFlowVia(StationID via) const;
	uint GetFlowFrom(StationID from) const;
	uint GetFlowFromVia(StationID from, StationID via) const;

	void AddFlow(StationID origin, StationID via, uint amount);
	void PassOnFlow(StationID origin, StationID via, uint amount);
	StationIDStack DeleteFlows(StationID via);
	void RestrictFlows(StationID via);
	void ReleaseFlows(StationID via);
	void FinalizeLocalConsumption(StationID self);
};

/**
 * Stores station stats for a single cargo.
 */
struct GoodsEntry {
	/** Status of this cargo for the station. */
	enum GoodsEntryStatus {
		/**
		 * Set when the station accepts the cargo currently for final deliveries.
		 * It is updated every STATION_ACCEPTANCE_TICKS ticks by checking surrounding tiles for acceptance >= 8/8.
		 */
		GES_ACCEPTANCE,

		/**
		 * This indicates whether a cargo has a rating at the station.
		 * Set when cargo was ever waiting at the station.
		 * It is set when cargo supplied by surrounding tiles is moved to the station, or when
		 * arriving vehicles unload/transfer cargo without it being a final delivery.
		 *
		 * This flag is cleared after 255 * STATION_RATING_TICKS of not having seen a pickup.
		 */
		GES_RATING,

		/**
		 * Set when a vehicle ever delivered cargo to the station for final delivery.
		 * This flag is never cleared.
		 */
		GES_EVER_ACCEPTED,

		/**
		 * Set when cargo was delivered for final delivery last month.
		 * This flag is set to the value of GES_CURRENT_MONTH at the start of each month.
		 */
		GES_LAST_MONTH,

		/**
		 * Set when cargo was delivered for final delivery this month.
		 * This flag is reset on the beginning of every month.
		 */
		GES_CURRENT_MONTH,

		/**
		 * Set when cargo was delivered for final delivery during the current STATION_ACCEPTANCE_TICKS interval.
		 * This flag is reset every STATION_ACCEPTANCE_TICKS ticks.
		 */
		GES_ACCEPTED_BIGTICK,
	};

	GoodsEntry() :
		status(0),
		time_since_pickup(255),
		last_vehicle_type(VEH_INVALID),
		rating(INITIAL_STATION_RATING),
		last_speed(0),
		last_age(255),
		amount_fract(0),
		link_graph(INVALID_LINK_GRAPH),
		node(INVALID_NODE),
		max_waiting_cargo(0)
	{}

	byte status; ///< Status of this cargo, see #GoodsEntryStatus.

	/**
	 * Number of rating-intervals (up to 255) since the last vehicle tried to load this cargo.
	 * The unit used is STATION_RATING_TICKS.
	 * This does not imply there was any cargo to load.
	 */
	byte time_since_pickup;

	byte last_vehicle_type;

	byte rating;            ///< %Station rating for this cargo.

	/**
	 * Maximum speed (up to 255) of the last vehicle that tried to load this cargo.
	 * This does not imply there was any cargo to load.
	 * The unit used is a special vehicle-specific speed unit for station ratings.
	 *  - Trains: km-ish/h
	 *  - RV: km-ish/h
	 *  - Ships: 0.5 * km-ish/h
	 *  - Aircraft: 8 * mph
	 */
	byte last_speed;

	/**
	 * Age in years (up to 255) of the last vehicle that tried to load this cargo.
	 * This does not imply there was any cargo to load.
	 */
	byte last_age;

	byte amount_fract;      ///< Fractional part of the amount in the cargo list
	StationCargoList cargo; ///< The cargo packets of cargo waiting in this station

	LinkGraphID link_graph; ///< Link graph this station belongs to.
	NodeID node;            ///< ID of node in link graph referring to this goods entry.
	FlowStatMap flows;      ///< Planned flows through this station.
	uint max_waiting_cargo; ///< Max cargo from this station waiting at any station.

	/**
	 * Reports whether a vehicle has ever tried to load the cargo at this station.
	 * This does not imply that there was cargo available for loading. Refer to GES_RATING for that.
	 * @return true if vehicle tried to load.
	 */
	bool HasVehicleEverTriedLoading() const { return this->last_speed != 0; }

	/**
	 * Does this cargo have a rating at this station?
	 * @return true if the cargo has a rating, i.e. cargo has been moved to the station.
	 */
	inline bool HasRating() const
	{
		return HasBit(this->status, GES_RATING);
	}

	/**
	 * Get the best next hop for a cargo packet from station source.
	 * @param source Source of the packet.
	 * @return The chosen next hop or INVALID_STATION if none was found.
	 */
	inline StationID GetVia(StationID source) const
	{
		FlowStatMap::const_iterator flow_it(this->flows.find(source));
		return flow_it != this->flows.end() ? flow_it->second.GetVia() : INVALID_STATION;
	}

	/**
	 * Get the best next hop for a cargo packet from station source, optionally
	 * excluding one or two stations.
	 * @param source Source of the packet.
	 * @param excluded If this station would be chosen choose the second best one instead.
	 * @param excluded2 Second station to be excluded, if != INVALID_STATION.
	 * @return The chosen next hop or INVALID_STATION if none was found.
	 */
	inline StationID GetVia(StationID source, StationID excluded, StationID excluded2 = INVALID_STATION) const
	{
		FlowStatMap::const_iterator flow_it(this->flows.find(source));
		return flow_it != this->flows.end() ? flow_it->second.GetVia(excluded, excluded2) : INVALID_STATION;
	}
};

/** All airport-related information. Only valid if tile != INVALID_TILE. */
struct Airport : public TileArea {
	Airport() : TileArea(INVALID_TILE, 0, 0) {}

	uint64 flags;       ///< stores which blocks on the airport are taken. was 16 bit earlier on, then 32
	byte type;          ///< Type of this airport, @see AirportTypes
	byte layout;        ///< Airport layout number.
	DirectionByte rotation; ///< How this airport is rotated.

	PersistentStorage *psa; ///< Persistent storage for NewGRF airports.

	/**
	 * Get the AirportSpec that from the airport type of this airport. If there
	 * is no airport (\c tile == INVALID_TILE) then return the dummy AirportSpec.
	 * @return The AirportSpec for this airport.
	 */
	const AirportSpec *GetSpec() const
	{
		if (this->tile == INVALID_TILE) return &AirportSpec::dummy;
		return AirportSpec::Get(this->type);
	}

	/**
	 * Get the finite-state machine for this airport or the finite-state machine
	 * for the dummy airport in case this isn't an airport.
	 * @pre this->type < NEW_AIRPORT_OFFSET.
	 * @return The state machine for this airport.
	 */
	const AirportFTAClass *GetFTA() const
	{
		return this->GetSpec()->fsm;
	}

	/** Check if this airport has at least one hangar. */
	inline bool HasHangar() const
	{
		return this->GetSpec()->nof_depots > 0;
	}

	/**
	 * Add the tileoffset to the base tile of this airport but rotate it first.
	 * The base tile is the northernmost tile of this airport. This function
	 * helps to make sure that getting the tile of a hangar works even for
	 * rotated airport layouts without requiring a rotated array of hangar tiles.
	 * @param tidc The tilediff to add to the airport tile.
	 * @return The tile of this airport plus the rotated offset.
	 */
	inline TileIndex GetRotatedTileFromOffset(TileIndexDiffC tidc) const
	{
		const AirportSpec *as = this->GetSpec();
		switch (this->rotation) {
			case DIR_N: return this->tile + ToTileIndexDiff(tidc);

			case DIR_E: return this->tile + TileDiffXY(tidc.y, as->size_x - 1 - tidc.x);

			case DIR_S: return this->tile + TileDiffXY(as->size_x - 1 - tidc.x, as->size_y - 1 - tidc.y);

			case DIR_W: return this->tile + TileDiffXY(as->size_y - 1 - tidc.y, tidc.x);

			default: NOT_REACHED();
		}
	}

	/**
	 * Get the first tile of the given hangar.
	 * @param hangar_num The hangar to get the location of.
	 * @pre hangar_num < GetNumHangars().
	 * @return A tile with the given hangar.
	 */
	inline TileIndex GetHangarTile(uint hangar_num) const
	{
		const AirportSpec *as = this->GetSpec();
		for (uint i = 0; i < as->nof_depots; i++) {
			if (as->depot_table[i].hangar_num == hangar_num) {
				return this->GetRotatedTileFromOffset(as->depot_table[i].ti);
			}
		}
		NOT_REACHED();
	}

	/**
	 * Get the exit direction of the hangar at a specific tile.
	 * @param tile The tile to query.
	 * @pre IsHangarTile(tile).
	 * @return The exit direction of the hangar, taking airport rotation into account.
	 */
	inline Direction GetHangarExitDirection(TileIndex tile) const
	{
		const AirportSpec *as = this->GetSpec();
		const HangarTileTable *htt = GetHangarDataByTile(tile);
		return ChangeDir(htt->dir, DirDifference(this->rotation, as->rotation[0]));
	}

	/**
	 * Get the hangar number of the hangar at a specific tile.
	 * @param tile The tile to query.
	 * @pre IsHangarTile(tile).
	 * @return The hangar number of the hangar at the given tile.
	 */
	inline uint GetHangarNum(TileIndex tile) const
	{
		const HangarTileTable *htt = GetHangarDataByTile(tile);
		return htt->hangar_num;
	}

	/** Get the number of hangars on this airport. */
	inline uint GetNumHangars() const
	{
		uint num = 0;
		uint counted = 0;
		const AirportSpec *as = this->GetSpec();
		for (uint i = 0; i < as->nof_depots; i++) {
			if (!HasBit(counted, as->depot_table[i].hangar_num)) {
				num++;
				SetBit(counted, as->depot_table[i].hangar_num);
			}
		}
		return num;
	}

private:
	/**
	 * Retrieve hangar information of a hangar at a given tile.
	 * @param tile %Tile containing the hangar.
	 * @return The requested hangar information.
	 * @pre The \a tile must be at a hangar tile at an airport.
	 */
	inline const HangarTileTable *GetHangarDataByTile(TileIndex tile) const
	{
		const AirportSpec *as = this->GetSpec();
		for (uint i = 0; i < as->nof_depots; i++) {
			if (this->GetRotatedTileFromOffset(as->depot_table[i].ti) == tile) {
				return as->depot_table + i;
			}
		}
		NOT_REACHED();
	}
};

struct IndustryCompare {
	bool operator() (const Industry *lhs, const Industry *rhs) const;
};

typedef std::set<Industry *, IndustryCompare> IndustryList;

/** Station data structure */
struct Station FINAL : SpecializedStation<Station, false> {
public:
	RoadStop *GetPrimaryRoadStop(RoadStopType type) const
	{
		return type == ROADSTOP_BUS ? bus_stops : truck_stops;
	}

	RoadStop *GetPrimaryRoadStop(const struct RoadVehicle *v) const;

	RoadStop *bus_stops;    ///< All the road stops
	TileArea bus_station;   ///< Tile area the bus 'station' part covers
	RoadStop *truck_stops;  ///< All the truck stops
	TileArea truck_station; ///< Tile area the truck 'station' part covers
	Dock *docks;            ///< All the docks
	TileArea dock_station;  ///< Tile area dock 'station' part covers

	Airport airport;        ///< Tile area the airport covers

	IndustryType indtype;   ///< Industry type to get the name from

	BitmapTileArea catchment_tiles; ///< NOSAVE: Set of individual tiles covered by catchment area

	StationHadVehicleOfTypeByte had_vehicle_of_type;

	byte time_since_load;
	byte time_since_unload;

	std::vector<Vehicle *> loading_vehicles;
	GoodsEntry goods[NUM_CARGO];  ///< Goods at this station
	CargoTypes always_accepted;       ///< Bitmask of always accepted cargo types (by houses, HQs, industry tiles when industry doesn't accept cargo)

	IndustryList industries_near; ///< Cached list of industries near the station that can accept cargo, @see DeliverGoodsToIndustry()
	Industry *industry;           ///< NOSAVE: Associated industry for neutral stations. (Rebuilt on load from Industry->st)

	Station(TileIndex tile = INVALID_TILE);
	~Station();

	void AddFacility(StationFacility new_facility_bit, TileIndex facil_xy);

	void MarkTilesDirty(bool cargo_change) const;

	void UpdateVirtCoord();

	void AfterStationTileSetChange(bool adding, StationType type);

	/* virtual */ uint GetPlatformLength(TileIndex tile, DiagDirection dir) const;
	/* virtual */ uint GetPlatformLength(TileIndex tile) const;
	void RecomputeCatchment();
	static void RecomputeCatchmentForAll();

	Dock *GetPrimaryDock() const { return docks; }

	uint GetCatchmentRadius() const;
<<<<<<< HEAD
	Rect GetCatchmentRectUsingRadius(uint radius) const;
	inline Rect GetCatchmentRect() const
	{
		return GetCatchmentRectUsingRadius(this->GetCatchmentRadius());
=======
	Rect GetCatchmentRect() const;
	bool CatchmentCoversTown(TownID t) const;
	void RemoveFromAllNearbyLists();

	inline bool TileIsInCatchment(TileIndex tile) const
	{
		return this->catchment_tiles.HasTile(tile);
>>>>>>> 776fbda3
	}

	/* virtual */ inline bool TileBelongsToRailStation(TileIndex tile) const
	{
		return IsRailStationTile(tile) && GetStationIndex(tile) == this->index;
	}

	inline bool TileBelongsToAirport(TileIndex tile) const
	{
		return IsAirportTile(tile) && GetStationIndex(tile) == this->index;
	}

	bool IsDockingTile(TileIndex tile) const;
	bool IsWithinRangeOfDockingTile(TileIndex tile, uint max_distance) const;

	/* virtual */ uint32 GetNewGRFVariable(const ResolverObject &object, byte variable, byte parameter, bool *available) const;

	/* virtual */ void GetTileArea(TileArea *ta, StationType type) const;
};

#define FOR_ALL_STATIONS(var) FOR_ALL_BASE_STATIONS_OF_TYPE(Station, var)

/** Iterator to iterate over all tiles belonging to an airport. */
class AirportTileIterator : public OrthogonalTileIterator {
private:
	const Station *st; ///< The station the airport is a part of.

public:
	/**
	 * Construct the iterator.
	 * @param st Station the airport is part of.
	 */
	AirportTileIterator(const Station *st) : OrthogonalTileIterator(st->airport), st(st)
	{
		if (!st->TileBelongsToAirport(this->tile)) ++(*this);
	}

	inline TileIterator& operator ++()
	{
		(*this).OrthogonalTileIterator::operator++();
		while (this->tile != INVALID_TILE && !st->TileBelongsToAirport(this->tile)) {
			(*this).OrthogonalTileIterator::operator++();
		}
		return *this;
	}

	virtual TileIterator *Clone() const
	{
		return new AirportTileIterator(*this);
	}
};

void RebuildStationKdtree();

#endif /* STATION_BASE_H */<|MERGE_RESOLUTION|>--- conflicted
+++ resolved
@@ -19,15 +19,11 @@
 #include "industry_type.h"
 #include "linkgraph/linkgraph_type.h"
 #include "newgrf_storage.h"
-<<<<<<< HEAD
 #include "3rdparty/cpp-btree/btree_map.h"
+#include "bitmap_type.h"
 #include <map>
 #include <vector>
-=======
-#include "bitmap_type.h"
-#include <map>
 #include <set>
->>>>>>> 776fbda3
 
 typedef Pool<BaseStation, StationID, 32, 64000> StationPool;
 extern StationPool _station_pool;
@@ -511,20 +507,18 @@
 	Dock *GetPrimaryDock() const { return docks; }
 
 	uint GetCatchmentRadius() const;
-<<<<<<< HEAD
 	Rect GetCatchmentRectUsingRadius(uint radius) const;
 	inline Rect GetCatchmentRect() const
 	{
 		return GetCatchmentRectUsingRadius(this->GetCatchmentRadius());
-=======
-	Rect GetCatchmentRect() const;
+	}
+
 	bool CatchmentCoversTown(TownID t) const;
 	void RemoveFromAllNearbyLists();
 
 	inline bool TileIsInCatchment(TileIndex tile) const
 	{
 		return this->catchment_tiles.HasTile(tile);
->>>>>>> 776fbda3
 	}
 
 	/* virtual */ inline bool TileBelongsToRailStation(TileIndex tile) const
