/*
 * This file is part of OpenTTD.
 * OpenTTD is free software; you can redistribute it and/or modify it under the terms of the GNU General Public License as published by the Free Software Foundation, version 2.
 * OpenTTD is distributed in the hope that it will be useful, but WITHOUT ANY WARRANTY; without even the implied warranty of MERCHANTABILITY or FITNESS FOR A PARTICULAR PURPOSE.
 * See the GNU General Public License for more details. You should have received a copy of the GNU General Public License along with OpenTTD. If not, see <http://www.gnu.org/licenses/>.
 */

/** @file order_sl.cpp Code handling saving and loading of orders */

#include "../stdafx.h"
#include "../order_backup.h"
#include "../settings_type.h"
#include "../network/network.h"

#include "saveload_internal.h"

#include "../safeguards.h"

static uint32 _jokerpp_separation_mode;
std::vector<OrderList *> _jokerpp_auto_separation;
std::vector<OrderList *> _jokerpp_non_auto_separation;

/**
 * Converts this order from an old savegame's version;
 * it moves all bits to the new location.
 */
void Order::ConvertFromOldSavegame()
{
	uint8 old_flags = this->flags;
	this->flags = 0;

	/* First handle non-stop - use value from savegame if possible, else use value from config file */
	if (_settings_client.gui.sg_new_nonstop || (IsSavegameVersionBefore(SLV_22) && _savegame_type != SGT_TTO && _savegame_type != SGT_TTD && (_settings_client.gui.new_nonstop || _settings_game.order.nonstop_only))) {
		/* OFB_NON_STOP */
		this->SetNonStopType((old_flags & 8) ? ONSF_NO_STOP_AT_ANY_STATION : ONSF_NO_STOP_AT_INTERMEDIATE_STATIONS);
	} else {
		this->SetNonStopType((old_flags & 8) ? ONSF_NO_STOP_AT_INTERMEDIATE_STATIONS : ONSF_STOP_EVERYWHERE);
	}

	switch (this->GetType()) {
		/* Only a few types need the other savegame conversions. */
		case OT_GOTO_DEPOT: case OT_GOTO_STATION: case OT_LOADING: break;
		default: return;
	}

	if (this->GetType() != OT_GOTO_DEPOT) {
		/* Then the load flags */
		if ((old_flags & 2) != 0) { // OFB_UNLOAD
			this->SetLoadType(OLFB_NO_LOAD);
		} else if ((old_flags & 4) == 0) { // !OFB_FULL_LOAD
			this->SetLoadType(OLF_LOAD_IF_POSSIBLE);
		} else {
			/* old OTTD versions stored full_load_any in config file - assume it was enabled when loading */
			this->SetLoadType(_settings_client.gui.sg_full_load_any || IsSavegameVersionBefore(SLV_22) ? OLF_FULL_LOAD_ANY : OLFB_FULL_LOAD);
		}

		if (this->IsType(OT_GOTO_STATION)) this->SetStopLocation(OSL_PLATFORM_FAR_END);

		/* Finally fix the unload flags */
		if ((old_flags & 1) != 0) { // OFB_TRANSFER
			this->SetUnloadType(OUFB_TRANSFER);
		} else if ((old_flags & 2) != 0) { // OFB_UNLOAD
			this->SetUnloadType(OUFB_UNLOAD);
		} else {
			this->SetUnloadType(OUF_UNLOAD_IF_POSSIBLE);
		}
	} else {
		/* Then the depot action flags */
		this->SetDepotActionType(((old_flags & 6) == 4) ? ODATFB_HALT : ODATF_SERVICE_ONLY);

		/* Finally fix the depot type flags */
		uint t = ((old_flags & 6) == 6) ? ODTFB_SERVICE : ODTF_MANUAL;
		if ((old_flags & 2) != 0) t |= ODTFB_PART_OF_ORDERS;
		this->SetDepotOrderType((OrderDepotTypeFlags)t);
	}
}

/**
 * Unpacks a order from savegames with version 4 and lower
 * @param packed packed order
 * @return unpacked order
 */
static Order UnpackVersion4Order(uint16 packed)
{
	return Order(((uint64) GB(packed, 8, 8)) << 24 | ((uint64) GB(packed, 4, 4)) << 8 | ((uint64) GB(packed, 0, 4)));
}

/**
 * Unpacks a order from savegames with version 5.1 and lower
 * @param packed packed order
 * @return unpacked order
 */
static Order UnpackVersion5Order(uint32 packed)
{
	return Order(((uint64) GB(packed, 16, 16)) << 24 | ((uint64) GB(packed, 8, 8)) << 8 | ((uint64) GB(packed, 0, 8)));
}

/**
 * Unpacks a order from savegames made with TTD(Patch)
 * @param packed packed order
 * @return unpacked order
 */
Order UnpackOldOrder(uint16 packed)
{
	Order order = UnpackVersion4Order(packed);

	/*
	 * Sanity check
	 * TTD stores invalid orders as OT_NOTHING with non-zero flags/station
	 */
	if (order.IsType(OT_NOTHING) && packed != 0) order.MakeDummy();

	return order;
}

SaveLoadTable GetOrderDescription()
{
	static const SaveLoad _order_desc[] = {
		     SLE_VAR(Order, type,           SLE_UINT8),
		SLE_CONDVAR_X(Order, flags,              SLE_FILE_U8 | SLE_VAR_U16,    SL_MIN_VERSION, SL_MAX_VERSION, SlXvFeatureTest(XSLFTO_AND, XSLFI_ORDER_FLAGS_EXTRA, 0, 0)),
		SLE_CONDVAR_X(Order, flags,              SLE_UINT16,                   SL_MIN_VERSION, SL_MAX_VERSION, SlXvFeatureTest(XSLFTO_AND, XSLFI_ORDER_FLAGS_EXTRA, 1)),
		SLE_CONDNULL_X(1, SL_MIN_VERSION, SL_MAX_VERSION, SlXvFeatureTest(XSLFTO_AND, XSLFI_SPRINGPP)),
		     SLE_VAR(Order, dest,           SLE_UINT16),
		     SLE_REF(Order, next,           REF_ORDER),
		 SLE_CONDVAR(Order, refit_cargo,    SLE_UINT8,   SLV_36, SL_MAX_VERSION),
		SLE_CONDNULL(1,                                  SLV_36, SLV_182), // refit_subtype
		SLE_CONDVAR_X(Order, occupancy,     SLE_UINT8,           SL_MIN_VERSION, SL_MAX_VERSION, SlXvFeatureTest(XSLFTO_AND, XSLFI_ORDER_OCCUPANCY)),
		SLE_CONDVAR_X(Order, wait_time,     SLE_FILE_U16 | SLE_VAR_U32,  SLV_67, SL_MAX_VERSION, SlXvFeatureTest(XSLFTO_AND, XSLFI_TIMETABLE_EXTRA, 0, 5)),
		SLE_CONDVAR_X(Order, wait_time,     SLE_UINT32,                  SLV_67, SL_MAX_VERSION, SlXvFeatureTest(XSLFTO_AND, XSLFI_TIMETABLE_EXTRA, 6)),
		SLE_CONDVAR_X(Order, travel_time,   SLE_FILE_U16 | SLE_VAR_U32,  SLV_67, SL_MAX_VERSION, SlXvFeatureTest(XSLFTO_AND, XSLFI_TIMETABLE_EXTRA, 0, 5)),
		SLE_CONDVAR_X(Order, travel_time,   SLE_UINT32,                  SLV_67, SL_MAX_VERSION, SlXvFeatureTest(XSLFTO_AND, XSLFI_TIMETABLE_EXTRA, 6)),
		 SLE_CONDVAR(Order, max_speed,      SLE_UINT16, SLV_172, SL_MAX_VERSION),
		SLE_CONDNULL_X(1, SL_MIN_VERSION, SL_MAX_VERSION, SlXvFeatureTest(XSLFTO_AND, XSLFI_MORE_COND_ORDERS, 1, 6)), // jump_counter

		/* Leftover from the minor savegame version stuff
		 * We will never use those free bytes, but we have to keep this line to allow loading of old savegames */
		SLE_CONDNULL(10,                                  SLV_5,  SLV_36),
	};

	return _order_desc;
}

static std::vector<SaveLoad> _filtered_desc;

static void Save_ORDR()
{
	_filtered_desc = SlFilterObject(GetOrderDescription());
	for (Order *order : Order::Iterate()) {
		SlSetArrayIndex(order->index);
		SlObjectSaveFiltered(order, _filtered_desc);
	}
}

static void Load_ORDR()
{
	if (IsSavegameVersionBefore(SLV_5, 2)) {
		/* Version older than 5.2 did not have a ->next pointer. Convert them
		 * (in the old days, the orderlist was 5000 items big) */
		size_t len = SlGetFieldLength();

		if (IsSavegameVersionBefore(SLV_5)) {
			/* Pre-version 5 had another layout for orders
			 * (uint16 instead of uint32) */
			len /= sizeof(uint16);
			uint16 *orders = MallocT<uint16>(len + 1);

			SlArray(orders, len, SLE_UINT16);

			for (size_t i = 0; i < len; ++i) {
				Order *o = new (i) Order();
				o->AssignOrder(UnpackVersion4Order(orders[i]));
			}

			free(orders);
		} else if (IsSavegameVersionBefore(SLV_5, 2)) {
			len /= sizeof(uint32);
			uint32 *orders = MallocT<uint32>(len + 1);

			SlArray(orders, len, SLE_UINT32);

			for (size_t i = 0; i < len; ++i) {
				Order *o = new (i) Order();
				o->AssignOrder(UnpackVersion5Order(orders[i]));
			}

			free(orders);
		}

		/* Update all the next pointer */
		for (Order *o : Order::Iterate()) {
			size_t order_index = o->index;
			/* Delete invalid orders */
			if (o->IsType(OT_NOTHING)) {
				delete o;
				continue;
			}
			/* The orders were built like this:
			 * While the order is valid, set the previous will get its next pointer set */
			Order *prev = Order::GetIfValid(order_index - 1);
			if (prev != nullptr) prev->next = o;
		}
	} else {
		_filtered_desc = SlFilterObject(GetOrderDescription());
		int index;

		while ((index = SlIterateArray()) != -1) {
			Order *order = new (index) Order();
			SlObjectLoadFiltered(order, _filtered_desc);
		}
	}
}

const SaveLoadTable GetOrderExtraInfoDescription()
{
	static const SaveLoad _order_extra_info_desc[] = {
		SLE_CONDARR_X(OrderExtraInfo, cargo_type_flags, SLE_UINT8, 32,        SL_MIN_VERSION, SL_MAX_VERSION, SlXvFeatureTest(XSLFTO_AND, XSLFI_CARGO_TYPE_ORDERS, 1, 2)),
		SLE_CONDARR_X(OrderExtraInfo, cargo_type_flags, SLE_UINT8, NUM_CARGO, SL_MIN_VERSION, SL_MAX_VERSION, SlXvFeatureTest(XSLFTO_AND, XSLFI_CARGO_TYPE_ORDERS, 3)),
		SLE_CONDVAR_X(OrderExtraInfo, xflags,           SLE_UINT8,            SL_MIN_VERSION, SL_MAX_VERSION, SlXvFeatureTest(XSLFTO_AND, XSLFI_TIMETABLE_EXTRA)),
		SLE_CONDVAR_X(OrderExtraInfo, xdata,           SLE_UINT32,            SL_MIN_VERSION, SL_MAX_VERSION, SlXvFeatureTest(XSLFTO_AND, XSLFI_ORDER_EXTRA_DATA)),
	};

	return _order_extra_info_desc;
}

void Save_ORDX()
{
	_filtered_desc = SlFilterObject(GetOrderExtraInfoDescription());
	for (Order *order : Order::Iterate()) {
		if (order->extra) {
			SlSetArrayIndex(order->index);
			SlObjectSaveFiltered(order->extra.get(), _filtered_desc);
		}
	}
}

void Load_ORDX()
{
	_filtered_desc = SlFilterObject(GetOrderExtraInfoDescription());
	int index;
	while ((index = SlIterateArray()) != -1) {
		Order *order = Order::GetIfValid(index);
		assert(order != nullptr);
		order->AllocExtraInfo();
		SlObjectLoadFiltered(order->extra.get(), _filtered_desc);
	}
}

static void Ptrs_ORDR()
{
	/* Orders from old savegames have pointers corrected in Load_ORDR */
	if (IsSavegameVersionBefore(SLV_5, 2)) return;

	for (Order *o : Order::Iterate()) {
		SlObject(o, GetOrderDescription());
	}
}

SaveLoadTable GetOrderListDescription()
{
	static const SaveLoad _orderlist_desc[] = {
		      SLE_REF(OrderList, first,                                    REF_ORDER),
		SLE_CONDVARVEC_X(OrderList, scheduled_dispatch,                    SLE_UINT32, SL_MIN_VERSION, SL_MAX_VERSION, SlXvFeatureTest(XSLFTO_AND, XSLFI_SCHEDULED_DISPATCH)),
		SLE_CONDVAR_X(OrderList, scheduled_dispatch_duration,              SLE_UINT32, SL_MIN_VERSION, SL_MAX_VERSION, SlXvFeatureTest(XSLFTO_AND, XSLFI_SCHEDULED_DISPATCH)),
		SLE_CONDVAR_X(OrderList, scheduled_dispatch_start_date,            SLE_INT32,  SL_MIN_VERSION, SL_MAX_VERSION, SlXvFeatureTest(XSLFTO_AND, XSLFI_SCHEDULED_DISPATCH)),
		SLE_CONDVAR_X(OrderList, scheduled_dispatch_start_full_date_fract, SLE_UINT16, SL_MIN_VERSION, SL_MAX_VERSION, SlXvFeatureTest(XSLFTO_AND, XSLFI_SCHEDULED_DISPATCH)),
		SLE_CONDVAR_X(OrderList, scheduled_dispatch_last_dispatch,         SLE_INT32,  SL_MIN_VERSION, SL_MAX_VERSION, SlXvFeatureTest(XSLFTO_AND, XSLFI_SCHEDULED_DISPATCH)),
		SLE_CONDVAR_X(OrderList, scheduled_dispatch_max_delay,             SLE_INT32,  SL_MIN_VERSION, SL_MAX_VERSION, SlXvFeatureTest(XSLFTO_AND, XSLFI_SCHEDULED_DISPATCH)),
		SLEG_CONDVAR_X(_jokerpp_separation_mode,                           SLE_UINT32, SL_MIN_VERSION, SL_MAX_VERSION, SlXvFeatureTest(XSLFTO_AND, XSLFI_JOKERPP)),
		SLE_CONDNULL_X(21,                                                             SL_MIN_VERSION, SL_MAX_VERSION, SlXvFeatureTest(XSLFTO_AND, XSLFI_JOKERPP)),
	};

	return _orderlist_desc;
}

static void Save_ORDL()
{
	for (OrderList *list : OrderList::Iterate()) {
		SlSetArrayIndex(list->index);
		SlObject(list, GetOrderListDescription());
	}
}

static void Load_ORDL()
{
	_jokerpp_auto_separation.clear();
	_jokerpp_non_auto_separation.clear();
	int index;

	while ((index = SlIterateArray()) != -1) {
		/* set num_orders to 0 so it's a valid OrderList */
		OrderList *list = new (index) OrderList(0);
		SlObject(list, GetOrderListDescription());
		if (SlXvIsFeaturePresent(XSLFI_JOKERPP)) {
			if (_jokerpp_separation_mode == 0) {
				_jokerpp_auto_separation.push_back(list);
			} else {
				_jokerpp_non_auto_separation.push_back(list);
			}
		}
	}

}

void Ptrs_ORDL()
{
	for (OrderList *list : OrderList::Iterate()) {
		SlObject(list, GetOrderListDescription());
		list->ReindexOrderList();
	}
}

SaveLoadTable GetOrderBackupDescription()
{
	static const SaveLoad _order_backup_desc[] = {
		     SLE_VAR(OrderBackup, user,                     SLE_UINT32),
		     SLE_VAR(OrderBackup, tile,                     SLE_UINT32),
		     SLE_VAR(OrderBackup, group,                    SLE_UINT16),
		 SLE_CONDVAR(OrderBackup, service_interval,         SLE_FILE_U32 | SLE_VAR_U16,  SL_MIN_VERSION, SLV_192),
		 SLE_CONDVAR(OrderBackup, service_interval,         SLE_UINT16,                SLV_192, SL_MAX_VERSION),
		     SLE_STR(OrderBackup, name,                     SLE_STR, 0),
		SLE_CONDNULL(2,                                                                  SL_MIN_VERSION, SLV_192), // clone (2 bytes of pointer, i.e. garbage)
		 SLE_CONDREF(OrderBackup, clone,                    REF_VEHICLE,               SLV_192, SL_MAX_VERSION),
		     SLE_VAR(OrderBackup, cur_real_order_index,     SLE_VEHORDERID),
		 SLE_CONDVAR(OrderBackup, cur_implicit_order_index, SLE_VEHORDERID,            SLV_176, SL_MAX_VERSION),
		SLE_CONDVAR_X(OrderBackup, cur_timetable_order_index, SLE_VEHORDERID,   SL_MIN_VERSION, SL_MAX_VERSION, SlXvFeatureTest(XSLFTO_AND, XSLFI_TIMETABLE_EXTRA)),
		 SLE_CONDVAR(OrderBackup, current_order_time,       SLE_UINT32,                SLV_176, SL_MAX_VERSION),
		 SLE_CONDVAR(OrderBackup, lateness_counter,         SLE_INT32,                 SLV_176, SL_MAX_VERSION),
		 SLE_CONDVAR(OrderBackup, timetable_start,          SLE_INT32,                 SLV_176, SL_MAX_VERSION),
		SLE_CONDVAR_X(OrderBackup,timetable_start_subticks, SLE_UINT16,         SL_MIN_VERSION, SL_MAX_VERSION, SlXvFeatureTest(XSLFTO_AND, XSLFI_TIMETABLES_START_TICKS, 2)),
		 SLE_CONDVAR(OrderBackup, vehicle_flags,            SLE_FILE_U8 | SLE_VAR_U16, SLV_176, SLV_180),
		 SLE_CONDVAR(OrderBackup, vehicle_flags,            SLE_UINT16,                SLV_180, SL_MAX_VERSION),
		     SLE_REF(OrderBackup, orders,                   REF_ORDER),
		SLE_CONDVARVEC_X(OrderBackup, scheduled_dispatch,                    SLE_UINT32, SL_MIN_VERSION, SL_MAX_VERSION, SlXvFeatureTest(XSLFTO_AND, XSLFI_SCHEDULED_DISPATCH, 2)),
		SLE_CONDVAR_X(OrderBackup, scheduled_dispatch_duration,              SLE_UINT32, SL_MIN_VERSION, SL_MAX_VERSION, SlXvFeatureTest(XSLFTO_AND, XSLFI_SCHEDULED_DISPATCH, 2)),
		SLE_CONDVAR_X(OrderBackup, scheduled_dispatch_start_date,            SLE_INT32,  SL_MIN_VERSION, SL_MAX_VERSION, SlXvFeatureTest(XSLFTO_AND, XSLFI_SCHEDULED_DISPATCH, 2)),
		SLE_CONDVAR_X(OrderBackup, scheduled_dispatch_start_full_date_fract, SLE_UINT16, SL_MIN_VERSION, SL_MAX_VERSION, SlXvFeatureTest(XSLFTO_AND, XSLFI_SCHEDULED_DISPATCH, 2)),
		SLE_CONDVAR_X(OrderBackup, scheduled_dispatch_max_delay,             SLE_INT32,  SL_MIN_VERSION, SL_MAX_VERSION, SlXvFeatureTest(XSLFTO_AND, XSLFI_SCHEDULED_DISPATCH, 2)),
	};

	return _order_backup_desc;
}

static void Save_BKOR()
{
	/* We only save this when we're a network server
	 * as we want this information on our clients. For
	 * normal games this information isn't needed. */
	if (!_networking || !_network_server) return;

	for (OrderBackup *ob : OrderBackup::Iterate()) {
		SlSetArrayIndex(ob->index);
		SlObject(ob, GetOrderBackupDescription());
	}
}

void Load_BKOR()
{
	int index;

	while ((index = SlIterateArray()) != -1) {
		/* set num_orders to 0 so it's a valid OrderList */
		OrderBackup *ob = new (index) OrderBackup();
		SlObject(ob, GetOrderBackupDescription());
	}
}

static void Ptrs_BKOR()
{
	for (OrderBackup *ob : OrderBackup::Iterate()) {
		SlObject(ob, GetOrderBackupDescription());
	}
}

<<<<<<< HEAD
extern const ChunkHandler _order_chunk_handlers[] = {
	{ 'BKOR', Save_BKOR, Load_BKOR, Ptrs_BKOR, nullptr, CH_ARRAY},
	{ 'ORDR', Save_ORDR, Load_ORDR, Ptrs_ORDR, nullptr, CH_ARRAY},
	{ 'ORDL', Save_ORDL, Load_ORDL, Ptrs_ORDL, nullptr, CH_ARRAY},
	{ 'ORDX', Save_ORDX, Load_ORDX, nullptr,      nullptr, CH_SPARSE_ARRAY | CH_LAST},
};
=======
static const ChunkHandler order_chunk_handlers[] = {
	{ 'BKOR', Save_BKOR, Load_BKOR, Ptrs_BKOR, nullptr, CH_ARRAY },
	{ 'ORDR', Save_ORDR, Load_ORDR, Ptrs_ORDR, nullptr, CH_ARRAY },
	{ 'ORDL', Save_ORDL, Load_ORDL, Ptrs_ORDL, nullptr, CH_ARRAY },
};

extern const ChunkHandlerTable _order_chunk_handlers(order_chunk_handlers);
>>>>>>> 7572603c
<|MERGE_RESOLUTION|>--- conflicted
+++ resolved
@@ -371,19 +371,11 @@
 	}
 }
 
-<<<<<<< HEAD
-extern const ChunkHandler _order_chunk_handlers[] = {
-	{ 'BKOR', Save_BKOR, Load_BKOR, Ptrs_BKOR, nullptr, CH_ARRAY},
-	{ 'ORDR', Save_ORDR, Load_ORDR, Ptrs_ORDR, nullptr, CH_ARRAY},
-	{ 'ORDL', Save_ORDL, Load_ORDL, Ptrs_ORDL, nullptr, CH_ARRAY},
-	{ 'ORDX', Save_ORDX, Load_ORDX, nullptr,      nullptr, CH_SPARSE_ARRAY | CH_LAST},
-};
-=======
 static const ChunkHandler order_chunk_handlers[] = {
 	{ 'BKOR', Save_BKOR, Load_BKOR, Ptrs_BKOR, nullptr, CH_ARRAY },
 	{ 'ORDR', Save_ORDR, Load_ORDR, Ptrs_ORDR, nullptr, CH_ARRAY },
 	{ 'ORDL', Save_ORDL, Load_ORDL, Ptrs_ORDL, nullptr, CH_ARRAY },
+	{ 'ORDX', Save_ORDX, Load_ORDX, nullptr,   nullptr, CH_SPARSE_ARRAY },
 };
 
-extern const ChunkHandlerTable _order_chunk_handlers(order_chunk_handlers);
->>>>>>> 7572603c
+extern const ChunkHandlerTable _order_chunk_handlers(order_chunk_handlers);