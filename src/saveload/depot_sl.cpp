--- conflicted
+++ resolved
@@ -20,16 +20,6 @@
 static TownID _town_index;
 
 static const SaveLoad _depot_desc[] = {
-<<<<<<< HEAD
-	 SLE_CONDVAR(Depot, xy,         SLE_FILE_U16 | SLE_VAR_U32, 0, 5),
-	 SLE_CONDVAR(Depot, xy,         SLE_UINT32,                 6, SL_MAX_VERSION),
-	SLEG_CONDVAR(_town_index,       SLE_UINT16,                 0, 140),
-	 SLE_CONDREF(Depot, town,       REF_TOWN,                 141, SL_MAX_VERSION),
-	 SLE_CONDVAR(Depot, town_cn,    SLE_UINT16,               141, SL_MAX_VERSION),
-	 SLE_CONDSTR(Depot, name,       SLE_STR, 0,               141, SL_MAX_VERSION),
-	 SLE_CONDVAR(Depot, build_date, SLE_INT32,                142, SL_MAX_VERSION),
-	 SLE_CONDNULL_X(4,                                          0, SL_MAX_VERSION, SlXvFeatureTest(XSLFTO_AND, XSLFI_SPRINGPP, 5)),
-=======
 	 SLE_CONDVAR(Depot, xy,         SLE_FILE_U16 | SLE_VAR_U32, SL_MIN_VERSION, SLV_6),
 	 SLE_CONDVAR(Depot, xy,         SLE_UINT32,                 SLV_6, SL_MAX_VERSION),
 	SLEG_CONDVAR(_town_index,       SLE_UINT16,                 SL_MIN_VERSION, SLV_141),
@@ -37,7 +27,7 @@
 	 SLE_CONDVAR(Depot, town_cn,    SLE_UINT16,               SLV_141, SL_MAX_VERSION),
 	 SLE_CONDSTR(Depot, name,       SLE_STR, 0,               SLV_141, SL_MAX_VERSION),
 	 SLE_CONDVAR(Depot, build_date, SLE_INT32,                SLV_142, SL_MAX_VERSION),
->>>>>>> 46b5b015
+	 SLE_CONDNULL_X(4,                                 SL_MIN_VERSION, SL_MAX_VERSION, SlXvFeatureTest(XSLFTO_AND, XSLFI_SPRINGPP, 5)),
 	 SLE_END()
 };
 
