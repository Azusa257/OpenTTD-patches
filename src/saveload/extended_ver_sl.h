--- conflicted
+++ resolved
@@ -21,15 +21,12 @@
  */
 enum SlXvFeatureIndex {
 	XSLFI_NULL                          = 0,      ///< Unused value, to indicate that no extended feature test is in use
-<<<<<<< HEAD
 	XSLFI_TRACE_RESTRICT,                         ///< Trace restrict
 	XSLFI_PROG_SIGS,                              ///< programmable signals patch
 	XSLFI_ADJACENT_CROSSINGS,                     ///< Adjacent level crossings closure patch
 	XSLFI_DEPARTURE_BOARDS,                       ///< Departure boards patch, in ticks mode
 	XSLFI_TIMETABLES_START_TICKS,                 ///< Timetable start time is in ticks, instead of days (from departure boards patch)
-=======
 	XSLFI_TOWN_CARGO_ADJ,                         ///< Town cargo adjustment patch
->>>>>>> 08dc95fe
 
 	XSLFI_SIZE,                                   ///< Total count of features, including null feature
 };
