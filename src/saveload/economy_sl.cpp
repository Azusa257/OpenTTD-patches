--- conflicted
+++ resolved
@@ -46,11 +46,7 @@
 	    SLE_VAR(Economy, infl_amount,                   SLE_UINT8),
 	    SLE_VAR(Economy, infl_amount_pr,                SLE_UINT8),
 	SLE_CONDVAR(Economy, industry_daily_change_counter, SLE_UINT32,                SLV_102, SL_MAX_VERSION),
-<<<<<<< HEAD
 	SLE_CONDNULL_X(8, SL_MIN_VERSION, SL_MAX_VERSION, SlXvFeatureTest(XSLFTO_AND, XSLFI_JOKERPP)),
-	    SLE_END()
-=======
->>>>>>> f8dd5dd0
 };
 
 /** Economy variables */
@@ -70,12 +66,7 @@
 	    SLE_REF(CargoPayment, front,           REF_VEHICLE),
 	    SLE_VAR(CargoPayment, route_profit,    SLE_INT64),
 	    SLE_VAR(CargoPayment, visual_profit,   SLE_INT64),
-<<<<<<< HEAD
 	SLE_CONDVAR_X(CargoPayment, visual_transfer, SLE_INT64, SLV_181, SL_MAX_VERSION, SlXvFeatureTest(XSLFTO_OR, XSLFI_CHILLPP)),
-	    SLE_END()
-=======
-	SLE_CONDVAR(CargoPayment, visual_transfer, SLE_INT64, SLV_181, SL_MAX_VERSION),
->>>>>>> f8dd5dd0
 };
 
 static void Save_CAPY()
