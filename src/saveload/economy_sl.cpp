--- conflicted
+++ resolved
@@ -102,13 +102,7 @@
 
 extern const ChunkHandler _economy_chunk_handlers[] = {
 	{ 'CAPY', Save_CAPY,     Load_CAPY,     Ptrs_CAPY, nullptr, CH_ARRAY},
-<<<<<<< HEAD
-	{ 'PRIC', nullptr,          Load_PRIC,     nullptr,      nullptr, CH_RIFF },
-	{ 'CAPR', nullptr,          Load_CAPR,     nullptr,      nullptr, CH_RIFF },
-	{ 'ECMY', Save_ECMY,     Load_ECMY,     nullptr,      nullptr, CH_RIFF | CH_LAST},
-=======
-	{ 'PRIC', nullptr,       Load_PRIC,     nullptr,   nullptr, CH_RIFF | CH_AUTO_LENGTH},
-	{ 'CAPR', nullptr,       Load_CAPR,     nullptr,   nullptr, CH_RIFF | CH_AUTO_LENGTH},
+	{ 'PRIC', nullptr,       Load_PRIC,     nullptr,   nullptr, CH_RIFF },
+	{ 'CAPR', nullptr,       Load_CAPR,     nullptr,   nullptr, CH_RIFF },
 	{ 'ECMY', Save_ECMY,     Load_ECMY,     nullptr,   nullptr, CH_RIFF | CH_LAST},
->>>>>>> 38729297
 };