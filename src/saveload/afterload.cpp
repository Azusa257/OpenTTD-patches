/*
 * This file is part of OpenTTD.
 * OpenTTD is free software; you can redistribute it and/or modify it under the terms of the GNU General Public License as published by the Free Software Foundation, version 2.
 * OpenTTD is distributed in the hope that it will be useful, but WITHOUT ANY WARRANTY; without even the implied warranty of MERCHANTABILITY or FITNESS FOR A PARTICULAR PURPOSE.
 * See the GNU General Public License for more details. You should have received a copy of the GNU General Public License along with OpenTTD. If not, see <http://www.gnu.org/licenses/>.
 */

/** @file afterload.cpp Code updating data after game load */

#include "../stdafx.h"
#include "../void_map.h"
#include "../signs_base.h"
#include "../depot_base.h"
#include "../tunnel_base.h"
#include "../fios.h"
#include "../gamelog_internal.h"
#include "../network/network.h"
#include "../network/network_func.h"
#include "../gfxinit.h"
#include "../viewport_func.h"
#include "../viewport_kdtree.h"
#include "../industry.h"
#include "../clear_map.h"
#include "../vehicle_func.h"
#include "../string_func.h"
#include "../date_func.h"
#include "../roadveh.h"
#include "../train.h"
#include "../station_base.h"
#include "../waypoint_base.h"
#include "../roadstop_base.h"
#include "../tunnelbridge.h"
#include "../tunnelbridge_map.h"
#include "../pathfinder/yapf/yapf_cache.h"
#include "../elrail_func.h"
#include "../signs_func.h"
#include "../aircraft.h"
#include "../object_map.h"
#include "../object_base.h"
#include "../tree_map.h"
#include "../company_func.h"
#include "../road_cmd.h"
#include "../ai/ai.hpp"
#include "../ai/ai_gui.hpp"
#include "../town.h"
#include "../economy_base.h"
#include "../animated_tile_func.h"
#include "../subsidy_base.h"
#include "../subsidy_func.h"
#include "../newgrf.h"
#include "../engine_func.h"
#include "../rail_gui.h"
#include "../road_gui.h"
#include "../core/backup_type.hpp"
#include "../core/mem_func.hpp"
#include "../smallmap_gui.h"
#include "../news_func.h"
#include "../order_backup.h"
#include "../error.h"
#include "../disaster_vehicle.h"
#include "../ship.h"
#include "../tracerestrict.h"
#include "../tunnel_map.h"
#include "../bridge_signal_map.h"
#include "../water.h"
#include "../settings_func.h"
#include "../animated_tile.h"
#include "../company_func.h"
#include "../infrastructure_func.h"
#include "../event_logs.h"


#include "saveload_internal.h"

#include <signal.h>
#include <algorithm>

#include "../safeguards.h"

/**
 * Makes a tile canal or water depending on the surroundings.
 *
 * Must only be used for converting old savegames. Use WaterClass now.
 *
 * This as for example docks and shipdepots do not store
 * whether the tile used to be canal or 'normal' water.
 * @param t the tile to change.
 * @param include_invalid_water_class Also consider WATER_CLASS_INVALID, i.e. industry tiles on land
 */
void SetWaterClassDependingOnSurroundings(TileIndex t, bool include_invalid_water_class)
{
	/* If the slope is not flat, we always assume 'land' (if allowed). Also for one-corner-raised-shores.
	 * Note: Wrt. autosloping under industry tiles this is the most fool-proof behaviour. */
	if (!IsTileFlat(t)) {
		if (include_invalid_water_class) {
			SetWaterClass(t, WATER_CLASS_INVALID);
			return;
		} else {
			SlErrorCorrupt("Invalid water class for dry tile");
		}
	}

	/* Mark tile dirty in all cases */
	MarkTileDirtyByTile(t);

	if (TileX(t) == 0 || TileY(t) == 0 || TileX(t) == MapMaxX() - 1 || TileY(t) == MapMaxY() - 1) {
		/* tiles at map borders are always WATER_CLASS_SEA */
		SetWaterClass(t, WATER_CLASS_SEA);
		return;
	}

	bool has_water = false;
	bool has_canal = false;
	bool has_river = false;

	for (DiagDirection dir = DIAGDIR_BEGIN; dir < DIAGDIR_END; dir++) {
		TileIndex neighbour = TileAddByDiagDir(t, dir);
		switch (GetTileType(neighbour)) {
			case MP_WATER:
				/* clear water and shipdepots have already a WaterClass associated */
				if (IsCoast(neighbour)) {
					has_water = true;
				} else if (!IsLock(neighbour)) {
					switch (GetWaterClass(neighbour)) {
						case WATER_CLASS_SEA:   has_water = true; break;
						case WATER_CLASS_CANAL: has_canal = true; break;
						case WATER_CLASS_RIVER: has_river = true; break;
						default: SlErrorCorrupt("Invalid water class for tile");
					}
				}
				break;

			case MP_RAILWAY:
				/* Shore or flooded halftile */
				has_water |= (GetRailGroundType(neighbour) == RAIL_GROUND_WATER);
				break;

			case MP_TREES:
				/* trees on shore */
				has_water |= (GB(_m[neighbour].m2, 4, 2) == TREE_GROUND_SHORE);
				break;

			default: break;
		}
	}

	if (!has_water && !has_canal && !has_river && include_invalid_water_class) {
		SetWaterClass(t, WATER_CLASS_INVALID);
		return;
	}

	if (has_river && !has_canal) {
		SetWaterClass(t, WATER_CLASS_RIVER);
	} else if (has_canal || !has_water) {
		SetWaterClass(t, WATER_CLASS_CANAL);
	} else {
		SetWaterClass(t, WATER_CLASS_SEA);
	}
}

static void ConvertTownOwner()
{
	for (TileIndex tile = 0; tile != MapSize(); tile++) {
		switch (GetTileType(tile)) {
			case MP_ROAD:
				if (GB(_m[tile].m5, 4, 2) == ROAD_TILE_CROSSING && HasBit(_m[tile].m3, 7)) {
					_m[tile].m3 = OWNER_TOWN;
				}
				FALLTHROUGH;

			case MP_TUNNELBRIDGE:
				if (_m[tile].m1 & 0x80) SetTileOwner(tile, OWNER_TOWN);
				break;

			default: break;
		}
	}
}

/* since savegame version 4.1, exclusive transport rights are stored at towns */
static void UpdateExclusiveRights()
{
	for (Town *t : Town::Iterate()) {
		t->exclusivity = INVALID_COMPANY;
	}

	/* FIXME old exclusive rights status is not being imported (stored in s->blocked_months_obsolete)
	 *   could be implemented this way:
	 * 1.) Go through all stations
	 *     Build an array town_blocked[ town_id ][ company_id ]
	 *     that stores if at least one station in that town is blocked for a company
	 * 2.) Go through that array, if you find a town that is not blocked for
	 *     one company, but for all others, then give it exclusivity.
	 */
}

static const byte convert_currency[] = {
	 0,  1, 12,  8,  3,
	10, 14, 19,  4,  5,
	 9, 11, 13,  6, 17,
	16, 22, 21,  7, 15,
	18,  2, 20,
};

/* since savegame version 4.2 the currencies are arranged differently */
static void UpdateCurrencies()
{
	_settings_game.locale.currency = convert_currency[_settings_game.locale.currency];
}

/* Up to revision 1413 the invisible tiles at the southern border have not been
 * MP_VOID, even though they should have. This is fixed by this function
 */
static void UpdateVoidTiles()
{
	for (uint x = 0; x < MapSizeX(); x++) MakeVoid(TileXY(x, MapMaxY()));
	for (uint y = 0; y < MapSizeY(); y++) MakeVoid(TileXY(MapMaxX(), y));
}

static inline RailType UpdateRailType(RailType rt, RailType min)
{
	return rt >= min ? (RailType)(rt + 1): rt;
}

/**
 * Update the viewport coordinates of all signs.
 */
void UpdateAllVirtCoords()
{
	UpdateAllStationVirtCoords();
	UpdateAllSignVirtCoords();
	UpdateAllTownVirtCoords();
	UpdateAllTextEffectVirtCoords();
	RebuildViewportKdtree();
}

void ClearAllCachedNames()
{
	ClearAllStationCachedNames();
	ClearAllTownCachedNames();
	ClearAllIndustryCachedNames();
}

/**
 * Initialization of the windows and several kinds of caches.
 * This is not done directly in AfterLoadGame because these
 * functions require that all saveload conversions have been
 * done. As people tend to add savegame conversion stuff after
 * the initialization of the windows and caches quite some bugs
 * had been made.
 * Moving this out of there is both cleaner and less bug-prone.
 */
static void InitializeWindowsAndCaches()
{
	SetupTimeSettings();

	/* Initialize windows */
	ResetWindowSystem();
	SetupColoursAndInitialWindow();

	/* Update coordinates of the signs. */
	ClearAllCachedNames();
	UpdateAllVirtCoords();
	ResetViewportAfterLoadGame();

	for (Company *c : Company::Iterate()) {
		/* For each company, verify (while loading a scenario) that the inauguration date is the current year and set it
		 * accordingly if it is not the case.  No need to set it on companies that are not been used already,
		 * thus the MIN_YEAR (which is really nothing more than Zero, initialized value) test */
		if (_file_to_saveload.abstract_ftype == FT_SCENARIO && c->inaugurated_year != MIN_YEAR) {
			c->inaugurated_year = _cur_year;
		}
	}

	/* Count number of objects per type */
	for (Object *o : Object::Iterate()) {
		Object::IncTypeCount(o->type);
	}

	/* Identify owners of persistent storage arrays */
	for (Industry *i : Industry::Iterate()) {
		if (i->psa != nullptr) {
			i->psa->feature = GSF_INDUSTRIES;
			i->psa->tile = i->location.tile;
		}
	}
	for (Station *s : Station::Iterate()) {
		if (s->airport.psa != nullptr) {
			s->airport.psa->feature = GSF_AIRPORTS;
			s->airport.psa->tile = s->airport.tile;
		}
	}
	for (Town *t : Town::Iterate()) {
		for (std::list<PersistentStorage *>::iterator it = t->psa_list.begin(); it != t->psa_list.end(); ++it) {
			(*it)->feature = GSF_FAKE_TOWNS;
			(*it)->tile = t->xy;
		}
	}
	for (RoadVehicle *rv : RoadVehicle::Iterate()) {
		if (rv->IsFrontEngine()) {
			rv->CargoChanged();
		}
	}

	RecomputePrices();

	GroupStatistics::UpdateAfterLoad();

	RebuildSubsidisedSourceAndDestinationCache();

	/* Towns have a noise controlled number of airports system
	 * So each airport's noise value must be added to the town->noise_reached value
	 * Reset each town's noise_reached value to '0' before. */
	UpdateAirportsNoise();

	CheckTrainsLengths();
	ShowNewGRFError();
	ShowAIDebugWindowIfAIError();

	/* Rebuild the smallmap list of owners. */
	BuildOwnerLegend();
}

#ifdef WITH_SIGACTION
static struct sigaction _prev_segfault;
static struct sigaction _prev_abort;
static struct sigaction _prev_fpe;

static void CDECL HandleSavegameLoadCrash(int signum, siginfo_t *si, void *context);
#else
typedef void (CDECL *SignalHandlerPointer)(int);
static SignalHandlerPointer _prev_segfault = nullptr;
static SignalHandlerPointer _prev_abort    = nullptr;
static SignalHandlerPointer _prev_fpe      = nullptr;

static void CDECL HandleSavegameLoadCrash(int signum);
#endif

/**
 * Replaces signal handlers of SIGSEGV and SIGABRT
 * and stores pointers to original handlers in memory.
 */
static void SetSignalHandlers()
{
#ifdef WITH_SIGACTION
	struct sigaction sa;
	memset(&sa, 0, sizeof(sa));
	sa.sa_flags = SA_SIGINFO | SA_RESTART;
	sigemptyset(&sa.sa_mask);
	sa.sa_sigaction = HandleSavegameLoadCrash;
	sigaction(SIGSEGV, &sa, &_prev_segfault);
	sigaction(SIGABRT, &sa, &_prev_abort);
	sigaction(SIGFPE,  &sa, &_prev_fpe);
#else
	_prev_segfault = signal(SIGSEGV, HandleSavegameLoadCrash);
	_prev_abort    = signal(SIGABRT, HandleSavegameLoadCrash);
	_prev_fpe      = signal(SIGFPE,  HandleSavegameLoadCrash);
#endif
}

/**
 * Resets signal handlers back to original handlers.
 */
static void ResetSignalHandlers()
{
#ifdef WITH_SIGACTION
	sigaction(SIGSEGV, &_prev_segfault, nullptr);
	sigaction(SIGABRT, &_prev_abort, nullptr);
	sigaction(SIGFPE,  &_prev_fpe, nullptr);
#else
	signal(SIGSEGV, _prev_segfault);
	signal(SIGABRT, _prev_abort);
	signal(SIGFPE,  _prev_fpe);
#endif
}

/**
 * Try to find the overridden GRF identifier of the given GRF.
 * @param c the GRF to get the 'previous' version of.
 * @return the GRF identifier or \a c if none could be found.
 */
static const GRFIdentifier *GetOverriddenIdentifier(const GRFConfig *c)
{
	const LoggedAction *la = &_gamelog_action[_gamelog_actions - 1];
	if (la->at != GLAT_LOAD) return &c->ident;

	const LoggedChange *lcend = &la->change[la->changes];
	for (const LoggedChange *lc = la->change; lc != lcend; lc++) {
		if (lc->ct == GLCT_GRFCOMPAT && lc->grfcompat.grfid == c->ident.grfid) return &lc->grfcompat;
	}

	return &c->ident;
}

/** Was the saveload crash because of missing NewGRFs? */
static bool _saveload_crash_with_missing_newgrfs = false;

/**
 * Did loading the savegame cause a crash? If so,
 * were NewGRFs missing?
 * @return when the saveload crashed due to missing NewGRFs.
 */
bool SaveloadCrashWithMissingNewGRFs()
{
	return _saveload_crash_with_missing_newgrfs;
}

/**
 * Signal handler used to give a user a more useful report for crashes during
 * the savegame loading process; especially when there's problems with the
 * NewGRFs that are required by the savegame.
 * @param signum received signal
 */
#ifdef WITH_SIGACTION
static void CDECL HandleSavegameLoadCrash(int signum, siginfo_t *si, void *context)
#else
static void CDECL HandleSavegameLoadCrash(int signum)
#endif
{
	ResetSignalHandlers();

	char buffer[8192];
	char *p = buffer;
	p += seprintf(p, lastof(buffer), "Loading your savegame caused OpenTTD to crash.\n");

	for (const GRFConfig *c = _grfconfig; !_saveload_crash_with_missing_newgrfs && c != nullptr; c = c->next) {
		_saveload_crash_with_missing_newgrfs = HasBit(c->flags, GCF_COMPATIBLE) || c->status == GCS_NOT_FOUND;
	}

	if (_saveload_crash_with_missing_newgrfs) {
		p += seprintf(p, lastof(buffer),
			"This is most likely caused by a missing NewGRF or a NewGRF that\n"
			"has been loaded as replacement for a missing NewGRF. OpenTTD\n"
			"cannot easily determine whether a replacement NewGRF is of a newer\n"
			"or older version.\n"
			"It will load a NewGRF with the same GRF ID as the missing NewGRF.\n"
			"This means that if the author makes incompatible NewGRFs with the\n"
			"same GRF ID, OpenTTD cannot magically do the right thing. In most\n"
			"cases, OpenTTD will load the savegame and not crash, but this is an\n"
			"exception.\n"
			"Please load the savegame with the appropriate NewGRFs installed.\n"
			"The missing/compatible NewGRFs are:\n");

		for (const GRFConfig *c = _grfconfig; c != nullptr; c = c->next) {
			if (HasBit(c->flags, GCF_COMPATIBLE)) {
				const GRFIdentifier *replaced = GetOverriddenIdentifier(c);
				char original_md5[40];
				char replaced_md5[40];
				md5sumToString(original_md5, lastof(original_md5), c->original_md5sum);
				md5sumToString(replaced_md5, lastof(replaced_md5), replaced->md5sum);
				p += seprintf(p, lastof(buffer), "NewGRF %08X (checksum %s) not found.\n  Loaded NewGRF \"%s\" (checksum %s) with same GRF ID instead.\n", BSWAP32(c->ident.grfid), original_md5, c->filename, replaced_md5);
			}
			if (c->status == GCS_NOT_FOUND) {
				char buf[40];
				md5sumToString(buf, lastof(buf), c->ident.md5sum);
				p += seprintf(p, lastof(buffer), "NewGRF %08X (%s) not found; checksum %s.\n", BSWAP32(c->ident.grfid), c->filename, buf);
			}
		}
	} else {
		p += seprintf(p, lastof(buffer),
			"This is probably caused by a corruption in the savegame.\n"
			"Please file a bug report and attach this savegame.\n");
	}

	ShowInfo(buffer);

#ifdef WITH_SIGACTION
	struct sigaction call;
#else
	SignalHandlerPointer call = nullptr;
#endif
	switch (signum) {
		case SIGSEGV: call = _prev_segfault; break;
		case SIGABRT: call = _prev_abort; break;
		case SIGFPE:  call = _prev_fpe; break;
		default: NOT_REACHED();
	}
#ifdef WITH_SIGACTION
	if (call.sa_flags & SA_SIGINFO) {
		if (call.sa_sigaction != nullptr) call.sa_sigaction(signum, si, context);
	} else {
		if (call.sa_handler != nullptr) call.sa_handler(signum);
	}
#else
	if (call != nullptr) call(signum);
#endif

}

/**
 * Tries to change owner of this rail tile to a valid owner. In very old versions it could happen that
 * a rail track had an invalid owner. When conversion isn't possible, track is removed.
 * @param t tile to update
 */
static void FixOwnerOfRailTrack(TileIndex t)
{
	assert(!Company::IsValidID(GetTileOwner(t)) && (IsLevelCrossingTile(t) || IsPlainRailTile(t)));

	/* remove leftover rail piece from crossing (from very old savegames) */
	Train *v = nullptr;
	for (Train *w : Train::Iterate()) {
		if (w->tile == t) {
			v = w;
			break;
		}
	}

	if (v != nullptr) {
		/* when there is a train on crossing (it could happen in TTD), set owner of crossing to train owner */
		SetTileOwner(t, v->owner);
		return;
	}

	/* try to find any connected rail */
	for (DiagDirection dd = DIAGDIR_BEGIN; dd < DIAGDIR_END; dd++) {
		TileIndex tt = t + TileOffsByDiagDir(dd);
		if (GetTileTrackStatus(t, TRANSPORT_RAIL, 0, dd) != 0 &&
				GetTileTrackStatus(tt, TRANSPORT_RAIL, 0, ReverseDiagDir(dd)) != 0 &&
				Company::IsValidID(GetTileOwner(tt))) {
			SetTileOwner(t, GetTileOwner(tt));
			return;
		}
	}

	if (IsLevelCrossingTile(t)) {
		/* else change the crossing to normal road (road vehicles won't care) */
		Owner road = GetRoadOwner(t, RTT_ROAD);
		Owner tram = GetRoadOwner(t, RTT_TRAM);
		RoadBits bits = GetCrossingRoadBits(t);
		bool hasroad = HasBit(_me[t].m7, 6);
		bool hastram = HasBit(_me[t].m7, 7);

		/* MakeRoadNormal */
		SetTileType(t, MP_ROAD);
		SetTileOwner(t, road);
		_m[t].m3 = (hasroad ? bits : 0);
		_m[t].m5 = (hastram ? bits : 0) | ROAD_TILE_NORMAL << 6;
		SB(_me[t].m6, 2, 4, 0);
		SetRoadOwner(t, RTT_TRAM, tram);
		return;
	}

	/* if it's not a crossing, make it clean land */
	MakeClear(t, CLEAR_GRASS, 0);
}

/**
 * Fixes inclination of a vehicle. Older OpenTTD versions didn't update the bits correctly.
 * @param v vehicle
 * @param dir vehicle's direction, or # INVALID_DIR if it can be ignored
 * @return inclination bits to set
 */
static uint FixVehicleInclination(Vehicle *v, Direction dir)
{
	/* Compute place where this vehicle entered the tile */
	int entry_x = v->x_pos;
	int entry_y = v->y_pos;
	switch (dir) {
		case DIR_NE: entry_x |= TILE_UNIT_MASK; break;
		case DIR_NW: entry_y |= TILE_UNIT_MASK; break;
		case DIR_SW: entry_x &= ~TILE_UNIT_MASK; break;
		case DIR_SE: entry_y &= ~TILE_UNIT_MASK; break;
		case INVALID_DIR: break;
		default: NOT_REACHED();
	}
	byte entry_z = GetSlopePixelZ(entry_x, entry_y);

	/* Compute middle of the tile. */
	int middle_x = (v->x_pos & ~TILE_UNIT_MASK) + TILE_SIZE / 2;
	int middle_y = (v->y_pos & ~TILE_UNIT_MASK) + TILE_SIZE / 2;
	byte middle_z = GetSlopePixelZ(middle_x, middle_y);

	/* middle_z == entry_z, no height change. */
	if (middle_z == entry_z) return 0;

	/* middle_z < entry_z, we are going downwards. */
	if (middle_z < entry_z) return 1U << GVF_GOINGDOWN_BIT;

	/* middle_z > entry_z, we are going upwards. */
	return 1U << GVF_GOINGUP_BIT;
}

/**
 * Checks for the possibility that a bridge may be on this tile
 * These are in fact all the tile types on which a bridge can be found
 * @param t The tile to analyze
 * @return True if a bridge might have been present prior to savegame 194.
 */
static inline bool MayHaveBridgeAbove(TileIndex t)
{
	return IsTileType(t, MP_CLEAR) || IsTileType(t, MP_RAILWAY) || IsTileType(t, MP_ROAD) ||
			IsTileType(t, MP_WATER) || IsTileType(t, MP_TUNNELBRIDGE) || IsTileType(t, MP_OBJECT);
}

TileIndex GetOtherTunnelBridgeEndOld(TileIndex tile)
{
	DiagDirection dir = GetTunnelBridgeDirection(tile);
	TileIndexDiff delta = TileOffsByDiagDir(dir);
	int z = GetTileZ(tile);

	dir = ReverseDiagDir(dir);
	do {
		tile += delta;
	} while (
		!IsTunnelTile(tile) ||
		GetTunnelBridgeDirection(tile) != dir ||
		GetTileZ(tile) != z
	);

	return tile;
}


/**
 * Perform a (large) amount of savegame conversion *magic* in order to
 * load older savegames and to fill the caches for various purposes.
 * @return True iff conversion went without a problem.
 */
bool AfterLoadGame()
{
	SetSignalHandlers();

	TileIndex map_size = MapSize();

	extern TileIndex _cur_tileloop_tile; // From landscape.cpp.
	/* The LFSR used in RunTileLoop iteration cannot have a zeroed state, make it non-zeroed. */
	if (_cur_tileloop_tile == 0) _cur_tileloop_tile = 1;

	if (IsSavegameVersionBefore(SLV_98)) GamelogOldver();

	GamelogTestRevision();
	GamelogTestMode();

	RebuildTownKdtree();
	RebuildStationKdtree();
	UpdateCachedSnowLine();

	_viewport_sign_kdtree_valid = false;

	if (IsSavegameVersionBefore(SLV_98)) GamelogGRFAddList(_grfconfig);

	if (IsSavegameVersionBefore(SLV_119)) {
		_pause_mode = (_pause_mode == 2) ? PM_PAUSED_NORMAL : PM_UNPAUSED;
	} else if (_network_dedicated && (_pause_mode & PM_PAUSED_ERROR) != 0) {
		DEBUG(net, 0, "The loading savegame was paused due to an error state");
		DEBUG(net, 0, "  This savegame cannot be used for multiplayer");
		/* Restore the signals */
		ResetSignalHandlers();
		return false;
	} else if (!_networking || _network_server) {
		/* If we are in singleplayer mode, i.e. not networking, and loading the
		 * savegame or we are loading the savegame as network server we do
		 * not want to be bothered by being paused because of the automatic
		 * reason of a network server, e.g. joining clients or too few
		 * active clients. Note that resetting these values for a network
		 * client are very bad because then the client is going to execute
		 * the game loop when the server is not, i.e. it desyncs. */
		_pause_mode &= ~PMB_PAUSED_NETWORK;
	}

	/* In very old versions, size of train stations was stored differently.
	 * They had swapped width and height if station was built along the Y axis.
	 * TTO and TTD used 3 bits for width/height, while OpenTTD used 4.
	 * Because the data stored by TTDPatch are unusable for rail stations > 7x7,
	 * recompute the width and height. Doing this unconditionally for all old
	 * savegames simplifies the code. */
	if (IsSavegameVersionBefore(SLV_2)) {
		for (Station *st : Station::Iterate()) {
			st->train_station.w = st->train_station.h = 0;
		}
		for (TileIndex t = 0; t < map_size; t++) {
			if (!IsTileType(t, MP_STATION)) continue;
			if (_m[t].m5 > 7) continue; // is it a rail station tile?
			Station *st = Station::Get(_m[t].m2);
			assert(st->train_station.tile != 0);
			int dx = TileX(t) - TileX(st->train_station.tile);
			int dy = TileY(t) - TileY(st->train_station.tile);
			assert(dx >= 0 && dy >= 0);
			st->train_station.w = std::max<uint>(st->train_station.w, dx + 1);
			st->train_station.h = std::max<uint>(st->train_station.h, dy + 1);
		}
	}

	if (IsSavegameVersionBefore(SLV_194) && SlXvIsFeatureMissing(XSLFI_HEIGHT_8_BIT)) {
		_settings_game.construction.map_height_limit = 15;

		/* In old savegame versions, the heightlevel was coded in bits 0..3 of the type field */
		for (TileIndex t = 0; t < map_size; t++) {
			_m[t].height = GB(_m[t].type, 0, 4);
			SB(_m[t].type, 0, 2, GB(_me[t].m6, 0, 2));
			SB(_me[t].m6, 0, 2, 0);
			if (MayHaveBridgeAbove(t)) {
				SB(_m[t].type, 2, 2, GB(_me[t].m6, 6, 2));
				SB(_me[t].m6, 6, 2, 0);
			} else {
				SB(_m[t].type, 2, 2, 0);
			}
		}
	} else if (IsSavegameVersionBefore(SLV_194) && SlXvIsFeaturePresent(XSLFI_HEIGHT_8_BIT)) {
		for (TileIndex t = 0; t < map_size; t++) {
			SB(_m[t].type, 0, 2, GB(_me[t].m6, 0, 2));
			SB(_me[t].m6, 0, 2, 0);
			if (MayHaveBridgeAbove(t)) {
				SB(_m[t].type, 2, 2, GB(_me[t].m6, 6, 2));
				SB(_me[t].m6, 6, 2, 0);
			} else {
				SB(_m[t].type, 2, 2, 0);
			}
		}
	}

	/* in version 2.1 of the savegame, town owner was unified. */
	if (IsSavegameVersionBefore(SLV_2, 1)) ConvertTownOwner();

	/* from version 4.1 of the savegame, exclusive rights are stored at towns */
	if (IsSavegameVersionBefore(SLV_4, 1)) UpdateExclusiveRights();

	/* from version 4.2 of the savegame, currencies are in a different order */
	if (IsSavegameVersionBefore(SLV_4, 2)) UpdateCurrencies();

	/* In old version there seems to be a problem that water is owned by
	 * OWNER_NONE, not OWNER_WATER.. I can't replicate it for the current
	 * (4.3) version, so I just check when versions are older, and then
	 * walk through the whole map.. */
	if (IsSavegameVersionBefore(SLV_4, 3)) {
		for (TileIndex t = 0; t < map_size; t++) {
			if (IsTileType(t, MP_WATER) && GetTileOwner(t) >= MAX_COMPANIES) {
				SetTileOwner(t, OWNER_WATER);
			}
		}
	}

	if (IsSavegameVersionBefore(SLV_84)) {
		for (Company *c : Company::Iterate()) {
			c->name = CopyFromOldName(c->name_1);
			if (!c->name.empty()) c->name_1 = STR_SV_UNNAMED;
			c->president_name = CopyFromOldName(c->president_name_1);
			if (!c->president_name.empty()) c->president_name_1 = SPECSTR_PRESIDENT_NAME;
		}

		for (Station *st : Station::Iterate()) {
			st->name = CopyFromOldName(st->string_id);
			/* generating new name would be too much work for little effect, use the station name fallback */
			if (!st->name.empty()) st->string_id = STR_SV_STNAME_FALLBACK;
		}

		for (Town *t : Town::Iterate()) {
			t->name = CopyFromOldName(t->townnametype);
			if (!t->name.empty()) t->townnametype = SPECSTR_TOWNNAME_START + _settings_game.game_creation.town_name;
		}
	}

	/* From this point the old names array is cleared. */
	ResetOldNames();

	if (IsSavegameVersionBefore(SLV_106)) {
		/* no station is determined by 'tile == INVALID_TILE' now (instead of '0') */
		for (Station *st : Station::Iterate()) {
			if (st->airport.tile       == 0) st->airport.tile       = INVALID_TILE;
			if (st->train_station.tile == 0) st->train_station.tile = INVALID_TILE;
		}

		/* the same applies to Company::location_of_HQ */
		for (Company *c : Company::Iterate()) {
			if (c->location_of_HQ == 0 || (IsSavegameVersionBefore(SLV_4) && c->location_of_HQ == 0xFFFF)) {
				c->location_of_HQ = INVALID_TILE;
			}
		}
	}

	/* convert road side to my format. */
	if (_settings_game.vehicle.road_side) _settings_game.vehicle.road_side = 1;

	/* Check if all NewGRFs are present, we are very strict in MP mode */
	GRFListCompatibility gcf_res = IsGoodGRFConfigList(_grfconfig);
	for (GRFConfig *c = _grfconfig; c != nullptr; c = c->next) {
		if (c->status == GCS_NOT_FOUND) {
			GamelogGRFRemove(c->ident.grfid);
		} else if (HasBit(c->flags, GCF_COMPATIBLE)) {
			GamelogGRFCompatible(&c->ident);
		}
	}

	if (_networking && gcf_res != GLC_ALL_GOOD) {
		SetSaveLoadError(STR_NETWORK_ERROR_CLIENT_NEWGRF_MISMATCH);
		/* Restore the signals */
		ResetSignalHandlers();
		return false;
	}

	/* The value of _date_fract got divided, so make sure that old games are converted correctly. */
	if (IsSavegameVersionBefore(SLV_11, 1) || (IsSavegameVersionBefore(SLV_147) && _date_fract > DAY_TICKS)) _date_fract /= 885;

	if (SlXvIsFeaturePresent(XSLFI_SPRINGPP) || SlXvIsFeaturePresent(XSLFI_JOKERPP) || SlXvIsFeaturePresent(XSLFI_CHILLPP)) {
		assert(_settings_game.economy.day_length_factor >= 1);
		_tick_skip_counter = _date_fract % _settings_game.economy.day_length_factor;
		_date_fract /= _settings_game.economy.day_length_factor;
		assert(_date_fract < DAY_TICKS);
		assert(_tick_skip_counter < _settings_game.economy.day_length_factor);
	}

	/* Set day length factor to 1 if loading a pre day length savegame */
	if (SlXvIsFeatureMissing(XSLFI_VARIABLE_DAY_LENGTH) && SlXvIsFeatureMissing(XSLFI_SPRINGPP) && SlXvIsFeatureMissing(XSLFI_JOKERPP) && SlXvIsFeatureMissing(XSLFI_CHILLPP)) {
		_settings_game.economy.day_length_factor = 1;
	}

	/* Update current year
	 * must be done before loading sprites as some newgrfs check it */
	SetDate(_date, _date_fract);

	/*
	 * Force the old behaviour for compatibility reasons with old savegames. As new
	 * settings can only be loaded from new savegames loading old savegames with new
	 * versions of OpenTTD will normally initialize settings newer than the savegame
	 * version with "new game" defaults which the player can define to their liking.
	 * For some settings we override that to keep the behaviour the same as when the
	 * game was saved.
	 *
	 * Note that there is no non-stop in here. This is because the setting could have
	 * either value in TTDPatch. To convert it properly the user has to make sure the
	 * right value has been chosen in the settings. Otherwise we will be converting
	 * it incorrectly in half of the times without a means to correct that.
	 */
	if (IsSavegameVersionBefore(SLV_4, 2)) _settings_game.station.modified_catchment = false;
	if (IsSavegameVersionBefore(SLV_6, 1)) _settings_game.pf.forbid_90_deg = false;
	if (IsSavegameVersionBefore(SLV_21))   _settings_game.vehicle.train_acceleration_model = 0;
	if (IsSavegameVersionBefore(SLV_90))   _settings_game.vehicle.plane_speed = 4;
	if (IsSavegameVersionBefore(SLV_95))   _settings_game.vehicle.dynamic_engines = false;
	if (IsSavegameVersionBefore(SLV_96))   _settings_game.economy.station_noise_level = false;
	if (IsSavegameVersionBefore(SLV_133)) {
		_settings_game.vehicle.train_slope_steepness = 3;
	}
	if (IsSavegameVersionBefore(SLV_134))  _settings_game.economy.feeder_payment_share = 75;
	if (IsSavegameVersionBefore(SLV_138))  _settings_game.vehicle.plane_crashes = 2;
	if (IsSavegameVersionBefore(SLV_139)) {
		_settings_game.vehicle.roadveh_acceleration_model = 0;
		_settings_game.vehicle.roadveh_slope_steepness = 7;
	}
	if (IsSavegameVersionBefore(SLV_143))  _settings_game.economy.allow_town_level_crossings = true;
	if (IsSavegameVersionBefore(SLV_159)) {
		_settings_game.vehicle.max_train_length = 50;
		_settings_game.construction.max_bridge_length = 64;
		_settings_game.construction.max_tunnel_length = 64;
	}
	if (IsSavegameVersionBefore(SLV_166))  _settings_game.economy.infrastructure_maintenance = false;
	if (IsSavegameVersionBefore(SLV_183) && SlXvIsFeatureMissing(XSLFI_CHILLPP)) {
		_settings_game.linkgraph.distribution_pax = DT_MANUAL;
		_settings_game.linkgraph.distribution_mail = DT_MANUAL;
		_settings_game.linkgraph.distribution_armoured = DT_MANUAL;
		_settings_game.linkgraph.distribution_default = DT_MANUAL;
	}

	if (IsSavegameVersionBefore(SLV_ENDING_YEAR)) {
		_settings_game.game_creation.ending_year = DEF_END_YEAR;
	}

	/* Load the sprites */
	GfxLoadSprites();
	LoadStringWidthTable();

	/* Copy temporary data to Engine pool */
	CopyTempEngineData();

	/* Connect front and rear engines of multiheaded trains and converts
	 * subtype to the new format */
	if (IsSavegameVersionBefore(SLV_17, 1)) ConvertOldMultiheadToNew();

	/* Connect front and rear engines of multiheaded trains */
	ConnectMultiheadedTrains();

	/* Fix the CargoPackets *and* fix the caches of CargoLists.
	 * If this isn't done before Stations and especially Vehicles are
	 * running their AfterLoad we might get in trouble. In the case of
	 * vehicles we could give the wrong (cached) count of items in a
	 * vehicle which causes different results when getting their caches
	 * filled; and that could eventually lead to desyncs. */
	CargoPacket::AfterLoad();

	/* Oilrig was moved from id 15 to 9. We have to do this conversion
	 * here as AfterLoadVehicles can check it indirectly via the newgrf
	 * code. */
	if (IsSavegameVersionBefore(SLV_139)) {
		for (Station *st : Station::Iterate()) {
			if (st->airport.tile != INVALID_TILE && st->airport.type == 15) {
				st->airport.type = AT_OILRIG;
			}
		}
	}

	if (SlXvIsFeaturePresent(XSLFI_SPRINGPP)) {
		/*
		 * Reject huge airports
		 * Annoyingly SpringPP v2.0.102 has a bug where it uses the same ID for AT_INTERCONTINENTAL2 and AT_OILRIG.
		 * Do this here as AfterLoadVehicles might also check it indirectly via the newgrf code.
		 */
		for (Station *st : Station::Iterate()) {
			if (st->airport.tile == INVALID_TILE) continue;
			StringID err = INVALID_STRING_ID;
			if (st->airport.type == 9) {
				if (st->ship_station.tile != INVALID_TILE && IsOilRig(st->ship_station.tile)) {
					/* this airport is probably an oil rig, not a huge airport */
				} else {
					err = STR_GAME_SAVELOAD_ERROR_HUGE_AIRPORTS_PRESENT;
				}
				st->airport.type = AT_OILRIG;
			} else if (st->airport.type == 10) {
				err = STR_GAME_SAVELOAD_ERROR_HUGE_AIRPORTS_PRESENT;
			}
			if (err != INVALID_STRING_ID) {
				SetSaveLoadError(err);
				/* Restore the signals */
				ResetSignalHandlers();
				return false;
			}
		}
	}

	if (SlXvIsFeaturePresent(XSLFI_SPRINGPP, 1, 1)) {
		/*
		 * Reject helicopters aproaching oil rigs using the wrong aircraft movement data
		 * Annoyingly SpringPP v2.0.102 has a bug where it uses the same ID for AT_INTERCONTINENTAL2 and AT_OILRIG
		 * Do this here as AfterLoadVehicles can also check it indirectly via the newgrf code.
		 */
		for (Aircraft *v : Aircraft::Iterate()) {
			Station *st = GetTargetAirportIfValid(v);
			if (st != nullptr && ((st->ship_station.tile != INVALID_TILE && IsOilRig(st->ship_station.tile)) || st->airport.type == AT_OILRIG)) {
				/* aircraft is on approach to an oil rig, bail out now */
				SetSaveLoadError(STR_GAME_SAVELOAD_ERROR_HELI_OILRIG_BUG);
				/* Restore the signals */
				ResetSignalHandlers();
				return false;
			}
		}
	}

	if (IsSavegameVersionBefore(SLV_MULTITILE_DOCKS)) {
		for (Station *st : Station::Iterate()) {
			st->ship_station.tile = INVALID_TILE;
		}
	}

	if (SlXvIsFeatureMissing(XSLFI_REALISTIC_TRAIN_BRAKING)) {
		_settings_game.vehicle.train_braking_model = TBM_ORIGINAL;
	}

	if (SlXvIsFeatureMissing(XSLFI_TRAIN_SPEED_ADAPTATION)) {
		_settings_game.vehicle.train_speed_adaptation = false;
	}

	AfterLoadEngines();

	/* Update all vehicles */
	AfterLoadVehicles(true);

	CargoPacket::PostVehiclesAfterLoad();

	/* Update template vehicles */
	AfterLoadTemplateVehicles();

	/* Make sure there is an AI attached to an AI company */
	{
		for (const Company *c : Company::Iterate()) {
			if (c->is_ai && c->ai_instance == nullptr) AI::StartNew(c->index);
		}
	}

	/* make sure there is a town in the game */
	if (_game_mode == GM_NORMAL && Town::GetNumItems() == 0) {
		SetSaveLoadError(STR_ERROR_NO_TOWN_IN_SCENARIO);
		/* Restore the signals */
		ResetSignalHandlers();
		return false;
	}

	/* The void tiles on the southern border used to belong to a wrong class (pre 4.3).
	 * This problem appears in savegame version 21 too, see r3455. But after loading the
	 * savegame and saving again, the buggy map array could be converted to new savegame
	 * version. It didn't show up before r12070. */
	if (IsSavegameVersionBefore(SLV_87)) UpdateVoidTiles();

	/* If Load Scenario / New (Scenario) Game is used,
	 *  a company does not exist yet. So create one here.
	 * 1 exception: network-games. Those can have 0 companies
	 *   But this exception is not true for non-dedicated network servers! */
	if (!Company::IsValidID(GetDefaultLocalCompany()) && (!_networking || (_networking && _network_server && !_network_dedicated))) {
		Company *c = DoStartupNewCompany(DSNC_DURING_LOAD);
		c->settings = _settings_client.company;
	}

	/* Fix the cache for cargo payments. */
	for (CargoPayment *cp : CargoPayment::Iterate()) {
		cp->front->cargo_payment = cp;
		cp->current_station = cp->front->last_station_visited;
	}

	if (IsSavegameVersionBefore(SLV_72)) {
		/* Locks in very old savegames had OWNER_WATER as owner */
		for (TileIndex t = 0; t < MapSize(); t++) {
			switch (GetTileType(t)) {
				default: break;

				case MP_WATER:
					if (GetWaterTileType(t) == WATER_TILE_LOCK && GetTileOwner(t) == OWNER_WATER) SetTileOwner(t, OWNER_NONE);
					break;

				case MP_STATION: {
					if (HasBit(_me[t].m6, 3)) SetBit(_me[t].m6, 2);
					StationGfx gfx = GetStationGfx(t);
					StationType st;
					if (       IsInsideMM(gfx,   0,   8)) { // Rail station
						st = STATION_RAIL;
						SetStationGfx(t, gfx - 0);
					} else if (IsInsideMM(gfx,   8,  67)) { // Airport
						st = STATION_AIRPORT;
						SetStationGfx(t, gfx - 8);
					} else if (IsInsideMM(gfx,  67,  71)) { // Truck
						st = STATION_TRUCK;
						SetStationGfx(t, gfx - 67);
					} else if (IsInsideMM(gfx,  71,  75)) { // Bus
						st = STATION_BUS;
						SetStationGfx(t, gfx - 71);
					} else if (gfx == 75) {                 // Oil rig
						st = STATION_OILRIG;
						SetStationGfx(t, gfx - 75);
					} else if (IsInsideMM(gfx,  76,  82)) { // Dock
						st = STATION_DOCK;
						SetStationGfx(t, gfx - 76);
					} else if (gfx == 82) {                 // Buoy
						st = STATION_BUOY;
						SetStationGfx(t, gfx - 82);
					} else if (IsInsideMM(gfx,  83, 168)) { // Extended airport
						st = STATION_AIRPORT;
						SetStationGfx(t, gfx - 83 + 67 - 8);
					} else if (IsInsideMM(gfx, 168, 170)) { // Drive through truck
						st = STATION_TRUCK;
						SetStationGfx(t, gfx - 168 + GFX_TRUCK_BUS_DRIVETHROUGH_OFFSET);
					} else if (IsInsideMM(gfx, 170, 172)) { // Drive through bus
						st = STATION_BUS;
						SetStationGfx(t, gfx - 170 + GFX_TRUCK_BUS_DRIVETHROUGH_OFFSET);
					} else {
						/* Restore the signals */
						ResetSignalHandlers();
						return false;
					}
					SB(_me[t].m6, 3, 3, st);
					break;
				}
			}
		}
	}

	for (TileIndex t = 0; t < map_size; t++) {
		switch (GetTileType(t)) {
			case MP_STATION: {
				BaseStation *bst = BaseStation::GetByTile(t);

				/* Sanity check */
				if (!IsBuoy(t) && bst->owner != GetTileOwner(t)) SlErrorCorrupt("Wrong owner for station tile");

				/* Set up station spread */
				bst->rect.BeforeAddTile(t, StationRect::ADD_FORCE);

				/* Waypoints don't have road stops/oil rigs in the old format */
				if (!Station::IsExpected(bst)) break;
				Station *st = Station::From(bst);

				switch (GetStationType(t)) {
					case STATION_TRUCK:
					case STATION_BUS:
						if (IsSavegameVersionBefore(SLV_6)) {
							/* Before version 5 you could not have more than 250 stations.
							 * Version 6 adds large maps, so you could only place 253*253
							 * road stops on a map (no freeform edges) = 64009. So, yes
							 * someone could in theory create such a full map to trigger
							 * this assertion, it's safe to assume that's only something
							 * theoretical and does not happen in normal games. */
							assert(RoadStop::CanAllocateItem());

							/* From this version on there can be multiple road stops of the
							 * same type per station. Convert the existing stops to the new
							 * internal data structure. */
							RoadStop *rs = new RoadStop(t);

							RoadStop **head =
								IsTruckStop(t) ? &st->truck_stops : &st->bus_stops;
							*head = rs;
						}
						break;

					case STATION_OILRIG: {
						/* The internal encoding of oil rigs was changed twice.
						 * It was 3 (till 2.2) and later 5 (till 5.1).
						 * DeleteOilRig asserts on the correct type, and
						 * setting it unconditionally does not hurt.
						 */
						Station::GetByTile(t)->airport.type = AT_OILRIG;

						/* Very old savegames sometimes have phantom oil rigs, i.e.
						 * an oil rig which got shut down, but not completely removed from
						 * the map
						 */
						TileIndex t1 = TILE_ADDXY(t, 0, 1);
						if (!IsTileType(t1, MP_INDUSTRY) || GetIndustryGfx(t1) != GFX_OILRIG_1) {
							DeleteOilRig(t);
						}
						break;
					}

					default: break;
				}
				break;
			}

			default: break;
		}
	}

	/* In version 6.1 we put the town index in the map-array. To do this, we need
	 *  to use m2 (16bit big), so we need to clean m2, and that is where this is
	 *  all about ;) */
	if (IsSavegameVersionBefore(SLV_6, 1)) {
		for (TileIndex t = 0; t < map_size; t++) {
			switch (GetTileType(t)) {
				case MP_HOUSE:
					_m[t].m4 = _m[t].m2;
					SetTownIndex(t, CalcClosestTownFromTile(t)->index);
					break;

				case MP_ROAD:
					_m[t].m4 |= (_m[t].m2 << 4);
					if ((GB(_m[t].m5, 4, 2) == ROAD_TILE_CROSSING ? (Owner)_m[t].m3 : GetTileOwner(t)) == OWNER_TOWN) {
						SetTownIndex(t, CalcClosestTownFromTile(t)->index);
					} else {
						SetTownIndex(t, 0);
					}
					break;

				default: break;
			}
		}
	}

	/* Force the freeform edges to false for old savegames. */
	if (IsSavegameVersionBefore(SLV_111)) {
		_settings_game.construction.freeform_edges = false;
	}

	/* From version 9.0, we update the max passengers of a town (was sometimes negative
	 *  before that. */
	if (IsSavegameVersionBefore(SLV_9)) {
		for (Town *t : Town::Iterate()) UpdateTownMaxPass(t);
	}

	/* From version 16.0, we included autorenew on engines, which are now saved, but
	 *  of course, we do need to initialize them for older savegames. */
	if (IsSavegameVersionBefore(SLV_16)) {
		for (Company *c : Company::Iterate()) {
			c->engine_renew_list            = nullptr;
			c->settings.engine_renew        = false;
			c->settings.engine_renew_months = 6;
			c->settings.engine_renew_money  = 100000;
		}

		/* When loading a game, _local_company is not yet set to the correct value.
		 * However, in a dedicated server we are a spectator, so nothing needs to
		 * happen. In case we are not a dedicated server, the local company always
		 * becomes company 0, unless we are in the scenario editor where all the
		 * companies are 'invalid'.
		 */
		Company *c = Company::GetIfValid(COMPANY_FIRST);
		if (!_network_dedicated && c != nullptr) {
			c->settings = _settings_client.company;
		}
	}

	if (IsSavegameVersionBefore(SLV_48)) {
		for (TileIndex t = 0; t < map_size; t++) {
			switch (GetTileType(t)) {
				case MP_RAILWAY:
					if (IsPlainRail(t)) {
						/* Swap ground type and signal type for plain rail tiles, so the
						 * ground type uses the same bits as for depots and waypoints. */
						uint tmp = GB(_m[t].m4, 0, 4);
						SB(_m[t].m4, 0, 4, GB(_m[t].m2, 0, 4));
						SB(_m[t].m2, 0, 4, tmp);
					} else if (HasBit(_m[t].m5, 2)) {
						/* Split waypoint and depot rail type and remove the subtype. */
						ClrBit(_m[t].m5, 2);
						ClrBit(_m[t].m5, 6);
					}
					break;

				case MP_ROAD:
					/* Swap m3 and m4, so the track type for rail crossings is the
					 * same as for normal rail. */
					Swap(_m[t].m3, _m[t].m4);
					break;

				default: break;
			}
		}
	}

	if (IsSavegameVersionBefore(SLV_61)) {
		/* Added the RoadType */
		bool old_bridge = IsSavegameVersionBefore(SLV_42);
		for (TileIndex t = 0; t < map_size; t++) {
			switch (GetTileType(t)) {
				case MP_ROAD:
					SB(_m[t].m5, 6, 2, GB(_m[t].m5, 4, 2));
					switch (GetRoadTileType(t)) {
						default: SlErrorCorrupt("Invalid road tile type");
						case ROAD_TILE_NORMAL:
							SB(_m[t].m4, 0, 4, GB(_m[t].m5, 0, 4));
							SB(_m[t].m4, 4, 4, 0);
							SB(_me[t].m6, 2, 4, 0);
							break;
						case ROAD_TILE_CROSSING:
							SB(_m[t].m4, 5, 2, GB(_m[t].m5, 2, 2));
							break;
						case ROAD_TILE_DEPOT:    break;
					}
					SB(_me[t].m7, 6, 2, 1); // Set pre-NRT road type bits for conversion later.
					break;

				case MP_STATION:
					if (IsRoadStop(t)) SB(_me[t].m7, 6, 2, 1);
					break;

				case MP_TUNNELBRIDGE:
					/* Middle part of "old" bridges */
					if (old_bridge && IsBridge(t) && HasBit(_m[t].m5, 6)) break;
					if (((old_bridge && IsBridge(t)) ? (TransportType)GB(_m[t].m5, 1, 2) : GetTunnelBridgeTransportType(t)) == TRANSPORT_ROAD) {
						SB(_me[t].m7, 6, 2, 1); // Set pre-NRT road type bits for conversion later.
					}
					break;

				default: break;
			}
		}
	}

	if (IsSavegameVersionBefore(SLV_114)) {
		bool fix_roadtypes = !IsSavegameVersionBefore(SLV_61);
		bool old_bridge = IsSavegameVersionBefore(SLV_42);

		for (TileIndex t = 0; t < map_size; t++) {
			switch (GetTileType(t)) {
				case MP_ROAD:
					if (fix_roadtypes) SB(_me[t].m7, 6, 2, (RoadTypes)GB(_me[t].m7, 5, 3));
					SB(_me[t].m7, 5, 1, GB(_m[t].m3, 7, 1)); // snow/desert
					switch (GetRoadTileType(t)) {
						default: SlErrorCorrupt("Invalid road tile type");
						case ROAD_TILE_NORMAL:
							SB(_me[t].m7, 0, 4, GB(_m[t].m3, 0, 4));  // road works
							SB(_me[t].m6, 3, 3, GB(_m[t].m3, 4, 3));  // ground
							SB(_m[t].m3, 0, 4, GB(_m[t].m4, 4, 4));   // tram bits
							SB(_m[t].m3, 4, 4, GB(_m[t].m5, 0, 4));   // tram owner
							SB(_m[t].m5, 0, 4, GB(_m[t].m4, 0, 4));   // road bits
							break;

						case ROAD_TILE_CROSSING:
							SB(_me[t].m7, 0, 5, GB(_m[t].m4, 0, 5));  // road owner
							SB(_me[t].m6, 3, 3, GB(_m[t].m3, 4, 3));  // ground
							SB(_m[t].m3, 4, 4, GB(_m[t].m5, 0, 4));   // tram owner
							SB(_m[t].m5, 0, 1, GB(_m[t].m4, 6, 1));   // road axis
							SB(_m[t].m5, 5, 1, GB(_m[t].m4, 5, 1));   // crossing state
							break;

						case ROAD_TILE_DEPOT:
							break;
					}
					if (!IsRoadDepot(t) && !HasTownOwnedRoad(t)) {
						const Town *town = CalcClosestTownFromTile(t);
						if (town != nullptr) SetTownIndex(t, town->index);
					}
					_m[t].m4 = 0;
					break;

				case MP_STATION:
					if (!IsRoadStop(t)) break;

					if (fix_roadtypes) SB(_me[t].m7, 6, 2, (RoadTypes)GB(_m[t].m3, 0, 3));
					SB(_me[t].m7, 0, 5, HasBit(_me[t].m6, 2) ? OWNER_TOWN : GetTileOwner(t));
					SB(_m[t].m3, 4, 4, _m[t].m1);
					_m[t].m4 = 0;
					break;

				case MP_TUNNELBRIDGE:
					if (old_bridge && IsBridge(t) && HasBit(_m[t].m5, 6)) break;
					if (((old_bridge && IsBridge(t)) ? (TransportType)GB(_m[t].m5, 1, 2) : GetTunnelBridgeTransportType(t)) == TRANSPORT_ROAD) {
						if (fix_roadtypes) SB(_me[t].m7, 6, 2, (RoadTypes)GB(_m[t].m3, 0, 3));

						Owner o = GetTileOwner(t);
						SB(_me[t].m7, 0, 5, o); // road owner
						SB(_m[t].m3, 4, 4, o == OWNER_NONE ? OWNER_TOWN : o); // tram owner
					}
					SB(_me[t].m6, 2, 4, GB(_m[t].m2, 4, 4)); // bridge type
					SB(_me[t].m7, 5, 1, GB(_m[t].m4, 7, 1)); // snow/desert

					_m[t].m2 = 0;
					_m[t].m4 = 0;
					break;

				default: break;
			}
		}
	}

	/* Railtype moved from m3 to m8 in version SLV_EXTEND_RAILTYPES. */
	if (IsSavegameVersionBefore(SLV_EXTEND_RAILTYPES)) {
		const bool has_extra_bit = SlXvIsFeaturePresent(XSLFI_MORE_RAIL_TYPES, 1, 1);
		auto update_railtype = [&](TileIndex t) {
			uint rt = GB(_m[t].m3, 0, 4);
			if (has_extra_bit) rt |= (GB(_m[t].m1, 7, 1) << 4);
			SetRailType(t, (RailType)rt);
		};
		for (TileIndex t = 0; t < map_size; t++) {
			switch (GetTileType(t)) {
				case MP_RAILWAY:
					update_railtype(t);
					break;

				case MP_ROAD:
					if (IsLevelCrossing(t)) {
						update_railtype(t);
					}
					break;

				case MP_STATION:
					if (HasStationRail(t)) {
						update_railtype(t);
					}
					break;

				case MP_TUNNELBRIDGE:
					if (GetTunnelBridgeTransportType(t) == TRANSPORT_RAIL) {
						update_railtype(t);
					}
					break;

				default:
					break;
			}
		}
	}

	if (IsSavegameVersionBefore(SLV_42)) {
		for (TileIndex t = 0; t < map_size; t++) {
			if (MayHaveBridgeAbove(t)) ClearBridgeMiddle(t);
			if (IsBridgeTile(t)) {
				if (HasBit(_m[t].m5, 6)) { // middle part
					Axis axis = (Axis)GB(_m[t].m5, 0, 1);

					if (HasBit(_m[t].m5, 5)) { // transport route under bridge?
						if (GB(_m[t].m5, 3, 2) == TRANSPORT_RAIL) {
							MakeRailNormal(
								t,
								GetTileOwner(t),
								axis == AXIS_X ? TRACK_BIT_Y : TRACK_BIT_X,
								GetRailType(t)
							);
						} else {
							TownID town = IsTileOwner(t, OWNER_TOWN) ? ClosestTownFromTile(t, UINT_MAX)->index : 0;

							/* MakeRoadNormal */
							SetTileType(t, MP_ROAD);
							_m[t].m2 = town;
							_m[t].m3 = 0;
							_m[t].m5 = (axis == AXIS_X ? ROAD_Y : ROAD_X) | ROAD_TILE_NORMAL << 6;
							SB(_me[t].m6, 2, 4, 0);
							_me[t].m7 = 1 << 6;
							SetRoadOwner(t, RTT_TRAM, OWNER_NONE);
						}
					} else {
						if (GB(_m[t].m5, 3, 2) == 0) {
							MakeClear(t, CLEAR_GRASS, 3);
						} else {
							if (!IsTileFlat(t)) {
								MakeShore(t);
							} else {
								if (GetTileOwner(t) == OWNER_WATER) {
									MakeSea(t);
								} else {
									MakeCanal(t, GetTileOwner(t), Random());
								}
							}
						}
					}
					SetBridgeMiddle(t, axis);
				} else { // ramp
					Axis axis = (Axis)GB(_m[t].m5, 0, 1);
					uint north_south = GB(_m[t].m5, 5, 1);
					DiagDirection dir = ReverseDiagDir(XYNSToDiagDir(axis, north_south));
					TransportType type = (TransportType)GB(_m[t].m5, 1, 2);

					_m[t].m5 = 1 << 7 | type << 2 | dir;
				}
			}
		}

		for (Vehicle* v : Vehicle::Iterate()) {
			if (!v->IsGroundVehicle()) continue;
			if (IsBridgeTile(v->tile)) {
				DiagDirection dir = GetTunnelBridgeDirection(v->tile);

				if (dir != DirToDiagDir(v->direction)) continue;
				switch (dir) {
					default: SlErrorCorrupt("Invalid vehicle direction");
					case DIAGDIR_NE: if ((v->x_pos & 0xF) !=  0)            continue; break;
					case DIAGDIR_SE: if ((v->y_pos & 0xF) != TILE_SIZE - 1) continue; break;
					case DIAGDIR_SW: if ((v->x_pos & 0xF) != TILE_SIZE - 1) continue; break;
					case DIAGDIR_NW: if ((v->y_pos & 0xF) !=  0)            continue; break;
				}
			} else if (v->z_pos > GetSlopePixelZ(v->x_pos, v->y_pos)) {
				v->tile = GetNorthernBridgeEnd(v->tile);
				v->UpdatePosition();
			} else {
				continue;
			}
			if (v->type == VEH_TRAIN) {
				Train::From(v)->track = TRACK_BIT_WORMHOLE;
			} else {
				RoadVehicle::From(v)->state = RVSB_WORMHOLE;
			}
		}
	}

	if (IsSavegameVersionBefore(SLV_ROAD_TYPES) && !SlXvIsFeaturePresent(XSLFI_JOKERPP, SL_JOKER_1_27)) {
		/* Add road subtypes */
		for (TileIndex t = 0; t < map_size; t++) {
			bool has_road = false;
			switch (GetTileType(t)) {
				case MP_ROAD:
					has_road = true;
					break;
				case MP_STATION:
					has_road = IsRoadStop(t);
					break;
				case MP_TUNNELBRIDGE:
					has_road = GetTunnelBridgeTransportType(t) == TRANSPORT_ROAD;
					break;
				default:
					break;
			}

			if (has_road) {
				RoadType road_rt = HasBit(_me[t].m7, 6) ? ROADTYPE_ROAD : INVALID_ROADTYPE;
				RoadType tram_rt = HasBit(_me[t].m7, 7) ? ROADTYPE_TRAM : INVALID_ROADTYPE;

				assert(road_rt != INVALID_ROADTYPE || tram_rt != INVALID_ROADTYPE);
				SetRoadTypes(t, road_rt, tram_rt);
				SB(_me[t].m7, 6, 2, 0); // Clear pre-NRT road type bits.
			}
		}
	} else if (SlXvIsFeaturePresent(XSLFI_JOKERPP, SL_JOKER_1_27)) {
		uint next_road_type = 2;
		uint next_tram_type = 2;
		RoadType road_types[32];
		RoadType tram_types[32];
		MemSetT(road_types, ROADTYPE_ROAD, 31);
		MemSetT(tram_types, ROADTYPE_TRAM, 31);
		road_types[31] = INVALID_ROADTYPE;
		tram_types[31] = INVALID_ROADTYPE;
		for (RoadType rt = ROADTYPE_BEGIN; rt < ROADTYPE_END; rt++) {
			const RoadTypeInfo *rti = GetRoadTypeInfo(rt);
			if (RoadTypeIsRoad(rt)) {
				if (rti->label == 'ROAD') {
					road_types[0] = rt;
				} else if (rti->label == 'ELRD') {
					road_types[1] = rt;
				} else if (next_road_type < 31) {
					road_types[next_road_type++] = rt;
				}
			} else {
				if (rti->label == 'RAIL') {
					tram_types[0] = rt;
				} else if (rti->label == 'ELRL') {
					tram_types[1] = rt;
				} else if (next_tram_type < 31) {
					tram_types[next_tram_type++] = rt;
				}
			}
		}
		for (TileIndex t = 0; t < map_size; t++) {
			bool has_road = false;
			switch (GetTileType(t)) {
				case MP_ROAD:
					has_road = true;
					break;
				case MP_STATION:
					has_road = IsRoadStop(t);
					break;
				case MP_TUNNELBRIDGE:
					has_road = GetTunnelBridgeTransportType(t) == TRANSPORT_ROAD;
					break;
				default:
					break;
			}
			if (has_road) {
				RoadType road_rt = road_types[(GB(_me[t].m7, 6, 1) << 4) | GB(_m[t].m4, 0, 4)];
				RoadType tram_rt = tram_types[(GB(_me[t].m7, 7, 1) << 4) | GB(_m[t].m4, 4, 4)];
				SetRoadTypes(t, road_rt, tram_rt);
				SB(_me[t].m7, 6, 2, 0);
			}
		}
	}

	if (SlXvIsFeatureMissing(XSLFI_DUAL_RAIL_TYPES)) {
		/* Introduced dual rail types. */
		for (TileIndex t = 0; t < map_size; t++) {
			if (IsPlainRailTile(t) || (IsRailTunnelBridgeTile(t) && IsBridge(t))) {
				SetSecondaryRailType(t, GetRailType(t));
			}
		}
	}

	if (SlXvIsFeaturePresent(XSLFI_SIG_TUNNEL_BRIDGE, 1, 6)) {
		/* m2 signal state bit allocation has shrunk */
		for (TileIndex t = 0; t < map_size; t++) {
			if (IsTileType(t, MP_TUNNELBRIDGE) && GetTunnelBridgeTransportType(t) == TRANSPORT_RAIL && IsBridge(t) && IsTunnelBridgeSignalSimulationEntrance(t)) {
				extern void ShiftBridgeEntranceSimulatedSignalsExtended(TileIndex t, int shift, uint64 in);
				const uint shift = 15 - BRIDGE_M2_SIGNAL_STATE_COUNT;
				ShiftBridgeEntranceSimulatedSignalsExtended(t, shift, GB(_m[t].m2, BRIDGE_M2_SIGNAL_STATE_COUNT, shift));
				SB(_m[t].m2, 0, 15, GB(_m[t].m2, 0, 15) << shift);
			}
		}
	}

	if (SlXvIsFeaturePresent(XSLFI_CHILLPP)) {
		/* fix signal tunnel/bridge PBS */
		for (TileIndex t = 0; t < map_size; t++) {
			if (IsTileType(t, MP_TUNNELBRIDGE) && GetTunnelBridgeTransportType(t) == TRANSPORT_RAIL && IsTunnelBridgeSignalSimulationEntrance(t)) {
				UnreserveAcrossRailTunnelBridge(t);
			}
		}
	}

	if (!SlXvIsFeaturePresent(XSLFI_CUSTOM_BRIDGE_HEADS, 2)) {
		/* change map bits for rail bridge heads */
		for (TileIndex t = 0; t < map_size; t++) {
			if (IsBridgeTile(t) && GetTunnelBridgeTransportType(t) == TRANSPORT_RAIL) {
				SetCustomBridgeHeadTrackBits(t, DiagDirToDiagTrackBits(GetTunnelBridgeDirection(t)));
				SetBridgeReservationTrackBits(t, HasBit(_m[t].m5, 4) ? DiagDirToDiagTrackBits(GetTunnelBridgeDirection(t)) : TRACK_BIT_NONE);
				ClrBit(_m[t].m5, 4);
			}
		}
	}

	if (!SlXvIsFeaturePresent(XSLFI_CUSTOM_BRIDGE_HEADS, 3)) {
		/* fence/ground type support for custom rail bridges */
		for (TileIndex t = 0; t < map_size; t++) {
			if (IsTileType(t, MP_TUNNELBRIDGE)) SB(_me[t].m7, 6, 2, 0);
		}
	}

	if (SlXvIsFeaturePresent(XSLFI_CUSTOM_BRIDGE_HEADS, 1, 3)) {
		/* fix any mismatched road/tram bits */
		for (TileIndex t = 0; t < map_size; t++) {
			if (IsBridgeTile(t) && GetTunnelBridgeTransportType(t) == TRANSPORT_ROAD) {
				for (RoadTramType rtt : { RTT_TRAM, RTT_ROAD }) {
					RoadType rt = GetRoadType(t, rtt);
					if (rt == INVALID_ROADTYPE) continue;
					RoadBits rb = GetCustomBridgeHeadRoadBits(t, rtt);
					DiagDirection dir = GetTunnelBridgeDirection(t);
					if (!(rb & DiagDirToRoadBits(dir))) continue;

					if (HasAtMostOneBit(rb)) {
						DEBUG(misc, 0, "Fixing road bridge head state (case A) at tile 0x%X", t);
						rb |= DiagDirToRoadBits(ReverseDiagDir(dir));
						SetCustomBridgeHeadRoadBits(t, rtt, rb);
					}

					TileIndex end = GetOtherBridgeEnd(t);
					if (GetRoadType(end, rtt) == INVALID_ROADTYPE) {
						DEBUG(misc, 0, "Fixing road bridge head state (case B) at tile 0x%X -> 0x%X", t, end);
						SetRoadType(end, rtt, rt);
						SetCustomBridgeHeadRoadBits(end, rtt, AxisToRoadBits(DiagDirToAxis(dir)));
						continue;
					}

					if (GetRoadType(end, rtt) != rt) {
						DEBUG(misc, 0, "Fixing road bridge head state (case C) at tile 0x%X -> 0x%X", t, end);
						SetRoadType(end, rtt, rt);
					}

					RoadBits end_rb = GetCustomBridgeHeadRoadBits(end, rtt);
					if (!(end_rb & DiagDirToRoadBits(ReverseDiagDir(dir)))) {
						DEBUG(misc, 0, "Fixing road bridge head state (case D) at tile 0x%X -> 0x%X", t, end);
						end_rb |= DiagDirToRoadBits(ReverseDiagDir(dir));
						if (HasAtMostOneBit(end_rb)) end_rb |= DiagDirToRoadBits(dir);
						SetCustomBridgeHeadRoadBits(end, rtt, end_rb);
					}
				}
			}
		}
	}

	/* Elrails got added in rev 24 */
	if (IsSavegameVersionBefore(SLV_24)) {
		RailType min_rail = RAILTYPE_ELECTRIC;

		for (Train *v : Train::Iterate()) {
			RailType rt = RailVehInfo(v->engine_type)->railtype;

			v->railtype = rt;
			if (rt == RAILTYPE_ELECTRIC) min_rail = RAILTYPE_RAIL;
		}

		/* .. so we convert the entire map from normal to elrail (so maintain "fairness") */
		for (TileIndex t = 0; t < map_size; t++) {
			switch (GetTileType(t)) {
				case MP_RAILWAY:
					SetRailType(t, UpdateRailType(GetRailType(t), min_rail));
					break;

				case MP_ROAD:
					if (IsLevelCrossing(t)) {
						SetRailType(t, UpdateRailType(GetRailType(t), min_rail));
					}
					break;

				case MP_STATION:
					if (HasStationRail(t)) {
						SetRailType(t, UpdateRailType(GetRailType(t), min_rail));
					}
					break;

				case MP_TUNNELBRIDGE:
					if (GetTunnelBridgeTransportType(t) == TRANSPORT_RAIL) {
						SetRailType(t, UpdateRailType(GetRailType(t), min_rail));
					}
					break;

				default:
					break;
			}
		}

		for (Train *v : Train::Iterate()) {
			if (v->IsFrontEngine() || v->IsFreeWagon()) v->ConsistChanged(CCF_TRACK);
		}

	}

	/* In version 16.1 of the savegame a company can decide if trains, which get
	 * replaced, shall keep their old length. In all prior versions, just default
	 * to false */
	if (IsSavegameVersionBefore(SLV_16, 1)) {
		for (Company *c : Company::Iterate()) c->settings.renew_keep_length = false;
	}

	if (IsSavegameVersionBefore(SLV_123)) {
		/* Waypoints became subclasses of stations ... */
		MoveWaypointsToBaseStations();
		/* ... and buoys were moved to waypoints. */
		MoveBuoysToWaypoints();
	}

	/* From version 15, we moved a semaphore bit from bit 2 to bit 3 in m4, making
	 *  room for PBS. Now in version 21 move it back :P. */
	if (IsSavegameVersionBefore(SLV_21) && !IsSavegameVersionBefore(SLV_15)) {
		for (TileIndex t = 0; t < map_size; t++) {
			switch (GetTileType(t)) {
				case MP_RAILWAY:
					if (HasSignals(t)) {
						/* Original signal type/variant was stored in m4 but since saveload
						 * version 48 they are in m2. The bits has been already moved to m2
						 * (see the code somewhere above) so don't use m4, use m2 instead. */

						/* convert PBS signals to combo-signals */
						if (HasBit(_m[t].m2, 2)) SB(_m[t].m2, 0, 2, SIGTYPE_COMBO);

						/* move the signal variant back */
						SB(_m[t].m2, 2, 1, HasBit(_m[t].m2, 3) ? SIG_SEMAPHORE : SIG_ELECTRIC);
						ClrBit(_m[t].m2, 3);
					}

					/* Clear PBS reservation on track */
					if (!IsRailDepotTile(t)) {
						SB(_m[t].m4, 4, 4, 0);
					} else {
						ClrBit(_m[t].m3, 6);
					}
					break;

				case MP_STATION: // Clear PBS reservation on station
					ClrBit(_m[t].m3, 6);
					break;

				default: break;
			}
		}
	}

	if (IsSavegameVersionBefore(SLV_25)) {
		for (RoadVehicle *rv : RoadVehicle::Iterate()) {
			rv->vehstatus &= ~0x40;
		}
	}

	if (IsSavegameVersionBefore(SLV_26)) {
		for (Station *st : Station::Iterate()) {
			for (CargoID c = 0; c < NUM_CARGO; c++) {
				st->goods[c].last_vehicle_type = VEH_INVALID;
			}
		}
	}

	YapfNotifyTrackLayoutChange(INVALID_TILE, INVALID_TRACK);

	if (IsSavegameVersionBefore(SLV_34)) {
		for (Company *c : Company::Iterate()) ResetCompanyLivery(c);
	}

	for (Company *c : Company::Iterate()) {
		c->avail_railtypes = GetCompanyRailtypes(c->index);
		c->avail_roadtypes = GetCompanyRoadTypes(c->index);
	}

	AfterLoadStations();

	/* Time starts at 0 instead of 1920.
	 * Account for this in older games by adding an offset */
	if (IsSavegameVersionBefore(SLV_31)) {
		_date += DAYS_TILL_ORIGINAL_BASE_YEAR;
		SetScaledTickVariables();
		ConvertDateToYMD(_date, &_cur_date_ymd);
		UpdateCachedSnowLine();

		for (Station *st : Station::Iterate())   st->build_date      += DAYS_TILL_ORIGINAL_BASE_YEAR;
		for (Waypoint *wp : Waypoint::Iterate()) wp->build_date      += DAYS_TILL_ORIGINAL_BASE_YEAR;
		for (Engine *e : Engine::Iterate())      e->intro_date       += DAYS_TILL_ORIGINAL_BASE_YEAR;
		for (Company *c : Company::Iterate()) c->inaugurated_year += ORIGINAL_BASE_YEAR;
		for (Industry *i : Industry::Iterate())  i->last_prod_year   += ORIGINAL_BASE_YEAR;

		for (Vehicle *v : Vehicle::Iterate()) {
			v->date_of_last_service += DAYS_TILL_ORIGINAL_BASE_YEAR;
			v->build_year += ORIGINAL_BASE_YEAR;
		}
	}

	/* From 32 on we save the industry who made the farmland.
	 *  To give this prettiness to old savegames, we remove all farmfields and
	 *  plant new ones. */
	if (IsSavegameVersionBefore(SLV_32)) {
		for (TileIndex t = 0; t < map_size; t++) {
			if (IsTileType(t, MP_CLEAR) && IsClearGround(t, CLEAR_FIELDS)) {
				/* remove fields */
				MakeClear(t, CLEAR_GRASS, 3);
			}
		}

		for (Industry *i : Industry::Iterate()) {
			uint j;

			if (GetIndustrySpec(i->type)->behaviour & INDUSTRYBEH_PLANT_ON_BUILT) {
				for (j = 0; j != 50; j++) PlantRandomFarmField(i);
			}
		}
	}

	/* Setting no refit flags to all orders in savegames from before refit in orders were added */
	if (IsSavegameVersionBefore(SLV_36)) {
		for (Order *order : Order::Iterate()) {
			order->SetRefit(CT_NO_REFIT);
		}

		for (Vehicle *v : Vehicle::Iterate()) {
			v->current_order.SetRefit(CT_NO_REFIT);
		}
	}

	/* from version 38 we have optional elrails, since we cannot know the
	 * preference of a user, let elrails enabled; it can be disabled manually */
	if (IsSavegameVersionBefore(SLV_38)) _settings_game.vehicle.disable_elrails = false;
	/* do the same as when elrails were enabled/disabled manually just now */
	SettingsDisableElrail(_settings_game.vehicle.disable_elrails);
	InitializeRailGUI();

	/* From version 53, the map array was changed for house tiles to allow
	 * space for newhouses grf features. A new byte, m7, was also added. */
	if (IsSavegameVersionBefore(SLV_53)) {
		for (TileIndex t = 0; t < map_size; t++) {
			if (IsTileType(t, MP_HOUSE)) {
				if (GB(_m[t].m3, 6, 2) != TOWN_HOUSE_COMPLETED) {
					/* Move the construction stage from m3[7..6] to m5[5..4].
					 * The construction counter does not have to move. */
					SB(_m[t].m5, 3, 2, GB(_m[t].m3, 6, 2));
					SB(_m[t].m3, 6, 2, 0);

					/* The "house is completed" bit is now in m6[2]. */
					SetHouseCompleted(t, false);
				} else {
					/* The "lift has destination" bit has been moved from
					 * m5[7] to m7[0]. */
					SB(_me[t].m7, 0, 1, HasBit(_m[t].m5, 7));
					ClrBit(_m[t].m5, 7);

					/* The "lift is moving" bit has been removed, as it does
					 * the same job as the "lift has destination" bit. */
					ClrBit(_m[t].m1, 7);

					/* The position of the lift goes from m1[7..0] to m6[7..2],
					 * making m1 totally free, now. The lift position does not
					 * have to be a full byte since the maximum value is 36. */
					SetLiftPosition(t, GB(_m[t].m1, 0, 6 ));

					_m[t].m1 = 0;
					_m[t].m3 = 0;
					SetHouseCompleted(t, true);
				}
			}
		}
	}

	/* Check and update house and town values */
	UpdateHousesAndTowns(gcf_res != GLC_ALL_GOOD, true);

	if (IsSavegameVersionBefore(SLV_43)) {
		for (TileIndex t = 0; t < map_size; t++) {
			if (IsTileType(t, MP_INDUSTRY)) {
				switch (GetIndustryGfx(t)) {
					case GFX_POWERPLANT_SPARKS:
						_m[t].m3 = GB(_m[t].m1, 2, 5);
						break;

					case GFX_OILWELL_ANIMATED_1:
					case GFX_OILWELL_ANIMATED_2:
					case GFX_OILWELL_ANIMATED_3:
						_m[t].m3 = GB(_m[t].m1, 0, 2);
						break;

					case GFX_COAL_MINE_TOWER_ANIMATED:
					case GFX_COPPER_MINE_TOWER_ANIMATED:
					case GFX_GOLD_MINE_TOWER_ANIMATED:
						 _m[t].m3 = _m[t].m1;
						 break;

					default: // No animation states to change
						break;
				}
			}
		}
	}

	if (IsSavegameVersionBefore(SLV_45)) {
		/* Originally just the fact that some cargo had been paid for was
		 * stored to stop people cheating and cashing in several times. This
		 * wasn't enough though as it was cleared when the vehicle started
		 * loading again, even if it didn't actually load anything, so now the
		 * amount that has been paid is stored. */
		for (Vehicle *v : Vehicle::Iterate()) {
			ClrBit(v->vehicle_flags, 2);
		}
	}

	/* Buoys do now store the owner of the previous water tile, which can never
	 * be OWNER_NONE. So replace OWNER_NONE with OWNER_WATER. */
	if (IsSavegameVersionBefore(SLV_46)) {
		for (Waypoint *wp : Waypoint::Iterate()) {
			if ((wp->facilities & FACIL_DOCK) != 0 && IsTileOwner(wp->xy, OWNER_NONE) && TileHeight(wp->xy) == 0) SetTileOwner(wp->xy, OWNER_WATER);
		}
	}

	if (IsSavegameVersionBefore(SLV_50)) {
		/* Aircraft units changed from 8 mph to 1 km-ish/h */
		for (Aircraft *v : Aircraft::Iterate()) {
			if (v->subtype <= AIR_AIRCRAFT) {
				const AircraftVehicleInfo *avi = AircraftVehInfo(v->engine_type);
				v->cur_speed *= 128;
				v->cur_speed /= 10;
				v->acceleration = avi->acceleration;
			}
		}
	}

	if (IsSavegameVersionBefore(SLV_49)) for (Company *c : Company::Iterate()) c->face = ConvertFromOldCompanyManagerFace(c->face);

	if (IsSavegameVersionBefore(SLV_52)) {
		for (TileIndex t = 0; t < map_size; t++) {
			if (IsTileType(t, MP_OBJECT) && _m[t].m5 == OBJECT_STATUE) {
				_m[t].m2 = CalcClosestTownFromTile(t)->index;
			}
		}
	}

	/* A setting containing the proportion of towns that grow twice as
	 * fast was added in version 54. From version 56 this is now saved in the
	 * town as cities can be built specifically in the scenario editor. */
	if (IsSavegameVersionBefore(SLV_56)) {
		for (Town *t : Town::Iterate()) {
			if (_settings_game.economy.larger_towns != 0 && (t->index % _settings_game.economy.larger_towns) == 0) {
				t->larger_town = true;
			}
		}
	}

	if (IsSavegameVersionBefore(SLV_57)) {
		/* Added a FIFO queue of vehicles loading at stations */
		for (Vehicle *v : Vehicle::Iterate()) {
			if ((v->type != VEH_TRAIN || Train::From(v)->IsFrontEngine()) &&  // for all locs
					!(v->vehstatus & (VS_STOPPED | VS_CRASHED)) && // not stopped or crashed
					v->current_order.IsType(OT_LOADING)) {         // loading
				Station::Get(v->last_station_visited)->loading_vehicles.push_back(v);

				/* The loading finished flag is *only* set when actually completely
				 * finished. Because the vehicle is loading, it is not finished. */
				ClrBit(v->vehicle_flags, VF_LOADING_FINISHED);
			}
		}
	} else if (IsSavegameVersionBefore(SLV_59)) {
		/* For some reason non-loading vehicles could be in the station's loading vehicle list */

		for (Station *st : Station::Iterate()) {
			st->loading_vehicles.erase(std::remove_if(st->loading_vehicles.begin(), st->loading_vehicles.end(),
				[](Vehicle *v) {
					return !v->current_order.IsType(OT_LOADING);
				}), st->loading_vehicles.end());
		}
	}

	if (IsSavegameVersionBefore(SLV_58)) {
		/* Setting difficulty industry_density other than zero get bumped to +1
		 * since a new option (very low at position 1) has been added */
		if (_settings_game.difficulty.industry_density > 0) {
			_settings_game.difficulty.industry_density++;
		}

		/* Same goes for number of towns, although no test is needed, just an increment */
		_settings_game.difficulty.number_towns++;
	}

	if (IsSavegameVersionBefore(SLV_64)) {
		/* Since now we allow different signal types and variants on a single tile.
		 * Move signal states to m4 to make room and clone the signal type/variant. */
		for (TileIndex t = 0; t < map_size; t++) {
			if (IsTileType(t, MP_RAILWAY) && HasSignals(t)) {
				/* move signal states */
				SetSignalStates(t, GB(_m[t].m2, 4, 4));
				SB(_m[t].m2, 4, 4, 0);
				/* clone signal type and variant */
				SB(_m[t].m2, 4, 3, GB(_m[t].m2, 0, 3));
			}
		}
	}

	if (IsSavegameVersionBefore(SLV_69)) {
		/* In some old savegames a bit was cleared when it should not be cleared */
		for (RoadVehicle *rv : RoadVehicle::Iterate()) {
			if (rv->state == 250 || rv->state == 251) {
				SetBit(rv->state, 2);
			}
		}
	}

	if (IsSavegameVersionBefore(SLV_70)) {
		/* Added variables to support newindustries */
		for (Industry *i : Industry::Iterate()) i->founder = OWNER_NONE;
	}

	/* From version 82, old style canals (above sealevel (0), WATER owner) are no longer supported.
	    Replace the owner for those by OWNER_NONE. */
	if (IsSavegameVersionBefore(SLV_82)) {
		for (TileIndex t = 0; t < map_size; t++) {
			if (IsTileType(t, MP_WATER) &&
					GetWaterTileType(t) == WATER_TILE_CLEAR &&
					GetTileOwner(t) == OWNER_WATER &&
					TileHeight(t) != 0) {
				SetTileOwner(t, OWNER_NONE);
			}
		}
	}

	/*
	 * Add the 'previous' owner to the ship depots so we can reset it with
	 * the correct values when it gets destroyed. This prevents that
	 * someone can remove canals owned by somebody else and it prevents
	 * making floods using the removal of ship depots.
	 */
	if (IsSavegameVersionBefore(SLV_83)) {
		for (TileIndex t = 0; t < map_size; t++) {
			if (IsShipDepotTile(t)) {
				_m[t].m4 = (TileHeight(t) == 0) ? OWNER_WATER : OWNER_NONE;
			}
		}
	}

	if (IsSavegameVersionBefore(SLV_74)) {
		for (Station *st : Station::Iterate()) {
			for (CargoID c = 0; c < NUM_CARGO; c++) {
				st->goods[c].last_speed = 0;
				if (st->goods[c].cargo.AvailableCount() != 0) SetBit(st->goods[c].status, GoodsEntry::GES_RATING);
			}
		}
	}

	if (IsSavegameVersionBefore(SLV_78)) {
		uint j;
		for (Industry * i : Industry::Iterate()) {
			const IndustrySpec *indsp = GetIndustrySpec(i->type);
			for (j = 0; j < lengthof(i->produced_cargo); j++) {
				i->produced_cargo[j] = indsp->produced_cargo[j];
			}
			for (j = 0; j < lengthof(i->accepts_cargo); j++) {
				i->accepts_cargo[j] = indsp->accepts_cargo[j];
			}
		}
	}

	/* Before version 81, the density of grass was always stored as zero, and
	 * grassy trees were always drawn fully grassy. Furthermore, trees on rough
	 * land used to have zero density, now they have full density. Therefore,
	 * make all grassy/rough land trees have a density of 3. */
	if (IsSavegameVersionBefore(SLV_81)) {
		for (TileIndex t = 0; t < map_size; t++) {
			if (GetTileType(t) == MP_TREES) {
				TreeGround groundType = (TreeGround)GB(_m[t].m2, 4, 2);
				if (groundType != TREE_GROUND_SNOW_DESERT) SB(_m[t].m2, 6, 2, 3);
			}
		}
	}


	if (IsSavegameVersionBefore(SLV_93)) {
		/* Rework of orders. */
		for (Order *order : Order::Iterate()) order->ConvertFromOldSavegame();

		for (Vehicle *v : Vehicle::Iterate()) {
			if (v->orders.list != nullptr && v->orders.list->GetFirstOrder() != nullptr && v->orders.list->GetFirstOrder()->IsType(OT_NOTHING)) {
				v->orders.list->FreeChain();
				v->orders.list = nullptr;
			}

			v->current_order.ConvertFromOldSavegame();
			if (v->type == VEH_ROAD && v->IsPrimaryVehicle() && v->FirstShared() == v) {
				for (Order *order : v->Orders()) order->SetNonStopType(ONSF_NO_STOP_AT_INTERMEDIATE_STATIONS);
			}
		}
		IntialiseOrderDestinationRefcountMap();
	} else if (IsSavegameVersionBefore(SLV_94)) {
		/* Unload and transfer are now mutual exclusive. */
		for (Order *order : Order::Iterate()) {
			if ((order->GetUnloadType() & (OUFB_UNLOAD | OUFB_TRANSFER)) == (OUFB_UNLOAD | OUFB_TRANSFER)) {
				order->SetUnloadType(OUFB_TRANSFER);
				order->SetLoadType(OLFB_NO_LOAD);
			}
		}

		for (Vehicle *v : Vehicle::Iterate()) {
			if ((v->current_order.GetUnloadType() & (OUFB_UNLOAD | OUFB_TRANSFER)) == (OUFB_UNLOAD | OUFB_TRANSFER)) {
				v->current_order.SetUnloadType(OUFB_TRANSFER);
				v->current_order.SetLoadType(OLFB_NO_LOAD);
			}
		}
	} else if (SlXvIsFeaturePresent(XSLFI_JOKERPP, 1, SL_JOKER_1_23)) {
		for (Order *order : Order::Iterate()) {
			if (order->IsType(OT_CONDITIONAL) && order->GetConditionVariable() == OCV_SLOT_OCCUPANCY) {
				order->GetXDataRef() = order->GetConditionValue();
			}
		}
	}

	if (IsSavegameVersionBefore(SLV_84)) {
		/* Set all share owners to INVALID_COMPANY for
		 * 1) all inactive companies
		 *     (when inactive companies were stored in the savegame - TTD, TTDP and some
		 *      *really* old revisions of OTTD; else it is already set in InitializeCompanies())
		 * 2) shares that are owned by inactive companies or self
		 *     (caused by cheating clients in earlier revisions) */
		for (Company *c : Company::Iterate()) {
			for (uint i = 0; i < 4; i++) {
				CompanyID company = c->share_owners[i];
				if (company == INVALID_COMPANY) continue;
				if (!Company::IsValidID(company) || company == c->index) c->share_owners[i] = INVALID_COMPANY;
			}
		}
	}

	/* The water class was moved/unified. */
	if (IsSavegameVersionBefore(SLV_146)) {
		for (TileIndex t = 0; t < map_size; t++) {
			switch (GetTileType(t)) {
				case MP_STATION:
					switch (GetStationType(t)) {
						case STATION_OILRIG:
						case STATION_DOCK:
						case STATION_BUOY:
							SetWaterClass(t, (WaterClass)GB(_m[t].m3, 0, 2));
							SB(_m[t].m3, 0, 2, 0);
							break;

						default:
							SetWaterClass(t, WATER_CLASS_INVALID);
							break;
					}
					break;

				case MP_WATER:
					SetWaterClass(t, (WaterClass)GB(_m[t].m3, 0, 2));
					SB(_m[t].m3, 0, 2, 0);
					break;

				case MP_OBJECT:
					SetWaterClass(t, WATER_CLASS_INVALID);
					break;

				default:
					/* No water class. */
					break;
			}
		}
	}

	if (IsSavegameVersionBefore(SLV_86)) {
		for (TileIndex t = 0; t < map_size; t++) {
			/* Move river flag and update canals to use water class */
			if (IsTileType(t, MP_WATER)) {
				if (GetWaterClass(t) != WATER_CLASS_RIVER) {
					if (IsWater(t)) {
						Owner o = GetTileOwner(t);
						if (o == OWNER_WATER) {
							MakeSea(t);
						} else {
							MakeCanal(t, o, Random());
						}
					} else if (IsShipDepot(t)) {
						Owner o = (Owner)_m[t].m4; // Original water owner
						SetWaterClass(t, o == OWNER_WATER ? WATER_CLASS_SEA : WATER_CLASS_CANAL);
					}
				}
			}
		}

		/* Update locks, depots, docks and buoys to have a water class based
		 * on its neighbouring tiles. Done after river and canal updates to
		 * ensure neighbours are correct. */
		for (TileIndex t = 0; t < map_size; t++) {
			if (!IsTileFlat(t)) continue;

			if (IsTileType(t, MP_WATER) && IsLock(t)) SetWaterClassDependingOnSurroundings(t, false);
			if (IsTileType(t, MP_STATION) && (IsDock(t) || IsBuoy(t))) SetWaterClassDependingOnSurroundings(t, false);
		}
	}

	if (IsSavegameVersionBefore(SLV_87)) {
		for (TileIndex t = 0; t < map_size; t++) {
			/* skip oil rigs at borders! */
			if ((IsTileType(t, MP_WATER) || IsBuoyTile(t)) &&
					(TileX(t) == 0 || TileY(t) == 0 || TileX(t) == MapMaxX() - 1 || TileY(t) == MapMaxY() - 1)) {
				/* Some version 86 savegames have wrong water class at map borders (under buoy, or after removing buoy).
				 * This conversion has to be done before buoys with invalid owner are removed. */
				SetWaterClass(t, WATER_CLASS_SEA);
			}

			if (IsBuoyTile(t) || IsDriveThroughStopTile(t) || IsTileType(t, MP_WATER)) {
				Owner o = GetTileOwner(t);
				if (o < MAX_COMPANIES && !Company::IsValidID(o)) {
					Backup<CompanyID> cur_company(_current_company, o, FILE_LINE);
					ChangeTileOwner(t, o, INVALID_OWNER);
					cur_company.Restore();
				}
				if (IsBuoyTile(t)) {
					/* reset buoy owner to OWNER_NONE in the station struct
					 * (even if it is owned by active company) */
					Waypoint::GetByTile(t)->owner = OWNER_NONE;
				}
			} else if (IsTileType(t, MP_ROAD)) {
				/* works for all RoadTileType */
				for (RoadTramType rtt : _roadtramtypes) {
					/* update even non-existing road types to update tile owner too */
					Owner o = GetRoadOwner(t, rtt);
					if (o < MAX_COMPANIES && !Company::IsValidID(o)) SetRoadOwner(t, rtt, OWNER_NONE);
				}
				if (IsLevelCrossing(t)) {
					if (!Company::IsValidID(GetTileOwner(t))) FixOwnerOfRailTrack(t);
				}
			} else if (IsPlainRailTile(t)) {
				if (!Company::IsValidID(GetTileOwner(t))) FixOwnerOfRailTrack(t);
			}
		}

		/* Convert old PF settings to new */
		if (_settings_game.pf.yapf.rail_use_yapf || IsSavegameVersionBefore(SLV_28)) {
			_settings_game.pf.pathfinder_for_trains = VPF_YAPF;
		} else {
			_settings_game.pf.pathfinder_for_trains = VPF_NPF;
		}

		if (_settings_game.pf.yapf.road_use_yapf || IsSavegameVersionBefore(SLV_28)) {
			_settings_game.pf.pathfinder_for_roadvehs = VPF_YAPF;
		} else {
			_settings_game.pf.pathfinder_for_roadvehs = VPF_NPF;
		}

		if (_settings_game.pf.yapf.ship_use_yapf) {
			_settings_game.pf.pathfinder_for_ships = VPF_YAPF;
		} else {
			_settings_game.pf.pathfinder_for_ships = VPF_NPF;
		}
	}

	if (IsSavegameVersionBefore(SLV_88)) {
		/* Profits are now with 8 bit fract */
		for (Vehicle *v : Vehicle::Iterate()) {
			v->profit_this_year <<= 8;
			v->profit_last_year <<= 8;
			v->running_ticks = 0;
		}
	}

	if (IsSavegameVersionBefore(SLV_91)) {
		/* Increase HouseAnimationFrame from 5 to 7 bits */
		for (TileIndex t = 0; t < map_size; t++) {
			if (IsTileType(t, MP_HOUSE) && GetHouseType(t) >= NEW_HOUSE_OFFSET) {
				SB(_me[t].m6, 2, 6, GB(_me[t].m6, 3, 5));
				SB(_m[t].m3, 5, 1, 0);
			}
		}
	}

	if (IsSavegameVersionBefore(SLV_62)) {
		GroupStatistics::UpdateAfterLoad(); // Ensure statistics pool is initialised before trying to delete vehicles
		/* Remove all trams from savegames without tram support.
		 * There would be trams without tram track under causing crashes sooner or later. */
		for (RoadVehicle *v : RoadVehicle::Iterate()) {
			if (v->First() == v && HasBit(EngInfo(v->engine_type)->misc_flags, EF_ROAD_TRAM)) {
				ShowErrorMessage(STR_WARNING_LOADGAME_REMOVED_TRAMS, INVALID_STRING_ID, WL_CRITICAL);
				delete v;
			}
		}
	}

	if (IsSavegameVersionBefore(SLV_99)) {
		for (TileIndex t = 0; t < map_size; t++) {
			/* Set newly introduced WaterClass of industry tiles */
			if (IsTileType(t, MP_STATION) && IsOilRig(t)) {
				SetWaterClassDependingOnSurroundings(t, true);
			}
			if (IsTileType(t, MP_INDUSTRY)) {
				if ((GetIndustrySpec(GetIndustryType(t))->behaviour & INDUSTRYBEH_BUILT_ONWATER) != 0) {
					SetWaterClassDependingOnSurroundings(t, true);
				} else {
					SetWaterClass(t, WATER_CLASS_INVALID);
				}
			}

			/* Replace "house construction year" with "house age" */
			if (IsTileType(t, MP_HOUSE) && IsHouseCompleted(t)) {
				_m[t].m5 = Clamp(_cur_year - (_m[t].m5 + ORIGINAL_BASE_YEAR), 0, 0xFF);
			}
		}
	}

	/* Tunnel pool has to be initiated before reservations. */
	if (SlXvIsFeatureMissing(XSLFI_CHUNNEL)) {
		for (TileIndex t = 0; t < map_size; t++) {
			if (IsTunnelTile(t)) {
				DiagDirection dir = GetTunnelBridgeDirection(t);
				if (dir == DIAGDIR_SE || dir == DIAGDIR_SW) {
					TileIndex start_tile = t;
					TileIndex end_tile = GetOtherTunnelBridgeEndOld(start_tile);

					if (!Tunnel::CanAllocateItem()) {
						SetSaveLoadError(STR_ERROR_TUNNEL_TOO_MANY);
						/* Restore the signals */
						ResetSignalHandlers();
						return false;
					}

					const Tunnel *t = new Tunnel(start_tile, end_tile, TileHeight(start_tile), false);

					SetTunnelIndex(start_tile, t->index);
					SetTunnelIndex(end_tile, t->index);
				}
			}
		}
	}

	/* Move the signal variant back up one bit for PBS. We don't convert the old PBS
	 * format here, as an old layout wouldn't work properly anyway. To be safe, we
	 * clear any possible PBS reservations as well. */
	if (IsSavegameVersionBefore(SLV_100)) {
		for (TileIndex t = 0; t < map_size; t++) {
			switch (GetTileType(t)) {
				case MP_RAILWAY:
					if (HasSignals(t)) {
						/* move the signal variant */
						SetSignalVariant(t, TRACK_UPPER, HasBit(_m[t].m2, 2) ? SIG_SEMAPHORE : SIG_ELECTRIC);
						SetSignalVariant(t, TRACK_LOWER, HasBit(_m[t].m2, 6) ? SIG_SEMAPHORE : SIG_ELECTRIC);
						ClrBit(_m[t].m2, 2);
						ClrBit(_m[t].m2, 6);
					}

					/* Clear PBS reservation on track */
					if (IsRailDepot(t)) {
						SetDepotReservation(t, false);
					} else {
						SetTrackReservation(t, TRACK_BIT_NONE);
					}
					break;

				case MP_ROAD: // Clear PBS reservation on crossing
					if (IsLevelCrossing(t)) SetCrossingReservation(t, false);
					break;

				case MP_STATION: // Clear PBS reservation on station
					if (HasStationRail(t)) SetRailStationReservation(t, false);
					break;

				case MP_TUNNELBRIDGE: // Clear PBS reservation on tunnels/bridges
					if (GetTunnelBridgeTransportType(t) == TRANSPORT_RAIL) UnreserveAcrossRailTunnelBridge(t);
					break;

				default: break;
			}
		}
	}

	/* Reserve all tracks trains are currently on. */
	if (IsSavegameVersionBefore(SLV_101)) {
		for (const Train *t : Train::Iterate()) {
			if (t->First() == t) t->ReserveTrackUnderConsist();
		}
	}

	if (IsSavegameVersionBefore(SLV_102)) {
		for (TileIndex t = 0; t < map_size; t++) {
			/* Now all crossings should be in correct state */
			if (IsLevelCrossingTile(t)) UpdateLevelCrossing(t, false);
		}
	}

	if (IsSavegameVersionBefore(SLV_103)) {
		/* Non-town-owned roads now store the closest town */
		UpdateNearestTownForRoadTiles(false);

		/* signs with invalid owner left from older savegames */
		for (Sign *si : Sign::Iterate()) {
			if (si->owner != OWNER_NONE && !Company::IsValidID(si->owner)) si->owner = OWNER_NONE;
		}

		/* Station can get named based on an industry type, but the current ones
		 * are not, so mark them as if they are not named by an industry. */
		for (Station *st : Station::Iterate()) {
			st->indtype = IT_INVALID;
		}
	}

	if (IsSavegameVersionBefore(SLV_104)) {
		for (Aircraft *a : Aircraft::Iterate()) {
			/* Set engine_type of shadow and rotor */
			if (!a->IsNormalAircraft()) {
				a->engine_type = a->First()->engine_type;
			}
		}

		/* More companies ... */
		for (Company *c : Company::Iterate()) {
			if (c->bankrupt_asked == 0xFF) c->bankrupt_asked = 0xFFFF;
		}

		for (Engine *e : Engine::Iterate()) {
			if (e->company_avail == 0xFF) e->company_avail = 0xFFFF;
		}

		for (Town *t : Town::Iterate()) {
			if (t->have_ratings == 0xFF) t->have_ratings = 0xFFFF;
			for (uint i = 8; i != MAX_COMPANIES; i++) t->ratings[i] = RATING_INITIAL;
		}
	}

	if (IsSavegameVersionBefore(SLV_112)) {
		for (TileIndex t = 0; t < map_size; t++) {
			/* Check for HQ bit being set, instead of using map accessor,
			 * since we've already changed it code-wise */
			if (IsTileType(t, MP_OBJECT) && HasBit(_m[t].m5, 7)) {
				/* Move size and part identification of HQ out of the m5 attribute,
				 * on new locations */
				_m[t].m3 = GB(_m[t].m5, 0, 5);
				_m[t].m5 = OBJECT_HQ;
			}
		}
	}
	if (IsSavegameVersionBefore(SLV_144)) {
		for (TileIndex t = 0; t < map_size; t++) {
			if (!IsTileType(t, MP_OBJECT)) continue;

			/* Reordering/generalisation of the object bits. */
			ObjectType type = _m[t].m5;
			SB(_me[t].m6, 2, 4, type == OBJECT_HQ ? GB(_m[t].m3, 2, 3) : 0);
			_m[t].m3 = type == OBJECT_HQ ? GB(_m[t].m3, 1, 1) | GB(_m[t].m3, 0, 1) << 4 : 0;

			/* Make sure those bits are clear as well! */
			_m[t].m4 = 0;
			_me[t].m7 = 0;
		}
	}

	if (IsSavegameVersionBefore(SLV_147) && Object::GetNumItems() == 0) {
		/* Make real objects for object tiles. */
		for (TileIndex t = 0; t < map_size; t++) {
			if (!IsTileType(t, MP_OBJECT)) continue;

			if (Town::GetNumItems() == 0) {
				/* No towns, so remove all objects! */
				DoClearSquare(t);
			} else {
				uint offset = _m[t].m3;

				/* Also move the animation state. */
				_m[t].m3 = GB(_me[t].m6, 2, 4);
				SB(_me[t].m6, 2, 4, 0);

				if (offset == 0) {
					/* No offset, so make the object. */
					ObjectType type = _m[t].m5;
					int size = type == OBJECT_HQ ? 2 : 1;

					if (!Object::CanAllocateItem()) {
						/* Nice... you managed to place 64k lighthouses and
						 * antennae on the map... boohoo. */
						SlError(STR_ERROR_TOO_MANY_OBJECTS);
					}

					Object *o = new Object();
					o->location.tile = t;
					o->location.w    = size;
					o->location.h    = size;
					o->build_date    = _date;
					o->town          = type == OBJECT_STATUE ? Town::Get(_m[t].m2) : CalcClosestTownFromTile(t, UINT_MAX);
					_m[t].m2 = o->index;
					Object::IncTypeCount(type);
				} else {
					/* We're at an offset, so get the ID from our "root". */
					TileIndex northern_tile = t - TileXY(GB(offset, 0, 4), GB(offset, 4, 4));
					assert_tile(IsTileType(northern_tile, MP_OBJECT), northern_tile);
					_m[t].m2 = _m[northern_tile].m2;
				}
			}
		}
	}

	if (IsSavegameVersionBefore(SLV_113)) {
		/* allow_town_roads is added, set it if town_layout wasn't TL_NO_ROADS */
		if (_settings_game.economy.town_layout == 0) { // was TL_NO_ROADS
			_settings_game.economy.allow_town_roads = false;
			_settings_game.economy.town_layout = TL_BETTER_ROADS;
		} else {
			_settings_game.economy.allow_town_roads = true;
			_settings_game.economy.town_layout = static_cast<TownLayout>(_settings_game.economy.town_layout - 1);
		}

		/* Initialize layout of all towns. Older versions were using different
		 * generator for random town layout, use it if needed. */
		for (Town *t : Town::Iterate()) {
			if (_settings_game.economy.town_layout != TL_RANDOM) {
				t->layout = _settings_game.economy.town_layout;
				continue;
			}

			/* Use old layout randomizer code */
			byte layout = TileHash(TileX(t->xy), TileY(t->xy)) % 6;
			switch (layout) {
				default: break;
				case 5: layout = 1; break;
				case 0: layout = 2; break;
			}
			t->layout = static_cast<TownLayout>(layout - 1);
		}
	}

	if (IsSavegameVersionBefore(SLV_114)) {
		/* There could be (deleted) stations with invalid owner, set owner to OWNER NONE.
		 * The conversion affects oil rigs and buoys too, but it doesn't matter as
		 * they have st->owner == OWNER_NONE already. */
		for (Station *st : Station::Iterate()) {
			if (!Company::IsValidID(st->owner)) st->owner = OWNER_NONE;
		}
	}

	/* Trains could now stop in a specific location. */
	if (IsSavegameVersionBefore(SLV_117)) {
		for (Order *o : Order::Iterate()) {
			if (o->IsType(OT_GOTO_STATION)) o->SetStopLocation(OSL_PLATFORM_FAR_END);
		}
	}

	if (IsSavegameVersionBefore(SLV_120)) {
		extern VehicleDefaultSettings _old_vds;
		for (Company *c : Company::Iterate()) {
			c->settings.vehicle = _old_vds;
		}
	}

	if (IsSavegameVersionBefore(SLV_121)) {
		/* Delete small ufos heading for non-existing vehicles */
		for (Vehicle *v : DisasterVehicle::Iterate()) {
			if (v->subtype == 2 /* ST_SMALL_UFO */ && v->current_order.GetDestination() != 0) {
				const Vehicle *u = Vehicle::GetIfValid(v->dest_tile);
				if (u == nullptr || u->type != VEH_ROAD || !RoadVehicle::From(u)->IsFrontEngine()) {
					delete v;
				}
			}
		}

		/* We didn't store cargo payment yet, so make them for vehicles that are
		 * currently at a station and loading/unloading. If they don't get any
		 * payment anymore they just removed in the next load/unload cycle.
		 * However, some 0.7 versions might have cargo payment. For those we just
		 * add cargopayment for the vehicles that don't have it.
		 */
		for (Station *st : Station::Iterate()) {
			for (Vehicle *v : st->loading_vehicles) {
				/* There are always as many CargoPayments as Vehicles. We need to make the
				 * assert() in Pool::GetNew() happy by calling CanAllocateItem(). */
				static_assert(CargoPaymentPool::MAX_SIZE == VehiclePool::MAX_SIZE);
				assert(CargoPayment::CanAllocateItem());
				if (v->cargo_payment == nullptr) v->cargo_payment = new CargoPayment(v);
			}
		}
	}

	if (IsSavegameVersionBefore(SLV_122)) {
		/* Animated tiles would sometimes not be actually animated or
		 * in case of old savegames duplicate. */

		for (auto tile = _animated_tiles.begin(); tile != _animated_tiles.end(); /* Nothing */) {
			/* Remove if tile is not animated */
			bool remove = _tile_type_procs[GetTileType(tile->first)]->animate_tile_proc == nullptr;

			if (remove) {
				tile = _animated_tiles.erase(tile);
			} else {
				tile++;
			}
		}
	}

	if (IsSavegameVersionBefore(SLV_124) && !IsSavegameVersionBefore(SLV_1)) {
		/* The train station tile area was added, but for really old (TTDPatch) it's already valid. */
		for (Waypoint *wp : Waypoint::Iterate()) {
			if (wp->facilities & FACIL_TRAIN) {
				wp->train_station.tile = wp->xy;
				wp->train_station.w = 1;
				wp->train_station.h = 1;
			} else {
				wp->train_station.tile = INVALID_TILE;
				wp->train_station.w = 0;
				wp->train_station.h = 0;
			}
		}
	}

	if (IsSavegameVersionBefore(SLV_125)) {
		/* Convert old subsidies */
		for (Subsidy *s : Subsidy::Iterate()) {
			if (s->remaining < 12) {
				/* Converting nonawarded subsidy */
				s->remaining = 12 - s->remaining; // convert "age" to "remaining"
				s->awarded = INVALID_COMPANY; // not awarded to anyone
				const CargoSpec *cs = CargoSpec::Get(s->cargo_type);
				switch (cs->town_effect) {
					case TE_PASSENGERS:
					case TE_MAIL:
						/* Town -> Town */
						s->src_type = s->dst_type = ST_TOWN;
						if (Town::IsValidID(s->src) && Town::IsValidID(s->dst)) continue;
						break;
					case TE_GOODS:
					case TE_FOOD:
						/* Industry -> Town */
						s->src_type = ST_INDUSTRY;
						s->dst_type = ST_TOWN;
						if (Industry::IsValidID(s->src) && Town::IsValidID(s->dst)) continue;
						break;
					default:
						/* Industry -> Industry */
						s->src_type = s->dst_type = ST_INDUSTRY;
						if (Industry::IsValidID(s->src) && Industry::IsValidID(s->dst)) continue;
						break;
				}
			} else {
				/* Do our best for awarded subsidies. The original source or destination industry
				 * can't be determined anymore for awarded subsidies, so invalidate them.
				 * Town -> Town subsidies are converted using simple heuristic */
				s->remaining = 24 - s->remaining; // convert "age of awarded subsidy" to "remaining"
				const CargoSpec *cs = CargoSpec::Get(s->cargo_type);
				switch (cs->town_effect) {
					case TE_PASSENGERS:
					case TE_MAIL: {
						/* Town -> Town */
						const Station *ss = Station::GetIfValid(s->src);
						const Station *sd = Station::GetIfValid(s->dst);
						if (ss != nullptr && sd != nullptr && ss->owner == sd->owner &&
								Company::IsValidID(ss->owner)) {
							s->src_type = s->dst_type = ST_TOWN;
							s->src = ss->town->index;
							s->dst = sd->town->index;
							s->awarded = ss->owner;
							continue;
						}
						break;
					}
					default:
						break;
				}
			}
			/* Awarded non-town subsidy or invalid source/destination, invalidate */
			delete s;
		}
	}

	if (IsSavegameVersionBefore(SLV_126)) {
		/* Recompute inflation based on old unround loan limit
		 * Note: Max loan is 500000. With an inflation of 4% across 170 years
		 *       that results in a max loan of about 0.7 * 2^31.
		 *       So taking the 16 bit fractional part into account there are plenty of bits left
		 *       for unmodified savegames ...
		 */
		uint64 aimed_inflation = (_economy.old_max_loan_unround << 16 | _economy.old_max_loan_unround_fract) / _settings_game.difficulty.max_loan;

		/* ... well, just clamp it then. */
		if (aimed_inflation > MAX_INFLATION) aimed_inflation = MAX_INFLATION;

		/* Simulate the inflation, so we also get the payment inflation */
		while (_economy.inflation_prices < aimed_inflation) {
			if (AddInflation(false)) break;
		}
	}

	if (IsSavegameVersionBefore(SLV_128)) {
		for (const Depot *d : Depot::Iterate()) {
			/* At some point, invalid depots were saved into the game (possibly those removed in the past?)
			 * Remove them here, so they don't cause issues further down the line */
			if (!IsDepotTile(d->xy)) {
				DEBUG(sl, 0, "Removing invalid depot %d at %d, %d", d->index, TileX(d->xy), TileY(d->xy));
				delete d;
				d = nullptr;
				continue;
			}
			_m[d->xy].m2 = d->index;
			if (IsTileType(d->xy, MP_WATER)) _m[GetOtherShipDepotTile(d->xy)].m2 = d->index;
		}
	}

	/* The behaviour of force_proceed has been changed. Now
	 * it counts signals instead of some random time out. */
	if (IsSavegameVersionBefore(SLV_131)) {
		for (Train *t : Train::Iterate()) {
			if (t->force_proceed != TFP_NONE) {
				t->force_proceed = TFP_STUCK;
			}
		}
	}

	/* The bits for the tree ground and tree density have
	 * been swapped (m2 bits 7..6 and 5..4. */
	if (IsSavegameVersionBefore(SLV_135)) {
		for (TileIndex t = 0; t < map_size; t++) {
			if (IsTileType(t, MP_CLEAR)) {
				if (GetRawClearGround(t) == CLEAR_SNOW) {
					SetClearGroundDensity(t, CLEAR_GRASS, GetClearDensity(t));
					SetBit(_m[t].m3, 4);
				} else {
					ClrBit(_m[t].m3, 4);
				}
			}
			if (IsTileType(t, MP_TREES)) {
				uint density = GB(_m[t].m2, 6, 2);
				uint ground = GB(_m[t].m2, 4, 2);
				uint counter = GB(_m[t].m2, 0, 4);
				_m[t].m2 = ground << 6 | density << 4 | counter;
			}
		}
	}

	/* Wait counter and load/unload ticks got split. */
	if (IsSavegameVersionBefore(SLV_136)) {
		for (Aircraft *a : Aircraft::Iterate()) {
			a->turn_counter = a->current_order.IsType(OT_LOADING) ? 0 : a->load_unload_ticks;
		}

		for (Train *t : Train::Iterate()) {
			t->wait_counter = t->current_order.IsType(OT_LOADING) ? 0 : t->load_unload_ticks;
		}
	}

	/* Airport tile animation uses animation frame instead of other graphics id */
	if (IsSavegameVersionBefore(SLV_137)) {
		struct AirportTileConversion {
			byte old_start;
			byte num_frames;
		};
		static const AirportTileConversion atc[] = {
			{31,  12}, // APT_RADAR_GRASS_FENCE_SW
			{50,   4}, // APT_GRASS_FENCE_NE_FLAG
			{62,   2}, // 1 unused tile
			{66,  12}, // APT_RADAR_FENCE_SW
			{78,  12}, // APT_RADAR_FENCE_NE
			{101, 10}, // 9 unused tiles
			{111,  8}, // 7 unused tiles
			{119, 15}, // 14 unused tiles (radar)
			{140,  4}, // APT_GRASS_FENCE_NE_FLAG_2
		};
		for (TileIndex t = 0; t < map_size; t++) {
			if (IsAirportTile(t)) {
				StationGfx old_gfx = GetStationGfx(t);
				byte offset = 0;
				for (uint i = 0; i < lengthof(atc); i++) {
					if (old_gfx < atc[i].old_start) {
						SetStationGfx(t, old_gfx - offset);
						break;
					}
					if (old_gfx < atc[i].old_start + atc[i].num_frames) {
						SetAnimationFrame(t, old_gfx - atc[i].old_start);
						SetStationGfx(t, atc[i].old_start - offset);
						break;
					}
					offset += atc[i].num_frames - 1;
				}
			}
		}
	}

	if (IsSavegameVersionBefore(SLV_140)) {
		for (Station *st : Station::Iterate()) {
			if (st->airport.tile != INVALID_TILE) {
				st->airport.w = st->airport.GetSpec()->size_x;
				st->airport.h = st->airport.GetSpec()->size_y;
			}
		}
	}

	if (IsSavegameVersionBefore(SLV_141)) {
		for (TileIndex t = 0; t < map_size; t++) {
			/* Reset tropic zone for VOID tiles, they shall not have any. */
			if (IsTileType(t, MP_VOID)) SetTropicZone(t, TROPICZONE_NORMAL);
		}

		/* We need to properly number/name the depots.
		 * The first step is making sure none of the depots uses the
		 * 'default' names, after that we can assign the names. */
		for (Depot *d : Depot::Iterate()) d->town_cn = UINT16_MAX;

		for (Depot* d : Depot::Iterate()) MakeDefaultName(d);
	}

	if (IsSavegameVersionBefore(SLV_142)) {
		for (Depot *d : Depot::Iterate()) d->build_date = _date;
	}

	if (SlXvIsFeatureMissing(XSLFI_INFRA_SHARING)) {
		for (Company *c : Company::Iterate()) {
			/* yearly_expenses has 3*15 entries now, saveload code gave us 3*13.
			 * Move the old data to the right place in the new array and clear the new data.
			 * The move has to be done in reverse order (first 2, then 1). */
			// MemMoveT(&c->yearly_expenses[2][0], &c->yearly_expenses[1][11], 13);
			// MemMoveT(&c->yearly_expenses[1][0], &c->yearly_expenses[0][13], 13);
			// The below are equivalent to the MemMoveT calls above
			std::copy_backward(&c->yearly_expenses[1][11], &c->yearly_expenses[1][11] + 13, &c->yearly_expenses[2][0] + 13);
			std::copy_backward(&c->yearly_expenses[0][13], &c->yearly_expenses[0][13] + 13, &c->yearly_expenses[1][0] + 13);
			/* Clear the old location of just-moved data, so sharing income/expenses is set to 0 */
			std::fill_n(&c->yearly_expenses[0][13], 2, 0);
			std::fill_n(&c->yearly_expenses[1][13], 2, 0);
		}
	}

	/* In old versions it was possible to remove an airport while a plane was
	 * taking off or landing. This gives all kind of problems when building
	 * another airport in the same station so we don't allow that anymore.
	 * For old savegames with such aircraft we just throw them in the air and
	 * treat the aircraft like they were flying already. */
	if (IsSavegameVersionBefore(SLV_146)) {
		for (Aircraft *v : Aircraft::Iterate()) {
			if (!v->IsNormalAircraft()) continue;
			Station *st = GetTargetAirportIfValid(v);
			if (st == nullptr && v->state != FLYING) {
				v->state = FLYING;
				UpdateAircraftCache(v);
				AircraftNextAirportPos_and_Order(v);
				/* get aircraft back on running altitude */
				if ((v->vehstatus & VS_CRASHED) == 0) {
					GetAircraftFlightLevelBounds(v, &v->z_pos, nullptr);
					SetAircraftPosition(v, v->x_pos, v->y_pos, GetAircraftFlightLevel(v));
				}
			}
		}
	}

	/* Move the animation frame to the same location (m7) for all objects. */
	if (IsSavegameVersionBefore(SLV_147)) {
		for (TileIndex t = 0; t < map_size; t++) {
			switch (GetTileType(t)) {
				case MP_HOUSE:
					if (GetHouseType(t) >= NEW_HOUSE_OFFSET) {
						uint per_proc = _me[t].m7;
						_me[t].m7 = GB(_me[t].m6, 2, 6) | (GB(_m[t].m3, 5, 1) << 6);
						SB(_m[t].m3, 5, 1, 0);
						SB(_me[t].m6, 2, 6, std::min(per_proc, 63U));
					}
					break;

				case MP_INDUSTRY: {
					uint rand = _me[t].m7;
					_me[t].m7 = _m[t].m3;
					_m[t].m3 = rand;
					break;
				}

				case MP_OBJECT:
					_me[t].m7 = _m[t].m3;
					_m[t].m3 = 0;
					break;

				default:
					/* For stations/airports it's already at m7 */
					break;
			}
		}
	}

	/* Add (random) colour to all objects. */
	if (IsSavegameVersionBefore(SLV_148)) {
		for (Object *o : Object::Iterate()) {
			Owner owner = GetTileOwner(o->location.tile);
			o->colour = (owner == OWNER_NONE) ? Random() & 0xF : Company::Get(owner)->livery->colour1;
		}
	}

	if (IsSavegameVersionBefore(SLV_149)) {
		for (TileIndex t = 0; t < map_size; t++) {
			if (!IsTileType(t, MP_STATION)) continue;
			if (!IsBuoy(t) && !IsOilRig(t) && !(IsDock(t) && IsTileFlat(t))) {
				SetWaterClass(t, WATER_CLASS_INVALID);
			}
		}

		/* Waypoints with custom name may have a non-unique town_cn,
		 * renumber those. First set all affected waypoints to the
		 * highest possible number to get them numbered in the
		 * order they have in the pool. */
		for (Waypoint *wp : Waypoint::Iterate()) {
			if (!wp->name.empty()) wp->town_cn = UINT16_MAX;
		}

		for (Waypoint* wp : Waypoint::Iterate()) {
			if (!wp->name.empty()) MakeDefaultName(wp);
		}
	}

	if (IsSavegameVersionBefore(SLV_152)) {
		_industry_builder.Reset(); // Initialize industry build data.

		/* The moment vehicles go from hidden to visible changed. This means
		 * that vehicles don't always get visible anymore causing things to
		 * get messed up just after loading the savegame. This fixes that. */
		for (Vehicle *v : Vehicle::Iterate()) {
			/* Not all vehicle types can be inside a tunnel. Furthermore,
			 * testing IsTunnelTile() for invalid tiles causes a crash. */
			if (!v->IsGroundVehicle()) continue;

			/* Is the vehicle in a tunnel? */
			if (!IsTunnelTile(v->tile)) continue;

			/* Is the vehicle actually at a tunnel entrance/exit? */
			TileIndex vtile = TileVirtXY(v->x_pos, v->y_pos);
			if (!IsTunnelTile(vtile)) continue;

			/* Are we actually in this tunnel? Or maybe a lower tunnel? */
			if (GetSlopePixelZ(v->x_pos, v->y_pos) != v->z_pos) continue;

			/* What way are we going? */
			const DiagDirection dir = GetTunnelBridgeDirection(vtile);
			const DiagDirection vdir = DirToDiagDir(v->direction);

			/* Have we passed the visibility "switch" state already? */
			byte pos = (DiagDirToAxis(vdir) == AXIS_X ? v->x_pos : v->y_pos) & TILE_UNIT_MASK;
			byte frame = (vdir == DIAGDIR_NE || vdir == DIAGDIR_NW) ? TILE_SIZE - 1 - pos : pos;
			extern const byte _tunnel_visibility_frame[DIAGDIR_END];

			/* Should the vehicle be hidden or not? */
			bool hidden;
			if (dir == vdir) { // Entering tunnel
				hidden = frame >= _tunnel_visibility_frame[dir];
				v->tile = vtile;
			} else if (dir == ReverseDiagDir(vdir)) { // Leaving tunnel
				hidden = frame < TILE_SIZE - _tunnel_visibility_frame[dir];
				/* v->tile changes at the moment when the vehicle leaves the tunnel. */
				v->tile = hidden ? GetOtherTunnelBridgeEndOld(vtile) : vtile;
			} else {
				/* We could get here in two cases:
				 * - for road vehicles, it is reversing at the end of the tunnel
				 * - it is crashed in the tunnel entry (both train or RV destroyed by UFO)
				 * Whatever case it is, do not change anything and use the old values.
				 * Especially changing RV's state would break its reversing in the middle. */
				continue;
			}

			if (hidden) {
				v->vehstatus |= VS_HIDDEN;

				switch (v->type) {
					case VEH_TRAIN: Train::From(v)->track       = TRACK_BIT_WORMHOLE; break;
					case VEH_ROAD:  RoadVehicle::From(v)->state = RVSB_WORMHOLE;      break;
					default: NOT_REACHED();
				}
			} else {
				v->vehstatus &= ~VS_HIDDEN;

				switch (v->type) {
					case VEH_TRAIN: Train::From(v)->track       = DiagDirToDiagTrackBits(vdir); break;
					case VEH_ROAD:  RoadVehicle::From(v)->state = DiagDirToDiagTrackdir(vdir); RoadVehicle::From(v)->frame = frame; break;
					default: NOT_REACHED();
				}
			}
		}
	}

	if (IsSavegameVersionBefore(SLV_153)) {
		for (RoadVehicle *rv : RoadVehicle::Iterate()) {
			if (rv->state == RVSB_IN_DEPOT || rv->state == RVSB_WORMHOLE) continue;

			bool loading = rv->current_order.IsType(OT_LOADING) || rv->current_order.IsType(OT_LEAVESTATION);
			if (HasBit(rv->state, RVS_IN_ROAD_STOP)) {
				extern const byte _road_stop_stop_frame[];
				SB(rv->state, RVS_ENTERED_STOP, 1, loading || rv->frame > _road_stop_stop_frame[rv->state - RVSB_IN_ROAD_STOP + (_settings_game.vehicle.road_side << RVS_DRIVE_SIDE)]);
			} else if (HasBit(rv->state, RVS_IN_DT_ROAD_STOP)) {
				SB(rv->state, RVS_ENTERED_STOP, 1, loading || rv->frame > RVC_DRIVE_THROUGH_STOP_FRAME);
			}
		}
	}

	if (IsSavegameVersionBefore(SLV_156)) {
		/* The train's pathfinder lost flag got moved. */
		for (Train *t : Train::Iterate()) {
			if (!HasBit(t->flags, 5)) continue;

			ClrBit(t->flags, 5);
			SetBit(t->vehicle_flags, VF_PATHFINDER_LOST);
		}

		/* Introduced terraform/clear limits. */
		for (Company *c : Company::Iterate()) {
			c->terraform_limit = _settings_game.construction.terraform_frame_burst << 16;
			c->clear_limit     = _settings_game.construction.clear_frame_burst << 16;
		}
	}

	if (IsSavegameVersionBefore(SLV_158)) {
		for (Vehicle *v : Vehicle::Iterate()) {
			switch (v->type) {
				case VEH_TRAIN: {
					Train *t = Train::From(v);

					/* Clear old GOINGUP / GOINGDOWN flags.
					 * It was changed in savegame version 139, but savegame
					 * version 158 doesn't use these bits, so it doesn't hurt
					 * to clear them unconditionally. */
					ClrBit(t->flags, 1);
					ClrBit(t->flags, 2);

					/* Clear both bits first. */
					ClrBit(t->gv_flags, GVF_GOINGUP_BIT);
					ClrBit(t->gv_flags, GVF_GOINGDOWN_BIT);

					/* Crashed vehicles can't be going up/down. */
					if (t->vehstatus & VS_CRASHED) break;

					/* Only X/Y tracks can be sloped. */
					if (t->track != TRACK_BIT_X && t->track != TRACK_BIT_Y) break;

					t->gv_flags |= FixVehicleInclination(t, t->direction);
					break;
				}
				case VEH_ROAD: {
					RoadVehicle *rv = RoadVehicle::From(v);
					ClrBit(rv->gv_flags, GVF_GOINGUP_BIT);
					ClrBit(rv->gv_flags, GVF_GOINGDOWN_BIT);

					/* Crashed vehicles can't be going up/down. */
					if (rv->vehstatus & VS_CRASHED) break;

					if (rv->state == RVSB_IN_DEPOT || rv->state == RVSB_WORMHOLE) break;

					TrackStatus ts = GetTileTrackStatus(rv->tile, TRANSPORT_ROAD, GetRoadTramType(rv->roadtype));
					TrackBits trackbits = TrackStatusToTrackBits(ts);

					/* Only X/Y tracks can be sloped. */
					if (trackbits != TRACK_BIT_X && trackbits != TRACK_BIT_Y) break;

					Direction dir = rv->direction;

					/* Test if we are reversing. */
					Axis a = trackbits == TRACK_BIT_X ? AXIS_X : AXIS_Y;
					if (AxisToDirection(a) != dir &&
							AxisToDirection(a) != ReverseDir(dir)) {
						/* When reversing, the road vehicle is on the edge of the tile,
						 * so it can be safely compared to the middle of the tile. */
						dir = INVALID_DIR;
					}

					rv->gv_flags |= FixVehicleInclination(rv, dir);
					break;
				}
				case VEH_SHIP:
					break;

				default:
					continue;
			}

			if (IsBridgeTile(v->tile) && TileVirtXY(v->x_pos, v->y_pos) == v->tile) {
				/* In old versions, z_pos was 1 unit lower on bridge heads.
				 * However, this invalid state could be converted to new savegames
				 * by loading and saving the game in a new version. */
				v->z_pos = GetSlopePixelZ(v->x_pos, v->y_pos);
				DiagDirection dir = GetTunnelBridgeDirection(v->tile);
				if (v->type == VEH_TRAIN && !(v->vehstatus & VS_CRASHED) &&
						v->direction != DiagDirToDir(dir)) {
					/* If the train has left the bridge, it shouldn't have
					 * track == TRACK_BIT_WORMHOLE - this could happen
					 * when the train was reversed while on the last "tick"
					 * on the ramp before leaving the ramp to the bridge. */
					Train::From(v)->track = DiagDirToDiagTrackBits(dir);
				}
			}

			/* If the vehicle is really above v->tile (not in a wormhole),
			 * it should have set v->z_pos correctly. */
			assert(v->tile != TileVirtXY(v->x_pos, v->y_pos) || v->z_pos == GetSlopePixelZ(v->x_pos, v->y_pos));
		}

		/* Fill Vehicle::cur_real_order_index */
		for (Vehicle *v : Vehicle::Iterate()) {
			if (!v->IsPrimaryVehicle()) continue;

			/* Older versions are less strict with indices being in range and fix them on the fly */
			if (v->cur_implicit_order_index >= v->GetNumOrders()) v->cur_implicit_order_index = 0;

			v->cur_real_order_index = v->cur_implicit_order_index;
			v->UpdateRealOrderIndex();
		}
	}

	if (IsSavegameVersionBefore(SLV_159)) {
		/* If the savegame is old (before version 100), then the value of 255
		 * for these settings did not mean "disabled". As such everything
		 * before then did reverse.
		 * To simplify stuff we disable all turning around or we do not
		 * disable anything at all. So, if some reversing was disabled we
		 * will keep reversing disabled, otherwise it'll be turned on. */
		_settings_game.pf.reverse_at_signals = IsSavegameVersionBefore(SLV_100) || (_settings_game.pf.wait_oneway_signal != 255 && _settings_game.pf.wait_twoway_signal != 255 && _settings_game.pf.wait_for_pbs_path != 255);

		for (Train *t : Train::Iterate()) {
			_settings_game.vehicle.max_train_length = std::max<uint8>(_settings_game.vehicle.max_train_length, CeilDiv(t->gcache.cached_total_length, TILE_SIZE));
		}
	}

	if (IsSavegameVersionBefore(SLV_160)) {
		/* Setting difficulty industry_density other than zero get bumped to +1
		 * since a new option (minimal at position 1) has been added */
		if (_settings_game.difficulty.industry_density > 0) {
			_settings_game.difficulty.industry_density++;
		}
	}

	if (IsSavegameVersionBefore(SLV_161)) {
		/* Before savegame version 161, persistent storages were not stored in a pool. */

		if (!IsSavegameVersionBefore(SLV_76)) {
			for (Industry *ind : Industry::Iterate()) {
				assert(ind->psa != nullptr);

				/* Check if the old storage was empty. */
				bool is_empty = true;
				for (uint i = 0; i < sizeof(ind->psa->storage); i++) {
					if (ind->psa->GetValue(i) != 0) {
						is_empty = false;
						break;
					}
				}

				if (!is_empty) {
					ind->psa->grfid = _industry_mngr.GetGRFID(ind->type);
				} else {
					delete ind->psa;
					ind->psa = nullptr;
				}
			}
		}

		if (!IsSavegameVersionBefore(SLV_145)) {
			for (Station *st : Station::Iterate()) {
				if (!(st->facilities & FACIL_AIRPORT)) continue;
				assert(st->airport.psa != nullptr);

				/* Check if the old storage was empty. */
				bool is_empty = true;
				for (uint i = 0; i < sizeof(st->airport.psa->storage); i++) {
					if (st->airport.psa->GetValue(i) != 0) {
						is_empty = false;
						break;
					}
				}

				if (!is_empty) {
					st->airport.psa->grfid = _airport_mngr.GetGRFID(st->airport.type);
				} else {
					delete st->airport.psa;
					st->airport.psa = nullptr;

				}
			}
		}
	}

	/* This triggers only when old snow_lines were copied into the snow_line_height. */
	if (IsSavegameVersionBefore(SLV_164) && _settings_game.game_creation.snow_line_height >= MIN_SNOWLINE_HEIGHT * TILE_HEIGHT && SlXvIsFeatureMissing(XSLFI_CHILLPP)) {
		_settings_game.game_creation.snow_line_height /= TILE_HEIGHT;
		UpdateCachedSnowLine();
	}

	if (IsSavegameVersionBefore(SLV_164) && !IsSavegameVersionBefore(SLV_32)) {
		/* We store 4 fences in the field tiles instead of only SE and SW. */
		for (TileIndex t = 0; t < map_size; t++) {
			if (!IsTileType(t, MP_CLEAR) && !IsTileType(t, MP_TREES)) continue;
			if (IsTileType(t, MP_CLEAR) && IsClearGround(t, CLEAR_FIELDS)) continue;
			uint fence = GB(_m[t].m4, 5, 3);
			if (fence != 0 && IsTileType(TILE_ADDXY(t, 1, 0), MP_CLEAR) && IsClearGround(TILE_ADDXY(t, 1, 0), CLEAR_FIELDS)) {
				SetFence(TILE_ADDXY(t, 1, 0), DIAGDIR_NE, fence);
			}
			fence = GB(_m[t].m4, 2, 3);
			if (fence != 0 && IsTileType(TILE_ADDXY(t, 0, 1), MP_CLEAR) && IsClearGround(TILE_ADDXY(t, 0, 1), CLEAR_FIELDS)) {
				SetFence(TILE_ADDXY(t, 0, 1), DIAGDIR_NW, fence);
			}
			SB(_m[t].m4, 2, 3, 0);
			SB(_m[t].m4, 5, 3, 0);
		}
	}

	/* The center of train vehicles was changed, fix up spacing. */
	if (IsSavegameVersionBefore(SLV_164)) FixupTrainLengths();

	if (IsSavegameVersionBefore(SLV_165)) {
		for (Town *t : Town::Iterate()) {
			/* Set the default cargo requirement for town growth */
			switch (_settings_game.game_creation.landscape) {
				case LT_ARCTIC:
					if (FindFirstCargoWithTownEffect(TE_FOOD) != nullptr) t->goal[TE_FOOD] = TOWN_GROWTH_WINTER;
					break;

				case LT_TROPIC:
					if (FindFirstCargoWithTownEffect(TE_FOOD) != nullptr) t->goal[TE_FOOD] = TOWN_GROWTH_DESERT;
					if (FindFirstCargoWithTownEffect(TE_WATER) != nullptr) t->goal[TE_WATER] = TOWN_GROWTH_DESERT;
					break;
			}
		}
	}

	if (IsSavegameVersionBefore(SLV_165)) {
		/* Adjust zoom level to account for new levels */
		_saved_scrollpos_zoom = static_cast<ZoomLevel>(_saved_scrollpos_zoom + ZOOM_LVL_SHIFT);
		_saved_scrollpos_x *= ZOOM_LVL_BASE;
		_saved_scrollpos_y *= ZOOM_LVL_BASE;
	}

	/* When any NewGRF has been changed the availability of some vehicles might
	 * have been changed too. e->company_avail must be set to 0 in that case
	 * which is done by StartupEngines(). */
	if (gcf_res != GLC_ALL_GOOD) StartupEngines();

	/* Set some breakdown-related variables to the correct values. */
	if (SlXvIsFeatureMissing(XSLFI_IMPROVED_BREAKDOWNS)) {
		for (Train *v : Train::Iterate()) {
			if (v->IsFrontEngine()) {
				if (v->breakdown_ctr == 1) SetBit(v->flags, VRF_BREAKDOWN_STOPPED);
			} else if (v->IsEngine() || v->IsMultiheaded()) {
				/** Non-front engines could have a reliability of 0.
				 * Set it to the reliability of the front engine or the maximum, whichever is lower. */
				const Engine *e = Engine::Get(v->engine_type);
				v->reliability_spd_dec = e->reliability_spd_dec;
				v->reliability = std::min(v->First()->reliability, e->reliability);
			}
		}
	}
	if (!SlXvIsFeaturePresent(XSLFI_IMPROVED_BREAKDOWNS, 3)) {
		for (Vehicle *v : Vehicle::Iterate()) {
			switch(v->type) {
				case VEH_TRAIN:
				case VEH_ROAD:
					v->breakdown_chance_factor = 128;
					break;

				case VEH_SHIP:
					v->breakdown_chance_factor = 64;
					break;

				case VEH_AIRCRAFT:
					v->breakdown_chance_factor = Clamp(64 + (AircraftVehInfo(v->engine_type)->max_speed >> 3), 0, 255);
					v->breakdown_severity = 40;
					break;

				default:
					break;
			}
		}
	}
	if (!SlXvIsFeaturePresent(XSLFI_IMPROVED_BREAKDOWNS, 4)) {
		for (Vehicle *v : Vehicle::Iterate()) {
			switch(v->type) {
				case VEH_AIRCRAFT:
					if (v->breakdown_type == BREAKDOWN_AIRCRAFT_SPEED && v->breakdown_severity == 0) {
						v->breakdown_severity = std::max(1, std::min(v->vcache.cached_max_speed >> 4, 255));
					}
					break;

				default:
					break;
			}
		}
	}
	if (SlXvIsFeatureMissing(XSLFI_CONSIST_BREAKDOWN_FLAG)) {
		for (Train *v : Train::Iterate()) {
			if (v->breakdown_ctr != 0 && (v->IsEngine() || v->IsMultiheaded())) {
				SetBit(v->First()->flags, VRF_CONSIST_BREAKDOWN);
			}
		}
	}

	/* The road owner of standard road stops was not properly accounted for. */
	if (IsSavegameVersionBefore(SLV_172)) {
		for (TileIndex t = 0; t < map_size; t++) {
			if (!IsStandardRoadStopTile(t)) continue;
			Owner o = GetTileOwner(t);
			SetRoadOwner(t, RTT_ROAD, o);
			SetRoadOwner(t, RTT_TRAM, o);
		}
	}

	if (IsSavegameVersionBefore(SLV_175)) {
		/* Introduced tree planting limit. */
		for (Company *c : Company::Iterate()) c->tree_limit = _settings_game.construction.tree_frame_burst << 16;
	}

	if (IsSavegameVersionBefore(SLV_177)) {
		/* Fix too high inflation rates */
		if (_economy.inflation_prices > MAX_INFLATION) _economy.inflation_prices = MAX_INFLATION;
		if (_economy.inflation_payment > MAX_INFLATION) _economy.inflation_payment = MAX_INFLATION;

		/* We have to convert the quarters of bankruptcy into months of bankruptcy */
		for (Company *c : Company::Iterate()) {
			c->months_of_bankruptcy = 3 * c->months_of_bankruptcy;
		}
	}

	if (IsSavegameVersionBefore(SLV_178)) {
		extern uint8 _old_diff_level;
		/* Initialise script settings profile */
		_settings_game.script.settings_profile = IsInsideMM(_old_diff_level, SP_BEGIN, SP_END) ? _old_diff_level : (uint)SP_MEDIUM;
	}

	if (IsSavegameVersionBefore(SLV_182)) {
		/* Aircraft acceleration variable was bonkers */
		for (Aircraft *v : Aircraft::Iterate()) {
			if (v->subtype <= AIR_AIRCRAFT) {
				const AircraftVehicleInfo *avi = AircraftVehInfo(v->engine_type);
				v->acceleration = avi->acceleration;
			}
		}

		/* Blocked tiles could be reserved due to a bug, which causes
		 * other places to assert upon e.g. station reconstruction. */
		for (TileIndex t = 0; t < map_size; t++) {
			if (HasStationTileRail(t) && IsStationTileBlocked(t)) {
				SetRailStationReservation(t, false);
			}
		}
	}

	if (IsSavegameVersionBefore(SLV_184)) {
		/* The global units configuration is split up in multiple configurations. */
		extern uint8 _old_units;
		_settings_game.locale.units_velocity = Clamp(_old_units, 0, 2);
		_settings_game.locale.units_power    = Clamp(_old_units, 0, 2);
		_settings_game.locale.units_weight   = Clamp(_old_units, 1, 2);
		_settings_game.locale.units_volume   = Clamp(_old_units, 1, 2);
		_settings_game.locale.units_force    = 2;
		_settings_game.locale.units_height   = Clamp(_old_units, 0, 2);
	}

	if (IsSavegameVersionBefore(SLV_186)) {
		/* Move ObjectType from map to pool */
		for (TileIndex t = 0; t < map_size; t++) {
			if (IsTileType(t, MP_OBJECT)) {
				Object *o = Object::Get(_m[t].m2);
				o->type = _m[t].m5;
				_m[t].m5 = 0; // zero upper bits of (now bigger) ObjectID
			}
		}
	}

<<<<<<< HEAD
	if (SlXvIsFeaturePresent(XSLFI_SPRINGPP)) {
		// re-arrange vehicle_flags
		for (Vehicle *v : Vehicle::Iterate()) {
			SB(v->vehicle_flags, VF_AUTOMATE_TIMETABLE, 1, GB(v->vehicle_flags, 6, 1));
			SB(v->vehicle_flags, VF_STOP_LOADING, 4, GB(v->vehicle_flags, 7, 4));
		}
	}

	if (SlXvIsFeaturePresent(XSLFI_CHILLPP, SL_CHILLPP_232)) {
		// re-arrange vehicle_flags
		for (Vehicle *v : Vehicle::Iterate()) {
			SB(v->vehicle_flags, VF_AUTOMATE_TIMETABLE, 1, GB(v->vehicle_flags, 7, 1));
			SB(v->vehicle_flags, VF_PATHFINDER_LOST, 1, GB(v->vehicle_flags, 8, 1));
			SB(v->vehicle_flags, VF_SERVINT_IS_CUSTOM, 7, 0);
		}
	} else if (SlXvIsFeaturePresent(XSLFI_CHILLPP)) {
		// re-arrange vehicle_flags
		for (Vehicle *v : Vehicle::Iterate()) {
			SB(v->vehicle_flags, VF_AUTOMATE_TIMETABLE, 1, GB(v->vehicle_flags, 6, 1));
			SB(v->vehicle_flags, VF_STOP_LOADING, 9, 0);
		}
	}
=======
	/* In version 2.2 of the savegame, we have new airports, so status of all aircraft is reset.
	 * This has to be called after all map array updates */
	if (IsSavegameVersionBefore(SLV_2, 2)) UpdateOldAircraft();
>>>>>>> ad90e88e

	if (IsSavegameVersionBefore(SLV_188)) {
		/* Fix articulated road vehicles.
		 * Some curves were shorter than other curves.
		 * Now they have the same length, but that means that trailing articulated parts will
		 * take longer to go through the curve than the parts in front which already left the courve.
		 * So, make articulated parts catch up. */
		bool roadside = _settings_game.vehicle.road_side == 1;
		std::vector<uint> skip_frames;
		for (RoadVehicle *v : RoadVehicle::Iterate()) {
			if (!v->IsFrontEngine()) continue;
			skip_frames.clear();
			TileIndex prev_tile = v->tile;
			uint prev_tile_skip = 0;
			uint cur_skip = 0;
			for (RoadVehicle *u = v; u != nullptr; u = u->Next()) {
				if (u->tile != prev_tile) {
					prev_tile_skip = cur_skip;
					prev_tile = u->tile;
				} else {
					cur_skip = prev_tile_skip;
				}

				uint &this_skip = skip_frames.emplace_back(prev_tile_skip);

				/* The following 3 curves now take longer than before */
				switch (u->state) {
					case 2:
						cur_skip++;
						if (u->frame <= (roadside ? 9 : 5)) this_skip = cur_skip;
						break;

					case 4:
						cur_skip++;
						if (u->frame <= (roadside ? 5 : 9)) this_skip = cur_skip;
						break;

					case 5:
						cur_skip++;
						if (u->frame <= (roadside ? 4 : 2)) this_skip = cur_skip;
						break;

					default:
						break;
				}
			}
			while (cur_skip > skip_frames[0]) {
				RoadVehicle *u = v;
				RoadVehicle *prev = nullptr;
				for (uint sf : skip_frames) {
					extern bool IndividualRoadVehicleController(RoadVehicle *v, const RoadVehicle *prev);
					if (sf >= cur_skip) IndividualRoadVehicleController(u, prev);

					prev = u;
					u = u->Next();
				}
				cur_skip--;
			}
		}
	}

	if (IsSavegameVersionBefore(SLV_190)) {
		for (Order *order : Order::Iterate()) {
			order->SetTravelTimetabled(order->GetTravelTime() > 0);
			order->SetWaitTimetabled(order->GetWaitTime() > 0);
		}
		for (OrderList *orderlist : OrderList::Iterate()) {
			orderlist->RecalculateTimetableDuration();
		}
	} else if (SlXvIsFeatureMissing(XSLFI_TIMETABLE_EXTRA)) {
		for (Order *order : Order::Iterate()) {
			if (order->IsType(OT_CONDITIONAL)) {
				order->SetWaitTimetabled(order->GetWaitTime() > 0);
			}
		}
	}

	if (SlXvIsFeatureMissing(XSLFI_REVERSE_AT_WAYPOINT)) {
		for (Train *t : Train::Iterate()) {
			t->reverse_distance = 0;
		}
	}

	if (SlXvIsFeatureMissing(XSLFI_SPEED_RESTRICTION)) {
		for (Train *t : Train::Iterate()) {
			t->speed_restriction = 0;
		}
	}

	if (SlXvIsFeaturePresent(XSLFI_JOKERPP)) {
		for (TileIndex t = 0; t < map_size; t++) {
			if (IsTileType(t, MP_RAILWAY) && HasSignals(t)) {
				if (GetSignalType(t, TRACK_LOWER) == SIGTYPE_PROG) SetSignalType(t, TRACK_LOWER, SIGTYPE_NORMAL);
				if (GetSignalType(t, TRACK_UPPER) == SIGTYPE_PROG) SetSignalType(t, TRACK_UPPER, SIGTYPE_NORMAL);
			}
		}
		for (Vehicle *v : Vehicle::Iterate()) {
			SB(v->vehicle_flags, 10, 2, 0);
		}
		extern std::vector<OrderList *> _jokerpp_auto_separation;
		extern std::vector<OrderList *> _jokerpp_non_auto_separation;
		for (OrderList *list : _jokerpp_auto_separation) {
			for (Vehicle *w = list->GetFirstSharedVehicle(); w != nullptr; w = w->NextShared()) {
				SetBit(w->vehicle_flags, VF_TIMETABLE_SEPARATION);
				w->ClearSeparation();
			}
		}
		for (OrderList *list : _jokerpp_non_auto_separation) {
			for (Vehicle *w = list->GetFirstSharedVehicle(); w != nullptr; w = w->NextShared()) {
				ClrBit(w->vehicle_flags, VF_TIMETABLE_SEPARATION);
				w->ClearSeparation();
			}
		}
		_jokerpp_auto_separation.clear();
		_jokerpp_non_auto_separation.clear();
	}
	if (SlXvIsFeaturePresent(XSLFI_CHILLPP, SL_CHILLPP_232)) {
		for (TileIndex t = 0; t < map_size; t++) {
			if (IsTileType(t, MP_RAILWAY) && HasSignals(t)) {
				if (GetSignalType(t, TRACK_LOWER) == 7) SetSignalType(t, TRACK_LOWER, SIGTYPE_NORMAL);
				if (GetSignalType(t, TRACK_UPPER) == 7) SetSignalType(t, TRACK_UPPER, SIGTYPE_NORMAL);
			}
		}
	}

	/*
	 * Only keep order-backups for network clients (and when replaying).
	 * If we are a network server or not networking, then we just loaded a previously
	 * saved-by-server savegame. There are no clients with a backup, so clear it.
	 * Furthermore before savegame version SLV_192 the actual content was always corrupt.
	 */
	if (!_networking || _network_server || IsSavegameVersionBefore(SLV_192)) {
#ifndef DEBUG_DUMP_COMMANDS
		/* Note: We cannot use CleanPool since that skips part of the destructor
		 * and then leaks un-reachable Orders in the order pool. */
		for (OrderBackup *ob : OrderBackup::Iterate()) {
			delete ob;
		}
#endif
	}

	if (IsSavegameVersionBefore(SLV_198) && !SlXvIsFeaturePresent(XSLFI_JOKERPP, SL_JOKER_1_27)) {
		/* Convert towns growth_rate and grow_counter to ticks */
		for (Town *t : Town::Iterate()) {
			/* 0x8000 = TOWN_GROWTH_RATE_CUSTOM previously */
			if (t->growth_rate & 0x8000) SetBit(t->flags, TOWN_CUSTOM_GROWTH);
			if (t->growth_rate != TOWN_GROWTH_RATE_NONE) {
				t->growth_rate = TownTicksToGameTicks(t->growth_rate & ~0x8000);
			}
			/* Add t->index % TOWN_GROWTH_TICKS to spread growth across ticks. */
			t->grow_counter = TownTicksToGameTicks(t->grow_counter) + t->index % TOWN_GROWTH_TICKS;
		}
	}

	if (IsSavegameVersionBefore(SLV_EXTEND_INDUSTRY_CARGO_SLOTS)) {
		/* Make sure added industry cargo slots are cleared */
		for (Industry *i : Industry::Iterate()) {
			for (size_t ci = 2; ci < lengthof(i->produced_cargo); ci++) {
				i->produced_cargo[ci] = CT_INVALID;
				i->produced_cargo_waiting[ci] = 0;
				i->production_rate[ci] = 0;
				i->last_month_production[ci] = 0;
				i->last_month_transported[ci] = 0;
				i->last_month_pct_transported[ci] = 0;
				i->this_month_production[ci] = 0;
				i->this_month_transported[ci] = 0;
			}
			for (size_t ci = 3; ci < lengthof(i->accepts_cargo); ci++) {
				i->accepts_cargo[ci] = CT_INVALID;
				i->incoming_cargo_waiting[ci] = 0;
			}
			/* Make sure last_cargo_accepted_at is copied to elements for every valid input cargo.
			 * The loading routine should put the original singular value into the first array element. */
			for (size_t ci = 0; ci < lengthof(i->accepts_cargo); ci++) {
				if (i->accepts_cargo[ci] != CT_INVALID) {
					i->last_cargo_accepted_at[ci] = i->last_cargo_accepted_at[0];
				} else {
					i->last_cargo_accepted_at[ci] = 0;
				}
			}
		}
	}

	if (SlXvIsFeatureMissing(XSLFI_TIMETABLES_START_TICKS)) {
		// savegame timetable start is in days, but we want it in ticks, fix it up
		for (Vehicle *v : Vehicle::Iterate()) {
			if (v->timetable_start != 0) {
				v->timetable_start *= DAY_TICKS;
			}
		}
	}
	if (!SlXvIsFeaturePresent(XSLFI_TIMETABLES_START_TICKS, 2)) {
		for (Vehicle *v : Vehicle::Iterate()) {
			v->timetable_start_subticks = 0;
		}
	}

	if (SlXvIsFeaturePresent(XSLFI_SPRINGPP, 1, 1)) {
		/*
		 * Cost scaling changes:
		 * SpringPP v2.0.102 divides all prices by the difficulty factor, effectively making things about 8 times cheaper.
		 * Adjust the inflation factor to compensate for this, as otherwise the game is unplayable on load if inflation has been running for a while.
		 * To avoid making things too cheap, clamp the price inflation factor to no lower than the payment inflation factor.
		 */

		DEBUG(sl, 3, "Inflation prices: %f", _economy.inflation_prices / 65536.0);
		DEBUG(sl, 3, "Inflation payments: %f", _economy.inflation_payment / 65536.0);

		_economy.inflation_prices >>= 3;
		if (_economy.inflation_prices < _economy.inflation_payment) {
			_economy.inflation_prices = _economy.inflation_payment;
		}

		DEBUG(sl, 3, "New inflation prices: %f", _economy.inflation_prices / 65536.0);
	}

	if (SlXvIsFeaturePresent(XSLFI_MIGHT_USE_PAX_SIGNALS) || SlXvIsFeatureMissing(XSLFI_TRACE_RESTRICT)) {
		for (TileIndex t = 0; t < map_size; t++) {
			if (HasStationTileRail(t)) {
				/* clear station PAX bit */
				ClrBit(_me[t].m6, 6);
			}
			if (IsTileType(t, MP_RAILWAY) && HasSignals(t)) {
				/*
				 * tracerestrict uses same bit as 1st PAX signals bit
				 * only conditionally clear the bit, don't bother checking for whether to set it
				 */
				if (IsRestrictedSignal(t)) {
					TraceRestrictSetIsSignalRestrictedBit(t);
				}

				/* clear 2nd signal PAX bit */
				ClrBit(_m[t].m2, 13);
			}
		}
	}

	if (SlXvIsFeaturePresent(XSLFI_TRAFFIC_LIGHTS)) {
		/* remove traffic lights */
		for (TileIndex t = 0; t < map_size; t++) {
			if (IsTileType(t, MP_ROAD) && (GetRoadTileType(t) == ROAD_TILE_NORMAL)) {
				DeleteAnimatedTile(t);
				ClrBit(_me[t].m7, 4);
			}
		}
	}

	if (SlXvIsFeaturePresent(XSLFI_RAIL_AGEING)) {
		/* remove rail aging data */
		for (TileIndex t = 0; t < map_size; t++) {
			if (IsPlainRailTile(t)) {
				SB(_me[t].m7, 0, 8, 0);
			}
		}
	}

	if (SlXvIsFeaturePresent(XSLFI_SPRINGPP)) {
		/* convert wait for cargo orders to ordinary load if possible */
		for (Order *order : Order::Iterate()) {
			if ((order->IsType(OT_GOTO_STATION) || order->IsType(OT_LOADING) || order->IsType(OT_IMPLICIT)) && order->GetLoadType() == static_cast<OrderLoadFlags>(1)) {
				order->SetLoadType(OLF_LOAD_IF_POSSIBLE);
			}
		}
	}

	if (SlXvIsFeaturePresent(XSLFI_SIG_TUNNEL_BRIDGE, 1, 1)) {
		/* set the semaphore bit to match what it would have been in v1 */
		/* clear the PBS bit, update the end signal state */
		for (TileIndex t = 0; t < map_size; t++) {
			if (IsTileType(t, MP_TUNNELBRIDGE) && GetTunnelBridgeTransportType(t) == TRANSPORT_RAIL && IsTunnelBridgeWithSignalSimulation(t)) {
				SetTunnelBridgeSemaphore(t, _cur_year < _settings_client.gui.semaphore_build_before);
				SetTunnelBridgePBS(t, false);
				UpdateSignalsOnSegment(t, INVALID_DIAGDIR, GetTileOwner(t));
			}
		}
	}
	if (SlXvIsFeaturePresent(XSLFI_SIG_TUNNEL_BRIDGE, 1, 2)) {
		/* red/green signal state bit for tunnel entrances moved
		 * to no longer re-use signalled tunnel exit bit
		 */
		for (TileIndex t = 0; t < map_size; t++) {
			if (IsTileType(t, MP_TUNNELBRIDGE) && GetTunnelBridgeTransportType(t) == TRANSPORT_RAIL && IsTunnelBridgeWithSignalSimulation(t)) {
				if (HasBit(_m[t].m5, 5)) {
					/* signalled tunnel entrance */
					SignalState state = HasBit(_m[t].m5, 6) ? SIGNAL_STATE_RED : SIGNAL_STATE_GREEN;
					ClrBit(_m[t].m5, 6);
					SetTunnelBridgeEntranceSignalState(t, state);
				}
			}
		}
	}
	if (SlXvIsFeaturePresent(XSLFI_SIG_TUNNEL_BRIDGE, 1, 4)) {
		/* load_unload_ticks --> tunnel_bridge_signal_num */
		for (Train *t : Train::Iterate()) {
			TileIndex tile = t->tile;
			if (IsTileType(tile, MP_TUNNELBRIDGE) && GetTunnelBridgeTransportType(tile) == TRANSPORT_RAIL && IsTunnelBridgeWithSignalSimulation(tile)) {
				t->tunnel_bridge_signal_num = t->load_unload_ticks;
				t->load_unload_ticks = 0;
			}
		}
	}
	if (SlXvIsFeaturePresent(XSLFI_SIG_TUNNEL_BRIDGE, 1, 5)) {
		/* entrance and exit signal red/green states now have separate bits */
		for (TileIndex t = 0; t < map_size; t++) {
			if (IsTileType(t, MP_TUNNELBRIDGE) && GetTunnelBridgeTransportType(t) == TRANSPORT_RAIL && IsTunnelBridgeSignalSimulationExit(t)) {
				SetTunnelBridgeExitSignalState(t, HasBit(_me[t].m6, 0) ? SIGNAL_STATE_GREEN : SIGNAL_STATE_RED);
			}
		}
	}
	if (SlXvIsFeaturePresent(XSLFI_SIG_TUNNEL_BRIDGE, 1, 7)) {
		/* spacing setting moved to company settings */
		for (Company *c : Company::Iterate()) {
			c->settings.simulated_wormhole_signals = _settings_game.construction.old_simulated_wormhole_signals;
		}
	}
	if (SlXvIsFeaturePresent(XSLFI_SIG_TUNNEL_BRIDGE, 1, 8)) {
		/* spacing made per tunnel/bridge */
		for (TileIndex t = 0; t < map_size; t++) {
			if (IsTileType(t, MP_TUNNELBRIDGE) && GetTunnelBridgeTransportType(t) == TRANSPORT_RAIL && IsTunnelBridgeWithSignalSimulation(t)) {
				DiagDirection dir = GetTunnelBridgeDirection(t);
				if (dir == DIAGDIR_NE || dir == DIAGDIR_SE) {
					TileIndex other = GetOtherTunnelBridgeEnd(t);
					uint spacing = GetBestTunnelBridgeSignalSimulationSpacing(GetTileOwner(t), t, other);
					SetTunnelBridgeSignalSimulationSpacing(t, spacing);
					SetTunnelBridgeSignalSimulationSpacing(other, spacing);
				}
			}
		}
		/* force aspect re-calculation */
		_extra_aspects = 0;
	}

	if (SlXvIsFeatureMissing(XSLFI_CUSTOM_BRIDGE_HEADS)) {
		/* ensure that previously unused custom bridge-head bits are cleared */
		for (TileIndex t = 0; t < map_size; t++) {
			if (IsBridgeTile(t) && GetTunnelBridgeTransportType(t) == TRANSPORT_ROAD) {
				SB(_m[t].m2, 0, 8, 0);
			}
		}
	}

	if (IsSavegameVersionBefore(SLV_SHIPS_STOP_IN_LOCKS)) {
		/* Move ships from lock slope to upper or lower position. */
		for (Ship *s : Ship::Iterate()) {
			/* Suitable tile? */
			if (!IsTileType(s->tile, MP_WATER) || !IsLock(s->tile) || GetLockPart(s->tile) != LOCK_PART_MIDDLE) continue;

			/* We don't need to adjust position when at the tile centre */
			int x = s->x_pos & 0xF;
			int y = s->y_pos & 0xF;
			if (x == 8 && y == 8) continue;

			/* Test if ship is on the second half of the tile */
			bool second_half;
			DiagDirection shipdiagdir = DirToDiagDir(s->direction);
			switch (shipdiagdir) {
				default: NOT_REACHED();
				case DIAGDIR_NE: second_half = x < 8; break;
				case DIAGDIR_NW: second_half = y < 8; break;
				case DIAGDIR_SW: second_half = x > 8; break;
				case DIAGDIR_SE: second_half = y > 8; break;
			}

			DiagDirection slopediagdir = GetInclinedSlopeDirection(GetTileSlope(s->tile));

			/* Heading up slope == passed half way */
			if ((shipdiagdir == slopediagdir) == second_half) {
				/* On top half of lock */
				s->z_pos = GetTileMaxZ(s->tile) * (int)TILE_HEIGHT;
			} else {
				/* On lower half of lock */
				s->z_pos = GetTileZ(s->tile) * (int)TILE_HEIGHT;
			}
		}
	}

	if (IsSavegameVersionBefore(SLV_TOWN_CARGOGEN)) {
		/* Ensure the original cargo generation mode is used */
		_settings_game.economy.town_cargogen_mode = TCGM_ORIGINAL;
	}

	if (IsSavegameVersionBefore(SLV_SERVE_NEUTRAL_INDUSTRIES)) {
		/* Ensure the original neutral industry/station behaviour is used */
		_settings_game.station.serve_neutral_industries = true;

		/* Link oil rigs to their industry and back. */
		for (Station *st : Station::Iterate()) {
			if (IsTileType(st->xy, MP_STATION) && IsOilRig(st->xy)) {
				/* Industry tile is always adjacent during construction by TileDiffXY(0, 1) */
				st->industry = Industry::GetByTile(st->xy + TileDiffXY(0, 1));
				st->industry->neutral_station = st;
			}
		}
	} else {
		/* Link neutral station back to industry, as this is not saved. */
		for (Industry *ind : Industry::Iterate()) if (ind->neutral_station != nullptr) ind->neutral_station->industry = ind;
	}

	if (IsSavegameVersionBefore(SLV_TREES_WATER_CLASS) && !SlXvIsFeaturePresent(XSLFI_CHUNNEL, 2)) {
		/* Update water class for trees. */
		for (TileIndex t = 0; t < map_size; t++) {
			if (IsTileType(t, MP_TREES)) SetWaterClass(t, GetTreeGround(t) == TREE_GROUND_SHORE ? WATER_CLASS_SEA : WATER_CLASS_INVALID);
		}
	}

	/* Update structures for multitile docks */
	if (IsSavegameVersionBefore(SLV_MULTITILE_DOCKS)) {
		for (TileIndex t = 0; t < map_size; t++) {
			/* Clear docking tile flag from relevant tiles as it
			 * was not previously cleared. */
			if (IsTileType(t, MP_WATER) || IsTileType(t, MP_RAILWAY) || IsTileType(t, MP_STATION) || IsTileType(t, MP_TUNNELBRIDGE)) {
				SetDockingTile(t, false);
			}
			/* Add docks and oilrigs to Station::ship_station. */
			if (IsTileType(t, MP_STATION)) {
				if (IsDock(t) || IsOilRig(t)) Station::GetByTile(t)->ship_station.Add(t);
			}
		}
	}

	if (IsSavegameVersionUntil(SLV_ENDING_YEAR) || !SlXvIsFeaturePresent(XSLFI_MULTIPLE_DOCKS, 2) || !SlXvIsFeaturePresent(XSLFI_DOCKING_CACHE_VER, 3)) {
		/* Update station docking tiles. Was only needed for pre-SLV_MULTITLE_DOCKS
		 * savegames, but a bug in docking tiles touched all savegames between
		 * SLV_MULTITILE_DOCKS and SLV_ENDING_YEAR. */
		/* Placing objects on docking tiles was not updating adjacent station's docking tiles. */
		for (Station *st : Station::Iterate()) {
			if (st->ship_station.tile != INVALID_TILE) UpdateStationDockingTiles(st);
		}
	}

	/* Make sure all industries exclusive supplier/consumer set correctly. */
	if (IsSavegameVersionBefore(SLV_GS_INDUSTRY_CONTROL)) {
		for (Industry *i : Industry::Iterate()) {
			i->exclusive_supplier = INVALID_OWNER;
			i->exclusive_consumer = INVALID_OWNER;
		}
	}

	/* Make sure all industries exclusive supplier/consumer set correctly. */
	if (IsSavegameVersionBefore(SLV_GS_INDUSTRY_CONTROL)) {
		for (Industry *i : Industry::Iterate()) {
			i->exclusive_supplier = INVALID_OWNER;
			i->exclusive_consumer = INVALID_OWNER;
		}
	}

	if (IsSavegameVersionBefore(SLV_GROUP_REPLACE_WAGON_REMOVAL)) {
		/* Propagate wagon removal flag for compatibility */
		/* Temporary bitmask of company wagon removal setting */
		uint16 wagon_removal = 0;
		for (const Company *c : Company::Iterate()) {
			if (c->settings.renew_keep_length) SetBit(wagon_removal, c->index);
		}
		for (Group *g : Group::Iterate()) {
			if (g->flags != 0) {
				/* Convert old replace_protection value to flag. */
				g->flags = 0;
				SetBit(g->flags, GroupFlags::GF_REPLACE_PROTECTION);
			}
			if (HasBit(wagon_removal, g->owner)) SetBit(g->flags, GroupFlags::GF_REPLACE_WAGON_REMOVAL);
		}
	}

	/* Compute station catchment areas. This is needed here in case UpdateStationAcceptance is called below. */
	Station::RecomputeCatchmentForAll();

	/* Station acceptance is some kind of cache */
	if (IsSavegameVersionBefore(SLV_127)) {
		for (Station *st : Station::Iterate()) UpdateStationAcceptance(st, false);
	}

	// setting moved from game settings to company settings
	if (SlXvIsFeaturePresent(XSLFI_ORDER_OCCUPANCY, 1, 1)) {
		for (Company *c : Company::Iterate()) {
			c->settings.order_occupancy_smoothness = _settings_game.order.old_occupancy_smoothness;
		}
	}

	/* Set lifetime vehicle profit to 0 if lifetime profit feature is missing */
	if (SlXvIsFeatureMissing(XSLFI_VEH_LIFETIME_PROFIT)) {
		for (Vehicle *v : Vehicle::Iterate()) {
			v->profit_lifetime = 0;
		}
	}

	if (SlXvIsFeaturePresent(XSLFI_AUTO_TIMETABLE, 1, 3)) {
		for (Vehicle *v : Vehicle::Iterate()) {
			SB(v->vehicle_flags, VF_TIMETABLE_SEPARATION, 1, _settings_game.order.old_timetable_separation);
		}
	}

	/* Set 0.1 increment town cargo scale factor setting from old 1 increment setting */
	if (!SlXvIsFeaturePresent(XSLFI_TOWN_CARGO_ADJ, 2)) {
		_settings_game.economy.town_cargo_scale_factor = _settings_game.economy.old_town_cargo_factor * 10;
	}

	if (SlXvIsFeatureMissing(XSLFI_SAFER_CROSSINGS)) {
		for (TileIndex t = 0; t < map_size; t++) {
			if (IsLevelCrossingTile(t)) {
				SetCrossingOccupiedByRoadVehicle(t, EnsureNoRoadVehicleOnGround(t).Failed());
			}
		}
	}

	if (SlXvIsFeatureMissing(XSLFI_TIMETABLE_EXTRA)) {
		for (Vehicle *v : Vehicle::Iterate()) {
			v->cur_timetable_order_index = v->GetNumManualOrders() > 0 ? v->cur_real_order_index : INVALID_VEH_ORDER_ID;
		}
		for (OrderBackup *bckup : OrderBackup::Iterate()) {
			bckup->cur_timetable_order_index = INVALID_VEH_ORDER_ID;
		}
		for (Order *order : Order::Iterate()) {
			if (order->IsType(OT_CONDITIONAL)) {
				if (order->GetTravelTime() != 0) {
					DEBUG(sl, 1, "Fixing: order->GetTravelTime() != 0, %u", order->GetTravelTime());
					order->SetTravelTime(0);
				}
			}
		}
		for (OrderList *order_list : OrderList::Iterate()) {
			order_list->DebugCheckSanity();
		}
	}

	if (SlXvIsFeaturePresent(XSLFI_TRAIN_THROUGH_LOAD, 0, 1)) {
		for (Vehicle *v : Vehicle::Iterate()) {
			if (v->cargo_payment == nullptr) {
				for (Vehicle *u = v; u != nullptr; u = u->Next()) {
					if (HasBit(v->vehicle_flags, VF_CARGO_UNLOADING)) ClrBit(v->vehicle_flags, VF_CARGO_UNLOADING);
				}
			}
		}
	}

	if (SlXvIsFeatureMissing(XSLFI_BUY_LAND_RATE_LIMIT)) {
		/* Introduced land purchasing limit. */
		for (Company *c : Company::Iterate()) {
			c->purchase_land_limit = _settings_game.construction.purchase_land_frame_burst << 16;
		}
	}

	if (SlXvIsFeatureMissing(XSLFI_BUILD_OBJECT_RATE_LIMIT)) {
		/* Introduced build object limit. */
		for (Company *c : Company::Iterate()) {
			c->build_object_limit = _settings_game.construction.build_object_frame_burst << 16;
		}
	}

	if (SlXvIsFeaturePresent(XSLFI_MORE_COND_ORDERS, 1, 1)) {
		for (Order *order : Order::Iterate()) {
			// Insertion of OCV_MAX_RELIABILITY between OCV_REMAINING_LIFETIME and OCV_CARGO_WAITING
			if (order->IsType(OT_CONDITIONAL) && order->GetConditionVariable() > OCV_REMAINING_LIFETIME) {
				order->SetConditionVariable(static_cast<OrderConditionVariable>((uint)order->GetConditionVariable() + 1));
			}
		}
	}

	if (SlXvIsFeatureMissing(XSLFI_CONSIST_SPEED_RD_FLAG)) {
		for (Train *t : Train::Iterate()) {
			if ((t->track & TRACK_BIT_WORMHOLE && !(t->vehstatus & VS_HIDDEN)) || t->track == TRACK_BIT_DEPOT) {
				SetBit(t->First()->flags, VRF_CONSIST_SPEED_REDUCTION);
			}
		}
	}

	if (SlXvIsFeatureMissing(XSLFI_SAVEGAME_UNIQUE_ID)) {
		/* Generate a random id for savegames that didn't have one */
		/* We keep id 0 for old savegames that don't have an id */
		_settings_game.game_creation.generation_unique_id = _interactive_random.Next(UINT32_MAX-1) + 1; /* Generates between [1;UINT32_MAX] */
	}

	if (SlXvIsFeatureMissing(XSLFI_TOWN_MULTI_BUILDING)) {
		for (Town *t : Town::Iterate()) {
			t->church_count = HasBit(t->flags, 1) ? 1 : 0;
			t->stadium_count = HasBit(t->flags, 2) ? 1 : 0;
		}
	}

	if (SlXvIsFeatureMissing(XSLFI_ONE_WAY_DT_ROAD_STOP)) {
		for (TileIndex t = 0; t < map_size; t++) {
			if (IsDriveThroughStopTile(t)) {
				SetDriveThroughStopDisallowedRoadDirections(t, DRD_NONE);
			}
		}
	}

	if (SlXvIsFeatureMissing(XSLFI_ONE_WAY_ROAD_STATE)) {
		extern void RecalculateRoadCachedOneWayStates();
		RecalculateRoadCachedOneWayStates();
	}

	if (SlXvIsFeatureMissing(XSLFI_ANIMATED_TILE_EXTRA)) {
		UpdateAllAnimatedTileSpeeds();
	}

	if (!SlXvIsFeaturePresent(XSLFI_REALISTIC_TRAIN_BRAKING, 2)) {
		for (Train *t : Train::Iterate()) {
			if (!(t->vehstatus & VS_CRASHED)) {
				t->crash_anim_pos = 0;
			}
			if (t->lookahead != nullptr) SetBit(t->lookahead->flags, TRLF_APPLY_ADVISORY);
		}
	}

	if (!SlXvIsFeaturePresent(XSLFI_REALISTIC_TRAIN_BRAKING, 3) && _settings_game.vehicle.train_braking_model == TBM_REALISTIC) {
		UpdateAllBlockSignals();
	}

	if (!SlXvIsFeaturePresent(XSLFI_REALISTIC_TRAIN_BRAKING, 5) && _settings_game.vehicle.train_braking_model == TBM_REALISTIC) {
		for (Train *t : Train::Iterate()) {
			if (t->lookahead != nullptr) {
				t->lookahead->SetNextExtendPosition();
			}
		}
	}

	if (SlXvIsFeatureMissing(XSLFI_INFLATION_FIXED_DATES)) {
		_settings_game.economy.inflation_fixed_dates = !IsSavegameVersionBefore(SLV_GS_INDUSTRY_CONTROL);
	}

	if (SlXvIsFeatureMissing(XSLFI_MORE_HOUSES)) {
		for (TileIndex t = 0; t < map_size; t++) {
			if (IsTileType(t, MP_HOUSE)) {
				/* Move upper bit of house ID from bit 6 of m3 to bits 6..5 of m3. */
				SB(_m[t].m3, 5, 2, GB(_m[t].m3, 6, 1));
			}
		}
	}

	if (SlXvIsFeatureMissing(XSLFI_CUSTOM_TOWN_ZONE)) {
		_settings_game.economy.city_zone_0_mult = _settings_game.economy.town_zone_0_mult;
		_settings_game.economy.city_zone_1_mult = _settings_game.economy.town_zone_1_mult;
		_settings_game.economy.city_zone_2_mult = _settings_game.economy.town_zone_2_mult;
		_settings_game.economy.city_zone_3_mult = _settings_game.economy.town_zone_3_mult;
		_settings_game.economy.city_zone_4_mult = _settings_game.economy.town_zone_4_mult;
	}

	if (!SlXvIsFeaturePresent(XSLFI_WATER_FLOODING, 2)) {
		for (TileIndex t = 0; t < map_size; t++) {
			if (IsTileType(t, MP_WATER)) {
				SetNonFloodingWaterTile(t, false);
			}
		}
	}

	if (SlXvIsFeatureMissing(XSLFI_TRACE_RESTRICT_TUNBRIDGE)) {
		for (TileIndex t = 0; t < map_size; t++) {
			if (IsTileType(t, MP_TUNNELBRIDGE) && GetTunnelBridgeTransportType(t) == TRANSPORT_RAIL && IsTunnelBridgeWithSignalSimulation(t)) {
				SetTunnelBridgeRestrictedSignal(t, false);
			}
		}
	}

	InitializeRoadGUI();

	/* This needs to be done after conversion. */
	RebuildViewportKdtree();
	ViewportMapBuildTunnelCache();

	/* Road stops is 'only' updating some caches */
	AfterLoadRoadStops();
	AfterLoadLabelMaps();
	AfterLoadCompanyStats();
	AfterLoadStoryBook();

	GamelogPrintDebug(1);

	InitializeWindowsAndCaches();
	/* Restore the signals */
	ResetSignalHandlers();

	AfterLoadLinkGraphs();

	AfterLoadTraceRestrict();
	AfterLoadTemplateVehiclesUpdate();
	if (SlXvIsFeaturePresent(XSLFI_TEMPLATE_REPLACEMENT, 1, 7)) {
		AfterLoadTemplateVehiclesUpdateProperties();
	}

	InvalidateVehicleTickCaches();
	ClearVehicleTickCaches();

	UpdateAllVehiclesIsDrawn();

	extern void YapfCheckRailSignalPenalties();
	YapfCheckRailSignalPenalties();

	UpdateExtraAspectsVariable();

	if (_networking && !_network_server) {
		SlProcessVENC();
	}

	/* Show this message last to avoid covering up an error message if we bail out part way */
	switch (gcf_res) {
		case GLC_COMPATIBLE: ShowErrorMessage(STR_NEWGRF_COMPATIBLE_LOAD_WARNING, INVALID_STRING_ID, WL_CRITICAL); break;
		case GLC_NOT_FOUND:  ShowErrorMessage(STR_NEWGRF_DISABLED_WARNING, INVALID_STRING_ID, WL_CRITICAL); _pause_mode = PM_PAUSED_ERROR; break;
		default: break;
	}

	if (!_networking || _network_server) {
		extern void AfterLoad_LinkGraphPauseControl();
		AfterLoad_LinkGraphPauseControl();
	}

	_game_load_cur_date_ymd = _cur_date_ymd;
	_game_load_date_fract = _date_fract;
	_game_load_tick_skip_counter = _tick_skip_counter;
	_game_load_time = time(nullptr);

	return true;
}

/**
 * Reload all NewGRF files during a running game. This is a cut-down
 * version of AfterLoadGame().
 * XXX - We need to reset the vehicle position hash because with a non-empty
 * hash AfterLoadVehicles() will loop infinitely. We need AfterLoadVehicles()
 * to recalculate vehicle data as some NewGRF vehicle sets could have been
 * removed or added and changed statistics
 */
void ReloadNewGRFData()
{
	RegisterGameEvents(GEF_RELOAD_NEWGRF);
	AppendSpecialEventsLogEntry("NewGRF reload");

	RailTypeLabel rail_type_label_map[RAILTYPE_END];
	for (RailType rt = RAILTYPE_BEGIN; rt != RAILTYPE_END; rt++) {
		rail_type_label_map[rt] = GetRailTypeInfo(rt)->label;
	}

	/* reload grf data */
	GfxLoadSprites();
	LoadStringWidthTable();
	RecomputePrices();
	/* reload vehicles */
	ResetVehicleHash();
	AfterLoadEngines();
	AfterLoadVehicles(false);
	StartupEngines();
	GroupStatistics::UpdateAfterLoad();
	/* update station graphics */
	AfterLoadStations();

	RailType rail_type_translate_map[RAILTYPE_END];
	for (RailType old_type = RAILTYPE_BEGIN; old_type != RAILTYPE_END; old_type++) {
		RailType new_type = GetRailTypeByLabel(rail_type_label_map[old_type]);
		rail_type_translate_map[old_type] = (new_type == INVALID_RAILTYPE) ? RAILTYPE_RAIL : new_type;
	}

	/* Restore correct railtype for all rail tiles.*/
	const TileIndex map_size = MapSize();
	for (TileIndex t = 0; t < map_size; t++) {
		if (GetTileType(t) == MP_RAILWAY ||
				IsLevelCrossingTile(t) ||
				IsRailStationTile(t) ||
				IsRailWaypointTile(t) ||
				IsRailTunnelBridgeTile(t)) {
			SetRailType(t, rail_type_translate_map[GetRailType(t)]);
			RailType secondary = GetTileSecondaryRailTypeIfValid(t);
			if (secondary != INVALID_RAILTYPE) SetSecondaryRailType(t, rail_type_translate_map[secondary]);
		}
	}

	UpdateExtraAspectsVariable();

	/* Update company statistics. */
	AfterLoadCompanyStats();
	/* Check and update house and town values */
	UpdateHousesAndTowns(true, false);
	/* Delete news referring to no longer existing entities */
	DeleteInvalidEngineNews();
	/* Update livery selection windows */
	for (CompanyID i = COMPANY_FIRST; i < MAX_COMPANIES; i++) InvalidateWindowData(WC_COMPANY_COLOUR, i);
	/* Update company infrastructure counts. */
	InvalidateWindowClassesData(WC_COMPANY_INFRASTRUCTURE);
	/* redraw the whole screen */
	MarkWholeScreenDirty();
	CheckTrainsLengths();
	AfterLoadTemplateVehiclesUpdateImages();
	AfterLoadTemplateVehiclesUpdateProperties();
	UpdateAllAnimatedTileSpeeds();
}<|MERGE_RESOLUTION|>--- conflicted
+++ resolved
@@ -3300,7 +3300,10 @@
 		}
 	}
 
-<<<<<<< HEAD
+	/* In version 2.2 of the savegame, we have new airports, so status of all aircraft is reset.
+	 * This has to be called after all map array updates */
+	if (IsSavegameVersionBefore(SLV_2, 2)) UpdateOldAircraft();
+
 	if (SlXvIsFeaturePresent(XSLFI_SPRINGPP)) {
 		// re-arrange vehicle_flags
 		for (Vehicle *v : Vehicle::Iterate()) {
@@ -3323,11 +3326,6 @@
 			SB(v->vehicle_flags, VF_STOP_LOADING, 9, 0);
 		}
 	}
-=======
-	/* In version 2.2 of the savegame, we have new airports, so status of all aircraft is reset.
-	 * This has to be called after all map array updates */
-	if (IsSavegameVersionBefore(SLV_2, 2)) UpdateOldAircraft();
->>>>>>> ad90e88e
 
 	if (IsSavegameVersionBefore(SLV_188)) {
 		/* Fix articulated road vehicles.
