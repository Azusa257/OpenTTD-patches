/* $Id$ */

/*
 * This file is part of OpenTTD.
 * OpenTTD is free software; you can redistribute it and/or modify it under the terms of the GNU General Public License as published by the Free Software Foundation, version 2.
 * OpenTTD is distributed in the hope that it will be useful, but WITHOUT ANY WARRANTY; without even the implied warranty of MERCHANTABILITY or FITNESS FOR A PARTICULAR PURPOSE.
 * See the GNU General Public License for more details. You should have received a copy of the GNU General Public License along with OpenTTD. If not, see <http://www.gnu.org/licenses/>.
 */

/** @file afterload.cpp Code updating data after game load */

#include "../stdafx.h"
#include "../void_map.h"
#include "../signs_base.h"
#include "../depot_base.h"
#include "../tunnel_base.h"
#include "../fios.h"
#include "../gamelog_internal.h"
#include "../network/network.h"
#include "../network/network_func.h"
#include "../gfxinit.h"
#include "../viewport_func.h"
#include "../viewport_kdtree.h"
#include "../industry.h"
#include "../clear_map.h"
#include "../vehicle_func.h"
#include "../string_func.h"
#include "../date_func.h"
#include "../roadveh.h"
#include "../train.h"
#include "../station_base.h"
#include "../waypoint_base.h"
#include "../roadstop_base.h"
#include "../dock_base.h"
#include "../tunnelbridge_map.h"
#include "../pathfinder/yapf/yapf_cache.h"
#include "../elrail_func.h"
#include "../signs_func.h"
#include "../aircraft.h"
#include "../object_map.h"
#include "../object_base.h"
#include "../tree_map.h"
#include "../company_func.h"
#include "../road_cmd.h"
#include "../ai/ai.hpp"
#include "../ai/ai_gui.hpp"
#include "../town.h"
#include "../economy_base.h"
#include "../animated_tile_func.h"
#include "../subsidy_base.h"
#include "../subsidy_func.h"
#include "../newgrf.h"
#include "../engine_func.h"
#include "../rail_gui.h"
#include "../core/backup_type.hpp"
#include "../core/mem_func.hpp"
#include "../smallmap_gui.h"
#include "../news_func.h"
#include "../order_backup.h"
#include "../error.h"
#include "../disaster_vehicle.h"
#include "../ship.h"
<<<<<<< HEAD
#include "../tracerestrict.h"
#include "../tunnel_map.h"
#include "../bridge_signal_map.h"
=======
#include "../water.h"
>>>>>>> a52bbb72


#include "saveload_internal.h"

#include <signal.h>
#include <algorithm>

#include "../safeguards.h"

extern Company *DoStartupNewCompany(bool is_ai, CompanyID company = INVALID_COMPANY);

/**
 * Makes a tile canal or water depending on the surroundings.
 *
 * Must only be used for converting old savegames. Use WaterClass now.
 *
 * This as for example docks and shipdepots do not store
 * whether the tile used to be canal or 'normal' water.
 * @param t the tile to change.
 * @param include_invalid_water_class Also consider WATER_CLASS_INVALID, i.e. industry tiles on land
 */
void SetWaterClassDependingOnSurroundings(TileIndex t, bool include_invalid_water_class)
{
	/* If the slope is not flat, we always assume 'land' (if allowed). Also for one-corner-raised-shores.
	 * Note: Wrt. autosloping under industry tiles this is the most fool-proof behaviour. */
	if (!IsTileFlat(t)) {
		if (include_invalid_water_class) {
			SetWaterClass(t, WATER_CLASS_INVALID);
			return;
		} else {
			SlErrorCorrupt("Invalid water class for dry tile");
		}
	}

	/* Mark tile dirty in all cases */
	MarkTileDirtyByTile(t);

	if (TileX(t) == 0 || TileY(t) == 0 || TileX(t) == MapMaxX() - 1 || TileY(t) == MapMaxY() - 1) {
		/* tiles at map borders are always WATER_CLASS_SEA */
		SetWaterClass(t, WATER_CLASS_SEA);
		return;
	}

	bool has_water = false;
	bool has_canal = false;
	bool has_river = false;

	for (DiagDirection dir = DIAGDIR_BEGIN; dir < DIAGDIR_END; dir++) {
		TileIndex neighbour = TileAddByDiagDir(t, dir);
		switch (GetTileType(neighbour)) {
			case MP_WATER:
				/* clear water and shipdepots have already a WaterClass associated */
				if (IsCoast(neighbour)) {
					has_water = true;
				} else if (!IsLock(neighbour)) {
					switch (GetWaterClass(neighbour)) {
						case WATER_CLASS_SEA:   has_water = true; break;
						case WATER_CLASS_CANAL: has_canal = true; break;
						case WATER_CLASS_RIVER: has_river = true; break;
						default: SlErrorCorrupt("Invalid water class for tile");
					}
				}
				break;

			case MP_RAILWAY:
				/* Shore or flooded halftile */
				has_water |= (GetRailGroundType(neighbour) == RAIL_GROUND_WATER);
				break;

			case MP_TREES:
				/* trees on shore */
				has_water |= (GB(_m[neighbour].m2, 4, 2) == TREE_GROUND_SHORE);
				break;

			default: break;
		}
	}

	if (!has_water && !has_canal && !has_river && include_invalid_water_class) {
		SetWaterClass(t, WATER_CLASS_INVALID);
		return;
	}

	if (has_river && !has_canal) {
		SetWaterClass(t, WATER_CLASS_RIVER);
	} else if (has_canal || !has_water) {
		SetWaterClass(t, WATER_CLASS_CANAL);
	} else {
		SetWaterClass(t, WATER_CLASS_SEA);
	}
}

static void ConvertTownOwner()
{
	for (TileIndex tile = 0; tile != MapSize(); tile++) {
		switch (GetTileType(tile)) {
			case MP_ROAD:
				if (GB(_m[tile].m5, 4, 2) == ROAD_TILE_CROSSING && HasBit(_m[tile].m3, 7)) {
					_m[tile].m3 = OWNER_TOWN;
				}
				FALLTHROUGH;

			case MP_TUNNELBRIDGE:
				if (_m[tile].m1 & 0x80) SetTileOwner(tile, OWNER_TOWN);
				break;

			default: break;
		}
	}
}

/* since savegame version 4.1, exclusive transport rights are stored at towns */
static void UpdateExclusiveRights()
{
	Town *t;

	FOR_ALL_TOWNS(t) {
		t->exclusivity = INVALID_COMPANY;
	}

	/* FIXME old exclusive rights status is not being imported (stored in s->blocked_months_obsolete)
	 *   could be implemented this way:
	 * 1.) Go through all stations
	 *     Build an array town_blocked[ town_id ][ company_id ]
	 *     that stores if at least one station in that town is blocked for a company
	 * 2.) Go through that array, if you find a town that is not blocked for
	 *     one company, but for all others, then give him exclusivity.
	 */
}

static const byte convert_currency[] = {
	 0,  1, 12,  8,  3,
	10, 14, 19,  4,  5,
	 9, 11, 13,  6, 17,
	16, 22, 21,  7, 15,
	18,  2, 20,
};

/* since savegame version 4.2 the currencies are arranged differently */
static void UpdateCurrencies()
{
	_settings_game.locale.currency = convert_currency[_settings_game.locale.currency];
}

/* Up to revision 1413 the invisible tiles at the southern border have not been
 * MP_VOID, even though they should have. This is fixed by this function
 */
static void UpdateVoidTiles()
{
	for (uint x = 0; x < MapSizeX(); x++) MakeVoid(TileXY(x, MapMaxY()));
	for (uint y = 0; y < MapSizeY(); y++) MakeVoid(TileXY(MapMaxX(), y));
}

static inline RailType UpdateRailType(RailType rt, RailType min)
{
	return rt >= min ? (RailType)(rt + 1): rt;
}

/**
 * Update the viewport coordinates of all signs.
 */
void UpdateAllVirtCoords()
{
	UpdateAllStationVirtCoords();
	UpdateAllSignVirtCoords();
	UpdateAllTownVirtCoords();
	RebuildViewportKdtree();
}

void ClearAllCachedNames()
{
	ClearAllStationCachedNames();
	ClearAllTownCachedNames();
	ClearAllIndustryCachedNames();
}

/**
 * Initialization of the windows and several kinds of caches.
 * This is not done directly in AfterLoadGame because these
 * functions require that all saveload conversions have been
 * done. As people tend to add savegame conversion stuff after
 * the intialization of the windows and caches quite some bugs
 * had been made.
 * Moving this out of there is both cleaner and less bug-prone.
 */
static void InitializeWindowsAndCaches()
{
	/* Initialize windows */
	ResetWindowSystem();
	SetupColoursAndInitialWindow();

	/* Update coordinates of the signs. */
	ClearAllCachedNames();
	UpdateAllVirtCoords();
	ResetViewportAfterLoadGame();

	Company *c;
	FOR_ALL_COMPANIES(c) {
		/* For each company, verify (while loading a scenario) that the inauguration date is the current year and set it
		 * accordingly if it is not the case.  No need to set it on companies that are not been used already,
		 * thus the MIN_YEAR (which is really nothing more than Zero, initialized value) test */
		if (_file_to_saveload.abstract_ftype == FT_SCENARIO && c->inaugurated_year != MIN_YEAR) {
			c->inaugurated_year = _cur_year;
		}
	}

	/* Count number of objects per type */
	Object *o;
	FOR_ALL_OBJECTS(o) {
		Object::IncTypeCount(o->type);
	}

	/* Identify owners of persistent storage arrays */
	Industry *i;
	FOR_ALL_INDUSTRIES(i) {
		if (i->psa != nullptr) {
			i->psa->feature = GSF_INDUSTRIES;
			i->psa->tile = i->location.tile;
		}
	}
	Station *s;
	FOR_ALL_STATIONS(s) {
		if (s->airport.psa != nullptr) {
			s->airport.psa->feature = GSF_AIRPORTS;
			s->airport.psa->tile = s->airport.tile;
		}
	}
	Town *t;
	FOR_ALL_TOWNS(t) {
		for (std::list<PersistentStorage *>::iterator it = t->psa_list.begin(); it != t->psa_list.end(); ++it) {
			(*it)->feature = GSF_FAKE_TOWNS;
			(*it)->tile = t->xy;
		}
	}
	RoadVehicle *rv;
	FOR_ALL_ROADVEHICLES(rv) {
		if (rv->IsFrontEngine()) {
			rv->CargoChanged();
		}
	}

	RecomputePrices();

	GroupStatistics::UpdateAfterLoad();

	RebuildSubsidisedSourceAndDestinationCache();

	/* Towns have a noise controlled number of airports system
	 * So each airport's noise value must be added to the town->noise_reached value
	 * Reset each town's noise_reached value to '0' before. */
	UpdateAirportsNoise();

	CheckTrainsLengths();
	ShowNewGRFError();
	ShowAIDebugWindowIfAIError();

	/* Rebuild the smallmap list of owners. */
	BuildOwnerLegend();
}

#ifdef WITH_SIGACTION
static struct sigaction _prev_segfault;
static struct sigaction _prev_abort;
static struct sigaction _prev_fpe;

static void CDECL HandleSavegameLoadCrash(int signum, siginfo_t *si, void *context);
#else
typedef void (CDECL *SignalHandlerPointer)(int);
static SignalHandlerPointer _prev_segfault = nullptr;
static SignalHandlerPointer _prev_abort    = nullptr;
static SignalHandlerPointer _prev_fpe      = nullptr;

static void CDECL HandleSavegameLoadCrash(int signum);
#endif

/**
 * Replaces signal handlers of SIGSEGV and SIGABRT
 * and stores pointers to original handlers in memory.
 */
static void SetSignalHandlers()
{
#ifdef WITH_SIGACTION
	struct sigaction sa;
	memset(&sa, 0, sizeof(sa));
	sa.sa_flags = SA_SIGINFO | SA_RESTART;
	sigemptyset(&sa.sa_mask);
	sa.sa_sigaction = HandleSavegameLoadCrash;
	sigaction(SIGSEGV, &sa, &_prev_segfault);
	sigaction(SIGABRT, &sa, &_prev_abort);
	sigaction(SIGFPE,  &sa, &_prev_fpe);
#else
	_prev_segfault = signal(SIGSEGV, HandleSavegameLoadCrash);
	_prev_abort    = signal(SIGABRT, HandleSavegameLoadCrash);
	_prev_fpe      = signal(SIGFPE,  HandleSavegameLoadCrash);
#endif
}

/**
 * Resets signal handlers back to original handlers.
 */
static void ResetSignalHandlers()
{
#ifdef WITH_SIGACTION
	sigaction(SIGSEGV, &_prev_segfault, nullptr);
	sigaction(SIGABRT, &_prev_abort, nullptr);
	sigaction(SIGFPE,  &_prev_fpe, nullptr);
#else
	signal(SIGSEGV, _prev_segfault);
	signal(SIGABRT, _prev_abort);
	signal(SIGFPE,  _prev_fpe);
#endif
}

/**
 * Try to find the overridden GRF identifier of the given GRF.
 * @param c the GRF to get the 'previous' version of.
 * @return the GRF identifier or \a c if none could be found.
 */
static const GRFIdentifier *GetOverriddenIdentifier(const GRFConfig *c)
{
	const LoggedAction *la = &_gamelog_action[_gamelog_actions - 1];
	if (la->at != GLAT_LOAD) return &c->ident;

	const LoggedChange *lcend = &la->change[la->changes];
	for (const LoggedChange *lc = la->change; lc != lcend; lc++) {
		if (lc->ct == GLCT_GRFCOMPAT && lc->grfcompat.grfid == c->ident.grfid) return &lc->grfcompat;
	}

	return &c->ident;
}

/** Was the saveload crash because of missing NewGRFs? */
static bool _saveload_crash_with_missing_newgrfs = false;

/**
 * Did loading the savegame cause a crash? If so,
 * were NewGRFs missing?
 * @return when the saveload crashed due to missing NewGRFs.
 */
bool SaveloadCrashWithMissingNewGRFs()
{
	return _saveload_crash_with_missing_newgrfs;
}

/**
 * Signal handler used to give a user a more useful report for crashes during
 * the savegame loading process; especially when there's problems with the
 * NewGRFs that are required by the savegame.
 * @param signum received signal
 */
#ifdef WITH_SIGACTION
static void CDECL HandleSavegameLoadCrash(int signum, siginfo_t *si, void *context)
#else
static void CDECL HandleSavegameLoadCrash(int signum)
#endif
{
	ResetSignalHandlers();

	char buffer[8192];
	char *p = buffer;
	p += seprintf(p, lastof(buffer), "Loading your savegame caused OpenTTD to crash.\n");

	for (const GRFConfig *c = _grfconfig; !_saveload_crash_with_missing_newgrfs && c != nullptr; c = c->next) {
		_saveload_crash_with_missing_newgrfs = HasBit(c->flags, GCF_COMPATIBLE) || c->status == GCS_NOT_FOUND;
	}

	if (_saveload_crash_with_missing_newgrfs) {
		p += seprintf(p, lastof(buffer),
			"This is most likely caused by a missing NewGRF or a NewGRF that\n"
			"has been loaded as replacement for a missing NewGRF. OpenTTD\n"
			"cannot easily determine whether a replacement NewGRF is of a newer\n"
			"or older version.\n"
			"It will load a NewGRF with the same GRF ID as the missing NewGRF.\n"
			"This means that if the author makes incompatible NewGRFs with the\n"
			"same GRF ID OpenTTD cannot magically do the right thing. In most\n"
			"cases OpenTTD will load the savegame and not crash, but this is an\n"
			"exception.\n"
			"Please load the savegame with the appropriate NewGRFs installed.\n"
			"The missing/compatible NewGRFs are:\n");

		for (const GRFConfig *c = _grfconfig; c != nullptr; c = c->next) {
			if (HasBit(c->flags, GCF_COMPATIBLE)) {
				const GRFIdentifier *replaced = GetOverriddenIdentifier(c);
				char buf[40];
				md5sumToString(buf, lastof(buf), replaced->md5sum);
				p += seprintf(p, lastof(buffer), "NewGRF %08X (checksum %s) not found.\n  Loaded NewGRF \"%s\" with same GRF ID instead.\n", BSWAP32(c->ident.grfid), buf, c->filename);
			}
			if (c->status == GCS_NOT_FOUND) {
				char buf[40];
				md5sumToString(buf, lastof(buf), c->ident.md5sum);
				p += seprintf(p, lastof(buffer), "NewGRF %08X (%s) not found; checksum %s.\n", BSWAP32(c->ident.grfid), c->filename, buf);
			}
		}
	} else {
		p += seprintf(p, lastof(buffer),
			"This is probably caused by a corruption in the savegame.\n"
			"Please file a bug report and attach this savegame.\n");
	}

	ShowInfo(buffer);

#ifdef WITH_SIGACTION
	struct sigaction call;
#else
	SignalHandlerPointer call = nullptr;
#endif
	switch (signum) {
		case SIGSEGV: call = _prev_segfault; break;
		case SIGABRT: call = _prev_abort; break;
		case SIGFPE:  call = _prev_fpe; break;
		default: NOT_REACHED();
	}
#ifdef WITH_SIGACTION
	if (call.sa_flags & SA_SIGINFO) {
		if (call.sa_sigaction != nullptr) call.sa_sigaction(signum, si, context);
	} else {
		if (call.sa_handler != nullptr) call.sa_handler(signum);
	}
#else
	if (call != nullptr) call(signum);
#endif

}

/**
 * Tries to change owner of this rail tile to a valid owner. In very old versions it could happen that
 * a rail track had an invalid owner. When conversion isn't possible, track is removed.
 * @param t tile to update
 */
static void FixOwnerOfRailTrack(TileIndex t)
{
	assert(!Company::IsValidID(GetTileOwner(t)) && (IsLevelCrossingTile(t) || IsPlainRailTile(t)));

	/* remove leftover rail piece from crossing (from very old savegames) */
	Train *v = nullptr, *w;
	FOR_ALL_TRAINS(w) {
		if (w->tile == t) {
			v = w;
			break;
		}
	}

	if (v != nullptr) {
		/* when there is a train on crossing (it could happen in TTD), set owner of crossing to train owner */
		SetTileOwner(t, v->owner);
		return;
	}

	/* try to find any connected rail */
	for (DiagDirection dd = DIAGDIR_BEGIN; dd < DIAGDIR_END; dd++) {
		TileIndex tt = t + TileOffsByDiagDir(dd);
		if (GetTileTrackStatus(t, TRANSPORT_RAIL, 0, dd) != 0 &&
				GetTileTrackStatus(tt, TRANSPORT_RAIL, 0, ReverseDiagDir(dd)) != 0 &&
				Company::IsValidID(GetTileOwner(tt))) {
			SetTileOwner(t, GetTileOwner(tt));
			return;
		}
	}

	if (IsLevelCrossingTile(t)) {
		/* else change the crossing to normal road (road vehicles won't care) */
		Owner road = GetRoadOwner(t, RTT_ROAD);
		Owner tram = GetRoadOwner(t, RTT_TRAM);
		RoadBits bits = GetCrossingRoadBits(t);
		bool hasroad = HasBit(_me[t].m7, 6);
		bool hastram = HasBit(_me[t].m7, 7);

		/* MakeRoadNormal */
		SetTileType(t, MP_ROAD);
		SetTileOwner(t, road);
		_m[t].m3 = (hasroad ? bits : 0);
		_m[t].m5 = (hastram ? bits : 0) | ROAD_TILE_NORMAL << 6;
		SB(_me[t].m6, 2, 4, 0);
		SetRoadOwner(t, RTT_TRAM, tram);
		return;
	}

	/* if it's not a crossing, make it clean land */
	MakeClear(t, CLEAR_GRASS, 0);
}

/**
 * Fixes inclination of a vehicle. Older OpenTTD versions didn't update the bits correctly.
 * @param v vehicle
 * @param dir vehicle's direction, or # INVALID_DIR if it can be ignored
 * @return inclination bits to set
 */
static uint FixVehicleInclination(Vehicle *v, Direction dir)
{
	/* Compute place where this vehicle entered the tile */
	int entry_x = v->x_pos;
	int entry_y = v->y_pos;
	switch (dir) {
		case DIR_NE: entry_x |= TILE_UNIT_MASK; break;
		case DIR_NW: entry_y |= TILE_UNIT_MASK; break;
		case DIR_SW: entry_x &= ~TILE_UNIT_MASK; break;
		case DIR_SE: entry_y &= ~TILE_UNIT_MASK; break;
		case INVALID_DIR: break;
		default: NOT_REACHED();
	}
	byte entry_z = GetSlopePixelZ(entry_x, entry_y);

	/* Compute middle of the tile. */
	int middle_x = (v->x_pos & ~TILE_UNIT_MASK) + TILE_SIZE / 2;
	int middle_y = (v->y_pos & ~TILE_UNIT_MASK) + TILE_SIZE / 2;
	byte middle_z = GetSlopePixelZ(middle_x, middle_y);

	/* middle_z == entry_z, no height change. */
	if (middle_z == entry_z) return 0;

	/* middle_z < entry_z, we are going downwards. */
	if (middle_z < entry_z) return 1U << GVF_GOINGDOWN_BIT;

	/* middle_z > entry_z, we are going upwards. */
	return 1U << GVF_GOINGUP_BIT;
}

/**
 * Checks for the possibility that a bridge may be on this tile
 * These are in fact all the tile types on which a bridge can be found
 * @param t The tile to analyze
 * @return True if a bridge might have been present prior to savegame 194.
 */
static inline bool MayHaveBridgeAbove(TileIndex t)
{
	return IsTileType(t, MP_CLEAR) || IsTileType(t, MP_RAILWAY) || IsTileType(t, MP_ROAD) ||
			IsTileType(t, MP_WATER) || IsTileType(t, MP_TUNNELBRIDGE) || IsTileType(t, MP_OBJECT);
}

TileIndex GetOtherTunnelBridgeEndOld(TileIndex tile)
{
	DiagDirection dir = GetTunnelBridgeDirection(tile);
	TileIndexDiff delta = TileOffsByDiagDir(dir);
	int z = GetTileZ(tile);

	dir = ReverseDiagDir(dir);
	do {
		tile += delta;
	} while (
		!IsTunnelTile(tile) ||
		GetTunnelBridgeDirection(tile) != dir ||
		GetTileZ(tile) != z
	);

	return tile;
}


/**
 * Perform a (large) amount of savegame conversion *magic* in order to
 * load older savegames and to fill the caches for various purposes.
 * @return True iff conversion went without a problem.
 */
bool AfterLoadGame()
{
	SetSignalHandlers();

	TileIndex map_size = MapSize();

	extern TileIndex _cur_tileloop_tile; // From landscape.cpp.
	/* The LFSR used in RunTileLoop iteration cannot have a zeroed state, make it non-zeroed. */
	if (_cur_tileloop_tile == 0) _cur_tileloop_tile = 1;

	if (IsSavegameVersionBefore(SLV_98)) GamelogOldver();

	GamelogTestRevision();
	GamelogTestMode();

	RebuildTownKdtree();
	RebuildStationKdtree();

	_viewport_sign_kdtree_valid = false;

	if (IsSavegameVersionBefore(SLV_98)) GamelogGRFAddList(_grfconfig);

	if (IsSavegameVersionBefore(SLV_119)) {
		_pause_mode = (_pause_mode == 2) ? PM_PAUSED_NORMAL : PM_UNPAUSED;
	} else if (_network_dedicated && (_pause_mode & PM_PAUSED_ERROR) != 0) {
		DEBUG(net, 0, "The loading savegame was paused due to an error state.");
		DEBUG(net, 0, "  The savegame cannot be used for multiplayer!");
		/* Restore the signals */
		ResetSignalHandlers();
		return false;
	} else if (!_networking || _network_server) {
		/* If we are in single player, i.e. not networking, and loading the
		 * savegame or we are loading the savegame as network server we do
		 * not want to be bothered by being paused because of the automatic
		 * reason of a network server, e.g. joining clients or too few
		 * active clients. Note that resetting these values for a network
		 * client are very bad because then the client is going to execute
		 * the game loop when the server is not, i.e. it desyncs. */
		_pause_mode &= ~PMB_PAUSED_NETWORK;
	}

	/* In very old versions, size of train stations was stored differently.
	 * They had swapped width and height if station was built along the Y axis.
	 * TTO and TTD used 3 bits for width/height, while OpenTTD used 4.
	 * Because the data stored by TTDPatch are unusable for rail stations > 7x7,
	 * recompute the width and height. Doing this unconditionally for all old
	 * savegames simplifies the code. */
	if (IsSavegameVersionBefore(SLV_2)) {
		Station *st;
		FOR_ALL_STATIONS(st) {
			st->train_station.w = st->train_station.h = 0;
		}
		for (TileIndex t = 0; t < map_size; t++) {
			if (!IsTileType(t, MP_STATION)) continue;
			if (_m[t].m5 > 7) continue; // is it a rail station tile?
			st = Station::Get(_m[t].m2);
			assert(st->train_station.tile != 0);
			int dx = TileX(t) - TileX(st->train_station.tile);
			int dy = TileY(t) - TileY(st->train_station.tile);
			assert(dx >= 0 && dy >= 0);
			st->train_station.w = max<uint>(st->train_station.w, dx + 1);
			st->train_station.h = max<uint>(st->train_station.h, dy + 1);
		}
	}

	if (IsSavegameVersionBefore(SLV_194) && SlXvIsFeatureMissing(XSLFI_HEIGHT_8_BIT)) {
		_settings_game.construction.max_heightlevel = 15;

		/* In old savegame versions, the heightlevel was coded in bits 0..3 of the type field */
		for (TileIndex t = 0; t < map_size; t++) {
			_m[t].height = GB(_m[t].type, 0, 4);
			SB(_m[t].type, 0, 2, GB(_me[t].m6, 0, 2));
			SB(_me[t].m6, 0, 2, 0);
			if (MayHaveBridgeAbove(t)) {
				SB(_m[t].type, 2, 2, GB(_me[t].m6, 6, 2));
				SB(_me[t].m6, 6, 2, 0);
			} else {
				SB(_m[t].type, 2, 2, 0);
			}
		}
	} else if (IsSavegameVersionBefore(SLV_194) && SlXvIsFeaturePresent(XSLFI_HEIGHT_8_BIT)) {
		for (TileIndex t = 0; t < map_size; t++) {
			SB(_m[t].type, 0, 2, GB(_me[t].m6, 0, 2));
			SB(_me[t].m6, 0, 2, 0);
			if (MayHaveBridgeAbove(t)) {
				SB(_m[t].type, 2, 2, GB(_me[t].m6, 6, 2));
				SB(_me[t].m6, 6, 2, 0);
			} else {
				SB(_m[t].type, 2, 2, 0);
			}
		}
	}

	/* in version 2.1 of the savegame, town owner was unified. */
	if (IsSavegameVersionBefore(SLV_2, 1)) ConvertTownOwner();

	/* from version 4.1 of the savegame, exclusive rights are stored at towns */
	if (IsSavegameVersionBefore(SLV_4, 1)) UpdateExclusiveRights();

	/* from version 4.2 of the savegame, currencies are in a different order */
	if (IsSavegameVersionBefore(SLV_4, 2)) UpdateCurrencies();

	/* In old version there seems to be a problem that water is owned by
	 * OWNER_NONE, not OWNER_WATER.. I can't replicate it for the current
	 * (4.3) version, so I just check when versions are older, and then
	 * walk through the whole map.. */
	if (IsSavegameVersionBefore(SLV_4, 3)) {
		for (TileIndex t = 0; t < map_size; t++) {
			if (IsTileType(t, MP_WATER) && GetTileOwner(t) >= MAX_COMPANIES) {
				SetTileOwner(t, OWNER_WATER);
			}
		}
	}

	if (IsSavegameVersionBefore(SLV_84)) {
		Company *c;
		FOR_ALL_COMPANIES(c) {
			c->name = CopyFromOldName(c->name_1);
			if (c->name != nullptr) c->name_1 = STR_SV_UNNAMED;
			c->president_name = CopyFromOldName(c->president_name_1);
			if (c->president_name != nullptr) c->president_name_1 = SPECSTR_PRESIDENT_NAME;
		}

		Station *st;
		FOR_ALL_STATIONS(st) {
			st->name = CopyFromOldName(st->string_id);
			/* generating new name would be too much work for little effect, use the station name fallback */
			if (st->name != nullptr) st->string_id = STR_SV_STNAME_FALLBACK;
		}

		Town *t;
		FOR_ALL_TOWNS(t) {
			t->name = CopyFromOldName(t->townnametype);
			if (t->name != nullptr) t->townnametype = SPECSTR_TOWNNAME_START + _settings_game.game_creation.town_name;
		}
	}

	/* From this point the old names array is cleared. */
	ResetOldNames();

	if (IsSavegameVersionBefore(SLV_106)) {
		/* no station is determined by 'tile == INVALID_TILE' now (instead of '0') */
		Station *st;
		FOR_ALL_STATIONS(st) {
<<<<<<< HEAD
			if (st->airport.tile       == 0) st->airport.tile       = INVALID_TILE;
			if (st->dock_station.tile  == 0) st->dock_station.tile  = INVALID_TILE;
			if (st->train_station.tile == 0) st->train_station.tile = INVALID_TILE;
=======
			if (st->airport.tile       == 0) st->airport.tile = INVALID_TILE;
			if (st->train_station.tile == 0) st->train_station.tile   = INVALID_TILE;
>>>>>>> a52bbb72
		}

		/* the same applies to Company::location_of_HQ */
		Company *c;
		FOR_ALL_COMPANIES(c) {
			if (c->location_of_HQ == 0 || (IsSavegameVersionBefore(SLV_4) && c->location_of_HQ == 0xFFFF)) {
				c->location_of_HQ = INVALID_TILE;
			}
		}
	}

	/* convert road side to my format. */
	if (_settings_game.vehicle.road_side) _settings_game.vehicle.road_side = 1;

	/* Check if all NewGRFs are present, we are very strict in MP mode */
	GRFListCompatibility gcf_res = IsGoodGRFConfigList(_grfconfig);
	for (GRFConfig *c = _grfconfig; c != nullptr; c = c->next) {
		if (c->status == GCS_NOT_FOUND) {
			GamelogGRFRemove(c->ident.grfid);
		} else if (HasBit(c->flags, GCF_COMPATIBLE)) {
			GamelogGRFCompatible(&c->ident);
		}
	}

	if (_networking && gcf_res != GLC_ALL_GOOD) {
		SetSaveLoadError(STR_NETWORK_ERROR_CLIENT_NEWGRF_MISMATCH);
		/* Restore the signals */
		ResetSignalHandlers();
		return false;
	}

	/* The value of _date_fract got divided, so make sure that old games are converted correctly. */
	if (IsSavegameVersionBefore(SLV_11, 1) || (IsSavegameVersionBefore(SLV_147) && _date_fract > DAY_TICKS)) _date_fract /= 885;

	if (SlXvIsFeaturePresent(XSLFI_SPRINGPP)) {
		assert(_settings_game.economy.day_length_factor >= 1);
		_tick_skip_counter = _date_fract % _settings_game.economy.day_length_factor;
		_date_fract /= _settings_game.economy.day_length_factor;
		assert(_date_fract < DAY_TICKS);
		assert(_tick_skip_counter < _settings_game.economy.day_length_factor);
	}

	/* Set day length factor to 1 if loading a pre day length savegame */
	if (SlXvIsFeatureMissing(XSLFI_VARIABLE_DAY_LENGTH) && SlXvIsFeatureMissing(XSLFI_SPRINGPP)) {
		_settings_game.economy.day_length_factor = 1;
	}

	/* Update current year
	 * must be done before loading sprites as some newgrfs check it */
	SetDate(_date, _date_fract);

	/*
	 * Force the old behaviour for compatibility reasons with old savegames. As new
	 * settings can only be loaded from new savegames loading old savegames with new
	 * versions of OpenTTD will normally initialize settings newer than the savegame
	 * version with "new game" defaults which the player can define to their liking.
	 * For some settings we override that to keep the behaviour the same as when the
	 * game was saved.
	 *
	 * Note that there is no non-stop in here. This is because the setting could have
	 * either value in TTDPatch. To convert it properly the user has to make sure the
	 * right value has been chosen in the settings. Otherwise we will be converting
	 * it incorrectly in half of the times without a means to correct that.
	 */
	if (IsSavegameVersionBefore(SLV_4, 2)) _settings_game.station.modified_catchment = false;
	if (IsSavegameVersionBefore(SLV_6, 1)) _settings_game.pf.forbid_90_deg = false;
	if (IsSavegameVersionBefore(SLV_21))   _settings_game.vehicle.train_acceleration_model = 0;
	if (IsSavegameVersionBefore(SLV_90))   _settings_game.vehicle.plane_speed = 4;
	if (IsSavegameVersionBefore(SLV_95))   _settings_game.vehicle.dynamic_engines = 0;
	if (IsSavegameVersionBefore(SLV_96))   _settings_game.economy.station_noise_level = false;
	if (IsSavegameVersionBefore(SLV_133)) {
		_settings_game.vehicle.train_slope_steepness = 3;
	}
	if (IsSavegameVersionBefore(SLV_134))  _settings_game.economy.feeder_payment_share = 75;
	if (IsSavegameVersionBefore(SLV_138))  _settings_game.vehicle.plane_crashes = 2;
	if (IsSavegameVersionBefore(SLV_139)) {
		_settings_game.vehicle.roadveh_acceleration_model = 0;
		_settings_game.vehicle.roadveh_slope_steepness = 7;
	}
	if (IsSavegameVersionBefore(SLV_143))  _settings_game.economy.allow_town_level_crossings = true;
	if (IsSavegameVersionBefore(SLV_159)) {
		_settings_game.vehicle.max_train_length = 50;
		_settings_game.construction.max_bridge_length = 64;
		_settings_game.construction.max_tunnel_length = 64;
	}
	if (IsSavegameVersionBefore(SLV_166))  _settings_game.economy.infrastructure_maintenance = false;
	if (IsSavegameVersionBefore(SLV_183)) {
		_settings_game.linkgraph.distribution_pax = DT_MANUAL;
		_settings_game.linkgraph.distribution_mail = DT_MANUAL;
		_settings_game.linkgraph.distribution_armoured = DT_MANUAL;
		_settings_game.linkgraph.distribution_default = DT_MANUAL;
	}

	/* Load the sprites */
	GfxLoadSprites();
	LoadStringWidthTable();

	/* Copy temporary data to Engine pool */
	CopyTempEngineData();

	/* Connect front and rear engines of multiheaded trains and converts
	 * subtype to the new format */
	if (IsSavegameVersionBefore(SLV_17, 1)) ConvertOldMultiheadToNew();

	/* Connect front and rear engines of multiheaded trains */
	ConnectMultiheadedTrains();

	/* Fix the CargoPackets *and* fix the caches of CargoLists.
	 * If this isn't done before Stations and especially Vehicles are
	 * running their AfterLoad we might get in trouble. In the case of
	 * vehicles we could give the wrong (cached) count of items in a
	 * vehicle which causes different results when getting their caches
	 * filled; and that could eventually lead to desyncs. */
	CargoPacket::AfterLoad();

	/* Oilrig was moved from id 15 to 9. We have to do this conversion
	 * here as AfterLoadVehicles can check it indirectly via the newgrf
	 * code. */
	if (IsSavegameVersionBefore(SLV_139)) {
		Station *st;
		FOR_ALL_STATIONS(st) {
			if (st->airport.tile != INVALID_TILE && st->airport.type == 15) {
				st->airport.type = AT_OILRIG;
			}
		}
	}


	if (SlXvIsFeaturePresent(XSLFI_SPRINGPP)) {
		/*
		 * Reject huge airports
		 * Annoyingly SpringPP v2.0.102 has a bug where it uses the same ID for AT_INTERCONTINENTAL2 and AT_OILRIG.
		 * Do this here as AfterLoadVehicles might also check it indirectly via the newgrf code.
		 */
		Station *st;
		FOR_ALL_STATIONS(st) {
			if (st->airport.tile == INVALID_TILE) continue;
			StringID err = INVALID_STRING_ID;
			if (st->airport.type == 9) {
				if (st->dock_station.tile != INVALID_TILE && IsOilRig(st->dock_station.tile)) {
					/* this airport is probably an oil rig, not a huge airport */
				} else {
					err = STR_GAME_SAVELOAD_ERROR_HUGE_AIRPORTS_PRESENT;
				}
				st->airport.type = AT_OILRIG;
			} else if (st->airport.type == 10) {
				err = STR_GAME_SAVELOAD_ERROR_HUGE_AIRPORTS_PRESENT;
			}
			if (err != INVALID_STRING_ID) {
				SetSaveLoadError(err);
				/* Restore the signals */
				ResetSignalHandlers();
				return false;
			}
		}
	}

	if (SlXvIsFeaturePresent(XSLFI_SPRINGPP, 1, 1)) {
		/*
		 * Reject helicopters aproaching oil rigs using the wrong aircraft movement data
		 * Annoyingly SpringPP v2.0.102 has a bug where it uses the same ID for AT_INTERCONTINENTAL2 and AT_OILRIG
		 * Do this here as AfterLoadVehicles can also check it indirectly via the newgrf code.
		 */
		Aircraft *v;
		FOR_ALL_AIRCRAFT(v) {
			Station *st = GetTargetAirportIfValid(v);
			if (st != nullptr && ((st->dock_station.tile != INVALID_TILE && IsOilRig(st->dock_station.tile)) || st->airport.type == AT_OILRIG)) {
				/* aircraft is on approach to an oil rig, bail out now */
				SetSaveLoadError(STR_GAME_SAVELOAD_ERROR_HELI_OILRIG_BUG);
				/* Restore the signals */
				ResetSignalHandlers();
				return false;
			}
		}
	}

	/* Update all vehicles */
	AfterLoadVehicles(true);

	/* Update template vehicles */
	AfterLoadTemplateVehicles();

	/* Make sure there is an AI attached to an AI company */
	{
		Company *c;
		FOR_ALL_COMPANIES(c) {
			if (c->is_ai && c->ai_instance == nullptr) AI::StartNew(c->index);
		}
	}

	/* make sure there is a town in the game */
	if (_game_mode == GM_NORMAL && Town::GetNumItems() == 0) {
		SetSaveLoadError(STR_ERROR_NO_TOWN_IN_SCENARIO);
		/* Restore the signals */
		ResetSignalHandlers();
		return false;
	}

	/* The void tiles on the southern border used to belong to a wrong class (pre 4.3).
	 * This problem appears in savegame version 21 too, see r3455. But after loading the
	 * savegame and saving again, the buggy map array could be converted to new savegame
	 * version. It didn't show up before r12070. */
	if (IsSavegameVersionBefore(SLV_87)) UpdateVoidTiles();

	/* If Load Scenario / New (Scenario) Game is used,
	 *  a company does not exist yet. So create one here.
	 * 1 exception: network-games. Those can have 0 companies
	 *   But this exception is not true for non-dedicated network servers! */
	if (!Company::IsValidID(COMPANY_FIRST) && (!_networking || (_networking && _network_server && !_network_dedicated))) {
		DoStartupNewCompany(false);
		Company *c = Company::Get(COMPANY_FIRST);
		c->settings = _settings_client.company;
	}

	/* Fix the cache for cargo payments. */
	CargoPayment *cp;
	FOR_ALL_CARGO_PAYMENTS(cp) {
		cp->front->cargo_payment = cp;
		cp->current_station = cp->front->last_station_visited;
	}

	if (IsSavegameVersionBefore(SLV_72)) {
		/* Locks in very old savegames had OWNER_WATER as owner */
		for (TileIndex t = 0; t < MapSize(); t++) {
			switch (GetTileType(t)) {
				default: break;

				case MP_WATER:
					if (GetWaterTileType(t) == WATER_TILE_LOCK && GetTileOwner(t) == OWNER_WATER) SetTileOwner(t, OWNER_NONE);
					break;

				case MP_STATION: {
					if (HasBit(_me[t].m6, 3)) SetBit(_me[t].m6, 2);
					StationGfx gfx = GetStationGfx(t);
					StationType st;
					if (       IsInsideMM(gfx,   0,   8)) { // Rail station
						st = STATION_RAIL;
						SetStationGfx(t, gfx - 0);
					} else if (IsInsideMM(gfx,   8,  67)) { // Airport
						st = STATION_AIRPORT;
						SetStationGfx(t, gfx - 8);
					} else if (IsInsideMM(gfx,  67,  71)) { // Truck
						st = STATION_TRUCK;
						SetStationGfx(t, gfx - 67);
					} else if (IsInsideMM(gfx,  71,  75)) { // Bus
						st = STATION_BUS;
						SetStationGfx(t, gfx - 71);
					} else if (gfx == 75) {                 // Oil rig
						st = STATION_OILRIG;
						SetStationGfx(t, gfx - 75);
					} else if (IsInsideMM(gfx,  76,  82)) { // Dock
						st = STATION_DOCK;
						SetStationGfx(t, gfx - 76);
					} else if (gfx == 82) {                 // Buoy
						st = STATION_BUOY;
						SetStationGfx(t, gfx - 82);
					} else if (IsInsideMM(gfx,  83, 168)) { // Extended airport
						st = STATION_AIRPORT;
						SetStationGfx(t, gfx - 83 + 67 - 8);
					} else if (IsInsideMM(gfx, 168, 170)) { // Drive through truck
						st = STATION_TRUCK;
						SetStationGfx(t, gfx - 168 + GFX_TRUCK_BUS_DRIVETHROUGH_OFFSET);
					} else if (IsInsideMM(gfx, 170, 172)) { // Drive through bus
						st = STATION_BUS;
						SetStationGfx(t, gfx - 170 + GFX_TRUCK_BUS_DRIVETHROUGH_OFFSET);
					} else {
						/* Restore the signals */
						ResetSignalHandlers();
						return false;
					}
					SB(_me[t].m6, 3, 3, st);
					break;
				}
			}
		}
	}

	if (SlXvIsFeatureMissing(XSLFI_MULTIPLE_DOCKS)) {
		/* Dock type has changed. */
		Station *st;
		FOR_ALL_STATIONS(st) {
			if (st->dock_station.tile == INVALID_TILE) continue;
			assert(Dock::CanAllocateItem());
			if (IsOilRig(st->dock_station.tile)) {
				/* Set dock station tile to dest tile instead of station. */
				st->docks = new Dock(st->dock_station.tile, st->dock_station.tile + ToTileIndexDiff({ 1, 0 }));
			} else if (IsDock(st->dock_station.tile)) {
				/* A normal two-tiles dock. */
				st->docks = new Dock(st->dock_station.tile, TileAddByDiagDir(st->dock_station.tile, GetDockDirection(st->dock_station.tile)));
			} else if (IsBuoy(st->dock_station.tile)) {
				/* A buoy. */
			} else {
				NOT_REACHED();
			}
		}
	}

	for (TileIndex t = 0; t < map_size; t++) {
		switch (GetTileType(t)) {
			case MP_STATION: {
				BaseStation *bst = BaseStation::GetByTile(t);

				/* Set up station spread */
				bst->rect.BeforeAddTile(t, StationRect::ADD_FORCE);

				/* Waypoints don't have road stops/oil rigs in the old format */
				if (!Station::IsExpected(bst)) break;
				Station *st = Station::From(bst);

				switch (GetStationType(t)) {
					case STATION_TRUCK:
					case STATION_BUS:
						if (IsSavegameVersionBefore(SLV_6)) {
							/* Before version 5 you could not have more than 250 stations.
							 * Version 6 adds large maps, so you could only place 253*253
							 * road stops on a map (no freeform edges) = 64009. So, yes
							 * someone could in theory create such a full map to trigger
							 * this assertion, it's safe to assume that's only something
							 * theoretical and does not happen in normal games. */
							assert(RoadStop::CanAllocateItem());

							/* From this version on there can be multiple road stops of the
							 * same type per station. Convert the existing stops to the new
							 * internal data structure. */
							RoadStop *rs = new RoadStop(t);

							RoadStop **head =
								IsTruckStop(t) ? &st->truck_stops : &st->bus_stops;
							*head = rs;
						}
						break;

					case STATION_OILRIG: {
						/* Very old savegames sometimes have phantom oil rigs, i.e.
						 * an oil rig which got shut down, but not completely removed from
						 * the map
						 */
						TileIndex t1 = TILE_ADDXY(t, 0, 1);
						if (IsTileType(t1, MP_INDUSTRY) &&
								GetIndustryGfx(t1) == GFX_OILRIG_1) {
							/* The internal encoding of oil rigs was changed twice.
							 * It was 3 (till 2.2) and later 5 (till 5.1).
							 * Setting it unconditionally does not hurt.
							 */
							Station::GetByTile(t)->airport.type = AT_OILRIG;
						} else {
							DeleteOilRig(t);
						}
						break;
					}

					default: break;
				}
				break;
			}

			default: break;
		}
	}

	/* In version 2.2 of the savegame, we have new airports, so status of all aircraft is reset.
	 * This has to be called after the oilrig airport_type update above ^^^ ! */
	if (IsSavegameVersionBefore(SLV_2, 2)) UpdateOldAircraft();

	/* In version 6.1 we put the town index in the map-array. To do this, we need
	 *  to use m2 (16bit big), so we need to clean m2, and that is where this is
	 *  all about ;) */
	if (IsSavegameVersionBefore(SLV_6, 1)) {
		for (TileIndex t = 0; t < map_size; t++) {
			switch (GetTileType(t)) {
				case MP_HOUSE:
					_m[t].m4 = _m[t].m2;
					SetTownIndex(t, CalcClosestTownFromTile(t)->index);
					break;

				case MP_ROAD:
					_m[t].m4 |= (_m[t].m2 << 4);
					if ((GB(_m[t].m5, 4, 2) == ROAD_TILE_CROSSING ? (Owner)_m[t].m3 : GetTileOwner(t)) == OWNER_TOWN) {
						SetTownIndex(t, CalcClosestTownFromTile(t)->index);
					} else {
						SetTownIndex(t, 0);
					}
					break;

				default: break;
			}
		}
	}

	/* Force the freeform edges to false for old savegames. */
	if (IsSavegameVersionBefore(SLV_111)) {
		_settings_game.construction.freeform_edges = false;
	}

	/* From version 9.0, we update the max passengers of a town (was sometimes negative
	 *  before that. */
	if (IsSavegameVersionBefore(SLV_9)) {
		Town *t;
		FOR_ALL_TOWNS(t) UpdateTownMaxPass(t);
	}

	/* From version 16.0, we included autorenew on engines, which are now saved, but
	 *  of course, we do need to initialize them for older savegames. */
	if (IsSavegameVersionBefore(SLV_16)) {
		Company *c;
		FOR_ALL_COMPANIES(c) {
			c->engine_renew_list            = nullptr;
			c->settings.engine_renew        = false;
			c->settings.engine_renew_months = 6;
			c->settings.engine_renew_money  = 100000;
		}

		/* When loading a game, _local_company is not yet set to the correct value.
		 * However, in a dedicated server we are a spectator, so nothing needs to
		 * happen. In case we are not a dedicated server, the local company always
		 * becomes company 0, unless we are in the scenario editor where all the
		 * companies are 'invalid'.
		 */
		c = Company::GetIfValid(COMPANY_FIRST);
		if (!_network_dedicated && c != nullptr) {
			c->settings = _settings_client.company;
		}
	}

	if (IsSavegameVersionBefore(SLV_48)) {
		for (TileIndex t = 0; t < map_size; t++) {
			switch (GetTileType(t)) {
				case MP_RAILWAY:
					if (IsPlainRail(t)) {
						/* Swap ground type and signal type for plain rail tiles, so the
						 * ground type uses the same bits as for depots and waypoints. */
						uint tmp = GB(_m[t].m4, 0, 4);
						SB(_m[t].m4, 0, 4, GB(_m[t].m2, 0, 4));
						SB(_m[t].m2, 0, 4, tmp);
					} else if (HasBit(_m[t].m5, 2)) {
						/* Split waypoint and depot rail type and remove the subtype. */
						ClrBit(_m[t].m5, 2);
						ClrBit(_m[t].m5, 6);
					}
					break;

				case MP_ROAD:
					/* Swap m3 and m4, so the track type for rail crossings is the
					 * same as for normal rail. */
					Swap(_m[t].m3, _m[t].m4);
					break;

				default: break;
			}
		}
	}

	if (IsSavegameVersionBefore(SLV_61)) {
		/* Added the RoadType */
		bool old_bridge = IsSavegameVersionBefore(SLV_42);
		for (TileIndex t = 0; t < map_size; t++) {
			switch (GetTileType(t)) {
				case MP_ROAD:
					SB(_m[t].m5, 6, 2, GB(_m[t].m5, 4, 2));
					switch (GetRoadTileType(t)) {
						default: SlErrorCorrupt("Invalid road tile type");
						case ROAD_TILE_NORMAL:
							SB(_m[t].m4, 0, 4, GB(_m[t].m5, 0, 4));
							SB(_m[t].m4, 4, 4, 0);
							SB(_me[t].m6, 2, 4, 0);
							break;
						case ROAD_TILE_CROSSING:
							SB(_m[t].m4, 5, 2, GB(_m[t].m5, 2, 2));
							break;
						case ROAD_TILE_DEPOT:    break;
					}
					SB(_me[t].m7, 6, 2, 1); // Set pre-NRT road type bits for conversion later.
					break;

				case MP_STATION:
					if (IsRoadStop(t)) SB(_me[t].m7, 6, 2, 1);
					break;

				case MP_TUNNELBRIDGE:
					/* Middle part of "old" bridges */
					if (old_bridge && IsBridge(t) && HasBit(_m[t].m5, 6)) break;
					if (((old_bridge && IsBridge(t)) ? (TransportType)GB(_m[t].m5, 1, 2) : GetTunnelBridgeTransportType(t)) == TRANSPORT_ROAD) {
						SB(_me[t].m7, 6, 2, 1); // Set pre-NRT road type bits for conversion later.
					}
					break;

				default: break;
			}
		}
	}

	if (IsSavegameVersionBefore(SLV_114)) {
		bool fix_roadtypes = !IsSavegameVersionBefore(SLV_61);
		bool old_bridge = IsSavegameVersionBefore(SLV_42);

		for (TileIndex t = 0; t < map_size; t++) {
			switch (GetTileType(t)) {
				case MP_ROAD:
					if (fix_roadtypes) SB(_me[t].m7, 6, 2, (RoadTypes)GB(_me[t].m7, 5, 3));
					SB(_me[t].m7, 5, 1, GB(_m[t].m3, 7, 1)); // snow/desert
					switch (GetRoadTileType(t)) {
						default: SlErrorCorrupt("Invalid road tile type");
						case ROAD_TILE_NORMAL:
							SB(_me[t].m7, 0, 4, GB(_m[t].m3, 0, 4));  // road works
							SB(_me[t].m6, 3, 3, GB(_m[t].m3, 4, 3));  // ground
							SB(_m[t].m3, 0, 4, GB(_m[t].m4, 4, 4));   // tram bits
							SB(_m[t].m3, 4, 4, GB(_m[t].m5, 0, 4));   // tram owner
							SB(_m[t].m5, 0, 4, GB(_m[t].m4, 0, 4));   // road bits
							break;

						case ROAD_TILE_CROSSING:
							SB(_me[t].m7, 0, 5, GB(_m[t].m4, 0, 5));  // road owner
							SB(_me[t].m6, 3, 3, GB(_m[t].m3, 4, 3));  // ground
							SB(_m[t].m3, 4, 4, GB(_m[t].m5, 0, 4));   // tram owner
							SB(_m[t].m5, 0, 1, GB(_m[t].m4, 6, 1));   // road axis
							SB(_m[t].m5, 5, 1, GB(_m[t].m4, 5, 1));   // crossing state
							break;

						case ROAD_TILE_DEPOT:
							break;
					}
					if (!IsRoadDepot(t) && !HasTownOwnedRoad(t)) {
						const Town *town = CalcClosestTownFromTile(t);
						if (town != nullptr) SetTownIndex(t, town->index);
					}
					_m[t].m4 = 0;
					break;

				case MP_STATION:
					if (!IsRoadStop(t)) break;

					if (fix_roadtypes) SB(_me[t].m7, 6, 2, (RoadTypes)GB(_m[t].m3, 0, 3));
					SB(_me[t].m7, 0, 5, HasBit(_me[t].m6, 2) ? OWNER_TOWN : GetTileOwner(t));
					SB(_m[t].m3, 4, 4, _m[t].m1);
					_m[t].m4 = 0;
					break;

				case MP_TUNNELBRIDGE:
					if (old_bridge && IsBridge(t) && HasBit(_m[t].m5, 6)) break;
					if (((old_bridge && IsBridge(t)) ? (TransportType)GB(_m[t].m5, 1, 2) : GetTunnelBridgeTransportType(t)) == TRANSPORT_ROAD) {
						if (fix_roadtypes) SB(_me[t].m7, 6, 2, (RoadTypes)GB(_m[t].m3, 0, 3));

						Owner o = GetTileOwner(t);
						SB(_me[t].m7, 0, 5, o); // road owner
						SB(_m[t].m3, 4, 4, o == OWNER_NONE ? OWNER_TOWN : o); // tram owner
					}
					SB(_me[t].m6, 2, 4, GB(_m[t].m2, 4, 4)); // bridge type
					SB(_me[t].m7, 5, 1, GB(_m[t].m4, 7, 1)); // snow/desert

					_m[t].m2 = 0;
					_m[t].m4 = 0;
					break;

				default: break;
			}
		}
	}

	/* Railtype moved from m3 to m8 in version SLV_EXTEND_RAILTYPES. */
	if (IsSavegameVersionBefore(SLV_EXTEND_RAILTYPES)) {
		const bool has_extra_bit = SlXvIsFeaturePresent(XSLFI_MORE_RAIL_TYPES, 1, 1);
		auto update_railtype = [&](TileIndex t) {
			uint rt = GB(_m[t].m3, 0, 4);
			if (has_extra_bit) rt |= (GB(_m[t].m1, 7, 1) << 4);
			SetRailType(t, (RailType)rt);
		};
		for (TileIndex t = 0; t < map_size; t++) {
			switch (GetTileType(t)) {
				case MP_RAILWAY:
					update_railtype(t);
					break;

				case MP_ROAD:
					if (IsLevelCrossing(t)) {
						update_railtype(t);
					}
					break;

				case MP_STATION:
					if (HasStationRail(t)) {
						update_railtype(t);
					}
					break;

				case MP_TUNNELBRIDGE:
					if (GetTunnelBridgeTransportType(t) == TRANSPORT_RAIL) {
						update_railtype(t);
					}
					break;

				default:
					break;
			}
		}
	}

	if (IsSavegameVersionBefore(SLV_42)) {
		Vehicle *v;

		for (TileIndex t = 0; t < map_size; t++) {
			if (MayHaveBridgeAbove(t)) ClearBridgeMiddle(t);
			if (IsBridgeTile(t)) {
				if (HasBit(_m[t].m5, 6)) { // middle part
					Axis axis = (Axis)GB(_m[t].m5, 0, 1);

					if (HasBit(_m[t].m5, 5)) { // transport route under bridge?
						if (GB(_m[t].m5, 3, 2) == TRANSPORT_RAIL) {
							MakeRailNormal(
								t,
								GetTileOwner(t),
								axis == AXIS_X ? TRACK_BIT_Y : TRACK_BIT_X,
								GetRailType(t)
							);
						} else {
							TownID town = IsTileOwner(t, OWNER_TOWN) ? ClosestTownFromTile(t, UINT_MAX)->index : 0;

							/* MakeRoadNormal */
							SetTileType(t, MP_ROAD);
							_m[t].m2 = town;
							_m[t].m3 = 0;
							_m[t].m5 = (axis == AXIS_X ? ROAD_Y : ROAD_X) | ROAD_TILE_NORMAL << 6;
							SB(_me[t].m6, 2, 4, 0);
							_me[t].m7 = 1 << 6;
							SetRoadOwner(t, RTT_TRAM, OWNER_NONE);
						}
					} else {
						if (GB(_m[t].m5, 3, 2) == 0) {
							MakeClear(t, CLEAR_GRASS, 3);
						} else {
							if (!IsTileFlat(t)) {
								MakeShore(t);
							} else {
								if (GetTileOwner(t) == OWNER_WATER) {
									MakeSea(t);
								} else {
									MakeCanal(t, GetTileOwner(t), Random());
								}
							}
						}
					}
					SetBridgeMiddle(t, axis);
				} else { // ramp
					Axis axis = (Axis)GB(_m[t].m5, 0, 1);
					uint north_south = GB(_m[t].m5, 5, 1);
					DiagDirection dir = ReverseDiagDir(XYNSToDiagDir(axis, north_south));
					TransportType type = (TransportType)GB(_m[t].m5, 1, 2);

					_m[t].m5 = 1 << 7 | type << 2 | dir;
				}
			}
		}

		FOR_ALL_VEHICLES(v) {
			if (!v->IsGroundVehicle()) continue;
			if (IsBridgeTile(v->tile)) {
				DiagDirection dir = GetTunnelBridgeDirection(v->tile);

				if (dir != DirToDiagDir(v->direction)) continue;
				switch (dir) {
					default: SlErrorCorrupt("Invalid vehicle direction");
					case DIAGDIR_NE: if ((v->x_pos & 0xF) !=  0)            continue; break;
					case DIAGDIR_SE: if ((v->y_pos & 0xF) != TILE_SIZE - 1) continue; break;
					case DIAGDIR_SW: if ((v->x_pos & 0xF) != TILE_SIZE - 1) continue; break;
					case DIAGDIR_NW: if ((v->y_pos & 0xF) !=  0)            continue; break;
				}
			} else if (v->z_pos > GetSlopePixelZ(v->x_pos, v->y_pos)) {
				v->tile = GetNorthernBridgeEnd(v->tile);
			} else {
				continue;
			}
			if (v->type == VEH_TRAIN) {
				Train::From(v)->track = TRACK_BIT_WORMHOLE;
			} else {
				RoadVehicle::From(v)->state = RVSB_WORMHOLE;
			}
		}
	}

	if (IsSavegameVersionBefore(SLV_ROAD_TYPES)) {
		/* Add road subtypes */
		for (TileIndex t = 0; t < map_size; t++) {
			bool has_road = false;
			switch (GetTileType(t)) {
				case MP_ROAD:
					has_road = true;
					break;
				case MP_STATION:
					has_road = IsRoadStop(t);
					break;
				case MP_TUNNELBRIDGE:
					has_road = GetTunnelBridgeTransportType(t) == TRANSPORT_ROAD;
					break;
				default:
					break;
			}

			if (has_road) {
				RoadType road_rt = HasBit(_me[t].m7, 6) ? ROADTYPE_ROAD : INVALID_ROADTYPE;
				RoadType tram_rt = HasBit(_me[t].m7, 7) ? ROADTYPE_TRAM : INVALID_ROADTYPE;

				assert(road_rt != INVALID_ROADTYPE || tram_rt != INVALID_ROADTYPE);
				SetRoadTypes(t, road_rt, tram_rt);
				SB(_me[t].m7, 6, 2, 0); // Clear pre-NRT road type bits.
			}
		}
	}

	if (SlXvIsFeatureMissing(XSLFI_DUAL_RAIL_TYPES)) {
		/* Introduced dual rail types. */
		for (TileIndex t = 0; t < map_size; t++) {
			if (IsPlainRailTile(t) || (IsRailTunnelBridgeTile(t) && IsBridge(t))) {
				SetSecondaryRailType(t, GetRailType(t));
			}
		}
	}

	if (SlXvIsFeaturePresent(XSLFI_SIG_TUNNEL_BRIDGE, 1, 6)) {
		/* m2 signal state bit allocation has shrunk */
		for (TileIndex t = 0; t < map_size; t++) {
			if (IsTileType(t, MP_TUNNELBRIDGE) && GetTunnelBridgeTransportType(t) == TRANSPORT_RAIL && IsBridge(t) && IsTunnelBridgeSignalSimulationEntrance(t)) {
				extern void ShiftBridgeEntranceSimulatedSignalsExtended(TileIndex t, int shift, uint64 in);
				const uint shift = 15 - BRIDGE_M2_SIGNAL_STATE_COUNT;
				ShiftBridgeEntranceSimulatedSignalsExtended(t, shift, GB(_m[t].m2, BRIDGE_M2_SIGNAL_STATE_COUNT, shift));
				SB(_m[t].m2, 0, 15, GB(_m[t].m2, 0, 15) << shift);
			}
		}
	}

	if (!SlXvIsFeaturePresent(XSLFI_CUSTOM_BRIDGE_HEADS, 2)) {
		/* change map bits for rail bridge heads */
		for (TileIndex t = 0; t < map_size; t++) {
			if (IsBridgeTile(t) && GetTunnelBridgeTransportType(t) == TRANSPORT_RAIL) {
				SetCustomBridgeHeadTrackBits(t, DiagDirToDiagTrackBits(GetTunnelBridgeDirection(t)));
				SetBridgeReservationTrackBits(t, HasBit(_m[t].m5, 4) ? DiagDirToDiagTrackBits(GetTunnelBridgeDirection(t)) : TRACK_BIT_NONE);
				ClrBit(_m[t].m5, 4);
			}
		}
	}

	/* Elrails got added in rev 24 */
	if (IsSavegameVersionBefore(SLV_24)) {
		RailType min_rail = RAILTYPE_ELECTRIC;

		Train *v;
		FOR_ALL_TRAINS(v) {
			RailType rt = RailVehInfo(v->engine_type)->railtype;

			v->railtype = rt;
			if (rt == RAILTYPE_ELECTRIC) min_rail = RAILTYPE_RAIL;
		}

		/* .. so we convert the entire map from normal to elrail (so maintain "fairness") */
		for (TileIndex t = 0; t < map_size; t++) {
			switch (GetTileType(t)) {
				case MP_RAILWAY:
					SetRailType(t, UpdateRailType(GetRailType(t), min_rail));
					break;

				case MP_ROAD:
					if (IsLevelCrossing(t)) {
						SetRailType(t, UpdateRailType(GetRailType(t), min_rail));
					}
					break;

				case MP_STATION:
					if (HasStationRail(t)) {
						SetRailType(t, UpdateRailType(GetRailType(t), min_rail));
					}
					break;

				case MP_TUNNELBRIDGE:
					if (GetTunnelBridgeTransportType(t) == TRANSPORT_RAIL) {
						SetRailType(t, UpdateRailType(GetRailType(t), min_rail));
					}
					break;

				default:
					break;
			}
		}

		FOR_ALL_TRAINS(v) {
			if (v->IsFrontEngine() || v->IsFreeWagon()) v->ConsistChanged(CCF_TRACK);
		}

	}

	/* In version 16.1 of the savegame a company can decide if trains, which get
	 * replaced, shall keep their old length. In all prior versions, just default
	 * to false */
	if (IsSavegameVersionBefore(SLV_16, 1)) {
		Company *c;
		FOR_ALL_COMPANIES(c) c->settings.renew_keep_length = false;
	}

	if (IsSavegameVersionBefore(SLV_123)) {
		/* Waypoints became subclasses of stations ... */
		MoveWaypointsToBaseStations();
		/* ... and buoys were moved to waypoints. */
		MoveBuoysToWaypoints();
	}

	/* From version 15, we moved a semaphore bit from bit 2 to bit 3 in m4, making
	 *  room for PBS. Now in version 21 move it back :P. */
	if (IsSavegameVersionBefore(SLV_21) && !IsSavegameVersionBefore(SLV_15)) {
		for (TileIndex t = 0; t < map_size; t++) {
			switch (GetTileType(t)) {
				case MP_RAILWAY:
					if (HasSignals(t)) {
						/* Original signal type/variant was stored in m4 but since saveload
						 * version 48 they are in m2. The bits has been already moved to m2
						 * (see the code somewhere above) so don't use m4, use m2 instead. */

						/* convert PBS signals to combo-signals */
						if (HasBit(_m[t].m2, 2)) SB(_m[t].m2, 0, 2, SIGTYPE_COMBO);

						/* move the signal variant back */
						SB(_m[t].m2, 2, 1, HasBit(_m[t].m2, 3) ? SIG_SEMAPHORE : SIG_ELECTRIC);
						ClrBit(_m[t].m2, 3);
					}

					/* Clear PBS reservation on track */
					if (!IsRailDepotTile(t)) {
						SB(_m[t].m4, 4, 4, 0);
					} else {
						ClrBit(_m[t].m3, 6);
					}
					break;

				case MP_STATION: // Clear PBS reservation on station
					ClrBit(_m[t].m3, 6);
					break;

				default: break;
			}
		}
	}

	if (IsSavegameVersionBefore(SLV_25)) {
		RoadVehicle *rv;
		FOR_ALL_ROADVEHICLES(rv) {
			rv->vehstatus &= ~0x40;
		}
	}

	if (IsSavegameVersionBefore(SLV_26)) {
		Station *st;
		FOR_ALL_STATIONS(st) {
			for (CargoID c = 0; c < NUM_CARGO; c++) {
				st->goods[c].last_vehicle_type = VEH_INVALID;
			}
		}
	}

	YapfNotifyTrackLayoutChange(INVALID_TILE, INVALID_TRACK);

	if (IsSavegameVersionBefore(SLV_34)) {
		Company *c;
		FOR_ALL_COMPANIES(c) ResetCompanyLivery(c);
	}

	Company *c;
	FOR_ALL_COMPANIES(c) {
		c->avail_railtypes = GetCompanyRailtypes(c->index);
		c->avail_roadtypes = GetCompanyRoadTypes(c->index);
	}

	if (!IsSavegameVersionBefore(SLV_27)) AfterLoadStations();

	/* Time starts at 0 instead of 1920.
	 * Account for this in older games by adding an offset */
	if (IsSavegameVersionBefore(SLV_31)) {
		Station *st;
		Waypoint *wp;
		Engine *e;
		Industry *i;
		Vehicle *v;

		_date += DAYS_TILL_ORIGINAL_BASE_YEAR;
		_cur_year += ORIGINAL_BASE_YEAR;

		FOR_ALL_STATIONS(st)  st->build_date      += DAYS_TILL_ORIGINAL_BASE_YEAR;
		FOR_ALL_WAYPOINTS(wp) wp->build_date      += DAYS_TILL_ORIGINAL_BASE_YEAR;
		FOR_ALL_ENGINES(e)    e->intro_date       += DAYS_TILL_ORIGINAL_BASE_YEAR;
		FOR_ALL_COMPANIES(c)  c->inaugurated_year += ORIGINAL_BASE_YEAR;
		FOR_ALL_INDUSTRIES(i) i->last_prod_year   += ORIGINAL_BASE_YEAR;

		FOR_ALL_VEHICLES(v) {
			v->date_of_last_service += DAYS_TILL_ORIGINAL_BASE_YEAR;
			v->build_year += ORIGINAL_BASE_YEAR;
		}
	}

	/* From 32 on we save the industry who made the farmland.
	 *  To give this prettiness to old savegames, we remove all farmfields and
	 *  plant new ones. */
	if (IsSavegameVersionBefore(SLV_32)) {
		Industry *i;

		for (TileIndex t = 0; t < map_size; t++) {
			if (IsTileType(t, MP_CLEAR) && IsClearGround(t, CLEAR_FIELDS)) {
				/* remove fields */
				MakeClear(t, CLEAR_GRASS, 3);
			}
		}

		FOR_ALL_INDUSTRIES(i) {
			uint j;

			if (GetIndustrySpec(i->type)->behaviour & INDUSTRYBEH_PLANT_ON_BUILT) {
				for (j = 0; j != 50; j++) PlantRandomFarmField(i);
			}
		}
	}

	/* Setting no refit flags to all orders in savegames from before refit in orders were added */
	if (IsSavegameVersionBefore(SLV_36)) {
		Order *order;
		Vehicle *v;

		FOR_ALL_ORDERS(order) {
			order->SetRefit(CT_NO_REFIT);
		}

		FOR_ALL_VEHICLES(v) {
			v->current_order.SetRefit(CT_NO_REFIT);
		}
	}

	/* from version 38 we have optional elrails, since we cannot know the
	 * preference of a user, let elrails enabled; it can be disabled manually */
	if (IsSavegameVersionBefore(SLV_38)) _settings_game.vehicle.disable_elrails = false;
	/* do the same as when elrails were enabled/disabled manually just now */
	SettingsDisableElrail(_settings_game.vehicle.disable_elrails);
	InitializeRailGUI();

	/* From version 53, the map array was changed for house tiles to allow
	 * space for newhouses grf features. A new byte, m7, was also added. */
	if (IsSavegameVersionBefore(SLV_53)) {
		for (TileIndex t = 0; t < map_size; t++) {
			if (IsTileType(t, MP_HOUSE)) {
				if (GB(_m[t].m3, 6, 2) != TOWN_HOUSE_COMPLETED) {
					/* Move the construction stage from m3[7..6] to m5[5..4].
					 * The construction counter does not have to move. */
					SB(_m[t].m5, 3, 2, GB(_m[t].m3, 6, 2));
					SB(_m[t].m3, 6, 2, 0);

					/* The "house is completed" bit is now in m6[2]. */
					SetHouseCompleted(t, false);
				} else {
					/* The "lift has destination" bit has been moved from
					 * m5[7] to m7[0]. */
					SB(_me[t].m7, 0, 1, HasBit(_m[t].m5, 7));
					ClrBit(_m[t].m5, 7);

					/* The "lift is moving" bit has been removed, as it does
					 * the same job as the "lift has destination" bit. */
					ClrBit(_m[t].m1, 7);

					/* The position of the lift goes from m1[7..0] to m6[7..2],
					 * making m1 totally free, now. The lift position does not
					 * have to be a full byte since the maximum value is 36. */
					SetLiftPosition(t, GB(_m[t].m1, 0, 6 ));

					_m[t].m1 = 0;
					_m[t].m3 = 0;
					SetHouseCompleted(t, true);
				}
			}
		}
	}

	/* Check and update house and town values */
	UpdateHousesAndTowns(gcf_res != GLC_ALL_GOOD);

	if (IsSavegameVersionBefore(SLV_43)) {
		for (TileIndex t = 0; t < map_size; t++) {
			if (IsTileType(t, MP_INDUSTRY)) {
				switch (GetIndustryGfx(t)) {
					case GFX_POWERPLANT_SPARKS:
						_m[t].m3 = GB(_m[t].m1, 2, 5);
						break;

					case GFX_OILWELL_ANIMATED_1:
					case GFX_OILWELL_ANIMATED_2:
					case GFX_OILWELL_ANIMATED_3:
						_m[t].m3 = GB(_m[t].m1, 0, 2);
						break;

					case GFX_COAL_MINE_TOWER_ANIMATED:
					case GFX_COPPER_MINE_TOWER_ANIMATED:
					case GFX_GOLD_MINE_TOWER_ANIMATED:
						 _m[t].m3 = _m[t].m1;
						 break;

					default: // No animation states to change
						break;
				}
			}
		}
	}

	if (IsSavegameVersionBefore(SLV_45)) {
		Vehicle *v;
		/* Originally just the fact that some cargo had been paid for was
		 * stored to stop people cheating and cashing in several times. This
		 * wasn't enough though as it was cleared when the vehicle started
		 * loading again, even if it didn't actually load anything, so now the
		 * amount that has been paid is stored. */
		FOR_ALL_VEHICLES(v) {
			ClrBit(v->vehicle_flags, 2);
		}
	}

	/* Buoys do now store the owner of the previous water tile, which can never
	 * be OWNER_NONE. So replace OWNER_NONE with OWNER_WATER. */
	if (IsSavegameVersionBefore(SLV_46)) {
		Waypoint *wp;
		FOR_ALL_WAYPOINTS(wp) {
			if ((wp->facilities & FACIL_DOCK) != 0 && IsTileOwner(wp->xy, OWNER_NONE) && TileHeight(wp->xy) == 0) SetTileOwner(wp->xy, OWNER_WATER);
		}
	}

	if (IsSavegameVersionBefore(SLV_50)) {
		Aircraft *v;
		/* Aircraft units changed from 8 mph to 1 km-ish/h */
		FOR_ALL_AIRCRAFT(v) {
			if (v->subtype <= AIR_AIRCRAFT) {
				const AircraftVehicleInfo *avi = AircraftVehInfo(v->engine_type);
				v->cur_speed *= 128;
				v->cur_speed /= 10;
				v->acceleration = avi->acceleration;
			}
		}
	}

	if (IsSavegameVersionBefore(SLV_49)) FOR_ALL_COMPANIES(c) c->face = ConvertFromOldCompanyManagerFace(c->face);

	if (IsSavegameVersionBefore(SLV_52)) {
		for (TileIndex t = 0; t < map_size; t++) {
			if (IsTileType(t, MP_OBJECT) && _m[t].m5 == OBJECT_STATUE) {
				_m[t].m2 = CalcClosestTownFromTile(t)->index;
			}
		}
	}

	/* A setting containing the proportion of towns that grow twice as
	 * fast was added in version 54. From version 56 this is now saved in the
	 * town as cities can be built specifically in the scenario editor. */
	if (IsSavegameVersionBefore(SLV_56)) {
		Town *t;

		FOR_ALL_TOWNS(t) {
			if (_settings_game.economy.larger_towns != 0 && (t->index % _settings_game.economy.larger_towns) == 0) {
				t->larger_town = true;
			}
		}
	}

	if (IsSavegameVersionBefore(SLV_57)) {
		Vehicle *v;
		/* Added a FIFO queue of vehicles loading at stations */
		FOR_ALL_VEHICLES(v) {
			if ((v->type != VEH_TRAIN || Train::From(v)->IsFrontEngine()) &&  // for all locs
					!(v->vehstatus & (VS_STOPPED | VS_CRASHED)) && // not stopped or crashed
					v->current_order.IsType(OT_LOADING)) {         // loading
				Station::Get(v->last_station_visited)->loading_vehicles.push_back(v);

				/* The loading finished flag is *only* set when actually completely
				 * finished. Because the vehicle is loading, it is not finished. */
				ClrBit(v->vehicle_flags, VF_LOADING_FINISHED);
			}
		}
	} else if (IsSavegameVersionBefore(SLV_59)) {
		/* For some reason non-loading vehicles could be in the station's loading vehicle list */

		Station *st;
		FOR_ALL_STATIONS(st) {
			st->loading_vehicles.erase(std::remove_if(st->loading_vehicles.begin(), st->loading_vehicles.end(),
				[](Vehicle *v) {
					return !v->current_order.IsType(OT_LOADING);
				}), st->loading_vehicles.end());
		}
	}

	if (IsSavegameVersionBefore(SLV_58)) {
		/* Setting difficulty industry_density other than zero get bumped to +1
		 * since a new option (very low at position 1) has been added */
		if (_settings_game.difficulty.industry_density > 0) {
			_settings_game.difficulty.industry_density++;
		}

		/* Same goes for number of towns, although no test is needed, just an increment */
		_settings_game.difficulty.number_towns++;
	}

	if (IsSavegameVersionBefore(SLV_64)) {
		/* Since now we allow different signal types and variants on a single tile.
		 * Move signal states to m4 to make room and clone the signal type/variant. */
		for (TileIndex t = 0; t < map_size; t++) {
			if (IsTileType(t, MP_RAILWAY) && HasSignals(t)) {
				/* move signal states */
				SetSignalStates(t, GB(_m[t].m2, 4, 4));
				SB(_m[t].m2, 4, 4, 0);
				/* clone signal type and variant */
				SB(_m[t].m2, 4, 3, GB(_m[t].m2, 0, 3));
			}
		}
	}

	if (IsSavegameVersionBefore(SLV_69)) {
		/* In some old savegames a bit was cleared when it should not be cleared */
		RoadVehicle *rv;
		FOR_ALL_ROADVEHICLES(rv) {
			if (rv->state == 250 || rv->state == 251) {
				SetBit(rv->state, 2);
			}
		}
	}

	if (IsSavegameVersionBefore(SLV_70)) {
		/* Added variables to support newindustries */
		Industry *i;
		FOR_ALL_INDUSTRIES(i) i->founder = OWNER_NONE;
	}

	/* From version 82, old style canals (above sealevel (0), WATER owner) are no longer supported.
	    Replace the owner for those by OWNER_NONE. */
	if (IsSavegameVersionBefore(SLV_82)) {
		for (TileIndex t = 0; t < map_size; t++) {
			if (IsTileType(t, MP_WATER) &&
					GetWaterTileType(t) == WATER_TILE_CLEAR &&
					GetTileOwner(t) == OWNER_WATER &&
					TileHeight(t) != 0) {
				SetTileOwner(t, OWNER_NONE);
			}
		}
	}

	/*
	 * Add the 'previous' owner to the ship depots so we can reset it with
	 * the correct values when it gets destroyed. This prevents that
	 * someone can remove canals owned by somebody else and it prevents
	 * making floods using the removal of ship depots.
	 */
	if (IsSavegameVersionBefore(SLV_83)) {
		for (TileIndex t = 0; t < map_size; t++) {
			if (IsShipDepotTile(t)) {
				_m[t].m4 = (TileHeight(t) == 0) ? OWNER_WATER : OWNER_NONE;
			}
		}
	}

	if (IsSavegameVersionBefore(SLV_74)) {
		Station *st;
		FOR_ALL_STATIONS(st) {
			for (CargoID c = 0; c < NUM_CARGO; c++) {
				st->goods[c].last_speed = 0;
				if (st->goods[c].cargo.AvailableCount() != 0) SetBit(st->goods[c].status, GoodsEntry::GES_RATING);
			}
		}
	}

	if (IsSavegameVersionBefore(SLV_78)) {
		Industry *i;
		uint j;
		FOR_ALL_INDUSTRIES(i) {
			const IndustrySpec *indsp = GetIndustrySpec(i->type);
			for (j = 0; j < lengthof(i->produced_cargo); j++) {
				i->produced_cargo[j] = indsp->produced_cargo[j];
			}
			for (j = 0; j < lengthof(i->accepts_cargo); j++) {
				i->accepts_cargo[j] = indsp->accepts_cargo[j];
			}
		}
	}

	/* Before version 81, the density of grass was always stored as zero, and
	 * grassy trees were always drawn fully grassy. Furthermore, trees on rough
	 * land used to have zero density, now they have full density. Therefore,
	 * make all grassy/rough land trees have a density of 3. */
	if (IsSavegameVersionBefore(SLV_81)) {
		for (TileIndex t = 0; t < map_size; t++) {
			if (GetTileType(t) == MP_TREES) {
				TreeGround groundType = (TreeGround)GB(_m[t].m2, 4, 2);
				if (groundType != TREE_GROUND_SNOW_DESERT) SB(_m[t].m2, 6, 2, 3);
			}
		}
	}


	if (IsSavegameVersionBefore(SLV_93)) {
		/* Rework of orders. */
		Order *order;
		FOR_ALL_ORDERS(order) order->ConvertFromOldSavegame();

		Vehicle *v;
		FOR_ALL_VEHICLES(v) {
			if (v->orders.list != nullptr && v->orders.list->GetFirstOrder() != nullptr && v->orders.list->GetFirstOrder()->IsType(OT_NOTHING)) {
				v->orders.list->FreeChain();
				v->orders.list = nullptr;
			}

			v->current_order.ConvertFromOldSavegame();
			if (v->type == VEH_ROAD && v->IsPrimaryVehicle() && v->FirstShared() == v) {
				FOR_VEHICLE_ORDERS(v, order) order->SetNonStopType(ONSF_NO_STOP_AT_INTERMEDIATE_STATIONS);
			}
		}
	} else if (IsSavegameVersionBefore(SLV_94)) {
		/* Unload and transfer are now mutual exclusive. */
		Order *order;
		FOR_ALL_ORDERS(order) {
			if ((order->GetUnloadType() & (OUFB_UNLOAD | OUFB_TRANSFER)) == (OUFB_UNLOAD | OUFB_TRANSFER)) {
				order->SetUnloadType(OUFB_TRANSFER);
				order->SetLoadType(OLFB_NO_LOAD);
			}
		}

		Vehicle *v;
		FOR_ALL_VEHICLES(v) {
			if ((v->current_order.GetUnloadType() & (OUFB_UNLOAD | OUFB_TRANSFER)) == (OUFB_UNLOAD | OUFB_TRANSFER)) {
				v->current_order.SetUnloadType(OUFB_TRANSFER);
				v->current_order.SetLoadType(OLFB_NO_LOAD);
			}
		}
	}

	if (IsSavegameVersionBefore(SLV_84)) {
		/* Set all share owners to INVALID_COMPANY for
		 * 1) all inactive companies
		 *     (when inactive companies were stored in the savegame - TTD, TTDP and some
		 *      *really* old revisions of OTTD; else it is already set in InitializeCompanies())
		 * 2) shares that are owned by inactive companies or self
		 *     (caused by cheating clients in earlier revisions) */
		FOR_ALL_COMPANIES(c) {
			for (uint i = 0; i < 4; i++) {
				CompanyID company = c->share_owners[i];
				if (company == INVALID_COMPANY) continue;
				if (!Company::IsValidID(company) || company == c->index) c->share_owners[i] = INVALID_COMPANY;
			}
		}
	}

	/* The water class was moved/unified. */
	if (IsSavegameVersionBefore(SLV_146)) {
		for (TileIndex t = 0; t < map_size; t++) {
			switch (GetTileType(t)) {
				case MP_STATION:
					switch (GetStationType(t)) {
						case STATION_OILRIG:
						case STATION_DOCK:
						case STATION_BUOY:
							SetWaterClass(t, (WaterClass)GB(_m[t].m3, 0, 2));
							SB(_m[t].m3, 0, 2, 0);
							break;

						default:
							SetWaterClass(t, WATER_CLASS_INVALID);
							break;
					}
					break;

				case MP_WATER:
					SetWaterClass(t, (WaterClass)GB(_m[t].m3, 0, 2));
					SB(_m[t].m3, 0, 2, 0);
					break;

				case MP_OBJECT:
					SetWaterClass(t, WATER_CLASS_INVALID);
					break;

				default:
					/* No water class. */
					break;
			}
		}
	}

	if (IsSavegameVersionBefore(SLV_86)) {
		for (TileIndex t = 0; t < map_size; t++) {
			/* Move river flag and update canals to use water class */
			if (IsTileType(t, MP_WATER)) {
				if (GetWaterClass(t) != WATER_CLASS_RIVER) {
					if (IsWater(t)) {
						Owner o = GetTileOwner(t);
						if (o == OWNER_WATER) {
							MakeSea(t);
						} else {
							MakeCanal(t, o, Random());
						}
					} else if (IsShipDepot(t)) {
						Owner o = (Owner)_m[t].m4; // Original water owner
						SetWaterClass(t, o == OWNER_WATER ? WATER_CLASS_SEA : WATER_CLASS_CANAL);
					}
				}
			}
		}

		/* Update locks, depots, docks and buoys to have a water class based
		 * on its neighbouring tiles. Done after river and canal updates to
		 * ensure neighbours are correct. */
		for (TileIndex t = 0; t < map_size; t++) {
			if (!IsTileFlat(t)) continue;

			if (IsTileType(t, MP_WATER) && IsLock(t)) SetWaterClassDependingOnSurroundings(t, false);
			if (IsTileType(t, MP_STATION) && (IsDock(t) || IsBuoy(t))) SetWaterClassDependingOnSurroundings(t, false);
		}
	}

	if (IsSavegameVersionBefore(SLV_87)) {
		for (TileIndex t = 0; t < map_size; t++) {
			/* skip oil rigs at borders! */
			if ((IsTileType(t, MP_WATER) || IsBuoyTile(t)) &&
					(TileX(t) == 0 || TileY(t) == 0 || TileX(t) == MapMaxX() - 1 || TileY(t) == MapMaxY() - 1)) {
				/* Some version 86 savegames have wrong water class at map borders (under buoy, or after removing buoy).
				 * This conversion has to be done before buoys with invalid owner are removed. */
				SetWaterClass(t, WATER_CLASS_SEA);
			}

			if (IsBuoyTile(t) || IsDriveThroughStopTile(t) || IsTileType(t, MP_WATER)) {
				Owner o = GetTileOwner(t);
				if (o < MAX_COMPANIES && !Company::IsValidID(o)) {
					Backup<CompanyID> cur_company(_current_company, o, FILE_LINE);
					ChangeTileOwner(t, o, INVALID_OWNER);
					cur_company.Restore();
				}
				if (IsBuoyTile(t)) {
					/* reset buoy owner to OWNER_NONE in the station struct
					 * (even if it is owned by active company) */
					Waypoint::GetByTile(t)->owner = OWNER_NONE;
				}
			} else if (IsTileType(t, MP_ROAD)) {
				/* works for all RoadTileType */
				FOR_ALL_ROADTRAMTYPES(rtt) {
					/* update even non-existing road types to update tile owner too */
					Owner o = GetRoadOwner(t, rtt);
					if (o < MAX_COMPANIES && !Company::IsValidID(o)) SetRoadOwner(t, rtt, OWNER_NONE);
				}
				if (IsLevelCrossing(t)) {
					if (!Company::IsValidID(GetTileOwner(t))) FixOwnerOfRailTrack(t);
				}
			} else if (IsPlainRailTile(t)) {
				if (!Company::IsValidID(GetTileOwner(t))) FixOwnerOfRailTrack(t);
			}
		}

		/* Convert old PF settings to new */
		if (_settings_game.pf.yapf.rail_use_yapf || IsSavegameVersionBefore(SLV_28)) {
			_settings_game.pf.pathfinder_for_trains = VPF_YAPF;
		} else {
			_settings_game.pf.pathfinder_for_trains = VPF_NPF;
		}

		if (_settings_game.pf.yapf.road_use_yapf || IsSavegameVersionBefore(SLV_28)) {
			_settings_game.pf.pathfinder_for_roadvehs = VPF_YAPF;
		} else {
			_settings_game.pf.pathfinder_for_roadvehs = VPF_NPF;
		}

		if (_settings_game.pf.yapf.ship_use_yapf) {
			_settings_game.pf.pathfinder_for_ships = VPF_YAPF;
		} else {
			_settings_game.pf.pathfinder_for_ships = VPF_NPF;
		}
	}

	if (IsSavegameVersionBefore(SLV_88)) {
		/* Profits are now with 8 bit fract */
		Vehicle *v;
		FOR_ALL_VEHICLES(v) {
			v->profit_this_year <<= 8;
			v->profit_last_year <<= 8;
			v->running_ticks = 0;
		}
	}

	if (IsSavegameVersionBefore(SLV_91)) {
		/* Increase HouseAnimationFrame from 5 to 7 bits */
		for (TileIndex t = 0; t < map_size; t++) {
			if (IsTileType(t, MP_HOUSE) && GetHouseType(t) >= NEW_HOUSE_OFFSET) {
				SB(_me[t].m6, 2, 6, GB(_me[t].m6, 3, 5));
				SB(_m[t].m3, 5, 1, 0);
			}
		}
	}

	if (IsSavegameVersionBefore(SLV_62)) {
		GroupStatistics::UpdateAfterLoad(); // Ensure statistics pool is initialised before trying to delete vehicles
		/* Remove all trams from savegames without tram support.
		 * There would be trams without tram track under causing crashes sooner or later. */
		RoadVehicle *v;
		FOR_ALL_ROADVEHICLES(v) {
			if (v->First() == v && HasBit(EngInfo(v->engine_type)->misc_flags, EF_ROAD_TRAM)) {
				ShowErrorMessage(STR_WARNING_LOADGAME_REMOVED_TRAMS, INVALID_STRING_ID, WL_CRITICAL);
				delete v;
			}
		}
	}

	if (IsSavegameVersionBefore(SLV_99)) {
		for (TileIndex t = 0; t < map_size; t++) {
			/* Set newly introduced WaterClass of industry tiles */
			if (IsTileType(t, MP_STATION) && IsOilRig(t)) {
				SetWaterClassDependingOnSurroundings(t, true);
			}
			if (IsTileType(t, MP_INDUSTRY)) {
				if ((GetIndustrySpec(GetIndustryType(t))->behaviour & INDUSTRYBEH_BUILT_ONWATER) != 0) {
					SetWaterClassDependingOnSurroundings(t, true);
				} else {
					SetWaterClass(t, WATER_CLASS_INVALID);
				}
			}

			/* Replace "house construction year" with "house age" */
			if (IsTileType(t, MP_HOUSE) && IsHouseCompleted(t)) {
				_m[t].m5 = Clamp(_cur_year - (_m[t].m5 + ORIGINAL_BASE_YEAR), 0, 0xFF);
			}
		}
	}

	/* Tunnel pool has to be initiated before reservations. */
	if (SlXvIsFeatureMissing(XSLFI_CHUNNEL)) {
		for (TileIndex t = 0; t < map_size; t++) {
			if (IsTunnelTile(t)) {
				DiagDirection dir = GetTunnelBridgeDirection(t);
				if (dir == DIAGDIR_SE || dir == DIAGDIR_SW) {
					TileIndex start_tile = t;
					TileIndex end_tile = GetOtherTunnelBridgeEndOld(start_tile);

					if (!Tunnel::CanAllocateItem()) {
						SetSaveLoadError(STR_ERROR_TUNNEL_TOO_MANY);
						/* Restore the signals */
						ResetSignalHandlers();
						return false;
					}

					const Tunnel *t = new Tunnel(start_tile, end_tile, TileHeight(start_tile), false);

					SetTunnelIndex(start_tile, t->index);
					SetTunnelIndex(end_tile, t->index);
				}
			}
		}
	}

	/* Move the signal variant back up one bit for PBS. We don't convert the old PBS
	 * format here, as an old layout wouldn't work properly anyway. To be safe, we
	 * clear any possible PBS reservations as well. */
	if (IsSavegameVersionBefore(SLV_100)) {
		for (TileIndex t = 0; t < map_size; t++) {
			switch (GetTileType(t)) {
				case MP_RAILWAY:
					if (HasSignals(t)) {
						/* move the signal variant */
						SetSignalVariant(t, TRACK_UPPER, HasBit(_m[t].m2, 2) ? SIG_SEMAPHORE : SIG_ELECTRIC);
						SetSignalVariant(t, TRACK_LOWER, HasBit(_m[t].m2, 6) ? SIG_SEMAPHORE : SIG_ELECTRIC);
						ClrBit(_m[t].m2, 2);
						ClrBit(_m[t].m2, 6);
					}

					/* Clear PBS reservation on track */
					if (IsRailDepot(t)) {
						SetDepotReservation(t, false);
					} else {
						SetTrackReservation(t, TRACK_BIT_NONE);
					}
					break;

				case MP_ROAD: // Clear PBS reservation on crossing
					if (IsLevelCrossing(t)) SetCrossingReservation(t, false);
					break;

				case MP_STATION: // Clear PBS reservation on station
					if (HasStationRail(t)) SetRailStationReservation(t, false);
					break;

				case MP_TUNNELBRIDGE: // Clear PBS reservation on tunnels/bridges
					if (GetTunnelBridgeTransportType(t) == TRANSPORT_RAIL) UnreserveAcrossRailTunnelBridge(t);
					break;

				default: break;
			}
		}
	}

	/* Reserve all tracks trains are currently on. */
	if (IsSavegameVersionBefore(SLV_101)) {
		const Train *t;
		FOR_ALL_TRAINS(t) {
			if (t->First() == t) t->ReserveTrackUnderConsist();
		}
	}

	if (IsSavegameVersionBefore(SLV_102)) {
		for (TileIndex t = 0; t < map_size; t++) {
			/* Now all crossings should be in correct state */
			if (IsLevelCrossingTile(t)) UpdateLevelCrossing(t, false);
		}
	}

	if (IsSavegameVersionBefore(SLV_103)) {
		/* Non-town-owned roads now store the closest town */
		UpdateNearestTownForRoadTiles(false);

		/* signs with invalid owner left from older savegames */
		Sign *si;
		FOR_ALL_SIGNS(si) {
			if (si->owner != OWNER_NONE && !Company::IsValidID(si->owner)) si->owner = OWNER_NONE;
		}

		/* Station can get named based on an industry type, but the current ones
		 * are not, so mark them as if they are not named by an industry. */
		Station *st;
		FOR_ALL_STATIONS(st) {
			st->indtype = IT_INVALID;
		}
	}

	if (IsSavegameVersionBefore(SLV_104)) {
		Aircraft *a;
		FOR_ALL_AIRCRAFT(a) {
			/* Set engine_type of shadow and rotor */
			if (!a->IsNormalAircraft()) {
				a->engine_type = a->First()->engine_type;
			}
		}

		/* More companies ... */
		Company *c;
		FOR_ALL_COMPANIES(c) {
			if (c->bankrupt_asked == 0xFF) c->bankrupt_asked = 0xFFFF;
		}

		Engine *e;
		FOR_ALL_ENGINES(e) {
			if (e->company_avail == 0xFF) e->company_avail = 0xFFFF;
		}

		Town *t;
		FOR_ALL_TOWNS(t) {
			if (t->have_ratings == 0xFF) t->have_ratings = 0xFFFF;
			for (uint i = 8; i != MAX_COMPANIES; i++) t->ratings[i] = RATING_INITIAL;
		}
	}

	if (IsSavegameVersionBefore(SLV_112)) {
		for (TileIndex t = 0; t < map_size; t++) {
			/* Check for HQ bit being set, instead of using map accessor,
			 * since we've already changed it code-wise */
			if (IsTileType(t, MP_OBJECT) && HasBit(_m[t].m5, 7)) {
				/* Move size and part identification of HQ out of the m5 attribute,
				 * on new locations */
				_m[t].m3 = GB(_m[t].m5, 0, 5);
				_m[t].m5 = OBJECT_HQ;
			}
		}
	}
	if (IsSavegameVersionBefore(SLV_144)) {
		for (TileIndex t = 0; t < map_size; t++) {
			if (!IsTileType(t, MP_OBJECT)) continue;

			/* Reordering/generalisation of the object bits. */
			ObjectType type = _m[t].m5;
			SB(_me[t].m6, 2, 4, type == OBJECT_HQ ? GB(_m[t].m3, 2, 3) : 0);
			_m[t].m3 = type == OBJECT_HQ ? GB(_m[t].m3, 1, 1) | GB(_m[t].m3, 0, 1) << 4 : 0;

			/* Make sure those bits are clear as well! */
			_m[t].m4 = 0;
			_me[t].m7 = 0;
		}
	}

	if (IsSavegameVersionBefore(SLV_147) && Object::GetNumItems() == 0) {
		/* Make real objects for object tiles. */
		for (TileIndex t = 0; t < map_size; t++) {
			if (!IsTileType(t, MP_OBJECT)) continue;

			if (Town::GetNumItems() == 0) {
				/* No towns, so remove all objects! */
				DoClearSquare(t);
			} else {
				uint offset = _m[t].m3;

				/* Also move the animation state. */
				_m[t].m3 = GB(_me[t].m6, 2, 4);
				SB(_me[t].m6, 2, 4, 0);

				if (offset == 0) {
					/* No offset, so make the object. */
					ObjectType type = _m[t].m5;
					int size = type == OBJECT_HQ ? 2 : 1;

					if (!Object::CanAllocateItem()) {
						/* Nice... you managed to place 64k lighthouses and
						 * antennae on the map... boohoo. */
						SlError(STR_ERROR_TOO_MANY_OBJECTS);
					}

					Object *o = new Object();
					o->location.tile = t;
					o->location.w    = size;
					o->location.h    = size;
					o->build_date    = _date;
					o->town          = type == OBJECT_STATUE ? Town::Get(_m[t].m2) : CalcClosestTownFromTile(t, UINT_MAX);
					_m[t].m2 = o->index;
					Object::IncTypeCount(type);
				} else {
					/* We're at an offset, so get the ID from our "root". */
					TileIndex northern_tile = t - TileXY(GB(offset, 0, 4), GB(offset, 4, 4));
					assert_tile(IsTileType(northern_tile, MP_OBJECT), northern_tile);
					_m[t].m2 = _m[northern_tile].m2;
				}
			}
		}
	}

	if (IsSavegameVersionBefore(SLV_113)) {
		/* allow_town_roads is added, set it if town_layout wasn't TL_NO_ROADS */
		if (_settings_game.economy.town_layout == 0) { // was TL_NO_ROADS
			_settings_game.economy.allow_town_roads = false;
			_settings_game.economy.town_layout = TL_BETTER_ROADS;
		} else {
			_settings_game.economy.allow_town_roads = true;
			_settings_game.economy.town_layout = static_cast<TownLayout>(_settings_game.economy.town_layout - 1);
		}

		/* Initialize layout of all towns. Older versions were using different
		 * generator for random town layout, use it if needed. */
		Town *t;
		FOR_ALL_TOWNS(t) {
			if (_settings_game.economy.town_layout != TL_RANDOM) {
				t->layout = _settings_game.economy.town_layout;
				continue;
			}

			/* Use old layout randomizer code */
			byte layout = TileHash(TileX(t->xy), TileY(t->xy)) % 6;
			switch (layout) {
				default: break;
				case 5: layout = 1; break;
				case 0: layout = 2; break;
			}
			t->layout = static_cast<TownLayout>(layout - 1);
		}
	}

	if (IsSavegameVersionBefore(SLV_114)) {
		/* There could be (deleted) stations with invalid owner, set owner to OWNER NONE.
		 * The conversion affects oil rigs and buoys too, but it doesn't matter as
		 * they have st->owner == OWNER_NONE already. */
		Station *st;
		FOR_ALL_STATIONS(st) {
			if (!Company::IsValidID(st->owner)) st->owner = OWNER_NONE;
		}
	}

	/* Trains could now stop in a specific location. */
	if (IsSavegameVersionBefore(SLV_117)) {
		Order *o;
		FOR_ALL_ORDERS(o) {
			if (o->IsType(OT_GOTO_STATION)) o->SetStopLocation(OSL_PLATFORM_FAR_END);
		}
	}

	if (IsSavegameVersionBefore(SLV_120)) {
		extern VehicleDefaultSettings _old_vds;
		Company *c;
		FOR_ALL_COMPANIES(c) {
			c->settings.vehicle = _old_vds;
		}
	}

	if (IsSavegameVersionBefore(SLV_121)) {
		/* Delete small ufos heading for non-existing vehicles */
		Vehicle *v;
		FOR_ALL_DISASTERVEHICLES(v) {
			if (v->subtype == 2 /* ST_SMALL_UFO */ && v->current_order.GetDestination() != 0) {
				const Vehicle *u = Vehicle::GetIfValid(v->dest_tile);
				if (u == nullptr || u->type != VEH_ROAD || !RoadVehicle::From(u)->IsFrontEngine()) {
					delete v;
				}
			}
		}

		/* We didn't store cargo payment yet, so make them for vehicles that are
		 * currently at a station and loading/unloading. If they don't get any
		 * payment anymore they just removed in the next load/unload cycle.
		 * However, some 0.7 versions might have cargo payment. For those we just
		 * add cargopayment for the vehicles that don't have it.
		 */
		Station *st;
		FOR_ALL_STATIONS(st) {
			for (Vehicle *v : st->loading_vehicles) {
				/* There are always as many CargoPayments as Vehicles. We need to make the
				 * assert() in Pool::GetNew() happy by calling CanAllocateItem(). */
				assert_compile(CargoPaymentPool::MAX_SIZE == VehiclePool::MAX_SIZE);
				assert(CargoPayment::CanAllocateItem());
				if (v->cargo_payment == nullptr) v->cargo_payment = new CargoPayment(v);
			}
		}
	}

	if (IsSavegameVersionBefore(SLV_122)) {
		/* Animated tiles would sometimes not be actually animated or
		 * in case of old savegames duplicate. */

		extern std::vector<TileIndex> _animated_tiles;

		for (auto tile = _animated_tiles.begin(); tile < _animated_tiles.end(); /* Nothing */) {
			/* Remove if tile is not animated */
			bool remove = _tile_type_procs[GetTileType(*tile)]->animate_tile_proc == nullptr;

			/* and remove if duplicate */
			for (auto j = _animated_tiles.begin(); !remove && j < tile; j++) {
				remove = *tile == *j;
			}

			if (remove) {
				DeleteAnimatedTile(*tile);
			} else {
				tile++;
			}
		}
	}

	if (IsSavegameVersionBefore(SLV_124) && !IsSavegameVersionBefore(SLV_1)) {
		/* The train station tile area was added, but for really old (TTDPatch) it's already valid. */
		Waypoint *wp;
		FOR_ALL_WAYPOINTS(wp) {
			if (wp->facilities & FACIL_TRAIN) {
				wp->train_station.tile = wp->xy;
				wp->train_station.w = 1;
				wp->train_station.h = 1;
			} else {
				wp->train_station.tile = INVALID_TILE;
				wp->train_station.w = 0;
				wp->train_station.h = 0;
			}
		}
	}

	if (IsSavegameVersionBefore(SLV_125)) {
		/* Convert old subsidies */
		Subsidy *s;
		FOR_ALL_SUBSIDIES(s) {
			if (s->remaining < 12) {
				/* Converting nonawarded subsidy */
				s->remaining = 12 - s->remaining; // convert "age" to "remaining"
				s->awarded = INVALID_COMPANY; // not awarded to anyone
				const CargoSpec *cs = CargoSpec::Get(s->cargo_type);
				switch (cs->town_effect) {
					case TE_PASSENGERS:
					case TE_MAIL:
						/* Town -> Town */
						s->src_type = s->dst_type = ST_TOWN;
						if (Town::IsValidID(s->src) && Town::IsValidID(s->dst)) continue;
						break;
					case TE_GOODS:
					case TE_FOOD:
						/* Industry -> Town */
						s->src_type = ST_INDUSTRY;
						s->dst_type = ST_TOWN;
						if (Industry::IsValidID(s->src) && Town::IsValidID(s->dst)) continue;
						break;
					default:
						/* Industry -> Industry */
						s->src_type = s->dst_type = ST_INDUSTRY;
						if (Industry::IsValidID(s->src) && Industry::IsValidID(s->dst)) continue;
						break;
				}
			} else {
				/* Do our best for awarded subsidies. The original source or destination industry
				 * can't be determined anymore for awarded subsidies, so invalidate them.
				 * Town -> Town subsidies are converted using simple heuristic */
				s->remaining = 24 - s->remaining; // convert "age of awarded subsidy" to "remaining"
				const CargoSpec *cs = CargoSpec::Get(s->cargo_type);
				switch (cs->town_effect) {
					case TE_PASSENGERS:
					case TE_MAIL: {
						/* Town -> Town */
						const Station *ss = Station::GetIfValid(s->src);
						const Station *sd = Station::GetIfValid(s->dst);
						if (ss != nullptr && sd != nullptr && ss->owner == sd->owner &&
								Company::IsValidID(ss->owner)) {
							s->src_type = s->dst_type = ST_TOWN;
							s->src = ss->town->index;
							s->dst = sd->town->index;
							s->awarded = ss->owner;
							continue;
						}
						break;
					}
					default:
						break;
				}
			}
			/* Awarded non-town subsidy or invalid source/destination, invalidate */
			delete s;
		}
	}

	if (IsSavegameVersionBefore(SLV_126)) {
		/* Recompute inflation based on old unround loan limit
		 * Note: Max loan is 500000. With an inflation of 4% across 170 years
		 *       that results in a max loan of about 0.7 * 2^31.
		 *       So taking the 16 bit fractional part into account there are plenty of bits left
		 *       for unmodified savegames ...
		 */
		uint64 aimed_inflation = (_economy.old_max_loan_unround << 16 | _economy.old_max_loan_unround_fract) / _settings_game.difficulty.max_loan;

		/* ... well, just clamp it then. */
		if (aimed_inflation > MAX_INFLATION) aimed_inflation = MAX_INFLATION;

		/* Simulate the inflation, so we also get the payment inflation */
		while (_economy.inflation_prices < aimed_inflation) {
			if (AddInflation(false)) break;
		}
	}

	if (IsSavegameVersionBefore(SLV_128)) {
		const Depot *d;
		FOR_ALL_DEPOTS(d) {
			/* At some point, invalid depots were saved into the game (possibly those removed in the past?)
			 * Remove them here, so they don't cause issues further down the line */
			if (!IsDepotTile(d->xy)) {
				DEBUG(sl, 0, "Removing invalid depot %d at %d, %d", d->index, TileX(d->xy), TileY(d->xy));
				delete d;
				d = nullptr;
				continue;
			}
			_m[d->xy].m2 = d->index;
			if (IsTileType(d->xy, MP_WATER)) _m[GetOtherShipDepotTile(d->xy)].m2 = d->index;
		}
	}

	/* The behaviour of force_proceed has been changed. Now
	 * it counts signals instead of some random time out. */
	if (IsSavegameVersionBefore(SLV_131)) {
		Train *t;
		FOR_ALL_TRAINS(t) {
			if (t->force_proceed != TFP_NONE) {
				t->force_proceed = TFP_STUCK;
			}
		}
	}

	/* The bits for the tree ground and tree density have
	 * been swapped (m2 bits 7..6 and 5..4. */
	if (IsSavegameVersionBefore(SLV_135)) {
		for (TileIndex t = 0; t < map_size; t++) {
			if (IsTileType(t, MP_CLEAR)) {
				if (GetRawClearGround(t) == CLEAR_SNOW) {
					SetClearGroundDensity(t, CLEAR_GRASS, GetClearDensity(t));
					SetBit(_m[t].m3, 4);
				} else {
					ClrBit(_m[t].m3, 4);
				}
			}
			if (IsTileType(t, MP_TREES)) {
				uint density = GB(_m[t].m2, 6, 2);
				uint ground = GB(_m[t].m2, 4, 2);
				uint counter = GB(_m[t].m2, 0, 4);
				_m[t].m2 = ground << 6 | density << 4 | counter;
			}
		}
	}

	/* Wait counter and load/unload ticks got split. */
	if (IsSavegameVersionBefore(SLV_136)) {
		Aircraft *a;
		FOR_ALL_AIRCRAFT(a) {
			a->turn_counter = a->current_order.IsType(OT_LOADING) ? 0 : a->load_unload_ticks;
		}

		Train *t;
		FOR_ALL_TRAINS(t) {
			t->wait_counter = t->current_order.IsType(OT_LOADING) ? 0 : t->load_unload_ticks;
		}
	}

	/* Airport tile animation uses animation frame instead of other graphics id */
	if (IsSavegameVersionBefore(SLV_137)) {
		struct AirportTileConversion {
			byte old_start;
			byte num_frames;
		};
		static const AirportTileConversion atc[] = {
			{31,  12}, // APT_RADAR_GRASS_FENCE_SW
			{50,   4}, // APT_GRASS_FENCE_NE_FLAG
			{62,   2}, // 1 unused tile
			{66,  12}, // APT_RADAR_FENCE_SW
			{78,  12}, // APT_RADAR_FENCE_NE
			{101, 10}, // 9 unused tiles
			{111,  8}, // 7 unused tiles
			{119, 15}, // 14 unused tiles (radar)
			{140,  4}, // APT_GRASS_FENCE_NE_FLAG_2
		};
		for (TileIndex t = 0; t < map_size; t++) {
			if (IsAirportTile(t)) {
				StationGfx old_gfx = GetStationGfx(t);
				byte offset = 0;
				for (uint i = 0; i < lengthof(atc); i++) {
					if (old_gfx < atc[i].old_start) {
						SetStationGfx(t, old_gfx - offset);
						break;
					}
					if (old_gfx < atc[i].old_start + atc[i].num_frames) {
						SetAnimationFrame(t, old_gfx - atc[i].old_start);
						SetStationGfx(t, atc[i].old_start - offset);
						break;
					}
					offset += atc[i].num_frames - 1;
				}
			}
		}
	}

	if (IsSavegameVersionBefore(SLV_140)) {
		Station *st;
		FOR_ALL_STATIONS(st) {
			if (st->airport.tile != INVALID_TILE) {
				st->airport.w = st->airport.GetSpec()->size_x;
				st->airport.h = st->airport.GetSpec()->size_y;
			}
		}
	}

	if (IsSavegameVersionBefore(SLV_141)) {
		for (TileIndex t = 0; t < map_size; t++) {
			/* Reset tropic zone for VOID tiles, they shall not have any. */
			if (IsTileType(t, MP_VOID)) SetTropicZone(t, TROPICZONE_NORMAL);
		}

		/* We need to properly number/name the depots.
		 * The first step is making sure none of the depots uses the
		 * 'default' names, after that we can assign the names. */
		Depot *d;
		FOR_ALL_DEPOTS(d) d->town_cn = UINT16_MAX;

		FOR_ALL_DEPOTS(d) MakeDefaultName(d);
	}

	if (IsSavegameVersionBefore(SLV_142)) {
		Depot *d;
		FOR_ALL_DEPOTS(d) d->build_date = _date;
	}

	if (SlXvIsFeatureMissing(XSLFI_INFRA_SHARING)) {
		Company *c;
		FOR_ALL_COMPANIES(c) {
			/* yearly_expenses has 3*15 entries now, saveload code gave us 3*13.
			 * Move the old data to the right place in the new array and clear the new data.
			 * The move has to be done in reverse order (first 2, then 1). */
			MemMoveT(&c->yearly_expenses[2][0], &c->yearly_expenses[1][11], 13);
			MemMoveT(&c->yearly_expenses[1][0], &c->yearly_expenses[0][13], 13);
			/* Clear the old location of just-moved data, so sharing income/expenses is set to 0 */
			MemSetT(&c->yearly_expenses[0][13], 0, 2);
			MemSetT(&c->yearly_expenses[1][13], 0, 2);
		}
	}

	/* In old versions it was possible to remove an airport while a plane was
	 * taking off or landing. This gives all kind of problems when building
	 * another airport in the same station so we don't allow that anymore.
	 * For old savegames with such aircraft we just throw them in the air and
	 * treat the aircraft like they were flying already. */
	if (IsSavegameVersionBefore(SLV_146)) {
		Aircraft *v;
		FOR_ALL_AIRCRAFT(v) {
			if (!v->IsNormalAircraft()) continue;
			Station *st = GetTargetAirportIfValid(v);
			if (st == nullptr && v->state != FLYING) {
				v->state = FLYING;
				UpdateAircraftCache(v);
				AircraftNextAirportPos_and_Order(v);
				/* get aircraft back on running altitude */
				if ((v->vehstatus & VS_CRASHED) == 0) {
					GetAircraftFlightLevelBounds(v, &v->z_pos, nullptr);
					SetAircraftPosition(v, v->x_pos, v->y_pos, GetAircraftFlightLevel(v));
				}
			}
		}
	}

	/* Move the animation frame to the same location (m7) for all objects. */
	if (IsSavegameVersionBefore(SLV_147)) {
		for (TileIndex t = 0; t < map_size; t++) {
			switch (GetTileType(t)) {
				case MP_HOUSE:
					if (GetHouseType(t) >= NEW_HOUSE_OFFSET) {
						uint per_proc = _me[t].m7;
						_me[t].m7 = GB(_me[t].m6, 2, 6) | (GB(_m[t].m3, 5, 1) << 6);
						SB(_m[t].m3, 5, 1, 0);
						SB(_me[t].m6, 2, 6, min(per_proc, 63));
					}
					break;

				case MP_INDUSTRY: {
					uint rand = _me[t].m7;
					_me[t].m7 = _m[t].m3;
					_m[t].m3 = rand;
					break;
				}

				case MP_OBJECT:
					_me[t].m7 = _m[t].m3;
					_m[t].m3 = 0;
					break;

				default:
					/* For stations/airports it's already at m7 */
					break;
			}
		}
	}

	/* Add (random) colour to all objects. */
	if (IsSavegameVersionBefore(SLV_148)) {
		Object *o;
		FOR_ALL_OBJECTS(o) {
			Owner owner = GetTileOwner(o->location.tile);
			o->colour = (owner == OWNER_NONE) ? Random() & 0xF : Company::Get(owner)->livery->colour1;
		}
	}

	if (IsSavegameVersionBefore(SLV_149)) {
		for (TileIndex t = 0; t < map_size; t++) {
			if (!IsTileType(t, MP_STATION)) continue;
			if (!IsBuoy(t) && !IsOilRig(t) && !(IsDock(t) && IsTileFlat(t))) {
				SetWaterClass(t, WATER_CLASS_INVALID);
			}
		}

		/* Waypoints with custom name may have a non-unique town_cn,
		 * renumber those. First set all affected waypoints to the
		 * highest possible number to get them numbered in the
		 * order they have in the pool. */
		Waypoint *wp;
		FOR_ALL_WAYPOINTS(wp) {
			if (wp->name != nullptr) wp->town_cn = UINT16_MAX;
		}

		FOR_ALL_WAYPOINTS(wp) {
			if (wp->name != nullptr) MakeDefaultName(wp);
		}
	}

	if (IsSavegameVersionBefore(SLV_152)) {
		_industry_builder.Reset(); // Initialize industry build data.

		/* The moment vehicles go from hidden to visible changed. This means
		 * that vehicles don't always get visible anymore causing things to
		 * get messed up just after loading the savegame. This fixes that. */
		Vehicle *v;
		FOR_ALL_VEHICLES(v) {
			/* Not all vehicle types can be inside a tunnel. Furthermore,
			 * testing IsTunnelTile() for invalid tiles causes a crash. */
			if (!v->IsGroundVehicle()) continue;

			/* Is the vehicle in a tunnel? */
			if (!IsTunnelTile(v->tile)) continue;

			/* Is the vehicle actually at a tunnel entrance/exit? */
			TileIndex vtile = TileVirtXY(v->x_pos, v->y_pos);
			if (!IsTunnelTile(vtile)) continue;

			/* Are we actually in this tunnel? Or maybe a lower tunnel? */
			if (GetSlopePixelZ(v->x_pos, v->y_pos) != v->z_pos) continue;

			/* What way are we going? */
			const DiagDirection dir = GetTunnelBridgeDirection(vtile);
			const DiagDirection vdir = DirToDiagDir(v->direction);

			/* Have we passed the visibility "switch" state already? */
			byte pos = (DiagDirToAxis(vdir) == AXIS_X ? v->x_pos : v->y_pos) & TILE_UNIT_MASK;
			byte frame = (vdir == DIAGDIR_NE || vdir == DIAGDIR_NW) ? TILE_SIZE - 1 - pos : pos;
			extern const byte _tunnel_visibility_frame[DIAGDIR_END];

			/* Should the vehicle be hidden or not? */
			bool hidden;
			if (dir == vdir) { // Entering tunnel
				hidden = frame >= _tunnel_visibility_frame[dir];
				v->tile = vtile;
			} else if (dir == ReverseDiagDir(vdir)) { // Leaving tunnel
				hidden = frame < TILE_SIZE - _tunnel_visibility_frame[dir];
				/* v->tile changes at the moment when the vehicle leaves the tunnel. */
				v->tile = hidden ? GetOtherTunnelBridgeEndOld(vtile) : vtile;
			} else {
				/* We could get here in two cases:
				 * - for road vehicles, it is reversing at the end of the tunnel
				 * - it is crashed in the tunnel entry (both train or RV destroyed by UFO)
				 * Whatever case it is, do not change anything and use the old values.
				 * Especially changing RV's state would break its reversing in the middle. */
				continue;
			}

			if (hidden) {
				v->vehstatus |= VS_HIDDEN;

				switch (v->type) {
					case VEH_TRAIN: Train::From(v)->track       = TRACK_BIT_WORMHOLE; break;
					case VEH_ROAD:  RoadVehicle::From(v)->state = RVSB_WORMHOLE;      break;
					default: NOT_REACHED();
				}
			} else {
				v->vehstatus &= ~VS_HIDDEN;

				switch (v->type) {
					case VEH_TRAIN: Train::From(v)->track       = DiagDirToDiagTrackBits(vdir); break;
					case VEH_ROAD:  RoadVehicle::From(v)->state = DiagDirToDiagTrackdir(vdir); RoadVehicle::From(v)->frame = frame; break;
					default: NOT_REACHED();
				}
			}
		}
	}

	if (IsSavegameVersionBefore(SLV_153)) {
		RoadVehicle *rv;
		FOR_ALL_ROADVEHICLES(rv) {
			if (rv->state == RVSB_IN_DEPOT || rv->state == RVSB_WORMHOLE) continue;

			bool loading = rv->current_order.IsType(OT_LOADING) || rv->current_order.IsType(OT_LEAVESTATION);
			if (HasBit(rv->state, RVS_IN_ROAD_STOP)) {
				extern const byte _road_stop_stop_frame[];
				SB(rv->state, RVS_ENTERED_STOP, 1, loading || rv->frame > _road_stop_stop_frame[rv->state - RVSB_IN_ROAD_STOP + (_settings_game.vehicle.road_side << RVS_DRIVE_SIDE)]);
			} else if (HasBit(rv->state, RVS_IN_DT_ROAD_STOP)) {
				SB(rv->state, RVS_ENTERED_STOP, 1, loading || rv->frame > RVC_DRIVE_THROUGH_STOP_FRAME);
			}
		}
	}

	if (IsSavegameVersionBefore(SLV_156)) {
		/* The train's pathfinder lost flag got moved. */
		Train *t;
		FOR_ALL_TRAINS(t) {
			if (!HasBit(t->flags, 5)) continue;

			ClrBit(t->flags, 5);
			SetBit(t->vehicle_flags, VF_PATHFINDER_LOST);
		}

		/* Introduced terraform/clear limits. */
		Company *c;
		FOR_ALL_COMPANIES(c) {
			c->terraform_limit = _settings_game.construction.terraform_frame_burst << 16;
			c->clear_limit     = _settings_game.construction.clear_frame_burst << 16;
		}
	}

	if (IsSavegameVersionBefore(SLV_158)) {
		Vehicle *v;
		FOR_ALL_VEHICLES(v) {
			switch (v->type) {
				case VEH_TRAIN: {
					Train *t = Train::From(v);

					/* Clear old GOINGUP / GOINGDOWN flags.
					 * It was changed in savegame version 139, but savegame
					 * version 158 doesn't use these bits, so it doesn't hurt
					 * to clear them unconditionally. */
					ClrBit(t->flags, 1);
					ClrBit(t->flags, 2);

					/* Clear both bits first. */
					ClrBit(t->gv_flags, GVF_GOINGUP_BIT);
					ClrBit(t->gv_flags, GVF_GOINGDOWN_BIT);

					/* Crashed vehicles can't be going up/down. */
					if (t->vehstatus & VS_CRASHED) break;

					/* Only X/Y tracks can be sloped. */
					if (t->track != TRACK_BIT_X && t->track != TRACK_BIT_Y) break;

					t->gv_flags |= FixVehicleInclination(t, t->direction);
					break;
				}
				case VEH_ROAD: {
					RoadVehicle *rv = RoadVehicle::From(v);
					ClrBit(rv->gv_flags, GVF_GOINGUP_BIT);
					ClrBit(rv->gv_flags, GVF_GOINGDOWN_BIT);

					/* Crashed vehicles can't be going up/down. */
					if (rv->vehstatus & VS_CRASHED) break;

					if (rv->state == RVSB_IN_DEPOT || rv->state == RVSB_WORMHOLE) break;

					TrackStatus ts = GetTileTrackStatus(rv->tile, TRANSPORT_ROAD, GetRoadTramType(rv->roadtype));
					TrackBits trackbits = TrackStatusToTrackBits(ts);

					/* Only X/Y tracks can be sloped. */
					if (trackbits != TRACK_BIT_X && trackbits != TRACK_BIT_Y) break;

					Direction dir = rv->direction;

					/* Test if we are reversing. */
					Axis a = trackbits == TRACK_BIT_X ? AXIS_X : AXIS_Y;
					if (AxisToDirection(a) != dir &&
							AxisToDirection(a) != ReverseDir(dir)) {
						/* When reversing, the road vehicle is on the edge of the tile,
						 * so it can be safely compared to the middle of the tile. */
						dir = INVALID_DIR;
					}

					rv->gv_flags |= FixVehicleInclination(rv, dir);
					break;
				}
				case VEH_SHIP:
					break;

				default:
					continue;
			}

			if (IsBridgeTile(v->tile) && TileVirtXY(v->x_pos, v->y_pos) == v->tile) {
				/* In old versions, z_pos was 1 unit lower on bridge heads.
				 * However, this invalid state could be converted to new savegames
				 * by loading and saving the game in a new version. */
				v->z_pos = GetSlopePixelZ(v->x_pos, v->y_pos);
				DiagDirection dir = GetTunnelBridgeDirection(v->tile);
				if (v->type == VEH_TRAIN && !(v->vehstatus & VS_CRASHED) &&
						v->direction != DiagDirToDir(dir)) {
					/* If the train has left the bridge, it shouldn't have
					 * track == TRACK_BIT_WORMHOLE - this could happen
					 * when the train was reversed while on the last "tick"
					 * on the ramp before leaving the ramp to the bridge. */
					Train::From(v)->track = DiagDirToDiagTrackBits(dir);
				}
			}

			/* If the vehicle is really above v->tile (not in a wormhole),
			 * it should have set v->z_pos correctly. */
			assert(v->tile != TileVirtXY(v->x_pos, v->y_pos) || v->z_pos == GetSlopePixelZ(v->x_pos, v->y_pos));
		}

		/* Fill Vehicle::cur_real_order_index */
		FOR_ALL_VEHICLES(v) {
			if (!v->IsPrimaryVehicle()) continue;

			/* Older versions are less strict with indices being in range and fix them on the fly */
			if (v->cur_implicit_order_index >= v->GetNumOrders()) v->cur_implicit_order_index = 0;

			v->cur_real_order_index = v->cur_implicit_order_index;
			v->UpdateRealOrderIndex();
		}
	}

	if (IsSavegameVersionBefore(SLV_159)) {
		/* If the savegame is old (before version 100), then the value of 255
		 * for these settings did not mean "disabled". As such everything
		 * before then did reverse.
		 * To simplify stuff we disable all turning around or we do not
		 * disable anything at all. So, if some reversing was disabled we
		 * will keep reversing disabled, otherwise it'll be turned on. */
		_settings_game.pf.reverse_at_signals = IsSavegameVersionBefore(SLV_100) || (_settings_game.pf.wait_oneway_signal != 255 && _settings_game.pf.wait_twoway_signal != 255 && _settings_game.pf.wait_for_pbs_path != 255);

		Train *t;
		FOR_ALL_TRAINS(t) {
			_settings_game.vehicle.max_train_length = max<uint8>(_settings_game.vehicle.max_train_length, CeilDiv(t->gcache.cached_total_length, TILE_SIZE));
		}
	}

	if (IsSavegameVersionBefore(SLV_160)) {
		/* Setting difficulty industry_density other than zero get bumped to +1
		 * since a new option (minimal at position 1) has been added */
		if (_settings_game.difficulty.industry_density > 0) {
			_settings_game.difficulty.industry_density++;
		}
	}

	if (IsSavegameVersionBefore(SLV_161)) {
		/* Before savegame version 161, persistent storages were not stored in a pool. */

		if (!IsSavegameVersionBefore(SLV_76)) {
			Industry *ind;
			FOR_ALL_INDUSTRIES(ind) {
				assert(ind->psa != nullptr);

				/* Check if the old storage was empty. */
				bool is_empty = true;
				for (uint i = 0; i < sizeof(ind->psa->storage); i++) {
					if (ind->psa->GetValue(i) != 0) {
						is_empty = false;
						break;
					}
				}

				if (!is_empty) {
					ind->psa->grfid = _industry_mngr.GetGRFID(ind->type);
				} else {
					delete ind->psa;
					ind->psa = nullptr;
				}
			}
		}

		if (!IsSavegameVersionBefore(SLV_145)) {
			Station *st;
			FOR_ALL_STATIONS(st) {
				if (!(st->facilities & FACIL_AIRPORT)) continue;
				assert(st->airport.psa != nullptr);

				/* Check if the old storage was empty. */
				bool is_empty = true;
				for (uint i = 0; i < sizeof(st->airport.psa->storage); i++) {
					if (st->airport.psa->GetValue(i) != 0) {
						is_empty = false;
						break;
					}
				}

				if (!is_empty) {
					st->airport.psa->grfid = _airport_mngr.GetGRFID(st->airport.type);
				} else {
					delete st->airport.psa;
					st->airport.psa = nullptr;

				}
			}
		}
	}

	/* This triggers only when old snow_lines were copied into the snow_line_height. */
	if (IsSavegameVersionBefore(SLV_164) && _settings_game.game_creation.snow_line_height >= MIN_SNOWLINE_HEIGHT * TILE_HEIGHT) {
		_settings_game.game_creation.snow_line_height /= TILE_HEIGHT;
	}

	if (IsSavegameVersionBefore(SLV_164) && !IsSavegameVersionBefore(SLV_32)) {
		/* We store 4 fences in the field tiles instead of only SE and SW. */
		for (TileIndex t = 0; t < map_size; t++) {
			if (!IsTileType(t, MP_CLEAR) && !IsTileType(t, MP_TREES)) continue;
			if (IsTileType(t, MP_CLEAR) && IsClearGround(t, CLEAR_FIELDS)) continue;
			uint fence = GB(_m[t].m4, 5, 3);
			if (fence != 0 && IsTileType(TILE_ADDXY(t, 1, 0), MP_CLEAR) && IsClearGround(TILE_ADDXY(t, 1, 0), CLEAR_FIELDS)) {
				SetFence(TILE_ADDXY(t, 1, 0), DIAGDIR_NE, fence);
			}
			fence = GB(_m[t].m4, 2, 3);
			if (fence != 0 && IsTileType(TILE_ADDXY(t, 0, 1), MP_CLEAR) && IsClearGround(TILE_ADDXY(t, 0, 1), CLEAR_FIELDS)) {
				SetFence(TILE_ADDXY(t, 0, 1), DIAGDIR_NW, fence);
			}
			SB(_m[t].m4, 2, 3, 0);
			SB(_m[t].m4, 5, 3, 0);
		}
	}

	/* The center of train vehicles was changed, fix up spacing. */
	if (IsSavegameVersionBefore(SLV_164)) FixupTrainLengths();

	if (IsSavegameVersionBefore(SLV_165)) {
		Town *t;

		FOR_ALL_TOWNS(t) {
			/* Set the default cargo requirement for town growth */
			switch (_settings_game.game_creation.landscape) {
				case LT_ARCTIC:
					if (FindFirstCargoWithTownEffect(TE_FOOD) != nullptr) t->goal[TE_FOOD] = TOWN_GROWTH_WINTER;
					break;

				case LT_TROPIC:
					if (FindFirstCargoWithTownEffect(TE_FOOD) != nullptr) t->goal[TE_FOOD] = TOWN_GROWTH_DESERT;
					if (FindFirstCargoWithTownEffect(TE_WATER) != nullptr) t->goal[TE_WATER] = TOWN_GROWTH_DESERT;
					break;
			}
		}
	}

	if (IsSavegameVersionBefore(SLV_165)) {
		/* Adjust zoom level to account for new levels */
		_saved_scrollpos_zoom = static_cast<ZoomLevel>(_saved_scrollpos_zoom + ZOOM_LVL_SHIFT);
		_saved_scrollpos_x *= ZOOM_LVL_BASE;
		_saved_scrollpos_y *= ZOOM_LVL_BASE;
	}

	/* When any NewGRF has been changed the availability of some vehicles might
	 * have been changed too. e->company_avail must be set to 0 in that case
	 * which is done by StartupEngines(). */
	if (gcf_res != GLC_ALL_GOOD) StartupEngines();

	if (SlXvIsFeatureMissing(XSLFI_TOWN_CARGO_MATRIX)) {
		/* Update cargo acceptance map of towns. */
		Town *town;
		FOR_ALL_TOWNS(town) {
			town->cargo_accepted.Clear();
		}
		for (TileIndex t = 0; t < map_size; t++) {
			if (!IsTileType(t, MP_HOUSE)) continue;
			Town::Get(GetTownIndex(t))->cargo_accepted.Add(t);
		}

		FOR_ALL_TOWNS(town) {
			UpdateTownCargoes(town);
		}
		UpdateTownCargoBitmap();
	}

	/* Set some breakdown-related variables to the correct values. */
	if (SlXvIsFeatureMissing(XSLFI_IMPROVED_BREAKDOWNS)) {
		Train *v;
		FOR_ALL_TRAINS(v) {
			if (v->IsFrontEngine()) {
				if (v->breakdown_ctr == 1) SetBit(v->flags, VRF_BREAKDOWN_STOPPED);
			} else if (v->IsEngine() || v->IsMultiheaded()) {
				/** Non-front engines could have a reliability of 0.
				 * Set it to the reliability of the front engine or the maximum, whichever is lower. */
				const Engine *e = Engine::Get(v->engine_type);
				v->reliability_spd_dec = e->reliability_spd_dec;
				v->reliability = min(v->First()->reliability, e->reliability);
			}
		}
	}
	if (!SlXvIsFeaturePresent(XSLFI_IMPROVED_BREAKDOWNS, 3)) {
		Vehicle *v;
		FOR_ALL_VEHICLES(v) {
			switch(v->type) {
				case VEH_TRAIN:
				case VEH_ROAD:
					v->breakdown_chance_factor = 128;
					break;

				case VEH_SHIP:
					v->breakdown_chance_factor = 64;
					break;

				case VEH_AIRCRAFT:
					v->breakdown_chance_factor = Clamp(64 + (AircraftVehInfo(v->engine_type)->max_speed >> 3), 0, 255);
					v->breakdown_severity = 40;
					break;

				default:
					break;
			}
		}
	}
	if (!SlXvIsFeaturePresent(XSLFI_IMPROVED_BREAKDOWNS, 4)) {
		Vehicle *v;
		FOR_ALL_VEHICLES(v) {
			switch(v->type) {
				case VEH_AIRCRAFT:
					if (v->breakdown_type == BREAKDOWN_AIRCRAFT_SPEED && v->breakdown_severity == 0) {
						v->breakdown_severity = max(1, min(v->vcache.cached_max_speed >> 4, 255));
					}
					break;

				default:
					break;
			}
		}
	}
	if (SlXvIsFeatureMissing(XSLFI_CONSIST_BREAKDOWN_FLAG)) {
		Train *v;
		FOR_ALL_TRAINS(v) {
			if (v->breakdown_ctr != 0 && (v->IsEngine() || v->IsMultiheaded())) {
				SetBit(v->First()->flags, VRF_CONSIST_BREAKDOWN);
			}
		}
	}

	/* The road owner of standard road stops was not properly accounted for. */
	if (IsSavegameVersionBefore(SLV_172)) {
		for (TileIndex t = 0; t < map_size; t++) {
			if (!IsStandardRoadStopTile(t)) continue;
			Owner o = GetTileOwner(t);
			SetRoadOwner(t, RTT_ROAD, o);
			SetRoadOwner(t, RTT_TRAM, o);
		}
	}

	if (IsSavegameVersionBefore(SLV_175)) {
		/* Introduced tree planting limit. */
		Company *c;
		FOR_ALL_COMPANIES(c) c->tree_limit = _settings_game.construction.tree_frame_burst << 16;
	}

	if (IsSavegameVersionBefore(SLV_177)) {
		/* Fix too high inflation rates */
		if (_economy.inflation_prices > MAX_INFLATION) _economy.inflation_prices = MAX_INFLATION;
		if (_economy.inflation_payment > MAX_INFLATION) _economy.inflation_payment = MAX_INFLATION;

		/* We have to convert the quarters of bankruptcy into months of bankruptcy */
		FOR_ALL_COMPANIES(c) {
			c->months_of_bankruptcy = 3 * c->months_of_bankruptcy;
		}
	}

	if (IsSavegameVersionBefore(SLV_178)) {
		extern uint8 _old_diff_level;
		/* Initialise script settings profile */
		_settings_game.script.settings_profile = IsInsideMM(_old_diff_level, SP_BEGIN, SP_END) ? _old_diff_level : (uint)SP_MEDIUM;
	}

	if (IsSavegameVersionBefore(SLV_182)) {
		Aircraft *v;
		/* Aircraft acceleration variable was bonkers */
		FOR_ALL_AIRCRAFT(v) {
			if (v->subtype <= AIR_AIRCRAFT) {
				const AircraftVehicleInfo *avi = AircraftVehInfo(v->engine_type);
				v->acceleration = avi->acceleration;
			}
		}

		/* Blocked tiles could be reserved due to a bug, which causes
		 * other places to assert upon e.g. station reconstruction. */
		for (TileIndex t = 0; t < map_size; t++) {
			if (HasStationTileRail(t) && IsStationTileBlocked(t)) {
				SetRailStationReservation(t, false);
			}
		}
	}

	if (IsSavegameVersionBefore(SLV_184)) {
		/* The global units configuration is split up in multiple configurations. */
		extern uint8 _old_units;
		_settings_game.locale.units_velocity = Clamp(_old_units, 0, 2);
		_settings_game.locale.units_power    = Clamp(_old_units, 0, 2);
		_settings_game.locale.units_weight   = Clamp(_old_units, 1, 2);
		_settings_game.locale.units_volume   = Clamp(_old_units, 1, 2);
		_settings_game.locale.units_force    = 2;
		_settings_game.locale.units_height   = Clamp(_old_units, 0, 2);
	}

	if (IsSavegameVersionBefore(SLV_186)) {
		/* Move ObjectType from map to pool */
		for (TileIndex t = 0; t < map_size; t++) {
			if (IsTileType(t, MP_OBJECT)) {
				Object *o = Object::Get(_m[t].m2);
				o->type = _m[t].m5;
				_m[t].m5 = 0; // zero upper bits of (now bigger) ObjectID
			}
		}
	}

	if (SlXvIsFeaturePresent(XSLFI_SPRINGPP)) {
		// re-arrange vehicle_flags
		Vehicle *v;
		FOR_ALL_VEHICLES(v) {
			SB(v->vehicle_flags, VF_AUTOMATE_TIMETABLE, 1, GB(v->vehicle_flags, 6, 1));
			SB(v->vehicle_flags, VF_STOP_LOADING, 4, GB(v->vehicle_flags, 7, 4));
		}
	}

	if (IsSavegameVersionBefore(SLV_188)) {
		/* Fix articulated road vehicles.
		 * Some curves were shorter than other curves.
		 * Now they have the same length, but that means that trailing articulated parts will
		 * take longer to go through the curve than the parts in front which already left the courve.
		 * So, make articulated parts catch up. */
		RoadVehicle *v;
		bool roadside = _settings_game.vehicle.road_side == 1;
		std::vector<uint> skip_frames;
		FOR_ALL_ROADVEHICLES(v) {
			if (!v->IsFrontEngine()) continue;
			skip_frames.clear();
			TileIndex prev_tile = v->tile;
			uint prev_tile_skip = 0;
			uint cur_skip = 0;
			for (RoadVehicle *u = v; u != nullptr; u = u->Next()) {
				if (u->tile != prev_tile) {
					prev_tile_skip = cur_skip;
					prev_tile = u->tile;
				} else {
					cur_skip = prev_tile_skip;
				}

				/*C++17: uint &this_skip = */ skip_frames.push_back(prev_tile_skip);
				uint &this_skip = skip_frames.back();

				/* The following 3 curves now take longer than before */
				switch (u->state) {
					case 2:
						cur_skip++;
						if (u->frame <= (roadside ? 9 : 5)) this_skip = cur_skip;
						break;

					case 4:
						cur_skip++;
						if (u->frame <= (roadside ? 5 : 9)) this_skip = cur_skip;
						break;

					case 5:
						cur_skip++;
						if (u->frame <= (roadside ? 4 : 2)) this_skip = cur_skip;
						break;

					default:
						break;
				}
			}
			while (cur_skip > skip_frames[0]) {
				RoadVehicle *u = v;
				RoadVehicle *prev = nullptr;
				for (uint sf : skip_frames) {
					extern bool IndividualRoadVehicleController(RoadVehicle *v, const RoadVehicle *prev);
					if (sf >= cur_skip) IndividualRoadVehicleController(u, prev);

					prev = u;
					u = u->Next();
				}
				cur_skip--;
			}
		}
	}

	if (SlXvIsFeatureMissing(XSLFI_REVERSE_AT_WAYPOINT)) {
		Train *t;
		FOR_ALL_TRAINS(t) {
			t->reverse_distance = 0;
		}
	}

	/*
	 * Only keep order-backups for network clients (and when replaying).
	 * If we are a network server or not networking, then we just loaded a previously
	 * saved-by-server savegame. There are no clients with a backup, so clear it.
	 * Furthermore before savegame version SLV_192 the actual content was always corrupt.
	 */
	if (!_networking || _network_server || IsSavegameVersionBefore(SLV_192)) {
#ifndef DEBUG_DUMP_COMMANDS
		/* Note: We cannot use CleanPool since that skips part of the destructor
		 * and then leaks un-reachable Orders in the order pool. */
		OrderBackup *ob;
		FOR_ALL_ORDER_BACKUPS(ob) {
			delete ob;
		}
#endif
	}

	if (IsSavegameVersionBefore(SLV_198)) {
		/* Convert towns growth_rate and grow_counter to ticks */
		Town *t;
		FOR_ALL_TOWNS(t) {
			/* 0x8000 = TOWN_GROWTH_RATE_CUSTOM previously */
			if (t->growth_rate & 0x8000) SetBit(t->flags, TOWN_CUSTOM_GROWTH);
			if (t->growth_rate != TOWN_GROWTH_RATE_NONE) {
				t->growth_rate = TownTicksToGameTicks(t->growth_rate & ~0x8000);
			}
			/* Add t->index % TOWN_GROWTH_TICKS to spread growth across ticks. */
			t->grow_counter = TownTicksToGameTicks(t->grow_counter) + t->index % TOWN_GROWTH_TICKS;
		}
	}

	if (IsSavegameVersionBefore(SLV_EXTEND_INDUSTRY_CARGO_SLOTS)) {
		/* Make sure added industry cargo slots are cleared */
		Industry *i;
		FOR_ALL_INDUSTRIES(i) {
			for (size_t ci = 2; ci < lengthof(i->produced_cargo); ci++) {
				i->produced_cargo[ci] = CT_INVALID;
				i->produced_cargo_waiting[ci] = 0;
				i->production_rate[ci] = 0;
				i->last_month_production[ci] = 0;
				i->last_month_transported[ci] = 0;
				i->last_month_pct_transported[ci] = 0;
				i->this_month_production[ci] = 0;
				i->this_month_transported[ci] = 0;
			}
			for (size_t ci = 3; ci < lengthof(i->accepts_cargo); ci++) {
				i->accepts_cargo[ci] = CT_INVALID;
				i->incoming_cargo_waiting[ci] = 0;
			}
			/* Make sure last_cargo_accepted_at is copied to elements for every valid input cargo.
			 * The loading routine should put the original singular value into the first array element. */
			for (size_t ci = 0; ci < lengthof(i->accepts_cargo); ci++) {
				if (i->accepts_cargo[ci] != CT_INVALID) {
					i->last_cargo_accepted_at[ci] = i->last_cargo_accepted_at[0];
				} else {
					i->last_cargo_accepted_at[ci] = 0;
				}
			}
		}
	}

	if (SlXvIsFeatureMissing(XSLFI_TIMETABLES_START_TICKS)) {
		// savegame timetable start is in days, but we want it in ticks, fix it up
		Vehicle *v;
		FOR_ALL_VEHICLES(v) {
			if (v->timetable_start != 0) {
				v->timetable_start *= DAY_TICKS;
			}
		}
	}
	if (!SlXvIsFeaturePresent(XSLFI_TIMETABLES_START_TICKS, 2)) {
		Vehicle *v;
		FOR_ALL_VEHICLES(v) {
			v->timetable_start_subticks = 0;
		}
	}

	if (SlXvIsFeaturePresent(XSLFI_SPRINGPP, 1, 1)) {
		/*
		 * Cost scaling changes:
		 * SpringPP v2.0.102 divides all prices by the difficulty factor, effectively making things about 8 times cheaper.
		 * Adjust the inflation factor to compensate for this, as otherwise the game is unplayable on load if inflation has been running for a while.
		 * To avoid making things too cheap, clamp the price inflation factor to no lower than the payment inflation factor.
		 */

		DEBUG(sl, 3, "Inflation prices: %f", _economy.inflation_prices / 65536.0);
		DEBUG(sl, 3, "Inflation payments: %f", _economy.inflation_payment / 65536.0);

		_economy.inflation_prices >>= 3;
		if (_economy.inflation_prices < _economy.inflation_payment) {
			_economy.inflation_prices = _economy.inflation_payment;
		}

		DEBUG(sl, 3, "New inflation prices: %f", _economy.inflation_prices / 65536.0);
	}

	if (SlXvIsFeaturePresent(XSLFI_MIGHT_USE_PAX_SIGNALS) || SlXvIsFeatureMissing(XSLFI_TRACE_RESTRICT)) {
		for (TileIndex t = 0; t < map_size; t++) {
			if (HasStationTileRail(t)) {
				/* clear station PAX bit */
				ClrBit(_me[t].m6, 6);
			}
			if (IsTileType(t, MP_RAILWAY) && HasSignals(t)) {
				/*
				 * tracerestrict uses same bit as 1st PAX signals bit
				 * only conditionally clear the bit, don't bother checking for whether to set it
				 */
				if (IsRestrictedSignal(t)) {
					TraceRestrictSetIsSignalRestrictedBit(t);
				}

				/* clear 2nd signal PAX bit */
				ClrBit(_m[t].m2, 13);
			}
		}
	}

	if (SlXvIsFeaturePresent(XSLFI_TRAFFIC_LIGHTS)) {
		/* remove traffic lights */
		for (TileIndex t = 0; t < map_size; t++) {
			if (IsTileType(t, MP_ROAD) && (GetRoadTileType(t) == ROAD_TILE_NORMAL)) {
				DeleteAnimatedTile(t);
				ClrBit(_me[t].m7, 4);
			}
		}
	}

	if (SlXvIsFeaturePresent(XSLFI_RAIL_AGEING)) {
		/* remove rail aging data */
		for (TileIndex t = 0; t < map_size; t++) {
			if (IsPlainRailTile(t)) {
				SB(_me[t].m7, 0, 8, 0);
			}
		}
	}

	if (SlXvIsFeaturePresent(XSLFI_SPRINGPP)) {
		/* convert wait for cargo orders to ordinary load if possible */
		Order *order;
		FOR_ALL_ORDERS(order) {
			if (order->GetLoadType() == static_cast<OrderLoadFlags>(1)) order->SetLoadType(OLF_LOAD_IF_POSSIBLE);
		}
	}

	if (SlXvIsFeaturePresent(XSLFI_SIG_TUNNEL_BRIDGE, 1, 1)) {
		/* set the semaphore bit to match what it would have been in v1 */
		/* clear the PBS bit, update the end signal state */
		for (TileIndex t = 0; t < map_size; t++) {
			if (IsTileType(t, MP_TUNNELBRIDGE) && GetTunnelBridgeTransportType(t) == TRANSPORT_RAIL && IsTunnelBridgeWithSignalSimulation(t)) {
				SetTunnelBridgeSemaphore(t, _cur_year < _settings_client.gui.semaphore_build_before);
				SetTunnelBridgePBS(t, false);
				UpdateSignalsOnSegment(t, INVALID_DIAGDIR, GetTileOwner(t));
			}
		}
	}
	if (SlXvIsFeaturePresent(XSLFI_SIG_TUNNEL_BRIDGE, 1, 2)) {
		/* red/green signal state bit for tunnel entrances moved
		 * to no longer re-use signalled tunnel exit bit
		 */
		for (TileIndex t = 0; t < map_size; t++) {
			if (IsTileType(t, MP_TUNNELBRIDGE) && GetTunnelBridgeTransportType(t) == TRANSPORT_RAIL && IsTunnelBridgeWithSignalSimulation(t)) {
				if (HasBit(_m[t].m5, 5)) {
					/* signalled tunnel entrance */
					SignalState state = HasBit(_m[t].m5, 6) ? SIGNAL_STATE_RED : SIGNAL_STATE_GREEN;
					ClrBit(_m[t].m5, 6);
					SetTunnelBridgeEntranceSignalState(t, state);
				}
			}
		}
	}
	if (SlXvIsFeaturePresent(XSLFI_SIG_TUNNEL_BRIDGE, 1, 4)) {
		/* load_unload_ticks --> tunnel_bridge_signal_num */
		Train *t;
		FOR_ALL_TRAINS(t) {
			TileIndex tile = t->tile;
			if (IsTileType(tile, MP_TUNNELBRIDGE) && GetTunnelBridgeTransportType(tile) == TRANSPORT_RAIL && IsTunnelBridgeWithSignalSimulation(tile)) {
				t->tunnel_bridge_signal_num = t->load_unload_ticks;
				t->load_unload_ticks = 0;
			}
		}
	}
	if (SlXvIsFeaturePresent(XSLFI_SIG_TUNNEL_BRIDGE, 1, 5)) {
		/* entrance and exit signal red/green states now have separate bits */
		for (TileIndex t = 0; t < map_size; t++) {
			if (IsTileType(t, MP_TUNNELBRIDGE) && GetTunnelBridgeTransportType(t) == TRANSPORT_RAIL && IsTunnelBridgeSignalSimulationExit(t)) {
				SetTunnelBridgeExitSignalState(t, HasBit(_me[t].m6, 0) ? SIGNAL_STATE_GREEN : SIGNAL_STATE_RED);
			}
		}
	}

	if (SlXvIsFeatureMissing(XSLFI_CUSTOM_BRIDGE_HEADS)) {
		/* ensure that previously unused custom bridge-head bits are cleared */
		for (TileIndex t = 0; t < map_size; t++) {
			if (IsBridgeTile(t) && GetTunnelBridgeTransportType(t) == TRANSPORT_ROAD) {
				SB(_m[t].m2, 0, 8, 0);
			}
		}
	}

	if (IsSavegameVersionBefore(SLV_SHIPS_STOP_IN_LOCKS)) {
		/* Move ships from lock slope to upper or lower position. */
		Ship *s;
		FOR_ALL_SHIPS(s) {
			/* Suitable tile? */
			if (!IsTileType(s->tile, MP_WATER) || !IsLock(s->tile) || GetLockPart(s->tile) != LOCK_PART_MIDDLE) continue;

			/* We don't need to adjust position when at the tile centre */
			int x = s->x_pos & 0xF;
			int y = s->y_pos & 0xF;
			if (x == 8 && y == 8) continue;

			/* Test if ship is on the second half of the tile */
			bool second_half;
			DiagDirection shipdiagdir = DirToDiagDir(s->direction);
			switch (shipdiagdir) {
				default: NOT_REACHED();
				case DIAGDIR_NE: second_half = x < 8; break;
				case DIAGDIR_NW: second_half = y < 8; break;
				case DIAGDIR_SW: second_half = x > 8; break;
				case DIAGDIR_SE: second_half = y > 8; break;
			}

			DiagDirection slopediagdir = GetInclinedSlopeDirection(GetTileSlope(s->tile));

			/* Heading up slope == passed half way */
			if ((shipdiagdir == slopediagdir) == second_half) {
				/* On top half of lock */
				s->z_pos = GetTileMaxZ(s->tile) * (int)TILE_HEIGHT;
			} else {
				/* On lower half of lock */
				s->z_pos = GetTileZ(s->tile) * (int)TILE_HEIGHT;
			}
		}
	}

	if (IsSavegameVersionBefore(SLV_TOWN_CARGOGEN)) {
		/* Ensure the original cargo generation mode is used */
		_settings_game.economy.town_cargogen_mode = TCGM_ORIGINAL;
	}

	if (IsSavegameVersionBefore(SLV_SERVE_NEUTRAL_INDUSTRIES)) {
		/* Ensure the original neutral industry/station behaviour is used */
		_settings_game.station.serve_neutral_industries = true;

		/* Link oil rigs to their industry and back. */
		Station *st;
		FOR_ALL_STATIONS(st) {
			if (IsTileType(st->xy, MP_STATION) && IsOilRig(st->xy)) {
				/* Industry tile is always adjacent during construction by TileDiffXY(0, 1) */
				st->industry = Industry::GetByTile(st->xy + TileDiffXY(0, 1));
				st->industry->neutral_station = st;
			}
		}
	} else {
		/* Link neutral station back to industry, as this is not saved. */
		Industry *ind;
		FOR_ALL_INDUSTRIES(ind) if (ind->neutral_station != nullptr) ind->neutral_station->industry = ind;
	}

	if (IsSavegameVersionBefore(SLV_TREES_WATER_CLASS) && !SlXvIsFeaturePresent(XSLFI_CHUNNEL, 2)) {
		/* Update water class for trees. */
		for (TileIndex t = 0; t < map_size; t++) {
			if (IsTileType(t, MP_TREES)) SetWaterClass(t, GetTreeGround(t) == TREE_GROUND_SHORE ? WATER_CLASS_SEA : WATER_CLASS_INVALID);
		}
	}

	/* Update structures for multitile docks */
	if (IsSavegameVersionBefore(SLV_MULTITILE_DOCKS)) {
		for (TileIndex t = 0; t < map_size; t++) {
			/* Clear docking tile flag from relevant tiles as it
			 * was not previously cleared. */
			if (IsTileType(t, MP_WATER) || IsTileType(t, MP_RAILWAY) || IsTileType(t, MP_STATION) || IsTileType(t, MP_TUNNELBRIDGE)) {
				SetDockingTile(t, false);
			}
			/* Add docks and oilrigs to Station::ship_station. */
			if (IsTileType(t, MP_STATION)) {
				if (IsDock(t) || IsOilRig(t)) Station::GetByTile(t)->ship_station.Add(t);
			}
		}

		/* Scan for docking tiles */
		Station *st;
		FOR_ALL_STATIONS(st) {
			if (st->ship_station.tile != INVALID_TILE) UpdateStationDockingTiles(st);
		}
	}

	/* Compute station catchment areas. This is needed here in case UpdateStationAcceptance is called below. */
	Station::RecomputeCatchmentForAll();

	/* Station acceptance is some kind of cache */
	if (IsSavegameVersionBefore(SLV_127)) {
		Station *st;
		FOR_ALL_STATIONS(st) UpdateStationAcceptance(st, false);
	}

	// setting moved from game settings to company settings
	if (SlXvIsFeaturePresent(XSLFI_ORDER_OCCUPANCY, 1, 1)) {
		Company *c;
		FOR_ALL_COMPANIES(c) {
			c->settings.order_occupancy_smoothness = _settings_game.order.old_occupancy_smoothness;
		}
	}

	/* Set lifetime vehicle profit to 0 if lifetime profit feature is missing */
	if (SlXvIsFeatureMissing(XSLFI_VEH_LIFETIME_PROFIT)) {
		Vehicle *v;
		FOR_ALL_VEHICLES(v) v->profit_lifetime = 0;
	}

	if (SlXvIsFeaturePresent(XSLFI_AUTO_TIMETABLE, 1, 3)) {
		Vehicle *v;
		FOR_ALL_VEHICLES(v) SB(v->vehicle_flags, VF_TIMETABLE_SEPARATION, 1, _settings_game.order.old_timetable_separation);
	}

	/* Set 0.1 increment town cargo scale factor setting from old 1 increment setting */
	if (!SlXvIsFeaturePresent(XSLFI_TOWN_CARGO_ADJ, 2)) {
		_settings_game.economy.town_cargo_scale_factor = _settings_game.economy.old_town_cargo_factor * 10;
	}

	/* Set day length factor to 1 if loading a pre day length savegame */
	if (SlXvIsFeatureMissing(XSLFI_VARIABLE_DAY_LENGTH) && SlXvIsFeatureMissing(XSLFI_SPRINGPP)) {
		_settings_game.economy.day_length_factor = 1;
	}

	if (SlXvIsFeatureMissing(XSLFI_SAFER_CROSSINGS)) {
		for (TileIndex t = 0; t < map_size; t++) {
			if (IsLevelCrossingTile(t)) {
				SetCrossingOccupiedByRoadVehicle(t, EnsureNoRoadVehicleOnGround(t).Failed());
			}
		}
	}

	if (SlXvIsFeatureMissing(XSLFI_TIMETABLE_EXTRA)) {
		Vehicle *v;
		FOR_ALL_VEHICLES(v) {
			v->cur_timetable_order_index = v->GetNumManualOrders() > 0 ? v->cur_real_order_index : INVALID_VEH_ORDER_ID;
		}
		OrderBackup *bckup;
		FOR_ALL_ORDER_BACKUPS(bckup) {
			bckup->cur_timetable_order_index = INVALID_VEH_ORDER_ID;
		}
		Order *order;
		FOR_ALL_ORDERS(order) {
			if (order->IsType(OT_CONDITIONAL)) {
				if (order->GetTravelTime() != 0) {
					DEBUG(sl, 1, "Fixing: order->GetTravelTime() != 0, %u", order->GetTravelTime());
					order->SetTravelTime(0);
				}
			}
		}
		OrderList *order_list;
		FOR_ALL_ORDER_LISTS(order_list) {
			order_list->DebugCheckSanity();
		}
	}

	if (SlXvIsFeaturePresent(XSLFI_TRAIN_THROUGH_LOAD, 0, 1)) {
		Vehicle *v;
		FOR_ALL_VEHICLES(v) {
			if (v->cargo_payment == nullptr) {
				for (Vehicle *u = v; u != nullptr; u = u->Next()) {
					if (HasBit(v->vehicle_flags, VF_CARGO_UNLOADING)) ClrBit(v->vehicle_flags, VF_CARGO_UNLOADING);
				}
			}
		}
	}

	if (SlXvIsFeatureMissing(XSLFI_BUY_LAND_RATE_LIMIT)) {
		/* Introduced land purchasing limit. */
		Company *c;
		FOR_ALL_COMPANIES(c) c->purchase_land_limit = _settings_game.construction.purchase_land_frame_burst << 16;
	}

	if (SlXvIsFeaturePresent(XSLFI_MORE_COND_ORDERS, 1, 1)) {
		Order *order;
		FOR_ALL_ORDERS(order) {
			// Insertion of OCV_MAX_RELIABILITY between OCV_REMAINING_LIFETIME and OCV_CARGO_WAITING
			if (order->IsType(OT_CONDITIONAL) && order->GetConditionVariable() > OCV_REMAINING_LIFETIME) {
				order->SetConditionVariable(static_cast<OrderConditionVariable>((uint)order->GetConditionVariable() + 1));
			}
		}
	}

	if (SlXvIsFeatureMissing(XSLFI_CONSIST_SPEED_RD_FLAG)) {
		Train *t;
		FOR_ALL_TRAINS(t) {
			if ((t->track & TRACK_BIT_WORMHOLE && !(t->vehstatus & VS_HIDDEN)) || t->track == TRACK_BIT_DEPOT) {
				SetBit(t->First()->flags, VRF_CONSIST_SPEED_REDUCTION);
			}
		}
	}

	if (SlXvIsFeatureMissing(XSLFI_SAVEGAME_UNIQUE_ID)) {
		/* Generate a random id for savegames that didn't have one */
		/* We keep id 0 for old savegames that don't have an id */
		_settings_game.game_creation.generation_unique_id = _interactive_random.Next(UINT32_MAX-1) + 1; /* Generates between [1;UINT32_MAX] */
	}

	/* This needs to be done after conversion. */
	RebuildViewportKdtree();

	/* Road stops is 'only' updating some caches */
	AfterLoadRoadStops();
	AfterLoadLabelMaps();
	AfterLoadCompanyStats();
	AfterLoadStoryBook();

	GamelogPrintDebug(1);

	InitializeWindowsAndCaches();
	/* Restore the signals */
	ResetSignalHandlers();

	AfterLoadLinkGraphs();

	AfterLoadTraceRestrict();
	AfterLoadTemplateVehiclesUpdateImage();

	InvalidateVehicleTickCaches();
	ClearVehicleTickCaches();

	/* Show this message last to avoid covering up an error message if we bail out part way */
	switch (gcf_res) {
		case GLC_COMPATIBLE: ShowErrorMessage(STR_NEWGRF_COMPATIBLE_LOAD_WARNING, INVALID_STRING_ID, WL_CRITICAL); break;
		case GLC_NOT_FOUND:  ShowErrorMessage(STR_NEWGRF_DISABLED_WARNING, INVALID_STRING_ID, WL_CRITICAL); _pause_mode = PM_PAUSED_ERROR; break;
		default: break;
	}

	if (!_networking || _network_server) {
		extern void AfterLoad_LinkGraphPauseControl();
		AfterLoad_LinkGraphPauseControl();
	}

	_game_load_cur_date_ymd = _cur_date_ymd;
	_game_load_date_fract = _date_fract;
	_game_load_tick_skip_counter = _tick_skip_counter;
	_game_load_time = time(nullptr);

	return true;
}

/**
 * Reload all NewGRF files during a running game. This is a cut-down
 * version of AfterLoadGame().
 * XXX - We need to reset the vehicle position hash because with a non-empty
 * hash AfterLoadVehicles() will loop infinitely. We need AfterLoadVehicles()
 * to recalculate vehicle data as some NewGRF vehicle sets could have been
 * removed or added and changed statistics
 */
void ReloadNewGRFData()
{
	RegisterGameEvents(GEF_RELOAD_NEWGRF);

	RailTypeLabel rail_type_label_map[RAILTYPE_END];
	for (RailType rt = RAILTYPE_BEGIN; rt != RAILTYPE_END; rt++) {
		rail_type_label_map[rt] = GetRailTypeInfo(rt)->label;
	}

	/* reload grf data */
	GfxLoadSprites();
	LoadStringWidthTable();
	RecomputePrices();
	/* reload vehicles */
	ResetVehicleHash();
	AfterLoadVehicles(false);
	StartupEngines();
	GroupStatistics::UpdateAfterLoad();
	/* update station graphics */
	AfterLoadStations();

	RailType rail_type_translate_map[RAILTYPE_END];
	for (RailType old_type = RAILTYPE_BEGIN; old_type != RAILTYPE_END; old_type++) {
		RailType new_type = GetRailTypeByLabel(rail_type_label_map[old_type]);
		rail_type_translate_map[old_type] = (new_type == INVALID_RAILTYPE) ? RAILTYPE_RAIL : new_type;
	}

	/* Restore correct railtype for all rail tiles.*/
	const TileIndex map_size = MapSize();
	for (TileIndex t = 0; t < map_size; t++) {
		if (GetTileType(t) == MP_RAILWAY ||
				IsLevelCrossingTile(t) ||
				IsRailStationTile(t) ||
				IsRailWaypointTile(t) ||
				IsRailTunnelBridgeTile(t)) {
			SetRailType(t, rail_type_translate_map[GetRailType(t)]);
			RailType secondary = GetTileSecondaryRailTypeIfValid(t);
			if (secondary != INVALID_RAILTYPE) SetSecondaryRailType(t, rail_type_translate_map[secondary]);
		}
	}

	/* Update company statistics. */
	AfterLoadCompanyStats();
	/* Check and update house and town values */
	UpdateHousesAndTowns(true);
	/* Delete news referring to no longer existing entities */
	DeleteInvalidEngineNews();
	/* Update livery selection windows */
	for (CompanyID i = COMPANY_FIRST; i < MAX_COMPANIES; i++) InvalidateWindowData(WC_COMPANY_COLOUR, i);
	/* Update company infrastructure counts. */
	InvalidateWindowClassesData(WC_COMPANY_INFRASTRUCTURE);
	/* redraw the whole screen */
	MarkWholeScreenDirty();
	CheckTrainsLengths();
	AfterLoadTemplateVehiclesUpdateImage();
}<|MERGE_RESOLUTION|>--- conflicted
+++ resolved
@@ -31,7 +31,6 @@
 #include "../station_base.h"
 #include "../waypoint_base.h"
 #include "../roadstop_base.h"
-#include "../dock_base.h"
 #include "../tunnelbridge_map.h"
 #include "../pathfinder/yapf/yapf_cache.h"
 #include "../elrail_func.h"
@@ -60,13 +59,10 @@
 #include "../error.h"
 #include "../disaster_vehicle.h"
 #include "../ship.h"
-<<<<<<< HEAD
 #include "../tracerestrict.h"
 #include "../tunnel_map.h"
 #include "../bridge_signal_map.h"
-=======
 #include "../water.h"
->>>>>>> a52bbb72
 
 
 #include "saveload_internal.h"
@@ -764,14 +760,8 @@
 		/* no station is determined by 'tile == INVALID_TILE' now (instead of '0') */
 		Station *st;
 		FOR_ALL_STATIONS(st) {
-<<<<<<< HEAD
 			if (st->airport.tile       == 0) st->airport.tile       = INVALID_TILE;
-			if (st->dock_station.tile  == 0) st->dock_station.tile  = INVALID_TILE;
 			if (st->train_station.tile == 0) st->train_station.tile = INVALID_TILE;
-=======
-			if (st->airport.tile       == 0) st->airport.tile = INVALID_TILE;
-			if (st->train_station.tile == 0) st->train_station.tile   = INVALID_TILE;
->>>>>>> a52bbb72
 		}
 
 		/* the same applies to Company::location_of_HQ */
@@ -899,7 +889,6 @@
 		}
 	}
 
-
 	if (SlXvIsFeaturePresent(XSLFI_SPRINGPP)) {
 		/*
 		 * Reject huge airports
@@ -911,7 +900,7 @@
 			if (st->airport.tile == INVALID_TILE) continue;
 			StringID err = INVALID_STRING_ID;
 			if (st->airport.type == 9) {
-				if (st->dock_station.tile != INVALID_TILE && IsOilRig(st->dock_station.tile)) {
+				if (st->ship_station.tile != INVALID_TILE && IsOilRig(st->ship_station.tile)) {
 					/* this airport is probably an oil rig, not a huge airport */
 				} else {
 					err = STR_GAME_SAVELOAD_ERROR_HUGE_AIRPORTS_PRESENT;
@@ -938,13 +927,20 @@
 		Aircraft *v;
 		FOR_ALL_AIRCRAFT(v) {
 			Station *st = GetTargetAirportIfValid(v);
-			if (st != nullptr && ((st->dock_station.tile != INVALID_TILE && IsOilRig(st->dock_station.tile)) || st->airport.type == AT_OILRIG)) {
+			if (st != nullptr && ((st->ship_station.tile != INVALID_TILE && IsOilRig(st->ship_station.tile)) || st->airport.type == AT_OILRIG)) {
 				/* aircraft is on approach to an oil rig, bail out now */
 				SetSaveLoadError(STR_GAME_SAVELOAD_ERROR_HELI_OILRIG_BUG);
 				/* Restore the signals */
 				ResetSignalHandlers();
 				return false;
 			}
+		}
+	}
+
+	if (IsSavegameVersionBefore(SLV_MULTITILE_DOCKS)) {
+		Station *st;
+		FOR_ALL_STATIONS(st) {
+			st->ship_station.tile = INVALID_TILE;
 		}
 	}
 
@@ -1049,26 +1045,6 @@
 		}
 	}
 
-	if (SlXvIsFeatureMissing(XSLFI_MULTIPLE_DOCKS)) {
-		/* Dock type has changed. */
-		Station *st;
-		FOR_ALL_STATIONS(st) {
-			if (st->dock_station.tile == INVALID_TILE) continue;
-			assert(Dock::CanAllocateItem());
-			if (IsOilRig(st->dock_station.tile)) {
-				/* Set dock station tile to dest tile instead of station. */
-				st->docks = new Dock(st->dock_station.tile, st->dock_station.tile + ToTileIndexDiff({ 1, 0 }));
-			} else if (IsDock(st->dock_station.tile)) {
-				/* A normal two-tiles dock. */
-				st->docks = new Dock(st->dock_station.tile, TileAddByDiagDir(st->dock_station.tile, GetDockDirection(st->dock_station.tile)));
-			} else if (IsBuoy(st->dock_station.tile)) {
-				/* A buoy. */
-			} else {
-				NOT_REACHED();
-			}
-		}
-	}
-
 	for (TileIndex t = 0; t < map_size; t++) {
 		switch (GetTileType(t)) {
 			case MP_STATION: {
@@ -3659,7 +3635,9 @@
 				if (IsDock(t) || IsOilRig(t)) Station::GetByTile(t)->ship_station.Add(t);
 			}
 		}
-
+	}
+
+	if (IsSavegameVersionBefore(SLV_MULTITILE_DOCKS) || !SlXvIsFeaturePresent(XSLFI_MULTIPLE_DOCKS, 2)) {
 		/* Scan for docking tiles */
 		Station *st;
 		FOR_ALL_STATIONS(st) {
