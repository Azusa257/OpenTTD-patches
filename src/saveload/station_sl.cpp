/*
 * This file is part of OpenTTD.
 * OpenTTD is free software; you can redistribute it and/or modify it under the terms of the GNU General Public License as published by the Free Software Foundation, version 2.
 * OpenTTD is distributed in the hope that it will be useful, but WITHOUT ANY WARRANTY; without even the implied warranty of MERCHANTABILITY or FITNESS FOR A PARTICULAR PURPOSE.
 * See the GNU General Public License for more details. You should have received a copy of the GNU General Public License along with OpenTTD. If not, see <http://www.gnu.org/licenses/>.
 */

/** @file station_sl.cpp Code handling saving and loading of stations. */

#include "../stdafx.h"
#include "../station_base.h"
#include "../waypoint_base.h"
#include "../roadstop_base.h"
#include "../vehicle_base.h"
#include "../newgrf_station.h"

#include "saveload.h"
#include "saveload_buffer.h"
#include "table/strings.h"

#include "../safeguards.h"

static byte _old_last_vehicle_type;

/**
 * Update the buoy orders to be waypoint orders.
 * @param o the order 'list' to check.
 */
static void UpdateWaypointOrder(Order *o)
{
	if (!o->IsType(OT_GOTO_STATION)) return;

	const Station *st = Station::Get(o->GetDestination());
	if ((st->had_vehicle_of_type & HVOT_WAYPOINT) == 0) return;

	o->MakeGoToWaypoint(o->GetDestination());
}

/**
 * Perform all steps to upgrade from the old station buoys to the new version
 * that uses waypoints. This includes some old saveload mechanics.
 */
void MoveBuoysToWaypoints()
{
	/* Buoy orders become waypoint orders */
	for (OrderList *ol : OrderList::Iterate()) {
		VehicleType vt = ol->GetFirstSharedVehicle()->type;
		if (vt != VEH_SHIP && vt != VEH_TRAIN) continue;

		for (Order *o = ol->GetFirstOrder(); o != nullptr; o = o->next) UpdateWaypointOrder(o);
	}

	for (Vehicle *v : Vehicle::Iterate()) {
		VehicleType vt = v->type;
		if (vt != VEH_SHIP && vt != VEH_TRAIN) continue;

		UpdateWaypointOrder(&v->current_order);
	}

	/* Now make the stations waypoints */
	for (Station *st : Station::Iterate()) {
		if ((st->had_vehicle_of_type & HVOT_WAYPOINT) == 0) continue;

		StationID index    = st->index;
		TileIndex xy       = st->xy;
		Town *town         = st->town;
		StringID string_id = st->string_id;
		std::string name   = st->name;
		Date build_date    = st->build_date;
		/* TTDPatch could use "buoys with rail station" for rail waypoints */
		bool train         = st->train_station.tile != INVALID_TILE;
		TileArea train_st  = st->train_station;

		/* Delete the station, so we can make it a real waypoint. */
		delete st;

		/* Stations and waypoints are in the same pool, so if a station
		 * is deleted there must be place for a Waypoint. */
		assert(Waypoint::CanAllocateItem());
		Waypoint *wp   = new (index) Waypoint(xy);
		wp->town       = town;
		wp->string_id  = train ? STR_SV_STNAME_WAYPOINT : STR_SV_STNAME_BUOY;
		wp->name       = name;
		wp->delete_ctr = 0; // Just reset delete counter for once.
		wp->build_date = build_date;
		wp->owner      = train ? GetTileOwner(xy) : OWNER_NONE;

		if (IsInsideBS(string_id, STR_SV_STNAME_BUOY, 9)) wp->town_cn = string_id - STR_SV_STNAME_BUOY;

		if (train) {
			/* When we make a rail waypoint of the station, convert the map as well. */
			TILE_AREA_LOOP(t, train_st) {
				if (!IsTileType(t, MP_STATION) || GetStationIndex(t) != index) continue;

				SB(_me[t].m6, 3, 3, STATION_WAYPOINT);
				wp->rect.BeforeAddTile(t, StationRect::ADD_FORCE);
			}

			wp->train_station = train_st;
			wp->facilities |= FACIL_TRAIN;
		} else if (IsBuoyTile(xy) && GetStationIndex(xy) == index) {
			wp->rect.BeforeAddTile(xy, StationRect::ADD_FORCE);
			wp->facilities |= FACIL_DOCK;
		}
	}
}

void AfterLoadStations()
{
	/* Update the speclists of all stations to point to the currently loaded custom stations. */
	for (BaseStation *st : BaseStation::Iterate()) {
		for (uint i = 0; i < st->num_specs; i++) {
			if (st->speclist[i].grfid == 0) continue;

			st->speclist[i].spec = StationClass::GetByGrf(st->speclist[i].grfid, st->speclist[i].localidx, nullptr);
		}

		if (Station::IsExpected(st)) {
			Station *sta = Station::From(st);
			for (const RoadStop *rs = sta->bus_stops; rs != nullptr; rs = rs->next) sta->bus_station.Add(rs->xy);
			for (const RoadStop *rs = sta->truck_stops; rs != nullptr; rs = rs->next) sta->truck_station.Add(rs->xy);
		}

		StationUpdateCachedTriggers(st);
	}
}

/**
 * (Re)building of road stop caches after loading a savegame.
 */
void AfterLoadRoadStops()
{
	/* First construct the drive through entries */
	for (RoadStop *rs : RoadStop::Iterate()) {
		if (IsDriveThroughStopTile(rs->xy)) rs->MakeDriveThrough();
	}
	/* And then rebuild the data in those entries */
	for (RoadStop *rs : RoadStop::Iterate()) {
		if (!HasBit(rs->status, RoadStop::RSSFB_BASE_ENTRY)) continue;

		rs->GetEntry(DIAGDIR_NE)->Rebuild(rs);
		rs->GetEntry(DIAGDIR_NW)->Rebuild(rs);
	}
}

static const SaveLoad _roadstop_desc[] = {
	SLE_VAR(RoadStop, xy,           SLE_UINT32),
	SLE_CONDNULL(1, SL_MIN_VERSION, SLV_45),
	SLE_VAR(RoadStop, status,       SLE_UINT8),
	/* Index was saved in some versions, but this is not needed */
	SLE_CONDNULL(4, SL_MIN_VERSION, SLV_9),
	SLE_CONDNULL(2, SL_MIN_VERSION, SLV_45),
	SLE_CONDNULL(1, SL_MIN_VERSION, SLV_26),

	SLE_REF(RoadStop, next,         REF_ROADSTOPS),
	SLE_CONDNULL(2, SL_MIN_VERSION, SLV_45),

	SLE_CONDNULL(4, SL_MIN_VERSION, SLV_25),
	SLE_CONDNULL(1, SLV_25, SLV_26),

	SLE_END()
};

static const SaveLoad _old_station_desc[] = {
	SLE_CONDVAR(Station, xy,                         SLE_FILE_U16 | SLE_VAR_U32,  SL_MIN_VERSION, SLV_6),
	SLE_CONDVAR(Station, xy,                         SLE_UINT32,                  SLV_6, SL_MAX_VERSION),
	SLE_CONDNULL(4, SL_MIN_VERSION, SLV_6),  ///< bus/lorry tile
	SLE_CONDVAR(Station, train_station.tile,         SLE_FILE_U16 | SLE_VAR_U32,  SL_MIN_VERSION, SLV_6),
	SLE_CONDVAR(Station, train_station.tile,         SLE_UINT32,                  SLV_6, SL_MAX_VERSION),
	SLE_CONDVAR(Station, airport.tile,               SLE_FILE_U16 | SLE_VAR_U32,  SL_MIN_VERSION, SLV_6),
	SLE_CONDVAR(Station, airport.tile,               SLE_UINT32,                  SLV_6, SL_MAX_VERSION),
	SLE_CONDNULL(2, SL_MIN_VERSION, SLV_6),
	SLE_CONDNULL(4, SLV_6, SLV_MULTITILE_DOCKS),
	    SLE_REF(Station, town,                       REF_TOWN),
	    SLE_VAR(Station, train_station.w,            SLE_FILE_U8 | SLE_VAR_U16),
	SLE_CONDVAR(Station, train_station.h,            SLE_FILE_U8 | SLE_VAR_U16,   SLV_2, SL_MAX_VERSION),

	SLE_CONDNULL(1, SL_MIN_VERSION, SLV_4),  ///< alpha_order

	    SLE_VAR(Station, string_id,                  SLE_STRINGID),
	SLE_CONDSSTR(Station, name,                      SLE_STR | SLF_ALLOW_CONTROL, SLV_84, SL_MAX_VERSION),
	SLE_CONDVAR(Station, indtype,                    SLE_UINT8,                 SLV_103, SL_MAX_VERSION),
	SLE_CONDVAR(Station, had_vehicle_of_type,        SLE_FILE_U16 | SLE_VAR_U8,   SL_MIN_VERSION, SLV_122),
	SLE_CONDVAR(Station, had_vehicle_of_type,        SLE_UINT8,                 SLV_122, SL_MAX_VERSION),

	    SLE_VAR(Station, time_since_load,            SLE_UINT8),
	    SLE_VAR(Station, time_since_unload,          SLE_UINT8),
	SLE_CONDVAR_X(Station, delete_ctr,               SLE_UINT8,                   SL_MIN_VERSION, SL_MAX_VERSION, SlXvFeatureTest(XSLFTO_AND, XSLFI_SPRINGPP, 0, 3)),
	SLE_CONDVAR_X(Station, delete_ctr,               SLE_FILE_U16  | SLE_VAR_U8,  SL_MIN_VERSION, SL_MAX_VERSION, SlXvFeatureTest(XSLFTO_AND, XSLFI_SPRINGPP, 4)),
	    SLE_VAR(Station, owner,                      SLE_UINT8),
	    SLE_VAR(Station, facilities,                 SLE_UINT8),
	    SLE_VAR(Station, airport.type,               SLE_UINT8),

	SLE_CONDNULL(2, SL_MIN_VERSION, SLV_6),  ///< Truck/bus stop status
	SLE_CONDNULL(1, SL_MIN_VERSION, SLV_5),  ///< Blocked months

	SLE_CONDVAR(Station, airport.flags,              SLE_VAR_U64 | SLE_FILE_U16,  SL_MIN_VERSION,  SLV_3),
	SLE_CONDVAR(Station, airport.flags,              SLE_VAR_U64 | SLE_FILE_U32,  SLV_3, SLV_46),
	SLE_CONDVAR(Station, airport.flags,              SLE_UINT64,                 SLV_46, SL_MAX_VERSION),

	SLE_CONDNULL(2, SL_MIN_VERSION, SLV_26), ///< last-vehicle
	SLEG_CONDVAR_X(_old_last_vehicle_type,           SLE_UINT8,                  SLV_26, SL_MAX_VERSION, SlXvFeatureTest(XSLFTO_AND, XSLFI_ST_LAST_VEH_TYPE, 0, 0)),
	SLE_CONDNULL_X(1, SL_MIN_VERSION, SL_MAX_VERSION, SlXvFeatureTest(XSLFTO_AND, XSLFI_JOKERPP)),

	SLE_CONDNULL(2, SLV_3, SLV_26), ///< custom station class and id
	SLE_CONDVAR(Station, build_date,                 SLE_FILE_U16 | SLE_VAR_I32,  SLV_3, SLV_31),
	SLE_CONDVAR(Station, build_date,                 SLE_INT32,                  SLV_31, SL_MAX_VERSION),

	SLE_CONDREF(Station, bus_stops,                  REF_ROADSTOPS,               SLV_6, SL_MAX_VERSION),
	SLE_CONDREF(Station, truck_stops,                REF_ROADSTOPS,               SLV_6, SL_MAX_VERSION),

	/* Used by newstations for graphic variations */
	SLE_CONDVAR(Station, random_bits,                SLE_UINT16,                 SLV_27, SL_MAX_VERSION),
	SLE_CONDVAR(Station, waiting_triggers,           SLE_UINT8,                  SLV_27, SL_MAX_VERSION),
	SLE_CONDVAR(Station, num_specs,                  SLE_UINT8,                  SLV_27, SL_MAX_VERSION),

	SLE_CONDVEC(Station, loading_vehicles,           REF_VEHICLE,                SLV_57, SL_MAX_VERSION),

	/* reserve extra space in savegame here. (currently 32 bytes) */
	SLE_CONDNULL(32, SLV_2, SL_MAX_VERSION),

	SLE_END()
};

static uint16 _waiting_acceptance;
static uint32 _num_flows;
static uint16 _cargo_source;
static uint32 _cargo_source_xy;
static uint8  _cargo_days;
static Money  _cargo_feeder_share;

static const SaveLoad _station_speclist_desc[] = {
	SLE_CONDVAR(StationSpecList, grfid,    SLE_UINT32, SLV_27, SL_MAX_VERSION),
	SLE_CONDVAR(StationSpecList, localidx, SLE_UINT8,  SLV_27, SL_MAX_VERSION),

	SLE_END()
};

CargoPacketList _packets;
uint32 _num_dests;

struct FlowSaveLoad {
	FlowSaveLoad() : source(0), via(0), share(0), restricted(false) {}
	StationID source;
	StationID via;
	uint32 share;
	bool restricted;
};

#if 0
static const SaveLoad _flow_desc[] = {
	    SLE_VAR(FlowSaveLoad, source,     SLE_UINT16),
	    SLE_VAR(FlowSaveLoad, via,        SLE_UINT16),
	    SLE_VAR(FlowSaveLoad, share,      SLE_UINT32),
	SLE_CONDVAR(FlowSaveLoad, restricted, SLE_BOOL, SLV_187, SL_MAX_VERSION),
	    SLE_END()
};
#endif

/**
 * Wrapper function to get the GoodsEntry's internal structure while
 * some of the variables itself are private.
 * @return the saveload description for GoodsEntry.
 */
const SaveLoad *GetGoodsDesc()
{
	static const SaveLoad goods_desc[] = {
		SLEG_CONDVAR(            _waiting_acceptance,  SLE_UINT16,                  SL_MIN_VERSION, SLV_68),
		 SLE_CONDVAR(GoodsEntry, status,               SLE_UINT8,                  SLV_68, SL_MAX_VERSION),
		SLE_CONDNULL(2,                                                            SLV_51, SLV_68),
		     SLE_VAR(GoodsEntry, time_since_pickup,    SLE_UINT8),
		 SLE_CONDNULL_X(6,                                                 SL_MIN_VERSION, SL_MAX_VERSION, SlXvFeatureTest(XSLFTO_AND, XSLFI_SPRINGPP, 4)),
		     SLE_VAR(GoodsEntry, rating,               SLE_UINT8),
		SLEG_CONDVAR(            _cargo_source,        SLE_FILE_U8 | SLE_VAR_U16,   SL_MIN_VERSION, SLV_7),
		SLEG_CONDVAR(            _cargo_source,        SLE_UINT16,                  SLV_7, SLV_68),
		SLEG_CONDVAR(            _cargo_source_xy,     SLE_UINT32,                 SLV_44, SLV_68),
		SLEG_CONDVAR(            _cargo_days,          SLE_UINT8,                   SL_MIN_VERSION, SLV_68),
		     SLE_VAR(GoodsEntry, last_speed,           SLE_UINT8),
		     SLE_VAR(GoodsEntry, last_age,             SLE_UINT8),
		SLEG_CONDVAR(            _cargo_feeder_share,  SLE_FILE_U32 | SLE_VAR_I64, SLV_14, SLV_65),
		SLEG_CONDVAR(            _cargo_feeder_share,  SLE_INT64,                  SLV_65, SLV_68),
		 SLE_CONDVAR(GoodsEntry, amount_fract,         SLE_UINT8,                 SLV_150, SL_MAX_VERSION),
		SLEG_CONDPTRDEQ_X(       _packets,             REF_CARGO_PACKET,           SLV_68, SLV_183, SlXvFeatureTest(XSLFTO_AND, XSLFI_CHILLPP, 0, 0)),
		SLEG_CONDVAR_X(          _num_dests,           SLE_UINT32,                SLV_183, SL_MAX_VERSION, SlXvFeatureTest(XSLFTO_OR, XSLFI_CHILLPP)),
		 SLE_CONDVAR(GoodsEntry, cargo.reserved_count, SLE_UINT,                  SLV_181, SL_MAX_VERSION),
		 SLE_CONDVAR(GoodsEntry, link_graph,           SLE_UINT16,                SLV_183, SL_MAX_VERSION),
		 SLE_CONDVAR(GoodsEntry, node,                 SLE_UINT16,                SLV_183, SL_MAX_VERSION),
		SLEG_CONDVAR(            _num_flows,           SLE_UINT32,                SLV_183, SL_MAX_VERSION),
		 SLE_CONDVAR(GoodsEntry, max_waiting_cargo,    SLE_UINT32,                SLV_183, SL_MAX_VERSION),
		 SLE_CONDNULL_X(4, SL_MIN_VERSION, SL_MAX_VERSION, SlXvFeatureTest(XSLFTO_AND, XSLFI_JOKERPP)),
		SLE_CONDVAR_X(GoodsEntry, last_vehicle_type,   SLE_UINT8,          SL_MIN_VERSION, SL_MAX_VERSION, SlXvFeatureTest(XSLFTO_AND, XSLFI_ST_LAST_VEH_TYPE, 1)),
		SLE_END()
	};

	return goods_desc;
}

typedef std::pair<const StationID, CargoPacketList> StationCargoPair;

static const SaveLoad _cargo_list_desc[] = {
	SLE_VAR(StationCargoPair, first,  SLE_UINT16),
	SLE_PTRDEQ(StationCargoPair, second, REF_CARGO_PACKET),
	SLE_END()
};

/**
 * Swap the temporary packets with the packets without specific destination in
 * the given goods entry. Assert that at least one of those is empty.
 * @param ge Goods entry to swap with.
 */
static void SwapPackets(GoodsEntry *ge)
{
	StationCargoPacketMap &ge_packets = const_cast<StationCargoPacketMap &>(*ge->cargo.Packets());

	if (_packets.empty()) {
		std::map<StationID, CargoPacketList>::iterator it(ge_packets.find(INVALID_STATION));
		if (it == ge_packets.end()) {
			return;
		} else {
			it->second.swap(_packets);
		}
	} else {
		assert(ge_packets[INVALID_STATION].empty());
		ge_packets[INVALID_STATION].swap(_packets);
	}
}

static void Load_STNS()
{
	_cargo_source_xy = 0;
	_cargo_days = 0;
	_cargo_feeder_share = 0;

	uint num_cargo = IsSavegameVersionBefore(SLV_55) ? 12 : IsSavegameVersionBefore(SLV_EXTEND_CARGOTYPES) ? 32 : NUM_CARGO;
	int index;
	while ((index = SlIterateArray()) != -1) {
		Station *st = new (index) Station();

		SlObject(st, _old_station_desc);

		_waiting_acceptance = 0;

		for (CargoID i = 0; i < num_cargo; i++) {
			GoodsEntry *ge = &st->goods[i];
			SlObject(ge, GetGoodsDesc());
			SwapPackets(ge);
			if (IsSavegameVersionBefore(SLV_68)) {
				SB(ge->status, GoodsEntry::GES_ACCEPTANCE, 1, HasBit(_waiting_acceptance, 15));
				if (GB(_waiting_acceptance, 0, 12) != 0) {
					/* In old versions, enroute_from used 0xFF as INVALID_STATION */
					StationID source = (IsSavegameVersionBefore(SLV_7) && _cargo_source == 0xFF) ? INVALID_STATION : _cargo_source;

					/* Make sure we can allocate the CargoPacket. This is safe
					 * as there can only be ~64k stations and 32 cargoes in these
					 * savegame versions. As the CargoPacketPool has more than
					 * 16 million entries; it fits by an order of magnitude. */
					assert(CargoPacket::CanAllocateItem());

					/* Don't construct the packet with station here, because that'll fail with old savegames */
					CargoPacket *cp = new CargoPacket(GB(_waiting_acceptance, 0, 12), _cargo_days, source, _cargo_source_xy, _cargo_source_xy, _cargo_feeder_share);
					ge->cargo.Append(cp, INVALID_STATION);
					SB(ge->status, GoodsEntry::GES_RATING, 1, 1);
				}
			}
			if (SlXvIsFeatureMissing(XSLFI_ST_LAST_VEH_TYPE)) ge->last_vehicle_type = _old_last_vehicle_type;
		}

		if (st->num_specs != 0) {
			/* Allocate speclist memory when loading a game */
			st->speclist = CallocT<StationSpecList>(st->num_specs);
			for (uint i = 0; i < st->num_specs; i++) {
				SlObject(&st->speclist[i], _station_speclist_desc);
			}
		}
	}
}

static void Ptrs_STNS()
{
	/* Don't run when savegame version is higher than or equal to 123. */
	if (!IsSavegameVersionBefore(SLV_123)) return;

	uint num_cargo = IsSavegameVersionBefore(SLV_EXTEND_CARGOTYPES) ? 32 : NUM_CARGO;
	for (Station *st : Station::Iterate()) {
		if (!IsSavegameVersionBefore(SLV_68)) {
			for (CargoID i = 0; i < num_cargo; i++) {
				GoodsEntry *ge = &st->goods[i];
				SwapPackets(ge);
				SlObject(ge, GetGoodsDesc());
				SwapPackets(ge);
			}
		}
		SlObject(st, _old_station_desc);
	}
}


static const SaveLoad _base_station_desc[] = {
	      SLE_VAR(BaseStation, xy,                     SLE_UINT32),
	      SLE_REF(BaseStation, town,                   REF_TOWN),
	      SLE_VAR(BaseStation, string_id,              SLE_STRINGID),
<<<<<<< HEAD
	      SLE_STR(BaseStation, name,                   SLE_STR | SLF_ALLOW_CONTROL, 0),
	SLE_CONDVAR_X(Station,     delete_ctr,             SLE_UINT8,                   SL_MIN_VERSION, SL_MAX_VERSION, SlXvFeatureTest(XSLFTO_AND, XSLFI_SPRINGPP, 0, 3)),
	SLE_CONDVAR_X(Station,     delete_ctr,             SLE_FILE_U16  | SLE_VAR_U8,  SL_MIN_VERSION, SL_MAX_VERSION, SlXvFeatureTest(XSLFTO_AND, XSLFI_SPRINGPP, 4)),
=======
	     SLE_SSTR(BaseStation, name,                   SLE_STR | SLF_ALLOW_CONTROL),
	      SLE_VAR(BaseStation, delete_ctr,             SLE_UINT8),
>>>>>>> c972a63c
	      SLE_VAR(BaseStation, owner,                  SLE_UINT8),
	      SLE_VAR(BaseStation, facilities,             SLE_UINT8),
	      SLE_VAR(BaseStation, build_date,             SLE_INT32),

	/* Used by newstations for graphic variations */
	      SLE_VAR(BaseStation, random_bits,            SLE_UINT16),
	      SLE_VAR(BaseStation, waiting_triggers,       SLE_UINT8),
	      SLE_VAR(BaseStation, num_specs,              SLE_UINT8),

	      SLE_END()
};

static OldPersistentStorage _old_st_persistent_storage;

static const SaveLoad _station_desc[] = {
	SLE_WRITEBYTE(Station, facilities),
	SLE_ST_INCLUDE(),

	      SLE_VAR(Station, train_station.tile,         SLE_UINT32),
	      SLE_VAR(Station, train_station.w,            SLE_FILE_U8 | SLE_VAR_U16),
	      SLE_VAR(Station, train_station.h,            SLE_FILE_U8 | SLE_VAR_U16),

	      SLE_REF(Station, bus_stops,                  REF_ROADSTOPS),
	      SLE_REF(Station, truck_stops,                REF_ROADSTOPS),
	SLE_CONDVAR_X(Station, ship_station.tile,          SLE_UINT32,                SL_MIN_VERSION,      SLV_MULTITILE_DOCKS, SlXvFeatureTest(XSLFTO_AND, XSLFI_MULTIPLE_DOCKS, 0, 0)),
	SLE_CONDNULL_X(4, SL_MIN_VERSION, SL_MAX_VERSION, SlXvFeatureTest(XSLFTO_AND, XSLFI_MULTIPLE_DOCKS, 1, 1)),
	  SLE_CONDVAR(Station, ship_station.tile,          SLE_UINT32,                SLV_MULTITILE_DOCKS, SL_MAX_VERSION),
	  SLE_CONDVAR(Station, ship_station.w,             SLE_FILE_U8 | SLE_VAR_U16, SLV_MULTITILE_DOCKS, SL_MAX_VERSION),
	  SLE_CONDVAR(Station, ship_station.h,             SLE_FILE_U8 | SLE_VAR_U16, SLV_MULTITILE_DOCKS, SL_MAX_VERSION),
	  SLE_CONDVAR(Station, docking_station.tile,       SLE_UINT32,                SLV_MULTITILE_DOCKS, SL_MAX_VERSION),
	  SLE_CONDVAR(Station, docking_station.w,          SLE_FILE_U8 | SLE_VAR_U16, SLV_MULTITILE_DOCKS, SL_MAX_VERSION),
	  SLE_CONDVAR(Station, docking_station.h,          SLE_FILE_U8 | SLE_VAR_U16, SLV_MULTITILE_DOCKS, SL_MAX_VERSION),
	SLE_CONDVARVEC_X(Station, docking_tiles,           SLE_UINT32,                     SL_MIN_VERSION, SL_MAX_VERSION, SlXvFeatureTest(XSLFTO_AND, XSLFI_MULTIPLE_DOCKS, 2)),
	      SLE_VAR(Station, airport.tile,               SLE_UINT32),
	  SLE_CONDVAR(Station, airport.w,                  SLE_FILE_U8 | SLE_VAR_U16, SLV_140, SL_MAX_VERSION),
	  SLE_CONDVAR(Station, airport.h,                  SLE_FILE_U8 | SLE_VAR_U16, SLV_140, SL_MAX_VERSION),
	      SLE_VAR(Station, airport.type,               SLE_UINT8),
	  SLE_CONDVAR(Station, airport.layout,             SLE_UINT8,                 SLV_145, SL_MAX_VERSION),
	SLE_CONDNULL_X(1, SL_MIN_VERSION, SL_MAX_VERSION, SlXvFeatureTest(XSLFTO_AND, XSLFI_SPRINGPP, 1, 6)),
	      SLE_VAR(Station, airport.flags,              SLE_UINT64),
	SLE_CONDNULL_X(8, SL_MIN_VERSION, SL_MAX_VERSION, SlXvFeatureTest(XSLFTO_AND, XSLFI_SPRINGPP, 1, 6)),
	  SLE_CONDVAR(Station, airport.rotation,           SLE_UINT8,                 SLV_145, SL_MAX_VERSION),
	 SLEG_CONDARR(_old_st_persistent_storage.storage,  SLE_UINT32, 16,            SLV_145, SLV_161),
	  SLE_CONDREF(Station, airport.psa,                REF_STORAGE,               SLV_161, SL_MAX_VERSION),

	      SLE_VAR(Station, indtype,                    SLE_UINT8),

	      SLE_VAR(Station, time_since_load,            SLE_UINT8),
	      SLE_VAR(Station, time_since_unload,          SLE_UINT8),
	SLEG_CONDVAR_X(_old_last_vehicle_type,             SLE_UINT8,           SL_MIN_VERSION, SL_MAX_VERSION, SlXvFeatureTest(XSLFTO_AND, XSLFI_ST_LAST_VEH_TYPE, 0, 0)),
	SLE_CONDNULL_X(1, SL_MIN_VERSION, SL_MAX_VERSION, SlXvFeatureTest(XSLFTO_AND, XSLFI_JOKERPP)),
	      SLE_VAR(Station, had_vehicle_of_type,        SLE_UINT8),
	      SLE_VEC(Station, loading_vehicles,           REF_VEHICLE),
	  SLE_CONDVAR(Station, always_accepted,            SLE_FILE_U32 | SLE_VAR_U64, SLV_127, SLV_EXTEND_CARGOTYPES),
	  SLE_CONDVAR(Station, always_accepted,            SLE_UINT64,                 SLV_EXTEND_CARGOTYPES, SL_MAX_VERSION),
	  SLE_CONDNULL_X(32 * 24, SL_MIN_VERSION, SL_MAX_VERSION, SlXvFeatureTest(XSLFTO_AND, XSLFI_JOKERPP, SL_JOKER_1_22)),

	      SLE_END()
};

static const SaveLoad _waypoint_desc[] = {
	SLE_WRITEBYTE(Waypoint, facilities),
	SLE_ST_INCLUDE(),

	      SLE_VAR(Waypoint, town_cn,                   SLE_UINT16),

	  SLE_CONDVAR(Waypoint, train_station.tile,        SLE_UINT32,                  SLV_124, SL_MAX_VERSION),
	  SLE_CONDVAR(Waypoint, train_station.w,           SLE_FILE_U8 | SLE_VAR_U16,   SLV_124, SL_MAX_VERSION),
	  SLE_CONDVAR(Waypoint, train_station.h,           SLE_FILE_U8 | SLE_VAR_U16,   SLV_124, SL_MAX_VERSION),

	      SLE_END()
};

/**
 * Get the base station description to be used for SL_ST_INCLUDE
 * @return the base station description.
 */
const SaveLoad *GetBaseStationDescription()
{
	return _base_station_desc;
}

std::vector<SaveLoad> _filtered_station_desc;
std::vector<SaveLoad> _filtered_waypoint_desc;
std::vector<SaveLoad> _filtered_goods_desc;
std::vector<SaveLoad> _filtered_station_speclist_desc;

static void SetupDescs_STNN()
{
	_filtered_station_desc = SlFilterObject(_station_desc);
	_filtered_waypoint_desc = SlFilterObject(_waypoint_desc);
	_filtered_goods_desc = SlFilterObject(GetGoodsDesc());
	_filtered_station_speclist_desc = SlFilterObject(_station_speclist_desc);
}

std::vector<SaveLoad> _filtered_roadstop_desc;

static void SetupDescs_ROADSTOP()
{
	_filtered_roadstop_desc = SlFilterObject(_roadstop_desc);
}


static void RealSave_STNN(BaseStation *bst)
{
	bool waypoint = (bst->facilities & FACIL_WAYPOINT) != 0;
	SlObjectSaveFiltered(bst, waypoint ? _filtered_waypoint_desc.data() : _filtered_station_desc.data());

	MemoryDumper *dumper = MemoryDumper::GetCurrent();

	if (!waypoint) {
		Station *st = Station::From(bst);
		for (CargoID i = 0; i < NUM_CARGO; i++) {
			_num_dests = (uint32)st->goods[i].cargo.Packets()->MapSize();
			_num_flows = st->goods[i].flows.size();
			SlObjectSaveFiltered(&st->goods[i], _filtered_goods_desc.data());
			for (FlowStatMap::const_iterator outer_it(st->goods[i].flows.begin()); outer_it != st->goods[i].flows.end(); ++outer_it) {
				uint32 sum_shares = 0;
				FlowSaveLoad flow;
				flow.source = outer_it->GetOrigin();
				dumper->CheckBytes(2 + 4);
				dumper->RawWriteUint16(flow.source);
				dumper->RawWriteUint32(outer_it->size());
				FlowStat::const_iterator inner_it(outer_it->begin());
				const FlowStat::const_iterator end(outer_it->end());
				for (; inner_it != end; ++inner_it) {
					flow.via = inner_it->second;
					flow.share = inner_it->first - sum_shares;
					flow.restricted = inner_it->first > outer_it->GetUnrestricted();
					sum_shares = inner_it->first;
					assert(flow.share > 0);

					// SlObject(&flow, _flow_desc); /* this is highly performance-sensitive, manually unroll */
					dumper->CheckBytes(2 + 4 + 1);
					dumper->RawWriteUint16(flow.via);
					dumper->RawWriteUint32(flow.share);
					dumper->RawWriteByte(flow.restricted != 0);
				}
				SlWriteUint16(outer_it->GetRawFlags());
			}
			for (StationCargoPacketMap::ConstMapIterator it(st->goods[i].cargo.Packets()->begin()); it != st->goods[i].cargo.Packets()->end(); ++it) {
				SlObjectSaveFiltered(const_cast<StationCargoPacketMap::value_type *>(&(*it)), _cargo_list_desc); // _cargo_list_desc has no conditionals
			}
		}
	}

	for (uint i = 0; i < bst->num_specs; i++) {
		SlObjectSaveFiltered(&bst->speclist[i], _filtered_station_speclist_desc.data());
	}
}

static void Save_STNN()
{
	SetupDescs_STNN();

	/* Write the stations */
	for (BaseStation *st : BaseStation::Iterate()) {
		SlSetArrayIndex(st->index);
		SlAutolength((AutolengthProc*)RealSave_STNN, st);
	}
}

static void Load_STNN()
{
	SetupDescs_STNN();

	_num_flows = 0;

	const uint num_cargo = IsSavegameVersionBefore(SLV_EXTEND_CARGOTYPES) ? 32 : NUM_CARGO;
	ReadBuffer *buffer = ReadBuffer::GetCurrent();

	int index;
	while ((index = SlIterateArray()) != -1) {
		bool waypoint = (SlReadByte() & FACIL_WAYPOINT) != 0;

		BaseStation *bst = waypoint ? (BaseStation *)new (index) Waypoint() : new (index) Station();
		SlObjectLoadFiltered(bst, waypoint ? _filtered_waypoint_desc.data() : _filtered_station_desc.data());

		if (!waypoint) {
			Station *st = Station::From(bst);

			/* Before savegame version 161, persistent storages were not stored in a pool. */
			if (IsSavegameVersionBefore(SLV_161) && !IsSavegameVersionBefore(SLV_145) && st->facilities & FACIL_AIRPORT) {
				/* Store the old persistent storage. The GRFID will be added later. */
				assert(PersistentStorage::CanAllocateItem());
				st->airport.psa = new PersistentStorage(0, 0, 0);
				memcpy(st->airport.psa->storage, _old_st_persistent_storage.storage, sizeof(_old_st_persistent_storage.storage));
			}

			for (CargoID i = 0; i < num_cargo; i++) {
				SlObjectLoadFiltered(&st->goods[i], _filtered_goods_desc.data());
				StationID prev_source = INVALID_STATION;
				if (SlXvIsFeaturePresent(XSLFI_FLOW_STAT_FLAGS)) {
					for (uint32 j = 0; j < _num_flows; ++j) {
						FlowSaveLoad flow;
						buffer->CheckBytes(2 + 4);
						flow.source = buffer->RawReadUint16();
						uint32 flow_count = buffer->RawReadUint32();

						buffer->CheckBytes(2 + 4 + 1);
						flow.via = buffer->RawReadUint16();
						flow.share = buffer->RawReadUint32();
						flow.restricted = (buffer->RawReadByte() != 0);
						FlowStat *fs = &(*(st->goods[i].flows.insert(st->goods[i].flows.end(), FlowStat(flow.source, flow.via, flow.share, flow.restricted))));
						for (uint32 k = 1; k < flow_count; ++k) {
							buffer->CheckBytes(2 + 4 + 1);
							flow.via = buffer->RawReadUint16();
							flow.share = buffer->RawReadUint32();
							flow.restricted = (buffer->RawReadByte() != 0);
							fs->AppendShare(flow.via, flow.share, flow.restricted);
						}
						fs->SetRawFlags(SlReadUint16());
					}
				} else if (SlXvIsFeatureMissing(XSLFI_CHILLPP)) {
					FlowSaveLoad flow;
					FlowStat *fs = nullptr;
					for (uint32 j = 0; j < _num_flows; ++j) {
						// SlObject(&flow, _flow_desc); /* this is highly performance-sensitive, manually unroll */
						buffer->CheckBytes(2 + 2 + 4);
						flow.source = buffer->RawReadUint16();
						flow.via = buffer->RawReadUint16();
						flow.share = buffer->RawReadUint32();
						if (!IsSavegameVersionBefore(SLV_187)) flow.restricted = (buffer->ReadByte() != 0);

						if (fs == nullptr || prev_source != flow.source) {
							fs = &(*(st->goods[i].flows.insert(st->goods[i].flows.end(), FlowStat(flow.source, flow.via, flow.share, flow.restricted))));
						} else {
							fs->AppendShare(flow.via, flow.share, flow.restricted);
						}
						prev_source = flow.source;
					}
				}
				if (IsSavegameVersionBefore(SLV_183) && SlXvIsFeatureMissing(XSLFI_CHILLPP)) {
					SwapPackets(&st->goods[i]);
				} else {
					if (SlXvIsFeaturePresent(XSLFI_CHILLPP)) {
						SlSkipBytes(8);
						uint num_links = SlReadUint16();
						uint num_flows = SlReadUint32();
						SlSkipBytes(6);
						SlSkipBytes(18 * num_links);
						SlSkipBytes(16 * num_flows);
					}

					StationCargoPair pair;
					for (uint j = 0; j < _num_dests; ++j) {
						SlObjectLoadFiltered(&pair, _cargo_list_desc); // _cargo_list_desc has no conditionals
						const_cast<StationCargoPacketMap &>(*(st->goods[i].cargo.Packets()))[pair.first].swap(pair.second);
						assert(pair.second.empty());
					}
				}
				if (SlXvIsFeatureMissing(XSLFI_ST_LAST_VEH_TYPE)) st->goods[i].last_vehicle_type = _old_last_vehicle_type;
			}
		}

		if (bst->num_specs != 0) {
			/* Allocate speclist memory when loading a game */
			bst->speclist = CallocT<StationSpecList>(bst->num_specs);
			for (uint i = 0; i < bst->num_specs; i++) {
				SlObjectLoadFiltered(&bst->speclist[i], _filtered_station_speclist_desc.data());
			}
		}
	}
}

static void Ptrs_STNN()
{
	/* Don't run when savegame version lower than 123. */
	if (IsSavegameVersionBefore(SLV_123)) return;

	SetupDescs_STNN();

	if (!IsSavegameVersionBefore(SLV_183)) {
		assert(_filtered_goods_desc[0].cmd == SL_END);
	}

	uint num_cargo = IsSavegameVersionBefore(SLV_EXTEND_CARGOTYPES) ? 32 : NUM_CARGO;
	for (Station *st : Station::Iterate()) {
		for (CargoID i = 0; i < num_cargo; i++) {
			GoodsEntry *ge = &st->goods[i];
			if (IsSavegameVersionBefore(SLV_183) && SlXvIsFeatureMissing(XSLFI_CHILLPP)) {
				SwapPackets(ge);
				SlObjectPtrOrNullFiltered(ge, _filtered_goods_desc.data());
				SwapPackets(ge);
			} else {
				//SlObject(ge, GetGoodsDesc());
				for (StationCargoPacketMap::ConstMapIterator it = ge->cargo.Packets()->begin(); it != ge->cargo.Packets()->end(); ++it) {
					SlObjectPtrOrNullFiltered(const_cast<StationCargoPair *>(&(*it)), _cargo_list_desc); // _cargo_list_desc has no conditionals
				}
			}
		}
		SlObjectPtrOrNullFiltered(st, _filtered_station_desc.data());
	}

	for (Waypoint *wp : Waypoint::Iterate()) {
		SlObjectPtrOrNullFiltered(wp, _filtered_waypoint_desc.data());
	}
}

static void Save_ROADSTOP()
{
	SetupDescs_ROADSTOP();
	for (RoadStop *rs : RoadStop::Iterate()) {
		SlSetArrayIndex(rs->index);
		SlObjectSaveFiltered(rs, _filtered_roadstop_desc.data());
	}
}

static void Load_ROADSTOP()
{
	SetupDescs_ROADSTOP();
	int index;
	while ((index = SlIterateArray()) != -1) {
		RoadStop *rs = new (index) RoadStop(INVALID_TILE);

		SlObjectLoadFiltered(rs, _filtered_roadstop_desc.data());
	}
}

static void Ptrs_ROADSTOP()
{
	SetupDescs_ROADSTOP();
	for (RoadStop *rs : RoadStop::Iterate()) {
		SlObjectPtrOrNullFiltered(rs, _filtered_roadstop_desc.data());
	}
}

static void Load_DOCK()
{
	extern void SlSkipArray();
	SlSkipArray();
}

extern const ChunkHandler _station_chunk_handlers[] = {
	{ 'STNS', nullptr,       Load_STNS,     Ptrs_STNS,     nullptr, CH_ARRAY },
	{ 'STNN', Save_STNN,     Load_STNN,     Ptrs_STNN,     nullptr, CH_ARRAY },
	{ 'ROAD', Save_ROADSTOP, Load_ROADSTOP, Ptrs_ROADSTOP, nullptr, CH_ARRAY},
	{ 'DOCK', nullptr,       Load_DOCK,     nullptr,       nullptr, CH_ARRAY | CH_LAST},
};<|MERGE_RESOLUTION|>--- conflicted
+++ resolved
@@ -399,14 +399,9 @@
 	      SLE_VAR(BaseStation, xy,                     SLE_UINT32),
 	      SLE_REF(BaseStation, town,                   REF_TOWN),
 	      SLE_VAR(BaseStation, string_id,              SLE_STRINGID),
-<<<<<<< HEAD
-	      SLE_STR(BaseStation, name,                   SLE_STR | SLF_ALLOW_CONTROL, 0),
+	     SLE_SSTR(BaseStation, name,                   SLE_STR | SLF_ALLOW_CONTROL),
 	SLE_CONDVAR_X(Station,     delete_ctr,             SLE_UINT8,                   SL_MIN_VERSION, SL_MAX_VERSION, SlXvFeatureTest(XSLFTO_AND, XSLFI_SPRINGPP, 0, 3)),
 	SLE_CONDVAR_X(Station,     delete_ctr,             SLE_FILE_U16  | SLE_VAR_U8,  SL_MIN_VERSION, SL_MAX_VERSION, SlXvFeatureTest(XSLFTO_AND, XSLFI_SPRINGPP, 4)),
-=======
-	     SLE_SSTR(BaseStation, name,                   SLE_STR | SLF_ALLOW_CONTROL),
-	      SLE_VAR(BaseStation, delete_ctr,             SLE_UINT8),
->>>>>>> c972a63c
 	      SLE_VAR(BaseStation, owner,                  SLE_UINT8),
 	      SLE_VAR(BaseStation, facilities,             SLE_UINT8),
 	      SLE_VAR(BaseStation, build_date,             SLE_INT32),
