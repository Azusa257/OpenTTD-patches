/*
 * This file is part of OpenTTD.
 * OpenTTD is free software; you can redistribute it and/or modify it under the terms of the GNU General Public License as published by the Free Software Foundation, version 2.
 * OpenTTD is distributed in the hope that it will be useful, but WITHOUT ANY WARRANTY; without even the implied warranty of MERCHANTABILITY or FITNESS FOR A PARTICULAR PURPOSE.
 * See the GNU General Public License for more details. You should have received a copy of the GNU General Public License along with OpenTTD. If not, see <http://www.gnu.org/licenses/>.
 */

/**
 * @file saveload.cpp
 * All actions handling saving and loading goes on in this file. The general actions
 * are as follows for saving a game (loading is analogous):
 * <ol>
 * <li>initialize the writer by creating a temporary memory-buffer for it
 * <li>go through all to-be saved elements, each 'chunk' (#ChunkHandler) prefixed by a label
 * <li>use their description array (#SaveLoad) to know what elements to save and in what version
 *    of the game it was active (used when loading)
 * <li>write all data byte-by-byte to the temporary buffer so it is endian-safe
 * <li>when the buffer is full; flush it to the output (eg save to file) (_sl.buf, _sl.bufp, _sl.bufe)
 * <li>repeat this until everything is done, and flush any remaining output to file
 * </ol>
 */

#include "../stdafx.h"
#include "../debug.h"
#include "../station_base.h"
#include "../thread.h"
#include "../town.h"
#include "../network/network.h"
#include "../window_func.h"
#include "../strings_func.h"
#include "../core/endian_func.hpp"
#include "../vehicle_base.h"
#include "../company_func.h"
#include "../date_func.h"
#include "../autoreplace_base.h"
#include "../roadstop_base.h"
#include "../linkgraph/linkgraph.h"
#include "../linkgraph/linkgraphjob.h"
#include "../statusbar_gui.h"
#include "../fileio_func.h"
#include "../gamelog.h"
#include "../string_func.h"
#include "../string_func_extra.h"
#include "../fios.h"
#include "../error.h"
#include "../scope.h"
#include <atomic>
#include <deque>
#include <string>
#ifdef __EMSCRIPTEN__
#	include <emscripten.h>
#endif

#include "../tbtr_template_vehicle.h"

#include "table/strings.h"

#include "saveload_internal.h"
#include "saveload_filter.h"
#include "saveload_buffer.h"
#include "extended_ver_sl.h"

#include <deque>
#include <vector>

#include "../thread.h"
#include <mutex>
#include <condition_variable>
#if defined(__MINGW32__)
#include "../3rdparty/mingw-std-threads/mingw.mutex.h"
#include "../3rdparty/mingw-std-threads/mingw.condition_variable.h"
#endif

#include "../safeguards.h"

extern const SaveLoadVersion SAVEGAME_VERSION = SLV_CUSTOM_SUBSIDY_DURATION; ///< Current savegame version of OpenTTD.
extern const SaveLoadVersion MAX_LOAD_SAVEGAME_VERSION = (SaveLoadVersion)(SL_MAX_VERSION - 1); ///< Max loadable savegame version of OpenTTD.

const SaveLoadVersion SAVEGAME_VERSION_EXT = (SaveLoadVersion)(0x8000); ///< Savegame extension indicator mask

SavegameType _savegame_type; ///< type of savegame we are loading
FileToSaveLoad _file_to_saveload; ///< File to save or load in the openttd loop.

uint32 _ttdp_version;         ///< version of TTDP savegame (if applicable)
SaveLoadVersion _sl_version;  ///< the major savegame version identifier
byte   _sl_minor_version;     ///< the minor savegame version, DO NOT USE!
std::string _savegame_format; ///< how to compress savegames
bool _do_autosave;            ///< are we doing an autosave at the moment?

extern bool _sl_is_ext_version;
extern bool _sl_maybe_springpp;
extern bool _sl_maybe_chillpp;
extern bool _sl_upstream_mode;

namespace upstream_sl {
	void SlNullPointers();
	void SlLoadChunks();
	void SlLoadChunkByID(uint32 id);
	void SlLoadCheckChunks();
	void SlLoadCheckChunkByID(uint32 id);
	void SlFixPointers();
	void SlFixPointerChunkByID(uint32 id);
	void SlSaveChunkChunkByID(uint32 id);
	void SlResetLoadState();
}

/** What are we currently doing? */
enum SaveLoadAction {
	SLA_LOAD,        ///< loading
	SLA_SAVE,        ///< saving
	SLA_PTRS,        ///< fixing pointers
	SLA_NULL,        ///< null all pointers (on loading error)
	SLA_LOAD_CHECK,  ///< partial loading into #_load_check_data
};

enum NeedLength {
	NL_NONE = 0,       ///< not working in NeedLength mode
	NL_WANTLENGTH = 1, ///< writing length and data
};

void ReadBuffer::SkipBytesSlowPath(size_t bytes)
{
	bytes -= (this->bufe - this->bufp);
	while (true) {
		size_t len = this->reader->Read(this->buf, lengthof(this->buf));
		if (len == 0) SlErrorCorrupt("Unexpected end of chunk");
		this->read += len;
		if (len >= bytes) {
			this->bufp = this->buf + bytes;
			this->bufe = this->buf + len;
			return;
		} else {
			bytes -= len;
		}
	}
}

void ReadBuffer::AcquireBytes()
{
	size_t remainder = this->bufe - this->bufp;
	if (remainder) {
		memmove(this->buf, this->bufp, remainder);
	}
	size_t len = this->reader->Read(this->buf + remainder, lengthof(this->buf) - remainder);
	if (len == 0) SlErrorCorrupt("Unexpected end of chunk");

	this->read += len;
	this->bufp = this->buf;
	this->bufe = this->buf + remainder + len;
}

void MemoryDumper::FinaliseBlock()
{
	assert(this->saved_buf == nullptr);
	if (!this->blocks.empty()) {
		size_t s = MEMORY_CHUNK_SIZE - (this->bufe - this->buf);
		this->blocks.back().size = s;
		this->completed_block_bytes += s;
	}
	this->buf = this->bufe = nullptr;
}

void MemoryDumper::AllocateBuffer()
{
	if (this->saved_buf) {
		const size_t offset = this->buf - this->autolen_buf;
		const size_t size = (this->autolen_buf_end - this->autolen_buf) * 2;
		this->autolen_buf = ReallocT<byte>(this->autolen_buf, size);
		this->autolen_buf_end = this->autolen_buf + size;
		this->buf = this->autolen_buf + offset;
		this->bufe = this->autolen_buf_end;
		return;
	}
	this->FinaliseBlock();
	this->buf = MallocT<byte>(MEMORY_CHUNK_SIZE);
	this->blocks.emplace_back(this->buf);
	this->bufe = this->buf + MEMORY_CHUNK_SIZE;
}

/**
 * Flush this dumper into a writer.
 * @param writer The filter we want to use.
 */
void MemoryDumper::Flush(SaveFilter *writer)
{
	this->FinaliseBlock();

	size_t block_count = this->blocks.size();
	for (size_t i = 0; i < block_count; i++) {
		writer->Write(this->blocks[i].data, this->blocks[i].size);
	}

	writer->Finish();
}

void MemoryDumper::StartAutoLength()
{
	assert(this->saved_buf == nullptr);

	this->saved_buf = this->buf;
	this->saved_bufe = this->bufe;
	this->buf = this->autolen_buf;
	this->bufe = this->autolen_buf_end;
}

std::pair<byte *, size_t> MemoryDumper::StopAutoLength()
{
	assert(this->saved_buf != nullptr);
	auto res = std::make_pair(this->autolen_buf, this->buf - this->autolen_buf);

	this->buf = this->saved_buf;
	this->bufe = this->saved_bufe;
	this->saved_buf = this->saved_bufe = nullptr;
	return res;
}

/**
 * Get the size of the memory dump made so far.
 * @return The size.
 */
size_t MemoryDumper::GetSize() const
{
	assert(this->saved_buf == nullptr);
	return this->completed_block_bytes + (this->bufe ? (MEMORY_CHUNK_SIZE - (this->bufe - this->buf)) : 0);
}

/** The saveload struct, containing reader-writer functions, buffer, version, etc. */
struct SaveLoadParams {
	SaveLoadAction action;               ///< are we doing a save or a load atm.
	NeedLength need_length;              ///< working in NeedLength (Autolength) mode?
	byte block_mode;                     ///< ???
	bool error;                          ///< did an error occur or not

	size_t obj_len;                      ///< the length of the current object we are busy with
	int array_index, last_array_index;   ///< in the case of an array, the current and last positions

	MemoryDumper *dumper;                ///< Memory dumper to write the savegame to.
	SaveFilter *sf;                      ///< Filter to write the savegame to.

	ReadBuffer *reader;                  ///< Savegame reading buffer.
	LoadFilter *lf;                      ///< Filter to read the savegame from.

	StringID error_str;                  ///< the translatable error message to show
	char *extra_msg;                     ///< the error message

	bool saveinprogress;                 ///< Whether there is currently a save in progress.
	SaveModeFlags save_flags;            ///< Save mode flags
};

static SaveLoadParams _sl; ///< Parameters used for/at saveload.

ReadBuffer *ReadBuffer::GetCurrent()
{
	return _sl.reader;
}

MemoryDumper *MemoryDumper::GetCurrent()
{
	return _sl.dumper;
}

static const std::vector<ChunkHandler> &ChunkHandlers()
{
	/* These define the chunks */
	extern const ChunkHandlerTable _version_ext_chunk_handlers;
	extern const ChunkHandlerTable _gamelog_chunk_handlers;
	extern const ChunkHandlerTable _map_chunk_handlers;
	extern const ChunkHandlerTable _misc_chunk_handlers;
	extern const ChunkHandlerTable _name_chunk_handlers;
	extern const ChunkHandlerTable _cheat_chunk_handlers;
	extern const ChunkHandlerTable _setting_chunk_handlers;
	extern const ChunkHandlerTable _company_chunk_handlers;
	extern const ChunkHandlerTable _engine_chunk_handlers;
	extern const ChunkHandlerTable _veh_chunk_handlers;
	extern const ChunkHandlerTable _waypoint_chunk_handlers;
	extern const ChunkHandlerTable _depot_chunk_handlers;
	extern const ChunkHandlerTable _order_chunk_handlers;
	extern const ChunkHandlerTable _town_chunk_handlers;
	extern const ChunkHandlerTable _sign_chunk_handlers;
	extern const ChunkHandlerTable _station_chunk_handlers;
	extern const ChunkHandlerTable _industry_chunk_handlers;
	extern const ChunkHandlerTable _economy_chunk_handlers;
	extern const ChunkHandlerTable _subsidy_chunk_handlers;
	extern const ChunkHandlerTable _cargomonitor_chunk_handlers;
	extern const ChunkHandlerTable _goal_chunk_handlers;
	extern const ChunkHandlerTable _story_page_chunk_handlers;
	extern const ChunkHandlerTable _league_chunk_handlers;
	extern const ChunkHandlerTable _ai_chunk_handlers;
	extern const ChunkHandlerTable _game_chunk_handlers;
	extern const ChunkHandlerTable _animated_tile_chunk_handlers;
	extern const ChunkHandlerTable _newgrf_chunk_handlers;
	extern const ChunkHandlerTable _group_chunk_handlers;
	extern const ChunkHandlerTable _cargopacket_chunk_handlers;
	extern const ChunkHandlerTable _autoreplace_chunk_handlers;
	extern const ChunkHandlerTable _labelmaps_chunk_handlers;
	extern const ChunkHandlerTable _linkgraph_chunk_handlers;
	extern const ChunkHandlerTable _airport_chunk_handlers;
	extern const ChunkHandlerTable _object_chunk_handlers;
	extern const ChunkHandlerTable _persistent_storage_chunk_handlers;
	extern const ChunkHandlerTable _trace_restrict_chunk_handlers;
	extern const ChunkHandlerTable _signal_chunk_handlers;
	extern const ChunkHandlerTable _plan_chunk_handlers;
	extern const ChunkHandlerTable _template_replacement_chunk_handlers;
	extern const ChunkHandlerTable _template_vehicle_chunk_handlers;
	extern const ChunkHandlerTable _bridge_signal_chunk_handlers;
	extern const ChunkHandlerTable _tunnel_chunk_handlers;
	extern const ChunkHandlerTable _train_speed_adaptation_chunk_handlers;
	extern const ChunkHandlerTable _new_signal_chunk_handlers;
	extern const ChunkHandlerTable _debug_chunk_handlers;

	/** List of all chunks in a savegame. */
	static const ChunkHandlerTable _chunk_handler_tables[] = {
		_version_ext_chunk_handlers,
		_gamelog_chunk_handlers,
		_map_chunk_handlers,
		_misc_chunk_handlers,
		_name_chunk_handlers,
		_cheat_chunk_handlers,
		_setting_chunk_handlers,
		_veh_chunk_handlers,
		_waypoint_chunk_handlers,
		_depot_chunk_handlers,
		_order_chunk_handlers,
		_industry_chunk_handlers,
		_economy_chunk_handlers,
		_subsidy_chunk_handlers,
		_cargomonitor_chunk_handlers,
		_goal_chunk_handlers,
		_story_page_chunk_handlers,
		_league_chunk_handlers,
		_engine_chunk_handlers,
		_town_chunk_handlers,
		_sign_chunk_handlers,
		_station_chunk_handlers,
		_company_chunk_handlers,
		_ai_chunk_handlers,
		_game_chunk_handlers,
		_animated_tile_chunk_handlers,
		_newgrf_chunk_handlers,
		_group_chunk_handlers,
		_cargopacket_chunk_handlers,
		_autoreplace_chunk_handlers,
		_labelmaps_chunk_handlers,
		_linkgraph_chunk_handlers,
		_airport_chunk_handlers,
		_object_chunk_handlers,
		_persistent_storage_chunk_handlers,
		_trace_restrict_chunk_handlers,
		_signal_chunk_handlers,
		_plan_chunk_handlers,
		_template_replacement_chunk_handlers,
		_template_vehicle_chunk_handlers,
		_bridge_signal_chunk_handlers,
		_tunnel_chunk_handlers,
		_train_speed_adaptation_chunk_handlers,
		_new_signal_chunk_handlers,
		_debug_chunk_handlers,
	};

	static std::vector<ChunkHandler> _chunk_handlers;

	if (_chunk_handlers.empty()) {
		for (auto &chunk_handler_table : _chunk_handler_tables) {
			for (auto &chunk_handler : chunk_handler_table) {
				_chunk_handlers.push_back(chunk_handler);
			}
		}
	}

	return _chunk_handlers;
}

/** Null all pointers (convert index -> nullptr) */
static void SlNullPointers()
{
	if (_sl_upstream_mode) {
		upstream_sl::SlNullPointers();
		return;
	}

	_sl.action = SLA_NULL;

	/* We don't want any savegame conversion code to run
	 * during NULLing; especially those that try to get
	 * pointers from other pools. */
	_sl_version = SAVEGAME_VERSION;
	SlXvSetCurrentState();

<<<<<<< HEAD
	for (auto &ch : ChunkHandlers()) {
		if (ch.ptrs_proc != nullptr) {
			DEBUG(sl, 3, "Nulling pointers for %c%c%c%c", ch.id >> 24, ch.id >> 16, ch.id >> 8, ch.id);
			ch.ptrs_proc();
		}
=======
	for (const ChunkHandler &ch : ChunkHandlers()) {
		Debug(sl, 3, "Nulling pointers for {}", ch.GetName());
		ch.FixPointers();
>>>>>>> 97cfd406
	}

	assert(_sl.action == SLA_NULL);
}

struct ThreadSlErrorException {
	StringID string;
	const char *extra_msg;
};

/**
 * Error handler. Sets everything up to show an error message and to clean
 * up the mess of a partial savegame load.
 * @param string The translatable error message to show.
 * @param extra_msg An extra error message coming from one of the APIs.
 * @note This function does never return as it throws an exception to
 *       break out of all the saveload code.
 */
void NORETURN SlError(StringID string, const char *extra_msg, bool already_malloced)
{
	char *str = nullptr;
	if (extra_msg != nullptr) {
		str = already_malloced ? const_cast<char *>(extra_msg) : stredup(extra_msg);
	}

	if (IsNonMainThread() && IsNonGameThread() && _sl.action != SLA_SAVE) {
		throw ThreadSlErrorException{ string, extra_msg };
	}

	/* Distinguish between loading into _load_check_data vs. normal save/load. */
	if (_sl.action == SLA_LOAD_CHECK) {
		_load_check_data.error = string;
		free(_load_check_data.error_data);
		_load_check_data.error_data = str;
	} else {
		_sl.error_str = string;
		free(_sl.extra_msg);
		_sl.extra_msg = str;
	}

	/* We have to nullptr all pointers here; we might be in a state where
	 * the pointers are actually filled with indices, which means that
	 * when we access them during cleaning the pool dereferences of
	 * those indices will be made with segmentation faults as result. */
	if (_sl.action == SLA_LOAD || _sl.action == SLA_PTRS) SlNullPointers();

	/* Logging could be active. */
	GamelogStopAnyAction();

	throw std::exception();
}

/**
 * As SlError, except that it takes a format string and additional parameters
 */
void NORETURN CDECL SlErrorFmt(StringID string, const char *msg, ...)
{
	va_list va;
	va_start(va, msg);
	char *str = str_vfmt(msg, va);
	va_end(va);
	SlError(string, str, true);
}

/**
 * Error handler for corrupt savegames. Sets everything up to show the
 * error message and to clean up the mess of a partial savegame load.
 * @param msg Location the corruption has been spotted.
 * @note This function does never return as it throws an exception to
 *       break out of all the saveload code.
 */
void NORETURN SlErrorCorrupt(const char *msg, bool already_malloced)
{
	SlError(STR_GAME_SAVELOAD_ERROR_BROKEN_SAVEGAME, msg, already_malloced);
}

<<<<<<< HEAD
/**
 * Issue an SlErrorCorrupt with a format string.
 * @param format format string
 * @param ... arguments to format string
 * @note This function does never return as it throws an exception to
 *       break out of all the saveload code.
 */
void NORETURN CDECL SlErrorCorruptFmt(const char *format, ...)
{
	va_list va;
	va_start(va, format);
	char *str = str_vfmt(format, va);
	va_end(va);
	SlError(STR_GAME_SAVELOAD_ERROR_BROKEN_SAVEGAME, str, true);
}
=======
>>>>>>> 97cfd406

typedef void (*AsyncSaveFinishProc)();                      ///< Callback for when the savegame loading is finished.
static std::atomic<AsyncSaveFinishProc> _async_save_finish; ///< Callback to call when the savegame loading is finished.
static std::thread _save_thread;                            ///< The thread we're using to compress and write a savegame

/**
 * Called by save thread to tell we finished saving.
 * @param proc The callback to call when saving is done.
 */
static void SetAsyncSaveFinish(AsyncSaveFinishProc proc)
{
	if (_exit_game) return;
	while (_async_save_finish.load(std::memory_order_acquire) != nullptr) CSleep(10);

	_async_save_finish.store(proc, std::memory_order_release);
}

/**
 * Handle async save finishes.
 */
void ProcessAsyncSaveFinish()
{
	AsyncSaveFinishProc proc = _async_save_finish.exchange(nullptr, std::memory_order_acq_rel);
	if (proc == nullptr) return;

	proc();

	if (_save_thread.joinable()) {
		_save_thread.join();
	}
}

/**
 * Wrapper for reading a byte from the buffer.
 * @return The read byte.
 */
byte SlReadByte()
{
	return _sl.reader->ReadByte();
}

/**
 * Read in bytes from the file/data structure but don't do
 * anything with them, discarding them in effect
 * @param length The amount of bytes that is being treated this way
 */
void SlSkipBytes(size_t length)
{
	return _sl.reader->SkipBytes(length);
}

int SlReadUint16()
{
	_sl.reader->CheckBytes(2);
	return _sl.reader->RawReadUint16();
}

uint32 SlReadUint32()
{
	_sl.reader->CheckBytes(4);
	return _sl.reader->RawReadUint32();
}

uint64 SlReadUint64()
{
	_sl.reader->CheckBytes(8);
	return _sl.reader->RawReadUint64();
}

/**
 * Wrapper for writing a byte to the dumper.
 * @param b The byte to write.
 */
void SlWriteByte(byte b)
{
	_sl.dumper->WriteByte(b);
}

void SlWriteUint16(uint16 v)
{
	_sl.dumper->CheckBytes(2);
	_sl.dumper->RawWriteUint16(v);
}

void SlWriteUint32(uint32 v)
{
	_sl.dumper->CheckBytes(4);
	_sl.dumper->RawWriteUint32(v);
}

void SlWriteUint64(uint64 v)
{
	_sl.dumper->CheckBytes(8);
	_sl.dumper->RawWriteUint64(v);
}

/**
 * Returns number of bytes read so far
 * May only be called during a load/load check action
 */
size_t SlGetBytesRead()
{
	assert(_sl.action == SLA_LOAD || _sl.action == SLA_LOAD_CHECK);
	return _sl.reader->GetSize();
}

/**
 * Returns number of bytes written so far
 * May only be called during a save action
 */
size_t SlGetBytesWritten()
{
	assert(_sl.action == SLA_SAVE);
	return _sl.dumper->GetSize();
}

/**
 * Read in the header descriptor of an object or an array.
 * If the highest bit is set (7), then the index is bigger than 127
 * elements, so use the next byte to read in the real value.
 * The actual value is then both bytes added with the first shifted
 * 8 bits to the left, and dropping the highest bit (which only indicated a big index).
 * x = ((x & 0x7F) << 8) + SlReadByte();
 * @return Return the value of the index
 */
static uint SlReadSimpleGamma()
{
	uint i = SlReadByte();
	if (HasBit(i, 7)) {
		i &= ~0x80;
		if (HasBit(i, 6)) {
			i &= ~0x40;
			if (HasBit(i, 5)) {
				i &= ~0x20;
				if (HasBit(i, 4)) {
					i &= ~0x10;
					if (HasBit(i, 3)) {
						SlErrorCorrupt("Unsupported gamma");
					}
					i = SlReadByte(); // 32 bits only.
				}
				i = (i << 8) | SlReadByte();
			}
			i = (i << 8) | SlReadByte();
		}
		i = (i << 8) | SlReadByte();
	}
	return i;
}

/**
 * Write the header descriptor of an object or an array.
 * If the element is bigger than 127, use 2 bytes for saving
 * and use the highest byte of the first written one as a notice
 * that the length consists of 2 bytes, etc.. like this:
 * 0xxxxxxx
 * 10xxxxxx xxxxxxxx
 * 110xxxxx xxxxxxxx xxxxxxxx
 * 1110xxxx xxxxxxxx xxxxxxxx xxxxxxxx
 * 11110--- xxxxxxxx xxxxxxxx xxxxxxxx xxxxxxxx
 * We could extend the scheme ad infinum to support arbitrarily
 * large chunks, but as sizeof(size_t) == 4 is still very common
 * we don't support anything above 32 bits. That's why in the last
 * case the 3 most significant bits are unused.
 * @param i Index being written
 */

static void SlWriteSimpleGamma(size_t i)
{
	if (i >= (1 << 7)) {
		if (i >= (1 << 14)) {
			if (i >= (1 << 21)) {
				if (i >= (1 << 28)) {
					assert(i <= UINT32_MAX); // We can only support 32 bits for now.
					SlWriteByte((byte)(0xF0));
					SlWriteByte((byte)(i >> 24));
				} else {
					SlWriteByte((byte)(0xE0 | (i >> 24)));
				}
				SlWriteByte((byte)(i >> 16));
			} else {
				SlWriteByte((byte)(0xC0 | (i >> 16)));
			}
			SlWriteByte((byte)(i >> 8));
		} else {
			SlWriteByte((byte)(0x80 | (i >> 8)));
		}
	}
	SlWriteByte((byte)i);
}

/** Return how many bytes used to encode a gamma value */
static inline uint SlGetGammaLength(size_t i)
{
	return 1 + (i >= (1 << 7)) + (i >= (1 << 14)) + (i >= (1 << 21)) + (i >= (1 << 28));
}

static inline uint SlReadSparseIndex()
{
	return SlReadSimpleGamma();
}

static inline void SlWriteSparseIndex(uint index)
{
	SlWriteSimpleGamma(index);
}

static inline uint SlReadArrayLength()
{
	return SlReadSimpleGamma();
}

static inline void SlWriteArrayLength(size_t length)
{
	SlWriteSimpleGamma(length);
}

static inline uint SlGetArrayLength(size_t length)
{
	return SlGetGammaLength(length);
}

/**
 * Return the size in bytes of a certain type of normal/atomic variable
 * as it appears in memory. See VarTypes
 * @param conv VarType type of variable that is used for calculating the size
 * @return Return the size of this type in bytes
 */
static inline uint SlCalcConvMemLen(VarType conv)
{
	static const byte conv_mem_size[] = {1, 1, 1, 2, 2, 4, 4, 8, 8, 0};

	switch (GetVarMemType(conv)) {
		case SLE_VAR_STRB:
		case SLE_VAR_STR:
		case SLE_VAR_STRQ:
			return SlReadArrayLength();

		default:
			uint8 type = GetVarMemType(conv) >> 4;
			assert(type < lengthof(conv_mem_size));
			return conv_mem_size[type];
	}
}

/**
 * Return the size in bytes of a certain type of normal/atomic variable
 * as it appears in a saved game. See VarTypes
 * @param conv VarType type of variable that is used for calculating the size
 * @return Return the size of this type in bytes
 */
static inline byte SlCalcConvFileLen(VarType conv)
{
	uint8 type = GetVarFileType(conv);
	if (type == SLE_FILE_VEHORDERID) return SlXvIsFeaturePresent(XSLFI_MORE_VEHICLE_ORDERS) ? 2 : 1;
	static const byte conv_file_size[] = {1, 1, 2, 2, 4, 4, 8, 8, 2};
	assert(type < lengthof(conv_file_size));
	return conv_file_size[type];
}

/** Return the size in bytes of a reference (pointer) */
static inline size_t SlCalcRefLen()
{
	return IsSavegameVersionBefore(SLV_69) ? 2 : 4;
}

void SlSetArrayIndex(uint index)
{
	_sl.need_length = NL_WANTLENGTH;
	_sl.array_index = index;
}

static size_t _next_offs;

/**
 * Iterate through the elements of an array and read the whole thing
 * @return The index of the object, or -1 if we have reached the end of current block
 */
int SlIterateArray()
{
	/* After reading in the whole array inside the loop
	 * we must have read in all the data, so we must be at end of current block. */
	if (_next_offs != 0 && _sl.reader->GetSize() != _next_offs) {
<<<<<<< HEAD
		DEBUG(sl, 1, "Invalid chunk size: " PRINTF_SIZE " != " PRINTF_SIZE, _sl.reader->GetSize(), _next_offs);
		SlErrorCorrupt("Invalid chunk size");
=======
		SlErrorCorruptFmt("Invalid chunk size iterating array - expected to be at position {}, actually at {}", _next_offs, _sl.reader->GetSize());
>>>>>>> 97cfd406
	}

	for (;;) {
		uint length = SlReadArrayLength();
		if (length == 0) {
			_next_offs = 0;
			return -1;
		}

		_sl.obj_len = --length;
		_next_offs = _sl.reader->GetSize() + length;

<<<<<<< HEAD
=======
		if (_sl.expect_table_header) {
			_sl.expect_table_header = false;
			return INT32_MAX;
		}

		int index;
>>>>>>> 97cfd406
		switch (_sl.block_mode) {
			case CH_SPARSE_ARRAY: index = (int)SlReadSparseIndex(); break;
			case CH_ARRAY:        index = _sl.array_index++; break;
			default:
				DEBUG(sl, 0, "SlIterateArray error");
				return -1; // error
		}

		if (length != 0) return index;
	}
}

/**
 * Skip an array or sparse array
 */
void SlSkipArray()
{
	while (SlIterateArray() != -1) {
		SlSkipBytes(_next_offs - _sl.reader->GetSize());
	}
}

/**
 * Sets the length of either a RIFF object or the number of items in an array.
 * This lets us load an object or an array of arbitrary size
 * @param length The length of the sought object/array
 */
void SlSetLength(size_t length)
{
	assert(_sl.action == SLA_SAVE);

	switch (_sl.need_length) {
		case NL_WANTLENGTH:
			_sl.need_length = NL_NONE;
			switch (_sl.block_mode) {
				case CH_RIFF:
					/* Ugly encoding of >16M RIFF chunks
					 * The lower 24 bits are normal
					 * The uppermost 4 bits are bits 24:27
					 *
					 * If we have more than 28 bits, use an extra uint32 and
					 * signal this using the extended chunk header */
#ifdef POINTER_IS_64BIT
					assert(length < (1LL << 32));
#endif
					if (length >= (1 << 28)) {
						/* write out extended chunk header */
						SlWriteByte(CH_EXT_HDR);
						SlWriteUint32(static_cast<uint32>(SLCEHF_BIG_RIFF));
					}
					SlWriteUint32(static_cast<uint32>((length & 0xFFFFFF) | ((length >> 24) << 28)));
					if (length >= (1 << 28)) {
						SlWriteUint32(static_cast<uint32>(length >> 28));
					}
					break;
				case CH_ARRAY:
					assert(_sl.last_array_index <= _sl.array_index);
					while (++_sl.last_array_index <= _sl.array_index) {
						SlWriteArrayLength(1);
					}
					SlWriteArrayLength(length + 1);
					break;
				case CH_SPARSE_ARRAY:
					SlWriteArrayLength(length + 1 + SlGetArrayLength(_sl.array_index)); // Also include length of sparse index.
					SlWriteSparseIndex(_sl.array_index);
					break;
				default: NOT_REACHED();
			}
			break;

		default: NOT_REACHED();
	}
}

/**
 * Save/Load bytes. These do not need to be converted to Little/Big Endian
 * so directly write them or read them to/from file
 * @param ptr The source or destination of the object being manipulated
 * @param length number of bytes this fast CopyBytes lasts
 */
static void SlCopyBytes(void *ptr, size_t length)
{
	byte *p = (byte *)ptr;

	switch (_sl.action) {
		case SLA_LOAD_CHECK:
		case SLA_LOAD:
			_sl.reader->CopyBytes(p, length);
			break;
		case SLA_SAVE:
			_sl.dumper->CopyBytes(p, length);
			break;
		default: NOT_REACHED();
	}
}

/** Get the length of the current object */
size_t SlGetFieldLength()
{
	return _sl.obj_len;
}

/**
 * Return a signed-long version of the value of a setting
 * @param ptr pointer to the variable
 * @param conv type of variable, can be a non-clean
 * type, eg one with other flags because it is parsed
 * @return returns the value of the pointer-setting
 */
int64 ReadValue(const void *ptr, VarType conv)
{
	switch (GetVarMemType(conv)) {
		case SLE_VAR_BL:  return (*(const bool *)ptr != 0);
		case SLE_VAR_I8:  return *(const int8  *)ptr;
		case SLE_VAR_U8:  return *(const byte  *)ptr;
		case SLE_VAR_I16: return *(const int16 *)ptr;
		case SLE_VAR_U16: return *(const uint16*)ptr;
		case SLE_VAR_I32: return *(const int32 *)ptr;
		case SLE_VAR_U32: return *(const uint32*)ptr;
		case SLE_VAR_I64: return *(const int64 *)ptr;
		case SLE_VAR_U64: return *(const uint64*)ptr;
		case SLE_VAR_NULL:return 0;
		default: NOT_REACHED();
	}
}

/**
 * Write the value of a setting
 * @param ptr pointer to the variable
 * @param conv type of variable, can be a non-clean type, eg
 *             with other flags. It is parsed upon read
 * @param val the new value being given to the variable
 */
void WriteValue(void *ptr, VarType conv, int64 val)
{
	switch (GetVarMemType(conv)) {
		case SLE_VAR_BL:  *(bool  *)ptr = (val != 0);  break;
		case SLE_VAR_I8:  *(int8  *)ptr = val; break;
		case SLE_VAR_U8:  *(byte  *)ptr = val; break;
		case SLE_VAR_I16: *(int16 *)ptr = val; break;
		case SLE_VAR_U16: *(uint16*)ptr = val; break;
		case SLE_VAR_I32: *(int32 *)ptr = val; break;
		case SLE_VAR_U32: *(uint32*)ptr = val; break;
		case SLE_VAR_I64: *(int64 *)ptr = val; break;
		case SLE_VAR_U64: *(uint64*)ptr = val; break;
		case SLE_VAR_NAME: *reinterpret_cast<std::string *>(ptr) = CopyFromOldName(val); break;
		case SLE_VAR_CNAME: *(TinyString*)ptr = CopyFromOldName(val); break;
		case SLE_VAR_NULL: break;
		default: NOT_REACHED();
	}
}

/**
 * Handle all conversion and typechecking of variables here.
 * In the case of saving, read in the actual value from the struct
 * and then write them to file, endian safely. Loading a value
 * goes exactly the opposite way
 * @param ptr The object being filled/read
 * @param conv VarType type of the current element of the struct
 */
template <SaveLoadAction action>
static void SlSaveLoadConvGeneric(void *ptr, VarType conv)
{
	switch (action) {
		case SLA_SAVE: {
			int64 x = ReadValue(ptr, conv);

			/* Write the value to the file and check if its value is in the desired range */
			switch (GetVarFileType(conv)) {
				case SLE_FILE_I8: assert(x >= -128 && x <= 127);     SlWriteByte(x);break;
				case SLE_FILE_U8: assert(x >= 0 && x <= 255);        SlWriteByte(x);break;
				case SLE_FILE_I16:assert(x >= -32768 && x <= 32767); SlWriteUint16(x);break;
				case SLE_FILE_STRINGID:
				case SLE_FILE_VEHORDERID:
				case SLE_FILE_U16:assert(x >= 0 && x <= 65535);      SlWriteUint16(x);break;
				case SLE_FILE_I32:
				case SLE_FILE_U32:                                   SlWriteUint32((uint32)x);break;
				case SLE_FILE_I64:
				case SLE_FILE_U64:                                   SlWriteUint64(x);break;
				default: NOT_REACHED();
			}
			break;
		}
		case SLA_LOAD_CHECK:
		case SLA_LOAD: {
			int64 x;
			/* Read a value from the file */
			switch (GetVarFileType(conv)) {
				case SLE_FILE_I8:  x = (int8  )SlReadByte();   break;
				case SLE_FILE_U8:  x = (byte  )SlReadByte();   break;
				case SLE_FILE_I16: x = (int16 )SlReadUint16(); break;
				case SLE_FILE_U16: x = (uint16)SlReadUint16(); break;
				case SLE_FILE_I32: x = (int32 )SlReadUint32(); break;
				case SLE_FILE_U32: x = (uint32)SlReadUint32(); break;
				case SLE_FILE_I64: x = (int64 )SlReadUint64(); break;
				case SLE_FILE_U64: x = (uint64)SlReadUint64(); break;
				case SLE_FILE_STRINGID: x = RemapOldStringID((uint16)SlReadUint16()); break;
				case SLE_FILE_VEHORDERID:
					if (SlXvIsFeaturePresent(XSLFI_MORE_VEHICLE_ORDERS)) {
						x = (uint16)SlReadUint16();
					} else {
						VehicleOrderID id = (byte)SlReadByte();
						x = (id == 0xFF) ? INVALID_VEH_ORDER_ID : id;
					}
					break;
				default: NOT_REACHED();
			}

			/* Write The value to the struct. These ARE endian safe. */
			WriteValue(ptr, conv, x);
			break;
		}
		case SLA_PTRS: break;
		case SLA_NULL: break;
		default: NOT_REACHED();
	}
}

void SlSaveLoadConv(void *ptr, VarType conv)
{
	switch (_sl.action) {
		case SLA_SAVE:
			SlSaveLoadConvGeneric<SLA_SAVE>(ptr, conv);
			return;
		case SLA_LOAD_CHECK:
		case SLA_LOAD:
			SlSaveLoadConvGeneric<SLA_LOAD>(ptr, conv);
			return;
		case SLA_PTRS:
		case SLA_NULL:
			return;
		default: NOT_REACHED();
	}
}

/**
 * Calculate the net length of a string. This is in almost all cases
 * just strlen(), but if the string is not properly terminated, we'll
 * resort to the maximum length of the buffer.
 * @param ptr pointer to the stringbuffer
 * @param length maximum length of the string (buffer). If -1 we don't care
 * about a maximum length, but take string length as it is.
 * @return return the net length of the string
 */
static inline size_t SlCalcNetStringLen(const char *ptr, size_t length)
{
	if (ptr == nullptr) return 0;
	return std::min(strlen(ptr), length - 1);
}

/**
 * Calculate the gross length of the std::string that it
 * will occupy in the savegame. This includes the real length,
 * and the length that the index will occupy.
 * @param str reference to the std::string
 * @return return the gross length of the string
 */
static inline size_t SlCalcStdStrLen(const std::string &str)
{
	return str.size() + SlGetArrayLength(str.size()); // also include the length of the index
}

/**
 * Calculate the gross length of the string that it
 * will occupy in the savegame. This includes the real length, returned
 * by SlCalcNetStringLen and the length that the index will occupy.
 * @param ptr pointer to the stringbuffer
 * @param length maximum length of the string (buffer size, etc.)
 * @param conv type of data been used
 * @return return the gross length of the string
 */
static inline size_t SlCalcStringLen(const void *ptr, size_t length, VarType conv)
{
	size_t len;
	const char *str;

	switch (GetVarMemType(conv)) {
		default: NOT_REACHED();
		case SLE_VAR_STR:
		case SLE_VAR_STRQ:
			str = *(const char * const *)ptr;
			len = SIZE_MAX;
			break;
		case SLE_VAR_STRB:
			str = (const char *)ptr;
			len = length;
			break;
	}

	len = SlCalcNetStringLen(str, len);
	return len + SlGetArrayLength(len); // also include the length of the index
}

/**
 * Save/Load a string.
 * @param ptr the string being manipulated
 * @param length of the string (full length)
 * @param conv must be SLE_FILE_STRING
 */
static void SlString(void *ptr, size_t length, VarType conv)
{
	switch (_sl.action) {
		case SLA_SAVE: {
			size_t len;
			switch (GetVarMemType(conv)) {
				default: NOT_REACHED();
				case SLE_VAR_STRB:
					len = SlCalcNetStringLen((char *)ptr, length);
					break;
				case SLE_VAR_STR:
				case SLE_VAR_STRQ:
					ptr = *(char **)ptr;
					len = SlCalcNetStringLen((char *)ptr, SIZE_MAX);
					break;
			}

			SlWriteArrayLength(len);
			SlCopyBytes(ptr, len);
			break;
		}
		case SLA_LOAD_CHECK:
		case SLA_LOAD: {
			size_t len = SlReadArrayLength();

			switch (GetVarMemType(conv)) {
				default: NOT_REACHED();
				case SLE_VAR_NULL:
					SlSkipBytes(len);
					return;
				case SLE_VAR_STRB:
					if (len >= length) {
						DEBUG(sl, 1, "String length in savegame is bigger than buffer, truncating");
						SlCopyBytes(ptr, length);
						SlSkipBytes(len - length);
						len = length - 1;
					} else {
						SlCopyBytes(ptr, len);
					}
					break;
				case SLE_VAR_STR:
				case SLE_VAR_STRQ: // Malloc'd string, free previous incarnation, and allocate
					free(*(char **)ptr);
					if (len == 0) {
						*(char **)ptr = nullptr;
						return;
					} else {
						*(char **)ptr = MallocT<char>(len + 1); // terminating '\0'
						ptr = *(char **)ptr;
						SlCopyBytes(ptr, len);
					}
					break;
			}

			((char *)ptr)[len] = '\0'; // properly terminate the string
			StringValidationSettings settings = SVS_REPLACE_WITH_QUESTION_MARK;
			if ((conv & SLF_ALLOW_CONTROL) != 0) {
				settings = settings | SVS_ALLOW_CONTROL_CODE;
				if (IsSavegameVersionBefore(SLV_169)) {
					str_fix_scc_encoded((char *)ptr, (char *)ptr + len);
				}
			}
			if ((conv & SLF_ALLOW_NEWLINE) != 0) {
				settings = settings | SVS_ALLOW_NEWLINE;
			}
			StrMakeValidInPlace((char *)ptr, (char *)ptr + len, settings);
			break;
		}
		case SLA_PTRS: break;
		case SLA_NULL: break;
		default: NOT_REACHED();
	}
}

/**
 * Save/Load a \c std::string.
 * @param ptr the string being manipulated
 * @param conv must be SLE_FILE_STRING
 */
static void SlStdString(std::string &str, VarType conv)
{
	switch (_sl.action) {
		case SLA_SAVE: {
			SlWriteArrayLength(str.size());
			SlCopyBytes(str.data(), str.size());
			break;
		}
		case SLA_LOAD_CHECK:
		case SLA_LOAD: {
			size_t len = SlReadArrayLength();
			if (GetVarMemType(conv) == SLE_VAR_NULL) {
				SlSkipBytes(len);
				return;
			}

			str.resize(len);
			SlCopyBytes(str.data(), len);

			StringValidationSettings settings = SVS_REPLACE_WITH_QUESTION_MARK;
			if ((conv & SLF_ALLOW_CONTROL) != 0) {
				settings = settings | SVS_ALLOW_CONTROL_CODE;
				if (IsSavegameVersionBefore(SLV_169)) {
					char *buf = str.data();
					str.resize(str_fix_scc_encoded(buf, buf + str.size()) - buf);
				}
			}
			if ((conv & SLF_ALLOW_NEWLINE) != 0) {
				settings = settings | SVS_ALLOW_NEWLINE;
			}
			StrMakeValidInPlace(str, settings);
			break;
		}
		case SLA_PTRS: break;
		case SLA_NULL: break;
		default: NOT_REACHED();
	}
}

/**
 * Return the size in bytes of a certain type of atomic array
 * @param length The length of the array counted in elements
 * @param conv VarType type of the variable that is used in calculating the size
 */
static inline size_t SlCalcArrayLen(size_t length, VarType conv)
{
	return SlCalcConvFileLen(conv) * length;
}

/**
 * Save/Load an array.
 * @param array The array being manipulated
 * @param length The length of the array in elements
 * @param conv VarType type of the atomic array (int, byte, uint64, etc.)
 */
void SlArray(void *array, size_t length, VarType conv)
{
	if (_sl.action == SLA_PTRS || _sl.action == SLA_NULL) return;

	/* Automatically calculate the length? */
	if (_sl.need_length != NL_NONE) {
		SlSetLength(SlCalcArrayLen(length, conv));
	}

	/* NOTICE - handle some buggy stuff, in really old versions everything was saved
	 * as a byte-type. So detect this, and adjust array size accordingly */
	if (_sl.action != SLA_SAVE && _sl_version == 0) {
		/* all arrays except difficulty settings */
		if (conv == SLE_INT16 || conv == SLE_UINT16 || conv == SLE_STRINGID ||
				conv == SLE_INT32 || conv == SLE_UINT32) {
			SlCopyBytes(array, length * SlCalcConvFileLen(conv));
			return;
		}
		/* used for conversion of Money 32bit->64bit */
		if (conv == (SLE_FILE_I32 | SLE_VAR_I64)) {
			for (uint i = 0; i < length; i++) {
				((int64*)array)[i] = (int32)BSWAP32(SlReadUint32());
			}
			return;
		}
	}

	/* If the size of elements is 1 byte both in file and memory, no special
	 * conversion is needed, use specialized copy-copy function to speed up things */
	if (conv == SLE_INT8 || conv == SLE_UINT8) {
		SlCopyBytes(array, length);
	} else {
		byte *a = (byte*)array;
		byte mem_size = SlCalcConvMemLen(conv);

		for (; length != 0; length --) {
			SlSaveLoadConv(a, conv);
			a += mem_size; // get size
		}
	}
}


/**
 * Pointers cannot be saved to a savegame, so this functions gets
 * the index of the item, and if not available, it hussles with
 * pointers (looks really bad :()
 * Remember that a nullptr item has value 0, and all
 * indices have +1, so vehicle 0 is saved as index 1.
 * @param obj The object that we want to get the index of
 * @param rt SLRefType type of the object the index is being sought of
 * @return Return the pointer converted to an index of the type pointed to
 */
static size_t ReferenceToInt(const void *obj, SLRefType rt)
{
	assert(_sl.action == SLA_SAVE);

	if (obj == nullptr) return 0;

	switch (rt) {
		case REF_VEHICLE_OLD: // Old vehicles we save as new ones
		case REF_VEHICLE:   return ((const  Vehicle*)obj)->index + 1;
		case REF_TEMPLATE_VEHICLE: return ((const TemplateVehicle*)obj)->index + 1;
		case REF_STATION:   return ((const  Station*)obj)->index + 1;
		case REF_TOWN:      return ((const     Town*)obj)->index + 1;
		case REF_ORDER:     return ((const    Order*)obj)->index + 1;
		case REF_ROADSTOPS: return ((const RoadStop*)obj)->index + 1;
		case REF_ENGINE_RENEWS:  return ((const       EngineRenew*)obj)->index + 1;
		case REF_CARGO_PACKET:   return ((const       CargoPacket*)obj)->index + 1;
		case REF_ORDERLIST:      return ((const         OrderList*)obj)->index + 1;
		case REF_STORAGE:        return ((const PersistentStorage*)obj)->index + 1;
		case REF_LINK_GRAPH:     return ((const         LinkGraph*)obj)->index + 1;
		case REF_LINK_GRAPH_JOB: return ((const      LinkGraphJob*)obj)->index + 1;
		default: NOT_REACHED();
	}
}

/**
 * Pointers cannot be loaded from a savegame, so this function
 * gets the index from the savegame and returns the appropriate
 * pointer from the already loaded base.
 * Remember that an index of 0 is a nullptr pointer so all indices
 * are +1 so vehicle 0 is saved as 1.
 * @param index The index that is being converted to a pointer
 * @param rt SLRefType type of the object the pointer is sought of
 * @return Return the index converted to a pointer of any type
 */
static void *IntToReference(size_t index, SLRefType rt)
{
	static_assert(sizeof(size_t) <= sizeof(void *));

	assert(_sl.action == SLA_PTRS);

	/* After version 4.3 REF_VEHICLE_OLD is saved as REF_VEHICLE,
	 * and should be loaded like that */
	if (rt == REF_VEHICLE_OLD && !IsSavegameVersionBefore(SLV_4, 4)) {
		rt = REF_VEHICLE;
	}

	/* No need to look up nullptr pointers, just return immediately */
	if (index == (rt == REF_VEHICLE_OLD ? 0xFFFF : 0)) return nullptr;

	/* Correct index. Old vehicles were saved differently:
	 * invalid vehicle was 0xFFFF, now we use 0x0000 for everything invalid. */
	if (rt != REF_VEHICLE_OLD) index--;

	switch (rt) {
		case REF_ORDERLIST:
			if (OrderList::IsValidID(index)) return OrderList::Get(index);
			SlErrorCorrupt("Referencing invalid OrderList");

		case REF_ORDER:
			if (Order::IsValidID(index)) return Order::Get(index);
			/* in old versions, invalid order was used to mark end of order list */
			if (IsSavegameVersionBefore(SLV_5, 2)) return nullptr;
			SlErrorCorrupt("Referencing invalid Order");

		case REF_VEHICLE_OLD:
		case REF_VEHICLE:
			if (Vehicle::IsValidID(index)) return Vehicle::Get(index);
			SlErrorCorrupt("Referencing invalid Vehicle");

		case REF_TEMPLATE_VEHICLE:
			if (TemplateVehicle::IsValidID(index)) return TemplateVehicle::Get(index);
			SlErrorCorrupt("Referencing invalid TemplateVehicle");

		case REF_STATION:
			if (Station::IsValidID(index)) return Station::Get(index);
			SlErrorCorrupt("Referencing invalid Station");

		case REF_TOWN:
			if (Town::IsValidID(index)) return Town::Get(index);
			SlErrorCorrupt("Referencing invalid Town");

		case REF_ROADSTOPS:
			if (RoadStop::IsValidID(index)) return RoadStop::Get(index);
			SlErrorCorrupt("Referencing invalid RoadStop");

		case REF_ENGINE_RENEWS:
			if (EngineRenew::IsValidID(index)) return EngineRenew::Get(index);
			SlErrorCorrupt("Referencing invalid EngineRenew");

		case REF_CARGO_PACKET:
			if (CargoPacket::IsValidID(index)) return CargoPacket::Get(index);
			SlErrorCorrupt("Referencing invalid CargoPacket");

		case REF_STORAGE:
			if (PersistentStorage::IsValidID(index)) return PersistentStorage::Get(index);
			SlErrorCorrupt("Referencing invalid PersistentStorage");

		case REF_LINK_GRAPH:
			if (LinkGraph::IsValidID(index)) return LinkGraph::Get(index);
			SlErrorCorrupt("Referencing invalid LinkGraph");

		case REF_LINK_GRAPH_JOB:
			if (LinkGraphJob::IsValidID(index)) return LinkGraphJob::Get(index);
			SlErrorCorrupt("Referencing invalid LinkGraphJob");

		default: NOT_REACHED();
	}
}

/**
 * Handle conversion for references.
 * @param ptr The object being filled/read.
 * @param conv VarType type of the current element of the struct.
 */
void SlSaveLoadRef(void *ptr, VarType conv)
{
	switch (_sl.action) {
		case SLA_SAVE:
			SlWriteUint32((uint32)ReferenceToInt(*(void **)ptr, (SLRefType)conv));
			break;
		case SLA_LOAD_CHECK:
		case SLA_LOAD:
			*(size_t *)ptr = IsSavegameVersionBefore(SLV_69) ? SlReadUint16() : SlReadUint32();
			break;
		case SLA_PTRS:
			*(void **)ptr = IntToReference(*(size_t *)ptr, (SLRefType)conv);
			break;
		case SLA_NULL:
			*(void **)ptr = nullptr;
			break;
		default: NOT_REACHED();
	}
}

/**
 * Template class to help with list-like types.
 */
template <template<typename, typename> typename Tstorage, typename Tvar, typename Tallocator = std::allocator<Tvar>>
class SlStorageHelper {
	typedef Tstorage<Tvar, Tallocator> SlStorageT;
public:
	/**
	 * Internal templated helper to return the size in bytes of a list-like type.
	 * @param storage The storage to find the size of
	 * @param conv VarType type of variable that is used for calculating the size
	 * @param cmd The SaveLoadType ware are saving/loading.
	 */
	static size_t SlCalcLen(const void *storage, VarType conv, SaveLoadType cmd = SL_VAR)
	{
		assert(cmd == SL_VAR || cmd == SL_REF);

		const SlStorageT *list = static_cast<const SlStorageT *>(storage);

		int type_size = SlCalcConvFileLen(SLE_FILE_U32); // Size of the length of the list.
		int item_size = SlCalcConvFileLen(cmd == SL_VAR ? conv : (VarType)SLE_FILE_U32);
		return list->size() * item_size + type_size;
	}

	static void SlSaveLoadMember(SaveLoadType cmd, Tvar *item, VarType conv)
	{
		switch (cmd) {
			case SL_VAR: SlSaveLoadConv(item, conv); break;
			case SL_REF: SlSaveLoadRef(item, conv); break;
			default:
				NOT_REACHED();
		}
	}

	/**
	 * Internal templated helper to save/load a list-like type.
	 * @param storage The storage being manipulated.
	 * @param conv VarType type of variable that is used for calculating the size.
	 * @param cmd The SaveLoadType ware are saving/loading.
	 */
	static void SlSaveLoad(void *storage, VarType conv, SaveLoadType cmd = SL_VAR)
	{
		assert(cmd == SL_VAR || cmd == SL_REF);

		SlStorageT *list = static_cast<SlStorageT *>(storage);

		switch (_sl.action) {
			case SLA_SAVE:
				SlWriteUint32((uint32)list->size());

				for (auto &item : *list) {
					SlSaveLoadMember(cmd, &item, conv);
				}
				break;

			case SLA_LOAD_CHECK:
			case SLA_LOAD: {
				size_t length;
				switch (cmd) {
					case SL_VAR: length = SlReadUint32(); break;
					case SL_REF: length = IsSavegameVersionBefore(SLV_69) ? SlReadUint16() : SlReadUint32(); break;
					default: NOT_REACHED();
				}

				/* Load each value and push to the end of the storage. */
				for (size_t i = 0; i < length; i++) {
					Tvar &data = list->emplace_back();
					SlSaveLoadMember(cmd, &data, conv);
				}
				break;
			}

			case SLA_PTRS:
				for (auto &item : *list) {
					SlSaveLoadMember(cmd, &item, conv);
				}
				break;

			case SLA_NULL:
				list->clear();
				break;

			default: NOT_REACHED();
		}
	}
};

/**
 * Return the size in bytes of a list.
 * @param list The std::list to find the size of.
 * @param conv VarType type of variable that is used for calculating the size.
 */
 template<typename PtrList>
static inline size_t SlCalcRefListLen(const void *list)
{
	const PtrList *l = (const PtrList *) list;

	int type_size = IsSavegameVersionBefore(SLV_69) ? 2 : 4;
	/* Each entry is saved as type_size bytes, plus type_size bytes are used for the length
	 * of the list */
	return l->size() * type_size + type_size;
}

/**
 * Return the size in bytes of a list
 * @param list The std::list to find the size of
 */
 template<typename PtrList>
static inline size_t SlCalcVarListLen(const void *list, size_t item_size)
{
	const PtrList *l = (const PtrList *) list;
	/* Each entry is saved as item_size bytes, plus 4 bytes are used for the length
	 * of the list */
	return l->size() * item_size + 4;
}

/**
 * Save/Load a list.
 * @param list The list being manipulated.
 * @param conv VarType type of variable that is used for calculating the size.
 */
template<typename PtrList>
static void SlRefList(void *list, SLRefType conv)
{
	/* Automatically calculate the length? */
	if (_sl.need_length != NL_NONE) {
		SlSetLength(SlCalcRefListLen<PtrList>(list));
	}

	PtrList *l = (PtrList *)list;

	switch (_sl.action) {
		case SLA_SAVE: {
			SlWriteUint32((uint32)l->size());

			typename PtrList::iterator iter;
			for (iter = l->begin(); iter != l->end(); ++iter) {
				void *ptr = *iter;
				SlWriteUint32((uint32)ReferenceToInt(ptr, conv));
			}
			break;
		}
		case SLA_LOAD_CHECK:
		case SLA_LOAD: {
			size_t length = IsSavegameVersionBefore(SLV_69) ? SlReadUint16() : SlReadUint32();

			/* Load each reference and push to the end of the list */
			for (size_t i = 0; i < length; i++) {
				size_t data = IsSavegameVersionBefore(SLV_69) ? SlReadUint16() : SlReadUint32();
				l->push_back((void *)data);
			}
			break;
		}
		case SLA_PTRS: {
			PtrList temp = *l;

			l->clear();
			typename PtrList::iterator iter;
			for (iter = temp.begin(); iter != temp.end(); ++iter) {
				void *ptr = IntToReference((size_t)*iter, conv);
				l->push_back(ptr);
			}
			break;
		}
		case SLA_NULL:
			l->clear();
			break;
		default: NOT_REACHED();
	}
}

/**
 * Save/Load a list.
 * @param list The list being manipulated
 * @param conv VarType type of the list
 */
template<typename PtrList>
static void SlVarList(void *list, VarType conv)
{
	const size_t size_len = SlCalcConvMemLen(conv);
	/* Automatically calculate the length? */
	if (_sl.need_length != NL_NONE) {
		SlSetLength(SlCalcVarListLen<PtrList>(list, size_len));
	}

	PtrList *l = (PtrList *)list;

	switch (_sl.action) {
		case SLA_SAVE: {
			SlWriteUint32((uint32)l->size());

			typename PtrList::iterator iter;
			for (iter = l->begin(); iter != l->end(); ++iter) {
				SlSaveLoadConv(&(*iter), conv);
			}
			break;
		}
		case SLA_LOAD_CHECK:
		case SLA_LOAD: {
			size_t length = SlReadUint32();
			l->resize(length);

			typename PtrList::iterator iter;
			iter = l->begin();

			for (size_t i = 0; i < length; i++) {
				SlSaveLoadConv(&(*iter), conv);
				++iter;
			}
			break;
		}
		case SLA_PTRS: break;
		case SLA_NULL:
			l->clear();
			break;
		default: NOT_REACHED();
	}
}

/**
 * Return the size in bytes of a std::deque.
 * @param deque The std::deque to find the size of
 * @param conv VarType type of variable that is used for calculating the size
 */
static inline size_t SlCalcDequeLen(const void *deque, VarType conv)
{
	switch (GetVarMemType(conv)) {
		case SLE_VAR_BL: return SlStorageHelper<std::deque, bool>::SlCalcLen(deque, conv);
		case SLE_VAR_I8: return SlStorageHelper<std::deque, int8>::SlCalcLen(deque, conv);
		case SLE_VAR_U8: return SlStorageHelper<std::deque, uint8>::SlCalcLen(deque, conv);
		case SLE_VAR_I16: return SlStorageHelper<std::deque, int16>::SlCalcLen(deque, conv);
		case SLE_VAR_U16: return SlStorageHelper<std::deque, uint16>::SlCalcLen(deque, conv);
		case SLE_VAR_I32: return SlStorageHelper<std::deque, int32>::SlCalcLen(deque, conv);
		case SLE_VAR_U32: return SlStorageHelper<std::deque, uint32>::SlCalcLen(deque, conv);
		case SLE_VAR_I64: return SlStorageHelper<std::deque, int64>::SlCalcLen(deque, conv);
		case SLE_VAR_U64: return SlStorageHelper<std::deque, uint64>::SlCalcLen(deque, conv);
		default: NOT_REACHED();
	}
}

/**
 * Save/load a std::deque.
 * @param deque The std::deque being manipulated
 * @param conv VarType type of variable that is used for calculating the size
 */
static void SlDeque(void *deque, VarType conv)
{
	switch (GetVarMemType(conv)) {
		case SLE_VAR_BL: SlStorageHelper<std::deque, bool>::SlSaveLoad(deque, conv); break;
		case SLE_VAR_I8: SlStorageHelper<std::deque, int8>::SlSaveLoad(deque, conv); break;
		case SLE_VAR_U8: SlStorageHelper<std::deque, uint8>::SlSaveLoad(deque, conv); break;
		case SLE_VAR_I16: SlStorageHelper<std::deque, int16>::SlSaveLoad(deque, conv); break;
		case SLE_VAR_U16: SlStorageHelper<std::deque, uint16>::SlSaveLoad(deque, conv); break;
		case SLE_VAR_I32: SlStorageHelper<std::deque, int32>::SlSaveLoad(deque, conv); break;
		case SLE_VAR_U32: SlStorageHelper<std::deque, uint32>::SlSaveLoad(deque, conv); break;
		case SLE_VAR_I64: SlStorageHelper<std::deque, int64>::SlSaveLoad(deque, conv); break;
		case SLE_VAR_U64: SlStorageHelper<std::deque, uint64>::SlSaveLoad(deque, conv); break;
		default: NOT_REACHED();
	}
}

/** Are we going to save this object or not? */
static inline bool SlIsObjectValidInSavegame(const SaveLoad &sld)
{
	return sld.ext_feature_test.IsFeaturePresent(_sl_version, sld.version_from, sld.version_to);
}

/**
 * Calculate the size of an object.
 * @param object to be measured.
 * @param slt The SaveLoad table with objects to save/load.
 * @return size of given object.
 */
size_t SlCalcObjLength(const void *object, const SaveLoadTable &slt)
{
	size_t length = 0;

	/* Need to determine the length and write a length tag. */
	for (auto &sld : slt) {
		length += SlCalcObjMemberLength(object, sld);
	}
	return length;
}

size_t SlCalcObjMemberLength(const void *object, const SaveLoad &sld)
{
	assert(_sl.action == SLA_SAVE);

	switch (sld.cmd) {
		case SL_VAR:
		case SL_REF:
		case SL_ARR:
		case SL_STR:
		case SL_REFLIST:
		case SL_PTRDEQ:
		case SL_VEC:
		case SL_DEQUE:
		case SL_STDSTR:
		case SL_VARVEC:
			/* CONDITIONAL saveload types depend on the savegame version */
			if (!SlIsObjectValidInSavegame(sld)) break;

			switch (sld.cmd) {
				case SL_VAR: return SlCalcConvFileLen(sld.conv);
				case SL_REF: return SlCalcRefLen();
				case SL_ARR: return SlCalcArrayLen(sld.length, sld.conv);
				case SL_STR: return SlCalcStringLen(GetVariableAddress(object, sld), sld.length, sld.conv);
				case SL_REFLIST: return SlCalcRefListLen<std::list<void *>>(GetVariableAddress(object, sld));
				case SL_PTRDEQ: return SlCalcRefListLen<std::deque<void *>>(GetVariableAddress(object, sld));
				case SL_VEC: return SlCalcRefListLen<std::vector<void *>>(GetVariableAddress(object, sld));
				case SL_DEQUE: return SlCalcDequeLen(GetVariableAddress(object, sld), sld.conv);
				case SL_VARVEC: {
					const size_t size_len = SlCalcConvMemLen(sld.conv);
					switch (size_len) {
						case 1: return SlCalcVarListLen<std::vector<byte>>(GetVariableAddress(object, sld), 1);
						case 2: return SlCalcVarListLen<std::vector<uint16>>(GetVariableAddress(object, sld), 2);
						case 4: return SlCalcVarListLen<std::vector<uint32>>(GetVariableAddress(object, sld), 4);
						case 8: return SlCalcVarListLen<std::vector<uint64>>(GetVariableAddress(object, sld), 8);
						default: NOT_REACHED();
					}
				}
				case SL_STDSTR: return SlCalcStdStrLen(*static_cast<std::string *>(GetVariableAddress(object, sld)));
				default: NOT_REACHED();
			}
			break;
		case SL_WRITEBYTE: return 1; // a byte is logically of size 1
		case SL_VEH_INCLUDE: return SlCalcObjLength(object, GetVehicleDescription(VEH_END));
		case SL_ST_INCLUDE: return SlCalcObjLength(object, GetBaseStationDescription());
		default: NOT_REACHED();
	}
	return 0;
}

/**
 * Check whether the variable size of the variable in the saveload configuration
 * matches with the actual variable size.
 * @param sld The saveload configuration to test.
 */
[[maybe_unused]] static bool IsVariableSizeRight(const SaveLoad &sld)
{
	if (GetVarMemType(sld.conv) == SLE_VAR_NULL) return true;

	switch (sld.cmd) {
		case SL_VAR:
			switch (GetVarMemType(sld.conv)) {
				case SLE_VAR_BL:
					return sld.size == sizeof(bool);
				case SLE_VAR_I8:
				case SLE_VAR_U8:
					return sld.size == sizeof(int8);
				case SLE_VAR_I16:
				case SLE_VAR_U16:
					return sld.size == sizeof(int16);
				case SLE_VAR_I32:
				case SLE_VAR_U32:
					return sld.size == sizeof(int32);
				case SLE_VAR_I64:
				case SLE_VAR_U64:
					return sld.size == sizeof(int64);
				case SLE_VAR_NAME:
					return sld.size == sizeof(std::string);
				default:
					return sld.size == sizeof(void *);
			}
		case SL_REF:
			/* These should all be pointer sized. */
			return sld.size == sizeof(void *);

		case SL_STR:
			/* These should be pointer sized, or fixed array. */
			return sld.size == sizeof(void *) || sld.size == sld.length;

		case SL_STDSTR:
			/* These should be all pointers to std::string. */
			return sld.size == sizeof(std::string);

		default:
			return true;
	}
}

void SlFilterObject(const SaveLoadTable &slt, std::vector<SaveLoad> &save);

static void SlFilterObjectMember(const SaveLoad &sld, std::vector<SaveLoad> &save)
{
	assert(IsVariableSizeRight(sld));

	switch (sld.cmd) {
		case SL_VAR:
		case SL_REF:
		case SL_ARR:
		case SL_STR:
		case SL_REFLIST:
		case SL_PTRDEQ:
		case SL_VEC:
		case SL_DEQUE:
		case SL_STDSTR:
		case SL_VARVEC:
			/* CONDITIONAL saveload types depend on the savegame version */
			if (!SlIsObjectValidInSavegame(sld)) return;

			switch (_sl.action) {
				case SLA_SAVE:
				case SLA_LOAD_CHECK:
				case SLA_LOAD:
					break;
				case SLA_PTRS:
				case SLA_NULL:
					switch (sld.cmd) {
						case SL_REF:
						case SL_REFLIST:
						case SL_PTRDEQ:
						case SL_VEC:
							break;

						/* non-ptr types do not require SLA_PTRS or SLA_NULL actions */
						default:
							return;
					}
					break;
				default: NOT_REACHED();
			}

			save.push_back(sld);
			break;

		/* SL_WRITEBYTE writes a value to the savegame to identify the type of an object.
		 * When loading, the value is read explictly with SlReadByte() to determine which
		 * object description to use. */
		case SL_WRITEBYTE:
			if (_sl.action == SLA_SAVE) save.push_back(sld);
			break;

		/* SL_VEH_INCLUDE loads common code for vehicles */
		case SL_VEH_INCLUDE:
			SlFilterObject(GetVehicleDescription(VEH_END), save);
			break;

		case SL_ST_INCLUDE:
			SlFilterObject(GetBaseStationDescription(), save);
			break;

		default: NOT_REACHED();
	}
}

void SlFilterObject(const SaveLoadTable &slt, std::vector<SaveLoad> &save)
{
	for (auto &sld : slt) {
		SlFilterObjectMember(sld, save);
	}
}

std::vector<SaveLoad> SlFilterObject(const SaveLoadTable &slt)
{
	std::vector<SaveLoad> save;
	SlFilterObject(slt, save);
	return save;
}

template <SaveLoadAction action, bool check_version>
bool SlObjectMemberGeneric(void *object, const SaveLoad &sld)
{
	void *ptr = GetVariableAddress(object, sld);

	if (check_version) assert(IsVariableSizeRight(sld));

	VarType conv = GB(sld.conv, 0, 8);
	switch (sld.cmd) {
		case SL_VAR:
		case SL_REF:
		case SL_ARR:
		case SL_STR:
		case SL_REFLIST:
		case SL_PTRDEQ:
		case SL_VEC:
		case SL_DEQUE:
		case SL_STDSTR:
		case SL_VARVEC:
			/* CONDITIONAL saveload types depend on the savegame version */
			if (check_version) {
				if (!SlIsObjectValidInSavegame(sld)) return false;
			}

			switch (sld.cmd) {
				case SL_VAR: SlSaveLoadConvGeneric<action>(ptr, conv); break;
				case SL_REF: // Reference variable, translate
					switch (action) {
						case SLA_SAVE:
							SlWriteUint32((uint32)ReferenceToInt(*(void **)ptr, (SLRefType)conv));
							break;
						case SLA_LOAD_CHECK:
						case SLA_LOAD:
							*(size_t *)ptr = IsSavegameVersionBefore(SLV_69) ? SlReadUint16() : SlReadUint32();
							break;
						case SLA_PTRS:
							*(void **)ptr = IntToReference(*(size_t *)ptr, (SLRefType)conv);
							break;
						case SLA_NULL:
							*(void **)ptr = nullptr;
							break;
						default: NOT_REACHED();
					}
					break;
				case SL_ARR: SlArray(ptr, sld.length, conv); break;
				case SL_STR: SlString(ptr, sld.length, sld.conv); break;
				case SL_REFLIST: SlRefList<std::list<void *>>(ptr, (SLRefType)conv); break;
				case SL_PTRDEQ: SlRefList<std::deque<void *>>(ptr, (SLRefType)conv); break;
				case SL_VEC: SlRefList<std::vector<void *>>(ptr, (SLRefType)conv); break;
				case SL_DEQUE: SlDeque(ptr, conv); break;
				case SL_VARVEC: {
					const size_t size_len = SlCalcConvMemLen(sld.conv);
					switch (size_len) {
						case 1: SlVarList<std::vector<byte>>(ptr, conv); break;
						case 2: SlVarList<std::vector<uint16>>(ptr, conv); break;
						case 4: SlVarList<std::vector<uint32>>(ptr, conv); break;
						case 8: SlVarList<std::vector<uint64>>(ptr, conv); break;
						default: NOT_REACHED();
					}
					break;
				}
				case SL_STDSTR: SlStdString(*static_cast<std::string *>(ptr), sld.conv); break;
				default: NOT_REACHED();
			}
			break;

		/* SL_WRITEBYTE writes a value to the savegame to identify the type of an object.
		 * When loading, the value is read explicitly with SlReadByte() to determine which
		 * object description to use. */
		case SL_WRITEBYTE:
			switch (action) {
				case SLA_SAVE: SlWriteByte(*(uint8 *)ptr); break;
				case SLA_LOAD_CHECK:
				case SLA_LOAD:
				case SLA_PTRS:
				case SLA_NULL: break;
				default: NOT_REACHED();
			}
			break;

		/* SL_VEH_INCLUDE loads common code for vehicles */
		case SL_VEH_INCLUDE:
			SlObject(ptr, GetVehicleDescription(VEH_END));
			break;

		case SL_ST_INCLUDE:
			SlObject(ptr, GetBaseStationDescription());
			break;

		default: NOT_REACHED();
	}
	return true;
}

bool SlObjectMember(void *object, const SaveLoad &sld)
{
	switch (_sl.action) {
		case SLA_SAVE:
			return SlObjectMemberGeneric<SLA_SAVE, true>(object, sld);
		case SLA_LOAD_CHECK:
		case SLA_LOAD:
			return SlObjectMemberGeneric<SLA_LOAD, true>(object, sld);
		case SLA_PTRS:
			return SlObjectMemberGeneric<SLA_PTRS, true>(object, sld);
		case SLA_NULL:
			return SlObjectMemberGeneric<SLA_NULL, true>(object, sld);
		default: NOT_REACHED();
	}
}

/**
 * Main SaveLoad function.
 * @param object The object that is being saved or loaded.
 * @param slt The SaveLoad table with objects to save/load.
 */
void SlObject(void *object, const SaveLoadTable &slt)
{
	/* Automatically calculate the length? */
	if (_sl.need_length != NL_NONE) {
		SlSetLength(SlCalcObjLength(object, slt));
	}

	for (auto &sld : slt) {
		SlObjectMember(object, sld);
	}
}

template <SaveLoadAction action, bool check_version>
void SlObjectIterateBase(void *object, const SaveLoadTable &slt)
{
	for (auto &sld : slt) {
		SlObjectMemberGeneric<action, check_version>(object, sld);
	}
}

void SlObjectSaveFiltered(void *object, const SaveLoadTable &slt)
{
	if (_sl.need_length != NL_NONE) {
		_sl.need_length = NL_NONE;
		_sl.dumper->StartAutoLength();
		SlObjectIterateBase<SLA_SAVE, false>(object, slt);
		auto result = _sl.dumper->StopAutoLength();
		_sl.need_length = NL_WANTLENGTH;
		SlSetLength(result.second);
		_sl.dumper->CopyBytes(result.first, result.second);
	} else {
		SlObjectIterateBase<SLA_SAVE, false>(object, slt);
	}
}

void SlObjectLoadFiltered(void *object, const SaveLoadTable &slt)
{
	SlObjectIterateBase<SLA_LOAD, false>(object, slt);
}

void SlObjectPtrOrNullFiltered(void *object, const SaveLoadTable &slt)
{
	switch (_sl.action) {
		case SLA_PTRS:
			SlObjectIterateBase<SLA_PTRS, false>(object, slt);
			return;
		case SLA_NULL:
			SlObjectIterateBase<SLA_NULL, false>(object, slt);
			return;
		default: NOT_REACHED();
	}
}

/**
 * Save or Load (a list of) global variables.
 * @param slt The SaveLoad table with objects to save/load.
 */
void SlGlobList(const SaveLoadTable &slt)
{
	SlObject(nullptr, slt);
}

/**
 * Do something of which I have no idea what it is :P
 * @param proc The callback procedure that is called
 * @param arg The variable that will be used for the callback procedure
 */
void SlAutolength(AutolengthProc *proc, void *arg)
{
	assert(_sl.action == SLA_SAVE);
	assert(_sl.need_length == NL_WANTLENGTH);

	_sl.need_length = NL_NONE;
	_sl.dumper->StartAutoLength();
	proc(arg);
	auto result = _sl.dumper->StopAutoLength();
	/* Setup length */
	_sl.need_length = NL_WANTLENGTH;
	SlSetLength(result.second);
	_sl.dumper->CopyBytes(result.first, result.second);
}

<<<<<<< HEAD
/**
 * Run proc, saving result to a std::vector
 * @param proc The callback procedure that is called
 * @param arg The variable that will be used for the callback procedure
 */
std::vector<byte> SlSaveToVector(AutolengthProc *proc, void *arg)
{
	assert(_sl.action == SLA_SAVE);
	NeedLength orig_need_length = _sl.need_length;
=======
	size_t start_pos = _sl.dumper->GetSize();
	size_t expected_offs = start_pos + _sl.obj_len;
>>>>>>> 97cfd406

	_sl.need_length = NL_NONE;
	_sl.dumper->StartAutoLength();
	proc(arg);
	auto result = _sl.dumper->StopAutoLength();
	/* Setup length */
	_sl.need_length = orig_need_length;
	return std::vector<uint8>(result.first, result.first + result.second);
}

SlLoadFromBufferState SlLoadFromBufferSetup(const byte *buffer, size_t length)
{
	assert(_sl.action == SLA_LOAD || _sl.action == SLA_LOAD_CHECK);

	SlLoadFromBufferState state;

	state.old_obj_len = _sl.obj_len;
	_sl.obj_len = length;

<<<<<<< HEAD
	ReadBuffer *reader = ReadBuffer::GetCurrent();
	state.old_bufp = reader->bufp;
	state.old_bufe = reader->bufe;
	reader->bufp = const_cast<byte *>(buffer);
	reader->bufe = const_cast<byte *>(buffer) + length;

	return state;
=======
	if (expected_offs != _sl.dumper->GetSize()) {
		SlErrorCorruptFmt("Invalid chunk size when writing autolength block, expected {}, got {}", _sl.obj_len, _sl.dumper->GetSize() - start_pos);
	}
>>>>>>> 97cfd406
}

void SlLoadFromBufferRestore(const SlLoadFromBufferState &state, const byte *buffer, size_t length)
{
	ReadBuffer *reader = ReadBuffer::GetCurrent();
	if (reader->bufp != reader->bufe || reader->bufe != buffer + length) {
		SlErrorCorrupt("SlLoadFromBuffer: Wrong number of bytes read");
	}

	_sl.obj_len = state.old_obj_len;
	reader->bufp = state.old_bufp;
	reader->bufe = state.old_bufe;
}

/*
 * Notes on extended chunk header:
 *
 * If the chunk type is CH_EXT_HDR (15), then a u32 flags field follows.
 * This flag field may define additional fields which follow the flags field in future.
 * The standard chunk header follows, though it my be modified by the flags field.
 * At present SLCEHF_BIG_RIFF increases the RIFF size limit to a theoretical 60 bits,
 * by adding a further u32 field for the high bits after the existing RIFF size field.
 */

inline void SlRIFFSpringPPCheck(size_t len)
{
	if (_sl_maybe_springpp) {
		_sl_maybe_springpp = false;
		if (len == 0) {
			extern void SlXvSpringPPSpecialSavegameVersions();
			SlXvSpringPPSpecialSavegameVersions();
		} else if (_sl_version > MAX_LOAD_SAVEGAME_VERSION) {
			SlError(STR_GAME_SAVELOAD_ERROR_TOO_NEW_SAVEGAME);
		} else if (_sl_version >= SLV_START_PATCHPACKS && _sl_version <= SLV_END_PATCHPACKS) {
			SlError(STR_GAME_SAVELOAD_ERROR_PATCHPACK);
		}
	}
}

/**
 * Load a chunk of data (eg vehicles, stations, etc.)
 * @param ch The chunkhandler that will be used for the operation
 */
static void SlLoadChunk(const ChunkHandler &ch)
{
	if (ch.special_proc != nullptr) {
		if (ch.special_proc(ch.id, CSLSO_PRE_LOAD) == CSLSOR_LOAD_CHUNK_CONSUMED) return;
	}

	byte m = SlReadByte();

	_sl.block_mode = m;
	_sl.obj_len = 0;

	SaveLoadChunkExtHeaderFlags ext_flags = static_cast<SaveLoadChunkExtHeaderFlags>(0);
	if ((m & 0xF) == CH_EXT_HDR) {
		ext_flags = static_cast<SaveLoadChunkExtHeaderFlags>(SlReadUint32());

		/* read in real header */
		m = SlReadByte();
		_sl.block_mode = m;
	}

	switch (m) {
		case CH_ARRAY:
			_sl.array_index = 0;
			ch.load_proc();
			if (_next_offs != 0) SlErrorCorrupt("Invalid array length");
			break;
		case CH_SPARSE_ARRAY:
			ch.load_proc();
			if (_next_offs != 0) SlErrorCorrupt("Invalid array length");
			break;
<<<<<<< HEAD
=======
		case CH_RIFF: {
			/* Read length */
			size_t len = (SlReadByte() << 16) | ((m >> 4) << 24);
			len += SlReadUint16();
			_sl.obj_len = len;
			size_t start_pos = _sl.reader->GetSize();
			size_t endoffs = start_pos + len;
			ch.Load();

			if (_sl.reader->GetSize() != endoffs) {
				SlErrorCorruptFmt("Invalid chunk size in RIFF in {} - expected {}, got {}", ch.GetName(), len, _sl.reader->GetSize() - start_pos);
			}
			break;
		}
>>>>>>> 97cfd406
		default:
			if ((m & 0xF) == CH_RIFF) {
				/* Read length */
				len = (SlReadByte() << 16) | ((m >> 4) << 24);
				len += SlReadUint16();
				SlRIFFSpringPPCheck(len);
				if (SlXvIsFeaturePresent(XSLFI_RIFF_HEADER_60_BIT)) {
					if (len != 0) {
						SlErrorCorrupt("RIFF chunk too large");
					}
					len = SlReadUint32();
				}
				if (ext_flags & SLCEHF_BIG_RIFF) {
					len |= SlReadUint32() << 28;
				}

				_sl.obj_len = len;
				endoffs = _sl.reader->GetSize() + len;
				ch.load_proc();
				if (_sl.reader->GetSize() != endoffs) {
					DEBUG(sl, 1, "Invalid chunk size: " PRINTF_SIZE " != " PRINTF_SIZE ", (" PRINTF_SIZE ")", _sl.reader->GetSize(), endoffs, len);
					SlErrorCorrupt("Invalid chunk size");
				}
			} else {
				SlErrorCorrupt("Invalid chunk type");
			}
			break;
	}
}

/**
 * Load a chunk of data for checking savegames.
 * If the chunkhandler is nullptr, the chunk is skipped.
 * @param ch The chunkhandler that will be used for the operation, this may be nullptr
 */
static void SlLoadCheckChunk(const ChunkHandler *ch)
{
	if (ch && ch->special_proc != nullptr) {
		if (ch->special_proc(ch->id, CSLSO_PRE_LOADCHECK) == CSLSOR_LOAD_CHUNK_CONSUMED) return;
	}

	byte m = SlReadByte();

	_sl.block_mode = m;
	_sl.obj_len = 0;

	SaveLoadChunkExtHeaderFlags ext_flags = static_cast<SaveLoadChunkExtHeaderFlags>(0);
	if ((m & 0xF) == CH_EXT_HDR) {
		ext_flags = static_cast<SaveLoadChunkExtHeaderFlags>(SlReadUint32());

		/* read in real header */
		m = SlReadByte();
		_sl.block_mode = m;
	}

	switch (m) {
		case CH_ARRAY:
			_sl.array_index = 0;
			if (ext_flags) {
				SlErrorCorruptFmt("CH_ARRAY does not take chunk header extension flags: 0x%X", ext_flags);
			}
			if (ch && ch->load_check_proc) {
				ch->load_check_proc();
			} else {
				SlSkipArray();
			}
			break;
		case CH_SPARSE_ARRAY:
<<<<<<< HEAD
			if (ext_flags) {
				SlErrorCorruptFmt("CH_SPARSE_ARRAY does not take chunk header extension flags: 0x%X", ext_flags);
			}
			if (ch && ch->load_check_proc) {
				ch->load_check_proc();
			} else {
				SlSkipArray();
=======
			ch.LoadCheck();
			break;
		case CH_RIFF: {
			/* Read length */
			size_t len = (SlReadByte() << 16) | ((m >> 4) << 24);
			len += SlReadUint16();
			_sl.obj_len = len;
			size_t start_pos = _sl.reader->GetSize();
			size_t endoffs = start_pos + len;
			ch.LoadCheck(len);

			if (_sl.reader->GetSize() != endoffs) {
				SlErrorCorruptFmt("Invalid chunk size in RIFF in {} - expected {}, got {}", ch.GetName(), len, _sl.reader->GetSize() - start_pos);
>>>>>>> 97cfd406
			}
			break;
		}
		default:
			if ((m & 0xF) == CH_RIFF) {
				if (ext_flags != (ext_flags & SLCEHF_BIG_RIFF)) {
					SlErrorCorruptFmt("Unknown chunk header extension flags for CH_RIFF: 0x%X", ext_flags);
				}
				/* Read length */
				len = (SlReadByte() << 16) | ((m >> 4) << 24);
				len += SlReadUint16();
				SlRIFFSpringPPCheck(len);
				if (SlXvIsFeaturePresent(XSLFI_RIFF_HEADER_60_BIT)) {
					if (len != 0) {
						SlErrorCorrupt("RIFF chunk too large");
					}
					len = SlReadUint32();
					if (ext_flags & SLCEHF_BIG_RIFF) SlErrorCorrupt("XSLFI_RIFF_HEADER_60_BIT and SLCEHF_BIG_RIFF both present");
				}
				if (ext_flags & SLCEHF_BIG_RIFF) {
					uint64 full_len = len | (static_cast<uint64>(SlReadUint32()) << 28);
					if (full_len >= (1LL << 32)) {
						SlErrorCorrupt("Chunk size too large: " OTTD_PRINTFHEX64, full_len);
					}
					len = static_cast<size_t>(full_len);
				}
				_sl.obj_len = len;
				endoffs = _sl.reader->GetSize() + len;
				if (ch && ch->load_check_proc) {
					ch->load_check_proc();
				} else {
					SlSkipBytes(len);
				}
				if (_sl.reader->GetSize() != endoffs) {
					DEBUG(sl, 1, "Invalid chunk size: " PRINTF_SIZE " != " PRINTF_SIZE ", (" PRINTF_SIZE ")", _sl.reader->GetSize(), endoffs, len);
					SlErrorCorrupt("Invalid chunk size");
				}
			} else {
				SlErrorCorrupt("Invalid chunk type");
			}
			break;
	}
}

/**
 * Save a chunk of data (eg. vehicles, stations, etc.). Each chunk is
 * prefixed by an ID identifying it, followed by data, and terminator where appropriate
 * @param ch The chunkhandler that will be used for the operation
 */
static void SlSaveChunk(const ChunkHandler &ch)
{
	if (ch.type == CH_UPSTREAM_SAVE) {
		SaveLoadVersion old_ver = _sl_version;
		_sl_version = MAX_LOAD_SAVEGAME_VERSION;
		auto guard = scope_guard([&]() {
			_sl_version = old_ver;
		});
		upstream_sl::SlSaveChunkChunkByID(ch.id);
		return;
	}

<<<<<<< HEAD
	ChunkSaveLoadProc *proc = ch.save_proc;
=======
	SlWriteUint32(ch.id);
	Debug(sl, 2, "Saving chunk {}", ch.GetName());
>>>>>>> 97cfd406

	/* Don't save any chunk information if there is no save handler. */
	if (proc == nullptr) return;

	if (ch.special_proc != nullptr) {
		if (ch.special_proc(ch.id, CSLSO_SHOULD_SAVE_CHUNK) == CSLSOR_DONT_SAVE_CHUNK) return;
	}

	SlWriteUint32(ch.id);
	DEBUG(sl, 2, "Saving chunk %c%c%c%c", ch.id >> 24, ch.id >> 16, ch.id >> 8, ch.id);

	size_t written = 0;
	if (_debug_sl_level >= 3) written = SlGetBytesWritten();

	_sl.block_mode = ch.type;
	switch (ch.type) {
		case CH_RIFF:
			_sl.need_length = NL_WANTLENGTH;
			proc();
			break;
		case CH_ARRAY:
			_sl.last_array_index = 0;
			SlWriteByte(CH_ARRAY);
			proc();
			SlWriteArrayLength(0); // Terminate arrays
			break;
		case CH_SPARSE_ARRAY:
			SlWriteByte(CH_SPARSE_ARRAY);
			proc();
			SlWriteArrayLength(0); // Terminate arrays
			break;
		default: NOT_REACHED();
	}

	DEBUG(sl, 3, "Saved chunk %c%c%c%c (" PRINTF_SIZE " bytes)", ch.id >> 24, ch.id >> 16, ch.id >> 8, ch.id, SlGetBytesWritten() - written);
}

/** Save all chunks */
static void SlSaveChunks()
{
	for (auto &ch : ChunkHandlers()) {
		SlSaveChunk(ch);
	}

	/* Terminator */
	SlWriteUint32(0);
}

/**
 * Find the ChunkHandler that will be used for processing the found
 * chunk in the savegame or in memory
 * @param id the chunk in question
 * @return returns the appropriate chunkhandler
 */
static const ChunkHandler *SlFindChunkHandler(uint32 id)
{
	for (auto &ch : ChunkHandlers()) if (ch.id == id) return &ch;
	return nullptr;
}

/** Load all chunks */
static void SlLoadChunks()
{
	if (_sl_upstream_mode) {
		upstream_sl::SlLoadChunks();
		return;
	}

	for (uint32 id = SlReadUint32(); id != 0; id = SlReadUint32()) {
		DEBUG(sl, 2, "Loading chunk %c%c%c%c", id >> 24, id >> 16, id >> 8, id);
		size_t read = 0;
		if (_debug_sl_level >= 3) read = SlGetBytesRead();

		if (SlXvIsChunkDiscardable(id)) {
			DEBUG(sl, 1, "Discarding chunk %c%c%c%c", id >> 24, id >> 16, id >> 8, id);
			SlLoadCheckChunk(nullptr);
		} else {
			const ChunkHandler *ch = SlFindChunkHandler(id);
			if (ch == nullptr) {
				SlErrorCorrupt("Unknown chunk type");
			} else {
				SlLoadChunk(*ch);
			}
		}
		DEBUG(sl, 3, "Loaded chunk %c%c%c%c (" PRINTF_SIZE " bytes)", id >> 24, id >> 16, id >> 8, id, SlGetBytesRead() - read);
	}
}

/** Load all chunks for savegame checking */
static void SlLoadCheckChunks()
{
	if (_sl_upstream_mode) {
		upstream_sl::SlLoadCheckChunks();
		return;
	}

	uint32 id;
	const ChunkHandler *ch;

	for (id = SlReadUint32(); id != 0; id = SlReadUint32()) {
		DEBUG(sl, 2, "Loading chunk %c%c%c%c", id >> 24, id >> 16, id >> 8, id);
		size_t read = 0;
		if (_debug_sl_level >= 3) read = SlGetBytesRead();

		if (SlXvIsChunkDiscardable(id)) {
			ch = nullptr;
		} else {
			ch = SlFindChunkHandler(id);
			if (ch == nullptr) SlErrorCorrupt("Unknown chunk type");
		}
		SlLoadCheckChunk(ch);
		DEBUG(sl, 3, "Loaded chunk %c%c%c%c (" PRINTF_SIZE " bytes)", id >> 24, id >> 16, id >> 8, id, SlGetBytesRead() - read);
	}
}

/** Fix all pointers (convert index -> pointer) */
static void SlFixPointers()
{
	if (_sl_upstream_mode) {
		upstream_sl::SlFixPointers();
		return;
	}

	_sl.action = SLA_PTRS;

<<<<<<< HEAD
	for (auto &ch : ChunkHandlers()) {
		if (ch.ptrs_proc != nullptr) {
			DEBUG(sl, 3, "Fixing pointers for %c%c%c%c", ch.id >> 24, ch.id >> 16, ch.id >> 8, ch.id);
			ch.ptrs_proc();
		}
=======
	for (const ChunkHandler &ch : ChunkHandlers()) {
		Debug(sl, 3, "Fixing pointers for {}", ch.GetName());
		ch.FixPointers();
>>>>>>> 97cfd406
	}

	assert(_sl.action == SLA_PTRS);
}


/** Yes, simply reading from a file. */
struct FileReader : LoadFilter {
	FILE *file; ///< The file to read from.
	long begin; ///< The begin of the file.

	/**
	 * Create the file reader, so it reads from a specific file.
	 * @param file The file to read from.
	 */
	FileReader(FILE *file) : LoadFilter(nullptr), file(file), begin(ftell(file))
	{
	}

	/** Make sure everything is cleaned up. */
	~FileReader()
	{
		if (this->file != nullptr) fclose(this->file);
		this->file = nullptr;

		/* Make sure we don't double free. */
		_sl.sf = nullptr;
	}

	size_t Read(byte *buf, size_t size) override
	{
		/* We're in the process of shutting down, i.e. in "failure" mode. */
		if (this->file == nullptr) return 0;

		return fread(buf, 1, size, this->file);
	}

	void Reset() override
	{
		clearerr(this->file);
		if (fseek(this->file, this->begin, SEEK_SET)) {
			DEBUG(sl, 1, "Could not reset the file reading");
		}
	}
};

/** Yes, simply writing to a file. */
struct FileWriter : SaveFilter {
	FILE *file; ///< The file to write to.

	/**
	 * Create the file writer, so it writes to a specific file.
	 * @param file The file to write to.
	 */
	FileWriter(FILE *file) : SaveFilter(nullptr), file(file)
	{
	}

	/** Make sure everything is cleaned up. */
	~FileWriter()
	{
		this->Finish();

		/* Make sure we don't double free. */
		_sl.sf = nullptr;
	}

	void Write(byte *buf, size_t size) override
	{
		/* We're in the process of shutting down, i.e. in "failure" mode. */
		if (this->file == nullptr) return;

		if (fwrite(buf, 1, size, this->file) != size) SlError(STR_GAME_SAVELOAD_ERROR_FILE_NOT_WRITEABLE);
	}

	void Finish() override
	{
		if (this->file != nullptr) fclose(this->file);
		this->file = nullptr;
	}
};

/*******************************************
 ********** START OF LZO CODE **************
 *******************************************/

#ifdef WITH_LZO
#include <lzo/lzo1x.h>

/** Buffer size for the LZO compressor */
static const uint LZO_BUFFER_SIZE = 8192;

/** Filter using LZO compression. */
struct LZOLoadFilter : LoadFilter {
	/**
	 * Initialise this filter.
	 * @param chain The next filter in this chain.
	 */
	LZOLoadFilter(LoadFilter *chain) : LoadFilter(chain)
	{
		if (lzo_init() != LZO_E_OK) SlError(STR_GAME_SAVELOAD_ERROR_BROKEN_INTERNAL_ERROR, "cannot initialize decompressor");
	}

	size_t Read(byte *buf, size_t ssize) override
	{
		assert(ssize >= LZO_BUFFER_SIZE);

		/* Buffer size is from the LZO docs plus the chunk header size. */
		byte out[LZO_BUFFER_SIZE + LZO_BUFFER_SIZE / 16 + 64 + 3 + sizeof(uint32) * 2];
		uint32 tmp[2];
		uint32 size;
		lzo_uint len = ssize;

		/* Read header*/
		if (this->chain->Read((byte*)tmp, sizeof(tmp)) != sizeof(tmp)) SlError(STR_GAME_SAVELOAD_ERROR_FILE_NOT_READABLE, "File read failed");

		/* Check if size is bad */
		((uint32*)out)[0] = size = tmp[1];

		if (_sl_version != SL_MIN_VERSION) {
			tmp[0] = TO_BE32(tmp[0]);
			size = TO_BE32(size);
		}

		if (size >= sizeof(out)) SlErrorCorrupt("Inconsistent size");

		/* Read block */
		if (this->chain->Read(out + sizeof(uint32), size) != size) SlError(STR_GAME_SAVELOAD_ERROR_FILE_NOT_READABLE);

		/* Verify checksum */
		if (tmp[0] != lzo_adler32(0, out, size + sizeof(uint32))) SlErrorCorrupt("Bad checksum");

		/* Decompress */
		int ret = lzo1x_decompress_safe(out + sizeof(uint32) * 1, size, buf, &len, nullptr);
		if (ret != LZO_E_OK) SlError(STR_GAME_SAVELOAD_ERROR_FILE_NOT_READABLE);
		return len;
	}
};

/** Filter using LZO compression. */
struct LZOSaveFilter : SaveFilter {
	/**
	 * Initialise this filter.
	 * @param chain             The next filter in this chain.
	 * @param compression_level The requested level of compression.
	 */
	LZOSaveFilter(SaveFilter *chain, byte compression_level) : SaveFilter(chain)
	{
		if (lzo_init() != LZO_E_OK) SlError(STR_GAME_SAVELOAD_ERROR_BROKEN_INTERNAL_ERROR, "cannot initialize compressor");
	}

	void Write(byte *buf, size_t size) override
	{
		const lzo_bytep in = buf;
		/* Buffer size is from the LZO docs plus the chunk header size. */
		byte out[LZO_BUFFER_SIZE + LZO_BUFFER_SIZE / 16 + 64 + 3 + sizeof(uint32) * 2];
		byte wrkmem[LZO1X_1_MEM_COMPRESS];
		lzo_uint outlen;

		do {
			/* Compress up to LZO_BUFFER_SIZE bytes at once. */
			lzo_uint len = size > LZO_BUFFER_SIZE ? LZO_BUFFER_SIZE : (lzo_uint)size;
			lzo1x_1_compress(in, len, out + sizeof(uint32) * 2, &outlen, wrkmem);
			((uint32*)out)[1] = TO_BE32((uint32)outlen);
			((uint32*)out)[0] = TO_BE32(lzo_adler32(0, out + sizeof(uint32), outlen + sizeof(uint32)));
			this->chain->Write(out, outlen + sizeof(uint32) * 2);

			/* Move to next data chunk. */
			size -= len;
			in += len;
		} while (size > 0);
	}
};

#endif /* WITH_LZO */

/*********************************************
 ******** START OF NOCOMP CODE (uncompressed)*
 *********************************************/

/** Filter without any compression. */
struct NoCompLoadFilter : LoadFilter {
	/**
	 * Initialise this filter.
	 * @param chain The next filter in this chain.
	 */
	NoCompLoadFilter(LoadFilter *chain) : LoadFilter(chain)
	{
	}

	size_t Read(byte *buf, size_t size) override
	{
		return this->chain->Read(buf, size);
	}
};

/** Filter without any compression. */
struct NoCompSaveFilter : SaveFilter {
	/**
	 * Initialise this filter.
	 * @param chain             The next filter in this chain.
	 * @param compression_level The requested level of compression.
	 */
	NoCompSaveFilter(SaveFilter *chain, byte compression_level) : SaveFilter(chain)
	{
	}

	void Write(byte *buf, size_t size) override
	{
		this->chain->Write(buf, size);
	}
};

/********************************************
 ********** START OF ZLIB CODE **************
 ********************************************/

#if defined(WITH_ZLIB)
#include <zlib.h>

/** Filter using Zlib compression. */
struct ZlibLoadFilter : LoadFilter {
	z_stream z;                        ///< Stream state we are reading from.
	byte fread_buf[MEMORY_CHUNK_SIZE]; ///< Buffer for reading from the file.

	/**
	 * Initialise this filter.
	 * @param chain The next filter in this chain.
	 */
	ZlibLoadFilter(LoadFilter *chain) : LoadFilter(chain)
	{
		memset(&this->z, 0, sizeof(this->z));
		if (inflateInit(&this->z) != Z_OK) SlError(STR_GAME_SAVELOAD_ERROR_BROKEN_INTERNAL_ERROR, "cannot initialize decompressor");
	}

	/** Clean everything up. */
	~ZlibLoadFilter()
	{
		inflateEnd(&this->z);
	}

	size_t Read(byte *buf, size_t size) override
	{
		this->z.next_out  = buf;
		this->z.avail_out = (uint)size;

		do {
			/* read more bytes from the file? */
			if (this->z.avail_in == 0) {
				this->z.next_in = this->fread_buf;
				this->z.avail_in = (uint)this->chain->Read(this->fread_buf, sizeof(this->fread_buf));
			}

			/* inflate the data */
			int r = inflate(&this->z, 0);
			if (r == Z_STREAM_END) break;

			if (r != Z_OK) SlError(STR_GAME_SAVELOAD_ERROR_BROKEN_INTERNAL_ERROR, "inflate() failed");
		} while (this->z.avail_out != 0);

		return size - this->z.avail_out;
	}
};

/** Filter using Zlib compression. */
struct ZlibSaveFilter : SaveFilter {
	z_stream z; ///< Stream state we are writing to.

	/**
	 * Initialise this filter.
	 * @param chain             The next filter in this chain.
	 * @param compression_level The requested level of compression.
	 */
	ZlibSaveFilter(SaveFilter *chain, byte compression_level) : SaveFilter(chain)
	{
		memset(&this->z, 0, sizeof(this->z));
		if (deflateInit(&this->z, compression_level) != Z_OK) SlError(STR_GAME_SAVELOAD_ERROR_BROKEN_INTERNAL_ERROR, "cannot initialize compressor");
	}

	/** Clean up what we allocated. */
	~ZlibSaveFilter()
	{
		deflateEnd(&this->z);
	}

	/**
	 * Helper loop for writing the data.
	 * @param p    The bytes to write.
	 * @param len  Amount of bytes to write.
	 * @param mode Mode for deflate.
	 */
	void WriteLoop(byte *p, size_t len, int mode)
	{
		byte buf[MEMORY_CHUNK_SIZE]; // output buffer
		uint n;
		this->z.next_in = p;
		this->z.avail_in = (uInt)len;
		do {
			this->z.next_out = buf;
			this->z.avail_out = sizeof(buf);

			/**
			 * For the poor next soul who sees many valgrind warnings of the
			 * "Conditional jump or move depends on uninitialised value(s)" kind:
			 * According to the author of zlib it is not a bug and it won't be fixed.
			 * http://groups.google.com/group/comp.compression/browse_thread/thread/b154b8def8c2a3ef/cdf9b8729ce17ee2
			 * [Mark Adler, Feb 24 2004, 'zlib-1.2.1 valgrind warnings' in the newsgroup comp.compression]
			 */
			int r = deflate(&this->z, mode);

			/* bytes were emitted? */
			if ((n = sizeof(buf) - this->z.avail_out) != 0) {
				this->chain->Write(buf, n);
			}
			if (r == Z_STREAM_END) break;

			if (r != Z_OK) SlError(STR_GAME_SAVELOAD_ERROR_BROKEN_INTERNAL_ERROR, "zlib returned error code");
		} while (this->z.avail_in || !this->z.avail_out);
	}

	void Write(byte *buf, size_t size) override
	{
		this->WriteLoop(buf, size, 0);
	}

	void Finish() override
	{
		this->WriteLoop(nullptr, 0, Z_FINISH);
		this->chain->Finish();
	}
};

#endif /* WITH_ZLIB */

/********************************************
 ********** START OF LZMA CODE **************
 ********************************************/

#if defined(WITH_LIBLZMA)
#include <lzma.h>

/**
 * Have a copy of an initialised LZMA stream. We need this as it's
 * impossible to "re"-assign LZMA_STREAM_INIT to a variable in some
 * compilers, i.e. LZMA_STREAM_INIT can't be used to set something.
 * This var has to be used instead.
 */
static const lzma_stream _lzma_init = LZMA_STREAM_INIT;

/** Filter without any compression. */
struct LZMALoadFilter : LoadFilter {
	lzma_stream lzma;                  ///< Stream state that we are reading from.
	byte fread_buf[MEMORY_CHUNK_SIZE]; ///< Buffer for reading from the file.

	/**
	 * Initialise this filter.
	 * @param chain The next filter in this chain.
	 */
	LZMALoadFilter(LoadFilter *chain) : LoadFilter(chain), lzma(_lzma_init)
	{
		/* Allow saves up to 256 MB uncompressed */
		if (lzma_auto_decoder(&this->lzma, 1 << 28, 0) != LZMA_OK) SlError(STR_GAME_SAVELOAD_ERROR_BROKEN_INTERNAL_ERROR, "cannot initialize decompressor");
	}

	/** Clean everything up. */
	~LZMALoadFilter()
	{
		lzma_end(&this->lzma);
	}

	size_t Read(byte *buf, size_t size) override
	{
		this->lzma.next_out  = buf;
		this->lzma.avail_out = size;

		do {
			/* read more bytes from the file? */
			if (this->lzma.avail_in == 0) {
				this->lzma.next_in  = this->fread_buf;
				this->lzma.avail_in = this->chain->Read(this->fread_buf, sizeof(this->fread_buf));
			}

			/* inflate the data */
			lzma_ret r = lzma_code(&this->lzma, LZMA_RUN);
			if (r == LZMA_STREAM_END) break;
			if (r != LZMA_OK) SlErrorFmt(STR_GAME_SAVELOAD_ERROR_BROKEN_INTERNAL_ERROR, "liblzma returned error code: %u", r);
		} while (this->lzma.avail_out != 0);

		return size - this->lzma.avail_out;
	}
};

/** Filter using LZMA compression. */
struct LZMASaveFilter : SaveFilter {
	lzma_stream lzma; ///< Stream state that we are writing to.

	/**
	 * Initialise this filter.
	 * @param chain             The next filter in this chain.
	 * @param compression_level The requested level of compression.
	 */
	LZMASaveFilter(SaveFilter *chain, byte compression_level) : SaveFilter(chain), lzma(_lzma_init)
	{
		if (lzma_easy_encoder(&this->lzma, compression_level, LZMA_CHECK_CRC32) != LZMA_OK) SlError(STR_GAME_SAVELOAD_ERROR_BROKEN_INTERNAL_ERROR, "cannot initialize compressor");
	}

	/** Clean up what we allocated. */
	~LZMASaveFilter()
	{
		lzma_end(&this->lzma);
	}

	/**
	 * Helper loop for writing the data.
	 * @param p      The bytes to write.
	 * @param len    Amount of bytes to write.
	 * @param action Action for lzma_code.
	 */
	void WriteLoop(byte *p, size_t len, lzma_action action)
	{
		byte buf[MEMORY_CHUNK_SIZE]; // output buffer
		size_t n;
		this->lzma.next_in = p;
		this->lzma.avail_in = len;
		do {
			this->lzma.next_out = buf;
			this->lzma.avail_out = sizeof(buf);

			lzma_ret r = lzma_code(&this->lzma, action);

			/* bytes were emitted? */
			if ((n = sizeof(buf) - this->lzma.avail_out) != 0) {
				this->chain->Write(buf, n);
			}
			if (r == LZMA_STREAM_END) break;
			if (r != LZMA_OK) SlErrorFmt(STR_GAME_SAVELOAD_ERROR_BROKEN_INTERNAL_ERROR, "liblzma returned error code: %u", r);
		} while (this->lzma.avail_in || !this->lzma.avail_out);
	}

	void Write(byte *buf, size_t size) override
	{
		this->WriteLoop(buf, size, LZMA_RUN);
	}

	void Finish() override
	{
		this->WriteLoop(nullptr, 0, LZMA_FINISH);
		this->chain->Finish();
	}
};

#endif /* WITH_LIBLZMA */

/********************************************
 ********** START OF ZSTD CODE **************
 ********************************************/

#if defined(WITH_ZSTD)
#include <zstd.h>


/** Filter using ZSTD compression. */
struct ZSTDLoadFilter : LoadFilter {
	ZSTD_DCtx *zstd;  ///< ZSTD decompression context
	byte fread_buf[MEMORY_CHUNK_SIZE];  ///< Buffer for reading from the file
	ZSTD_inBuffer input;  ///< ZSTD input buffer for fread_buf

	/**
	 * Initialise this filter.
	 * @param chain The next filter in this chain.
	 */
	ZSTDLoadFilter(LoadFilter *chain) : LoadFilter(chain)
	{
		this->zstd = ZSTD_createDCtx();
		if (!this->zstd) SlError(STR_GAME_SAVELOAD_ERROR_BROKEN_INTERNAL_ERROR, "cannot initialize compressor");
		this->input = {this->fread_buf, 0, 0};
	}

	/** Clean everything up. */
	~ZSTDLoadFilter()
	{
		ZSTD_freeDCtx(this->zstd);
	}

	size_t Read(byte *buf, size_t size) override
	{
		ZSTD_outBuffer output{buf, size, 0};

		do {
			/* read more bytes from the file? */
			if (this->input.pos == this->input.size) {
				this->input.size = this->chain->Read(this->fread_buf, sizeof(this->fread_buf));
				this->input.pos = 0;
				if (this->input.size == 0) break;
			}

			size_t ret = ZSTD_decompressStream(this->zstd, &output, &this->input);
			if (ZSTD_isError(ret)) SlError(STR_GAME_SAVELOAD_ERROR_BROKEN_INTERNAL_ERROR, "libzstd returned error code");
			if (ret == 0) break;
		} while (output.pos < output.size);

		return output.pos;
	}
};

/** Filter using ZSTD compression. */
struct ZSTDSaveFilter : SaveFilter {
	ZSTD_CCtx *zstd;  ///< ZSTD compression context

	/**
	 * Initialise this filter.
	 * @param chain             The next filter in this chain.
	 * @param compression_level The requested level of compression.
	 */
	ZSTDSaveFilter(SaveFilter *chain, byte compression_level) : SaveFilter(chain)
	{
		this->zstd = ZSTD_createCCtx();
		if (!this->zstd) SlError(STR_GAME_SAVELOAD_ERROR_BROKEN_INTERNAL_ERROR, "cannot initialize compressor");
		if (ZSTD_isError(ZSTD_CCtx_setParameter(this->zstd, ZSTD_c_compressionLevel, (int)compression_level - 100))) {
			ZSTD_freeCCtx(this->zstd);
			SlError(STR_GAME_SAVELOAD_ERROR_BROKEN_INTERNAL_ERROR, "invalid compresison level");
		}
	}

	/** Clean up what we allocated. */
	~ZSTDSaveFilter()
	{
		ZSTD_freeCCtx(this->zstd);
	}

	/**
	 * Helper loop for writing the data.
	 * @param p      The bytes to write.
	 * @param len    Amount of bytes to write.
	 * @param mode   Mode for ZSTD_compressStream2.
	 */
	void WriteLoop(byte *p, size_t len, ZSTD_EndDirective mode)
	{
		byte buf[MEMORY_CHUNK_SIZE]; // output buffer
		ZSTD_inBuffer input{p, len, 0};

		bool finished;
		do {
			ZSTD_outBuffer output{buf, sizeof(buf), 0};
			size_t remaining = ZSTD_compressStream2(this->zstd, &output, &input, mode);
			if (ZSTD_isError(remaining)) SlError(STR_GAME_SAVELOAD_ERROR_BROKEN_INTERNAL_ERROR, "libzstd returned error code");

			if (output.pos != 0) this->chain->Write(buf, output.pos);

			finished = (mode == ZSTD_e_end ? (remaining == 0) : (input.pos == input.size));
		} while (!finished);
	}

	void Write(byte *buf, size_t size) override
	{
		this->WriteLoop(buf, size, ZSTD_e_continue);
	}

	void Finish() override
	{
		this->WriteLoop(nullptr, 0, ZSTD_e_end);
		this->chain->Finish();
	}
};

#endif /* WITH_LIBZSTD */

/*******************************************
 ************* END OF CODE *****************
 *******************************************/

enum SaveLoadFormatFlags : byte {
	SLF_NONE             = 0,
	SLF_NO_THREADED_LOAD = 1 << 0, ///< Unsuitable for threaded loading
	SLF_REQUIRES_ZSTD    = 1 << 1, ///< Automatic selection requires the zstd flag
};
DECLARE_ENUM_AS_BIT_SET(SaveLoadFormatFlags);

/** The format for a reader/writer type of a savegame */
struct SaveLoadFormat {
	const char *name;                     ///< name of the compressor/decompressor (debug-only)
	uint32 tag;                           ///< the 4-letter tag by which it is identified in the savegame

	LoadFilter *(*init_load)(LoadFilter *chain);                    ///< Constructor for the load filter.
	SaveFilter *(*init_write)(SaveFilter *chain, byte compression); ///< Constructor for the save filter.

	byte min_compression;                 ///< the minimum compression level of this format
	byte default_compression;             ///< the default compression level of this format
	byte max_compression;                 ///< the maximum compression level of this format
	SaveLoadFormatFlags flags;            ///< flags
};

/** The different saveload formats known/understood by OpenTTD. */
static const SaveLoadFormat _saveload_formats[] = {
#if defined(WITH_LZO)
	/* Roughly 75% larger than zlib level 6 at only ~7% of the CPU usage. */
	{"lzo",    TO_BE32X('OTTD'), CreateLoadFilter<LZOLoadFilter>,    CreateSaveFilter<LZOSaveFilter>,    0, 0, 0, SLF_NO_THREADED_LOAD},
#else
	{"lzo",    TO_BE32X('OTTD'), nullptr,                            nullptr,                            0, 0, 0, SLF_NO_THREADED_LOAD},
#endif
	/* Roughly 5 times larger at only 1% of the CPU usage over zlib level 6. */
	{"none",   TO_BE32X('OTTN'), CreateLoadFilter<NoCompLoadFilter>, CreateSaveFilter<NoCompSaveFilter>, 0, 0, 0, SLF_NONE},
#if defined(WITH_ZLIB)
	/* After level 6 the speed reduction is significant (1.5x to 2.5x slower per level), but the reduction in filesize is
	 * fairly insignificant (~1% for each step). Lower levels become ~5-10% bigger by each level than level 6 while level
	 * 1 is "only" 3 times as fast. Level 0 results in uncompressed savegames at about 8 times the cost of "none". */
	{"zlib",   TO_BE32X('OTTZ'), CreateLoadFilter<ZlibLoadFilter>,   CreateSaveFilter<ZlibSaveFilter>,   0, 6, 9, SLF_NONE},
#else
	{"zlib",   TO_BE32X('OTTZ'), nullptr,                            nullptr,                            0, 0, 0, SLF_NONE},
#endif
#if defined(WITH_LIBLZMA)
	/* Level 2 compression is speed wise as fast as zlib level 6 compression (old default), but results in ~10% smaller saves.
	 * Higher compression levels are possible, and might improve savegame size by up to 25%, but are also up to 10 times slower.
	 * The next significant reduction in file size is at level 4, but that is already 4 times slower. Level 3 is primarily 50%
	 * slower while not improving the filesize, while level 0 and 1 are faster, but don't reduce savegame size much.
	 * It's OTTX and not e.g. OTTL because liblzma is part of xz-utils and .tar.xz is preferred over .tar.lzma. */
	{"lzma",   TO_BE32X('OTTX'), CreateLoadFilter<LZMALoadFilter>,   CreateSaveFilter<LZMASaveFilter>,   0, 2, 9, SLF_NONE},
#else
	{"lzma",   TO_BE32X('OTTX'), nullptr,                            nullptr,                            0, 0, 0, SLF_NONE},
#endif
#if defined(WITH_ZSTD)
	/* Zstd provides a decent compression rate at a very high compression/decompression speed. Compared to lzma level 2
	 * zstd saves are about 40% larger (on level 1) but it has about 30x faster compression and 5x decompression making it
	 * a good choice for multiplayer servers. And zstd level 1 seems to be the optimal one for client connection speed
	 * (compress + 10 MB/s download + decompress time), about 3x faster than lzma:2 and 1.5x than zlib:2 and lzo.
	 * As zstd has negative compression levels the values were increased by 100 moving zstd level range -100..22 into
	 * openttd 0..122. Also note that value 100 mathes zstd level 0 which is a special value for default level 3 (openttd 103) */
	{"zstd",   TO_BE32X('OTTS'), CreateLoadFilter<ZSTDLoadFilter>,   CreateSaveFilter<ZSTDSaveFilter>,   0, 101, 122, SLF_REQUIRES_ZSTD},
#else
	{"zstd",   TO_BE32X('OTTS'), nullptr,                            nullptr,                            0, 0, 0, SLF_REQUIRES_ZSTD},
#endif
};

/**
 * Return the savegameformat of the game. Whether it was created with ZLIB compression
 * uncompressed, or another type
 * @param full_name Name of the savegame format. If empty it picks the first available one
 * @param compression_level Output for telling what compression level we want.
 * @return Pointer to SaveLoadFormat struct giving all characteristics of this type of savegame
 */
static const SaveLoadFormat *GetSavegameFormat(const std::string &full_name, byte *compression_level, SaveModeFlags flags)
{
	const SaveLoadFormat *def = lastof(_saveload_formats);

	/* find default savegame format, the highest one with which files can be written */
	while (!def->init_write || ((def->flags & SLF_REQUIRES_ZSTD) && !(flags & SMF_ZSTD_OK))) def--;

	if (!full_name.empty()) {
		/* Get the ":..." of the compression level out of the way */
		size_t separator = full_name.find(':');
		bool has_comp_level = separator != std::string::npos;
		const std::string name(full_name, 0, has_comp_level ? separator : full_name.size());

		for (const SaveLoadFormat *slf = &_saveload_formats[0]; slf != endof(_saveload_formats); slf++) {
			if (slf->init_write != nullptr && name.compare(slf->name) == 0) {
				*compression_level = slf->default_compression;
				if (has_comp_level) {
					const std::string complevel(full_name, separator + 1);

					/* Get the level and determine whether all went fine. */
					size_t processed;
					long level = std::stol(complevel, &processed, 10);
					if (processed == 0 || level != Clamp(level, slf->min_compression, slf->max_compression)) {
						SetDParamStr(0, complevel);
						ShowErrorMessage(STR_CONFIG_ERROR, STR_CONFIG_ERROR_INVALID_SAVEGAME_COMPRESSION_LEVEL, WL_CRITICAL);
					} else {
						*compression_level = level;
					}
				}
				return slf;
			}
		}

		SetDParamStr(0, name);
		SetDParamStr(1, def->name);
		ShowErrorMessage(STR_CONFIG_ERROR, STR_CONFIG_ERROR_INVALID_SAVEGAME_COMPRESSION_ALGORITHM, WL_CRITICAL);
	}
	*compression_level = def->default_compression;
	return def;
}

/* actual loader/saver function */
void InitializeGame(uint size_x, uint size_y, bool reset_date, bool reset_settings);
extern bool AfterLoadGame();
extern bool LoadOldSaveGame(const std::string &file);

/**
 * Clear temporary data that is passed between various saveload phases.
 */
static void ResetSaveloadData()
{
	ResetTempEngineData();
	ResetLabelMaps();
	ResetOldWaypoints();
}

/**
 * Clear/free saveload state.
 */
static inline void ClearSaveLoadState()
{
	delete _sl.dumper;
	_sl.dumper = nullptr;

	delete _sl.sf;
	_sl.sf = nullptr;

	delete _sl.reader;
	_sl.reader = nullptr;

	delete _sl.lf;
	_sl.lf = nullptr;

	_sl.save_flags = SMF_NONE;

	GamelogStopAnyAction();
}

/** Update the gui accordingly when starting saving and set locks on saveload. */
static void SaveFileStart()
{
	SetMouseCursorBusy(true);

	InvalidateWindowData(WC_STATUS_BAR, 0, SBI_SAVELOAD_START);
	_sl.saveinprogress = true;
}

/** Update the gui accordingly when saving is done and release locks on saveload. */
static void SaveFileDone()
{
	SetMouseCursorBusy(false);

	InvalidateWindowData(WC_STATUS_BAR, 0, SBI_SAVELOAD_FINISH);
	_sl.saveinprogress = false;

#ifdef __EMSCRIPTEN__
	EM_ASM(if (window["openttd_syncfs"]) openttd_syncfs());
#endif
}

/** Set the error message from outside of the actual loading/saving of the game (AfterLoadGame and friends) */
void SetSaveLoadError(StringID str)
{
	_sl.error_str = str;
}

/** Get the string representation of the error message */
const char *GetSaveLoadErrorString()
{
	SetDParam(0, _sl.error_str);
	SetDParamStr(1, _sl.extra_msg);

	static char err_str[512];
	GetString(err_str, _sl.action == SLA_SAVE ? STR_ERROR_GAME_SAVE_FAILED : STR_ERROR_GAME_LOAD_FAILED, lastof(err_str));
	return err_str;
}

/** Show a gui message when saving has failed */
static void SaveFileError()
{
	SetDParamStr(0, GetSaveLoadErrorString());
	ShowErrorMessage(STR_JUST_RAW_STRING, INVALID_STRING_ID, WL_ERROR);
	SaveFileDone();
}

/**
 * We have written the whole game into memory, _memory_savegame, now find
 * and appropriate compressor and start writing to file.
 */
static SaveOrLoadResult SaveFileToDisk(bool threaded)
{
	try {
		byte compression;
		const SaveLoadFormat *fmt = GetSavegameFormat(_savegame_format, &compression, _sl.save_flags);

		DEBUG(sl, 3, "Using compression format: %s, level: %u", fmt->name, compression);

		/* We have written our stuff to memory, now write it to file! */
		uint32 hdr[2] = { fmt->tag, TO_BE32((uint32) (SAVEGAME_VERSION | SAVEGAME_VERSION_EXT) << 16) };
		_sl.sf->Write((byte*)hdr, sizeof(hdr));

		_sl.sf = fmt->init_write(_sl.sf, compression);
		_sl.dumper->Flush(_sl.sf);

		ClearSaveLoadState();

		if (threaded) SetAsyncSaveFinish(SaveFileDone);

		return SL_OK;
	} catch (...) {
		ClearSaveLoadState();

		AsyncSaveFinishProc asfp = SaveFileDone;

		/* We don't want to shout when saving is just
		 * cancelled due to a client disconnecting. */
		if (_sl.error_str != STR_NETWORK_ERROR_LOSTCONNECTION) {
			/* Skip the "colour" character */
			DEBUG(sl, 0, "%s", GetSaveLoadErrorString() + 3);
			asfp = SaveFileError;
		}

		if (threaded) {
			SetAsyncSaveFinish(asfp);
		} else {
			asfp();
		}
		return SL_ERROR;
	}
}

void WaitTillSaved()
{
	if (!_save_thread.joinable()) return;

	_save_thread.join();

	/* Make sure every other state is handled properly as well. */
	ProcessAsyncSaveFinish();
}

/**
 * Actually perform the saving of the savegame.
 * General tactics is to first save the game to memory, then write it to file
 * using the writer, either in threaded mode if possible, or single-threaded.
 * @param writer   The filter to write the savegame to.
 * @param threaded Whether to try to perform the saving asynchronously.
 * @return Return the result of the action. #SL_OK or #SL_ERROR
 */
static SaveOrLoadResult DoSave(SaveFilter *writer, bool threaded)
{
	assert(!_sl.saveinprogress);

	_sl.dumper = new MemoryDumper();
	_sl.sf = writer;

	_sl_version = SAVEGAME_VERSION;
	SlXvSetCurrentState();

	SaveViewportBeforeSaveGame();
	SlSaveChunks();

	SaveFileStart();

	if (!threaded || !StartNewThread(&_save_thread, "ottd:savegame", &SaveFileToDisk, true)) {
		if (threaded) DEBUG(sl, 1, "Cannot create savegame thread, reverting to single-threaded mode...");

		SaveOrLoadResult result = SaveFileToDisk(false);
		SaveFileDone();

		return result;
	}

	return SL_OK;
}

/**
 * Save the game using a (writer) filter.
 * @param writer   The filter to write the savegame to.
 * @param threaded Whether to try to perform the saving asynchronously.
 * @param flags Save mode flags.
 * @return Return the result of the action. #SL_OK or #SL_ERROR
 */
SaveOrLoadResult SaveWithFilter(SaveFilter *writer, bool threaded, SaveModeFlags flags)
{
	try {
		_sl.action = SLA_SAVE;
		_sl.save_flags = flags;
		return DoSave(writer, threaded);
	} catch (...) {
		ClearSaveLoadState();
		return SL_ERROR;
	}
}

bool IsNetworkServerSave()
{
	return _sl.save_flags & SMF_NET_SERVER;
}

bool IsScenarioSave()
{
	return _sl.save_flags & SMF_SCENARIO;
}

struct ThreadedLoadFilter : LoadFilter {
	static const size_t BUFFER_COUNT = 4;

	std::mutex mutex;
	std::condition_variable full_cv;
	std::condition_variable empty_cv;
	uint first_ready = 0;
	uint count_ready = 0;
	size_t read_offsets[BUFFER_COUNT];
	size_t read_counts[BUFFER_COUNT];
	byte read_buf[MEMORY_CHUNK_SIZE * BUFFER_COUNT]; ///< Buffers for reading from source.
	bool no_thread = false;

	bool have_exception = false;
	ThreadSlErrorException caught_exception;

	std::thread read_thread;

	/**
	 * Initialise this filter.
	 * @param chain The next filter in this chain.
	 */
	ThreadedLoadFilter(LoadFilter *chain) : LoadFilter(chain)
	{
		std::unique_lock<std::mutex> lk(this->mutex);
		if (!StartNewThread(&this->read_thread, "ottd:loadgame", &ThreadedLoadFilter::RunThread, this)) {
			DEBUG(sl, 1, "Failed to start load read thread, reading non-threaded");
			this->no_thread = true;
		} else {
			DEBUG(sl, 2, "Started load read thread");
		}
	}

	/** Clean everything up. */
	~ThreadedLoadFilter()
	{
		std::unique_lock<std::mutex> lk(this->mutex);
		this->no_thread = true;
		lk.unlock();
		this->empty_cv.notify_all();
		this->full_cv.notify_all();
		if (this->read_thread.joinable()) {
			this->read_thread.join();
			DEBUG(sl, 2, "Joined load read thread");
		}
	}

	static void RunThread(ThreadedLoadFilter *self)
	{
		try {
			std::unique_lock<std::mutex> lk(self->mutex);
			while (!self->no_thread) {
				if (self->count_ready == BUFFER_COUNT) {
					self->full_cv.wait(lk);
					continue;
				}

				uint buf = (self->first_ready + self->count_ready) % BUFFER_COUNT;
				lk.unlock();
				size_t read = self->chain->Read(self->read_buf + (buf * MEMORY_CHUNK_SIZE), MEMORY_CHUNK_SIZE);
				lk.lock();
				self->read_offsets[buf] = 0;
				self->read_counts[buf] = read;
				self->count_ready++;
				if (self->count_ready == 1) self->empty_cv.notify_one();
			}
		} catch (const ThreadSlErrorException &ex) {
			std::unique_lock<std::mutex> lk(self->mutex);
			self->caught_exception = ex;
			self->have_exception = true;
			self->empty_cv.notify_one();
		}
	}

	size_t Read(byte *buf, size_t size) override
	{
		if (this->no_thread) return this->chain->Read(buf, size);

		size_t read = 0;
		std::unique_lock<std::mutex> lk(this->mutex);
		while (read < size || this->have_exception) {
			if (this->have_exception) {
				this->have_exception = false;
				SlError(this->caught_exception.string, this->caught_exception.extra_msg);
			}
			if (this->count_ready == 0) {
				this->empty_cv.wait(lk);
				continue;
			}

			size_t to_read = std::min<size_t>(size - read, read_counts[this->first_ready]);
			if (to_read == 0) break;
			memcpy(buf + read, this->read_buf + (this->first_ready * MEMORY_CHUNK_SIZE) + read_offsets[this->first_ready], to_read);
			read += to_read;
			read_offsets[this->first_ready] += to_read;
			read_counts[this->first_ready] -= to_read;
			if (read_counts[this->first_ready] == 0) {
				this->first_ready = (this->first_ready + 1) % BUFFER_COUNT;
				this->count_ready--;
				if (this->count_ready == BUFFER_COUNT - 1) this->full_cv.notify_one();
			}
		}
		return read;
	}
};

/**
 * Actually perform the loading of a "non-old" savegame.
 * @param reader     The filter to read the savegame from.
 * @param load_check Whether to perform the checking ("preview") or actually load the game.
 * @return Return the result of the action. #SL_OK or #SL_REINIT ("unload" the game)
 */
static SaveOrLoadResult DoLoad(LoadFilter *reader, bool load_check)
{
	_sl.lf = reader;

	if (load_check) {
		/* Clear previous check data */
		_load_check_data.Clear();
		/* Mark SL_LOAD_CHECK as supported for this savegame. */
		_load_check_data.checkable = true;
	}

	SlXvResetState();
	SlResetVENC();
	SlResetTNNC();
	auto guard = scope_guard([&]() {
		SlResetVENC();
		SlResetTNNC();
	});

	uint32 hdr[2];
	if (_sl.lf->Read((byte*)hdr, sizeof(hdr)) != sizeof(hdr)) SlError(STR_GAME_SAVELOAD_ERROR_FILE_NOT_READABLE);

	/* see if we have any loader for this type. */
	const SaveLoadFormat *fmt = _saveload_formats;
	for (;;) {
		/* No loader found, treat as version 0 and use LZO format */
		if (fmt == endof(_saveload_formats)) {
			DEBUG(sl, 0, "Unknown savegame type, trying to load it as the buggy format");
			_sl.lf->Reset();
			_sl_version = SL_MIN_VERSION;
			_sl_minor_version = 0;
			SlXvResetState();

			/* Try to find the LZO savegame format; it uses 'OTTD' as tag. */
			fmt = _saveload_formats;
			for (;;) {
				if (fmt == endof(_saveload_formats)) {
					/* Who removed LZO support? */
					NOT_REACHED();
				}
				if (fmt->tag == TO_BE32X('OTTD')) break;
				fmt++;
			}
			break;
		}

		if (fmt->tag == hdr[0]) {
			/* check version number */
			_sl_version = (SaveLoadVersion)(TO_BE32(hdr[1]) >> 16);
			/* Minor is not used anymore from version 18.0, but it is still needed
			 * in versions before that (4 cases) which can't be removed easy.
			 * Therefore it is loaded, but never saved (or, it saves a 0 in any scenario). */
			_sl_minor_version = (TO_BE32(hdr[1]) >> 8) & 0xFF;

			bool special_version = false;
			if (_sl_version & SAVEGAME_VERSION_EXT) {
				_sl_version = (SaveLoadVersion)(_sl_version & ~SAVEGAME_VERSION_EXT);
				_sl_is_ext_version = true;
			} else {
				special_version = SlXvCheckSpecialSavegameVersions();
			}

			if (_sl_version >= SLV_SAVELOAD_LIST_LENGTH) {
				if (_sl_is_ext_version) {
					DEBUG(sl, 0, "Got an extended savegame version with a base version in the upstream mode range, giving up");
					SlError(STR_GAME_SAVELOAD_ERROR_TOO_NEW_SAVEGAME);
				} else {
					_sl_upstream_mode = true;
				}
			}

			DEBUG(sl, 1, "Loading savegame version %d%s%s%s%s", _sl_version, _sl_is_ext_version ? " (extended)" : "",
					_sl_maybe_springpp ? " which might be SpringPP" : "", _sl_maybe_chillpp ? " which might be ChillPP" : "", _sl_upstream_mode ? " (upstream mode)" : "");

			/* Is the version higher than the current? */
			if (_sl_version > MAX_LOAD_SAVEGAME_VERSION && !special_version) SlError(STR_GAME_SAVELOAD_ERROR_TOO_NEW_SAVEGAME);
			if (_sl_version >= SLV_START_PATCHPACKS && _sl_version <= SLV_END_PATCHPACKS && !special_version) SlError(STR_GAME_SAVELOAD_ERROR_PATCHPACK);
			break;
		}

		fmt++;
	}

	/* loader for this savegame type is not implemented? */
	if (fmt->init_load == nullptr) {
		char err_str[64];
		seprintf(err_str, lastof(err_str), "Loader for '%s' is not available.", fmt->name);
		SlError(STR_GAME_SAVELOAD_ERROR_BROKEN_INTERNAL_ERROR, err_str);
	}

	_sl.lf = fmt->init_load(_sl.lf);
	if (!(fmt->flags & SLF_NO_THREADED_LOAD)) {
		_sl.lf = new ThreadedLoadFilter(_sl.lf);
	}
	_sl.reader = new ReadBuffer(_sl.lf);
	_next_offs = 0;

	upstream_sl::SlResetLoadState();

	if (!load_check) {
		ResetSaveloadData();

		/* Old maps were hardcoded to 256x256 and thus did not contain
		 * any mapsize information. Pre-initialize to 256x256 to not to
		 * confuse old games */
		InitializeGame(256, 256, true, true);

		GamelogReset();

		if (IsSavegameVersionBefore(SLV_4)) {
			/*
			 * NewGRFs were introduced between 0.3,4 and 0.3.5, which both
			 * shared savegame version 4. Anything before that 'obviously'
			 * does not have any NewGRFs. Between the introduction and
			 * savegame version 41 (just before 0.5) the NewGRF settings
			 * were not stored in the savegame and they were loaded by
			 * using the settings from the main menu.
			 * So, to recap:
			 * - savegame version  <  4:  do not load any NewGRFs.
			 * - savegame version >= 41:  load NewGRFs from savegame, which is
			 *                            already done at this stage by
			 *                            overwriting the main menu settings.
			 * - other savegame versions: use main menu settings.
			 *
			 * This means that users *can* crash savegame version 4..40
			 * savegames if they set incompatible NewGRFs in the main menu,
			 * but can't crash anymore for savegame version < 4 savegames.
			 *
			 * Note: this is done here because AfterLoadGame is also called
			 * for TTO/TTD/TTDP savegames which have their own NewGRF logic.
			 */
			ClearGRFConfigList(&_grfconfig);
		}
	}

	if (load_check) {
		/* Load chunks into _load_check_data.
		 * No pools are loaded. References are not possible, and thus do not need resolving. */
		SlLoadCheckChunks();
	} else {
		/* Load chunks and resolve references */
		SlLoadChunks();
		SlFixPointers();
	}

	ClearSaveLoadState();

	_savegame_type = SGT_OTTD;

	if (load_check) {
		/* The only part from AfterLoadGame() we need */
		if (_load_check_data.want_grf_compatibility) _load_check_data.grf_compatibility = IsGoodGRFConfigList(_load_check_data.grfconfig);
	} else {
		GamelogStartAction(GLAT_LOAD);

		/* After loading fix up savegame for any internal changes that
		 * might have occurred since then. If it fails, load back the old game. */
		if (!AfterLoadGame()) {
			GamelogStopAction();
			return SL_REINIT;
		}

		GamelogStopAction();
		SlXvSetCurrentState();
	}

	return SL_OK;
}

/**
 * Load the game using a (reader) filter.
 * @param reader   The filter to read the savegame from.
 * @return Return the result of the action. #SL_OK or #SL_REINIT ("unload" the game)
 */
SaveOrLoadResult LoadWithFilter(LoadFilter *reader)
{
	try {
		_sl.action = SLA_LOAD;
		return DoLoad(reader, false);
	} catch (...) {
		ClearSaveLoadState();

		/* Skip the "colour" character */
		DEBUG(sl, 0, "%s", GetSaveLoadErrorString() + 3);

		return SL_REINIT;
	}
}

/**
 * Main Save or Load function where the high-level saveload functions are
 * handled. It opens the savegame, selects format and checks versions
 * @param filename The name of the savegame being created/loaded
 * @param fop Save or load mode. Load can also be a TTD(Patch) game.
 * @param sb The sub directory to save the savegame in
 * @param threaded True when threaded saving is allowed
 * @return Return the result of the action. #SL_OK, #SL_ERROR, or #SL_REINIT ("unload" the game)
 */
SaveOrLoadResult SaveOrLoad(const std::string &filename, SaveLoadOperation fop, DetailedFileType dft, Subdirectory sb, bool threaded, SaveModeFlags save_flags)
{
	/* An instance of saving is already active, so don't go saving again */
	if (_sl.saveinprogress && fop == SLO_SAVE && dft == DFT_GAME_FILE && threaded) {
		/* if not an autosave, but a user action, show error message */
		if (!_do_autosave) ShowErrorMessage(STR_ERROR_SAVE_STILL_IN_PROGRESS, INVALID_STRING_ID, WL_ERROR);
		return SL_OK;
	}
	WaitTillSaved();

	try {
		/* Load a TTDLX or TTDPatch game */
		if (fop == SLO_LOAD && dft == DFT_OLD_GAME_FILE) {
			ResetSaveloadData();

			InitializeGame(256, 256, true, true); // set a mapsize of 256x256 for TTDPatch games or it might get confused

			/* TTD/TTO savegames have no NewGRFs, TTDP savegame have them
			 * and if so a new NewGRF list will be made in LoadOldSaveGame.
			 * Note: this is done here because AfterLoadGame is also called
			 * for OTTD savegames which have their own NewGRF logic. */
			ClearGRFConfigList(&_grfconfig);
			GamelogReset();
			if (!LoadOldSaveGame(filename)) return SL_REINIT;
			_sl_version = SL_MIN_VERSION;
			_sl_minor_version = 0;
			SlXvResetState();
			GamelogStartAction(GLAT_LOAD);
			if (!AfterLoadGame()) {
				GamelogStopAction();
				return SL_REINIT;
			}
			GamelogStopAction();
			SlXvSetCurrentState();
			return SL_OK;
		}

		assert(dft == DFT_GAME_FILE);
		switch (fop) {
			case SLO_CHECK:
				_sl.action = SLA_LOAD_CHECK;
				break;

			case SLO_LOAD:
				_sl.action = SLA_LOAD;
				break;

			case SLO_SAVE:
				_sl.action = SLA_SAVE;
				break;

			default: NOT_REACHED();
		}
		_sl.save_flags = save_flags;

		FILE *fh = (fop == SLO_SAVE) ? FioFOpenFile(filename, "wb", sb) : FioFOpenFile(filename, "rb", sb);

		/* Make it a little easier to load savegames from the console */
		if (fh == nullptr && fop != SLO_SAVE) fh = FioFOpenFile(filename, "rb", SAVE_DIR);
		if (fh == nullptr && fop != SLO_SAVE) fh = FioFOpenFile(filename, "rb", BASE_DIR);
		if (fh == nullptr && fop != SLO_SAVE) fh = FioFOpenFile(filename, "rb", SCENARIO_DIR);

		if (fh == nullptr) {
			SlError(fop == SLO_SAVE ? STR_GAME_SAVELOAD_ERROR_FILE_NOT_WRITEABLE : STR_GAME_SAVELOAD_ERROR_FILE_NOT_READABLE);
		}

		if (fop == SLO_SAVE) { // SAVE game
			DEBUG(desync, 1, "save: date{%08x; %02x; %02x}; %s", _date, _date_fract, _tick_skip_counter, filename.c_str());
			if (!_settings_client.gui.threaded_saves) threaded = false;

			return DoSave(new FileWriter(fh), threaded);
		}

		/* LOAD game */
		assert(fop == SLO_LOAD || fop == SLO_CHECK);
		DEBUG(desync, 1, "load: %s", filename.c_str());
		return DoLoad(new FileReader(fh), fop == SLO_CHECK);
	} catch (...) {
		/* This code may be executed both for old and new save games. */
		ClearSaveLoadState();

		/* Skip the "colour" character */
		if (fop != SLO_CHECK) DEBUG(sl, 0, "%s", GetSaveLoadErrorString() + 3);

		/* A saver/loader exception!! reinitialize all variables to prevent crash! */
		return (fop == SLO_LOAD) ? SL_REINIT : SL_ERROR;
	}
}

/**
 * Create an autosave or netsave.
 * @param counter A reference to the counter variable to be used for rotating the file name.
 * @param netsave Indicates if this is a regular autosave or a netsave.
 */
void DoAutoOrNetsave(FiosNumberedSaveName &counter, bool threaded)
{
	char buf[MAX_PATH];

	if (_settings_client.gui.keep_all_autosave) {
		GenerateDefaultSaveName(buf, lastof(buf));
		strecat(buf, counter.Extension().c_str(), lastof(buf));
	} else {
		strecpy(buf, counter.Filename().c_str(), lastof(buf));
	}

	DEBUG(sl, 2, "Autosaving to '%s'", buf);
	if (SaveOrLoad(buf, SLO_SAVE, DFT_GAME_FILE, AUTOSAVE_DIR, threaded, SMF_ZSTD_OK) != SL_OK) {
		ShowErrorMessage(STR_ERROR_AUTOSAVE_FAILED, INVALID_STRING_ID, WL_ERROR);
	}
}


/** Do a save when exiting the game (_settings_client.gui.autosave_on_exit) */
void DoExitSave()
{
	SaveOrLoad("exit.sav", SLO_SAVE, DFT_GAME_FILE, AUTOSAVE_DIR, true, SMF_ZSTD_OK);
}

/**
 * Fill the buffer with the default name for a savegame *or* screenshot.
 * @param buf the buffer to write to.
 * @param last the last element in the buffer.
 */
void GenerateDefaultSaveName(char *buf, const char *last)
{
	/* Check if we have a name for this map, which is the name of the first
	 * available company. When there's no company available we'll use
	 * 'Spectator' as "company" name. */
	CompanyID cid = _local_company;
	if (!Company::IsValidID(cid)) {
		for (const Company *c : Company::Iterate()) {
			cid = c->index;
			break;
		}
	}

	SetDParam(0, cid);

	/* Insert current date */
	switch (_settings_client.gui.date_format_in_default_names) {
		case 0: SetDParam(1, STR_JUST_DATE_LONG); break;
		case 1: SetDParam(1, STR_JUST_DATE_TINY); break;
		case 2: SetDParam(1, STR_JUST_DATE_ISO); break;
		default: NOT_REACHED();
	}
	SetDParam(2, _date);

	/* Get the correct string (special string for when there's not company) */
	GetString(buf, !Company::IsValidID(cid) ? STR_SAVEGAME_NAME_SPECTATOR : STR_SAVEGAME_NAME_DEFAULT, last);
	SanitizeFilename(buf);
}

/**
 * Set the mode and file type of the file to save or load based on the type of file entry at the file system.
 * @param ft Type of file entry of the file system.
 */
void FileToSaveLoad::SetMode(FiosType ft)
{
	this->SetMode(SLO_LOAD, GetAbstractFileType(ft), GetDetailedFileType(ft));
}

/**
 * Set the mode and file type of the file to save or load.
 * @param fop File operation being performed.
 * @param aft Abstract file type.
 * @param dft Detailed file type.
 */
void FileToSaveLoad::SetMode(SaveLoadOperation fop, AbstractFileType aft, DetailedFileType dft)
{
	if (aft == FT_INVALID || aft == FT_NONE) {
		this->file_op = SLO_INVALID;
		this->detail_ftype = DFT_INVALID;
		this->abstract_ftype = FT_INVALID;
		return;
	}

	this->file_op = fop;
	this->detail_ftype = dft;
	this->abstract_ftype = aft;
}

/**
 * Set the name of the file.
 * @param name Name of the file.
 */
void FileToSaveLoad::SetName(const char *name)
{
	this->name = name;
}

/**
 * Set the title of the file.
 * @param title Title of the file.
 */
void FileToSaveLoad::SetTitle(const char *title)
{
	strecpy(this->title, title, lastof(this->title));
}

bool SaveLoadFileTypeIsScenario()
{
	return _file_to_saveload.abstract_ftype == FT_SCENARIO;
}

void SlUnreachablePlaceholder()
{
	NOT_REACHED();
}<|MERGE_RESOLUTION|>--- conflicted
+++ resolved
@@ -386,17 +386,11 @@
 	_sl_version = SAVEGAME_VERSION;
 	SlXvSetCurrentState();
 
-<<<<<<< HEAD
 	for (auto &ch : ChunkHandlers()) {
 		if (ch.ptrs_proc != nullptr) {
 			DEBUG(sl, 3, "Nulling pointers for %c%c%c%c", ch.id >> 24, ch.id >> 16, ch.id >> 8, ch.id);
 			ch.ptrs_proc();
 		}
-=======
-	for (const ChunkHandler &ch : ChunkHandlers()) {
-		Debug(sl, 3, "Nulling pointers for {}", ch.GetName());
-		ch.FixPointers();
->>>>>>> 97cfd406
 	}
 
 	assert(_sl.action == SLA_NULL);
@@ -473,7 +467,6 @@
 	SlError(STR_GAME_SAVELOAD_ERROR_BROKEN_SAVEGAME, msg, already_malloced);
 }
 
-<<<<<<< HEAD
 /**
  * Issue an SlErrorCorrupt with a format string.
  * @param format format string
@@ -489,8 +482,6 @@
 	va_end(va);
 	SlError(STR_GAME_SAVELOAD_ERROR_BROKEN_SAVEGAME, str, true);
 }
-=======
->>>>>>> 97cfd406
 
 typedef void (*AsyncSaveFinishProc)();                      ///< Callback for when the savegame loading is finished.
 static std::atomic<AsyncSaveFinishProc> _async_save_finish; ///< Callback to call when the savegame loading is finished.
@@ -771,15 +762,13 @@
  */
 int SlIterateArray()
 {
+	int index;
+
 	/* After reading in the whole array inside the loop
 	 * we must have read in all the data, so we must be at end of current block. */
 	if (_next_offs != 0 && _sl.reader->GetSize() != _next_offs) {
-<<<<<<< HEAD
 		DEBUG(sl, 1, "Invalid chunk size: " PRINTF_SIZE " != " PRINTF_SIZE, _sl.reader->GetSize(), _next_offs);
-		SlErrorCorrupt("Invalid chunk size");
-=======
-		SlErrorCorruptFmt("Invalid chunk size iterating array - expected to be at position {}, actually at {}", _next_offs, _sl.reader->GetSize());
->>>>>>> 97cfd406
+		SlErrorCorruptFmt("Invalid chunk size iterating array - expected to be at position " PRINTF_SIZE ", actually at " PRINTF_SIZE, _next_offs, _sl.reader->GetSize());
 	}
 
 	for (;;) {
@@ -792,15 +781,6 @@
 		_sl.obj_len = --length;
 		_next_offs = _sl.reader->GetSize() + length;
 
-<<<<<<< HEAD
-=======
-		if (_sl.expect_table_header) {
-			_sl.expect_table_header = false;
-			return INT32_MAX;
-		}
-
-		int index;
->>>>>>> 97cfd406
 		switch (_sl.block_mode) {
 			case CH_SPARSE_ARRAY: index = (int)SlReadSparseIndex(); break;
 			case CH_ARRAY:        index = _sl.array_index++; break;
@@ -2078,7 +2058,6 @@
 	_sl.dumper->CopyBytes(result.first, result.second);
 }
 
-<<<<<<< HEAD
 /**
  * Run proc, saving result to a std::vector
  * @param proc The callback procedure that is called
@@ -2088,10 +2067,6 @@
 {
 	assert(_sl.action == SLA_SAVE);
 	NeedLength orig_need_length = _sl.need_length;
-=======
-	size_t start_pos = _sl.dumper->GetSize();
-	size_t expected_offs = start_pos + _sl.obj_len;
->>>>>>> 97cfd406
 
 	_sl.need_length = NL_NONE;
 	_sl.dumper->StartAutoLength();
@@ -2111,7 +2086,6 @@
 	state.old_obj_len = _sl.obj_len;
 	_sl.obj_len = length;
 
-<<<<<<< HEAD
 	ReadBuffer *reader = ReadBuffer::GetCurrent();
 	state.old_bufp = reader->bufp;
 	state.old_bufe = reader->bufe;
@@ -2119,11 +2093,6 @@
 	reader->bufe = const_cast<byte *>(buffer) + length;
 
 	return state;
-=======
-	if (expected_offs != _sl.dumper->GetSize()) {
-		SlErrorCorruptFmt("Invalid chunk size when writing autolength block, expected {}, got {}", _sl.obj_len, _sl.dumper->GetSize() - start_pos);
-	}
->>>>>>> 97cfd406
 }
 
 void SlLoadFromBufferRestore(const SlLoadFromBufferState &state, const byte *buffer, size_t length)
@@ -2174,6 +2143,8 @@
 	}
 
 	byte m = SlReadByte();
+	size_t len;
+	size_t endoffs;
 
 	_sl.block_mode = m;
 	_sl.obj_len = 0;
@@ -2197,23 +2168,6 @@
 			ch.load_proc();
 			if (_next_offs != 0) SlErrorCorrupt("Invalid array length");
 			break;
-<<<<<<< HEAD
-=======
-		case CH_RIFF: {
-			/* Read length */
-			size_t len = (SlReadByte() << 16) | ((m >> 4) << 24);
-			len += SlReadUint16();
-			_sl.obj_len = len;
-			size_t start_pos = _sl.reader->GetSize();
-			size_t endoffs = start_pos + len;
-			ch.Load();
-
-			if (_sl.reader->GetSize() != endoffs) {
-				SlErrorCorruptFmt("Invalid chunk size in RIFF in {} - expected {}, got {}", ch.GetName(), len, _sl.reader->GetSize() - start_pos);
-			}
-			break;
-		}
->>>>>>> 97cfd406
 		default:
 			if ((m & 0xF) == CH_RIFF) {
 				/* Read length */
@@ -2235,7 +2189,8 @@
 				ch.load_proc();
 				if (_sl.reader->GetSize() != endoffs) {
 					DEBUG(sl, 1, "Invalid chunk size: " PRINTF_SIZE " != " PRINTF_SIZE ", (" PRINTF_SIZE ")", _sl.reader->GetSize(), endoffs, len);
-					SlErrorCorrupt("Invalid chunk size");
+					SlErrorCorruptFmt("Invalid chunk size - expected to be at position " PRINTF_SIZE ", actually at " PRINTF_SIZE ", length: " PRINTF_SIZE,
+							endoffs, _sl.reader->GetSize(), len);
 				}
 			} else {
 				SlErrorCorrupt("Invalid chunk type");
@@ -2256,6 +2211,8 @@
 	}
 
 	byte m = SlReadByte();
+	size_t len;
+	size_t endoffs;
 
 	_sl.block_mode = m;
 	_sl.obj_len = 0;
@@ -2282,7 +2239,6 @@
 			}
 			break;
 		case CH_SPARSE_ARRAY:
-<<<<<<< HEAD
 			if (ext_flags) {
 				SlErrorCorruptFmt("CH_SPARSE_ARRAY does not take chunk header extension flags: 0x%X", ext_flags);
 			}
@@ -2290,24 +2246,8 @@
 				ch->load_check_proc();
 			} else {
 				SlSkipArray();
-=======
-			ch.LoadCheck();
-			break;
-		case CH_RIFF: {
-			/* Read length */
-			size_t len = (SlReadByte() << 16) | ((m >> 4) << 24);
-			len += SlReadUint16();
-			_sl.obj_len = len;
-			size_t start_pos = _sl.reader->GetSize();
-			size_t endoffs = start_pos + len;
-			ch.LoadCheck(len);
-
-			if (_sl.reader->GetSize() != endoffs) {
-				SlErrorCorruptFmt("Invalid chunk size in RIFF in {} - expected {}, got {}", ch.GetName(), len, _sl.reader->GetSize() - start_pos);
->>>>>>> 97cfd406
-			}
-			break;
-		}
+			}
+			break;
 		default:
 			if ((m & 0xF) == CH_RIFF) {
 				if (ext_flags != (ext_flags & SLCEHF_BIG_RIFF)) {
@@ -2340,7 +2280,8 @@
 				}
 				if (_sl.reader->GetSize() != endoffs) {
 					DEBUG(sl, 1, "Invalid chunk size: " PRINTF_SIZE " != " PRINTF_SIZE ", (" PRINTF_SIZE ")", _sl.reader->GetSize(), endoffs, len);
-					SlErrorCorrupt("Invalid chunk size");
+					SlErrorCorruptFmt("Invalid chunk size - expected to be at position " PRINTF_SIZE ", actually at " PRINTF_SIZE ", length: " PRINTF_SIZE,
+							endoffs, _sl.reader->GetSize(), len);
 				}
 			} else {
 				SlErrorCorrupt("Invalid chunk type");
@@ -2366,12 +2307,7 @@
 		return;
 	}
 
-<<<<<<< HEAD
 	ChunkSaveLoadProc *proc = ch.save_proc;
-=======
-	SlWriteUint32(ch.id);
-	Debug(sl, 2, "Saving chunk {}", ch.GetName());
->>>>>>> 97cfd406
 
 	/* Don't save any chunk information if there is no save handler. */
 	if (proc == nullptr) return;
@@ -2497,17 +2433,11 @@
 
 	_sl.action = SLA_PTRS;
 
-<<<<<<< HEAD
 	for (auto &ch : ChunkHandlers()) {
 		if (ch.ptrs_proc != nullptr) {
 			DEBUG(sl, 3, "Fixing pointers for %c%c%c%c", ch.id >> 24, ch.id >> 16, ch.id >> 8, ch.id);
 			ch.ptrs_proc();
 		}
-=======
-	for (const ChunkHandler &ch : ChunkHandlers()) {
-		Debug(sl, 3, "Fixing pointers for {}", ch.GetName());
-		ch.FixPointers();
->>>>>>> 97cfd406
 	}
 
 	assert(_sl.action == SLA_PTRS);
