/* $Id$ */

/*
 * This file is part of OpenTTD.
 * OpenTTD is free software; you can redistribute it and/or modify it under the terms of the GNU General Public License as published by the Free Software Foundation, version 2.
 * OpenTTD is distributed in the hope that it will be useful, but WITHOUT ANY WARRANTY; without even the implied warranty of MERCHANTABILITY or FITNESS FOR A PARTICULAR PURPOSE.
 * See the GNU General Public License for more details. You should have received a copy of the GNU General Public License along with OpenTTD. If not, see <http://www.gnu.org/licenses/>.
 */

/** @file vehicle_sl.cpp Code handling saving and loading of vehicles */

#include "../stdafx.h"
#include "../vehicle_func.h"
#include "../train.h"
#include "../roadveh.h"
#include "../ship.h"
#include "../aircraft.h"
#include "../station_base.h"
#include "../effectvehicle_base.h"
#include "../company_base.h"
#include "../company_func.h"
#include "../disaster_vehicle.h"

#include "saveload.h"

#include <map>

#include "../safeguards.h"

/**
 * Link front and rear multiheaded engines to each other
 * This is done when loading a savegame
 */
void ConnectMultiheadedTrains()
{
	Train *v;

	FOR_ALL_TRAINS(v) {
		v->other_multiheaded_part = NULL;
	}

	FOR_ALL_TRAINS(v) {
		if (v->IsFrontEngine() || v->IsFreeWagon()) {
			/* Two ways to associate multiheaded parts to each other:
			 * sequential-matching: Trains shall be arranged to look like <..>..<..>..<..>..
			 * bracket-matching:    Free vehicle chains shall be arranged to look like ..<..<..>..<..>..>..
			 *
			 * Note: Old savegames might contain chains which do not comply with these rules, e.g.
			 *   - the front and read parts have invalid orders
			 *   - different engine types might be combined
			 *   - there might be different amounts of front and rear parts.
			 *
			 * Note: The multiheaded parts need to be matched exactly like they are matched on the server, else desyncs will occur.
			 *   This is why two matching strategies are needed.
			 */

			bool sequential_matching = v->IsFrontEngine();

			for (Train *u = v; u != NULL; u = u->GetNextVehicle()) {
				if (u->other_multiheaded_part != NULL) continue; // we already linked this one

				if (u->IsMultiheaded()) {
					if (!u->IsEngine()) {
						/* we got a rear car without a front car. We will convert it to a front one */
						u->SetEngine();
						u->spritenum--;
					}

					/* Find a matching back part */
					EngineID eid = u->engine_type;
					Train *w;
					if (sequential_matching) {
						for (w = u->GetNextVehicle(); w != NULL; w = w->GetNextVehicle()) {
							if (w->engine_type != eid || w->other_multiheaded_part != NULL || !w->IsMultiheaded()) continue;

							/* we found a car to partner with this engine. Now we will make sure it face the right way */
							if (w->IsEngine()) {
								w->ClearEngine();
								w->spritenum++;
							}
							break;
						}
					} else {
						uint stack_pos = 0;
						for (w = u->GetNextVehicle(); w != NULL; w = w->GetNextVehicle()) {
							if (w->engine_type != eid || w->other_multiheaded_part != NULL || !w->IsMultiheaded()) continue;

							if (w->IsEngine()) {
								stack_pos++;
							} else {
								if (stack_pos == 0) break;
								stack_pos--;
							}
						}
					}

					if (w != NULL) {
						w->other_multiheaded_part = u;
						u->other_multiheaded_part = w;
					} else {
						/* we got a front car and no rear cars. We will fake this one for forget that it should have been multiheaded */
						u->ClearMultiheaded();
					}
				}
			}
		}
	}
}

/**
 *  Converts all trains to the new subtype format introduced in savegame 16.2
 *  It also links multiheaded engines or make them forget they are multiheaded if no suitable partner is found
 */
void ConvertOldMultiheadToNew()
{
	Train *t;
	FOR_ALL_TRAINS(t) SetBit(t->subtype, 7); // indicates that it's the old format and needs to be converted in the next loop

	FOR_ALL_TRAINS(t) {
		if (HasBit(t->subtype, 7) && ((t->subtype & ~0x80) == 0 || (t->subtype & ~0x80) == 4)) {
			for (Train *u = t; u != NULL; u = u->Next()) {
				const RailVehicleInfo *rvi = RailVehInfo(u->engine_type);

				ClrBit(u->subtype, 7);
				switch (u->subtype) {
					case 0: // TS_Front_Engine
						if (rvi->railveh_type == RAILVEH_MULTIHEAD) u->SetMultiheaded();
						u->SetFrontEngine();
						u->SetEngine();
						break;

					case 1: // TS_Artic_Part
						u->subtype = 0;
						u->SetArticulatedPart();
						break;

					case 2: // TS_Not_First
						u->subtype = 0;
						if (rvi->railveh_type == RAILVEH_WAGON) {
							/* normal wagon */
							u->SetWagon();
							break;
						}
						if (rvi->railveh_type == RAILVEH_MULTIHEAD && rvi->image_index == u->spritenum - 1) {
							/* rear end of a multiheaded engine */
							u->SetMultiheaded();
							break;
						}
						if (rvi->railveh_type == RAILVEH_MULTIHEAD) u->SetMultiheaded();
						u->SetEngine();
						break;

					case 4: // TS_Free_Car
						u->subtype = 0;
						u->SetWagon();
						u->SetFreeWagon();
						break;
					default: SlErrorCorrupt("Invalid train subtype");
				}
			}
		}
	}
}


/** need to be called to load aircraft from old version */
void UpdateOldAircraft()
{
	/* set airport_flags to 0 for all airports just to be sure */
	Station *st;
	FOR_ALL_STATIONS(st) {
		st->airport.flags = 0; // reset airport
	}

	Aircraft *a;
	FOR_ALL_AIRCRAFT(a) {
		/* airplane has another vehicle with subtype 4 (shadow), helicopter also has 3 (rotor)
		 * skip those */
		if (a->IsNormalAircraft()) {
			/* airplane in terminal stopped doesn't hurt anyone, so goto next */
			if ((a->vehstatus & VS_STOPPED) && a->state == 0) {
				a->state = HANGAR;
				continue;
			}

			AircraftLeaveHangar(a, a->direction); // make airplane visible if it was in a depot for example
			a->vehstatus &= ~VS_STOPPED; // make airplane moving
			UpdateAircraftCache(a);
			a->cur_speed = a->vcache.cached_max_speed; // so aircraft don't have zero speed while in air
			if (!a->current_order.IsType(OT_GOTO_STATION) && !a->current_order.IsType(OT_GOTO_DEPOT)) {
				/* reset current order so aircraft doesn't have invalid "station-only" order */
				a->current_order.MakeDummy();
			}
			a->state = FLYING;
			AircraftNextAirportPos_and_Order(a); // move it to the entry point of the airport
			GetNewVehiclePosResult gp = GetNewVehiclePos(a);
			a->tile = 0; // aircraft in air is tile=0

			/* correct speed of helicopter-rotors */
			if (a->subtype == AIR_HELICOPTER) a->Next()->Next()->cur_speed = 32;

			/* set new position x,y,z */
			GetAircraftFlightLevelBounds(a, &a->z_pos, NULL);
			SetAircraftPosition(a, gp.x, gp.y, GetAircraftFlightLevel(a));
		}
	}
}

/**
 * Check all vehicles to ensure their engine type is valid
 * for the currently loaded NewGRFs (that includes none...)
 * This only makes a difference if NewGRFs are missing, otherwise
 * all vehicles will be valid. This does not make such a game
 * playable, it only prevents crash.
 */
static void CheckValidVehicles()
{
	size_t total_engines = Engine::GetPoolSize();
	EngineID first_engine[4] = { INVALID_ENGINE, INVALID_ENGINE, INVALID_ENGINE, INVALID_ENGINE };

	Engine *e;
	FOR_ALL_ENGINES_OF_TYPE(e, VEH_TRAIN) { first_engine[VEH_TRAIN] = e->index; break; }
	FOR_ALL_ENGINES_OF_TYPE(e, VEH_ROAD) { first_engine[VEH_ROAD] = e->index; break; }
	FOR_ALL_ENGINES_OF_TYPE(e, VEH_SHIP) { first_engine[VEH_SHIP] = e->index; break; }
	FOR_ALL_ENGINES_OF_TYPE(e, VEH_AIRCRAFT) { first_engine[VEH_AIRCRAFT] = e->index; break; }

	Vehicle *v;
	FOR_ALL_VEHICLES(v) {
		/* Test if engine types match */
		switch (v->type) {
			case VEH_TRAIN:
			case VEH_ROAD:
			case VEH_SHIP:
			case VEH_AIRCRAFT:
				if (v->engine_type >= total_engines || v->type != v->GetEngine()->type) {
					v->engine_type = first_engine[v->type];
				}
				break;

			default:
				break;
		}
	}
}

extern byte _age_cargo_skip_counter; // From misc_sl.cpp

/** Called after load to update coordinates */
void AfterLoadVehicles(bool part_of_load)
{
	Vehicle *v;

	FOR_ALL_VEHICLES(v) {
		/* Reinstate the previous pointer */
		if (v->Next() != NULL) v->Next()->previous = v;
		if (v->NextShared() != NULL) v->NextShared()->previous_shared = v;

		if (part_of_load) v->fill_percent_te_id = INVALID_TE_ID;
		v->first = NULL;
		if (v->IsGroundVehicle()) v->GetGroundVehicleCache()->first_engine = INVALID_ENGINE;
	}

	/* AfterLoadVehicles may also be called in case of NewGRF reload, in this
	 * case we may not convert orders again. */
	if (part_of_load) {
		/* Create shared vehicle chain for very old games (pre 5,2) and create
		 * OrderList from shared vehicle chains. For this to work correctly, the
		 * following conditions must be fulfilled:
		 * a) both next_shared and previous_shared are not set for pre 5,2 games
		 * b) both next_shared and previous_shared are set for later games
		 */
		std::map<Order*, OrderList*> mapping;

		FOR_ALL_VEHICLES(v) {
			if (v->orders.old != NULL) {
				if (IsSavegameVersionBefore(105)) { // Pre-105 didn't save an OrderList
					if (mapping[v->orders.old] == NULL) {
						/* This adds the whole shared vehicle chain for case b */

						/* Creating an OrderList here is safe because the number of vehicles
						 * allowed in these savegames matches the number of OrderLists. As
						 * such each vehicle can get an OrderList and it will (still) fit. */
						assert(OrderList::CanAllocateItem());
						v->orders.list = mapping[v->orders.old] = new OrderList(v->orders.old, v);
					} else {
						v->orders.list = mapping[v->orders.old];
						/* For old games (case a) we must create the shared vehicle chain */
						if (IsSavegameVersionBefore(5, 2)) {
							v->AddToShared(v->orders.list->GetFirstSharedVehicle());
						}
					}
				} else { // OrderList was saved as such, only recalculate not saved values
					if (v->PreviousShared() == NULL) {
						v->orders.list->Initialize(v->orders.list->first, v);
					}
				}
			}
		}
	}

	FOR_ALL_VEHICLES(v) {
		/* Fill the first pointers */
		if (v->Previous() == NULL) {
			for (Vehicle *u = v; u != NULL; u = u->Next()) {
				u->first = v;
			}
		}
	}

	if (part_of_load) {
		if (IsSavegameVersionBefore(105)) {
			/* Before 105 there was no order for shared orders, thus it messed up horribly */
			FOR_ALL_VEHICLES(v) {
				if (v->First() != v || v->orders.list != NULL || v->previous_shared != NULL || v->next_shared == NULL) continue;

				/* As above, allocating OrderList here is safe. */
				assert(OrderList::CanAllocateItem());
				v->orders.list = new OrderList(NULL, v);
				for (Vehicle *u = v; u != NULL; u = u->next_shared) {
					u->orders.list = v->orders.list;
				}
			}
		}

		if (IsSavegameVersionBefore(157)) {
			/* The road vehicle subtype was converted to a flag. */
			RoadVehicle *rv;
			FOR_ALL_ROADVEHICLES(rv) {
				if (rv->subtype == 0) {
					/* The road vehicle is at the front. */
					rv->SetFrontEngine();
				} else if (rv->subtype == 1) {
					/* The road vehicle is an articulated part. */
					rv->subtype = 0;
					rv->SetArticulatedPart();
				} else {
					SlErrorCorrupt("Invalid road vehicle subtype");
				}
			}
		}

		if (IsSavegameVersionBefore(160)) {
			/* In some old savegames there might be some "crap" stored. */
			FOR_ALL_VEHICLES(v) {
				if (!v->IsPrimaryVehicle() && v->type != VEH_DISASTER) {
					v->current_order.Free();
					v->unitnumber = 0;
				}
			}
		}

		if (IsSavegameVersionBefore(162)) {
			/* Set the vehicle-local cargo age counter from the old global counter. */
			FOR_ALL_VEHICLES(v) {
				v->cargo_age_counter = _age_cargo_skip_counter;
			}
		}

		if (IsSavegameVersionBefore(180)) {
			/* Set service interval flags */
			FOR_ALL_VEHICLES(v) {
				if (!v->IsPrimaryVehicle()) continue;

				const Company *c = Company::Get(v->owner);
				int interval = CompanyServiceInterval(c, v->type);

				v->SetServiceIntervalIsCustom(v->GetServiceInterval() != interval);
				v->SetServiceIntervalIsPercent(c->settings.vehicle.servint_ispercent);
			}
		}
	}

	CheckValidVehicles();

	FOR_ALL_VEHICLES(v) {
		assert(v->first != NULL);

		v->trip_occupancy = CalcPercentVehicleFilled(v, NULL);

		switch (v->type) {
			case VEH_TRAIN: {
				Train *t = Train::From(v);
				if (t->IsFrontEngine() || t->IsFreeWagon()) {
					t->gcache.last_speed = t->cur_speed; // update displayed train speed
					t->ConsistChanged(CCF_SAVELOAD);
				}
				break;
			}

			case VEH_ROAD: {
				RoadVehicle *rv = RoadVehicle::From(v);
				if (rv->IsFrontEngine()) {
					rv->gcache.last_speed = rv->cur_speed; // update displayed road vehicle speed
					RoadVehUpdateCache(rv);
					if (_settings_game.vehicle.roadveh_acceleration_model != AM_ORIGINAL) {
						rv->CargoChanged();
					}
				}
				break;
			}

			case VEH_SHIP:
				Ship::From(v)->UpdateCache();
				break;

			default: break;
		}
	}

	/* Stop non-front engines */
	if (part_of_load && IsSavegameVersionBefore(112)) {
		FOR_ALL_VEHICLES(v) {
			if (v->type == VEH_TRAIN) {
				Train *t = Train::From(v);
				if (!t->IsFrontEngine()) {
					if (t->IsEngine()) t->vehstatus |= VS_STOPPED;
					/* cur_speed is now relevant for non-front parts - nonzero breaks
					 * moving-wagons-inside-depot- and autoreplace- code */
					t->cur_speed = 0;
				}
			}
			/* trains weren't stopping gradually in old OTTD versions (and TTO/TTD)
			 * other vehicle types didn't have zero speed while stopped (even in 'recent' OTTD versions) */
			if ((v->vehstatus & VS_STOPPED) && (v->type != VEH_TRAIN || IsSavegameVersionBefore(2, 1))) {
				v->cur_speed = 0;
			}
		}
	}

	FOR_ALL_VEHICLES(v) {
		switch (v->type) {
			case VEH_ROAD: {
				RoadVehicle *rv = RoadVehicle::From(v);
				rv->roadtype = HasBit(EngInfo(v->First()->engine_type)->misc_flags, EF_ROAD_TRAM) ? ROADTYPE_TRAM : ROADTYPE_ROAD;
				rv->compatible_roadtypes = RoadTypeToRoadTypes(rv->roadtype);
			}
			FALLTHROUGH;

			case VEH_TRAIN:
			case VEH_SHIP:
				v->GetImage(v->direction, EIT_ON_MAP, &v->sprite_seq);
				break;

			case VEH_AIRCRAFT:
				if (Aircraft::From(v)->IsNormalAircraft()) {
					v->GetImage(v->direction, EIT_ON_MAP, &v->sprite_seq);

					/* The plane's shadow will have the same image as the plane, but no colour */
					Vehicle *shadow = v->Next();
					shadow->sprite_seq.CopyWithoutPalette(v->sprite_seq);

					/* In the case of a helicopter we will update the rotor sprites */
					if (v->subtype == AIR_HELICOPTER) {
						Vehicle *rotor = shadow->Next();
						GetRotorImage(Aircraft::From(v), EIT_ON_MAP, &rotor->sprite_seq);
					}

					UpdateAircraftCache(Aircraft::From(v), true);
				}
				break;
			default: break;
		}

		v->UpdateDeltaXY(v->direction);
		v->coord.left = INVALID_COORD;
		v->UpdatePosition();
		v->UpdateViewport(false);
	}
}

bool TrainController(Train *v, Vehicle *nomove, bool reverse = true); // From train_cmd.cpp
void ReverseTrainDirection(Train *v);
void ReverseTrainSwapVeh(Train *v, int l, int r);

/** Fixup old train spacing. */
void FixupTrainLengths()
{
	/* Vehicle center was moved from 4 units behind the front to half the length
	 * behind the front. Move vehicles so they end up on the same spot. */
	Vehicle *v;
	FOR_ALL_VEHICLES(v) {
		if (v->type == VEH_TRAIN && v->IsPrimaryVehicle()) {
			/* The vehicle center is now more to the front depending on vehicle length,
			 * so we need to move all vehicles forward to cover the difference to the
			 * old center, otherwise wagon spacing in trains would be broken upon load. */
			for (Train *u = Train::From(v); u != NULL; u = u->Next()) {
				if (u->track == TRACK_BIT_DEPOT || (u->vehstatus & VS_CRASHED)) continue;

				Train *next = u->Next();

				/* Try to pull the vehicle half its length forward. */
				int diff = (VEHICLE_LENGTH - u->gcache.cached_veh_length) / 2;
				int done;
				for (done = 0; done < diff; done++) {
					if (!TrainController(u, next, false)) break;
				}

				if (next != NULL && done < diff && u->IsFrontEngine()) {
					/* Pulling the front vehicle forwards failed, we either encountered a dead-end
					 * or a red signal. To fix this, we try to move the whole train the required
					 * space backwards and re-do the fix up of the front vehicle. */

					/* Ignore any signals when backtracking. */
					TrainForceProceeding old_tfp = u->force_proceed;
					u->force_proceed = TFP_SIGNAL;

					/* Swap start<>end, start+1<>end-1, ... */
					int r = CountVehiclesInChain(u) - 1; // number of vehicles - 1
					int l = 0;
					do ReverseTrainSwapVeh(u, l++, r--); while (l <= r);

					/* We moved the first vehicle which is now the last. Move it back to the
					 * original position as we will fix up the last vehicle later in the loop. */
					for (int i = 0; i < done; i++) TrainController(u->Last(), NULL);

					/* Move the train backwards to get space for the first vehicle. As the stopping
					 * distance from a line end is rounded up, move the train one unit more to cater
					 * for front vehicles with odd lengths. */
					int moved;
					for (moved = 0; moved < diff + 1; moved++) {
						if (!TrainController(u, NULL, false)) break;
					}

					/* Swap start<>end, start+1<>end-1, ... again. */
					r = CountVehiclesInChain(u) - 1; // number of vehicles - 1
					l = 0;
					do ReverseTrainSwapVeh(u, l++, r--); while (l <= r);

					u->force_proceed = old_tfp;

					/* Tracks are too short to fix the train length. The player has to fix the
					 * train in a depot. Bail out so we don't damage the vehicle chain any more. */
					if (moved < diff + 1) break;

					/* Re-do the correction for the first vehicle. */
					for (done = 0; done < diff; done++) TrainController(u, next, false);

					/* We moved one unit more backwards than needed for even-length front vehicles,
					 * try to move that unit forward again. We don't care if this step fails. */
					TrainController(u, NULL, false);
				}

				/* If the next wagon is still in a depot, check if it shouldn't be outside already. */
				if (next != NULL && next->track == TRACK_BIT_DEPOT) {
					int d = TicksToLeaveDepot(u);
					if (d <= 0) {
						/* Next vehicle should have left the depot already, show it and pull forward. */
						next->vehstatus &= ~VS_HIDDEN;
						next->track = TrackToTrackBits(GetRailDepotTrack(next->tile));
						for (int i = 0; i >= d; i--) TrainController(next, NULL);
					}
				}
			}

			/* Update all cached properties after moving the vehicle chain around. */
			Train::From(v)->ConsistChanged(CCF_TRACK);
		}
	}
}

static uint8  _cargo_days;
static uint16 _cargo_source;
static uint32 _cargo_source_xy;
static uint16 _cargo_count;
static uint16 _cargo_paid_for;
static Money  _cargo_feeder_share;
static uint32 _cargo_loaded_at_xy;

/**
 * Make it possible to make the saveload tables "friends" of other classes.
 * @param vt the vehicle type. Can be VEH_END for the common vehicle description data
 * @return the saveload description
 */
const SaveLoad *GetVehicleDescription(VehicleType vt)
{
	/** Save and load of vehicles */
	static const SaveLoad _common_veh_desc[] = {
		     SLE_VAR(Vehicle, subtype,               SLE_UINT8),

		     SLE_REF(Vehicle, next,                  REF_VEHICLE_OLD),
		 SLE_CONDVAR(Vehicle, name,                  SLE_NAME,                     0,  83),
		 SLE_CONDSTR(Vehicle, name,                  SLE_STR | SLF_ALLOW_CONTROL, 0, 84, SL_MAX_VERSION),
		 SLE_CONDVAR(Vehicle, unitnumber,            SLE_FILE_U8  | SLE_VAR_U16,   0,   7),
		 SLE_CONDVAR(Vehicle, unitnumber,            SLE_UINT16,                   8, SL_MAX_VERSION),
		     SLE_VAR(Vehicle, owner,                 SLE_UINT8),
		 SLE_CONDVAR(Vehicle, tile,                  SLE_FILE_U16 | SLE_VAR_U32,   0,   5),
		 SLE_CONDVAR(Vehicle, tile,                  SLE_UINT32,                   6, SL_MAX_VERSION),
		 SLE_CONDVAR(Vehicle, dest_tile,             SLE_FILE_U16 | SLE_VAR_U32,   0,   5),
		 SLE_CONDVAR(Vehicle, dest_tile,             SLE_UINT32,                   6, SL_MAX_VERSION),

		 SLE_CONDVAR(Vehicle, x_pos,                 SLE_FILE_U16 | SLE_VAR_U32,   0,   5),
		 SLE_CONDVAR(Vehicle, x_pos,                 SLE_UINT32,                   6, SL_MAX_VERSION),
		 SLE_CONDVAR(Vehicle, y_pos,                 SLE_FILE_U16 | SLE_VAR_U32,   0,   5),
		 SLE_CONDVAR(Vehicle, y_pos,                 SLE_UINT32,                   6, SL_MAX_VERSION),
		 SLE_CONDVAR(Vehicle, z_pos,                 SLE_FILE_U8  | SLE_VAR_I32,   0, 163),
		 SLE_CONDVAR(Vehicle, z_pos,                 SLE_INT32,                  164, SL_MAX_VERSION),
		     SLE_VAR(Vehicle, direction,             SLE_UINT8),

		SLE_CONDNULL(2,                                                            0,  57),
		     SLE_VAR(Vehicle, spritenum,             SLE_UINT8),
		SLE_CONDNULL(5,                                                            0,  57),
		     SLE_VAR(Vehicle, engine_type,           SLE_UINT16),

		SLE_CONDNULL(2,                                                            0,  151),
		     SLE_VAR(Vehicle, cur_speed,             SLE_UINT16),
		     SLE_VAR(Vehicle, subspeed,              SLE_UINT8),
		     SLE_VAR(Vehicle, acceleration,          SLE_UINT8),
		     SLE_VAR(Vehicle, progress,              SLE_UINT8),

		     SLE_VAR(Vehicle, vehstatus,             SLE_UINT8),
		 SLE_CONDVAR(Vehicle, last_station_visited,  SLE_FILE_U8  | SLE_VAR_U16,   0,   4),
		 SLE_CONDVAR(Vehicle, last_station_visited,  SLE_UINT16,                   5, SL_MAX_VERSION),
		 SLE_CONDVAR(Vehicle, last_loading_station,  SLE_UINT16,                 182, SL_MAX_VERSION),

		     SLE_VAR(Vehicle, cargo_type,            SLE_UINT8),
		 SLE_CONDVAR(Vehicle, cargo_subtype,         SLE_UINT8,                   35, SL_MAX_VERSION),
		SLEG_CONDVAR(         _cargo_days,           SLE_UINT8,                    0,  67),
		SLEG_CONDVAR(         _cargo_source,         SLE_FILE_U8  | SLE_VAR_U16,   0,   6),
		SLEG_CONDVAR(         _cargo_source,         SLE_UINT16,                   7,  67),
		SLEG_CONDVAR(         _cargo_source_xy,      SLE_UINT32,                  44,  67),
		     SLE_VAR(Vehicle, cargo_cap,             SLE_UINT16),
		 SLE_CONDVAR(Vehicle, refit_cap,             SLE_UINT16,                 182, SL_MAX_VERSION),
		SLEG_CONDVAR(         _cargo_count,          SLE_UINT16,                   0,  67),
		 SLE_CONDDEQ(Vehicle, cargo.packets,         REF_CARGO_PACKET,            68, SL_MAX_VERSION),
		 SLE_CONDARR(Vehicle, cargo.action_counts,   SLE_UINT, VehicleCargoList::NUM_MOVE_TO_ACTION, 181, SL_MAX_VERSION),
		 SLE_CONDVAR(Vehicle, cargo_age_counter,     SLE_UINT16,                 162, SL_MAX_VERSION),

		     SLE_VAR(Vehicle, day_counter,           SLE_UINT8),
		     SLE_VAR(Vehicle, tick_counter,          SLE_UINT8),
		SLE_CONDVAR_X(Vehicle, running_ticks,        SLE_UINT8,                   88, SL_MAX_VERSION, SlXvFeatureTest(XSLFTO_AND, XSLFI_SPRINGPP, 0, 2)),
		SLE_CONDVAR_X(Vehicle, running_ticks,        SLE_FILE_U16  | SLE_VAR_U8,  88, SL_MAX_VERSION, SlXvFeatureTest(XSLFTO_AND, XSLFI_SPRINGPP, 2)),

		     SLE_VAR(Vehicle, cur_implicit_order_index,  SLE_UINT8),
		 SLE_CONDVAR(Vehicle, cur_real_order_index,  SLE_UINT8,                  158, SL_MAX_VERSION),
		/* num_orders is now part of OrderList and is not saved but counted */
		SLE_CONDNULL(1,                                                            0, 104),

		/* This next line is for version 4 and prior compatibility.. it temporarily reads
		 type and flags (which were both 4 bits) into type. Later on this is
		 converted correctly */
		 SLE_CONDVAR(Vehicle, current_order.type,    SLE_UINT8,                    0,   4),
		 SLE_CONDVAR(Vehicle, current_order.dest,    SLE_FILE_U8  | SLE_VAR_U16,   0,   4),

		/* Orders for version 5 and on */
		 SLE_CONDVAR(Vehicle, current_order.type,    SLE_UINT8,                    5, SL_MAX_VERSION),
		 SLE_CONDVAR(Vehicle, current_order.flags,   SLE_UINT8,                    5, SL_MAX_VERSION),
		 SLE_CONDVAR(Vehicle, current_order.dest,    SLE_UINT16,                   5, SL_MAX_VERSION),

		/* Refit in current order */
		 SLE_CONDVAR(Vehicle, current_order.refit_cargo,   SLE_UINT8,             36, SL_MAX_VERSION),
		SLE_CONDNULL(1,                                                           36, 181), // refit_subtype

		/* Timetable in current order */
		 SLE_CONDVAR(Vehicle, current_order.wait_time,     SLE_UINT16,            67, SL_MAX_VERSION),
		 SLE_CONDVAR(Vehicle, current_order.travel_time,   SLE_UINT16,            67, SL_MAX_VERSION),
		 SLE_CONDVAR(Vehicle, current_order.max_speed,     SLE_UINT16,           174, SL_MAX_VERSION),
		 SLE_CONDVAR(Vehicle, timetable_start,       SLE_INT32,                  129, SL_MAX_VERSION),
		SLE_CONDVAR_X(Vehicle, timetable_start_subticks,   SLE_UINT16,             0, SL_MAX_VERSION, SlXvFeatureTest(XSLFTO_AND, XSLFI_TIMETABLES_START_TICKS, 2)),

		 SLE_CONDREF(Vehicle, orders,                REF_ORDER,                    0, 104),
		 SLE_CONDREF(Vehicle, orders,                REF_ORDERLIST,              105, SL_MAX_VERSION),

		 SLE_CONDVAR(Vehicle, age,                   SLE_FILE_U16 | SLE_VAR_I32,   0,  30),
		 SLE_CONDVAR(Vehicle, age,                   SLE_INT32,                   31, SL_MAX_VERSION),
		 SLE_CONDVAR(Vehicle, max_age,               SLE_FILE_U16 | SLE_VAR_I32,   0,  30),
		 SLE_CONDVAR(Vehicle, max_age,               SLE_INT32,                   31, SL_MAX_VERSION),
		 SLE_CONDVAR(Vehicle, date_of_last_service,  SLE_FILE_U16 | SLE_VAR_I32,   0,  30),
		 SLE_CONDVAR(Vehicle, date_of_last_service,  SLE_INT32,                   31, SL_MAX_VERSION),
		 SLE_CONDVAR(Vehicle, service_interval,      SLE_UINT16,                   0,  30),
		 SLE_CONDVAR(Vehicle, service_interval,      SLE_FILE_U32 | SLE_VAR_U16,  31, 179),
		 SLE_CONDVAR(Vehicle, service_interval,      SLE_UINT16,                 180, SL_MAX_VERSION),
		     SLE_VAR(Vehicle, reliability,           SLE_UINT16),
		     SLE_VAR(Vehicle, reliability_spd_dec,   SLE_UINT16),
		     SLE_VAR(Vehicle, breakdown_ctr,         SLE_UINT8),
		     SLE_VAR(Vehicle, breakdown_delay,       SLE_UINT8),
		     SLE_VAR(Vehicle, breakdowns_since_last_service, SLE_UINT8),
		     SLE_VAR(Vehicle, breakdown_chance,      SLE_UINT8),
		SLE_CONDVAR_X(Vehicle, breakdown_chance_factor, SLE_UINT8,                 0, SL_MAX_VERSION, SlXvFeatureTest(XSLFTO_AND, XSLFI_IMPROVED_BREAKDOWNS, 3)),
		SLE_CONDVAR_X(Vehicle, breakdown_type,       SLE_UINT8,                    0, SL_MAX_VERSION, SlXvFeatureTest(XSLFTO_AND, XSLFI_IMPROVED_BREAKDOWNS)),
		SLE_CONDVAR_X(Vehicle, breakdown_severity,   SLE_UINT8,                    0, SL_MAX_VERSION, SlXvFeatureTest(XSLFTO_AND, XSLFI_IMPROVED_BREAKDOWNS)),
		 SLE_CONDVAR(Vehicle, build_year,            SLE_FILE_U8 | SLE_VAR_I32,    0,  30),
		 SLE_CONDVAR(Vehicle, build_year,            SLE_INT32,                   31, SL_MAX_VERSION),

		     SLE_VAR(Vehicle, load_unload_ticks,     SLE_UINT16),
		SLEG_CONDVAR(         _cargo_paid_for,       SLE_UINT16,                  45, SL_MAX_VERSION),
		 SLE_CONDVAR(Vehicle, vehicle_flags,         SLE_FILE_U8 | SLE_VAR_U16,   40, 179),
		 SLE_CONDVAR(Vehicle, vehicle_flags,         SLE_UINT16,                 180, SL_MAX_VERSION),

		 SLE_CONDVAR(Vehicle, profit_this_year,      SLE_FILE_I32 | SLE_VAR_I64,   0,  64),
		 SLE_CONDVAR(Vehicle, profit_this_year,      SLE_INT64,                   65, SL_MAX_VERSION),
		 SLE_CONDVAR(Vehicle, profit_last_year,      SLE_FILE_I32 | SLE_VAR_I64,   0,  64),
		 SLE_CONDVAR(Vehicle, profit_last_year,      SLE_INT64,                   65, SL_MAX_VERSION),
		SLE_CONDVAR_X(Vehicle,profit_lifetime,       SLE_INT64,                    0, SL_MAX_VERSION, SlXvFeatureTest(XSLFTO_AND, XSLFI_VEH_LIFETIME_PROFIT)),
		SLEG_CONDVAR(         _cargo_feeder_share,   SLE_FILE_I32 | SLE_VAR_I64,  51,  64),
		SLEG_CONDVAR(         _cargo_feeder_share,   SLE_INT64,                   65,  67),
		SLEG_CONDVAR(         _cargo_loaded_at_xy,   SLE_UINT32,                  51,  67),
		 SLE_CONDVAR(Vehicle, value,                 SLE_FILE_I32 | SLE_VAR_I64,   0,  64),
		 SLE_CONDVAR(Vehicle, value,                 SLE_INT64,                   65, SL_MAX_VERSION),
		SLE_CONDNULL_X(8,                                                          0, SL_MAX_VERSION, SlXvFeatureTest(XSLFTO_AND, XSLFI_VEHICLE_REPAIR_COST, 1, 1)),

		 SLE_CONDVAR(Vehicle, random_bits,           SLE_UINT8,                    2, SL_MAX_VERSION),
		 SLE_CONDVAR(Vehicle, waiting_triggers,      SLE_UINT8,                    2, SL_MAX_VERSION),

		SLE_CONDREF_X(Vehicle, ahead_separation,     REF_VEHICLE,                  0, SL_MAX_VERSION, SlXvFeatureTest(XSLFTO_AND, XSLFI_AUTO_TIMETABLE)),
		SLE_CONDREF_X(Vehicle, behind_separation,    REF_VEHICLE,                  0, SL_MAX_VERSION, SlXvFeatureTest(XSLFTO_AND, XSLFI_AUTO_TIMETABLE)),

		 SLE_CONDREF(Vehicle, next_shared,           REF_VEHICLE,                  2, SL_MAX_VERSION),
		SLE_CONDNULL(2,                                                            2,  68),
		SLE_CONDNULL(4,                                                           69, 100),

		 SLE_CONDVAR(Vehicle, group_id,              SLE_UINT16,                  60, SL_MAX_VERSION),

		 SLE_CONDVAR(Vehicle, current_order_time,    SLE_UINT32,                  67, SL_MAX_VERSION),
		SLE_CONDVAR_X(Vehicle, current_loading_time, SLE_UINT32,                   0, SL_MAX_VERSION, SlXvFeatureTest(XSLFTO_AND, XSLFI_AUTO_TIMETABLE)),
		SLE_CONDNULL_X(4, 0, SL_MAX_VERSION, SlXvFeatureTest(XSLFTO_AND, XSLFI_SPRINGPP)),
		 SLE_CONDVAR(Vehicle, lateness_counter,      SLE_INT32,                   67, SL_MAX_VERSION),

		SLE_CONDNULL(10,                                                           2, 143), // old reserved space

		SLE_CONDNULL_X((8 + 8 + 2 + 2 + 4 + 4 + 1 + 1) * 30, 0, SL_MAX_VERSION, SlXvFeatureTest(XSLFTO_AND, XSLFI_SPRINGPP)),
		SLE_CONDNULL_X((8 + 8 + 2 + 2 + 4 + 4 + 1 + 1) * 70, 0, SL_MAX_VERSION, SlXvFeatureTest(XSLFTO_AND, XSLFI_SPRINGPP, 4)),
		SLE_CONDNULL_X(1, 0, SL_MAX_VERSION, SlXvFeatureTest(XSLFTO_AND, XSLFI_SPRINGPP)),
		SLE_CONDNULL_X(1, 0, SL_MAX_VERSION, SlXvFeatureTest(XSLFTO_AND, XSLFI_SPRINGPP)),
		SLE_CONDNULL_X(2, 0, SL_MAX_VERSION, SlXvFeatureTest(XSLFTO_AND, XSLFI_SPRINGPP)),

		     SLE_END()
	};


	static const SaveLoad _train_desc[] = {
		SLE_WRITEBYTE(Vehicle, type, VEH_TRAIN),
		SLE_VEH_INCLUDE(),
		     SLE_VAR(Train, crash_anim_pos,      SLE_UINT16),
		     SLE_VAR(Train, force_proceed,       SLE_UINT8),
		     SLE_VAR(Train, railtype,            SLE_UINT8),
		     SLE_VAR(Train, track,               SLE_UINT8),

		 SLE_CONDVAR(Train, flags,               SLE_FILE_U8  | SLE_VAR_U16,   2,  99),
		 SLE_CONDVAR(Train, flags,               SLE_UINT16,                 100, SL_MAX_VERSION),
		SLE_CONDNULL(2, 2, 59),

		 SLE_CONDVAR(Train, wait_counter,        SLE_UINT16,                 136, SL_MAX_VERSION),

		SLE_CONDNULL(2, 2, 19),
		 SLE_CONDVAR(Train, gv_flags,            SLE_UINT16,                 139, SL_MAX_VERSION),
		SLE_CONDNULL(11, 2, 143), // old reserved space
<<<<<<< HEAD
		SLE_CONDVAR_X(Train, reverse_distance,    SLE_UINT16,                  0, SL_MAX_VERSION, SlXvFeatureTest(XSLFTO_AND, XSLFI_REVERSE_AT_WAYPOINT)),
=======
>>>>>>> 2d66f25f
		SLE_CONDVAR_X(Train, critical_breakdown_count, SLE_UINT8,              0, SL_MAX_VERSION, SlXvFeatureTest(XSLFTO_AND, XSLFI_IMPROVED_BREAKDOWNS, 2)),

		     SLE_END()
	};

	static const SaveLoad _roadveh_desc[] = {
		SLE_WRITEBYTE(Vehicle, type, VEH_ROAD),
		SLE_VEH_INCLUDE(),
		     SLE_VAR(RoadVehicle, state,                SLE_UINT8),
		     SLE_VAR(RoadVehicle, frame,                SLE_UINT8),
		     SLE_VAR(RoadVehicle, blocked_ctr,          SLE_UINT16),
		     SLE_VAR(RoadVehicle, overtaking,           SLE_UINT8),
		     SLE_VAR(RoadVehicle, overtaking_ctr,       SLE_UINT8),
		     SLE_VAR(RoadVehicle, crashed_ctr,          SLE_UINT16),
		     SLE_VAR(RoadVehicle, reverse_ctr,          SLE_UINT8),

		SLE_CONDNULL(2,                                                               6,  68),
		 SLE_CONDVAR(RoadVehicle, gv_flags,             SLE_UINT16,                 139, SL_MAX_VERSION),
		SLE_CONDNULL(4,                                                              69, 130),
		SLE_CONDNULL(2,                                                               6, 130),
		SLE_CONDNULL(16,                                                              2, 143), // old reserved space

		     SLE_END()
	};

	static const SaveLoad _ship_desc[] = {
		SLE_WRITEBYTE(Vehicle, type, VEH_SHIP),
		SLE_VEH_INCLUDE(),
		     SLE_VAR(Ship, state, SLE_UINT8),

		SLE_CONDNULL(16, 2, 143), // old reserved space

		     SLE_END()
	};

	static const SaveLoad _aircraft_desc[] = {
		SLE_WRITEBYTE(Vehicle, type, VEH_AIRCRAFT),
		SLE_VEH_INCLUDE(),
		     SLE_VAR(Aircraft, crashed_counter,       SLE_UINT16),
		     SLE_VAR(Aircraft, pos,                   SLE_UINT8),

		 SLE_CONDVAR(Aircraft, targetairport,         SLE_FILE_U8  | SLE_VAR_U16,   0, 4),
		 SLE_CONDVAR(Aircraft, targetairport,         SLE_UINT16,                   5, SL_MAX_VERSION),

		     SLE_VAR(Aircraft, state,                 SLE_UINT8),

		 SLE_CONDVAR(Aircraft, previous_pos,          SLE_UINT8,                    2, SL_MAX_VERSION),
		 SLE_CONDVAR(Aircraft, last_direction,        SLE_UINT8,                    2, SL_MAX_VERSION),
		 SLE_CONDVAR(Aircraft, number_consecutive_turns, SLE_UINT8,                 2, SL_MAX_VERSION),
		 SLE_CONDNULL_X(2, 0, SL_MAX_VERSION, SlXvFeatureTest(XSLFTO_AND, XSLFI_SPRINGPP)),

		 SLE_CONDVAR(Aircraft, turn_counter,          SLE_UINT8,                  136, SL_MAX_VERSION),
		 SLE_CONDVAR(Aircraft, flags,                 SLE_UINT8,                  167, SL_MAX_VERSION),

		SLE_CONDNULL(13,                                                           2, 143), // old reserved space

		     SLE_END()
	};

	static const SaveLoad _special_desc[] = {
		SLE_WRITEBYTE(Vehicle, type, VEH_EFFECT),

		     SLE_VAR(Vehicle, subtype,               SLE_UINT8),

		SLE_CONDNULL_X(5, 0, SL_MAX_VERSION, SlXvFeatureTest(XSLFTO_AND, XSLFI_SPRINGPP)),

		 SLE_CONDVAR(Vehicle, tile,                  SLE_FILE_U16 | SLE_VAR_U32,   0,   5),
		 SLE_CONDVAR(Vehicle, tile,                  SLE_UINT32,                   6, SL_MAX_VERSION),

		 SLE_CONDVAR(Vehicle, x_pos,                 SLE_FILE_I16 | SLE_VAR_I32,   0,   5),
		 SLE_CONDVAR(Vehicle, x_pos,                 SLE_INT32,                    6, SL_MAX_VERSION),
		 SLE_CONDVAR(Vehicle, y_pos,                 SLE_FILE_I16 | SLE_VAR_I32,   0,   5),
		 SLE_CONDVAR(Vehicle, y_pos,                 SLE_INT32,                    6, SL_MAX_VERSION),
		 SLE_CONDVAR(Vehicle, z_pos,                 SLE_FILE_U8  | SLE_VAR_I32,   0, 163),
		 SLE_CONDVAR(Vehicle, z_pos,                 SLE_INT32,                  164, SL_MAX_VERSION),

		     SLE_VAR(Vehicle, sprite_seq.seq[0].sprite, SLE_FILE_U16 | SLE_VAR_U32),
		SLE_CONDNULL(5,                                                            0,  57),
		     SLE_VAR(Vehicle, progress,              SLE_UINT8),
		     SLE_VAR(Vehicle, vehstatus,             SLE_UINT8),

		     SLE_VAR(EffectVehicle, animation_state,    SLE_UINT16),
		     SLE_VAR(EffectVehicle, animation_substate, SLE_UINT8),

		 SLE_CONDVAR(Vehicle, spritenum,             SLE_UINT8,                    2, SL_MAX_VERSION),

		SLE_CONDNULL(15,                                                           2, 143), // old reserved space

		     SLE_END()
	};

	static const SaveLoad _disaster_desc[] = {
		SLE_WRITEBYTE(Vehicle, type, VEH_DISASTER),

		     SLE_REF(Vehicle, next,                  REF_VEHICLE_OLD),

		     SLE_VAR(Vehicle, subtype,               SLE_UINT8),
		 SLE_CONDVAR(Vehicle, tile,                  SLE_FILE_U16 | SLE_VAR_U32,   0,   5),
		 SLE_CONDVAR(Vehicle, tile,                  SLE_UINT32,                   6, SL_MAX_VERSION),
		 SLE_CONDVAR(Vehicle, dest_tile,             SLE_FILE_U16 | SLE_VAR_U32,   0,   5),
		 SLE_CONDVAR(Vehicle, dest_tile,             SLE_UINT32,                   6, SL_MAX_VERSION),

		 SLE_CONDVAR(Vehicle, x_pos,                 SLE_FILE_I16 | SLE_VAR_I32,   0,   5),
		 SLE_CONDVAR(Vehicle, x_pos,                 SLE_INT32,                    6, SL_MAX_VERSION),
		 SLE_CONDVAR(Vehicle, y_pos,                 SLE_FILE_I16 | SLE_VAR_I32,   0,   5),
		 SLE_CONDVAR(Vehicle, y_pos,                 SLE_INT32,                    6, SL_MAX_VERSION),
		 SLE_CONDVAR(Vehicle, z_pos,                 SLE_FILE_U8  | SLE_VAR_I32,   0, 163),
		 SLE_CONDVAR(Vehicle, z_pos,                 SLE_INT32,                  164, SL_MAX_VERSION),
		     SLE_VAR(Vehicle, direction,             SLE_UINT8),

		SLE_CONDNULL(5,                                                            0,  57),
		     SLE_VAR(Vehicle, owner,                 SLE_UINT8),
		     SLE_VAR(Vehicle, vehstatus,             SLE_UINT8),
		 SLE_CONDVAR(Vehicle, current_order.dest,    SLE_FILE_U8 | SLE_VAR_U16,    0,   4),
		 SLE_CONDVAR(Vehicle, current_order.dest,    SLE_UINT16,                   5, SL_MAX_VERSION),

		     SLE_VAR(Vehicle, sprite_seq.seq[0].sprite, SLE_FILE_U16 | SLE_VAR_U32),
		 SLE_CONDVAR(Vehicle, age,                   SLE_FILE_U16 | SLE_VAR_I32,   0,  30),
		 SLE_CONDVAR(Vehicle, age,                   SLE_INT32,                   31, SL_MAX_VERSION),
		     SLE_VAR(Vehicle, tick_counter,          SLE_UINT8),

		 SLE_CONDVAR(DisasterVehicle, image_override,            SLE_FILE_U16 | SLE_VAR_U32,   0, 190),
		 SLE_CONDVAR(DisasterVehicle, image_override,            SLE_UINT32,                 191, SL_MAX_VERSION),
		 SLE_CONDVAR(DisasterVehicle, big_ufo_destroyer_target,  SLE_FILE_U16 | SLE_VAR_U32,   0, 190),
		 SLE_CONDVAR(DisasterVehicle, big_ufo_destroyer_target,  SLE_UINT32,                 191, SL_MAX_VERSION),
		 SLE_CONDNULL_X(2, 0, SL_MAX_VERSION, SlXvFeatureTest(XSLFTO_AND, XSLFI_SPRINGPP)),
		 SLE_CONDVAR(DisasterVehicle, flags,                     SLE_UINT8,                  194, SL_MAX_VERSION),

		SLE_CONDNULL(16,                                                           2, 143), // old reserved space

		     SLE_END()
	};


	static const SaveLoad * const _veh_descs[] = {
		_train_desc,
		_roadveh_desc,
		_ship_desc,
		_aircraft_desc,
		_special_desc,
		_disaster_desc,
		_common_veh_desc,
	};

	return _veh_descs[vt];
}

/** Will be called when the vehicles need to be saved. */
static void Save_VEHS()
{
	Vehicle *v;
	/* Write the vehicles */
	FOR_ALL_VEHICLES(v) {
		SlSetArrayIndex(v->index);
		SlObject(v, GetVehicleDescription(v->type));
	}
}

/** Will be called when vehicles need to be loaded. */
void Load_VEHS()
{
	int index;

	_cargo_count = 0;

	while ((index = SlIterateArray()) != -1) {
		Vehicle *v;
		VehicleType vtype = (VehicleType)SlReadByte();

		switch (vtype) {
			case VEH_TRAIN:    v = new (index) Train();           break;
			case VEH_ROAD:     v = new (index) RoadVehicle();     break;
			case VEH_SHIP:     v = new (index) Ship();            break;
			case VEH_AIRCRAFT: v = new (index) Aircraft();        break;
			case VEH_EFFECT:   v = new (index) EffectVehicle();   break;
			case VEH_DISASTER: v = new (index) DisasterVehicle(); break;
			case VEH_INVALID: // Savegame shouldn't contain invalid vehicles
			default: SlErrorCorrupt("Invalid vehicle type");
		}

		SlObject(v, GetVehicleDescription(vtype));

		if (_cargo_count != 0 && IsCompanyBuildableVehicleType(v) && CargoPacket::CanAllocateItem()) {
			/* Don't construct the packet with station here, because that'll fail with old savegames */
			CargoPacket *cp = new CargoPacket(_cargo_count, _cargo_days, _cargo_source, _cargo_source_xy, _cargo_loaded_at_xy, _cargo_feeder_share);
			v->cargo.Append(cp);
		}

		/* Old savegames used 'last_station_visited = 0xFF' */
		if (IsSavegameVersionBefore(5) && v->last_station_visited == 0xFF) {
			v->last_station_visited = INVALID_STATION;
		}

		if (IsSavegameVersionBefore(182)) v->last_loading_station = INVALID_STATION;

		if (IsSavegameVersionBefore(5)) {
			/* Convert the current_order.type (which is a mix of type and flags, because
			 *  in those versions, they both were 4 bits big) to type and flags */
			v->current_order.flags = GB(v->current_order.type, 4, 4);
			v->current_order.type &= 0x0F;
		}

		/* Advanced vehicle lists got added */
		if (IsSavegameVersionBefore(60)) v->group_id = DEFAULT_GROUP;
	}
}

static void Ptrs_VEHS()
{
	Vehicle *v;
	FOR_ALL_VEHICLES(v) {
		SlObject(v, GetVehicleDescription(v->type));
	}
}

const SaveLoad *GetOrderExtraInfoDescription();

void Save_VEOX()
{
	/* save extended order info for vehicle current order */
	Vehicle *v;
	FOR_ALL_VEHICLES(v) {
		if (v->current_order.extra) {
			SlSetArrayIndex(v->index);
			SlObject(v->current_order.extra.get(), GetOrderExtraInfoDescription());
		}
	}
}

void Load_VEOX()
{
	/* load extended order info for vehicle current order */
	int index;
	while ((index = SlIterateArray()) != -1) {
		Vehicle *v = Vehicle::GetIfValid(index);
		assert(v != NULL);
		v->current_order.AllocExtraInfo();
		SlObject(v->current_order.extra.get(), GetOrderExtraInfoDescription());
	}
}

extern const ChunkHandler _veh_chunk_handlers[] = {
	{ 'VEHS', Save_VEHS, Load_VEHS, Ptrs_VEHS, NULL, CH_SPARSE_ARRAY},
	{ 'VEOX', Save_VEOX, Load_VEOX, NULL,      NULL, CH_SPARSE_ARRAY | CH_LAST},
};<|MERGE_RESOLUTION|>--- conflicted
+++ resolved
@@ -744,10 +744,7 @@
 		SLE_CONDNULL(2, 2, 19),
 		 SLE_CONDVAR(Train, gv_flags,            SLE_UINT16,                 139, SL_MAX_VERSION),
 		SLE_CONDNULL(11, 2, 143), // old reserved space
-<<<<<<< HEAD
 		SLE_CONDVAR_X(Train, reverse_distance,    SLE_UINT16,                  0, SL_MAX_VERSION, SlXvFeatureTest(XSLFTO_AND, XSLFI_REVERSE_AT_WAYPOINT)),
-=======
->>>>>>> 2d66f25f
 		SLE_CONDVAR_X(Train, critical_breakdown_count, SLE_UINT8,              0, SL_MAX_VERSION, SlXvFeatureTest(XSLFTO_AND, XSLFI_IMPROVED_BREAKDOWNS, 2)),
 
 		     SLE_END()
