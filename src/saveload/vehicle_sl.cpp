/*
 * This file is part of OpenTTD.
 * OpenTTD is free software; you can redistribute it and/or modify it under the terms of the GNU General Public License as published by the Free Software Foundation, version 2.
 * OpenTTD is distributed in the hope that it will be useful, but WITHOUT ANY WARRANTY; without even the implied warranty of MERCHANTABILITY or FITNESS FOR A PARTICULAR PURPOSE.
 * See the GNU General Public License for more details. You should have received a copy of the GNU General Public License along with OpenTTD. If not, see <http://www.gnu.org/licenses/>.
 */

/** @file vehicle_sl.cpp Code handling saving and loading of vehicles */

#include "../stdafx.h"
#include "../vehicle_func.h"
#include "../train.h"
#include "../roadveh.h"
#include "../ship.h"
#include "../aircraft.h"
#include "../station_base.h"
#include "../effectvehicle_base.h"
#include "../company_base.h"
#include "../company_func.h"
#include "../disaster_vehicle.h"
#include "../scope_info.h"
#include "../string_func.h"

#include "saveload.h"

#include <map>

#include "../safeguards.h"

/**
 * Link front and rear multiheaded engines to each other
 * This is done when loading a savegame
 */
void ConnectMultiheadedTrains()
{
	for (Train *v : Train::Iterate()) {
		v->other_multiheaded_part = nullptr;
	}

	for (Train *v : Train::Iterate()) {
		if (v->IsFrontEngine() || v->IsFreeWagon()) {
			/* Two ways to associate multiheaded parts to each other:
			 * sequential-matching: Trains shall be arranged to look like <..>..<..>..<..>..
			 * bracket-matching:    Free vehicle chains shall be arranged to look like ..<..<..>..<..>..>..
			 *
			 * Note: Old savegames might contain chains which do not comply with these rules, e.g.
			 *   - the front and read parts have invalid orders
			 *   - different engine types might be combined
			 *   - there might be different amounts of front and rear parts.
			 *
			 * Note: The multiheaded parts need to be matched exactly like they are matched on the server, else desyncs will occur.
			 *   This is why two matching strategies are needed.
			 */

			bool sequential_matching = v->IsFrontEngine();

			for (Train *u = v; u != nullptr; u = u->GetNextVehicle()) {
				if (u->other_multiheaded_part != nullptr) continue; // we already linked this one

				if (u->IsMultiheaded()) {
					if (!u->IsEngine()) {
						/* we got a rear car without a front car. We will convert it to a front one */
						u->SetEngine();
						u->spritenum--;
					}

					/* Find a matching back part */
					EngineID eid = u->engine_type;
					Train *w;
					if (sequential_matching) {
						for (w = u->GetNextVehicle(); w != nullptr; w = w->GetNextVehicle()) {
							if (w->engine_type != eid || w->other_multiheaded_part != nullptr || !w->IsMultiheaded()) continue;

							/* we found a car to partner with this engine. Now we will make sure it face the right way */
							if (w->IsEngine()) {
								w->ClearEngine();
								w->spritenum++;
							}
							break;
						}
					} else {
						uint stack_pos = 0;
						for (w = u->GetNextVehicle(); w != nullptr; w = w->GetNextVehicle()) {
							if (w->engine_type != eid || w->other_multiheaded_part != nullptr || !w->IsMultiheaded()) continue;

							if (w->IsEngine()) {
								stack_pos++;
							} else {
								if (stack_pos == 0) break;
								stack_pos--;
							}
						}
					}

					if (w != nullptr) {
						w->other_multiheaded_part = u;
						u->other_multiheaded_part = w;
					} else {
						/* we got a front car and no rear cars. We will fake this one for forget that it should have been multiheaded */
						u->ClearMultiheaded();
					}
				}
			}
		}
	}
}

/**
 *  Converts all trains to the new subtype format introduced in savegame 16.2
 *  It also links multiheaded engines or make them forget they are multiheaded if no suitable partner is found
 */
void ConvertOldMultiheadToNew()
{
	for (Train *t : Train::Iterate()) SetBit(t->subtype, 7); // indicates that it's the old format and needs to be converted in the next loop

	for (Train *t : Train::Iterate()) {
		if (HasBit(t->subtype, 7) && ((t->subtype & ~0x80) == 0 || (t->subtype & ~0x80) == 4)) {
			for (Train *u = t; u != nullptr; u = u->Next()) {
				const RailVehicleInfo *rvi = RailVehInfo(u->engine_type);

				ClrBit(u->subtype, 7);
				switch (u->subtype) {
					case 0: // TS_Front_Engine
						if (rvi->railveh_type == RAILVEH_MULTIHEAD) u->SetMultiheaded();
						u->SetFrontEngine();
						u->SetEngine();
						break;

					case 1: // TS_Artic_Part
						u->subtype = 0;
						u->SetArticulatedPart();
						break;

					case 2: // TS_Not_First
						u->subtype = 0;
						if (rvi->railveh_type == RAILVEH_WAGON) {
							/* normal wagon */
							u->SetWagon();
							break;
						}
						if (rvi->railveh_type == RAILVEH_MULTIHEAD && rvi->image_index == u->spritenum - 1) {
							/* rear end of a multiheaded engine */
							u->SetMultiheaded();
							break;
						}
						if (rvi->railveh_type == RAILVEH_MULTIHEAD) u->SetMultiheaded();
						u->SetEngine();
						break;

					case 4: // TS_Free_Car
						u->subtype = 0;
						u->SetWagon();
						u->SetFreeWagon();
						break;
					default: SlErrorCorrupt("Invalid train subtype");
				}
			}
		}
	}
}


/** need to be called to load aircraft from old version */
void UpdateOldAircraft()
{
	/* set airport_flags to 0 for all airports just to be sure */
	for (Station *st : Station::Iterate()) {
		st->airport.flags = 0; // reset airport
	}

	for (Aircraft *a : Aircraft::Iterate()) {
		/* airplane has another vehicle with subtype 4 (shadow), helicopter also has 3 (rotor)
		 * skip those */
		if (a->IsNormalAircraft()) {
			/* airplane in terminal stopped doesn't hurt anyone, so goto next */
			if ((a->vehstatus & VS_STOPPED) && a->state == 0) {
				a->state = HANGAR;
				continue;
			}

			AircraftLeaveHangar(a, a->direction); // make airplane visible if it was in a depot for example
			a->vehstatus &= ~VS_STOPPED; // make airplane moving
			UpdateAircraftCache(a);
			a->cur_speed = a->vcache.cached_max_speed; // so aircraft don't have zero speed while in air
			if (!a->current_order.IsType(OT_GOTO_STATION) && !a->current_order.IsType(OT_GOTO_DEPOT)) {
				/* reset current order so aircraft doesn't have invalid "station-only" order */
				a->current_order.MakeDummy();
			}
			a->state = FLYING;
			AircraftNextAirportPos_and_Order(a); // move it to the entry point of the airport
			GetNewVehiclePosResult gp = GetNewVehiclePos(a);
			a->tile = 0; // aircraft in air is tile=0

			/* correct speed of helicopter-rotors */
			if (a->subtype == AIR_HELICOPTER) a->Next()->Next()->cur_speed = 32;

			/* set new position x,y,z */
			GetAircraftFlightLevelBounds(a, &a->z_pos, nullptr);
			SetAircraftPosition(a, gp.x, gp.y, GetAircraftFlightLevel(a));
		}
	}
}

/**
 * Check all vehicles to ensure their engine type is valid
 * for the currently loaded NewGRFs (that includes none...)
 * This only makes a difference if NewGRFs are missing, otherwise
 * all vehicles will be valid. This does not make such a game
 * playable, it only prevents crash.
 */
static void CheckValidVehicles()
{
	size_t total_engines = Engine::GetPoolSize();
	EngineID first_engine[4] = { INVALID_ENGINE, INVALID_ENGINE, INVALID_ENGINE, INVALID_ENGINE };

	for (const Engine *e : Engine::IterateType(VEH_TRAIN)) { first_engine[VEH_TRAIN] = e->index; break; }
	for (const Engine *e : Engine::IterateType(VEH_ROAD)) { first_engine[VEH_ROAD] = e->index; break; }
	for (const Engine *e : Engine::IterateType(VEH_SHIP)) { first_engine[VEH_SHIP] = e->index; break; }
	for (const Engine *e : Engine::IterateType(VEH_AIRCRAFT)) { first_engine[VEH_AIRCRAFT] = e->index; break; }

	for (Vehicle *v : Vehicle::Iterate()) {
		/* Test if engine types match */
		switch (v->type) {
			case VEH_TRAIN:
			case VEH_ROAD:
			case VEH_SHIP:
			case VEH_AIRCRAFT:
				if (v->engine_type >= total_engines || v->type != v->GetEngine()->type) {
					v->engine_type = first_engine[v->type];
				}
				break;

			default:
				break;
		}
	}
}

extern byte _age_cargo_skip_counter; // From misc_sl.cpp

/** Called after load to update coordinates */
void AfterLoadVehicles(bool part_of_load)
{
	const Vehicle *si_v = nullptr;
	SCOPE_INFO_FMT([&si_v], "AfterLoadVehicles: %s", scope_dumper().VehicleInfo(si_v));
	for (Vehicle *v : Vehicle::Iterate()) {
		si_v = v;
		/* Reinstate the previous pointer */
		if (v->Next() != nullptr) {
			v->Next()->previous = v;
			if (HasBit(v->subtype, GVSF_VIRTUAL) != HasBit(v->Next()->subtype, GVSF_VIRTUAL)) {
				SlErrorCorrupt("Mixed virtual/non-virtual vehicle consist");
			}
		}
		if (v->NextShared() != nullptr) v->NextShared()->previous_shared = v;

		if (part_of_load) v->fill_percent_te_id = INVALID_TE_ID;
		v->first = nullptr;
		if (v->IsGroundVehicle()) v->GetGroundVehicleCache()->first_engine = INVALID_ENGINE;
	}

	/* AfterLoadVehicles may also be called in case of NewGRF reload, in this
	 * case we may not convert orders again. */
	if (part_of_load) {
		/* Create shared vehicle chain for very old games (pre 5,2) and create
		 * OrderList from shared vehicle chains. For this to work correctly, the
		 * following conditions must be fulfilled:
		 * a) both next_shared and previous_shared are not set for pre 5,2 games
		 * b) both next_shared and previous_shared are set for later games
		 */
		std::map<Order*, OrderList*> mapping;

		for (Vehicle *v : Vehicle::Iterate()) {
<<<<<<< HEAD
			si_v = v;
			if (v->orders.old != nullptr) {
=======
			if (v->old_orders != nullptr) {
>>>>>>> 0d8fbf64
				if (IsSavegameVersionBefore(SLV_105)) { // Pre-105 didn't save an OrderList
					if (mapping[v->old_orders] == nullptr) {
						/* This adds the whole shared vehicle chain for case b */

						/* Creating an OrderList here is safe because the number of vehicles
						 * allowed in these savegames matches the number of OrderLists. As
						 * such each vehicle can get an OrderList and it will (still) fit. */
						assert(OrderList::CanAllocateItem());
						v->orders = mapping[v->old_orders] = new OrderList(v->old_orders, v);
					} else {
						v->orders = mapping[v->old_orders];
						/* For old games (case a) we must create the shared vehicle chain */
						if (IsSavegameVersionBefore(SLV_5, 2)) {
							v->AddToShared(v->orders->GetFirstSharedVehicle());
						}
					}
				} else { // OrderList was saved as such, only recalculate not saved values
					if (v->PreviousShared() == nullptr) {
						v->orders->Initialize(v->orders->first, v);
					}
				}
			}
		}
	}

	for (Vehicle *v : Vehicle::Iterate()) {
		si_v = v;
		/* Fill the first pointers */
		if (v->Previous() == nullptr) {
			for (Vehicle *u = v; u != nullptr; u = u->Next()) {
				u->first = v;
			}
		}
	}

	if (part_of_load) {
		if (IsSavegameVersionBefore(SLV_105)) {
			/* Before 105 there was no order for shared orders, thus it messed up horribly */
			for (Vehicle *v : Vehicle::Iterate()) {
<<<<<<< HEAD
				si_v = v;
				if (v->First() != v || v->orders.list != nullptr || v->previous_shared != nullptr || v->next_shared == nullptr) continue;
=======
				if (v->First() != v || v->orders != nullptr || v->previous_shared != nullptr || v->next_shared == nullptr) continue;
>>>>>>> 0d8fbf64

				/* As above, allocating OrderList here is safe. */
				assert(OrderList::CanAllocateItem());
				v->orders = new OrderList(nullptr, v);
				for (Vehicle *u = v; u != nullptr; u = u->next_shared) {
					u->orders = v->orders;
				}
			}
		}

		if (IsSavegameVersionBefore(SLV_157)) {
			/* The road vehicle subtype was converted to a flag. */
			for (RoadVehicle *rv : RoadVehicle::Iterate()) {
				si_v = rv;
				if (rv->subtype == 0) {
					/* The road vehicle is at the front. */
					rv->SetFrontEngine();
				} else if (rv->subtype == 1) {
					/* The road vehicle is an articulated part. */
					rv->subtype = 0;
					rv->SetArticulatedPart();
				} else {
					SlErrorCorrupt("Invalid road vehicle subtype");
				}
			}
		}

		if (IsSavegameVersionBefore(SLV_160)) {
			/* In some old savegames there might be some "crap" stored. */
			for (Vehicle *v : Vehicle::Iterate()) {
				si_v = v;
				if (!v->IsPrimaryVehicle() && v->type != VEH_DISASTER) {
					v->current_order.Free();
					v->unitnumber = 0;
				}
			}
		}

		if (IsSavegameVersionBefore(SLV_162)) {
			/* Set the vehicle-local cargo age counter from the old global counter. */
			for (Vehicle *v : Vehicle::Iterate()) {
				si_v = v;
				v->cargo_age_counter = _age_cargo_skip_counter;
			}
		}

		if (IsSavegameVersionBefore(SLV_180)) {
			/* Set service interval flags */
			for (Vehicle *v : Vehicle::Iterate()) {
				si_v = v;
				if (!v->IsPrimaryVehicle()) continue;

				const Company *c = Company::Get(v->owner);
				int interval = CompanyServiceInterval(c, v->type);

				v->SetServiceIntervalIsCustom(v->GetServiceInterval() != interval);
				v->SetServiceIntervalIsPercent(c->settings.vehicle.servint_ispercent);
			}
		}

		if (IsSavegameVersionBefore(SLV_SHIP_ROTATION)) {
			/* Ship rotation added */
			for (Ship *s : Ship::Iterate()) {
				s->rotation = s->direction;
			}
		} else {
			for (Ship *s : Ship::Iterate()) {
				if (s->rotation == s->direction) continue;
				/* In case we are rotating on gameload, set the rotation position to
				 * the current position, otherwise the applied workaround offset would
				 * be with respect to 0,0.
				 */
				s->rotation_x_pos = s->x_pos;
				s->rotation_y_pos = s->y_pos;
			}
		}

		if (SlXvIsFeaturePresent(XSLFI_TEMPLATE_REPLACEMENT) && (_network_server || !_networking)) {
			for (Train *t : Train::Iterate()) {
				si_v = t;
				if (t->IsVirtual() && t->First() == t) {
					delete t;
				}
			}
		}
	}
	si_v = nullptr;

	CheckValidVehicles();

	for (Vehicle *v : Vehicle::Iterate()) {
		si_v = v;
		assert(v->first != nullptr);

		v->trip_occupancy = CalcPercentVehicleFilled(v, nullptr);

		switch (v->type) {
			case VEH_TRAIN: {
				Train *t = Train::From(v);
				if (t->IsFrontEngine() || t->IsFreeWagon()) {
					t->gcache.last_speed = t->cur_speed; // update displayed train speed
					t->ConsistChanged(CCF_SAVELOAD);
				}
				break;
			}

			case VEH_ROAD: {
				RoadVehicle *rv = RoadVehicle::From(v);
				if (rv->IsFrontEngine()) {
					rv->gcache.last_speed = rv->cur_speed; // update displayed road vehicle speed

					rv->roadtype = Engine::Get(rv->engine_type)->u.road.roadtype;
					rv->compatible_roadtypes = GetRoadTypeInfo(rv->roadtype)->powered_roadtypes;
					for (RoadVehicle *u = rv; u != nullptr; u = u->Next()) {
						u->roadtype = rv->roadtype;
						u->compatible_roadtypes = rv->compatible_roadtypes;
					}

					RoadVehUpdateCache(rv);
					if (_settings_game.vehicle.roadveh_acceleration_model != AM_ORIGINAL) {
						rv->CargoChanged();
					}
				}
				break;
			}

			case VEH_SHIP:
				Ship::From(v)->UpdateCache();
				break;

			default: break;
		}
	}

	/* Stop non-front engines */
	if (part_of_load && IsSavegameVersionBefore(SLV_112)) {
		for (Vehicle *v : Vehicle::Iterate()) {
			si_v = v;
			if (v->type == VEH_TRAIN) {
				Train *t = Train::From(v);
				if (!t->IsFrontEngine()) {
					if (t->IsEngine()) t->vehstatus |= VS_STOPPED;
					/* cur_speed is now relevant for non-front parts - nonzero breaks
					 * moving-wagons-inside-depot- and autoreplace- code */
					t->cur_speed = 0;
				}
			}
			/* trains weren't stopping gradually in old OTTD versions (and TTO/TTD)
			 * other vehicle types didn't have zero speed while stopped (even in 'recent' OTTD versions) */
			if ((v->vehstatus & VS_STOPPED) && (v->type != VEH_TRAIN || IsSavegameVersionBefore(SLV_2, 1))) {
				v->cur_speed = 0;
			}
		}
	}

	for (Vehicle *v : Vehicle::Iterate()) {
		si_v = v;
		switch (v->type) {
			case VEH_ROAD:
			case VEH_TRAIN:
			case VEH_SHIP:
				v->GetImage(v->direction, EIT_ON_MAP, &v->sprite_seq);
				v->UpdateSpriteSeqBound();
				break;

			case VEH_AIRCRAFT:
				if (Aircraft::From(v)->IsNormalAircraft()) {
					v->GetImage(v->direction, EIT_ON_MAP, &v->sprite_seq);
					v->UpdateSpriteSeqBound();

					/* The plane's shadow will have the same image as the plane, but no colour */
					Vehicle *shadow = v->Next();
					shadow->sprite_seq.CopyWithoutPalette(v->sprite_seq);
					shadow->sprite_seq_bounds = v->sprite_seq_bounds;

					/* In the case of a helicopter we will update the rotor sprites */
					if (v->subtype == AIR_HELICOPTER) {
						Vehicle *rotor = shadow->Next();
						GetRotorImage(Aircraft::From(v), EIT_ON_MAP, &rotor->sprite_seq);
						rotor->UpdateSpriteSeqBound();
					}

					UpdateAircraftCache(Aircraft::From(v), true);
				}
				break;
			default: break;
		}

		v->UpdateDeltaXY();
		v->coord.left = INVALID_COORD;
		v->UpdatePosition();
		v->UpdateViewport(false);
		v->cargo.AssertCountConsistency();
	}
}

bool TrainController(Train *v, Vehicle *nomove, bool reverse = true); // From train_cmd.cpp
void ReverseTrainDirection(Train *v);
void ReverseTrainSwapVeh(Train *v, int l, int r);

/** Fixup old train spacing. */
void FixupTrainLengths()
{
	/* Vehicle center was moved from 4 units behind the front to half the length
	 * behind the front. Move vehicles so they end up on the same spot. */
	for (Vehicle *v : Vehicle::Iterate()) {
		if (v->type == VEH_TRAIN && v->IsPrimaryVehicle()) {
			/* The vehicle center is now more to the front depending on vehicle length,
			 * so we need to move all vehicles forward to cover the difference to the
			 * old center, otherwise wagon spacing in trains would be broken upon load. */
			for (Train *u = Train::From(v); u != nullptr; u = u->Next()) {
				if (u->track == TRACK_BIT_DEPOT || (u->vehstatus & VS_CRASHED)) continue;

				Train *next = u->Next();

				/* Try to pull the vehicle half its length forward. */
				int diff = (VEHICLE_LENGTH - u->gcache.cached_veh_length) / 2;
				int done;
				for (done = 0; done < diff; done++) {
					if (!TrainController(u, next, false)) break;
				}

				if (next != nullptr && done < diff && u->IsFrontEngine()) {
					/* Pulling the front vehicle forwards failed, we either encountered a dead-end
					 * or a red signal. To fix this, we try to move the whole train the required
					 * space backwards and re-do the fix up of the front vehicle. */

					/* Ignore any signals when backtracking. */
					TrainForceProceeding old_tfp = u->force_proceed;
					u->force_proceed = TFP_SIGNAL;

					/* Swap start<>end, start+1<>end-1, ... */
					int r = CountVehiclesInChain(u) - 1; // number of vehicles - 1
					int l = 0;
					do ReverseTrainSwapVeh(u, l++, r--); while (l <= r);

					/* We moved the first vehicle which is now the last. Move it back to the
					 * original position as we will fix up the last vehicle later in the loop. */
					for (int i = 0; i < done; i++) TrainController(u->Last(), nullptr);

					/* Move the train backwards to get space for the first vehicle. As the stopping
					 * distance from a line end is rounded up, move the train one unit more to cater
					 * for front vehicles with odd lengths. */
					int moved;
					for (moved = 0; moved < diff + 1; moved++) {
						if (!TrainController(u, nullptr, false)) break;
					}

					/* Swap start<>end, start+1<>end-1, ... again. */
					r = CountVehiclesInChain(u) - 1; // number of vehicles - 1
					l = 0;
					do ReverseTrainSwapVeh(u, l++, r--); while (l <= r);

					u->force_proceed = old_tfp;

					/* Tracks are too short to fix the train length. The player has to fix the
					 * train in a depot. Bail out so we don't damage the vehicle chain any more. */
					if (moved < diff + 1) break;

					/* Re-do the correction for the first vehicle. */
					for (done = 0; done < diff; done++) TrainController(u, next, false);

					/* We moved one unit more backwards than needed for even-length front vehicles,
					 * try to move that unit forward again. We don't care if this step fails. */
					TrainController(u, nullptr, false);
				}

				/* If the next wagon is still in a depot, check if it shouldn't be outside already. */
				if (next != nullptr && next->track == TRACK_BIT_DEPOT) {
					int d = TicksToLeaveDepot(u);
					if (d <= 0) {
						/* Next vehicle should have left the depot already, show it and pull forward. */
						next->vehstatus &= ~VS_HIDDEN;
						next->track = TrackToTrackBits(GetRailDepotTrack(next->tile));
						for (int i = 0; i >= d; i--) TrainController(next, nullptr);
					}
				}
			}

			/* Update all cached properties after moving the vehicle chain around. */
			Train::From(v)->ConsistChanged(CCF_TRACK);
		}
	}
}

static uint8  _cargo_days;
static uint16 _cargo_source;
static uint32 _cargo_source_xy;
static uint16 _cargo_count;
static uint16 _cargo_paid_for;
static Money  _cargo_feeder_share;
static uint32 _cargo_loaded_at_xy;
CargoPacketList _cpp_packets;
std::map<VehicleID, CargoPacketList> _veh_cpp_packets;

static uint32 _old_ahead_separation;

/**
 * Make it possible to make the saveload tables "friends" of other classes.
 * @param vt the vehicle type. Can be VEH_END for the common vehicle description data
 * @return the saveload description
 */
SaveLoadTable GetVehicleDescription(VehicleType vt)
{
	/** Save and load of vehicles */
	static const SaveLoad _common_veh_desc[] = {
		     SLE_VAR(Vehicle, subtype,               SLE_UINT8),

		     SLE_REF(Vehicle, next,                  REF_VEHICLE_OLD),
		 SLE_CONDVAR(Vehicle, name,                  SLE_CNAME,                    SL_MIN_VERSION,  SLV_84),
		 SLE_CONDSTR(Vehicle, name,                  SLE_STR | SLF_ALLOW_CONTROL, 0, SLV_84, SL_MAX_VERSION),
		 SLE_CONDVAR(Vehicle, unitnumber,            SLE_FILE_U8  | SLE_VAR_U16,   SL_MIN_VERSION,   SLV_8),
		 SLE_CONDVAR(Vehicle, unitnumber,            SLE_UINT16,                   SLV_8, SL_MAX_VERSION),
		     SLE_VAR(Vehicle, owner,                 SLE_UINT8),
		 SLE_CONDVAR(Vehicle, tile,                  SLE_FILE_U16 | SLE_VAR_U32,   SL_MIN_VERSION,   SLV_6),
		 SLE_CONDVAR(Vehicle, tile,                  SLE_UINT32,                   SLV_6, SL_MAX_VERSION),
		 SLE_CONDVAR(Vehicle, dest_tile,             SLE_FILE_U16 | SLE_VAR_U32,   SL_MIN_VERSION,   SLV_6),
		 SLE_CONDVAR(Vehicle, dest_tile,             SLE_UINT32,                   SLV_6, SL_MAX_VERSION),

		 SLE_CONDVAR(Vehicle, x_pos,                 SLE_FILE_U16 | SLE_VAR_U32,   SL_MIN_VERSION,   SLV_6),
		 SLE_CONDVAR(Vehicle, x_pos,                 SLE_UINT32,                   SLV_6, SL_MAX_VERSION),
		 SLE_CONDVAR(Vehicle, y_pos,                 SLE_FILE_U16 | SLE_VAR_U32,   SL_MIN_VERSION,   SLV_6),
		 SLE_CONDVAR(Vehicle, y_pos,                 SLE_UINT32,                   SLV_6, SL_MAX_VERSION),
		SLE_CONDVAR_X(Vehicle, z_pos,                SLE_FILE_U8  | SLE_VAR_I32,   SL_MIN_VERSION, SLV_164, SlXvFeatureTest(XSLFTO_AND, XSLFI_ZPOS_32_BIT, 0, 0)),
		SLE_CONDVAR_X(Vehicle, z_pos,                SLE_INT32,                    SLV_164, SL_MAX_VERSION, SlXvFeatureTest(XSLFTO_OR, XSLFI_ZPOS_32_BIT)),
		     SLE_VAR(Vehicle, direction,             SLE_UINT8),

		SLE_CONDNULL(2,                                                            SL_MIN_VERSION,  SLV_58),
		     SLE_VAR(Vehicle, spritenum,             SLE_UINT8),
		SLE_CONDNULL(5,                                                            SL_MIN_VERSION,  SLV_58),
		     SLE_VAR(Vehicle, engine_type,           SLE_UINT16),

		SLE_CONDNULL(2,                                                            SL_MIN_VERSION,  SLV_152),
		     SLE_VAR(Vehicle, cur_speed,             SLE_UINT16),
		     SLE_VAR(Vehicle, subspeed,              SLE_UINT8),
		     SLE_VAR(Vehicle, acceleration,          SLE_UINT8),
		 SLE_CONDVAR(Vehicle, motion_counter,        SLE_UINT32,                   SLV_VEH_MOTION_COUNTER, SL_MAX_VERSION),
		     SLE_VAR(Vehicle, progress,              SLE_UINT8),

		     SLE_VAR(Vehicle, vehstatus,             SLE_UINT8),
		 SLE_CONDVAR(Vehicle, last_station_visited,  SLE_FILE_U8  | SLE_VAR_U16,   SL_MIN_VERSION,   SLV_5),
		 SLE_CONDVAR(Vehicle, last_station_visited,  SLE_UINT16,                   SLV_5, SL_MAX_VERSION),
		SLE_CONDVAR_X(Vehicle, last_loading_station, SLE_UINT16,                 SLV_182, SL_MAX_VERSION, SlXvFeatureTest(XSLFTO_OR, XSLFI_CHILLPP, SL_CHILLPP_232)),

		     SLE_VAR(Vehicle, cargo_type,            SLE_UINT8),
		 SLE_CONDVAR(Vehicle, cargo_subtype,         SLE_UINT8,                   SLV_35, SL_MAX_VERSION),
		SLEG_CONDVAR(         _cargo_days,           SLE_UINT8,                    SL_MIN_VERSION,  SLV_68),
		SLEG_CONDVAR(         _cargo_source,         SLE_FILE_U8  | SLE_VAR_U16,   SL_MIN_VERSION,   SLV_7),
		SLEG_CONDVAR(         _cargo_source,         SLE_UINT16,                   SLV_7,  SLV_68),
		SLEG_CONDVAR(         _cargo_source_xy,      SLE_UINT32,                  SLV_44,  SLV_68),
		     SLE_VAR(Vehicle, cargo_cap,             SLE_UINT16),
		 SLE_CONDVAR(Vehicle, refit_cap,             SLE_UINT16,                 SLV_182, SL_MAX_VERSION),
		SLEG_CONDVAR(         _cargo_count,          SLE_UINT16,                   SL_MIN_VERSION,  SLV_68),
		SLE_CONDPTRDEQ(Vehicle, cargo.packets,         REF_CARGO_PACKET,            SLV_68, SL_MAX_VERSION),
		SLEG_CONDPTRDEQ_X(    _cpp_packets,            REF_CARGO_PACKET,           SL_MIN_VERSION, SL_MAX_VERSION, SlXvFeatureTest(XSLFTO_AND, XSLFI_CHILLPP)),
		 SLE_CONDARR(Vehicle, cargo.action_counts,   SLE_UINT, VehicleCargoList::NUM_MOVE_TO_ACTION, SLV_181, SL_MAX_VERSION),
		 SLE_CONDVAR(Vehicle, cargo_age_counter,     SLE_UINT16,                 SLV_162, SL_MAX_VERSION),

		     SLE_VAR(Vehicle, day_counter,           SLE_UINT8),
		     SLE_VAR(Vehicle, tick_counter,          SLE_UINT8),
		SLE_CONDVAR_X(Vehicle, running_ticks,        SLE_FILE_U8  | SLE_VAR_U16,  SLV_88, SL_MAX_VERSION, SlXvFeatureTest([](uint16 version, bool version_in_range, uint16 feature_versions[XSLFI_SIZE]) -> bool {
			return version_in_range && !(SlXvIsFeaturePresent(feature_versions, XSLFI_SPRINGPP, 3) || SlXvIsFeaturePresent(feature_versions, XSLFI_JOKERPP) || SlXvIsFeaturePresent(feature_versions, XSLFI_CHILLPP) || SlXvIsFeaturePresent(feature_versions, XSLFI_VARIABLE_DAY_LENGTH, 2));
		})),
		SLE_CONDVAR_X(Vehicle, running_ticks,        SLE_UINT16,                  SLV_88, SL_MAX_VERSION, SlXvFeatureTest([](uint16 version, bool version_in_range, uint16 feature_versions[XSLFI_SIZE]) -> bool {
			return version_in_range && (SlXvIsFeaturePresent(feature_versions, XSLFI_SPRINGPP, 2) || SlXvIsFeaturePresent(feature_versions, XSLFI_JOKERPP) || SlXvIsFeaturePresent(feature_versions, XSLFI_CHILLPP) || SlXvIsFeaturePresent(feature_versions, XSLFI_VARIABLE_DAY_LENGTH, 2));
		})),

		     SLE_VAR(Vehicle, cur_implicit_order_index,   SLE_VEHORDERID),
		 SLE_CONDVAR(Vehicle, cur_real_order_index,       SLE_VEHORDERID,        SLV_158, SL_MAX_VERSION),
		SLE_CONDVAR_X(Vehicle, cur_timetable_order_index, SLE_VEHORDERID, SL_MIN_VERSION, SL_MAX_VERSION, SlXvFeatureTest(XSLFTO_AND, XSLFI_TIMETABLE_EXTRA)),
		/* num_orders is now part of OrderList and is not saved but counted */
		SLE_CONDNULL(1,                                                            SL_MIN_VERSION, SLV_105),

		/* This next line is for version 4 and prior compatibility.. it temporarily reads
		 type and flags (which were both 4 bits) into type. Later on this is
		 converted correctly */
		 SLE_CONDVAR(Vehicle, current_order.type,    SLE_UINT8,                    SL_MIN_VERSION,   SLV_5),
		 SLE_CONDVAR(Vehicle, current_order.dest,    SLE_FILE_U8  | SLE_VAR_U16,   SL_MIN_VERSION,   SLV_5),

		/* Orders for version 5 and on */
		 SLE_CONDVAR(Vehicle, current_order.type,    SLE_UINT8,                    SLV_5, SL_MAX_VERSION),
		SLE_CONDVAR_X(Vehicle, current_order.flags,  SLE_FILE_U8 | SLE_VAR_U16,    SLV_5, SL_MAX_VERSION, SlXvFeatureTest(XSLFTO_AND, XSLFI_ORDER_FLAGS_EXTRA, 0, 0)),
		SLE_CONDVAR_X(Vehicle, current_order.flags,  SLE_UINT16,                   SLV_5, SL_MAX_VERSION, SlXvFeatureTest(XSLFTO_AND, XSLFI_ORDER_FLAGS_EXTRA, 1)),
		 SLE_CONDVAR(Vehicle, current_order.dest,    SLE_UINT16,                   SLV_5, SL_MAX_VERSION),

		/* Refit in current order */
		 SLE_CONDVAR(Vehicle, current_order.refit_cargo,   SLE_UINT8,             SLV_36, SL_MAX_VERSION),
		SLE_CONDNULL(1,                                                           SLV_36, SLV_182), // refit_subtype

		/* Timetable in current order */
		SLE_CONDVAR_X(Vehicle, current_order.wait_time,    SLE_FILE_U16 | SLE_VAR_U32, SLV_67, SL_MAX_VERSION, SlXvFeatureTest(XSLFTO_AND, XSLFI_TIMETABLE_EXTRA, 0, 5)),
		SLE_CONDVAR_X(Vehicle, current_order.wait_time,    SLE_UINT32,                 SLV_67, SL_MAX_VERSION, SlXvFeatureTest(XSLFTO_AND, XSLFI_TIMETABLE_EXTRA, 6)),
		SLE_CONDVAR_X(Vehicle, current_order.travel_time,  SLE_FILE_U16 | SLE_VAR_U32, SLV_67, SL_MAX_VERSION, SlXvFeatureTest(XSLFTO_AND, XSLFI_TIMETABLE_EXTRA, 0, 5)),
		SLE_CONDVAR_X(Vehicle, current_order.travel_time,  SLE_UINT32,                 SLV_67, SL_MAX_VERSION, SlXvFeatureTest(XSLFTO_AND, XSLFI_TIMETABLE_EXTRA, 6)),
		 SLE_CONDVAR(Vehicle, current_order.max_speed,     SLE_UINT16,           SLV_174, SL_MAX_VERSION),
		 SLE_CONDVAR(Vehicle, timetable_start,       SLE_INT32,                  SLV_129, SL_MAX_VERSION),
		SLE_CONDVAR_X(Vehicle, timetable_start_subticks,   SLE_UINT16,    SL_MIN_VERSION, SL_MAX_VERSION, SlXvFeatureTest(XSLFTO_AND, XSLFI_TIMETABLES_START_TICKS, 2)),

		 SLE_CONDREF(Vehicle, orders,                REF_ORDER,                    SL_MIN_VERSION, SLV_105),
		 SLE_CONDREF(Vehicle, orders,                REF_ORDERLIST,              SLV_105, SL_MAX_VERSION),

		 SLE_CONDVAR(Vehicle, age,                   SLE_FILE_U16 | SLE_VAR_I32,   SL_MIN_VERSION,  SLV_31),
		 SLE_CONDVAR(Vehicle, age,                   SLE_INT32,                   SLV_31, SL_MAX_VERSION),
		 SLE_CONDVAR(Vehicle, max_age,               SLE_FILE_U16 | SLE_VAR_I32,   SL_MIN_VERSION,  SLV_31),
		 SLE_CONDVAR(Vehicle, max_age,               SLE_INT32,                   SLV_31, SL_MAX_VERSION),
		 SLE_CONDVAR(Vehicle, date_of_last_service,  SLE_FILE_U16 | SLE_VAR_I32,   SL_MIN_VERSION,  SLV_31),
		 SLE_CONDVAR(Vehicle, date_of_last_service,  SLE_INT32,                   SLV_31, SL_MAX_VERSION),
		 SLE_CONDVAR(Vehicle, service_interval,      SLE_UINT16,                   SL_MIN_VERSION,  SLV_31),
		 SLE_CONDVAR(Vehicle, service_interval,      SLE_FILE_U32 | SLE_VAR_U16,  SLV_31, SLV_180),
		 SLE_CONDVAR(Vehicle, service_interval,      SLE_UINT16,                 SLV_180, SL_MAX_VERSION),
		     SLE_VAR(Vehicle, reliability,           SLE_UINT16),
		     SLE_VAR(Vehicle, reliability_spd_dec,   SLE_UINT16),
		     SLE_VAR(Vehicle, breakdown_ctr,         SLE_UINT8),
		     SLE_VAR(Vehicle, breakdown_delay,       SLE_UINT8),
		     SLE_VAR(Vehicle, breakdowns_since_last_service, SLE_UINT8),
		     SLE_VAR(Vehicle, breakdown_chance,      SLE_UINT8),
		SLE_CONDVAR_X(Vehicle, breakdown_chance_factor, SLE_UINT8,                 SL_MIN_VERSION, SL_MAX_VERSION, SlXvFeatureTest(XSLFTO_AND, XSLFI_IMPROVED_BREAKDOWNS, 3)),
		SLE_CONDVAR_X(Vehicle, breakdown_type,       SLE_UINT8,                    SL_MIN_VERSION, SL_MAX_VERSION, SlXvFeatureTest(XSLFTO_AND, XSLFI_IMPROVED_BREAKDOWNS)),
		SLE_CONDVAR_X(Vehicle, breakdown_severity,   SLE_UINT8,                    SL_MIN_VERSION, SL_MAX_VERSION, SlXvFeatureTest(XSLFTO_AND, XSLFI_IMPROVED_BREAKDOWNS)),
		 SLE_CONDVAR(Vehicle, build_year,            SLE_FILE_U8 | SLE_VAR_I32,    SL_MIN_VERSION,  SLV_31),
		 SLE_CONDVAR(Vehicle, build_year,            SLE_INT32,                   SLV_31, SL_MAX_VERSION),

		     SLE_VAR(Vehicle, load_unload_ticks,     SLE_UINT16),
		SLEG_CONDVAR(         _cargo_paid_for,       SLE_UINT16,                  SLV_45, SL_MAX_VERSION),
		 SLE_CONDVAR(Vehicle, vehicle_flags,         SLE_FILE_U8  | SLE_VAR_U32,  SLV_40, SLV_180),
		SLE_CONDVAR_X(Vehicle, vehicle_flags,        SLE_FILE_U16 | SLE_VAR_U32,          SLV_180, SL_MAX_VERSION, SlXvFeatureTest(XSLFTO_AND, XSLFI_VEHICLE_FLAGS_EXTRA, 0, 0)),
		SLE_CONDVAR_X(Vehicle, vehicle_flags,        SLE_UINT32,                   SL_MIN_VERSION, SL_MAX_VERSION, SlXvFeatureTest(XSLFTO_AND, XSLFI_VEHICLE_FLAGS_EXTRA, 1)),

		 SLE_CONDVAR(Vehicle, profit_this_year,      SLE_FILE_I32 | SLE_VAR_I64,   SL_MIN_VERSION,  SLV_65),
		 SLE_CONDVAR(Vehicle, profit_this_year,      SLE_INT64,                   SLV_65, SL_MAX_VERSION),
		 SLE_CONDVAR(Vehicle, profit_last_year,      SLE_FILE_I32 | SLE_VAR_I64,   SL_MIN_VERSION,  SLV_65),
		 SLE_CONDVAR(Vehicle, profit_last_year,      SLE_INT64,                   SLV_65, SL_MAX_VERSION),
		SLE_CONDVAR_X(Vehicle,profit_lifetime,       SLE_INT64,                    SL_MIN_VERSION, SL_MAX_VERSION, SlXvFeatureTest(XSLFTO_AND, XSLFI_VEH_LIFETIME_PROFIT)),
		SLEG_CONDVAR(         _cargo_feeder_share,   SLE_FILE_I32 | SLE_VAR_I64,  SLV_51,  SLV_65),
		SLEG_CONDVAR(         _cargo_feeder_share,   SLE_INT64,                   SLV_65,  SLV_68),
		SLEG_CONDVAR(         _cargo_loaded_at_xy,   SLE_UINT32,                  SLV_51,  SLV_68),
		 SLE_CONDVAR(Vehicle, value,                 SLE_FILE_I32 | SLE_VAR_I64,   SL_MIN_VERSION,  SLV_65),
		 SLE_CONDVAR(Vehicle, value,                 SLE_INT64,                   SLV_65, SL_MAX_VERSION),
		SLE_CONDNULL_X(8,                                                          SL_MIN_VERSION, SL_MAX_VERSION, SlXvFeatureTest(XSLFTO_AND, XSLFI_VEHICLE_REPAIR_COST, 1, 1)),

		 SLE_CONDVAR(Vehicle, random_bits,           SLE_UINT8,                    SLV_2, SL_MAX_VERSION),
		 SLE_CONDVAR(Vehicle, waiting_triggers,      SLE_UINT8,                    SLV_2, SL_MAX_VERSION),

		SLEG_CONDVAR_X(_old_ahead_separation,        SLE_UINT32,                   SL_MIN_VERSION, SL_MAX_VERSION, SlXvFeatureTest(XSLFTO_AND, XSLFI_AUTO_TIMETABLE, 1, 4)),
		SLE_CONDNULL_X(4,                                                          SL_MIN_VERSION, SL_MAX_VERSION, SlXvFeatureTest(XSLFTO_AND, XSLFI_AUTO_TIMETABLE, 1, 4)),

		 SLE_CONDREF(Vehicle, next_shared,           REF_VEHICLE,                  SLV_2, SL_MAX_VERSION),
		SLE_CONDNULL(2,                                                            SLV_2,  SLV_69),
		SLE_CONDNULL(4,                                                           SLV_69, SLV_101),

		 SLE_CONDVAR(Vehicle, group_id,              SLE_UINT16,                  SLV_60, SL_MAX_VERSION),

		 SLE_CONDVAR(Vehicle, current_order_time,    SLE_UINT32,                  SLV_67, SL_MAX_VERSION),
		SLE_CONDVAR_X(Vehicle, current_loading_time, SLE_UINT32,                   SL_MIN_VERSION, SL_MAX_VERSION, SlXvFeatureTest(XSLFTO_AND, XSLFI_AUTO_TIMETABLE)),
		SLE_CONDVAR_X(Vehicle, current_loading_time, SLE_UINT32,                   SL_MIN_VERSION, SL_MAX_VERSION, SlXvFeatureTest(XSLFTO_AND, XSLFI_JOKERPP, SL_JOKER_1_23)),
		SLE_CONDNULL_X(4, SL_MIN_VERSION, SL_MAX_VERSION, SlXvFeatureTest(XSLFTO_AND, XSLFI_SPRINGPP)),
		 SLE_CONDVAR(Vehicle, lateness_counter,      SLE_INT32,                   SLV_67, SL_MAX_VERSION),

		SLE_CONDNULL(10,                                                           SLV_2, SLV_144), // old reserved space

		SLE_CONDNULL_X((8 + 8 + 2 + 2 + 4 + 4 + 1 + 1) * 30, SL_MIN_VERSION, SL_MAX_VERSION, SlXvFeatureTest(XSLFTO_AND, XSLFI_SPRINGPP)),
		SLE_CONDNULL_X((8 + 8 + 2 + 2 + 4 + 4 + 1 + 1) * 70, SL_MIN_VERSION, SL_MAX_VERSION, SlXvFeatureTest(XSLFTO_AND, XSLFI_SPRINGPP, 4)),
		SLE_CONDNULL_X(1, SL_MIN_VERSION, SL_MAX_VERSION, SlXvFeatureTest(XSLFTO_AND, XSLFI_SPRINGPP)),
		SLE_CONDNULL_X(1, SL_MIN_VERSION, SL_MAX_VERSION, SlXvFeatureTest(XSLFTO_AND, XSLFI_SPRINGPP)),
		SLE_CONDNULL_X(2, SL_MIN_VERSION, SL_MAX_VERSION, SlXvFeatureTest(XSLFTO_AND, XSLFI_SPRINGPP)),

		SLE_CONDNULL_X(160, SL_MIN_VERSION, SL_MAX_VERSION, SlXvFeatureTest(XSLFTO_AND, XSLFI_JOKERPP)),
	};

	static const SaveLoad _train_desc[] = {
		SLE_WRITEBYTE(Vehicle, type),
		SLE_VEH_INCLUDE(),
		     SLE_VAR(Train, crash_anim_pos,      SLE_UINT16),
		     SLE_VAR(Train, force_proceed,       SLE_UINT8),
		     SLE_VAR(Train, railtype,            SLE_UINT8),
		     SLE_VAR(Train, track,               SLE_UINT8),

		 SLE_CONDVAR(Train, flags,               SLE_FILE_U8  | SLE_VAR_U32,            SLV_2, SLV_100),
		SLE_CONDVAR_X(Train, flags,              SLE_FILE_U16 | SLE_VAR_U32,          SLV_100, SL_MAX_VERSION, SlXvFeatureTest(XSLFTO_AND, XSLFI_TRAIN_FLAGS_EXTRA, 0, 0)),
		SLE_CONDVAR_X(Train, flags,              SLE_UINT32,                   SL_MIN_VERSION, SL_MAX_VERSION, SlXvFeatureTest(XSLFTO_AND, XSLFI_TRAIN_FLAGS_EXTRA, 1)),
		SLE_CONDNULL(2, SLV_2, SLV_60),

		 SLE_CONDVAR(Train, wait_counter,        SLE_UINT16,                 SLV_136, SL_MAX_VERSION),
		 SLE_CONDVAR_X(Train, tunnel_bridge_signal_num, SLE_UINT16,   SL_MIN_VERSION, SL_MAX_VERSION, SlXvFeatureTest(XSLFTO_AND, XSLFI_SIG_TUNNEL_BRIDGE, 5)),

		SLE_CONDNULL(2, SLV_2, SLV_20),
		 SLE_CONDVAR(Train, gv_flags,            SLE_UINT16,                 SLV_139, SL_MAX_VERSION),
		 SLE_CONDNULL_X(2                                           , SL_MIN_VERSION, SL_MAX_VERSION, SlXvFeatureTest(XSLFTO_AND, XSLFI_CHILLPP, SL_CHILLPP_232)),
		SLE_CONDNULL(11, SLV_2, SLV_144), // old reserved space
		SLE_CONDVAR_X(Train, reverse_distance,    SLE_UINT16,         SL_MIN_VERSION, SL_MAX_VERSION, SlXvFeatureTest(XSLFTO_AND, XSLFI_REVERSE_AT_WAYPOINT)),
		SLE_CONDVAR_X(Train, speed_restriction,   SLE_UINT16,         SL_MIN_VERSION, SL_MAX_VERSION, SlXvFeatureTest(XSLFTO_AND, XSLFI_SPEED_RESTRICTION)),
		SLE_CONDVAR_X(Train, signal_speed_restriction, SLE_UINT16,    SL_MIN_VERSION, SL_MAX_VERSION, SlXvFeatureTest(XSLFTO_AND, XSLFI_TRAIN_SPEED_ADAPTATION)),
		SLE_CONDVAR_X(Train, critical_breakdown_count, SLE_UINT8,     SL_MIN_VERSION, SL_MAX_VERSION, SlXvFeatureTest(XSLFTO_AND, XSLFI_IMPROVED_BREAKDOWNS, 2)),
	};

	static const SaveLoad _roadveh_desc[] = {
		SLE_WRITEBYTE(Vehicle, type),
		SLE_VEH_INCLUDE(),
		      SLE_VAR(RoadVehicle, state,                SLE_UINT8),
		      SLE_VAR(RoadVehicle, frame,                SLE_UINT8),
		      SLE_VAR(RoadVehicle, blocked_ctr,          SLE_UINT16),
		      SLE_VAR(RoadVehicle, overtaking,           SLE_UINT8),
		      SLE_VAR(RoadVehicle, overtaking_ctr,       SLE_UINT8),
		      SLE_VAR(RoadVehicle, crashed_ctr,          SLE_UINT16),
		      SLE_VAR(RoadVehicle, reverse_ctr,          SLE_UINT8),
		SLE_CONDDEQUE(RoadVehicle, path.td,              SLE_UINT8,                  SLV_ROADVEH_PATH_CACHE, SL_MAX_VERSION),
		SLE_CONDDEQUE(RoadVehicle, path.tile,            SLE_UINT32,                 SLV_ROADVEH_PATH_CACHE, SL_MAX_VERSION),
		SLE_CONDVAR_X(RoadVehicle, path.layout_ctr,      SLE_UINT32,                     SL_MIN_VERSION, SL_MAX_VERSION, SlXvFeatureTest(XSLFTO_AND, XSLFI_ROAD_LAYOUT_CHANGE_CTR)),

		 SLE_CONDNULL(2,                                                               SLV_6,  SLV_69),
		  SLE_CONDVAR(RoadVehicle, gv_flags,             SLE_UINT16,                 SLV_139, SL_MAX_VERSION),
		 SLE_CONDNULL(4,                                                              SLV_69, SLV_131),
		 SLE_CONDNULL(2,                                                               SLV_6, SLV_131),
		 SLE_CONDNULL(16,                                                              SLV_2, SLV_144), // old reserved space
		SLE_CONDVAR_X(RoadVehicle, critical_breakdown_count, SLE_UINT8,       SL_MIN_VERSION, SL_MAX_VERSION, SlXvFeatureTest(XSLFTO_AND, XSLFI_IMPROVED_BREAKDOWNS, 6)),
	};

	static const SaveLoad _ship_desc[] = {
		SLE_WRITEBYTE(Vehicle, type),
		SLE_VEH_INCLUDE(),
		      SLE_VAR(Ship, state,                     SLE_UINT8),
		SLE_CONDDEQUE(Ship, path,                      SLE_UINT8,                  SLV_SHIP_PATH_CACHE, SL_MAX_VERSION),
		  SLE_CONDVAR(Ship, rotation,                  SLE_UINT8,                  SLV_SHIP_ROTATION, SL_MAX_VERSION),
		SLE_CONDVAR_X(Ship, lost_count,                SLE_UINT8,                     SL_MIN_VERSION, SL_MAX_VERSION, SlXvFeatureTest(XSLFTO_AND, XSLFI_SHIP_LOST_COUNTER)),
		SLE_CONDVAR_X(Ship, critical_breakdown_count,  SLE_UINT8,                     SL_MIN_VERSION, SL_MAX_VERSION, SlXvFeatureTest(XSLFTO_AND, XSLFI_IMPROVED_BREAKDOWNS, 8)),

		SLE_CONDNULL(16, SLV_2, SLV_144), // old reserved space
	};

	static const SaveLoad _aircraft_desc[] = {
		SLE_WRITEBYTE(Vehicle, type),
		SLE_VEH_INCLUDE(),
		     SLE_VAR(Aircraft, crashed_counter,       SLE_UINT16),
		     SLE_VAR(Aircraft, pos,                   SLE_UINT8),

		 SLE_CONDVAR(Aircraft, targetairport,         SLE_FILE_U8  | SLE_VAR_U16,   SL_MIN_VERSION, SLV_5),
		 SLE_CONDVAR(Aircraft, targetairport,         SLE_UINT16,                   SLV_5, SL_MAX_VERSION),

		     SLE_VAR(Aircraft, state,                 SLE_UINT8),

		 SLE_CONDVAR(Aircraft, previous_pos,          SLE_UINT8,                    SLV_2, SL_MAX_VERSION),
		 SLE_CONDVAR(Aircraft, last_direction,        SLE_UINT8,                    SLV_2, SL_MAX_VERSION),
		 SLE_CONDVAR(Aircraft, number_consecutive_turns, SLE_UINT8,                 SLV_2, SL_MAX_VERSION),
		 SLE_CONDNULL_X(2, SL_MIN_VERSION, SL_MAX_VERSION, SlXvFeatureTest(XSLFTO_AND, XSLFI_SPRINGPP)),
		 SLE_CONDNULL_X(2, SL_MIN_VERSION, SL_MAX_VERSION, SlXvFeatureTest(XSLFTO_AND, XSLFI_CHILLPP)),

		 SLE_CONDVAR(Aircraft, turn_counter,          SLE_UINT8,                  SLV_136, SL_MAX_VERSION),
		 SLE_CONDVAR(Aircraft, flags,                 SLE_UINT8,                  SLV_167, SL_MAX_VERSION),

		SLE_CONDNULL(13,                                                           SLV_2, SLV_144), // old reserved space
	};

	static const SaveLoad _special_desc[] = {
		SLE_WRITEBYTE(Vehicle, type),

		     SLE_VAR(Vehicle, subtype,               SLE_UINT8),

		SLE_CONDNULL_X(5, SL_MIN_VERSION, SL_MAX_VERSION, SlXvFeatureTest(XSLFTO_AND, XSLFI_SPRINGPP)),

		 SLE_CONDVAR(Vehicle, tile,                  SLE_FILE_U16 | SLE_VAR_U32,   SL_MIN_VERSION,   SLV_6),
		 SLE_CONDVAR(Vehicle, tile,                  SLE_UINT32,                   SLV_6, SL_MAX_VERSION),

		 SLE_CONDVAR(Vehicle, x_pos,                 SLE_FILE_I16 | SLE_VAR_I32,   SL_MIN_VERSION,   SLV_6),
		 SLE_CONDVAR(Vehicle, x_pos,                 SLE_INT32,                    SLV_6, SL_MAX_VERSION),
		 SLE_CONDVAR(Vehicle, y_pos,                 SLE_FILE_I16 | SLE_VAR_I32,   SL_MIN_VERSION,   SLV_6),
		 SLE_CONDVAR(Vehicle, y_pos,                 SLE_INT32,                    SLV_6, SL_MAX_VERSION),
		SLE_CONDVAR_X(Vehicle, z_pos,                SLE_FILE_U8  | SLE_VAR_I32,   SL_MIN_VERSION, SLV_164, SlXvFeatureTest(XSLFTO_AND, XSLFI_ZPOS_32_BIT, 0, 0)),
		SLE_CONDVAR_X(Vehicle, z_pos,                SLE_INT32,                    SLV_164, SL_MAX_VERSION, SlXvFeatureTest(XSLFTO_OR, XSLFI_ZPOS_32_BIT)),

		     SLE_VAR(Vehicle, sprite_seq.seq[0].sprite, SLE_FILE_U16 | SLE_VAR_U32),
		SLE_CONDNULL(5,                                                            SL_MIN_VERSION,  SLV_59),
		     SLE_VAR(Vehicle, progress,              SLE_UINT8),
		     SLE_VAR(Vehicle, vehstatus,             SLE_UINT8),

		     SLE_VAR(EffectVehicle, animation_state,    SLE_UINT16),
		     SLE_VAR(EffectVehicle, animation_substate, SLE_UINT8),

		 SLE_CONDVAR(Vehicle, spritenum,             SLE_UINT8,                    SLV_2, SL_MAX_VERSION),

		SLE_CONDNULL(15,                                                           SLV_2, SLV_144), // old reserved space
	};

	static const SaveLoad _disaster_desc[] = {
		SLE_WRITEBYTE(Vehicle, type),

		     SLE_REF(Vehicle, next,                  REF_VEHICLE_OLD),

		     SLE_VAR(Vehicle, subtype,               SLE_UINT8),
		 SLE_CONDVAR(Vehicle, tile,                  SLE_FILE_U16 | SLE_VAR_U32,   SL_MIN_VERSION,   SLV_6),
		 SLE_CONDVAR(Vehicle, tile,                  SLE_UINT32,                   SLV_6, SL_MAX_VERSION),
		 SLE_CONDVAR(Vehicle, dest_tile,             SLE_FILE_U16 | SLE_VAR_U32,   SL_MIN_VERSION,   SLV_6),
		 SLE_CONDVAR(Vehicle, dest_tile,             SLE_UINT32,                   SLV_6, SL_MAX_VERSION),

		 SLE_CONDVAR(Vehicle, x_pos,                 SLE_FILE_I16 | SLE_VAR_I32,   SL_MIN_VERSION,   SLV_6),
		 SLE_CONDVAR(Vehicle, x_pos,                 SLE_INT32,                    SLV_6, SL_MAX_VERSION),
		 SLE_CONDVAR(Vehicle, y_pos,                 SLE_FILE_I16 | SLE_VAR_I32,   SL_MIN_VERSION,   SLV_6),
		 SLE_CONDVAR(Vehicle, y_pos,                 SLE_INT32,                    SLV_6, SL_MAX_VERSION),
		SLE_CONDVAR_X(Vehicle, z_pos,                SLE_FILE_U8  | SLE_VAR_I32,   SL_MIN_VERSION, SLV_164, SlXvFeatureTest(XSLFTO_AND, XSLFI_ZPOS_32_BIT, 0, 0)),
		SLE_CONDVAR_X(Vehicle, z_pos,                SLE_INT32,                    SLV_164, SL_MAX_VERSION, SlXvFeatureTest(XSLFTO_OR, XSLFI_ZPOS_32_BIT)),
		     SLE_VAR(Vehicle, direction,             SLE_UINT8),

		SLE_CONDNULL(5,                                                            SL_MIN_VERSION,  SLV_58),
		     SLE_VAR(Vehicle, owner,                 SLE_UINT8),
		     SLE_VAR(Vehicle, vehstatus,             SLE_UINT8),
		 SLE_CONDVAR(Vehicle, current_order.dest,    SLE_FILE_U8 | SLE_VAR_U16,    SL_MIN_VERSION,   SLV_5),
		 SLE_CONDVAR(Vehicle, current_order.dest,    SLE_UINT16,                   SLV_5, SL_MAX_VERSION),

		     SLE_VAR(Vehicle, sprite_seq.seq[0].sprite, SLE_FILE_U16 | SLE_VAR_U32),
		 SLE_CONDVAR(Vehicle, age,                   SLE_FILE_U16 | SLE_VAR_I32,   SL_MIN_VERSION,  SLV_31),
		 SLE_CONDVAR(Vehicle, age,                   SLE_INT32,                   SLV_31, SL_MAX_VERSION),
		     SLE_VAR(Vehicle, tick_counter,          SLE_UINT8),

		 SLE_CONDVAR(DisasterVehicle, image_override,            SLE_FILE_U16 | SLE_VAR_U32,   SL_MIN_VERSION, SLV_191),
		 SLE_CONDVAR(DisasterVehicle, image_override,            SLE_UINT32,                 SLV_191, SL_MAX_VERSION),
		 SLE_CONDVAR(DisasterVehicle, big_ufo_destroyer_target,  SLE_FILE_U16 | SLE_VAR_U32,   SL_MIN_VERSION, SLV_191),
		 SLE_CONDVAR(DisasterVehicle, big_ufo_destroyer_target,  SLE_UINT32,                 SLV_191, SL_MAX_VERSION),
		 SLE_CONDNULL_X(2, SL_MIN_VERSION, SL_MAX_VERSION, SlXvFeatureTest(XSLFTO_AND, XSLFI_SPRINGPP)),
		 SLE_CONDNULL_X(2, SL_MIN_VERSION, SL_MAX_VERSION, SlXvFeatureTest(XSLFTO_AND, XSLFI_CHILLPP)),
		 SLE_CONDVAR(DisasterVehicle, flags,                     SLE_UINT8,                  SLV_194, SL_MAX_VERSION),

		SLE_CONDNULL(16,                                                           SLV_2, SLV_144), // old reserved space
	};


	static const SaveLoadTable _veh_descs[] = {
		_train_desc,
		_roadveh_desc,
		_ship_desc,
		_aircraft_desc,
		_special_desc,
		_disaster_desc,
		_common_veh_desc,
	};

	return _veh_descs[vt];
}

static std::vector<SaveLoad> _filtered_train_desc;
static std::vector<SaveLoad> _filtered_roadveh_desc;
static std::vector<SaveLoad> _filtered_ship_desc;
static std::vector<SaveLoad> _filtered_aircraft_desc;
static std::vector<SaveLoad> _filtered_special_desc;
static std::vector<SaveLoad> _filtered_disaster_desc;

static std::vector<SaveLoad> * const _filtered_veh_descs[] = {
	&_filtered_train_desc,
	&_filtered_roadveh_desc,
	&_filtered_ship_desc,
	&_filtered_aircraft_desc,
	&_filtered_special_desc,
	&_filtered_disaster_desc,
};

const SaveLoadTable GetVehicleDescriptionFiltered(VehicleType vt)
{
	return *(_filtered_veh_descs[vt]);
}

static void SetupDescs_VEHS()
{
	for (size_t i = 0; i < lengthof(_filtered_veh_descs); i++) {
		*(_filtered_veh_descs[i]) = SlFilterObject(GetVehicleDescription((VehicleType) i));
	}
}

/** Will be called when the vehicles need to be saved. */
static void Save_VEHS()
{
	SetupDescs_VEHS();
	/* Write the vehicles */
	for (Vehicle *v : Vehicle::Iterate()) {
		SlSetArrayIndex(v->index);
		SlObjectSaveFiltered(v, GetVehicleDescriptionFiltered(v->type));
	}
}

/** Will be called when vehicles need to be loaded. */
void Load_VEHS()
{
	SetupDescs_VEHS();

	int index;

	_cargo_count = 0;

	_cpp_packets.clear();
	_veh_cpp_packets.clear();

	while ((index = SlIterateArray()) != -1) {
		Vehicle *v;
		VehicleType vtype = (VehicleType)SlReadByte();

		switch (vtype) {
			case VEH_TRAIN:    v = new (index) Train();           break;
			case VEH_ROAD:     v = new (index) RoadVehicle();     break;
			case VEH_SHIP:     v = new (index) Ship();            break;
			case VEH_AIRCRAFT: v = new (index) Aircraft();        break;
			case VEH_EFFECT:   v = new (index) EffectVehicle();   break;
			case VEH_DISASTER: v = new (index) DisasterVehicle(); break;
			case VEH_INVALID: // Savegame shouldn't contain invalid vehicles
			default: SlErrorCorrupt("Invalid vehicle type");
		}

		SlObjectLoadFiltered(v, GetVehicleDescriptionFiltered(vtype));

		if (_cargo_count != 0 && IsCompanyBuildableVehicleType(v) && CargoPacket::CanAllocateItem()) {
			/* Don't construct the packet with station here, because that'll fail with old savegames */
			CargoPacket *cp = new CargoPacket(_cargo_count, _cargo_days, _cargo_source, _cargo_source_xy, _cargo_loaded_at_xy, _cargo_feeder_share);
			v->cargo.Append(cp);
		}

		/* Old savegames used 'last_station_visited = 0xFF' */
		if (IsSavegameVersionBefore(SLV_5) && v->last_station_visited == 0xFF) {
			v->last_station_visited = INVALID_STATION;
		}

		if (IsSavegameVersionBefore(SLV_182) && !SlXvIsFeaturePresent(XSLFI_CHILLPP)) v->last_loading_station = INVALID_STATION;

		if (IsSavegameVersionBefore(SLV_5)) {
			/* Convert the current_order.type (which is a mix of type and flags, because
			 *  in those versions, they both were 4 bits big) to type and flags */
			v->current_order.flags = GB(v->current_order.type, 4, 4);
			v->current_order.type &= 0x0F;
		}

		/* Advanced vehicle lists got added */
		if (IsSavegameVersionBefore(SLV_60)) v->group_id = DEFAULT_GROUP;

		if (SlXvIsFeaturePresent(XSLFI_CHILLPP)) {
			_veh_cpp_packets[index] = std::move(_cpp_packets);
			_cpp_packets.clear();
		}

		if (SlXvIsFeaturePresent(XSLFI_AUTO_TIMETABLE, 1, 4)) {
			SB(v->vehicle_flags, VF_SEPARATION_ACTIVE, 1, _old_ahead_separation ? 1 : 0);
		}
	}
}

static void Ptrs_VEHS()
{
	SetupDescs_VEHS();

	for (Vehicle *v : Vehicle::Iterate()) {
		if (SlXvIsFeaturePresent(XSLFI_CHILLPP)) _cpp_packets = std::move(_veh_cpp_packets[v->index]);
		SlObjectPtrOrNullFiltered(v, GetVehicleDescriptionFiltered(v->type));
		if (SlXvIsFeaturePresent(XSLFI_CHILLPP)) _veh_cpp_packets[v->index] = std::move(_cpp_packets);
	}
}

const SaveLoadTable GetOrderExtraInfoDescription();

void Save_VEOX()
{
	/* save extended order info for vehicle current order */
	for (Vehicle *v : Vehicle::Iterate()) {
		if (v->current_order.extra) {
			SlSetArrayIndex(v->index);
			SlObject(v->current_order.extra.get(), GetOrderExtraInfoDescription());
		}
	}
}

void Load_VEOX()
{
	/* load extended order info for vehicle current order */
	int index;
	while ((index = SlIterateArray()) != -1) {
		Vehicle *v = Vehicle::GetIfValid(index);
		assert(v != nullptr);
		v->current_order.AllocExtraInfo();
		SlObject(v->current_order.extra.get(), GetOrderExtraInfoDescription());
	}
}

const SaveLoadTable GetVehicleSpeedRestrictionDescription()
{
	static const SaveLoad _vehicle_speed_restriction_desc[] = {
		     SLE_VAR(PendingSpeedRestrictionChange, distance,                 SLE_UINT16),
		     SLE_VAR(PendingSpeedRestrictionChange, new_speed,                SLE_UINT16),
		     SLE_VAR(PendingSpeedRestrictionChange, prev_speed,               SLE_UINT16),
		     SLE_VAR(PendingSpeedRestrictionChange, flags,                    SLE_UINT16),
	};

	return _vehicle_speed_restriction_desc;
}

void Save_VESR()
{
	for (Train *t : Train::Iterate()) {
		if (HasBit(t->flags, VRF_PENDING_SPEED_RESTRICTION)) {
			auto range = pending_speed_restriction_change_map.equal_range(t->index);
			for (auto it = range.first; it != range.second; ++it) {
				SlSetArrayIndex(t->index);
				PendingSpeedRestrictionChange *ptr = &(it->second);
				SlObject(ptr, GetVehicleSpeedRestrictionDescription());
			}
		}
	}
}

void Load_VESR()
{
	int index;
	while ((index = SlIterateArray()) != -1) {
		auto iter = pending_speed_restriction_change_map.insert({ static_cast<VehicleID>(index), {} });
		PendingSpeedRestrictionChange *ptr = &(iter->second);
		SlObject(ptr, GetVehicleSpeedRestrictionDescription());
	}
}

struct vehicle_venc {
	VehicleID id;
	VehicleCache vcache;
};

struct train_venc {
	VehicleID id;
	GroundVehicleCache gvcache;
	int cached_curve_speed_mod;
	uint8 cached_tflags;
	uint8 cached_num_engines;
	uint16 cached_centre_mass;
	uint16 cached_veh_weight;
	uint16 cached_uncapped_decel;
	uint8 cached_deceleration;
	byte user_def_data;
	int cached_max_curve_speed;
};

struct roadvehicle_venc {
	VehicleID id;
	GroundVehicleCache gvcache;
};

struct aircraft_venc {
	VehicleID id;
	uint16 cached_max_range;
};

static std::vector<vehicle_venc> _vehicle_vencs;
static std::vector<train_venc> _train_vencs;
static std::vector<roadvehicle_venc> _roadvehicle_vencs;
static std::vector<aircraft_venc> _aircraft_vencs;

void Save_VENC()
{
	if (!IsNetworkServerSave()) {
		SlSetLength(0);
		return;
	}

	SlAutolength([](void *) {
		int types[4] = {};
		int total = 0;
		for (Vehicle *v : Vehicle::Iterate()) {
			total++;
			if (v->type < VEH_COMPANY_END) types[v->type]++;
		}

		/* vehicle cache */
		SlWriteUint32(total);
		for (Vehicle *v : Vehicle::Iterate()) {
			SlWriteUint32(v->index);
			SlWriteUint16(v->vcache.cached_max_speed);
			SlWriteUint16(v->vcache.cached_cargo_age_period);
			SlWriteByte(v->vcache.cached_vis_effect);
			SlWriteByte(v->vcache.cached_veh_flags);
		}

		auto write_gv_cache = [&](const GroundVehicleCache &cache) {
			SlWriteUint32(cache.cached_weight);
			SlWriteUint32(cache.cached_slope_resistance);
			SlWriteUint32(cache.cached_max_te);
			SlWriteUint32(cache.cached_axle_resistance);
			SlWriteUint32(cache.cached_max_track_speed);
			SlWriteUint32(cache.cached_power);
			SlWriteUint32(cache.cached_air_drag);
			SlWriteUint16(cache.cached_total_length);
			SlWriteUint16(cache.first_engine);
			SlWriteByte(cache.cached_veh_length);
		};

		/* train */
		SlWriteUint32(types[VEH_TRAIN]);
		for (Train *t : Train::Iterate()) {
			SlWriteUint32(t->index);
			write_gv_cache(t->gcache);
			SlWriteUint32(t->tcache.cached_curve_speed_mod);
			SlWriteByte(t->tcache.cached_tflags);
			SlWriteByte(t->tcache.cached_num_engines);
			SlWriteUint16(t->tcache.cached_centre_mass);
			SlWriteUint16(t->tcache.cached_veh_weight);
			SlWriteUint16(t->tcache.cached_uncapped_decel);
			SlWriteByte(t->tcache.cached_deceleration);
			SlWriteByte(t->tcache.user_def_data);
			SlWriteUint32(t->tcache.cached_max_curve_speed);
		}

		/* road vehicle */
		SlWriteUint32(types[VEH_ROAD]);
		for (RoadVehicle *rv : RoadVehicle::Iterate()) {
			SlWriteUint32(rv->index);
			write_gv_cache(rv->gcache);
		}

		/* aircraft */
		SlWriteUint32(types[VEH_AIRCRAFT]);
		for (Aircraft *a : Aircraft::Iterate()) {
			SlWriteUint32(a->index);
			SlWriteUint16(a->acache.cached_max_range);
		}
	}, nullptr);
}

void Load_VENC()
{
	if (SlGetFieldLength() == 0) return;

	if (!_networking || _network_server) {
		SlSkipBytes(SlGetFieldLength());
		return;
	}

	_vehicle_vencs.resize(SlReadUint32());
	for (vehicle_venc &venc : _vehicle_vencs) {
		venc.id = SlReadUint32();
		venc.vcache.cached_max_speed = SlReadUint16();
		venc.vcache.cached_cargo_age_period = SlReadUint16();
		venc.vcache.cached_vis_effect = SlReadByte();
		venc.vcache.cached_veh_flags = SlReadByte();
	}

	auto read_gv_cache = [&](GroundVehicleCache &cache) {
		cache.cached_weight = SlReadUint32();
		cache.cached_slope_resistance = SlReadUint32();
		cache.cached_max_te = SlReadUint32();
		cache.cached_axle_resistance = SlReadUint32();
		cache.cached_max_track_speed = SlReadUint32();
		cache.cached_power = SlReadUint32();
		cache.cached_air_drag = SlReadUint32();
		cache.cached_total_length = SlReadUint16();
		cache.first_engine = SlReadUint16();
		cache.cached_veh_length = SlReadByte();
	};

	_train_vencs.resize(SlReadUint32());
	for (train_venc &venc : _train_vencs) {
		venc.id = SlReadUint32();
		read_gv_cache(venc.gvcache);
		venc.cached_curve_speed_mod = SlReadUint32();
		venc.cached_tflags = SlReadByte();
		venc.cached_num_engines = SlReadByte();
		venc.cached_centre_mass = SlReadUint16();
		venc.cached_veh_weight = SlReadUint16();
		venc.cached_uncapped_decel = SlReadUint16();
		venc.cached_deceleration = SlReadByte();
		venc.user_def_data = SlReadByte();
		venc.cached_max_curve_speed = SlReadUint32();
	}

	_roadvehicle_vencs.resize(SlReadUint32());
	for (roadvehicle_venc &venc : _roadvehicle_vencs) {
		venc.id = SlReadUint32();
		read_gv_cache(venc.gvcache);
	}

	_aircraft_vencs.resize(SlReadUint32());
	for (aircraft_venc &venc : _aircraft_vencs) {
		venc.id = SlReadUint32();
		venc.cached_max_range = SlReadUint16();
	}
}

void SlResetVENC()
{
	_vehicle_vencs.clear();
	_train_vencs.clear();
	_roadvehicle_vencs.clear();
	_aircraft_vencs.clear();
}

static void LogVehicleVENCMessage(const Vehicle *v, const char *var)
{
	char log_buffer[1024];

	char *p = log_buffer + seprintf(log_buffer, lastof(log_buffer), "[load]: vehicle cache mismatch: %s", var);

	extern void WriteVehicleInfo(char *&p, const char *last, const Vehicle *u, const Vehicle *v, uint length);
	uint length = 0;
	for (const Vehicle *u = v->First(); u != v; u = u->Next()) {
		length++;
	}
	WriteVehicleInfo(p, lastof(log_buffer), v, v->First(), length);
	DEBUG(desync, 0, "%s", log_buffer);
	LogDesyncMsg(log_buffer);
}

template <typename T>
void CheckVehicleVENCProp(T &v_prop, T venc_prop, const Vehicle *v, const char *var)
{
	if (v_prop != venc_prop) {
		v_prop = venc_prop;
		LogVehicleVENCMessage(v, var);
	}
}

void SlProcessVENC()
{
	for (const vehicle_venc &venc : _vehicle_vencs) {
		Vehicle *v = Vehicle::GetIfValid(venc.id);
		if (v == nullptr) continue;
		CheckVehicleVENCProp(v->vcache.cached_max_speed, venc.vcache.cached_max_speed, v, "cached_max_speed");
		CheckVehicleVENCProp(v->vcache.cached_cargo_age_period, venc.vcache.cached_cargo_age_period, v, "cached_cargo_age_period");
		CheckVehicleVENCProp(v->vcache.cached_vis_effect, venc.vcache.cached_vis_effect, v, "cached_vis_effect");
		if (HasBit(v->vcache.cached_veh_flags ^ venc.vcache.cached_veh_flags, VCF_LAST_VISUAL_EFFECT)) {
			SB(v->vcache.cached_veh_flags, VCF_LAST_VISUAL_EFFECT, 1, HasBit(venc.vcache.cached_veh_flags, VCF_LAST_VISUAL_EFFECT) ? 1 : 0);
			LogVehicleVENCMessage(v, "VCF_LAST_VISUAL_EFFECT");
		}
	}

	auto check_gv_cache = [&](GroundVehicleCache &v_gvcache, const GroundVehicleCache &venc_gvcache, const Vehicle *v) {
		CheckVehicleVENCProp(v_gvcache.cached_weight, venc_gvcache.cached_weight, v, "cached_weight");
		CheckVehicleVENCProp(v_gvcache.cached_slope_resistance, venc_gvcache.cached_slope_resistance, v, "cached_slope_resistance");
		CheckVehicleVENCProp(v_gvcache.cached_max_te, venc_gvcache.cached_max_te, v, "cached_max_te");
		CheckVehicleVENCProp(v_gvcache.cached_axle_resistance, venc_gvcache.cached_axle_resistance, v, "cached_axle_resistance");
		CheckVehicleVENCProp(v_gvcache.cached_max_track_speed, venc_gvcache.cached_max_track_speed, v, "cached_max_track_speed");
		CheckVehicleVENCProp(v_gvcache.cached_power, venc_gvcache.cached_power, v, "cached_power");
		CheckVehicleVENCProp(v_gvcache.cached_air_drag, venc_gvcache.cached_air_drag, v, "cached_air_drag");
		CheckVehicleVENCProp(v_gvcache.cached_total_length, venc_gvcache.cached_total_length, v, "cached_total_length");
		CheckVehicleVENCProp(v_gvcache.first_engine, venc_gvcache.first_engine, v, "first_engine");
		CheckVehicleVENCProp(v_gvcache.cached_veh_length, venc_gvcache.cached_veh_length, v, "cached_veh_length");
	};

	for (const train_venc &venc : _train_vencs) {
		Train *t = Train::GetIfValid(venc.id);
		if (t == nullptr) continue;
		check_gv_cache(t->gcache, venc.gvcache, t);
		CheckVehicleVENCProp(t->tcache.cached_curve_speed_mod, venc.cached_curve_speed_mod, t, "cached_curve_speed_mod");
		CheckVehicleVENCProp(t->tcache.cached_tflags, (TrainCacheFlags)venc.cached_tflags, t, "cached_tflags");
		CheckVehicleVENCProp(t->tcache.cached_num_engines, venc.cached_num_engines, t, "cached_num_engines");
		CheckVehicleVENCProp(t->tcache.cached_centre_mass, venc.cached_centre_mass, t, "cached_centre_mass");
		CheckVehicleVENCProp(t->tcache.cached_veh_weight, venc.cached_veh_weight, t, "cached_veh_weight");
		CheckVehicleVENCProp(t->tcache.cached_uncapped_decel, venc.cached_uncapped_decel, t, "cached_uncapped_decel");
		CheckVehicleVENCProp(t->tcache.cached_deceleration, venc.cached_deceleration, t, "cached_deceleration");
		CheckVehicleVENCProp(t->tcache.user_def_data, venc.user_def_data, t, "user_def_data");
		CheckVehicleVENCProp(t->tcache.cached_max_curve_speed, venc.cached_max_curve_speed, t, "cached_max_curve_speed");
	}

	for (const roadvehicle_venc &venc : _roadvehicle_vencs) {
		RoadVehicle *rv = RoadVehicle::GetIfValid(venc.id);
		if (rv == nullptr) continue;
		check_gv_cache(rv->gcache, venc.gvcache, rv);
	}

	for (const aircraft_venc &venc : _aircraft_vencs) {
		Aircraft *a = Aircraft::GetIfValid(venc.id);
		if (a == nullptr) continue;
		if (a->acache.cached_max_range != venc.cached_max_range) {
			a->acache.cached_max_range = venc.cached_max_range;
			a->acache.cached_max_range_sqr = venc.cached_max_range * venc.cached_max_range;
			LogVehicleVENCMessage(a, "cached_max_range");
		}
	}
}

const SaveLoadTable GetVehicleLookAheadDescription()
{
	static const SaveLoad _vehicle_look_ahead_desc[] = {
		     SLE_VAR(TrainReservationLookAhead, reservation_end_tile,         SLE_UINT32),
		     SLE_VAR(TrainReservationLookAhead, reservation_end_trackdir,     SLE_UINT8),
		     SLE_VAR(TrainReservationLookAhead, current_position,             SLE_INT32),
		     SLE_VAR(TrainReservationLookAhead, reservation_end_position,     SLE_INT32),
		     SLE_VAR(TrainReservationLookAhead, reservation_end_z,            SLE_INT16),
		     SLE_VAR(TrainReservationLookAhead, tunnel_bridge_reserved_tiles, SLE_INT16),
		     SLE_VAR(TrainReservationLookAhead, flags,                        SLE_UINT16),
		     SLE_VAR(TrainReservationLookAhead, speed_restriction,            SLE_UINT16),
		SLE_CONDVAR_X(TrainReservationLookAhead, next_extend_position,        SLE_INT32,  SL_MIN_VERSION, SL_MAX_VERSION, SlXvFeatureTest(XSLFTO_AND, XSLFI_REALISTIC_TRAIN_BRAKING, 5)),
	};

	return _vehicle_look_ahead_desc;
}

const SaveLoadTable GetVehicleLookAheadItemDescription()
{
	static const SaveLoad _vehicle_look_ahead_item_desc[] = {
		     SLE_VAR(TrainReservationLookAheadItem, start,                    SLE_INT32),
		     SLE_VAR(TrainReservationLookAheadItem, end,                      SLE_INT32),
		     SLE_VAR(TrainReservationLookAheadItem, z_pos,                    SLE_INT16),
		     SLE_VAR(TrainReservationLookAheadItem, data_id,                  SLE_UINT16),
		     SLE_VAR(TrainReservationLookAheadItem, type,                     SLE_UINT8),
	};

	return _vehicle_look_ahead_item_desc;
}

const SaveLoadTable GetVehicleLookAheadCurveDescription()
{
	static const SaveLoad _vehicle_look_ahead_curve_desc[] = {
		     SLE_VAR(TrainReservationLookAheadCurve, position,                SLE_INT32),
		     SLE_VAR(TrainReservationLookAheadCurve, dir_diff,                SLE_UINT8),
	};

	return _vehicle_look_ahead_curve_desc;
}

static void RealSave_VLKA(TrainReservationLookAhead *lookahead)
{
	SlObject(lookahead, GetVehicleLookAheadDescription());
	SlWriteUint32((uint32)lookahead->items.size());
	for (TrainReservationLookAheadItem &item : lookahead->items) {
		SlObject(&item, GetVehicleLookAheadItemDescription());
	}
	SlWriteUint32((uint32)lookahead->curves.size());
	for (TrainReservationLookAheadCurve &curve : lookahead->curves) {
		SlObject(&curve, GetVehicleLookAheadCurveDescription());
	}
}

void Save_VLKA()
{
	for (Train *t : Train::Iterate()) {
		if (t->lookahead != nullptr) {
			SlSetArrayIndex(t->index);
			SlAutolength((AutolengthProc*) RealSave_VLKA, t->lookahead.get());
		}
	}
}

void Load_VLKA()
{
	int index;
	while ((index = SlIterateArray()) != -1) {
		Train *t = Train::GetIfValid(index);
		assert(t != nullptr);
		t->lookahead.reset(new TrainReservationLookAhead());
		SlObject(t->lookahead.get(), GetVehicleLookAheadDescription());
		uint32 items = SlReadUint32();
		t->lookahead->items.resize(items);
		for (uint i = 0; i < items; i++) {
			SlObject(&t->lookahead->items[i], GetVehicleLookAheadItemDescription());
		}
		uint32 curves = SlReadUint32();
		t->lookahead->curves.resize(curves);
		for (uint i = 0; i < curves; i++) {
			SlObject(&t->lookahead->curves[i], GetVehicleLookAheadCurveDescription());
		}
	}
}

static const ChunkHandler veh_chunk_handlers[] = {
	{ 'VEHS', Save_VEHS, Load_VEHS, Ptrs_VEHS, nullptr, CH_SPARSE_ARRAY },
	{ 'VEOX', Save_VEOX, Load_VEOX, nullptr,   nullptr, CH_SPARSE_ARRAY },
	{ 'VESR', Save_VESR, Load_VESR, nullptr,   nullptr, CH_SPARSE_ARRAY },
	{ 'VENC', Save_VENC, Load_VENC, nullptr,   nullptr, CH_RIFF         },
	{ 'VLKA', Save_VLKA, Load_VLKA, nullptr,   nullptr, CH_SPARSE_ARRAY },
};

extern const ChunkHandlerTable _veh_chunk_handlers(veh_chunk_handlers);<|MERGE_RESOLUTION|>--- conflicted
+++ resolved
@@ -271,12 +271,8 @@
 		std::map<Order*, OrderList*> mapping;
 
 		for (Vehicle *v : Vehicle::Iterate()) {
-<<<<<<< HEAD
 			si_v = v;
-			if (v->orders.old != nullptr) {
-=======
 			if (v->old_orders != nullptr) {
->>>>>>> 0d8fbf64
 				if (IsSavegameVersionBefore(SLV_105)) { // Pre-105 didn't save an OrderList
 					if (mapping[v->old_orders] == nullptr) {
 						/* This adds the whole shared vehicle chain for case b */
@@ -316,12 +312,8 @@
 		if (IsSavegameVersionBefore(SLV_105)) {
 			/* Before 105 there was no order for shared orders, thus it messed up horribly */
 			for (Vehicle *v : Vehicle::Iterate()) {
-<<<<<<< HEAD
 				si_v = v;
-				if (v->First() != v || v->orders.list != nullptr || v->previous_shared != nullptr || v->next_shared == nullptr) continue;
-=======
 				if (v->First() != v || v->orders != nullptr || v->previous_shared != nullptr || v->next_shared == nullptr) continue;
->>>>>>> 0d8fbf64
 
 				/* As above, allocating OrderList here is safe. */
 				assert(OrderList::CanAllocateItem());
