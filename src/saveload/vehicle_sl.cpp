/*
 * This file is part of OpenTTD.
 * OpenTTD is free software; you can redistribute it and/or modify it under the terms of the GNU General Public License as published by the Free Software Foundation, version 2.
 * OpenTTD is distributed in the hope that it will be useful, but WITHOUT ANY WARRANTY; without even the implied warranty of MERCHANTABILITY or FITNESS FOR A PARTICULAR PURPOSE.
 * See the GNU General Public License for more details. You should have received a copy of the GNU General Public License along with OpenTTD. If not, see <http://www.gnu.org/licenses/>.
 */

/** @file vehicle_sl.cpp Code handling saving and loading of vehicles */

#include "../stdafx.h"
#include "../vehicle_func.h"
#include "../train.h"
#include "../roadveh.h"
#include "../ship.h"
#include "../aircraft.h"
#include "../station_base.h"
#include "../effectvehicle_base.h"
#include "../company_base.h"
#include "../company_func.h"
#include "../disaster_vehicle.h"
#include "../scope_info.h"
#include "../string_func.h"

#include "saveload.h"

#include <map>

#include "../safeguards.h"

/**
 * Link front and rear multiheaded engines to each other
 * This is done when loading a savegame
 */
void ConnectMultiheadedTrains()
{
	for (Train *v : Train::Iterate()) {
		v->other_multiheaded_part = nullptr;
	}

	for (Train *v : Train::Iterate()) {
		if (v->IsFrontEngine() || v->IsFreeWagon()) {
			/* Two ways to associate multiheaded parts to each other:
			 * sequential-matching: Trains shall be arranged to look like <..>..<..>..<..>..
			 * bracket-matching:    Free vehicle chains shall be arranged to look like ..<..<..>..<..>..>..
			 *
			 * Note: Old savegames might contain chains which do not comply with these rules, e.g.
			 *   - the front and read parts have invalid orders
			 *   - different engine types might be combined
			 *   - there might be different amounts of front and rear parts.
			 *
			 * Note: The multiheaded parts need to be matched exactly like they are matched on the server, else desyncs will occur.
			 *   This is why two matching strategies are needed.
			 */

			bool sequential_matching = v->IsFrontEngine();

			for (Train *u = v; u != nullptr; u = u->GetNextVehicle()) {
				if (u->other_multiheaded_part != nullptr) continue; // we already linked this one

				if (u->IsMultiheaded()) {
					if (!u->IsEngine()) {
						/* we got a rear car without a front car. We will convert it to a front one */
						u->SetEngine();
						u->spritenum--;
					}

					/* Find a matching back part */
					EngineID eid = u->engine_type;
					Train *w;
					if (sequential_matching) {
						for (w = u->GetNextVehicle(); w != nullptr; w = w->GetNextVehicle()) {
							if (w->engine_type != eid || w->other_multiheaded_part != nullptr || !w->IsMultiheaded()) continue;

							/* we found a car to partner with this engine. Now we will make sure it face the right way */
							if (w->IsEngine()) {
								w->ClearEngine();
								w->spritenum++;
							}
							break;
						}
					} else {
						uint stack_pos = 0;
						for (w = u->GetNextVehicle(); w != nullptr; w = w->GetNextVehicle()) {
							if (w->engine_type != eid || w->other_multiheaded_part != nullptr || !w->IsMultiheaded()) continue;

							if (w->IsEngine()) {
								stack_pos++;
							} else {
								if (stack_pos == 0) break;
								stack_pos--;
							}
						}
					}

					if (w != nullptr) {
						w->other_multiheaded_part = u;
						u->other_multiheaded_part = w;
					} else {
						/* we got a front car and no rear cars. We will fake this one for forget that it should have been multiheaded */
						u->ClearMultiheaded();
					}
				}
			}
		}
	}
}

/**
 *  Converts all trains to the new subtype format introduced in savegame 16.2
 *  It also links multiheaded engines or make them forget they are multiheaded if no suitable partner is found
 */
void ConvertOldMultiheadToNew()
{
	for (Train *t : Train::Iterate()) SetBit(t->subtype, 7); // indicates that it's the old format and needs to be converted in the next loop

	for (Train *t : Train::Iterate()) {
		if (HasBit(t->subtype, 7) && ((t->subtype & ~0x80) == 0 || (t->subtype & ~0x80) == 4)) {
			for (Train *u = t; u != nullptr; u = u->Next()) {
				const RailVehicleInfo *rvi = RailVehInfo(u->engine_type);

				ClrBit(u->subtype, 7);
				switch (u->subtype) {
					case 0: // TS_Front_Engine
						if (rvi->railveh_type == RAILVEH_MULTIHEAD) u->SetMultiheaded();
						u->SetFrontEngine();
						u->SetEngine();
						break;

					case 1: // TS_Artic_Part
						u->subtype = 0;
						u->SetArticulatedPart();
						break;

					case 2: // TS_Not_First
						u->subtype = 0;
						if (rvi->railveh_type == RAILVEH_WAGON) {
							/* normal wagon */
							u->SetWagon();
							break;
						}
						if (rvi->railveh_type == RAILVEH_MULTIHEAD && rvi->image_index == u->spritenum - 1) {
							/* rear end of a multiheaded engine */
							u->SetMultiheaded();
							break;
						}
						if (rvi->railveh_type == RAILVEH_MULTIHEAD) u->SetMultiheaded();
						u->SetEngine();
						break;

					case 4: // TS_Free_Car
						u->subtype = 0;
						u->SetWagon();
						u->SetFreeWagon();
						break;
					default: SlErrorCorrupt("Invalid train subtype");
				}
			}
		}
	}
}


/** need to be called to load aircraft from old version */
void UpdateOldAircraft()
{
	/* set airport_flags to 0 for all airports just to be sure */
	for (Station *st : Station::Iterate()) {
		st->airport.flags = 0; // reset airport
	}

	for (Aircraft *a : Aircraft::Iterate()) {
		/* airplane has another vehicle with subtype 4 (shadow), helicopter also has 3 (rotor)
		 * skip those */
		if (a->IsNormalAircraft()) {
			/* airplane in terminal stopped doesn't hurt anyone, so goto next */
			if ((a->vehstatus & VS_STOPPED) && a->state == 0) {
				a->state = HANGAR;
				continue;
			}

			AircraftLeaveHangar(a, a->direction); // make airplane visible if it was in a depot for example
			a->vehstatus &= ~VS_STOPPED; // make airplane moving
			UpdateAircraftCache(a);
			a->cur_speed = a->vcache.cached_max_speed; // so aircraft don't have zero speed while in air
			if (!a->current_order.IsType(OT_GOTO_STATION) && !a->current_order.IsType(OT_GOTO_DEPOT)) {
				/* reset current order so aircraft doesn't have invalid "station-only" order */
				a->current_order.MakeDummy();
			}
			a->state = FLYING;
			AircraftNextAirportPos_and_Order(a); // move it to the entry point of the airport
			GetNewVehiclePosResult gp = GetNewVehiclePos(a);
			a->tile = 0; // aircraft in air is tile=0

			/* correct speed of helicopter-rotors */
			if (a->subtype == AIR_HELICOPTER) a->Next()->Next()->cur_speed = 32;

			/* set new position x,y,z */
			GetAircraftFlightLevelBounds(a, &a->z_pos, nullptr);
			SetAircraftPosition(a, gp.x, gp.y, GetAircraftFlightLevel(a));
		}
	}
}

/**
 * Check all vehicles to ensure their engine type is valid
 * for the currently loaded NewGRFs (that includes none...)
 * This only makes a difference if NewGRFs are missing, otherwise
 * all vehicles will be valid. This does not make such a game
 * playable, it only prevents crash.
 */
static void CheckValidVehicles()
{
	size_t total_engines = Engine::GetPoolSize();
	EngineID first_engine[4] = { INVALID_ENGINE, INVALID_ENGINE, INVALID_ENGINE, INVALID_ENGINE };

	for (const Engine *e : Engine::IterateType(VEH_TRAIN)) { first_engine[VEH_TRAIN] = e->index; break; }
	for (const Engine *e : Engine::IterateType(VEH_ROAD)) { first_engine[VEH_ROAD] = e->index; break; }
	for (const Engine *e : Engine::IterateType(VEH_SHIP)) { first_engine[VEH_SHIP] = e->index; break; }
	for (const Engine *e : Engine::IterateType(VEH_AIRCRAFT)) { first_engine[VEH_AIRCRAFT] = e->index; break; }

	for (Vehicle *v : Vehicle::Iterate()) {
		/* Test if engine types match */
		switch (v->type) {
			case VEH_TRAIN:
			case VEH_ROAD:
			case VEH_SHIP:
			case VEH_AIRCRAFT:
				if (v->engine_type >= total_engines || v->type != v->GetEngine()->type) {
					v->engine_type = first_engine[v->type];
				}
				break;

			default:
				break;
		}
	}
}

extern byte _age_cargo_skip_counter; // From misc_sl.cpp

/** Called after load to update coordinates */
void AfterLoadVehicles(bool part_of_load)
{
	const Vehicle *si_v = nullptr;
	SCOPE_INFO_FMT([&si_v], "AfterLoadVehicles: %s", scope_dumper().VehicleInfo(si_v));
	for (Vehicle *v : Vehicle::Iterate()) {
		si_v = v;
		/* Reinstate the previous pointer */
		if (v->Next() != nullptr) {
			v->Next()->previous = v;
			if (HasBit(v->subtype, GVSF_VIRTUAL) != HasBit(v->Next()->subtype, GVSF_VIRTUAL)) {
				SlErrorCorrupt("Mixed virtual/non-virtual vehicle consist");
			}
		}
		if (v->NextShared() != nullptr) v->NextShared()->previous_shared = v;

		if (part_of_load) v->fill_percent_te_id = INVALID_TE_ID;
		v->first = nullptr;
		if (v->IsGroundVehicle()) v->GetGroundVehicleCache()->first_engine = INVALID_ENGINE;
	}

	/* AfterLoadVehicles may also be called in case of NewGRF reload, in this
	 * case we may not convert orders again. */
	if (part_of_load) {
		/* Create shared vehicle chain for very old games (pre 5,2) and create
		 * OrderList from shared vehicle chains. For this to work correctly, the
		 * following conditions must be fulfilled:
		 * a) both next_shared and previous_shared are not set for pre 5,2 games
		 * b) both next_shared and previous_shared are set for later games
		 */
		std::map<Order*, OrderList*> mapping;

		for (Vehicle *v : Vehicle::Iterate()) {
			si_v = v;
			if (v->orders.old != nullptr) {
				if (IsSavegameVersionBefore(SLV_105)) { // Pre-105 didn't save an OrderList
					if (mapping[v->orders.old] == nullptr) {
						/* This adds the whole shared vehicle chain for case b */

						/* Creating an OrderList here is safe because the number of vehicles
						 * allowed in these savegames matches the number of OrderLists. As
						 * such each vehicle can get an OrderList and it will (still) fit. */
						assert(OrderList::CanAllocateItem());
						v->orders.list = mapping[v->orders.old] = new OrderList(v->orders.old, v);
					} else {
						v->orders.list = mapping[v->orders.old];
						/* For old games (case a) we must create the shared vehicle chain */
						if (IsSavegameVersionBefore(SLV_5, 2)) {
							v->AddToShared(v->orders.list->GetFirstSharedVehicle());
						}
					}
				} else { // OrderList was saved as such, only recalculate not saved values
					if (v->PreviousShared() == nullptr) {
						v->orders.list->Initialize(v->orders.list->first, v);
					}
				}
			}
		}
	}

	for (Vehicle *v : Vehicle::Iterate()) {
		si_v = v;
		/* Fill the first pointers */
		if (v->Previous() == nullptr) {
			for (Vehicle *u = v; u != nullptr; u = u->Next()) {
				u->first = v;
			}
		}
	}

	if (part_of_load) {
		if (IsSavegameVersionBefore(SLV_105)) {
			/* Before 105 there was no order for shared orders, thus it messed up horribly */
			for (Vehicle *v : Vehicle::Iterate()) {
				si_v = v;
				if (v->First() != v || v->orders.list != nullptr || v->previous_shared != nullptr || v->next_shared == nullptr) continue;

				/* As above, allocating OrderList here is safe. */
				assert(OrderList::CanAllocateItem());
				v->orders.list = new OrderList(nullptr, v);
				for (Vehicle *u = v; u != nullptr; u = u->next_shared) {
					u->orders.list = v->orders.list;
				}
			}
		}

		if (IsSavegameVersionBefore(SLV_157)) {
			/* The road vehicle subtype was converted to a flag. */
			for (RoadVehicle *rv : RoadVehicle::Iterate()) {
				si_v = rv;
				if (rv->subtype == 0) {
					/* The road vehicle is at the front. */
					rv->SetFrontEngine();
				} else if (rv->subtype == 1) {
					/* The road vehicle is an articulated part. */
					rv->subtype = 0;
					rv->SetArticulatedPart();
				} else {
					SlErrorCorrupt("Invalid road vehicle subtype");
				}
			}
		}

		if (IsSavegameVersionBefore(SLV_160)) {
			/* In some old savegames there might be some "crap" stored. */
			for (Vehicle *v : Vehicle::Iterate()) {
				si_v = v;
				if (!v->IsPrimaryVehicle() && v->type != VEH_DISASTER) {
					v->current_order.Free();
					v->unitnumber = 0;
				}
			}
		}

		if (IsSavegameVersionBefore(SLV_162)) {
			/* Set the vehicle-local cargo age counter from the old global counter. */
			for (Vehicle *v : Vehicle::Iterate()) {
				si_v = v;
				v->cargo_age_counter = _age_cargo_skip_counter;
			}
		}

		if (IsSavegameVersionBefore(SLV_180)) {
			/* Set service interval flags */
			for (Vehicle *v : Vehicle::Iterate()) {
				si_v = v;
				if (!v->IsPrimaryVehicle()) continue;

				const Company *c = Company::Get(v->owner);
				int interval = CompanyServiceInterval(c, v->type);

				v->SetServiceIntervalIsCustom(v->GetServiceInterval() != interval);
				v->SetServiceIntervalIsPercent(c->settings.vehicle.servint_ispercent);
			}
		}

		if (IsSavegameVersionBefore(SLV_SHIP_ROTATION)) {
			/* Ship rotation added */
			for (Ship *s : Ship::Iterate()) {
				s->rotation = s->direction;
			}
		} else {
			for (Ship *s : Ship::Iterate()) {
				if (s->rotation == s->direction) continue;
				/* In case we are rotating on gameload, set the rotation position to
				 * the current position, otherwise the applied workaround offset would
				 * be with respect to 0,0.
				 */
				s->rotation_x_pos = s->x_pos;
				s->rotation_y_pos = s->y_pos;
			}
		}

		if (SlXvIsFeaturePresent(XSLFI_TEMPLATE_REPLACEMENT) && (_network_server || !_networking)) {
			for (Train *t : Train::Iterate()) {
				si_v = t;
				if (t->IsVirtual() && t->First() == t) {
					delete t;
				}
			}
		}
	}
	si_v = nullptr;

	CheckValidVehicles();

	for (Vehicle *v : Vehicle::Iterate()) {
		si_v = v;
		assert(v->first != nullptr);

		v->trip_occupancy = CalcPercentVehicleFilled(v, nullptr);

		switch (v->type) {
			case VEH_TRAIN: {
				Train *t = Train::From(v);
				if (t->IsFrontEngine() || t->IsFreeWagon()) {
					t->gcache.last_speed = t->cur_speed; // update displayed train speed
					t->ConsistChanged(CCF_SAVELOAD);
				}
				break;
			}

			case VEH_ROAD: {
				RoadVehicle *rv = RoadVehicle::From(v);
				if (rv->IsFrontEngine()) {
					rv->gcache.last_speed = rv->cur_speed; // update displayed road vehicle speed

					rv->roadtype = Engine::Get(rv->engine_type)->u.road.roadtype;
					rv->compatible_roadtypes = GetRoadTypeInfo(rv->roadtype)->powered_roadtypes;
					for (RoadVehicle *u = rv; u != nullptr; u = u->Next()) {
						u->roadtype = rv->roadtype;
						u->compatible_roadtypes = rv->compatible_roadtypes;
					}

					RoadVehUpdateCache(rv);
					if (_settings_game.vehicle.roadveh_acceleration_model != AM_ORIGINAL) {
						rv->CargoChanged();
					}
				}
				break;
			}

			case VEH_SHIP:
				Ship::From(v)->UpdateCache();
				break;

			default: break;
		}
	}

	/* Stop non-front engines */
	if (part_of_load && IsSavegameVersionBefore(SLV_112)) {
		for (Vehicle *v : Vehicle::Iterate()) {
			si_v = v;
			if (v->type == VEH_TRAIN) {
				Train *t = Train::From(v);
				if (!t->IsFrontEngine()) {
					if (t->IsEngine()) t->vehstatus |= VS_STOPPED;
					/* cur_speed is now relevant for non-front parts - nonzero breaks
					 * moving-wagons-inside-depot- and autoreplace- code */
					t->cur_speed = 0;
				}
			}
			/* trains weren't stopping gradually in old OTTD versions (and TTO/TTD)
			 * other vehicle types didn't have zero speed while stopped (even in 'recent' OTTD versions) */
			if ((v->vehstatus & VS_STOPPED) && (v->type != VEH_TRAIN || IsSavegameVersionBefore(SLV_2, 1))) {
				v->cur_speed = 0;
			}
		}
	}

	for (Vehicle *v : Vehicle::Iterate()) {
		si_v = v;
		switch (v->type) {
			case VEH_ROAD:
			case VEH_TRAIN:
			case VEH_SHIP:
				v->GetImage(v->direction, EIT_ON_MAP, &v->sprite_seq);
				v->UpdateSpriteSeqBound();
				break;

			case VEH_AIRCRAFT:
				if (Aircraft::From(v)->IsNormalAircraft()) {
					v->GetImage(v->direction, EIT_ON_MAP, &v->sprite_seq);
					v->UpdateSpriteSeqBound();

					/* The plane's shadow will have the same image as the plane, but no colour */
					Vehicle *shadow = v->Next();
					shadow->sprite_seq.CopyWithoutPalette(v->sprite_seq);
					shadow->sprite_seq_bounds = v->sprite_seq_bounds;

					/* In the case of a helicopter we will update the rotor sprites */
					if (v->subtype == AIR_HELICOPTER) {
						Vehicle *rotor = shadow->Next();
						GetRotorImage(Aircraft::From(v), EIT_ON_MAP, &rotor->sprite_seq);
						rotor->UpdateSpriteSeqBound();
					}

					UpdateAircraftCache(Aircraft::From(v), true);
				}
				break;
			default: break;
		}

		v->UpdateDeltaXY();
		v->coord.left = INVALID_COORD;
		v->UpdatePosition();
		v->UpdateViewport(false);
		v->cargo.AssertCountConsistency();
	}
}

bool TrainController(Train *v, Vehicle *nomove, bool reverse = true); // From train_cmd.cpp
void ReverseTrainDirection(Train *v);
void ReverseTrainSwapVeh(Train *v, int l, int r);

/** Fixup old train spacing. */
void FixupTrainLengths()
{
	/* Vehicle center was moved from 4 units behind the front to half the length
	 * behind the front. Move vehicles so they end up on the same spot. */
	for (Vehicle *v : Vehicle::Iterate()) {
		if (v->type == VEH_TRAIN && v->IsPrimaryVehicle()) {
			/* The vehicle center is now more to the front depending on vehicle length,
			 * so we need to move all vehicles forward to cover the difference to the
			 * old center, otherwise wagon spacing in trains would be broken upon load. */
			for (Train *u = Train::From(v); u != nullptr; u = u->Next()) {
				if (u->track == TRACK_BIT_DEPOT || (u->vehstatus & VS_CRASHED)) continue;

				Train *next = u->Next();

				/* Try to pull the vehicle half its length forward. */
				int diff = (VEHICLE_LENGTH - u->gcache.cached_veh_length) / 2;
				int done;
				for (done = 0; done < diff; done++) {
					if (!TrainController(u, next, false)) break;
				}

				if (next != nullptr && done < diff && u->IsFrontEngine()) {
					/* Pulling the front vehicle forwards failed, we either encountered a dead-end
					 * or a red signal. To fix this, we try to move the whole train the required
					 * space backwards and re-do the fix up of the front vehicle. */

					/* Ignore any signals when backtracking. */
					TrainForceProceeding old_tfp = u->force_proceed;
					u->force_proceed = TFP_SIGNAL;

					/* Swap start<>end, start+1<>end-1, ... */
					int r = CountVehiclesInChain(u) - 1; // number of vehicles - 1
					int l = 0;
					do ReverseTrainSwapVeh(u, l++, r--); while (l <= r);

					/* We moved the first vehicle which is now the last. Move it back to the
					 * original position as we will fix up the last vehicle later in the loop. */
					for (int i = 0; i < done; i++) TrainController(u->Last(), nullptr);

					/* Move the train backwards to get space for the first vehicle. As the stopping
					 * distance from a line end is rounded up, move the train one unit more to cater
					 * for front vehicles with odd lengths. */
					int moved;
					for (moved = 0; moved < diff + 1; moved++) {
						if (!TrainController(u, nullptr, false)) break;
					}

					/* Swap start<>end, start+1<>end-1, ... again. */
					r = CountVehiclesInChain(u) - 1; // number of vehicles - 1
					l = 0;
					do ReverseTrainSwapVeh(u, l++, r--); while (l <= r);

					u->force_proceed = old_tfp;

					/* Tracks are too short to fix the train length. The player has to fix the
					 * train in a depot. Bail out so we don't damage the vehicle chain any more. */
					if (moved < diff + 1) break;

					/* Re-do the correction for the first vehicle. */
					for (done = 0; done < diff; done++) TrainController(u, next, false);

					/* We moved one unit more backwards than needed for even-length front vehicles,
					 * try to move that unit forward again. We don't care if this step fails. */
					TrainController(u, nullptr, false);
				}

				/* If the next wagon is still in a depot, check if it shouldn't be outside already. */
				if (next != nullptr && next->track == TRACK_BIT_DEPOT) {
					int d = TicksToLeaveDepot(u);
					if (d <= 0) {
						/* Next vehicle should have left the depot already, show it and pull forward. */
						next->vehstatus &= ~VS_HIDDEN;
						next->track = TrackToTrackBits(GetRailDepotTrack(next->tile));
						for (int i = 0; i >= d; i--) TrainController(next, nullptr);
					}
				}
			}

			/* Update all cached properties after moving the vehicle chain around. */
			Train::From(v)->ConsistChanged(CCF_TRACK);
		}
	}
}

static uint8  _cargo_days;
static uint16 _cargo_source;
static uint32 _cargo_source_xy;
static uint16 _cargo_count;
static uint16 _cargo_paid_for;
static Money  _cargo_feeder_share;
static uint32 _cargo_loaded_at_xy;
CargoPacketList _cpp_packets;
std::map<VehicleID, CargoPacketList> _veh_cpp_packets;

static uint32 _old_ahead_separation;

/**
 * Make it possible to make the saveload tables "friends" of other classes.
 * @param vt the vehicle type. Can be VEH_END for the common vehicle description data
 * @return the saveload description
 */
SaveLoadTable GetVehicleDescription(VehicleType vt)
{
	/** Save and load of vehicles */
	static const SaveLoad _common_veh_desc[] = {
		     SLE_VAR(Vehicle, subtype,               SLE_UINT8),

		     SLE_REF(Vehicle, next,                  REF_VEHICLE_OLD),
		 SLE_CONDVAR(Vehicle, name,                  SLE_CNAME,                    SL_MIN_VERSION,  SLV_84),
		 SLE_CONDSTR(Vehicle, name,                  SLE_STR | SLF_ALLOW_CONTROL, 0, SLV_84, SL_MAX_VERSION),
		 SLE_CONDVAR(Vehicle, unitnumber,            SLE_FILE_U8  | SLE_VAR_U16,   SL_MIN_VERSION,   SLV_8),
		 SLE_CONDVAR(Vehicle, unitnumber,            SLE_UINT16,                   SLV_8, SL_MAX_VERSION),
		     SLE_VAR(Vehicle, owner,                 SLE_UINT8),
		 SLE_CONDVAR(Vehicle, tile,                  SLE_FILE_U16 | SLE_VAR_U32,   SL_MIN_VERSION,   SLV_6),
		 SLE_CONDVAR(Vehicle, tile,                  SLE_UINT32,                   SLV_6, SL_MAX_VERSION),
		 SLE_CONDVAR(Vehicle, dest_tile,             SLE_FILE_U16 | SLE_VAR_U32,   SL_MIN_VERSION,   SLV_6),
		 SLE_CONDVAR(Vehicle, dest_tile,             SLE_UINT32,                   SLV_6, SL_MAX_VERSION),

		 SLE_CONDVAR(Vehicle, x_pos,                 SLE_FILE_U16 | SLE_VAR_U32,   SL_MIN_VERSION,   SLV_6),
		 SLE_CONDVAR(Vehicle, x_pos,                 SLE_UINT32,                   SLV_6, SL_MAX_VERSION),
		 SLE_CONDVAR(Vehicle, y_pos,                 SLE_FILE_U16 | SLE_VAR_U32,   SL_MIN_VERSION,   SLV_6),
		 SLE_CONDVAR(Vehicle, y_pos,                 SLE_UINT32,                   SLV_6, SL_MAX_VERSION),
		SLE_CONDVAR_X(Vehicle, z_pos,                SLE_FILE_U8  | SLE_VAR_I32,   SL_MIN_VERSION, SLV_164, SlXvFeatureTest(XSLFTO_AND, XSLFI_ZPOS_32_BIT, 0, 0)),
		SLE_CONDVAR_X(Vehicle, z_pos,                SLE_INT32,                    SLV_164, SL_MAX_VERSION, SlXvFeatureTest(XSLFTO_OR, XSLFI_ZPOS_32_BIT)),
		     SLE_VAR(Vehicle, direction,             SLE_UINT8),

		SLE_CONDNULL(2,                                                            SL_MIN_VERSION,  SLV_58),
		     SLE_VAR(Vehicle, spritenum,             SLE_UINT8),
		SLE_CONDNULL(5,                                                            SL_MIN_VERSION,  SLV_58),
		     SLE_VAR(Vehicle, engine_type,           SLE_UINT16),

		SLE_CONDNULL(2,                                                            SL_MIN_VERSION,  SLV_152),
		     SLE_VAR(Vehicle, cur_speed,             SLE_UINT16),
		     SLE_VAR(Vehicle, subspeed,              SLE_UINT8),
		     SLE_VAR(Vehicle, acceleration,          SLE_UINT8),
		 SLE_CONDVAR(Vehicle, motion_counter,        SLE_UINT32,                   SLV_VEH_MOTION_COUNTER, SL_MAX_VERSION),
		     SLE_VAR(Vehicle, progress,              SLE_UINT8),

		     SLE_VAR(Vehicle, vehstatus,             SLE_UINT8),
		 SLE_CONDVAR(Vehicle, last_station_visited,  SLE_FILE_U8  | SLE_VAR_U16,   SL_MIN_VERSION,   SLV_5),
		 SLE_CONDVAR(Vehicle, last_station_visited,  SLE_UINT16,                   SLV_5, SL_MAX_VERSION),
		SLE_CONDVAR_X(Vehicle, last_loading_station, SLE_UINT16,                 SLV_182, SL_MAX_VERSION, SlXvFeatureTest(XSLFTO_OR, XSLFI_CHILLPP, SL_CHILLPP_232)),

		     SLE_VAR(Vehicle, cargo_type,            SLE_UINT8),
		 SLE_CONDVAR(Vehicle, cargo_subtype,         SLE_UINT8,                   SLV_35, SL_MAX_VERSION),
		SLEG_CONDVAR(         _cargo_days,           SLE_UINT8,                    SL_MIN_VERSION,  SLV_68),
		SLEG_CONDVAR(         _cargo_source,         SLE_FILE_U8  | SLE_VAR_U16,   SL_MIN_VERSION,   SLV_7),
		SLEG_CONDVAR(         _cargo_source,         SLE_UINT16,                   SLV_7,  SLV_68),
		SLEG_CONDVAR(         _cargo_source_xy,      SLE_UINT32,                  SLV_44,  SLV_68),
		     SLE_VAR(Vehicle, cargo_cap,             SLE_UINT16),
		 SLE_CONDVAR(Vehicle, refit_cap,             SLE_UINT16,                 SLV_182, SL_MAX_VERSION),
		SLEG_CONDVAR(         _cargo_count,          SLE_UINT16,                   SL_MIN_VERSION,  SLV_68),
		SLE_CONDPTRDEQ(Vehicle, cargo.packets,         REF_CARGO_PACKET,            SLV_68, SL_MAX_VERSION),
		SLEG_CONDPTRDEQ_X(    _cpp_packets,            REF_CARGO_PACKET,           SL_MIN_VERSION, SL_MAX_VERSION, SlXvFeatureTest(XSLFTO_AND, XSLFI_CHILLPP)),
		 SLE_CONDARR(Vehicle, cargo.action_counts,   SLE_UINT, VehicleCargoList::NUM_MOVE_TO_ACTION, SLV_181, SL_MAX_VERSION),
		 SLE_CONDVAR(Vehicle, cargo_age_counter,     SLE_UINT16,                 SLV_162, SL_MAX_VERSION),

		     SLE_VAR(Vehicle, day_counter,           SLE_UINT8),
		     SLE_VAR(Vehicle, tick_counter,          SLE_UINT8),
		SLE_CONDVAR_X(Vehicle, running_ticks,        SLE_FILE_U8  | SLE_VAR_U16,  SLV_88, SL_MAX_VERSION, SlXvFeatureTest([](uint16 version, bool version_in_range) -> bool {
			return version_in_range && !(SlXvIsFeaturePresent(XSLFI_SPRINGPP, 3) || SlXvIsFeaturePresent(XSLFI_JOKERPP) || SlXvIsFeaturePresent(XSLFI_CHILLPP) || SlXvIsFeaturePresent(XSLFI_VARIABLE_DAY_LENGTH, 2));
		})),
		SLE_CONDVAR_X(Vehicle, running_ticks,        SLE_UINT16,                  SLV_88, SL_MAX_VERSION, SlXvFeatureTest([](uint16 version, bool version_in_range) -> bool {
			return version_in_range && (SlXvIsFeaturePresent(XSLFI_SPRINGPP, 2) || SlXvIsFeaturePresent(XSLFI_JOKERPP) || SlXvIsFeaturePresent(XSLFI_CHILLPP) || SlXvIsFeaturePresent(XSLFI_VARIABLE_DAY_LENGTH, 2));
		})),

		     SLE_VAR(Vehicle, cur_implicit_order_index,   SLE_VEHORDERID),
		 SLE_CONDVAR(Vehicle, cur_real_order_index,       SLE_VEHORDERID,        SLV_158, SL_MAX_VERSION),
		SLE_CONDVAR_X(Vehicle, cur_timetable_order_index, SLE_VEHORDERID, SL_MIN_VERSION, SL_MAX_VERSION, SlXvFeatureTest(XSLFTO_AND, XSLFI_TIMETABLE_EXTRA)),
		/* num_orders is now part of OrderList and is not saved but counted */
		SLE_CONDNULL(1,                                                            SL_MIN_VERSION, SLV_105),

		/* This next line is for version 4 and prior compatibility.. it temporarily reads
		 type and flags (which were both 4 bits) into type. Later on this is
		 converted correctly */
		 SLE_CONDVAR(Vehicle, current_order.type,    SLE_UINT8,                    SL_MIN_VERSION,   SLV_5),
		 SLE_CONDVAR(Vehicle, current_order.dest,    SLE_FILE_U8  | SLE_VAR_U16,   SL_MIN_VERSION,   SLV_5),

		/* Orders for version 5 and on */
		 SLE_CONDVAR(Vehicle, current_order.type,    SLE_UINT8,                    SLV_5, SL_MAX_VERSION),
		SLE_CONDVAR_X(Vehicle, current_order.flags,  SLE_FILE_U8 | SLE_VAR_U16,    SLV_5, SL_MAX_VERSION, SlXvFeatureTest(XSLFTO_AND, XSLFI_ORDER_FLAGS_EXTRA, 0, 0)),
		SLE_CONDVAR_X(Vehicle, current_order.flags,  SLE_UINT16,                   SLV_5, SL_MAX_VERSION, SlXvFeatureTest(XSLFTO_AND, XSLFI_ORDER_FLAGS_EXTRA, 1)),
		 SLE_CONDVAR(Vehicle, current_order.dest,    SLE_UINT16,                   SLV_5, SL_MAX_VERSION),

		/* Refit in current order */
		 SLE_CONDVAR(Vehicle, current_order.refit_cargo,   SLE_UINT8,             SLV_36, SL_MAX_VERSION),
		SLE_CONDNULL(1,                                                           SLV_36, SLV_182), // refit_subtype

		/* Timetable in current order */
		SLE_CONDVAR_X(Vehicle, current_order.wait_time,    SLE_FILE_U16 | SLE_VAR_U32, SLV_67, SL_MAX_VERSION, SlXvFeatureTest(XSLFTO_AND, XSLFI_TIMETABLE_EXTRA, 0, 5)),
		SLE_CONDVAR_X(Vehicle, current_order.wait_time,    SLE_UINT32,                 SLV_67, SL_MAX_VERSION, SlXvFeatureTest(XSLFTO_AND, XSLFI_TIMETABLE_EXTRA, 6)),
		SLE_CONDVAR_X(Vehicle, current_order.travel_time,  SLE_FILE_U16 | SLE_VAR_U32, SLV_67, SL_MAX_VERSION, SlXvFeatureTest(XSLFTO_AND, XSLFI_TIMETABLE_EXTRA, 0, 5)),
		SLE_CONDVAR_X(Vehicle, current_order.travel_time,  SLE_UINT32,                 SLV_67, SL_MAX_VERSION, SlXvFeatureTest(XSLFTO_AND, XSLFI_TIMETABLE_EXTRA, 6)),
		 SLE_CONDVAR(Vehicle, current_order.max_speed,     SLE_UINT16,           SLV_174, SL_MAX_VERSION),
		 SLE_CONDVAR(Vehicle, timetable_start,       SLE_INT32,                  SLV_129, SL_MAX_VERSION),
		SLE_CONDVAR_X(Vehicle, timetable_start_subticks,   SLE_UINT16,    SL_MIN_VERSION, SL_MAX_VERSION, SlXvFeatureTest(XSLFTO_AND, XSLFI_TIMETABLES_START_TICKS, 2)),

		 SLE_CONDREF(Vehicle, orders,                REF_ORDER,                    SL_MIN_VERSION, SLV_105),
		 SLE_CONDREF(Vehicle, orders,                REF_ORDERLIST,              SLV_105, SL_MAX_VERSION),

		 SLE_CONDVAR(Vehicle, age,                   SLE_FILE_U16 | SLE_VAR_I32,   SL_MIN_VERSION,  SLV_31),
		 SLE_CONDVAR(Vehicle, age,                   SLE_INT32,                   SLV_31, SL_MAX_VERSION),
		 SLE_CONDVAR(Vehicle, max_age,               SLE_FILE_U16 | SLE_VAR_I32,   SL_MIN_VERSION,  SLV_31),
		 SLE_CONDVAR(Vehicle, max_age,               SLE_INT32,                   SLV_31, SL_MAX_VERSION),
		 SLE_CONDVAR(Vehicle, date_of_last_service,  SLE_FILE_U16 | SLE_VAR_I32,   SL_MIN_VERSION,  SLV_31),
		 SLE_CONDVAR(Vehicle, date_of_last_service,  SLE_INT32,                   SLV_31, SL_MAX_VERSION),
		 SLE_CONDVAR(Vehicle, service_interval,      SLE_UINT16,                   SL_MIN_VERSION,  SLV_31),
		 SLE_CONDVAR(Vehicle, service_interval,      SLE_FILE_U32 | SLE_VAR_U16,  SLV_31, SLV_180),
		 SLE_CONDVAR(Vehicle, service_interval,      SLE_UINT16,                 SLV_180, SL_MAX_VERSION),
		     SLE_VAR(Vehicle, reliability,           SLE_UINT16),
		     SLE_VAR(Vehicle, reliability_spd_dec,   SLE_UINT16),
		     SLE_VAR(Vehicle, breakdown_ctr,         SLE_UINT8),
		     SLE_VAR(Vehicle, breakdown_delay,       SLE_UINT8),
		     SLE_VAR(Vehicle, breakdowns_since_last_service, SLE_UINT8),
		     SLE_VAR(Vehicle, breakdown_chance,      SLE_UINT8),
		SLE_CONDVAR_X(Vehicle, breakdown_chance_factor, SLE_UINT8,                 SL_MIN_VERSION, SL_MAX_VERSION, SlXvFeatureTest(XSLFTO_AND, XSLFI_IMPROVED_BREAKDOWNS, 3)),
		SLE_CONDVAR_X(Vehicle, breakdown_type,       SLE_UINT8,                    SL_MIN_VERSION, SL_MAX_VERSION, SlXvFeatureTest(XSLFTO_AND, XSLFI_IMPROVED_BREAKDOWNS)),
		SLE_CONDVAR_X(Vehicle, breakdown_severity,   SLE_UINT8,                    SL_MIN_VERSION, SL_MAX_VERSION, SlXvFeatureTest(XSLFTO_AND, XSLFI_IMPROVED_BREAKDOWNS)),
		 SLE_CONDVAR(Vehicle, build_year,            SLE_FILE_U8 | SLE_VAR_I32,    SL_MIN_VERSION,  SLV_31),
		 SLE_CONDVAR(Vehicle, build_year,            SLE_INT32,                   SLV_31, SL_MAX_VERSION),

		     SLE_VAR(Vehicle, load_unload_ticks,     SLE_UINT16),
		SLEG_CONDVAR(         _cargo_paid_for,       SLE_UINT16,                  SLV_45, SL_MAX_VERSION),
		 SLE_CONDVAR(Vehicle, vehicle_flags,         SLE_FILE_U8 | SLE_VAR_U16,   SLV_40, SLV_180),
		 SLE_CONDVAR(Vehicle, vehicle_flags,         SLE_UINT16,                 SLV_180, SL_MAX_VERSION),

		 SLE_CONDVAR(Vehicle, profit_this_year,      SLE_FILE_I32 | SLE_VAR_I64,   SL_MIN_VERSION,  SLV_65),
		 SLE_CONDVAR(Vehicle, profit_this_year,      SLE_INT64,                   SLV_65, SL_MAX_VERSION),
		 SLE_CONDVAR(Vehicle, profit_last_year,      SLE_FILE_I32 | SLE_VAR_I64,   SL_MIN_VERSION,  SLV_65),
		 SLE_CONDVAR(Vehicle, profit_last_year,      SLE_INT64,                   SLV_65, SL_MAX_VERSION),
		SLE_CONDVAR_X(Vehicle,profit_lifetime,       SLE_INT64,                    SL_MIN_VERSION, SL_MAX_VERSION, SlXvFeatureTest(XSLFTO_AND, XSLFI_VEH_LIFETIME_PROFIT)),
		SLEG_CONDVAR(         _cargo_feeder_share,   SLE_FILE_I32 | SLE_VAR_I64,  SLV_51,  SLV_65),
		SLEG_CONDVAR(         _cargo_feeder_share,   SLE_INT64,                   SLV_65,  SLV_68),
		SLEG_CONDVAR(         _cargo_loaded_at_xy,   SLE_UINT32,                  SLV_51,  SLV_68),
		 SLE_CONDVAR(Vehicle, value,                 SLE_FILE_I32 | SLE_VAR_I64,   SL_MIN_VERSION,  SLV_65),
		 SLE_CONDVAR(Vehicle, value,                 SLE_INT64,                   SLV_65, SL_MAX_VERSION),
		SLE_CONDNULL_X(8,                                                          SL_MIN_VERSION, SL_MAX_VERSION, SlXvFeatureTest(XSLFTO_AND, XSLFI_VEHICLE_REPAIR_COST, 1, 1)),

		 SLE_CONDVAR(Vehicle, random_bits,           SLE_UINT8,                    SLV_2, SL_MAX_VERSION),
		 SLE_CONDVAR(Vehicle, waiting_triggers,      SLE_UINT8,                    SLV_2, SL_MAX_VERSION),

		SLEG_CONDVAR_X(_old_ahead_separation,        SLE_UINT32,                   SL_MIN_VERSION, SL_MAX_VERSION, SlXvFeatureTest(XSLFTO_AND, XSLFI_AUTO_TIMETABLE, 1, 4)),
		SLE_CONDNULL_X(4,                                                          SL_MIN_VERSION, SL_MAX_VERSION, SlXvFeatureTest(XSLFTO_AND, XSLFI_AUTO_TIMETABLE, 1, 4)),

		 SLE_CONDREF(Vehicle, next_shared,           REF_VEHICLE,                  SLV_2, SL_MAX_VERSION),
		SLE_CONDNULL(2,                                                            SLV_2,  SLV_69),
		SLE_CONDNULL(4,                                                           SLV_69, SLV_101),

		 SLE_CONDVAR(Vehicle, group_id,              SLE_UINT16,                  SLV_60, SL_MAX_VERSION),

		 SLE_CONDVAR(Vehicle, current_order_time,    SLE_UINT32,                  SLV_67, SL_MAX_VERSION),
		SLE_CONDVAR_X(Vehicle, current_loading_time, SLE_UINT32,                   SL_MIN_VERSION, SL_MAX_VERSION, SlXvFeatureTest(XSLFTO_AND, XSLFI_AUTO_TIMETABLE)),
		SLE_CONDVAR_X(Vehicle, current_loading_time, SLE_UINT32,                   SL_MIN_VERSION, SL_MAX_VERSION, SlXvFeatureTest(XSLFTO_AND, XSLFI_JOKERPP, SL_JOKER_1_23)),
		SLE_CONDNULL_X(4, SL_MIN_VERSION, SL_MAX_VERSION, SlXvFeatureTest(XSLFTO_AND, XSLFI_SPRINGPP)),
		 SLE_CONDVAR(Vehicle, lateness_counter,      SLE_INT32,                   SLV_67, SL_MAX_VERSION),

		SLE_CONDNULL(10,                                                           SLV_2, SLV_144), // old reserved space

		SLE_CONDNULL_X((8 + 8 + 2 + 2 + 4 + 4 + 1 + 1) * 30, SL_MIN_VERSION, SL_MAX_VERSION, SlXvFeatureTest(XSLFTO_AND, XSLFI_SPRINGPP)),
		SLE_CONDNULL_X((8 + 8 + 2 + 2 + 4 + 4 + 1 + 1) * 70, SL_MIN_VERSION, SL_MAX_VERSION, SlXvFeatureTest(XSLFTO_AND, XSLFI_SPRINGPP, 4)),
		SLE_CONDNULL_X(1, SL_MIN_VERSION, SL_MAX_VERSION, SlXvFeatureTest(XSLFTO_AND, XSLFI_SPRINGPP)),
		SLE_CONDNULL_X(1, SL_MIN_VERSION, SL_MAX_VERSION, SlXvFeatureTest(XSLFTO_AND, XSLFI_SPRINGPP)),
		SLE_CONDNULL_X(2, SL_MIN_VERSION, SL_MAX_VERSION, SlXvFeatureTest(XSLFTO_AND, XSLFI_SPRINGPP)),

		SLE_CONDNULL_X(160, SL_MIN_VERSION, SL_MAX_VERSION, SlXvFeatureTest(XSLFTO_AND, XSLFI_JOKERPP)),
	};

	static const SaveLoad _train_desc[] = {
		SLE_WRITEBYTE(Vehicle, type),
		SLE_VEH_INCLUDE(),
		     SLE_VAR(Train, crash_anim_pos,      SLE_UINT16),
		     SLE_VAR(Train, force_proceed,       SLE_UINT8),
		     SLE_VAR(Train, railtype,            SLE_UINT8),
		     SLE_VAR(Train, track,               SLE_UINT8),

		 SLE_CONDVAR(Train, flags,               SLE_FILE_U8  | SLE_VAR_U32,            SLV_2, SLV_100),
		SLE_CONDVAR_X(Train, flags,              SLE_FILE_U16 | SLE_VAR_U32,          SLV_100, SL_MAX_VERSION, SlXvFeatureTest(XSLFTO_AND, XSLFI_TRAIN_FLAGS_EXTRA, 0, 0)),
		SLE_CONDVAR_X(Train, flags,              SLE_UINT32,                   SL_MIN_VERSION, SL_MAX_VERSION, SlXvFeatureTest(XSLFTO_AND, XSLFI_TRAIN_FLAGS_EXTRA, 1)),
		SLE_CONDNULL(2, SLV_2, SLV_60),

		 SLE_CONDVAR(Train, wait_counter,        SLE_UINT16,                 SLV_136, SL_MAX_VERSION),
		 SLE_CONDVAR_X(Train, tunnel_bridge_signal_num, SLE_UINT16,   SL_MIN_VERSION, SL_MAX_VERSION, SlXvFeatureTest(XSLFTO_AND, XSLFI_SIG_TUNNEL_BRIDGE, 5)),

		SLE_CONDNULL(2, SLV_2, SLV_20),
		 SLE_CONDVAR(Train, gv_flags,            SLE_UINT16,                 SLV_139, SL_MAX_VERSION),
		 SLE_CONDNULL_X(2                                           , SL_MIN_VERSION, SL_MAX_VERSION, SlXvFeatureTest(XSLFTO_AND, XSLFI_CHILLPP, SL_CHILLPP_232)),
		SLE_CONDNULL(11, SLV_2, SLV_144), // old reserved space
		SLE_CONDVAR_X(Train, reverse_distance,    SLE_UINT16,         SL_MIN_VERSION, SL_MAX_VERSION, SlXvFeatureTest(XSLFTO_AND, XSLFI_REVERSE_AT_WAYPOINT)),
		SLE_CONDVAR_X(Train, speed_restriction,   SLE_UINT16,         SL_MIN_VERSION, SL_MAX_VERSION, SlXvFeatureTest(XSLFTO_AND, XSLFI_SPEED_RESTRICTION)),
		SLE_CONDVAR_X(Train, signal_speed_restriction, SLE_UINT16,    SL_MIN_VERSION, SL_MAX_VERSION, SlXvFeatureTest(XSLFTO_AND, XSLFI_TRAIN_SPEED_ADAPTATION)),
		SLE_CONDVAR_X(Train, critical_breakdown_count, SLE_UINT8,     SL_MIN_VERSION, SL_MAX_VERSION, SlXvFeatureTest(XSLFTO_AND, XSLFI_IMPROVED_BREAKDOWNS, 2)),
	};

	static const SaveLoad _roadveh_desc[] = {
		SLE_WRITEBYTE(Vehicle, type),
		SLE_VEH_INCLUDE(),
		      SLE_VAR(RoadVehicle, state,                SLE_UINT8),
		      SLE_VAR(RoadVehicle, frame,                SLE_UINT8),
		      SLE_VAR(RoadVehicle, blocked_ctr,          SLE_UINT16),
		      SLE_VAR(RoadVehicle, overtaking,           SLE_UINT8),
		      SLE_VAR(RoadVehicle, overtaking_ctr,       SLE_UINT8),
		      SLE_VAR(RoadVehicle, crashed_ctr,          SLE_UINT16),
		      SLE_VAR(RoadVehicle, reverse_ctr,          SLE_UINT8),
		SLE_CONDDEQUE(RoadVehicle, path.td,              SLE_UINT8,                  SLV_ROADVEH_PATH_CACHE, SL_MAX_VERSION),
		SLE_CONDDEQUE(RoadVehicle, path.tile,            SLE_UINT32,                 SLV_ROADVEH_PATH_CACHE, SL_MAX_VERSION),
		SLE_CONDVAR_X(RoadVehicle, path.layout_ctr,      SLE_UINT32,                     SL_MIN_VERSION, SL_MAX_VERSION, SlXvFeatureTest(XSLFTO_AND, XSLFI_ROAD_LAYOUT_CHANGE_CTR)),

		 SLE_CONDNULL(2,                                                               SLV_6,  SLV_69),
		  SLE_CONDVAR(RoadVehicle, gv_flags,             SLE_UINT16,                 SLV_139, SL_MAX_VERSION),
		 SLE_CONDNULL(4,                                                              SLV_69, SLV_131),
		 SLE_CONDNULL(2,                                                               SLV_6, SLV_131),
		 SLE_CONDNULL(16,                                                              SLV_2, SLV_144), // old reserved space
		SLE_CONDVAR_X(RoadVehicle, critical_breakdown_count, SLE_UINT8,       SL_MIN_VERSION, SL_MAX_VERSION, SlXvFeatureTest(XSLFTO_AND, XSLFI_IMPROVED_BREAKDOWNS, 6)),
	};

	static const SaveLoad _ship_desc[] = {
		SLE_WRITEBYTE(Vehicle, type),
		SLE_VEH_INCLUDE(),
		      SLE_VAR(Ship, state,                     SLE_UINT8),
		SLE_CONDDEQUE(Ship, path,                      SLE_UINT8,                  SLV_SHIP_PATH_CACHE, SL_MAX_VERSION),
		  SLE_CONDVAR(Ship, rotation,                  SLE_UINT8,                  SLV_SHIP_ROTATION, SL_MAX_VERSION),
		SLE_CONDVAR_X(Ship, lost_count,                SLE_UINT8,                     SL_MIN_VERSION, SL_MAX_VERSION, SlXvFeatureTest(XSLFTO_AND, XSLFI_SHIP_LOST_COUNTER)),
		SLE_CONDVAR_X(Ship, critical_breakdown_count,  SLE_UINT8,                     SL_MIN_VERSION, SL_MAX_VERSION, SlXvFeatureTest(XSLFTO_AND, XSLFI_IMPROVED_BREAKDOWNS, 8)),

		SLE_CONDNULL(16, SLV_2, SLV_144), // old reserved space
	};

	static const SaveLoad _aircraft_desc[] = {
		SLE_WRITEBYTE(Vehicle, type),
		SLE_VEH_INCLUDE(),
		     SLE_VAR(Aircraft, crashed_counter,       SLE_UINT16),
		     SLE_VAR(Aircraft, pos,                   SLE_UINT8),

		 SLE_CONDVAR(Aircraft, targetairport,         SLE_FILE_U8  | SLE_VAR_U16,   SL_MIN_VERSION, SLV_5),
		 SLE_CONDVAR(Aircraft, targetairport,         SLE_UINT16,                   SLV_5, SL_MAX_VERSION),

		     SLE_VAR(Aircraft, state,                 SLE_UINT8),

		 SLE_CONDVAR(Aircraft, previous_pos,          SLE_UINT8,                    SLV_2, SL_MAX_VERSION),
		 SLE_CONDVAR(Aircraft, last_direction,        SLE_UINT8,                    SLV_2, SL_MAX_VERSION),
		 SLE_CONDVAR(Aircraft, number_consecutive_turns, SLE_UINT8,                 SLV_2, SL_MAX_VERSION),
		 SLE_CONDNULL_X(2, SL_MIN_VERSION, SL_MAX_VERSION, SlXvFeatureTest(XSLFTO_AND, XSLFI_SPRINGPP)),
		 SLE_CONDNULL_X(2, SL_MIN_VERSION, SL_MAX_VERSION, SlXvFeatureTest(XSLFTO_AND, XSLFI_CHILLPP)),

		 SLE_CONDVAR(Aircraft, turn_counter,          SLE_UINT8,                  SLV_136, SL_MAX_VERSION),
		 SLE_CONDVAR(Aircraft, flags,                 SLE_UINT8,                  SLV_167, SL_MAX_VERSION),

		SLE_CONDNULL(13,                                                           SLV_2, SLV_144), // old reserved space
	};

	static const SaveLoad _special_desc[] = {
		SLE_WRITEBYTE(Vehicle, type),

		     SLE_VAR(Vehicle, subtype,               SLE_UINT8),

		SLE_CONDNULL_X(5, SL_MIN_VERSION, SL_MAX_VERSION, SlXvFeatureTest(XSLFTO_AND, XSLFI_SPRINGPP)),

		 SLE_CONDVAR(Vehicle, tile,                  SLE_FILE_U16 | SLE_VAR_U32,   SL_MIN_VERSION,   SLV_6),
		 SLE_CONDVAR(Vehicle, tile,                  SLE_UINT32,                   SLV_6, SL_MAX_VERSION),

		 SLE_CONDVAR(Vehicle, x_pos,                 SLE_FILE_I16 | SLE_VAR_I32,   SL_MIN_VERSION,   SLV_6),
		 SLE_CONDVAR(Vehicle, x_pos,                 SLE_INT32,                    SLV_6, SL_MAX_VERSION),
		 SLE_CONDVAR(Vehicle, y_pos,                 SLE_FILE_I16 | SLE_VAR_I32,   SL_MIN_VERSION,   SLV_6),
		 SLE_CONDVAR(Vehicle, y_pos,                 SLE_INT32,                    SLV_6, SL_MAX_VERSION),
		SLE_CONDVAR_X(Vehicle, z_pos,                SLE_FILE_U8  | SLE_VAR_I32,   SL_MIN_VERSION, SLV_164, SlXvFeatureTest(XSLFTO_AND, XSLFI_ZPOS_32_BIT, 0, 0)),
		SLE_CONDVAR_X(Vehicle, z_pos,                SLE_INT32,                    SLV_164, SL_MAX_VERSION, SlXvFeatureTest(XSLFTO_OR, XSLFI_ZPOS_32_BIT)),

		     SLE_VAR(Vehicle, sprite_seq.seq[0].sprite, SLE_FILE_U16 | SLE_VAR_U32),
		SLE_CONDNULL(5,                                                            SL_MIN_VERSION,  SLV_59),
		     SLE_VAR(Vehicle, progress,              SLE_UINT8),
		     SLE_VAR(Vehicle, vehstatus,             SLE_UINT8),

		     SLE_VAR(EffectVehicle, animation_state,    SLE_UINT16),
		     SLE_VAR(EffectVehicle, animation_substate, SLE_UINT8),

		 SLE_CONDVAR(Vehicle, spritenum,             SLE_UINT8,                    SLV_2, SL_MAX_VERSION),

		SLE_CONDNULL(15,                                                           SLV_2, SLV_144), // old reserved space
	};

	static const SaveLoad _disaster_desc[] = {
		SLE_WRITEBYTE(Vehicle, type),

		     SLE_REF(Vehicle, next,                  REF_VEHICLE_OLD),

		     SLE_VAR(Vehicle, subtype,               SLE_UINT8),
		 SLE_CONDVAR(Vehicle, tile,                  SLE_FILE_U16 | SLE_VAR_U32,   SL_MIN_VERSION,   SLV_6),
		 SLE_CONDVAR(Vehicle, tile,                  SLE_UINT32,                   SLV_6, SL_MAX_VERSION),
		 SLE_CONDVAR(Vehicle, dest_tile,             SLE_FILE_U16 | SLE_VAR_U32,   SL_MIN_VERSION,   SLV_6),
		 SLE_CONDVAR(Vehicle, dest_tile,             SLE_UINT32,                   SLV_6, SL_MAX_VERSION),

		 SLE_CONDVAR(Vehicle, x_pos,                 SLE_FILE_I16 | SLE_VAR_I32,   SL_MIN_VERSION,   SLV_6),
		 SLE_CONDVAR(Vehicle, x_pos,                 SLE_INT32,                    SLV_6, SL_MAX_VERSION),
		 SLE_CONDVAR(Vehicle, y_pos,                 SLE_FILE_I16 | SLE_VAR_I32,   SL_MIN_VERSION,   SLV_6),
		 SLE_CONDVAR(Vehicle, y_pos,                 SLE_INT32,                    SLV_6, SL_MAX_VERSION),
		SLE_CONDVAR_X(Vehicle, z_pos,                SLE_FILE_U8  | SLE_VAR_I32,   SL_MIN_VERSION, SLV_164, SlXvFeatureTest(XSLFTO_AND, XSLFI_ZPOS_32_BIT, 0, 0)),
		SLE_CONDVAR_X(Vehicle, z_pos,                SLE_INT32,                    SLV_164, SL_MAX_VERSION, SlXvFeatureTest(XSLFTO_OR, XSLFI_ZPOS_32_BIT)),
		     SLE_VAR(Vehicle, direction,             SLE_UINT8),

		SLE_CONDNULL(5,                                                            SL_MIN_VERSION,  SLV_58),
		     SLE_VAR(Vehicle, owner,                 SLE_UINT8),
		     SLE_VAR(Vehicle, vehstatus,             SLE_UINT8),
		 SLE_CONDVAR(Vehicle, current_order.dest,    SLE_FILE_U8 | SLE_VAR_U16,    SL_MIN_VERSION,   SLV_5),
		 SLE_CONDVAR(Vehicle, current_order.dest,    SLE_UINT16,                   SLV_5, SL_MAX_VERSION),

		     SLE_VAR(Vehicle, sprite_seq.seq[0].sprite, SLE_FILE_U16 | SLE_VAR_U32),
		 SLE_CONDVAR(Vehicle, age,                   SLE_FILE_U16 | SLE_VAR_I32,   SL_MIN_VERSION,  SLV_31),
		 SLE_CONDVAR(Vehicle, age,                   SLE_INT32,                   SLV_31, SL_MAX_VERSION),
		     SLE_VAR(Vehicle, tick_counter,          SLE_UINT8),

		 SLE_CONDVAR(DisasterVehicle, image_override,            SLE_FILE_U16 | SLE_VAR_U32,   SL_MIN_VERSION, SLV_191),
		 SLE_CONDVAR(DisasterVehicle, image_override,            SLE_UINT32,                 SLV_191, SL_MAX_VERSION),
		 SLE_CONDVAR(DisasterVehicle, big_ufo_destroyer_target,  SLE_FILE_U16 | SLE_VAR_U32,   SL_MIN_VERSION, SLV_191),
		 SLE_CONDVAR(DisasterVehicle, big_ufo_destroyer_target,  SLE_UINT32,                 SLV_191, SL_MAX_VERSION),
		 SLE_CONDNULL_X(2, SL_MIN_VERSION, SL_MAX_VERSION, SlXvFeatureTest(XSLFTO_AND, XSLFI_SPRINGPP)),
		 SLE_CONDNULL_X(2, SL_MIN_VERSION, SL_MAX_VERSION, SlXvFeatureTest(XSLFTO_AND, XSLFI_CHILLPP)),
		 SLE_CONDVAR(DisasterVehicle, flags,                     SLE_UINT8,                  SLV_194, SL_MAX_VERSION),

		SLE_CONDNULL(16,                                                           SLV_2, SLV_144), // old reserved space
	};


	static const SaveLoadTable _veh_descs[] = {
		_train_desc,
		_roadveh_desc,
		_ship_desc,
		_aircraft_desc,
		_special_desc,
		_disaster_desc,
		_common_veh_desc,
	};

	return _veh_descs[vt];
}

static std::vector<SaveLoad> _filtered_train_desc;
static std::vector<SaveLoad> _filtered_roadveh_desc;
static std::vector<SaveLoad> _filtered_ship_desc;
static std::vector<SaveLoad> _filtered_aircraft_desc;
static std::vector<SaveLoad> _filtered_special_desc;
static std::vector<SaveLoad> _filtered_disaster_desc;

static std::vector<SaveLoad> * const _filtered_veh_descs[] = {
	&_filtered_train_desc,
	&_filtered_roadveh_desc,
	&_filtered_ship_desc,
	&_filtered_aircraft_desc,
	&_filtered_special_desc,
	&_filtered_disaster_desc,
};

const SaveLoadTable GetVehicleDescriptionFiltered(VehicleType vt)
{
	return *(_filtered_veh_descs[vt]);
}

static void SetupDescs_VEHS()
{
	for (size_t i = 0; i < lengthof(_filtered_veh_descs); i++) {
		*(_filtered_veh_descs[i]) = SlFilterObject(GetVehicleDescription((VehicleType) i));
	}
}

/** Will be called when the vehicles need to be saved. */
static void Save_VEHS()
{
	SetupDescs_VEHS();
	/* Write the vehicles */
	for (Vehicle *v : Vehicle::Iterate()) {
		SlSetArrayIndex(v->index);
		SlObjectSaveFiltered(v, GetVehicleDescriptionFiltered(v->type));
	}
}

/** Will be called when vehicles need to be loaded. */
void Load_VEHS()
{
	SetupDescs_VEHS();

	int index;

	_cargo_count = 0;

	_cpp_packets.clear();
	_veh_cpp_packets.clear();

	while ((index = SlIterateArray()) != -1) {
		Vehicle *v;
		VehicleType vtype = (VehicleType)SlReadByte();

		switch (vtype) {
			case VEH_TRAIN:    v = new (index) Train();           break;
			case VEH_ROAD:     v = new (index) RoadVehicle();     break;
			case VEH_SHIP:     v = new (index) Ship();            break;
			case VEH_AIRCRAFT: v = new (index) Aircraft();        break;
			case VEH_EFFECT:   v = new (index) EffectVehicle();   break;
			case VEH_DISASTER: v = new (index) DisasterVehicle(); break;
			case VEH_INVALID: // Savegame shouldn't contain invalid vehicles
			default: SlErrorCorrupt("Invalid vehicle type");
		}

		SlObjectLoadFiltered(v, GetVehicleDescriptionFiltered(vtype));

		if (_cargo_count != 0 && IsCompanyBuildableVehicleType(v) && CargoPacket::CanAllocateItem()) {
			/* Don't construct the packet with station here, because that'll fail with old savegames */
			CargoPacket *cp = new CargoPacket(_cargo_count, _cargo_days, _cargo_source, _cargo_source_xy, _cargo_loaded_at_xy, _cargo_feeder_share);
			v->cargo.Append(cp);
		}

		/* Old savegames used 'last_station_visited = 0xFF' */
		if (IsSavegameVersionBefore(SLV_5) && v->last_station_visited == 0xFF) {
			v->last_station_visited = INVALID_STATION;
		}

		if (IsSavegameVersionBefore(SLV_182) && !SlXvIsFeaturePresent(XSLFI_CHILLPP)) v->last_loading_station = INVALID_STATION;

		if (IsSavegameVersionBefore(SLV_5)) {
			/* Convert the current_order.type (which is a mix of type and flags, because
			 *  in those versions, they both were 4 bits big) to type and flags */
			v->current_order.flags = GB(v->current_order.type, 4, 4);
			v->current_order.type &= 0x0F;
		}

		/* Advanced vehicle lists got added */
		if (IsSavegameVersionBefore(SLV_60)) v->group_id = DEFAULT_GROUP;

		if (SlXvIsFeaturePresent(XSLFI_CHILLPP)) {
			_veh_cpp_packets[index] = std::move(_cpp_packets);
			_cpp_packets.clear();
		}

		if (SlXvIsFeaturePresent(XSLFI_AUTO_TIMETABLE, 1, 4)) {
			SB(v->vehicle_flags, VF_SEPARATION_ACTIVE, 1, _old_ahead_separation ? 1 : 0);
		}
	}
}

static void Ptrs_VEHS()
{
	SetupDescs_VEHS();

	for (Vehicle *v : Vehicle::Iterate()) {
		if (SlXvIsFeaturePresent(XSLFI_CHILLPP)) _cpp_packets = std::move(_veh_cpp_packets[v->index]);
		SlObjectPtrOrNullFiltered(v, GetVehicleDescriptionFiltered(v->type));
		if (SlXvIsFeaturePresent(XSLFI_CHILLPP)) _veh_cpp_packets[v->index] = std::move(_cpp_packets);
	}
}

const SaveLoadTable GetOrderExtraInfoDescription();

void Save_VEOX()
{
	/* save extended order info for vehicle current order */
	for (Vehicle *v : Vehicle::Iterate()) {
		if (v->current_order.extra) {
			SlSetArrayIndex(v->index);
			SlObject(v->current_order.extra.get(), GetOrderExtraInfoDescription());
		}
	}
}

void Load_VEOX()
{
	/* load extended order info for vehicle current order */
	int index;
	while ((index = SlIterateArray()) != -1) {
		Vehicle *v = Vehicle::GetIfValid(index);
		assert(v != nullptr);
		v->current_order.AllocExtraInfo();
		SlObject(v->current_order.extra.get(), GetOrderExtraInfoDescription());
	}
}

const SaveLoadTable GetVehicleSpeedRestrictionDescription()
{
	static const SaveLoad _vehicle_speed_restriction_desc[] = {
		     SLE_VAR(PendingSpeedRestrictionChange, distance,                 SLE_UINT16),
		     SLE_VAR(PendingSpeedRestrictionChange, new_speed,                SLE_UINT16),
		     SLE_VAR(PendingSpeedRestrictionChange, prev_speed,               SLE_UINT16),
		     SLE_VAR(PendingSpeedRestrictionChange, flags,                    SLE_UINT16),
	};

	return _vehicle_speed_restriction_desc;
}

void Save_VESR()
{
	for (Train *t : Train::Iterate()) {
		if (HasBit(t->flags, VRF_PENDING_SPEED_RESTRICTION)) {
			auto range = pending_speed_restriction_change_map.equal_range(t->index);
			for (auto it = range.first; it != range.second; ++it) {
				SlSetArrayIndex(t->index);
				PendingSpeedRestrictionChange *ptr = &(it->second);
				SlObject(ptr, GetVehicleSpeedRestrictionDescription());
			}
		}
	}
}

void Load_VESR()
{
	int index;
	while ((index = SlIterateArray()) != -1) {
		auto iter = pending_speed_restriction_change_map.insert({ static_cast<VehicleID>(index), {} });
		PendingSpeedRestrictionChange *ptr = &(iter->second);
		SlObject(ptr, GetVehicleSpeedRestrictionDescription());
	}
}

struct vehicle_venc {
	VehicleID id;
	VehicleCache vcache;
};

struct train_venc {
	VehicleID id;
	GroundVehicleCache gvcache;
	uint8 cached_tflags;
	uint8 cached_num_engines;
	uint16 cached_centre_mass;
	uint16 cached_veh_weight;
	uint16 cached_uncapped_decel;
	uint8 cached_deceleration;
	byte user_def_data;
	int cached_max_curve_speed;
};

struct roadvehicle_venc {
	VehicleID id;
	GroundVehicleCache gvcache;
};

struct aircraft_venc {
	VehicleID id;
	uint16 cached_max_range;
};

static std::vector<vehicle_venc> _vehicle_vencs;
static std::vector<train_venc> _train_vencs;
static std::vector<roadvehicle_venc> _roadvehicle_vencs;
static std::vector<aircraft_venc> _aircraft_vencs;

void Save_VENC()
{
	if (!IsNetworkServerSave()) {
		SlSetLength(0);
		return;
	}

	SlAutolength([](void *) {
		int types[4] = {};
		int total = 0;
		for (Vehicle *v : Vehicle::Iterate()) {
			total++;
			if (v->type < VEH_COMPANY_END) types[v->type]++;
		}

		/* vehicle cache */
		SlWriteUint32(total);
		for (Vehicle *v : Vehicle::Iterate()) {
			SlWriteUint32(v->index);
			SlWriteUint16(v->vcache.cached_max_speed);
			SlWriteUint16(v->vcache.cached_cargo_age_period);
			SlWriteByte(v->vcache.cached_vis_effect);
			SlWriteByte(v->vcache.cached_veh_flags);
		}

		auto write_gv_cache = [&](const GroundVehicleCache &cache) {
			SlWriteUint32(cache.cached_weight);
			SlWriteUint32(cache.cached_slope_resistance);
			SlWriteUint32(cache.cached_max_te);
			SlWriteUint32(cache.cached_axle_resistance);
			SlWriteUint32(cache.cached_max_track_speed);
			SlWriteUint32(cache.cached_power);
			SlWriteUint32(cache.cached_air_drag);
			SlWriteUint16(cache.cached_total_length);
			SlWriteUint16(cache.first_engine);
			SlWriteByte(cache.cached_veh_length);
		};

		/* train */
		SlWriteUint32(types[VEH_TRAIN]);
		for (Train *t : Train::Iterate()) {
			SlWriteUint32(t->index);
			write_gv_cache(t->gcache);
			SlWriteByte(t->tcache.cached_tflags);
			SlWriteByte(t->tcache.cached_num_engines);
			SlWriteUint16(t->tcache.cached_centre_mass);
			SlWriteUint16(t->tcache.cached_veh_weight);
			SlWriteUint16(t->tcache.cached_uncapped_decel);
			SlWriteByte(t->tcache.cached_deceleration);
			SlWriteByte(t->tcache.user_def_data);
			SlWriteUint32(t->tcache.cached_max_curve_speed);
		}

		/* road vehicle */
		SlWriteUint32(types[VEH_ROAD]);
		for (RoadVehicle *rv : RoadVehicle::Iterate()) {
			SlWriteUint32(rv->index);
			write_gv_cache(rv->gcache);
		}

		/* aircraft */
		SlWriteUint32(types[VEH_AIRCRAFT]);
		for (Aircraft *a : Aircraft::Iterate()) {
			SlWriteUint32(a->index);
			SlWriteUint16(a->acache.cached_max_range);
		}
	}, nullptr);
}

void Load_VENC()
{
	if (SlGetFieldLength() == 0) return;

	if (!_networking || _network_server) {
		SlSkipBytes(SlGetFieldLength());
		return;
	}

	_vehicle_vencs.resize(SlReadUint32());
	for (vehicle_venc &venc : _vehicle_vencs) {
		venc.id = SlReadUint32();
		venc.vcache.cached_max_speed = SlReadUint16();
		venc.vcache.cached_cargo_age_period = SlReadUint16();
		venc.vcache.cached_vis_effect = SlReadByte();
		venc.vcache.cached_veh_flags = SlReadByte();
	}

	auto read_gv_cache = [&](GroundVehicleCache &cache) {
		cache.cached_weight = SlReadUint32();
		cache.cached_slope_resistance = SlReadUint32();
		cache.cached_max_te = SlReadUint32();
		cache.cached_axle_resistance = SlReadUint32();
		cache.cached_max_track_speed = SlReadUint32();
		cache.cached_power = SlReadUint32();
		cache.cached_air_drag = SlReadUint32();
		cache.cached_total_length = SlReadUint16();
		cache.first_engine = SlReadUint16();
		cache.cached_veh_length = SlReadByte();
	};

	_train_vencs.resize(SlReadUint32());
	for (train_venc &venc : _train_vencs) {
		venc.id = SlReadUint32();
		read_gv_cache(venc.gvcache);
		venc.cached_tflags = SlReadByte();
		venc.cached_num_engines = SlReadByte();
		venc.cached_centre_mass = SlReadUint16();
		venc.cached_veh_weight = SlReadUint16();
		venc.cached_uncapped_decel = SlReadUint16();
		venc.cached_deceleration = SlReadByte();
		venc.user_def_data = SlReadByte();
		venc.cached_max_curve_speed = SlReadUint32();
	}

	_roadvehicle_vencs.resize(SlReadUint32());
	for (roadvehicle_venc &venc : _roadvehicle_vencs) {
		venc.id = SlReadUint32();
		read_gv_cache(venc.gvcache);
	}

	_aircraft_vencs.resize(SlReadUint32());
	for (aircraft_venc &venc : _aircraft_vencs) {
		venc.id = SlReadUint32();
		venc.cached_max_range = SlReadUint16();
	}
}

void SlResetVENC()
{
	_vehicle_vencs.clear();
	_train_vencs.clear();
	_roadvehicle_vencs.clear();
	_aircraft_vencs.clear();
}

static void LogVehicleVENCMessage(const Vehicle *v, const char *var)
{
	char log_buffer[1024];

	char *p = log_buffer + seprintf(log_buffer, lastof(log_buffer), "[load]: vehicle cache mismatch: %s", var);

	extern void WriteVehicleInfo(char *&p, const char *last, const Vehicle *u, const Vehicle *v, uint length);
	uint length = 0;
	for (const Vehicle *u = v->First(); u != v; u = u->Next()) {
		length++;
	}
	WriteVehicleInfo(p, lastof(log_buffer), v, v->First(), length);
	DEBUG(desync, 0, "%s", log_buffer);
	LogDesyncMsg(log_buffer);
}

template <typename T>
void CheckVehicleVENCProp(T &v_prop, T venc_prop, const Vehicle *v, const char *var)
{
	if (v_prop != venc_prop) {
		v_prop = venc_prop;
		LogVehicleVENCMessage(v, var);
	}
}

void SlProcessVENC()
{
	for (const vehicle_venc &venc : _vehicle_vencs) {
		Vehicle *v = Vehicle::GetIfValid(venc.id);
		if (v == nullptr) continue;
		CheckVehicleVENCProp(v->vcache.cached_max_speed, venc.vcache.cached_max_speed, v, "cached_max_speed");
		CheckVehicleVENCProp(v->vcache.cached_cargo_age_period, venc.vcache.cached_cargo_age_period, v, "cached_cargo_age_period");
		CheckVehicleVENCProp(v->vcache.cached_vis_effect, venc.vcache.cached_vis_effect, v, "cached_vis_effect");
		if (HasBit(v->vcache.cached_veh_flags ^ venc.vcache.cached_veh_flags, VCF_LAST_VISUAL_EFFECT)) {
			SB(v->vcache.cached_veh_flags, VCF_LAST_VISUAL_EFFECT, 1, HasBit(venc.vcache.cached_veh_flags, VCF_LAST_VISUAL_EFFECT) ? 1 : 0);
			LogVehicleVENCMessage(v, "VCF_LAST_VISUAL_EFFECT");
		}
	}

	auto check_gv_cache = [&](GroundVehicleCache &v_gvcache, const GroundVehicleCache &venc_gvcache, const Vehicle *v) {
		CheckVehicleVENCProp(v_gvcache.cached_weight, venc_gvcache.cached_weight, v, "cached_weight");
		CheckVehicleVENCProp(v_gvcache.cached_slope_resistance, venc_gvcache.cached_slope_resistance, v, "cached_slope_resistance");
		CheckVehicleVENCProp(v_gvcache.cached_max_te, venc_gvcache.cached_max_te, v, "cached_max_te");
		CheckVehicleVENCProp(v_gvcache.cached_axle_resistance, venc_gvcache.cached_axle_resistance, v, "cached_axle_resistance");
		CheckVehicleVENCProp(v_gvcache.cached_max_track_speed, venc_gvcache.cached_max_track_speed, v, "cached_max_track_speed");
		CheckVehicleVENCProp(v_gvcache.cached_power, venc_gvcache.cached_power, v, "cached_power");
		CheckVehicleVENCProp(v_gvcache.cached_air_drag, venc_gvcache.cached_air_drag, v, "cached_air_drag");
		CheckVehicleVENCProp(v_gvcache.cached_total_length, venc_gvcache.cached_total_length, v, "cached_total_length");
		CheckVehicleVENCProp(v_gvcache.first_engine, venc_gvcache.first_engine, v, "first_engine");
		CheckVehicleVENCProp(v_gvcache.cached_veh_length, venc_gvcache.cached_veh_length, v, "cached_veh_length");
	};

	for (const train_venc &venc : _train_vencs) {
		Train *t = Train::GetIfValid(venc.id);
		if (t == nullptr) continue;
		check_gv_cache(t->gcache, venc.gvcache, t);
		CheckVehicleVENCProp(t->tcache.cached_tflags, (TrainCacheFlags)venc.cached_tflags, t, "cached_tflags");
		CheckVehicleVENCProp(t->tcache.cached_num_engines, venc.cached_num_engines, t, "cached_num_engines");
		CheckVehicleVENCProp(t->tcache.cached_centre_mass, venc.cached_centre_mass, t, "cached_centre_mass");
		CheckVehicleVENCProp(t->tcache.cached_veh_weight, venc.cached_veh_weight, t, "cached_veh_weight");
		CheckVehicleVENCProp(t->tcache.cached_uncapped_decel, venc.cached_uncapped_decel, t, "cached_uncapped_decel");
		CheckVehicleVENCProp(t->tcache.cached_deceleration, venc.cached_deceleration, t, "cached_deceleration");
		CheckVehicleVENCProp(t->tcache.user_def_data, venc.user_def_data, t, "user_def_data");
		CheckVehicleVENCProp(t->tcache.cached_max_curve_speed, venc.cached_max_curve_speed, t, "cached_max_curve_speed");
	}

	for (const roadvehicle_venc &venc : _roadvehicle_vencs) {
		RoadVehicle *rv = RoadVehicle::GetIfValid(venc.id);
		if (rv == nullptr) continue;
		check_gv_cache(rv->gcache, venc.gvcache, rv);
	}

	for (const aircraft_venc &venc : _aircraft_vencs) {
		Aircraft *a = Aircraft::GetIfValid(venc.id);
		if (a == nullptr) continue;
		if (a->acache.cached_max_range != venc.cached_max_range) {
			a->acache.cached_max_range = venc.cached_max_range;
			a->acache.cached_max_range_sqr = venc.cached_max_range * venc.cached_max_range;
			LogVehicleVENCMessage(a, "cached_max_range");
		}
	}
}

const SaveLoadTable GetVehicleLookAheadDescription()
{
	static const SaveLoad _vehicle_look_ahead_desc[] = {
		     SLE_VAR(TrainReservationLookAhead, reservation_end_tile,         SLE_UINT32),
		     SLE_VAR(TrainReservationLookAhead, reservation_end_trackdir,     SLE_UINT8),
		     SLE_VAR(TrainReservationLookAhead, current_position,             SLE_INT32),
		     SLE_VAR(TrainReservationLookAhead, reservation_end_position,     SLE_INT32),
		     SLE_VAR(TrainReservationLookAhead, reservation_end_z,            SLE_INT16),
		     SLE_VAR(TrainReservationLookAhead, tunnel_bridge_reserved_tiles, SLE_INT16),
		     SLE_VAR(TrainReservationLookAhead, flags,                        SLE_UINT16),
		     SLE_VAR(TrainReservationLookAhead, speed_restriction,            SLE_UINT16),
	};

	return _vehicle_look_ahead_desc;
}

const SaveLoadTable GetVehicleLookAheadItemDescription()
{
	static const SaveLoad _vehicle_look_ahead_item_desc[] = {
		     SLE_VAR(TrainReservationLookAheadItem, start,                    SLE_INT32),
		     SLE_VAR(TrainReservationLookAheadItem, end,                      SLE_INT32),
		     SLE_VAR(TrainReservationLookAheadItem, z_pos,                    SLE_INT16),
		     SLE_VAR(TrainReservationLookAheadItem, data_id,                  SLE_UINT16),
		     SLE_VAR(TrainReservationLookAheadItem, type,                     SLE_UINT8),
	};

	return _vehicle_look_ahead_item_desc;
}

const SaveLoadTable GetVehicleLookAheadCurveDescription()
{
	static const SaveLoad _vehicle_look_ahead_curve_desc[] = {
		     SLE_VAR(TrainReservationLookAheadCurve, position,                SLE_INT32),
		     SLE_VAR(TrainReservationLookAheadCurve, dir_diff,                SLE_UINT8),
	};

	return _vehicle_look_ahead_curve_desc;
}

static void RealSave_VLKA(TrainReservationLookAhead *lookahead)
{
	SlObject(lookahead, GetVehicleLookAheadDescription());
	SlWriteUint32((uint32)lookahead->items.size());
	for (TrainReservationLookAheadItem &item : lookahead->items) {
		SlObject(&item, GetVehicleLookAheadItemDescription());
	}
	SlWriteUint32((uint32)lookahead->curves.size());
	for (TrainReservationLookAheadCurve &curve : lookahead->curves) {
		SlObject(&curve, GetVehicleLookAheadCurveDescription());
	}
}

void Save_VLKA()
{
	for (Train *t : Train::Iterate()) {
		if (t->lookahead != nullptr) {
			SlSetArrayIndex(t->index);
			SlAutolength((AutolengthProc*) RealSave_VLKA, t->lookahead.get());
		}
	}
}

void Load_VLKA()
{
	int index;
	while ((index = SlIterateArray()) != -1) {
		Train *t = Train::GetIfValid(index);
		assert(t != nullptr);
		t->lookahead.reset(new TrainReservationLookAhead());
		SlObject(t->lookahead.get(), GetVehicleLookAheadDescription());
		uint32 items = SlReadUint32();
		t->lookahead->items.resize(items);
		for (uint i = 0; i < items; i++) {
			SlObject(&t->lookahead->items[i], GetVehicleLookAheadItemDescription());
		}
		uint32 curves = SlReadUint32();
		t->lookahead->curves.resize(curves);
		for (uint i = 0; i < curves; i++) {
			SlObject(&t->lookahead->curves[i], GetVehicleLookAheadCurveDescription());
		}
	}
}

<<<<<<< HEAD
extern const ChunkHandler _veh_chunk_handlers[] = {
	{ 'VEHS', Save_VEHS, Load_VEHS, Ptrs_VEHS, nullptr, CH_SPARSE_ARRAY},
	{ 'VEOX', Save_VEOX, Load_VEOX, nullptr,   nullptr, CH_SPARSE_ARRAY},
	{ 'VESR', Save_VESR, Load_VESR, nullptr,   nullptr, CH_SPARSE_ARRAY},
	{ 'VENC', Save_VENC, Load_VENC, nullptr,   nullptr, CH_RIFF},
	{ 'VLKA', Save_VLKA, Load_VLKA, nullptr,   nullptr, CH_SPARSE_ARRAY | CH_LAST},
};
=======
static const ChunkHandler veh_chunk_handlers[] = {
	{ 'VEHS', Save_VEHS, Load_VEHS, Ptrs_VEHS, nullptr, CH_SPARSE_ARRAY },
};

extern const ChunkHandlerTable _veh_chunk_handlers(veh_chunk_handlers);
>>>>>>> 7572603c
<|MERGE_RESOLUTION|>--- conflicted
+++ resolved
@@ -1458,18 +1458,12 @@
 	}
 }
 
-<<<<<<< HEAD
-extern const ChunkHandler _veh_chunk_handlers[] = {
-	{ 'VEHS', Save_VEHS, Load_VEHS, Ptrs_VEHS, nullptr, CH_SPARSE_ARRAY},
-	{ 'VEOX', Save_VEOX, Load_VEOX, nullptr,   nullptr, CH_SPARSE_ARRAY},
-	{ 'VESR', Save_VESR, Load_VESR, nullptr,   nullptr, CH_SPARSE_ARRAY},
-	{ 'VENC', Save_VENC, Load_VENC, nullptr,   nullptr, CH_RIFF},
-	{ 'VLKA', Save_VLKA, Load_VLKA, nullptr,   nullptr, CH_SPARSE_ARRAY | CH_LAST},
-};
-=======
 static const ChunkHandler veh_chunk_handlers[] = {
 	{ 'VEHS', Save_VEHS, Load_VEHS, Ptrs_VEHS, nullptr, CH_SPARSE_ARRAY },
+	{ 'VEOX', Save_VEOX, Load_VEOX, nullptr,   nullptr, CH_SPARSE_ARRAY },
+	{ 'VESR', Save_VESR, Load_VESR, nullptr,   nullptr, CH_SPARSE_ARRAY },
+	{ 'VENC', Save_VENC, Load_VENC, nullptr,   nullptr, CH_RIFF         },
+	{ 'VLKA', Save_VLKA, Load_VLKA, nullptr,   nullptr, CH_SPARSE_ARRAY },
 };
 
-extern const ChunkHandlerTable _veh_chunk_handlers(veh_chunk_handlers);
->>>>>>> 7572603c
+extern const ChunkHandlerTable _veh_chunk_handlers(veh_chunk_handlers);