--- conflicted
+++ resolved
@@ -772,7 +772,6 @@
 		 SLE_CONDVAR(Vehicle, lateness_counter,      SLE_INT32,                   SLV_67, SL_MAX_VERSION),
 
 		SLE_CONDNULL(10,                                                           SLV_2, SLV_144), // old reserved space
-<<<<<<< HEAD
 
 		SLE_CONDNULL_X((8 + 8 + 2 + 2 + 4 + 4 + 1 + 1) * 30, SL_MIN_VERSION, SL_MAX_VERSION, SlXvFeatureTest(XSLFTO_AND, XSLFI_SPRINGPP)),
 		SLE_CONDNULL_X((8 + 8 + 2 + 2 + 4 + 4 + 1 + 1) * 70, SL_MIN_VERSION, SL_MAX_VERSION, SlXvFeatureTest(XSLFTO_AND, XSLFI_SPRINGPP, 4)),
@@ -781,10 +780,6 @@
 		SLE_CONDNULL_X(2, SL_MIN_VERSION, SL_MAX_VERSION, SlXvFeatureTest(XSLFTO_AND, XSLFI_SPRINGPP)),
 
 		SLE_CONDNULL_X(160, SL_MIN_VERSION, SL_MAX_VERSION, SlXvFeatureTest(XSLFTO_AND, XSLFI_JOKERPP)),
-
-		     SLE_END()
-=======
->>>>>>> f8dd5dd0
 	};
 
 	static const SaveLoad _train_desc[] = {
@@ -807,15 +802,10 @@
 		 SLE_CONDVAR(Train, gv_flags,            SLE_UINT16,                 SLV_139, SL_MAX_VERSION),
 		 SLE_CONDNULL_X(2                                           , SL_MIN_VERSION, SL_MAX_VERSION, SlXvFeatureTest(XSLFTO_AND, XSLFI_CHILLPP, SL_CHILLPP_232)),
 		SLE_CONDNULL(11, SLV_2, SLV_144), // old reserved space
-<<<<<<< HEAD
 		SLE_CONDVAR_X(Train, reverse_distance,    SLE_UINT16,         SL_MIN_VERSION, SL_MAX_VERSION, SlXvFeatureTest(XSLFTO_AND, XSLFI_REVERSE_AT_WAYPOINT)),
 		SLE_CONDVAR_X(Train, speed_restriction,   SLE_UINT16,         SL_MIN_VERSION, SL_MAX_VERSION, SlXvFeatureTest(XSLFTO_AND, XSLFI_SPEED_RESTRICTION)),
 		SLE_CONDVAR_X(Train, signal_speed_restriction, SLE_UINT16,    SL_MIN_VERSION, SL_MAX_VERSION, SlXvFeatureTest(XSLFTO_AND, XSLFI_TRAIN_SPEED_ADAPTATION)),
 		SLE_CONDVAR_X(Train, critical_breakdown_count, SLE_UINT8,     SL_MIN_VERSION, SL_MAX_VERSION, SlXvFeatureTest(XSLFTO_AND, XSLFI_IMPROVED_BREAKDOWNS, 2)),
-
-		     SLE_END()
-=======
->>>>>>> f8dd5dd0
 	};
 
 	static const SaveLoad _roadveh_desc[] = {
@@ -837,12 +827,7 @@
 		 SLE_CONDNULL(4,                                                              SLV_69, SLV_131),
 		 SLE_CONDNULL(2,                                                               SLV_6, SLV_131),
 		 SLE_CONDNULL(16,                                                              SLV_2, SLV_144), // old reserved space
-<<<<<<< HEAD
 		SLE_CONDVAR_X(RoadVehicle, critical_breakdown_count, SLE_UINT8,       SL_MIN_VERSION, SL_MAX_VERSION, SlXvFeatureTest(XSLFTO_AND, XSLFI_IMPROVED_BREAKDOWNS, 6)),
-
-		      SLE_END()
-=======
->>>>>>> f8dd5dd0
 	};
 
 	static const SaveLoad _ship_desc[] = {
@@ -981,9 +966,9 @@
 	&_filtered_disaster_desc,
 };
 
-const SaveLoad *GetVehicleDescriptionFiltered(VehicleType vt)
-{
-	return _filtered_veh_descs[vt]->data();
+const SaveLoadTable GetVehicleDescriptionFiltered(VehicleType vt)
+{
+	return *(_filtered_veh_descs[vt]);
 }
 
 static void SetupDescs_VEHS()
@@ -1078,7 +1063,7 @@
 	}
 }
 
-const SaveLoad *GetOrderExtraInfoDescription();
+const SaveLoadTable GetOrderExtraInfoDescription();
 
 void Save_VEOX()
 {
@@ -1103,14 +1088,13 @@
 	}
 }
 
-const SaveLoad *GetVehicleSpeedRestrictionDescription()
+const SaveLoadTable GetVehicleSpeedRestrictionDescription()
 {
 	static const SaveLoad _vehicle_speed_restriction_desc[] = {
 		     SLE_VAR(PendingSpeedRestrictionChange, distance,                 SLE_UINT16),
 		     SLE_VAR(PendingSpeedRestrictionChange, new_speed,                SLE_UINT16),
 		     SLE_VAR(PendingSpeedRestrictionChange, prev_speed,               SLE_UINT16),
 		     SLE_VAR(PendingSpeedRestrictionChange, flags,                    SLE_UINT16),
-		SLE_END()
 	};
 
 	return _vehicle_speed_restriction_desc;
@@ -1391,7 +1375,7 @@
 	}
 }
 
-const SaveLoad *GetVehicleLookAheadDescription()
+const SaveLoadTable GetVehicleLookAheadDescription()
 {
 	static const SaveLoad _vehicle_look_ahead_desc[] = {
 		     SLE_VAR(TrainReservationLookAhead, reservation_end_tile,         SLE_UINT32),
@@ -1402,13 +1386,12 @@
 		     SLE_VAR(TrainReservationLookAhead, tunnel_bridge_reserved_tiles, SLE_INT16),
 		     SLE_VAR(TrainReservationLookAhead, flags,                        SLE_UINT16),
 		     SLE_VAR(TrainReservationLookAhead, speed_restriction,            SLE_UINT16),
-		SLE_END()
 	};
 
 	return _vehicle_look_ahead_desc;
 }
 
-const SaveLoad *GetVehicleLookAheadItemDescription()
+const SaveLoadTable GetVehicleLookAheadItemDescription()
 {
 	static const SaveLoad _vehicle_look_ahead_item_desc[] = {
 		     SLE_VAR(TrainReservationLookAheadItem, start,                    SLE_INT32),
@@ -1416,18 +1399,16 @@
 		     SLE_VAR(TrainReservationLookAheadItem, z_pos,                    SLE_INT16),
 		     SLE_VAR(TrainReservationLookAheadItem, data_id,                  SLE_UINT16),
 		     SLE_VAR(TrainReservationLookAheadItem, type,                     SLE_UINT8),
-		SLE_END()
 	};
 
 	return _vehicle_look_ahead_item_desc;
 }
 
-const SaveLoad *GetVehicleLookAheadCurveDescription()
+const SaveLoadTable GetVehicleLookAheadCurveDescription()
 {
 	static const SaveLoad _vehicle_look_ahead_curve_desc[] = {
 		     SLE_VAR(TrainReservationLookAheadCurve, position,                SLE_INT32),
 		     SLE_VAR(TrainReservationLookAheadCurve, dir_diff,                SLE_UINT8),
-		SLE_END()
 	};
 
 	return _vehicle_look_ahead_curve_desc;
