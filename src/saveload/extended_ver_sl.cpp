--- conflicted
+++ resolved
@@ -47,7 +47,6 @@
 static const uint32 _sl_xv_slxi_chunk_version = 0;          ///< current version os SLXI chunk
 
 const SlxiSubChunkInfo _sl_xv_sub_chunk_infos[] = {
-<<<<<<< HEAD
 	{ XSLFI_TRACE_RESTRICT,         XSCF_NULL,                6,   6, "tracerestrict",             NULL, NULL, "TRRM,TRRP" },
 	{ XSLFI_TRACE_RESTRICT_OWNER,   XSCF_NULL,                1,   1, "tracerestrict_owner",       NULL, NULL, NULL        },
 	{ XSLFI_PROG_SIGS,              XSCF_NULL,                1,   1, "programmable_signals",      NULL, NULL, "SPRG"      },
@@ -75,9 +74,6 @@
 	{ XSLFI_EXTENDED_GAMELOG,       XSCF_NULL,                1,   1, "extended_gamelog",          NULL, NULL, NULL        },
 	{ XSLFI_STATION_CATCHMENT_INC,  XSCF_NULL,                1,   1, "station_catchment_inc",     NULL, NULL, NULL        },
 	{ XSLFI_CUSTOM_BRIDGE_HEADS,    XSCF_NULL,                1,   1, "custom_bridge_heads",       NULL, NULL, NULL        },
-=======
-	{ XSLFI_VARIABLE_DAY_LENGTH,    XSCF_NULL,              1,                                    1, "variable_day_length",   NULL, NULL, NULL        },
->>>>>>> 1f148322
 	{ XSLFI_NULL, XSCF_NULL, 0, 0, NULL, NULL, NULL, NULL },// This is the end marker
 };
 
