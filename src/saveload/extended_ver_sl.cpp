--- conflicted
+++ resolved
@@ -47,7 +47,6 @@
 static const uint32 _sl_xv_slxi_chunk_version = 0;          ///< current version os SLXI chunk
 
 const SlxiSubChunkInfo _sl_xv_sub_chunk_infos[] = {
-<<<<<<< HEAD
 	{ XSLFI_TRACE_RESTRICT,         XSCF_NULL,              3,                                    3, "tracerestrict",         NULL, NULL, "TRRM,TRRP" },
 	{ XSLFI_PROG_SIGS,              XSCF_NULL,              1,                                    1, "programmable_signals",  NULL, NULL, "SPRG"      },
 	{ XSLFI_ADJACENT_CROSSINGS,     XSCF_NULL,              1,                                    1, "adjacent_crossings",    NULL, NULL, NULL        },
@@ -65,9 +64,7 @@
 	{ XSLFI_ORDER_OCCUPANCY,        XSCF_NULL,              2,                                    2, "order_occupancy",       NULL, NULL, NULL        },
 	{ XSLFI_MORE_COND_ORDERS,       XSCF_NULL,              1,                                    1, "more_cond_orders",      NULL, NULL, NULL        },
 	{ XSLFI_EXTRA_LARGE_MAP,        XSCF_NULL,              0,                                    1, "extra_large_map",       NULL, NULL, NULL        },
-=======
 	{ XSLFI_REVERSE_AT_WAYPOINT,    XSCF_NULL,              1,                                    1, "reverse_at_waypoint",   NULL, NULL, NULL        },
->>>>>>> 79da755c
 	{ XSLFI_NULL, XSCF_NULL, 0, 0, NULL, NULL, NULL, NULL },// This is the end marker
 };
 
