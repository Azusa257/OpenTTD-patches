/* $Id$ */

/*
 * This file is part of OpenTTD.
 * OpenTTD is free software; you can redistribute it and/or modify it under the terms of the GNU General Public License as published by the Free Software Foundation, version 2.
 * OpenTTD is distributed in the hope that it will be useful, but WITHOUT ANY WARRANTY; without even the implied warranty of MERCHANTABILITY or FITNESS FOR A PARTICULAR PURPOSE.
 * See the GNU General Public License for more details. You should have received a copy of the GNU General Public License along with OpenTTD. If not, see <http://www.gnu.org/licenses/>.
 */

/** @file extended_ver_sl.cpp Functions related to handling save/load extended version info.
 *
 * Known extended features are stored in _sl_xv_feature_versions, features which are currently enabled/in use and their versions are stored in the savegame.
 * On load, the list of features and their versions are loaded from the savegame. If the savegame contains a feature which is either unknown, or has too high a version,
 * loading can be either aborted, or the feature can be ignored if the the feature flags in the savegame indicate that it can be ignored. The savegame may also list any additional
 * chunk IDs which are associated with an extended feature, these can be discarded if the feature is discarded.
 * This information is stored in the SLXI chunk, the contents of which has the following format:
 *
 * uint32                               chunk version
 * uint32                               chunk flags
 * uint32                               number of sub chunks/features
 *     For each of N sub chunk/feature:
 *     uint32                           feature flags (SlxiSubChunkFlags)
 *     uint16                           feature version
 *     SLE_STR                          feature name
 *     uint32*                          extra data length [only present iff feature flags & XSCF_EXTRA_DATA_PRESENT]
 *         N bytes                      extra data
 *     uint32*                          chunk ID list count [only present iff feature flags & XSCF_CHUNK_ID_LIST_PRESENT]
 *         N x uint32                   chunk ID list
 */

#include "../stdafx.h"
#include "../debug.h"
#include "saveload.h"
#include "extended_ver_sl.h"
#include "../timetable.h"
#include "../map_func.h"

#include <vector>

#include "../safeguards.h"

uint16 _sl_xv_feature_versions[XSLFI_SIZE];                 ///< array of all known feature types and their current versions
bool _sl_is_ext_version;                                    ///< is this an extended savegame version, with more info in the SLXI chunk?
bool _sl_is_faked_ext;                                      ///< is this a faked extended savegame version, with no SLXI chunk?
std::vector<uint32> _sl_xv_discardable_chunk_ids;           ///< list of chunks IDs which we can discard if no chunk loader exists

static const uint32 _sl_xv_slxi_chunk_version = 0;          ///< current version os SLXI chunk

const SlxiSubChunkInfo _sl_xv_sub_chunk_infos[] = {
<<<<<<< HEAD
	{ XSLFI_TRACE_RESTRICT,         XSCF_NULL,                6,   6, "tracerestrict",             NULL, NULL, "TRRM,TRRP" },
	{ XSLFI_TRACE_RESTRICT_OWNER,   XSCF_NULL,                1,   1, "tracerestrict_owner",       NULL, NULL, NULL        },
	{ XSLFI_PROG_SIGS,              XSCF_NULL,                1,   1, "programmable_signals",      NULL, NULL, "SPRG"      },
	{ XSLFI_ADJACENT_CROSSINGS,     XSCF_NULL,                1,   1, "adjacent_crossings",        NULL, NULL, NULL        },
	{ XSLFI_DEPARTURE_BOARDS,       XSCF_IGNORABLE_UNKNOWN,   1,   1, "departure_boards",          NULL, NULL, NULL        },
	{ XSLFI_TIMETABLES_START_TICKS, XSCF_NULL,                2,   2, "timetable_start_ticks",     NULL, NULL, NULL        },
	{ XSLFI_TOWN_CARGO_ADJ,         XSCF_IGNORABLE_UNKNOWN,   2,   2, "town_cargo_adj",            NULL, NULL, NULL        },
	{ XSLFI_SIG_TUNNEL_BRIDGE,      XSCF_NULL,                4,   4, "signal_tunnel_bridge",      NULL, NULL, "XBSS"      },
	{ XSLFI_IMPROVED_BREAKDOWNS,    XSCF_NULL,                4,   4, "improved_breakdowns",       NULL, NULL, NULL        },
	{ XSLFI_TT_WAIT_IN_DEPOT,       XSCF_NULL,                1,   1, "tt_wait_in_depot",          NULL, NULL, NULL        },
	{ XSLFI_AUTO_TIMETABLE,         XSCF_NULL,                4,   4, "auto_timetables",           NULL, NULL, NULL        },
	{ XSLFI_VEHICLE_REPAIR_COST,    XSCF_NULL,                2,   2, "vehicle_repair_cost",       NULL, NULL, NULL        },
	{ XSLFI_ENH_VIEWPORT_PLANS,     XSCF_IGNORABLE_ALL,       1,   1, "enh_viewport_plans",        NULL, NULL, "PLAN,PLLN" },
	{ XSLFI_INFRA_SHARING,          XSCF_NULL,                1,   1, "infra_sharing",             NULL, NULL, NULL        },
	{ XSLFI_VARIABLE_DAY_LENGTH,    XSCF_NULL,                1,   1, "variable_day_length",       NULL, NULL, NULL        },
	{ XSLFI_ORDER_OCCUPANCY,        XSCF_NULL,                2,   2, "order_occupancy",           NULL, NULL, NULL        },
	{ XSLFI_MORE_COND_ORDERS,       XSCF_NULL,                1,   1, "more_cond_orders",          NULL, NULL, NULL        },
	{ XSLFI_EXTRA_LARGE_MAP,        XSCF_NULL,                0,   1, "extra_large_map",           NULL, NULL, NULL        },
	{ XSLFI_REVERSE_AT_WAYPOINT,    XSCF_NULL,                1,   1, "reverse_at_waypoint",       NULL, NULL, NULL        },
	{ XSLFI_VEH_LIFETIME_PROFIT,    XSCF_NULL,                1,   1, "veh_lifetime_profit",       NULL, NULL, NULL        },
	{ XSLFI_LINKGRAPH_DAY_SCALE,    XSCF_NULL,                1,   1, "linkgraph_day_scale",       NULL, NULL, NULL        },
	{ XSLFI_TEMPLATE_REPLACEMENT,   XSCF_NULL,                3,   3, "template_replacement",      NULL, NULL, "TRPL,TMPL" },
	{ XSLFI_MORE_RAIL_TYPES,        XSCF_NULL,                1,   1, "more_rail_types",           NULL, NULL, NULL        },
	{ XSLFI_CARGO_TYPE_ORDERS,      XSCF_NULL,                2,   2, "cargo_type_orders",         NULL, NULL, "ORDX,VEOX" },
	{ XSLFI_EXTENDED_GAMELOG,       XSCF_NULL,                1,   1, "extended_gamelog",          NULL, NULL, NULL        },
	{ XSLFI_STATION_CATCHMENT_INC,  XSCF_NULL,                1,   1, "station_catchment_inc",     NULL, NULL, NULL        },
	{ XSLFI_CUSTOM_BRIDGE_HEADS,    XSCF_NULL,                1,   1, "custom_bridge_heads",       NULL, NULL, NULL        },
	{ XSLFI_CHUNNEL,                XSCF_NULL,                1,   1, "chunnel",                   NULL, NULL, "TUNN"      },
=======
	{ XSLFI_TRACE_RESTRICT,         XSCF_NULL,                7,   7, "tracerestrict",             NULL, NULL, "TRRM,TRRP,TRRS" },
>>>>>>> f50a9fef
	{ XSLFI_NULL, XSCF_NULL, 0, 0, NULL, NULL, NULL, NULL },// This is the end marker
};

/**
 * Extended save/load feature test
 *
 * First performs a tradional check on the provided @p savegame_version against @p savegame_version_from and @p savegame_version_to.
 * Then, if the feature set in the constructor is not XSLFI_NULL, also check than the feature version is inclusively bounded by @p min_version and @p max_version,
 * and return the combination of the two tests using the operator defined in the constructor.
 * Otherwise just returns the result of the savegame version test
 */
bool SlXvFeatureTest::IsFeaturePresent(uint16 savegame_version, uint16 savegame_version_from, uint16 savegame_version_to) const
{
	bool savegame_version_ok = savegame_version >= savegame_version_from && savegame_version <= savegame_version_to;

	if (this->feature == XSLFI_NULL) return savegame_version_ok;

	bool feature_ok = SlXvIsFeaturePresent(this->feature, this->min_version, this->max_version);

	switch (op) {
		case XSLFTO_OR:
			return savegame_version_ok || feature_ok;

		case XSLFTO_AND:
			return savegame_version_ok && feature_ok;

		default:
			NOT_REACHED();
			return false;
	}
}

/**
 * Returns true if @p feature is present and has a version inclusively bounded by @p min_version and @p max_version
 */
bool SlXvIsFeaturePresent(SlXvFeatureIndex feature, uint16 min_version, uint16 max_version)
{
	assert(feature < XSLFI_SIZE);
	return _sl_xv_feature_versions[feature] >= min_version && _sl_xv_feature_versions[feature] <= max_version;
}

/**
 * Returns true if @p feature is present and has a version inclusively bounded by @p min_version and @p max_version
 */
const char *SlXvGetFeatureName(SlXvFeatureIndex feature)
{
	const SlxiSubChunkInfo *info = _sl_xv_sub_chunk_infos;
	for (; info->index != XSLFI_NULL; ++info) {
		if (info->index == feature) {
			return info->name;
		}
	}
	return "(unknown feature)";
}

/**
 * Resets all extended feature versions to 0
 */
void SlXvResetState()
{
	_sl_is_ext_version = false;
	_sl_is_faked_ext = false;
	_sl_xv_discardable_chunk_ids.clear();
	memset(_sl_xv_feature_versions, 0, sizeof(_sl_xv_feature_versions));
}

/**
 * Resets all extended feature versions to their currently enabled versions, i.e. versions suitable for saving
 */
void SlXvSetCurrentState()
{
	SlXvResetState();
	_sl_is_ext_version = true;

	const SlxiSubChunkInfo *info = _sl_xv_sub_chunk_infos;
	for (; info->index != XSLFI_NULL; ++info) {
		_sl_xv_feature_versions[info->index] = info->save_version;
	}
	if (MapSizeX() > 8192 || MapSizeY() > 8192) {
		_sl_xv_feature_versions[XSLFI_EXTRA_LARGE_MAP] = 1;
	}
}

/**
 * Check for "special" savegame versions (i.e. known patchpacks) and set correct savegame version, settings, etc.
 */
void SlXvCheckSpecialSavegameVersions()
{
	// Checks for special savegame versions go here
	extern uint16 _sl_version;

	if (_sl_version == 2000) {
		DEBUG(sl, 1, "Loading a trace restrict patch savegame version %d as version 194", _sl_version);
		_sl_version = 194;
		_sl_is_faked_ext = true;
		_sl_xv_feature_versions[XSLFI_TRACE_RESTRICT] = 1;
	}
	if (_sl_version == 2001) {
		DEBUG(sl, 1, "Loading a trace restrict patch savegame version %d as version 195", _sl_version);
		_sl_version = 195;
		_sl_is_faked_ext = true;
		_sl_xv_feature_versions[XSLFI_TRACE_RESTRICT] = 6;
	}
<<<<<<< HEAD

	if (_sl_version == 220) { /* SL_SPRING_2013_v2_0_102 */
		DEBUG(sl, 1, "Loading a SpringPP 2013 v2.0.102 savegame version %d as version 187", _sl_version);

		_sl_version = 187;
		_sl_is_faked_ext = true;
		_sl_xv_feature_versions[XSLFI_SPRINGPP] = 1;
	} else if (_sl_version == 221) { /* SL_SPRING_2013_v2_1_108 */
		DEBUG(sl, 1, "Loading a SpringPP 2013 v2.1.108 savegame version %d as version 188", _sl_version);

		_sl_version = 188;
		_sl_is_faked_ext = true;
		_sl_xv_feature_versions[XSLFI_SPRINGPP] = 2;
	} else if (_sl_version == 222) { /* SL_SPRING_2013_v2_1_147 */
		DEBUG(sl, 1, "Loading a SpringPP 2013 v2.1.147 savegame version %d as version 194", _sl_version);

		_sl_version = 194;
		_sl_is_faked_ext = true;
		_sl_xv_feature_versions[XSLFI_SPRINGPP] = 3;
	}

	if (_sl_xv_feature_versions[XSLFI_SPRINGPP]) {
		_sl_xv_feature_versions[XSLFI_RIFF_HEADER_60_BIT] = 1;
		_sl_xv_feature_versions[XSLFI_HEIGHT_8_BIT] = 1;
		_sl_xv_feature_versions[XSLFI_MIGHT_USE_PAX_SIGNALS] = 1;
		_sl_xv_feature_versions[XSLFI_TRAFFIC_LIGHTS] = 1;
		_sl_xv_feature_versions[XSLFI_RAIL_AGEING] = 1;

		_sl_xv_feature_versions[XSLFI_TIMETABLES_START_TICKS] = 1;
		_sl_xv_feature_versions[XSLFI_VEHICLE_REPAIR_COST] = 1;
		_sl_xv_feature_versions[XSLFI_IMPROVED_BREAKDOWNS] = 1;
		_sl_xv_feature_versions[XSLFI_INFRA_SHARING] = 1;
		_sl_xv_feature_versions[XSLFI_AUTO_TIMETABLE] = 1;
		_sl_xv_feature_versions[XSLFI_MORE_COND_ORDERS] = 1;
		_sl_xv_feature_versions[XSLFI_SIG_TUNNEL_BRIDGE] = 1;

		_sl_xv_discardable_chunk_ids.push_back('SNOW');
=======
	if (_sl_version == 2002) {
		DEBUG(sl, 1, "Loading a trace restrict patch savegame version %d as version 196", _sl_version);
		_sl_version = 196;
		_sl_is_faked_ext = true;
		_sl_xv_feature_versions[XSLFI_TRACE_RESTRICT] = 6;
>>>>>>> f50a9fef
	}
}

/**
 * Return true if this chunk has been marked as discardable
 */
bool SlXvIsChunkDiscardable(uint32 id)
{
	for(size_t i = 0; i < _sl_xv_discardable_chunk_ids.size(); i++) {
		if (_sl_xv_discardable_chunk_ids[i] == id) {
			return true;
		}
	}
	return false;
}

/**
 * Writes a chunk ID list string to the savegame, returns the number of chunks written
 * In dry run mode, only returns the number of chunk which would have been written
 */
static uint32 WriteChunkIdList(const char *chunk_list, bool dry_run)
{
	unsigned int chunk_count = 0;  // number of chunks output
	unsigned int id_offset = 0;    // how far are we into the ID
	for (; *chunk_list != 0; chunk_list++) {
		if (id_offset == 4) {
			assert(*chunk_list == ',');
			id_offset = 0;
		} else {
			if (!dry_run) {
				SlWriteByte(*chunk_list);
			}
			if (id_offset == 3) {
				chunk_count++;
			}
			id_offset++;
		}
	}
	assert(id_offset == 4);
	return chunk_count;
}

static void Save_SLXI()
{
	SlXvSetCurrentState();

	static const SaveLoad _xlsi_sub_chunk_desc[] = {
		SLE_STR(SlxiSubChunkInfo, name,           SLE_STR, 0),
		SLE_END()
	};

	// calculate lengths
	uint32 item_count = 0;
	uint32 length = 12;
	std::vector<uint32> extra_data_lengths;
	std::vector<uint32> chunk_counts;
	extra_data_lengths.resize(XSLFI_SIZE);
	chunk_counts.resize(XSLFI_SIZE);
	const SlxiSubChunkInfo *info = _sl_xv_sub_chunk_infos;
	for (; info->index != XSLFI_NULL; ++info) {
		if (_sl_xv_feature_versions[info->index] > 0) {
			item_count++;
			length += 6;
			length += SlCalcObjLength(info, _xlsi_sub_chunk_desc);
			if (info->save_proc) {
				uint32 extra_data_length = info->save_proc(info, true);
				if (extra_data_length) {
					extra_data_lengths[info->index] = extra_data_length;
					length += 4 + extra_data_length;
				}
			}
			if (info->chunk_list) {
				uint32 chunk_count = WriteChunkIdList(info->chunk_list, true);
				if (chunk_count) {
					chunk_counts[info->index] = chunk_count;
					length += 4 * (1 + chunk_count);
				}
			}
		}
	}

	// write header
	SlSetLength(length);
	SlWriteUint32(_sl_xv_slxi_chunk_version);               // chunk version
	SlWriteUint32(0);                                       // flags
	SlWriteUint32(item_count);                              // item count

	// write data
	info = _sl_xv_sub_chunk_infos;
	for (; info->index != XSLFI_NULL; ++info) {
		uint16 save_version = _sl_xv_feature_versions[info->index];
		if (save_version > 0) {
			SlxiSubChunkFlags flags = info->flags;
			assert(!(flags & (XSCF_EXTRA_DATA_PRESENT | XSCF_CHUNK_ID_LIST_PRESENT)));
			uint32 extra_data_length = extra_data_lengths[info->index];
			uint32 chunk_count = chunk_counts[info->index];
			if (extra_data_length > 0) flags |= XSCF_EXTRA_DATA_PRESENT;
			if (chunk_count > 0) flags |= XSCF_CHUNK_ID_LIST_PRESENT;
			SlWriteUint32(flags);
			SlWriteUint16(save_version);
			SlObject(const_cast<SlxiSubChunkInfo *>(info), _xlsi_sub_chunk_desc);

			if (extra_data_length > 0) {
				SlWriteUint32(extra_data_length);
				size_t written = SlGetBytesWritten();
				info->save_proc(info, false);
				assert(SlGetBytesWritten() == written + extra_data_length);
			}
			if (chunk_count > 0) {
				SlWriteUint32(chunk_count);
				size_t written = SlGetBytesWritten();
				WriteChunkIdList(info->chunk_list, false);
				assert(SlGetBytesWritten() == written + (chunk_count * 4));
			}
		}
	}
}

static void Load_SLXI()
{
	if (_sl_is_faked_ext || !_sl_is_ext_version) {
		SlErrorCorrupt("SXLI chunk is unexpectedly present");
	}

	SlXvResetState();
	_sl_is_ext_version = true;

	uint32 version = SlReadUint32();
	if (version > _sl_xv_slxi_chunk_version) SlErrorCorruptFmt("SLXI chunk: version: %u is too new (expected max: %u)", version, _sl_xv_slxi_chunk_version);

	uint32 chunk_flags = SlReadUint32();
	// flags are not in use yet, reserve for future expansion
	if (chunk_flags != 0) SlErrorCorruptFmt("SLXI chunk: unknown chunk header flags: 0x%X", chunk_flags);

	char name_buffer[256];
	const SaveLoadGlobVarList xlsi_sub_chunk_name_desc[] = {
		SLEG_STR(name_buffer, SLE_STRB),
		SLEG_END()
	};

	uint32 item_count = SlReadUint32();
	for (uint32 i = 0; i < item_count; i++) {
		SlxiSubChunkFlags flags = static_cast<SlxiSubChunkFlags>(SlReadUint32());
		uint16 version = SlReadUint16();
		SlGlobList(xlsi_sub_chunk_name_desc);

		// linearly scan through feature list until found name match
		bool found = false;
		const SlxiSubChunkInfo *info = _sl_xv_sub_chunk_infos;
		for (; info->index != XSLFI_NULL; ++info) {
			if (strcmp(name_buffer, info->name) == 0) {
				found = true;
				break;
			}
		}

		bool discard_chunks = false;
		if (found) {
			if (version > info->max_version) {
				if (flags & XSCF_IGNORABLE_VERSION) {
					// version too large but carry on regardless
					discard_chunks = true;
					if (flags & XSCF_EXTRA_DATA_PRESENT) {
						SlSkipBytes(SlReadUint32()); // skip extra data field
					}
					DEBUG(sl, 1, "SLXI chunk: too large version for feature: '%s', version: %d, max version: %d, ignoring", name_buffer, version, info->max_version);
				} else {
					SlErrorCorruptFmt("SLXI chunk: too large version for feature: '%s', version: %d, max version: %d", name_buffer, version, info->max_version);
				}
			} else {
				// success path :)

				_sl_xv_feature_versions[info->index] = version;
				if (flags & XSCF_EXTRA_DATA_PRESENT) {
					uint32 extra_data_size = SlReadUint32();
					if (extra_data_size) {
						if (info->load_proc) {
							size_t read = SlGetBytesRead();
							info->load_proc(info, extra_data_size);
							if (SlGetBytesRead() != read + extra_data_size) {
								SlErrorCorruptFmt("SLXI chunk: feature: %s, version: %d, extra data length mismatch", name_buffer, version);
							}
						} else {
							SlErrorCorruptFmt("SLXI chunk: feature: %s, version: %d, unexpectedly includes extra data", name_buffer, version);
						}
					}
				}

				DEBUG(sl, 1, "SLXI chunk: found known feature: '%s', version: %d, max version: %d", name_buffer, version, info->max_version);
			}
		} else {
			if (flags & XSCF_IGNORABLE_UNKNOWN) {
				// not found but carry on regardless
				discard_chunks = true;
				if (flags & XSCF_EXTRA_DATA_PRESENT) {
					SlSkipBytes(SlReadUint32()); // skip extra data field
				}
				DEBUG(sl, 1, "SLXI chunk: unknown feature: '%s', version: %d, ignoring", name_buffer, version);
			} else {
				SlErrorCorruptFmt("SLXI chunk: unknown feature: %s, version: %d", name_buffer, version);
			}
		}

		// at this point the extra data field should have been consumed
		// handle chunk ID list field
		if (flags & XSCF_CHUNK_ID_LIST_PRESENT) {
			uint32 chunk_count = SlReadUint32();
			for (uint32 j = 0; j < chunk_count; j++) {
				uint32 chunk_id = SlReadUint32();
				if (discard_chunks) {
					_sl_xv_discardable_chunk_ids.push_back(chunk_id);
					DEBUG(sl, 2, "SLXI chunk: unknown feature: '%s', discarding chunk: %c%c%c%c", name_buffer, chunk_id >> 24, chunk_id >> 16, chunk_id >> 8, chunk_id);
				}
			}
		}
	}
}

extern const ChunkHandler _version_ext_chunk_handlers[] = {
	{ 'SLXI', Save_SLXI, Load_SLXI, NULL, Load_SLXI, CH_RIFF | CH_LAST},
};<|MERGE_RESOLUTION|>--- conflicted
+++ resolved
@@ -47,8 +47,7 @@
 static const uint32 _sl_xv_slxi_chunk_version = 0;          ///< current version os SLXI chunk
 
 const SlxiSubChunkInfo _sl_xv_sub_chunk_infos[] = {
-<<<<<<< HEAD
-	{ XSLFI_TRACE_RESTRICT,         XSCF_NULL,                6,   6, "tracerestrict",             NULL, NULL, "TRRM,TRRP" },
+	{ XSLFI_TRACE_RESTRICT,         XSCF_NULL,                7,   7, "tracerestrict",             NULL, NULL, "TRRM,TRRP,TRRS" },
 	{ XSLFI_TRACE_RESTRICT_OWNER,   XSCF_NULL,                1,   1, "tracerestrict_owner",       NULL, NULL, NULL        },
 	{ XSLFI_PROG_SIGS,              XSCF_NULL,                1,   1, "programmable_signals",      NULL, NULL, "SPRG"      },
 	{ XSLFI_ADJACENT_CROSSINGS,     XSCF_NULL,                1,   1, "adjacent_crossings",        NULL, NULL, NULL        },
@@ -76,9 +75,6 @@
 	{ XSLFI_STATION_CATCHMENT_INC,  XSCF_NULL,                1,   1, "station_catchment_inc",     NULL, NULL, NULL        },
 	{ XSLFI_CUSTOM_BRIDGE_HEADS,    XSCF_NULL,                1,   1, "custom_bridge_heads",       NULL, NULL, NULL        },
 	{ XSLFI_CHUNNEL,                XSCF_NULL,                1,   1, "chunnel",                   NULL, NULL, "TUNN"      },
-=======
-	{ XSLFI_TRACE_RESTRICT,         XSCF_NULL,                7,   7, "tracerestrict",             NULL, NULL, "TRRM,TRRP,TRRS" },
->>>>>>> f50a9fef
 	{ XSLFI_NULL, XSCF_NULL, 0, 0, NULL, NULL, NULL, NULL },// This is the end marker
 };
 
@@ -182,7 +178,12 @@
 		_sl_is_faked_ext = true;
 		_sl_xv_feature_versions[XSLFI_TRACE_RESTRICT] = 6;
 	}
-<<<<<<< HEAD
+	if (_sl_version == 2002) {
+		DEBUG(sl, 1, "Loading a trace restrict patch savegame version %d as version 196", _sl_version);
+		_sl_version = 196;
+		_sl_is_faked_ext = true;
+		_sl_xv_feature_versions[XSLFI_TRACE_RESTRICT] = 6;
+	}
 
 	if (_sl_version == 220) { /* SL_SPRING_2013_v2_0_102 */
 		DEBUG(sl, 1, "Loading a SpringPP 2013 v2.0.102 savegame version %d as version 187", _sl_version);
@@ -220,13 +221,6 @@
 		_sl_xv_feature_versions[XSLFI_SIG_TUNNEL_BRIDGE] = 1;
 
 		_sl_xv_discardable_chunk_ids.push_back('SNOW');
-=======
-	if (_sl_version == 2002) {
-		DEBUG(sl, 1, "Loading a trace restrict patch savegame version %d as version 196", _sl_version);
-		_sl_version = 196;
-		_sl_is_faked_ext = true;
-		_sl_xv_feature_versions[XSLFI_TRACE_RESTRICT] = 6;
->>>>>>> f50a9fef
 	}
 }
 
