/*
 * This file is part of OpenTTD.
 * OpenTTD is free software; you can redistribute it and/or modify it under the terms of the GNU General Public License as published by the Free Software Foundation, version 2.
 * OpenTTD is distributed in the hope that it will be useful, but WITHOUT ANY WARRANTY; without even the implied warranty of MERCHANTABILITY or FITNESS FOR A PARTICULAR PURPOSE.
 * See the GNU General Public License for more details. You should have received a copy of the GNU General Public License along with OpenTTD. If not, see <http://www.gnu.org/licenses/>.
 */

/** @file ai_sl.cpp Handles the saveload part of the AIs */

#include "../stdafx.h"
#include "../company_base.h"
#include "../debug.h"
#include "saveload.h"
#include "../string_func.h"

#include "../ai/ai.hpp"
#include "../ai/ai_config.hpp"
#include "../network/network.h"
#include "../ai/ai_instance.hpp"

#include "../safeguards.h"

static std::string _ai_saveload_name;
static int         _ai_saveload_version;
static std::string _ai_saveload_settings;
static bool        _ai_saveload_is_random;

static const SaveLoad _ai_company[] = {
	   SLEG_SSTR(_ai_saveload_name,         SLE_STR),
	   SLEG_SSTR(_ai_saveload_settings,     SLE_STR),
	SLEG_CONDVAR(_ai_saveload_version,   SLE_UINT32, SLV_108, SL_MAX_VERSION),
	SLEG_CONDVAR(_ai_saveload_is_random,   SLE_BOOL, SLV_136, SL_MAX_VERSION),
};

static void SaveReal_AIPL(int *index_ptr)
{
	CompanyID index = (CompanyID)*index_ptr;
	AIConfig *config = AIConfig::GetConfig(index);

	if (config->HasScript()) {
		_ai_saveload_name = config->GetName();
		_ai_saveload_version = config->GetVersion();
	} else {
		/* No AI is configured for this so store an empty string as name. */
		_ai_saveload_name.clear();
		_ai_saveload_version = -1;
	}

	_ai_saveload_is_random = config->IsRandom();
	_ai_saveload_settings = config->SettingsToString();

	SlObject(nullptr, _ai_company);
	/* If the AI was active, store its data too */
	if (Company::IsValidAiID(index)) AI::Save(index);
}

static void Load_AIPL()
{
	/* Free all current data */
	for (CompanyID c = COMPANY_FIRST; c < MAX_COMPANIES; c++) {
		AIConfig::GetConfig(c, AIConfig::SSS_FORCE_GAME)->Change(nullptr);
	}

	CompanyID index;
	while ((index = (CompanyID)SlIterateArray()) != (CompanyID)-1) {
		if (index >= MAX_COMPANIES) SlErrorCorrupt("Too many AI configs");

		_ai_saveload_is_random = false;
		_ai_saveload_version = -1;
		SlObject(nullptr, _ai_company);

		if (_game_mode == GM_MENU || (_networking && !_network_server)) {
			if (Company::IsValidAiID(index)) AIInstance::LoadEmpty();
			continue;
		}

		AIConfig *config = AIConfig::GetConfig(index, AIConfig::SSS_FORCE_GAME);
		if (_ai_saveload_name.empty()) {
			/* A random AI. */
			config->Change(nullptr, -1, false, true);
		} else {
			config->Change(_ai_saveload_name.c_str(), _ai_saveload_version, false, _ai_saveload_is_random);
			if (!config->HasScript()) {
				/* No version of the AI available that can load the data. Try to load the
				 * latest version of the AI instead. */
				config->Change(_ai_saveload_name.c_str(), -1, false, _ai_saveload_is_random);
				if (!config->HasScript()) {
					if (_ai_saveload_name.compare("%_dummy") != 0) {
						DEBUG(script, 0, "The savegame has an AI by the name '%s', version %d which is no longer available.", _ai_saveload_name.c_str(), _ai_saveload_version);
						DEBUG(script, 0, "A random other AI will be loaded in its place.");
					} else {
						DEBUG(script, 0, "The savegame had no AIs available at the time of saving.");
						DEBUG(script, 0, "A random available AI will be loaded now.");
					}
				} else {
					DEBUG(script, 0, "The savegame has an AI by the name '%s', version %d which is no longer available.", _ai_saveload_name.c_str(), _ai_saveload_version);
					DEBUG(script, 0, "The latest version of that AI has been loaded instead, but it'll not get the savegame data as it's incompatible.");
				}
				/* Make sure the AI doesn't get the saveload data, as it was not the
				 *  writer of the saveload data in the first place */
				_ai_saveload_version = -1;
			}
		}

		config->StringToSettings(_ai_saveload_settings);

<<<<<<< HEAD
		/* Start the AI directly if it was active in the savegame */
		if (Company::IsValidAiID(index)) {
			AI::StartNew(index, false);
			AI::Load(index, _ai_saveload_version);
=======
			/* Load the AI saved data */
			if (Company::IsValidAiID(index)) config->SetToLoadData(AIInstance::Load(_ai_saveload_version));
>>>>>>> 5e227886
		}
	}
}

static void Save_AIPL()
{
	for (int i = COMPANY_FIRST; i < MAX_COMPANIES; i++) {
		SlSetArrayIndex(i);
		SlAutolength((AutolengthProc *)SaveReal_AIPL, &i);
	}
}

static const ChunkHandler ai_chunk_handlers[] = {
	{ 'AIPL', Save_AIPL, Load_AIPL, nullptr, nullptr, CH_ARRAY },
};

extern const ChunkHandlerTable _ai_chunk_handlers(ai_chunk_handlers);<|MERGE_RESOLUTION|>--- conflicted
+++ resolved
@@ -104,16 +104,8 @@
 
 		config->StringToSettings(_ai_saveload_settings);
 
-<<<<<<< HEAD
-		/* Start the AI directly if it was active in the savegame */
-		if (Company::IsValidAiID(index)) {
-			AI::StartNew(index, false);
-			AI::Load(index, _ai_saveload_version);
-=======
-			/* Load the AI saved data */
-			if (Company::IsValidAiID(index)) config->SetToLoadData(AIInstance::Load(_ai_saveload_version));
->>>>>>> 5e227886
-		}
+		/* Load the AI saved data */
+		if (Company::IsValidAiID(index)) config->SetToLoadData(AIInstance::Load(_ai_saveload_version));
 	}
 }
 
