--- conflicted
+++ resolved
@@ -257,11 +257,7 @@
 	SubsidyMonthlyLoop();
 	StationMonthlyLoop();
 	if (_network_server) NetworkServerMonthlyLoop();
-<<<<<<< HEAD
-#endif /* ENABLE_NETWORK */
 	IConsoleCmdExec("exec scripts/on_newmonth.scr 0");
-=======
->>>>>>> fdaf67d9
 }
 
 /**
