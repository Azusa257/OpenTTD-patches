--- conflicted
+++ resolved
@@ -164,25 +164,15 @@
 		switch (mtf) {
 			case MTF_WAIT_TIME:
 				/* Set time if changing the value or confirming an estimated time as timetabled. */
-<<<<<<< HEAD
-				if (wait_time != order->GetWaitTime() || (wait_time > 0 && !order->IsWaitTimetabled())) {
-					ChangeTimetable(v, order_number, wait_time, MTF_WAIT_TIME, wait_time > 0);
-=======
 				if (wait_time != order->GetWaitTime() || (clear_field == order->IsWaitTimetabled())) {
 					ChangeTimetable(v, order_number, wait_time, MTF_WAIT_TIME, !clear_field);
->>>>>>> d24f7763
 				}
 				break;
 
 			case MTF_TRAVEL_TIME:
 				/* Set time if changing the value or confirming an estimated time as timetabled. */
-<<<<<<< HEAD
-				if (travel_time != order->GetTravelTime() || (travel_time > 0 && !order->IsTravelTimetabled())) {
-					ChangeTimetable(v, order_number, travel_time, MTF_TRAVEL_TIME, travel_time > 0);
-=======
 				if (travel_time != order->GetTravelTime() || (clear_field == order->IsTravelTimetabled())) {
 					ChangeTimetable(v, order_number, travel_time, MTF_TRAVEL_TIME, !clear_field);
->>>>>>> d24f7763
 				}
 				break;
 
