/* $Id$ */

/*
 * This file is part of OpenTTD.
 * OpenTTD is free software; you can redistribute it and/or modify it under the terms of the GNU General Public License as published by the Free Software Foundation, version 2.
 * OpenTTD is distributed in the hope that it will be useful, but WITHOUT ANY WARRANTY; without even the implied warranty of MERCHANTABILITY or FITNESS FOR A PARTICULAR PURPOSE.
 * See the GNU General Public License for more details. You should have received a copy of the GNU General Public License along with OpenTTD. If not, see <http://www.gnu.org/licenses/>.
 */

/** @file stdafx.h Definition of base types and functions in a cross-platform compatible way. */

#ifndef STDAFX_H
#define STDAFX_H

#if defined(__APPLE__)
	#include "os/macosx/osx_stdafx.h"
#endif /* __APPLE__ */

#if defined(__BEOS__) || defined(__HAIKU__)
	#include <SupportDefs.h>
	#include <unistd.h>
	#define _GNU_SOURCE
	#define TROUBLED_INTS
	#include <strings.h>
#elif defined(__NDS__)
	#include <nds/jtypes.h>
	#define TROUBLED_INTS
#endif

/* It seems that we need to include stdint.h before anything else
 * We need INT64_MAX, which for most systems comes from stdint.h. However, MSVC
 * does not have stdint.h and apparently neither does MorphOS.
 * For OSX the inclusion is already done in osx_stdafx.h. */
#if !defined(__APPLE__) && (!defined(_MSC_VER) || _MSC_VER >= 1600) && !defined(__MORPHOS__)
	#if defined(SUNOS)
		/* SunOS/Solaris does not have stdint.h, but inttypes.h defines everything
		 * stdint.h defines and we need. */
		#include <inttypes.h>
	#else
		#define __STDC_LIMIT_MACROS
		#include <stdint.h>
	#endif
#endif

/* The conditions for these constants to be available are way too messy; so check them one by one */
#if !defined(UINT64_MAX)
	#define UINT64_MAX (18446744073709551615ULL)
#endif
#if !defined(INT64_MAX)
	#define INT64_MAX  (9223372036854775807LL)
#endif
#if !defined(INT64_MIN)
	#define INT64_MIN  (-INT64_MAX - 1)
#endif
#if !defined(UINT32_MAX)
	#define UINT32_MAX (4294967295U)
#endif
#if !defined(INT32_MAX)
	#define INT32_MAX  (2147483647)
#endif
#if !defined(INT32_MIN)
	#define INT32_MIN  (-INT32_MAX - 1)
#endif
#if !defined(UINT16_MAX)
	#define UINT16_MAX (65535U)
#endif
#if !defined(INT16_MAX)
	#define INT16_MAX  (32767)
#endif
#if !defined(INT16_MIN)
	#define INT16_MIN  (-INT16_MAX - 1)
#endif
#if !defined(UINT8_MAX)
	#define UINT8_MAX  (255)
#endif
#if !defined(INT8_MAX)
	#define INT8_MAX   (127)
#endif
#if !defined(INT8_MIN)
	#define INT8_MIN   (-INT8_MAX - 1)
#endif

#include <cstdio>
#include <cstddef>
#include <cstring>
#include <cstdlib>
#include <climits>
#include <cassert>

#ifndef SIZE_MAX
	#define SIZE_MAX ((size_t)-1)
#endif

#if defined(UNIX) || defined(__MINGW32__)
	#include <sys/types.h>
#endif

#if defined(__OS2__)
	#include <types.h>
	#define strcasecmp stricmp
#endif

#if defined(PSP)
	#include <psptypes.h>
	#include <pspdebug.h>
	#include <pspthreadman.h>
#endif

#if defined(SUNOS) || defined(HPUX)
	#include <alloca.h>
#endif

#if defined(__MORPHOS__)
	/* MorphOS defines certain Amiga defines per default, we undefine them
	 * here to make the rest of source less messy and more clear what is
	 * required for morphos and what for AmigaOS */
	#if defined(amigaos)
		#undef amigaos
	#endif
	#if defined(__amigaos__)
		#undef __amigaos__
	# endif
	#if defined(__AMIGA__)
		#undef __AMIGA__
	#endif
	#if defined(AMIGA)
		#undef AMIGA
	#endif
	#if defined(amiga)
		#undef amiga
	#endif
	/* Act like we already included this file, as it somehow gives linkage problems
	 *  (mismatch linkage of C++ and C between this include and unistd.h). */
	#define CLIB_USERGROUP_PROTOS_H
#endif /* __MORPHOS__ */

#if defined(PSP)
	/* PSP can only have 10 file-descriptors open at any given time, but this
	 *  switch only limits reads via the Fio system. So keep 2 fds free for things
	 *  like saving a game. */
	#define LIMITED_FDS 8
	#define printf pspDebugScreenPrintf
#endif /* PSP */

/* Stuff for GCC */
#if defined(__GNUC__) || defined(__clang__)
	#define NORETURN __attribute__ ((noreturn))
	#define CDECL
	#define __int64 long long
	#define GCC_PACK __attribute__((packed))
	/* Warn about functions using 'printf' format syntax. First argument determines which parameter
	 * is the format string, second argument is start of values passed to printf. */
	#define WARN_FORMAT(string, args) __attribute__ ((format (printf, string, args)))
	#define FINAL final
#endif /* __GNUC__ || __clang__ */

#if defined(__WATCOMC__)
	#define NORETURN
	#define CDECL
	#define GCC_PACK
	#define WARN_FORMAT(string, args)
	#define FINAL
	#include <malloc.h>
#endif /* __WATCOMC__ */

#if defined(__MINGW32__) || defined(__CYGWIN__)
	#include <malloc.h> // alloca()
#endif

#if defined(WIN32)
	#define WIN32_LEAN_AND_MEAN     // Exclude rarely-used stuff from Windows headers
#endif

/* Stuff for MSVC */
#if defined(_MSC_VER)
	#pragma once
	#ifdef _WIN64
		/* No 64-bit Windows below XP, so we can safely assume it as the target platform. */
		#define NTDDI_VERSION NTDDI_WINXP // Windows XP
		#define _WIN32_WINNT 0x501        // Windows XP
		#define _WIN32_WINDOWS 0x501      // Windows XP
		#define WINVER 0x0501             // Windows XP
		#define _WIN32_IE_ 0x0600         // 6.0 (XP+)
	#else
		/* Define a win32 target platform, to override defaults of the SDK
		 * We need to define NTDDI version for Vista SDK, but win2k is minimum */
		#define NTDDI_VERSION NTDDI_WIN2K // Windows 2000
		#define _WIN32_WINNT 0x0500       // Windows 2000
		#define _WIN32_WINDOWS 0x400      // Windows 95
		#if !defined(WINCE)
			#define WINVER 0x0400     // Windows NT 4.0 / Windows 95
		#endif
		#define _WIN32_IE_ 0x0401         // 4.01 (win98 and NT4SP5+)
	#endif
	#define NOMINMAX                // Disable min/max macros in windows.h.

	#pragma warning(disable: 4244)  // 'conversion' conversion from 'type1' to 'type2', possible loss of data
	#pragma warning(disable: 4761)  // integral size mismatch in argument : conversion supplied
	#pragma warning(disable: 4200)  // nonstandard extension used : zero-sized array in struct/union
	#pragma warning(disable: 4355)  // 'this' : used in base member initializer list

	#if (_MSC_VER < 1400)                   // MSVC 2005 safety checks
		#error "Only MSVC 2005 or higher are supported. MSVC 2003 and earlier are not! Upgrade your compiler."
	#endif /* (_MSC_VER < 1400) */
	#pragma warning(disable: 4291)   // no matching operator delete found; memory will not be freed if initialization throws an exception (reason: our overloaded functions never throw an exception)
	#pragma warning(disable: 4996)   // 'function': was declared deprecated
	#define _CRT_SECURE_NO_DEPRECATE // all deprecated 'unsafe string functions
	#pragma warning(disable: 6308)   // code analyzer: 'realloc' might return null pointer: assigning null pointer to 't_ptr', which is passed as an argument to 'realloc', will cause the original memory block to be leaked
	#pragma warning(disable: 6011)   // code analyzer: Dereferencing NULL pointer 'pfGetAddrInfo': Lines: 995, 996, 998, 999, 1001
	#pragma warning(disable: 6326)   // code analyzer: potential comparison of a constant with another constant
	#pragma warning(disable: 6031)   // code analyzer: Return value ignored: 'ReadFile'
	#pragma warning(disable: 6255)   // code analyzer: _alloca indicates failure by raising a stack overflow exception. Consider using _malloca instead
	#pragma warning(disable: 6246)   // code analyzer: Local declaration of 'statspec' hides declaration of the same name in outer scope. For additional information, see previous declaration at ...

	#if (_MSC_VER == 1500)           // Addresses item #13 on http://blogs.msdn.com/b/vcblog/archive/2008/08/11/tr1-fixes-in-vc9-sp1.aspx, for Visual Studio 2008
		#define _DO_NOT_DECLARE_INTERLOCKED_INTRINSICS_IN_MEMORY
		#include <intrin.h>
	#endif

	#include <malloc.h> // alloca()
	#define NORETURN __declspec(noreturn)
	#if (_MSC_VER < 1900)
		#define inline __forceinline
	#endif

	#if !defined(WINCE)
		#define CDECL _cdecl
	#endif

	#define GCC_PACK
	#define WARN_FORMAT(string, args)
	#define FINAL sealed

	#if defined(WINCE)
		int CDECL vsnprintf(char *str, size_t size, const char *format, va_list ap);
	#endif

	#if defined(WIN32) && !defined(_WIN64) && !defined(WIN64)
		#if !defined(_W64)
			#define _W64
		#endif

		typedef _W64 int INT_PTR, *PINT_PTR;
		typedef _W64 unsigned int UINT_PTR, *PUINT_PTR;
	#endif /* WIN32 && !_WIN64 && !WIN64 */

	#if defined(_WIN64) || defined(WIN64)
		#define fseek _fseeki64
	#endif /* _WIN64 || WIN64 */

	/* This is needed to zlib uses the stdcall calling convention on visual studio */
	#if defined(WITH_ZLIB) || defined(WITH_PNG)
		#if !defined(ZLIB_WINAPI)
			#define ZLIB_WINAPI
		#endif
	#endif

	#if defined(WINCE)
		#define strcasecmp _stricmp
		#define strncasecmp _strnicmp
		#undef DEBUG
	#else
		#define strcasecmp stricmp
		#define strncasecmp strnicmp
	#endif

	#define strtoull _strtoui64

	/* MSVC doesn't have these :( */
	#define S_ISDIR(mode) (mode & S_IFDIR)
	#define S_ISREG(mode) (mode & S_IFREG)

#endif /* defined(_MSC_VER) */

#if defined(DOS)
	/* The DOS port does not have all signals/signal functions. */
	#define strsignal(sig) ""
	/* Use 'no floating point' for bus errors; SIGBUS does not exist
	 * for DOS, SIGNOFP for other platforms. So it's fairly safe
	 * to interchange those. */
	#define SIGBUS SIGNOFP
#endif

#if defined(WINCE)
	#define stredup _stredup
#endif /* WINCE */

/* NOTE: the string returned by these functions is only valid until the next
 * call to the same function and is not thread- or reentrancy-safe */
#if !defined(STRGEN) && !defined(SETTINGSGEN)
	#if defined(WIN32) || defined(WIN64)
		char *getcwd(char *buf, size_t size);
		#include <tchar.h>
		#include <io.h>

		/* XXX - WinCE without MSVCRT doesn't support wfopen, so it seems */
		#if !defined(WINCE)
			namespace std { using ::_tfopen; }
			#define fopen(file, mode) _tfopen(OTTD2FS(file), _T(mode))
			#define unlink(file) _tunlink(OTTD2FS(file))
		#endif /* WINCE */

		const char *FS2OTTD(const TCHAR *name);
		const TCHAR *OTTD2FS(const char *name, bool console_cp = false);
	#else
		#define fopen(file, mode) fopen(OTTD2FS(file), mode)
		const char *FS2OTTD(const char *name);
		const char *OTTD2FS(const char *name);
	#endif /* WIN32 */
#endif /* STRGEN || SETTINGSGEN */

#if defined(WIN32) || defined(WIN64) || defined(__OS2__) && !defined(__INNOTEK_LIBC__)
	#define PATHSEP "\\"
	#define PATHSEPCHAR '\\'
#else
	#define PATHSEP "/"
	#define PATHSEPCHAR '/'
#endif

/* MSVCRT of course has to have a different syntax for long long *sigh* */
#if defined(_MSC_VER) || defined(__MINGW32__)
	#define OTTD_PRINTF64 "%I64d"
	#define OTTD_PRINTFHEX64 "%I64x"
	#define PRINTF_SIZE "%Iu"
#else
	#define OTTD_PRINTF64 "%lld"
	#define OTTD_PRINTFHEX64 "%llx"
	#define PRINTF_SIZE "%zu"
#endif

typedef unsigned char byte;

/* This is already defined in unix, but not in QNX Neutrino (6.x)*/
#if (!defined(UNIX) && !defined(__CYGWIN__) && !defined(__BEOS__) && !defined(__HAIKU__) && !defined(__MORPHOS__)) || defined(__QNXNTO__)
	typedef unsigned int uint;
#endif

#if defined(TROUBLED_INTS)
	/* NDS'/BeOS'/Haiku's types for uint32/int32 are based on longs, which causes
	 * trouble all over the place in OpenTTD. */
	#define uint32 uint32_ugly_hack
	#define int32 int32_ugly_hack
	typedef unsigned int uint32_ugly_hack;
	typedef signed int int32_ugly_hack;
#else
	typedef unsigned char    uint8;
	typedef   signed char     int8;
	typedef unsigned short   uint16;
	typedef   signed short    int16;
	typedef unsigned int     uint32;
	typedef   signed int      int32;
	typedef unsigned __int64 uint64;
	typedef   signed __int64  int64;
#endif /* !TROUBLED_INTS */

#if !defined(WITH_PERSONAL_DIR)
	#define PERSONAL_DIR ""
#endif

#define assert_compile(expr) static_assert(expr, #expr )
#define assert_tcompile(expr) assert_compile(expr)

/* Check if the types have the bitsizes like we are using them */
assert_compile(sizeof(uint64) == 8);
assert_compile(sizeof(uint32) == 4);
assert_compile(sizeof(uint16) == 2);
assert_compile(sizeof(uint8)  == 1);
assert_compile(SIZE_MAX >= UINT32_MAX);

#ifndef M_PI_2
#define M_PI_2 1.57079632679489661923
#define M_PI   3.14159265358979323846
#endif /* M_PI_2 */

/**
 * Return the length of an fixed size array.
 * Unlike sizeof this function returns the number of elements
 * of the given type.
 *
 * @param x The pointer to the first element of the array
 * @return The number of elements
 */
#define lengthof(x) (sizeof(x) / sizeof(x[0]))

/**
 * Get the end element of an fixed size array.
 *
 * @param x The pointer to the first element of the array
 * @return The pointer past to the last element of the array
 */
#define endof(x) (&x[lengthof(x)])

/**
 * Get the last element of an fixed size array.
 *
 * @param x The pointer to the first element of the array
 * @return The pointer to the last element of the array
 */
#define lastof(x) (&x[lengthof(x) - 1])

#define cpp_offsetof(s, m)   (((size_t)&reinterpret_cast<const volatile char&>((((s*)(char*)8)->m))) - 8)
#if !defined(offsetof)
	#define offsetof(s, m) cpp_offsetof(s, m)
#endif /* offsetof */

/**
 * Gets the size of a variable within a class.
 * @param base     The class the variable is in.
 * @param variable The variable to get the size of.
 * @return the size of the variable
 */
#define cpp_sizeof(base, variable) (sizeof(((base*)8)->variable))

/**
 * Gets the length of an array variable within a class.
 * @param base     The class the variable is in.
 * @param variable The array variable to get the size of.
 * @return the length of the array
 */
#define cpp_lengthof(base, variable) (cpp_sizeof(base, variable) / cpp_sizeof(base, variable[0]))


/* take care of some name clashes on MacOS */
#if defined(__APPLE__)
	#define GetString OTTD_GetString
	#define DrawString OTTD_DrawString
	#define CloseConnection OTTD_CloseConnection
#endif /* __APPLE__ */

<<<<<<< HEAD
#ifdef __GNUC__
=======
#if defined(__GNUC__) || defined(__clang__)
>>>>>>> 8a2f9311
#define likely(x)       __builtin_expect(!!(x), 1)
#define unlikely(x)     __builtin_expect(!!(x), 0)
#else
#define likely(x)       (x)
#define unlikely(x)     (x)
<<<<<<< HEAD
#endif
=======
#endif /* __GNUC__ || __clang__ */
>>>>>>> 8a2f9311

void NORETURN CDECL usererror(const char *str, ...) WARN_FORMAT(1, 2);
void NORETURN CDECL error(const char *str, ...) WARN_FORMAT(1, 2);
void NORETURN CDECL assert_msg_error(int line, const char *file, const char *expr, const char *str, ...) WARN_FORMAT(4, 5);
#define NOT_REACHED() error("NOT_REACHED triggered at line %i of %s", __LINE__, __FILE__)

/* For non-debug builds with assertions enabled use the special assertion handler:
 * - For MSVC: NDEBUG is set for all release builds and WITH_ASSERT overrides the disabling of asserts.
 * - For non MSVC: NDEBUG is set when assertions are disables, _DEBUG is set for non-release builds.
 */
#if (defined(_MSC_VER) && defined(NDEBUG) && defined(WITH_ASSERT)) || (!defined(_MSC_VER) && !defined(NDEBUG) && !defined(_DEBUG))
	#undef assert
	#define assert(expression) if (unlikely(!(expression))) error("Assertion failed at line %i of %s: %s", __LINE__, __FILE__, #expression);
#endif

/* Asserts are enabled if NDEBUG isn't defined, or if we are using MSVC and WITH_ASSERT is defined. */
#if !defined(NDEBUG) || (defined(_MSC_VER) && defined(WITH_ASSERT))
	#define OTTD_ASSERT
	#define assert_msg(expression, ...) if (unlikely(!(expression))) assert_msg_error(__LINE__, __FILE__, #expression, __VA_ARGS__);
#else
	#define assert_msg(expression, ...)
#endif

#if defined(MORPHOS) || defined(__NDS__) || defined(__DJGPP__)
	/* MorphOS and NDS don't have C++ conformant _stricmp... */
	#define _stricmp stricmp
#elif defined(OPENBSD)
	/* OpenBSD uses strcasecmp(3) */
	#define _stricmp strcasecmp
#endif

#if defined(MAX_PATH)
	/* It's already defined, no need to override */
#elif defined(PATH_MAX) && PATH_MAX > 0
	/* Use the value from PATH_MAX, if it exists */
	#define MAX_PATH PATH_MAX
#else
	/* If all else fails, hardcode something :( */
	#define MAX_PATH 260
#endif

/**
 * Version of the standard free that accepts const pointers.
 * @param ptr The data to free.
 */
static inline void free(const void *ptr)
{
	free(const_cast<void *>(ptr));
}

/**
 * The largest value that can be entered in a variable
 * @param type the type of the variable
 */
#define MAX_UVALUE(type) ((type)~(type)0)

#if defined(_MSC_VER) && !defined(_DEBUG)
	#define IGNORE_UNINITIALIZED_WARNING_START __pragma(warning(push)) __pragma(warning(disable:4700))
	#define IGNORE_UNINITIALIZED_WARNING_STOP __pragma(warning(pop))
#elif defined(__GNUC__) && !defined(_DEBUG)
	#define HELPER0(x) #x
	#define HELPER1(x) HELPER0(GCC diagnostic ignored x)
	#define HELPER2(y) HELPER1(#y)
#if (__GNUC__ > 4 || (__GNUC__ == 4 && __GNUC_MINOR__ >= 6))
	#define IGNORE_UNINITIALIZED_WARNING_START \
		_Pragma("GCC diagnostic push") \
		_Pragma(HELPER2(-Wuninitialized)) \
		_Pragma(HELPER2(-Wmaybe-uninitialized))
	#define IGNORE_UNINITIALIZED_WARNING_STOP _Pragma("GCC diagnostic pop")
#endif
#endif

#ifndef IGNORE_UNINITIALIZED_WARNING_START
	#define IGNORE_UNINITIALIZED_WARNING_START
	#define IGNORE_UNINITIALIZED_WARNING_STOP
#endif

#if !defined(DISABLE_SCOPE_INFO) && (__cplusplus >= 201103L || defined(__STDCXX_VERSION__) || defined(__GXX_EXPERIMENTAL_CXX0X__) || defined(__GXX_EXPERIMENTAL_CPP0X__))
#define USE_SCOPE_INFO
#endif

#define SINGLE_ARG(...) __VA_ARGS__

#endif /* STDAFX_H */<|MERGE_RESOLUTION|>--- conflicted
+++ resolved
@@ -427,21 +427,13 @@
 	#define CloseConnection OTTD_CloseConnection
 #endif /* __APPLE__ */
 
-<<<<<<< HEAD
-#ifdef __GNUC__
-=======
 #if defined(__GNUC__) || defined(__clang__)
->>>>>>> 8a2f9311
 #define likely(x)       __builtin_expect(!!(x), 1)
 #define unlikely(x)     __builtin_expect(!!(x), 0)
 #else
 #define likely(x)       (x)
 #define unlikely(x)     (x)
-<<<<<<< HEAD
-#endif
-=======
 #endif /* __GNUC__ || __clang__ */
->>>>>>> 8a2f9311
 
 void NORETURN CDECL usererror(const char *str, ...) WARN_FORMAT(1, 2);
 void NORETURN CDECL error(const char *str, ...) WARN_FORMAT(1, 2);
