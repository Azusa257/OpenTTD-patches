##name English (UK)
##ownname English (UK)
##isocode en_GB
##plural 0
##textdir ltr
##digitsep ,
##digitsepcur ,
##decimalsep .
##winlangid 0x0809
##grflangid 0x01


# $Id$

# This file is part of OpenTTD.
# OpenTTD is free software; you can redistribute it and/or modify it under the terms of the GNU General Public License as published by the Free Software Foundation, version 2.
# OpenTTD is distributed in the hope that it will be useful, but WITHOUT ANY WARRANTY; without even the implied warranty of MERCHANTABILITY or FITNESS FOR A PARTICULAR PURPOSE.
# See the GNU General Public License for more details. You should have received a copy of the GNU General Public License along with OpenTTD. If not, see <http://www.gnu.org/licenses/>.


##id 0x0000
STR_NULL                                                        :
STR_EMPTY                                                       :
STR_UNDEFINED                                                   :(undefined string)
STR_JUST_NOTHING                                                :Nothing

# Cargo related strings
# Plural cargo name
STR_CARGO_PLURAL_NOTHING                                        :
STR_CARGO_PLURAL_PASSENGERS                                     :Passengers
STR_CARGO_PLURAL_COAL                                           :Coal
STR_CARGO_PLURAL_MAIL                                           :Mail
STR_CARGO_PLURAL_OIL                                            :Oil
STR_CARGO_PLURAL_LIVESTOCK                                      :Livestock
STR_CARGO_PLURAL_GOODS                                          :Goods
STR_CARGO_PLURAL_GRAIN                                          :Grain
STR_CARGO_PLURAL_WOOD                                           :Wood
STR_CARGO_PLURAL_IRON_ORE                                       :Iron Ore
STR_CARGO_PLURAL_STEEL                                          :Steel
STR_CARGO_PLURAL_VALUABLES                                      :Valuables
STR_CARGO_PLURAL_COPPER_ORE                                     :Copper Ore
STR_CARGO_PLURAL_MAIZE                                          :Maize
STR_CARGO_PLURAL_FRUIT                                          :Fruit
STR_CARGO_PLURAL_DIAMONDS                                       :Diamonds
STR_CARGO_PLURAL_FOOD                                           :Food
STR_CARGO_PLURAL_PAPER                                          :Paper
STR_CARGO_PLURAL_GOLD                                           :Gold
STR_CARGO_PLURAL_WATER                                          :Water
STR_CARGO_PLURAL_WHEAT                                          :Wheat
STR_CARGO_PLURAL_RUBBER                                         :Rubber
STR_CARGO_PLURAL_SUGAR                                          :Sugar
STR_CARGO_PLURAL_TOYS                                           :Toys
STR_CARGO_PLURAL_CANDY                                          :Sweets
STR_CARGO_PLURAL_COLA                                           :Cola
STR_CARGO_PLURAL_COTTON_CANDY                                   :Candyfloss
STR_CARGO_PLURAL_BUBBLES                                        :Bubbles
STR_CARGO_PLURAL_TOFFEE                                         :Toffee
STR_CARGO_PLURAL_BATTERIES                                      :Batteries
STR_CARGO_PLURAL_PLASTIC                                        :Plastic
STR_CARGO_PLURAL_FIZZY_DRINKS                                   :Fizzy Drinks

# Singular cargo name
STR_CARGO_SINGULAR_NOTHING                                      :
STR_CARGO_SINGULAR_PASSENGER                                    :Passenger
STR_CARGO_SINGULAR_COAL                                         :Coal
STR_CARGO_SINGULAR_MAIL                                         :Mail
STR_CARGO_SINGULAR_OIL                                          :Oil
STR_CARGO_SINGULAR_LIVESTOCK                                    :Livestock
STR_CARGO_SINGULAR_GOODS                                        :Goods
STR_CARGO_SINGULAR_GRAIN                                        :Grain
STR_CARGO_SINGULAR_WOOD                                         :Wood
STR_CARGO_SINGULAR_IRON_ORE                                     :Iron Ore
STR_CARGO_SINGULAR_STEEL                                        :Steel
STR_CARGO_SINGULAR_VALUABLES                                    :Valuables
STR_CARGO_SINGULAR_COPPER_ORE                                   :Copper Ore
STR_CARGO_SINGULAR_MAIZE                                        :Maize
STR_CARGO_SINGULAR_FRUIT                                        :Fruit
STR_CARGO_SINGULAR_DIAMOND                                      :Diamond
STR_CARGO_SINGULAR_FOOD                                         :Food
STR_CARGO_SINGULAR_PAPER                                        :Paper
STR_CARGO_SINGULAR_GOLD                                         :Gold
STR_CARGO_SINGULAR_WATER                                        :Water
STR_CARGO_SINGULAR_WHEAT                                        :Wheat
STR_CARGO_SINGULAR_RUBBER                                       :Rubber
STR_CARGO_SINGULAR_SUGAR                                        :Sugar
STR_CARGO_SINGULAR_TOY                                          :Toy
STR_CARGO_SINGULAR_CANDY                                        :Sweet
STR_CARGO_SINGULAR_COLA                                         :Cola
STR_CARGO_SINGULAR_COTTON_CANDY                                 :Candyfloss
STR_CARGO_SINGULAR_BUBBLE                                       :Bubble
STR_CARGO_SINGULAR_TOFFEE                                       :Toffee
STR_CARGO_SINGULAR_BATTERY                                      :Battery
STR_CARGO_SINGULAR_PLASTIC                                      :Plastic
STR_CARGO_SINGULAR_FIZZY_DRINK                                  :Fizzy Drink

# Quantity of cargo
STR_QUANTITY_NOTHING                                            :
STR_QUANTITY_PASSENGERS                                         :{COMMA}{NBSP}passenger{P "" s}
STR_QUANTITY_COAL                                               :{WEIGHT_LONG} of coal
STR_QUANTITY_MAIL                                               :{COMMA}{NBSP}bag{P "" s} of mail
STR_QUANTITY_OIL                                                :{VOLUME_LONG} of oil
STR_QUANTITY_LIVESTOCK                                          :{COMMA}{NBSP}item{P "" s} of livestock
STR_QUANTITY_GOODS                                              :{COMMA}{NBSP}crate{P "" s} of goods
STR_QUANTITY_GRAIN                                              :{WEIGHT_LONG} of grain
STR_QUANTITY_WOOD                                               :{WEIGHT_LONG} of wood
STR_QUANTITY_IRON_ORE                                           :{WEIGHT_LONG} of iron ore
STR_QUANTITY_STEEL                                              :{WEIGHT_LONG} of steel
STR_QUANTITY_VALUABLES                                          :{COMMA}{NBSP}bag{P "" s} of valuables
STR_QUANTITY_COPPER_ORE                                         :{WEIGHT_LONG} of copper ore
STR_QUANTITY_MAIZE                                              :{WEIGHT_LONG} of maize
STR_QUANTITY_FRUIT                                              :{WEIGHT_LONG} of fruit
STR_QUANTITY_DIAMONDS                                           :{COMMA}{NBSP}bag{P "" s} of diamonds
STR_QUANTITY_FOOD                                               :{WEIGHT_LONG} of food
STR_QUANTITY_PAPER                                              :{WEIGHT_LONG} of paper
STR_QUANTITY_GOLD                                               :{COMMA}{NBSP}bag{P "" s} of gold
STR_QUANTITY_WATER                                              :{VOLUME_LONG} of water
STR_QUANTITY_WHEAT                                              :{WEIGHT_LONG} of wheat
STR_QUANTITY_RUBBER                                             :{VOLUME_LONG} of rubber
STR_QUANTITY_SUGAR                                              :{WEIGHT_LONG} of sugar
STR_QUANTITY_TOYS                                               :{COMMA}{NBSP}toy{P "" s}
STR_QUANTITY_SWEETS                                             :{COMMA}{NBSP}bag{P "" s} of sweets
STR_QUANTITY_COLA                                               :{VOLUME_LONG} of cola
STR_QUANTITY_CANDYFLOSS                                         :{WEIGHT_LONG} of candyfloss
STR_QUANTITY_BUBBLES                                            :{COMMA} bubble{P "" s}
STR_QUANTITY_TOFFEE                                             :{WEIGHT_LONG} of toffee
STR_QUANTITY_BATTERIES                                          :{COMMA} batter{P y ies}
STR_QUANTITY_PLASTIC                                            :{VOLUME_LONG} of plastic
STR_QUANTITY_FIZZY_DRINKS                                       :{COMMA} fizzy drink{P "" s}
STR_QUANTITY_N_A                                                :N/A

# Two letter abbreviation of cargo name
STR_ABBREV_NOTHING                                              :
STR_ABBREV_PASSENGERS                                           :{TINY_FONT}PS
STR_ABBREV_COAL                                                 :{TINY_FONT}CL
STR_ABBREV_MAIL                                                 :{TINY_FONT}ML
STR_ABBREV_OIL                                                  :{TINY_FONT}OL
STR_ABBREV_LIVESTOCK                                            :{TINY_FONT}LV
STR_ABBREV_GOODS                                                :{TINY_FONT}GD
STR_ABBREV_GRAIN                                                :{TINY_FONT}GR
STR_ABBREV_WOOD                                                 :{TINY_FONT}WD
STR_ABBREV_IRON_ORE                                             :{TINY_FONT}OR
STR_ABBREV_STEEL                                                :{TINY_FONT}ST
STR_ABBREV_VALUABLES                                            :{TINY_FONT}VL
STR_ABBREV_COPPER_ORE                                           :{TINY_FONT}CO
STR_ABBREV_MAIZE                                                :{TINY_FONT}MZ
STR_ABBREV_FRUIT                                                :{TINY_FONT}FT
STR_ABBREV_DIAMONDS                                             :{TINY_FONT}DM
STR_ABBREV_FOOD                                                 :{TINY_FONT}FD
STR_ABBREV_PAPER                                                :{TINY_FONT}PR
STR_ABBREV_GOLD                                                 :{TINY_FONT}GD
STR_ABBREV_WATER                                                :{TINY_FONT}WR
STR_ABBREV_WHEAT                                                :{TINY_FONT}WH
STR_ABBREV_RUBBER                                               :{TINY_FONT}RB
STR_ABBREV_SUGAR                                                :{TINY_FONT}SG
STR_ABBREV_TOYS                                                 :{TINY_FONT}TY
STR_ABBREV_SWEETS                                               :{TINY_FONT}SW
STR_ABBREV_COLA                                                 :{TINY_FONT}CL
STR_ABBREV_CANDYFLOSS                                           :{TINY_FONT}CF
STR_ABBREV_BUBBLES                                              :{TINY_FONT}BU
STR_ABBREV_TOFFEE                                               :{TINY_FONT}TF
STR_ABBREV_BATTERIES                                            :{TINY_FONT}BA
STR_ABBREV_PLASTIC                                              :{TINY_FONT}PL
STR_ABBREV_FIZZY_DRINKS                                         :{TINY_FONT}FZ
STR_ABBREV_NONE                                                 :{TINY_FONT}NO
STR_ABBREV_ALL                                                  :{TINY_FONT}ALL

# 'Mode' of transport for cargoes
STR_PASSENGERS                                                  :{COMMA}{NBSP}passenger{P "" s}
STR_BAGS                                                        :{COMMA}{NBSP}bag{P "" s}
STR_TONS                                                        :{COMMA}{NBSP}tonne{P "" s}
STR_LITERS                                                      :{COMMA}{NBSP}litre{P "" s}
STR_ITEMS                                                       :{COMMA}{NBSP}item{P "" s}
STR_CRATES                                                      :{COMMA}{NBSP}crate{P "" s}

# Colours, do not shuffle
STR_COLOUR_DARK_BLUE                                            :Dark Blue
STR_COLOUR_PALE_GREEN                                           :Pale Green
STR_COLOUR_PINK                                                 :Pink
STR_COLOUR_YELLOW                                               :Yellow
STR_COLOUR_RED                                                  :Red
STR_COLOUR_LIGHT_BLUE                                           :Light Blue
STR_COLOUR_GREEN                                                :Green
STR_COLOUR_DARK_GREEN                                           :Dark Green
STR_COLOUR_BLUE                                                 :Blue
STR_COLOUR_CREAM                                                :Cream
STR_COLOUR_MAUVE                                                :Mauve
STR_COLOUR_PURPLE                                               :Purple
STR_COLOUR_ORANGE                                               :Orange
STR_COLOUR_BROWN                                                :Brown
STR_COLOUR_GREY                                                 :Grey
STR_COLOUR_WHITE                                                :White

# Units used in OpenTTD
STR_UNITS_VELOCITY_IMPERIAL                                     :{COMMA}{NBSP}mph
STR_UNITS_VELOCITY_METRIC                                       :{COMMA}{NBSP}km/h
STR_UNITS_VELOCITY_SI                                           :{COMMA}{NBSP}m/s

STR_UNITS_POWER_IMPERIAL                                        :{COMMA}{NBSP}hp
STR_UNITS_POWER_METRIC                                          :{COMMA}{NBSP}hp
STR_UNITS_POWER_SI                                              :{COMMA}{NBSP}kW

STR_UNITS_WEIGHT_SHORT_IMPERIAL                                 :{COMMA}{NBSP}t
STR_UNITS_WEIGHT_SHORT_METRIC                                   :{COMMA}{NBSP}t
STR_UNITS_WEIGHT_SHORT_SI                                       :{COMMA}{NBSP}kg

STR_UNITS_WEIGHT_LONG_IMPERIAL                                  :{COMMA}{NBSP}ton{P "" s}
STR_UNITS_WEIGHT_LONG_METRIC                                    :{COMMA}{NBSP}tonne{P "" s}
STR_UNITS_WEIGHT_LONG_SI                                        :{COMMA}{NBSP}kg

STR_UNITS_VOLUME_SHORT_IMPERIAL                                 :{COMMA}{NBSP}gal
STR_UNITS_VOLUME_SHORT_METRIC                                   :{COMMA}{NBSP}l
STR_UNITS_VOLUME_SHORT_SI                                       :{COMMA}{NBSP}m³

STR_UNITS_VOLUME_LONG_IMPERIAL                                  :{COMMA}{NBSP}gallon{P "" s}
STR_UNITS_VOLUME_LONG_METRIC                                    :{COMMA}{NBSP}litre{P "" s}
STR_UNITS_VOLUME_LONG_SI                                        :{COMMA}{NBSP}m³

STR_UNITS_FORCE_IMPERIAL                                        :{COMMA}{NBSP}lbf
STR_UNITS_FORCE_METRIC                                          :{COMMA}{NBSP}kgf
STR_UNITS_FORCE_SI                                              :{COMMA}{NBSP}kN

STR_UNITS_HEIGHT_IMPERIAL                                       :{COMMA}{NBSP}ft
STR_UNITS_HEIGHT_METRIC                                         :{COMMA}{NBSP}m
STR_UNITS_HEIGHT_SI                                             :{COMMA}{NBSP}m

# Common window strings
STR_LIST_FILTER_TITLE                                           :{BLACK}Filter string:
STR_LIST_FILTER_OSKTITLE                                        :{BLACK}Enter filter string
STR_LIST_FILTER_TOOLTIP                                         :{BLACK}Enter a keyword to filter the list for

STR_TOOLTIP_GROUP_ORDER                                         :{BLACK}Select grouping order
STR_TOOLTIP_SORT_ORDER                                          :{BLACK}Select sorting order (descending/ascending)
STR_TOOLTIP_SORT_CRITERIA                                       :{BLACK}Select sorting criteria
STR_TOOLTIP_FILTER_CRITERIA                                     :{BLACK}Select filtering criteria
STR_BUTTON_SORT_BY                                              :{BLACK}Sort by
STR_BUTTON_LOCATION                                             :{BLACK}Location
STR_BUTTON_RENAME                                               :{BLACK}Rename

STR_TOOLTIP_CLOSE_WINDOW                                        :{BLACK}Close window
STR_TOOLTIP_WINDOW_TITLE_DRAG_THIS                              :{BLACK}Window title - drag this to move window
STR_TOOLTIP_SHADE                                               :{BLACK}Shade window - only show the title bar
STR_TOOLTIP_DEBUG                                               :{BLACK}Show NewGRF debug information
STR_TOOLTIP_DEFSIZE                                             :{BLACK}Resize window to default size. Ctrl+Click to store current size as default
STR_TOOLTIP_STICKY                                              :{BLACK}Mark this window as uncloseable by the 'Close All Windows' key. Ctrl+Click to also save state as default
STR_TOOLTIP_RESIZE                                              :{BLACK}Click and drag to resize this window
STR_TOOLTIP_TOGGLE_LARGE_SMALL_WINDOW                           :{BLACK}Toggle large/small window size
STR_TOOLTIP_VSCROLL_BAR_SCROLLS_LIST                            :{BLACK}Scroll bar - scrolls list up/down
STR_TOOLTIP_HSCROLL_BAR_SCROLLS_LIST                            :{BLACK}Scroll bar - scrolls list left/right
STR_TOOLTIP_DEMOLISH_BUILDINGS_ETC                              :{BLACK}Demolish buildings etc. on a square of land. Ctrl selects the area diagonally. Shift toggles building/showing cost estimate

# Show engines button
STR_SHOW_HIDDEN_ENGINES_VEHICLE_TRAIN                           :{BLACK}Show hidden
STR_SHOW_HIDDEN_ENGINES_VEHICLE_ROAD_VEHICLE                    :{BLACK}Show hidden
STR_SHOW_HIDDEN_ENGINES_VEHICLE_SHIP                            :{BLACK}Show hidden
STR_SHOW_HIDDEN_ENGINES_VEHICLE_AIRCRAFT                        :{BLACK}Show hidden

STR_SHOW_HIDDEN_ENGINES_VEHICLE_TRAIN_TOOLTIP                   :{BLACK}By enabling this button, the hidden train vehicles are also displayed
STR_SHOW_HIDDEN_ENGINES_VEHICLE_ROAD_VEHICLE_TOOLTIP            :{BLACK}By enabling this button, the hidden road vehicles are also displayed
STR_SHOW_HIDDEN_ENGINES_VEHICLE_SHIP_TOOLTIP                    :{BLACK}By enabling this button, the hidden ships are also displayed
STR_SHOW_HIDDEN_ENGINES_VEHICLE_AIRCRAFT_TOOLTIP                :{BLACK}By enabling this button, the hidden aircraft are also displayed

# Query window
STR_BUTTON_DEFAULT                                              :{BLACK}Default
STR_BUTTON_CANCEL                                               :{BLACK}Cancel
STR_BUTTON_OK                                                   :{BLACK}OK

# On screen keyboard window
STR_OSK_KEYBOARD_LAYOUT                                         :`1234567890-=\qwertyuiop[]asdfghjkl;'  zxcvbnm,./ .
STR_OSK_KEYBOARD_LAYOUT_CAPS                                    :~!@#$%^&*()_+|QWERTYUIOP{{}}ASDFGHJKL:"  ZXCVBNM<>? .

# Measurement tooltip
STR_MEASURE_LENGTH                                              :{BLACK}Length: {NUM}
STR_MEASURE_AREA                                                :{BLACK}Area: {NUM} x {NUM}
STR_MEASURE_LENGTH_HEIGHTDIFF                                   :{BLACK}Length: {NUM}{}Height difference: {HEIGHT}
STR_MEASURE_AREA_HEIGHTDIFF                                     :{BLACK}Area: {NUM} x {NUM}{}Height difference: {HEIGHT}
STR_MEASURE_DIST_HEIGHTDIFF                                     :{BLACK}Manhattan Distance: {NUM}{}Bird Fly Distance: {NUM}{}Distance from the nearest edge: {NUM}{}Height from sea level: {HEIGHT}{}Height difference: {HEIGHT}


# These are used in buttons
STR_SORT_BY_CAPTION_NAME                                        :{BLACK}Name
STR_SORT_BY_CAPTION_DATE                                        :{BLACK}Date
# These are used in dropdowns
STR_SORT_BY_NAME                                                :Name
STR_SORT_BY_PRODUCTION                                          :Production
STR_SORT_BY_TYPE                                                :Type
STR_SORT_BY_TRANSPORTED                                         :Transported
STR_SORT_BY_NUMBER                                              :Number
STR_SORT_BY_PROFIT_LAST_YEAR                                    :Profit last year
STR_SORT_BY_PROFIT_THIS_YEAR                                    :Profit this year
STR_SORT_BY_AGE                                                 :Age
STR_SORT_BY_RELIABILITY                                         :Reliability
STR_SORT_BY_TOTAL_CAPACITY_PER_CARGOTYPE                        :Total capacity per cargo type
STR_SORT_BY_MAX_SPEED                                           :Maximum speed
STR_SORT_BY_MODEL                                               :Model
STR_SORT_BY_VALUE                                               :Value
STR_SORT_BY_LENGTH                                              :Length
STR_SORT_BY_LIFE_TIME                                           :Remaining lifetime
STR_SORT_BY_TIMETABLE_DELAY                                     :Timetable delay
STR_SORT_BY_FACILITY                                            :Station type
STR_SORT_BY_WAITING_TOTAL                                       :Total waiting cargo
STR_SORT_BY_WAITING_AVAILABLE                                   :Available waiting cargo
STR_SORT_BY_RATING_MAX                                          :Highest cargo rating
STR_SORT_BY_RATING_MIN                                          :Lowest cargo rating
STR_SORT_BY_ENGINE_ID                                           :EngineID (classic sort)
STR_SORT_BY_COST                                                :Cost
STR_SORT_BY_POWER                                               :Power
STR_SORT_BY_TRACTIVE_EFFORT                                     :Tractive effort
STR_SORT_BY_INTRO_DATE                                          :Introduction date
STR_SORT_BY_RUNNING_COST                                        :Running cost
STR_SORT_BY_POWER_VS_RUNNING_COST                               :Power/Running cost
STR_SORT_BY_CARGO_CAPACITY                                      :Cargo capacity
STR_SORT_BY_RANGE                                               :Range
STR_SORT_BY_POPULATION                                          :Population
STR_SORT_BY_RATING                                              :Rating

# Tooltips for the main toolbar
STR_TOOLBAR_TOOLTIP_PAUSE_GAME                                  :{BLACK}Pause game
STR_TOOLBAR_TOOLTIP_FORWARD                                     :{BLACK}Fast forward the game
STR_TOOLBAR_TOOLTIP_OPTIONS                                     :{BLACK}Options
STR_TOOLBAR_TOOLTIP_SAVE_GAME_ABANDON_GAME                      :{BLACK}Save game, abandon game, exit
STR_TOOLBAR_TOOLTIP_DISPLAY_MAP                                 :{BLACK}Display map, extra viewport or list of signs
STR_TOOLBAR_TOOLTIP_DISPLAY_TOWN_DIRECTORY                      :{BLACK}Display town directory
STR_TOOLBAR_TOOLTIP_DISPLAY_SUBSIDIES                           :{BLACK}Display subsidies
STR_TOOLBAR_TOOLTIP_DISPLAY_LIST_OF_COMPANY_STATIONS            :{BLACK}Display list of company's stations
STR_TOOLBAR_TOOLTIP_DISPLAY_COMPANY_FINANCES                    :{BLACK}Display company finances information
STR_TOOLBAR_TOOLTIP_DISPLAY_COMPANY_GENERAL                     :{BLACK}Display general company information
STR_TOOLBAR_TOOLTIP_DISPLAY_STORY_BOOK                          :{BLACK}Display story book
STR_TOOLBAR_TOOLTIP_DISPLAY_GOALS_LIST                          :{BLACK}Display goal list
STR_TOOLBAR_TOOLTIP_DISPLAY_GRAPHS                              :{BLACK}Display graphs
STR_TOOLBAR_TOOLTIP_DISPLAY_COMPANY_LEAGUE                      :{BLACK}Display company league table
STR_TOOLBAR_TOOLTIP_FUND_CONSTRUCTION_OF_NEW                    :{BLACK}Fund construction of new industry or list all industries
STR_TOOLBAR_TOOLTIP_DISPLAY_LIST_OF_COMPANY_TRAINS              :{BLACK}Display list of company's trains. Ctrl+Click toggles opening the group/vehicle list
STR_TOOLBAR_TOOLTIP_DISPLAY_LIST_OF_COMPANY_ROAD_VEHICLES       :{BLACK}Display list of company's road vehicles. Ctrl+Click toggles opening the group/vehicle list
STR_TOOLBAR_TOOLTIP_DISPLAY_LIST_OF_COMPANY_SHIPS               :{BLACK}Display list of company's ships. Ctrl+Click toggles opening the group/vehicle list
STR_TOOLBAR_TOOLTIP_DISPLAY_LIST_OF_COMPANY_AIRCRAFT            :{BLACK}Display list of company's aircraft. Ctrl+Click toggles opening the group/vehicle list
STR_TOOLBAR_TOOLTIP_ZOOM_THE_VIEW_IN                            :{BLACK}Zoom the view in
STR_TOOLBAR_TOOLTIP_ZOOM_THE_VIEW_OUT                           :{BLACK}Zoom the view out
STR_TOOLBAR_TOOLTIP_BUILD_RAILROAD_TRACK                        :{BLACK}Build railway track
STR_TOOLBAR_TOOLTIP_BUILD_ROADS                                 :{BLACK}Build roads
STR_TOOLBAR_TOOLTIP_BUILD_SHIP_DOCKS                            :{BLACK}Build ship docks
STR_TOOLBAR_TOOLTIP_BUILD_AIRPORTS                              :{BLACK}Build airports
STR_TOOLBAR_TOOLTIP_LANDSCAPING                                 :{BLACK}Open the landscaping toolbar to raise/lower land, plant trees, etc.
STR_TOOLBAR_TOOLTIP_SHOW_SOUND_MUSIC_WINDOW                     :{BLACK}Show sound/music window
STR_TOOLBAR_TOOLTIP_SHOW_LAST_MESSAGE_NEWS                      :{BLACK}Show last message/news report, show message options
STR_TOOLBAR_TOOLTIP_LAND_BLOCK_INFORMATION                      :{BLACK}Land area information, console, script debug, screenshots, about OpenTTD
STR_TOOLBAR_TOOLTIP_SWITCH_TOOLBAR                              :{BLACK}Switch toolbars

# Extra tooltips for the scenario editor toolbar
STR_SCENEDIT_TOOLBAR_TOOLTIP_SAVE_SCENARIO_LOAD_SCENARIO        :{BLACK}Save scenario, load scenario, abandon scenario editor, exit
STR_SCENEDIT_TOOLBAR_OPENTTD                                    :{YELLOW}OpenTTD
STR_SCENEDIT_TOOLBAR_SCENARIO_EDITOR                            :{YELLOW}Scenario Editor
STR_SCENEDIT_TOOLBAR_TOOLTIP_MOVE_THE_STARTING_DATE_BACKWARD    :{BLACK}Move the starting date backward 1 year
STR_SCENEDIT_TOOLBAR_TOOLTIP_MOVE_THE_STARTING_DATE_FORWARD     :{BLACK}Move the starting date forward 1 year
STR_SCENEDIT_TOOLBAR_TOOLTIP_SET_DATE                           :{BLACK}Click to enter the starting year
STR_SCENEDIT_TOOLBAR_TOOLTIP_DISPLAY_MAP_TOWN_DIRECTORY         :{BLACK}Display map, town directory
STR_SCENEDIT_TOOLBAR_LANDSCAPE_GENERATION                       :{BLACK}Landscape generation
STR_SCENEDIT_TOOLBAR_TOWN_GENERATION                            :{BLACK}Town generation
STR_SCENEDIT_TOOLBAR_INDUSTRY_GENERATION                        :{BLACK}Industry generation
STR_SCENEDIT_TOOLBAR_ROAD_CONSTRUCTION                          :{BLACK}Road construction
STR_SCENEDIT_TOOLBAR_PLANT_TREES                                :{BLACK}Plant trees. Shift toggles building/showing cost estimate
STR_SCENEDIT_TOOLBAR_PLACE_SIGN                                 :{BLACK}Place sign
STR_SCENEDIT_TOOLBAR_PLACE_OBJECT                               :{BLACK}Place object. Shift toggles building/showing cost estimate
STR_SCENEDIT_TOOLBAR_PLACE_HOUSE                                :{BLACK}Place house

############ range for SE file menu starts
STR_SCENEDIT_FILE_MENU_SAVE_SCENARIO                            :Save scenario
STR_SCENEDIT_FILE_MENU_LOAD_SCENARIO                            :Load scenario
STR_SCENEDIT_FILE_MENU_SAVE_HEIGHTMAP                           :Save heightmap
STR_SCENEDIT_FILE_MENU_LOAD_HEIGHTMAP                           :Load heightmap
STR_SCENEDIT_FILE_MENU_QUIT_EDITOR                              :Abandon scenario editor
STR_SCENEDIT_FILE_MENU_SEPARATOR                                :
STR_SCENEDIT_FILE_MENU_QUIT                                     :Exit
############ range for SE file menu starts

############ range for settings menu starts
STR_SETTINGS_MENU_GAME_OPTIONS                                  :Game options
STR_SETTINGS_MENU_CONFIG_SETTINGS_TREE                          :Settings
STR_SETTINGS_MENU_SCRIPT_SETTINGS                               :AI/Game script settings
STR_SETTINGS_MENU_NEWGRF_SETTINGS                               :NewGRF settings
STR_SETTINGS_MENU_TRANSPARENCY_OPTIONS                          :Transparency options
STR_SETTINGS_MENU_ZONING                                        :Zoning
STR_SETTINGS_MENU_TOWN_NAMES_DISPLAYED                          :Town names displayed
STR_SETTINGS_MENU_STATION_NAMES_DISPLAYED                       :Station names displayed
STR_SETTINGS_MENU_WAYPOINTS_DISPLAYED                           :Waypoint names displayed
STR_SETTINGS_MENU_SIGNS_DISPLAYED                               :Signs displayed
STR_SETTINGS_MENU_SHOW_COMPETITOR_SIGNS                         :Competitor signs and names displayed
STR_SETTINGS_MENU_FULL_ANIMATION                                :Full animation
STR_SETTINGS_MENU_FULL_DETAIL                                   :Full detail
STR_SETTINGS_MENU_TRANSPARENT_BUILDINGS                         :Transparent buildings
STR_SETTINGS_MENU_TRANSPARENT_SIGNS                             :Transparent signs
############ range ends here

############ range for file menu starts
STR_FILE_MENU_SAVE_GAME                                         :Save game
STR_FILE_MENU_LOAD_GAME                                         :Load game
STR_FILE_MENU_QUIT_GAME                                         :Abandon game
STR_FILE_MENU_SEPARATOR                                         :
STR_FILE_MENU_EXIT                                              :Exit
############ range ends here

# map menu
STR_MAP_MENU_MAP_OF_WORLD                                       :Map of world
STR_MAP_MENU_EXTRA_VIEW_PORT                                    :Extra viewport
STR_MAP_MENU_LINGRAPH_LEGEND                                    :Cargo Flow Legend
STR_MAP_MENU_SIGN_LIST                                          :Sign list
STR_MAP_MENU_PLAN_LIST                                          :Plan list

############ range for town menu starts
STR_TOWN_MENU_TOWN_DIRECTORY                                    :Town directory
STR_TOWN_MENU_FOUND_TOWN                                        :Found town
############ range ends here

############ range for subsidies menu starts
STR_SUBSIDIES_MENU_SUBSIDIES                                    :Subsidies
############ range ends here

############ range for graph menu starts
STR_GRAPH_MENU_OPERATING_PROFIT_GRAPH                           :Operating profit graph
STR_GRAPH_MENU_INCOME_GRAPH                                     :Income graph
STR_GRAPH_MENU_DELIVERED_CARGO_GRAPH                            :Delivered cargo graph
STR_GRAPH_MENU_PERFORMANCE_HISTORY_GRAPH                        :Performance history graph
STR_GRAPH_MENU_COMPANY_VALUE_GRAPH                              :Company value graph
STR_GRAPH_MENU_CARGO_PAYMENT_RATES                              :Cargo payment rates
############ range ends here

############ range for company league menu starts
STR_GRAPH_MENU_COMPANY_LEAGUE_TABLE                             :Company league table
STR_GRAPH_MENU_DETAILED_PERFORMANCE_RATING                      :Detailed performance rating
STR_GRAPH_MENU_HIGHSCORE                                        :Highscore table
############ range ends here

############ range for industry menu starts
STR_INDUSTRY_MENU_INDUSTRY_DIRECTORY                            :Industry directory
STR_INDUSTRY_MENU_INDUSTRY_CHAIN                                :Industry chains
STR_INDUSTRY_MENU_FUND_NEW_INDUSTRY                             :Fund new industry
############ range ends here

############ range for railway construction menu starts
STR_RAIL_MENU_RAILROAD_CONSTRUCTION                             :Railway construction
STR_RAIL_MENU_ELRAIL_CONSTRUCTION                               :Electrified railway construction
STR_RAIL_MENU_MONORAIL_CONSTRUCTION                             :Monorail construction
STR_RAIL_MENU_MAGLEV_CONSTRUCTION                               :Maglev construction
############ range ends here

############ range for road construction menu starts
STR_ROAD_MENU_ROAD_CONSTRUCTION                                 :Road construction
STR_ROAD_MENU_TRAM_CONSTRUCTION                                 :Tramway construction
############ range ends here

############ range for waterways construction menu starts
STR_WATERWAYS_MENU_WATERWAYS_CONSTRUCTION                       :Waterways construction
############ range ends here

############ range for airport construction menu starts
STR_AIRCRAFT_MENU_AIRPORT_CONSTRUCTION                          :Airport construction
############ range ends here

############ range for landscaping menu starts
STR_LANDSCAPING_MENU_LANDSCAPING                                :Landscaping
STR_LANDSCAPING_MENU_PLANT_TREES                                :Plant trees
STR_LANDSCAPING_MENU_PLACE_SIGN                                 :Place sign
############ range ends here

############ range for music menu starts
STR_TOOLBAR_SOUND_MUSIC                                         :Sound/music
############ range ends here

############ range for message menu starts
STR_NEWS_MENU_LAST_MESSAGE_NEWS_REPORT                          :Last message/news report
STR_NEWS_MENU_MESSAGE_HISTORY_MENU                              :Message history
############ range ends here

############ range for about menu starts
STR_ABOUT_MENU_LAND_BLOCK_INFO                                  :Land area information
STR_ABOUT_MENU_SEPARATOR                                        :
STR_ABOUT_MENU_TOGGLE_CONSOLE                                   :Toggle console
STR_ABOUT_MENU_AI_DEBUG                                         :AI/Game script debug
STR_ABOUT_MENU_SCREENSHOT                                       :Screenshot
STR_ABOUT_MENU_ZOOMIN_SCREENSHOT                                :Fully zoomed in screenshot
STR_ABOUT_MENU_DEFAULTZOOM_SCREENSHOT                           :Default zoom screenshot
STR_ABOUT_MENU_GIANT_SCREENSHOT                                 :Whole map screenshot
STR_ABOUT_MENU_ABOUT_OPENTTD                                    :About 'OpenTTD'
STR_ABOUT_MENU_SPRITE_ALIGNER                                   :Sprite aligner
STR_ABOUT_MENU_TOGGLE_BOUNDING_BOXES                            :Toggle bounding boxes
STR_ABOUT_MENU_TOGGLE_DIRTY_BLOCKS                              :Toggle colouring of dirty blocks
############ range ends here

############ range for ordinal numbers used for the place in the highscore window
STR_ORDINAL_NUMBER_1ST                                          :1st
STR_ORDINAL_NUMBER_2ND                                          :2nd
STR_ORDINAL_NUMBER_3RD                                          :3rd
STR_ORDINAL_NUMBER_4TH                                          :4th
STR_ORDINAL_NUMBER_5TH                                          :5th
STR_ORDINAL_NUMBER_6TH                                          :6th
STR_ORDINAL_NUMBER_7TH                                          :7th
STR_ORDINAL_NUMBER_8TH                                          :8th
STR_ORDINAL_NUMBER_9TH                                          :9th
STR_ORDINAL_NUMBER_10TH                                         :10th
STR_ORDINAL_NUMBER_11TH                                         :11th
STR_ORDINAL_NUMBER_12TH                                         :12th
STR_ORDINAL_NUMBER_13TH                                         :13th
STR_ORDINAL_NUMBER_14TH                                         :14th
STR_ORDINAL_NUMBER_15TH                                         :15th
############ range for ordinal numbers ends

############ range for days starts
STR_DAY_NUMBER_1ST                                              :1st
STR_DAY_NUMBER_2ND                                              :2nd
STR_DAY_NUMBER_3RD                                              :3rd
STR_DAY_NUMBER_4TH                                              :4th
STR_DAY_NUMBER_5TH                                              :5th
STR_DAY_NUMBER_6TH                                              :6th
STR_DAY_NUMBER_7TH                                              :7th
STR_DAY_NUMBER_8TH                                              :8th
STR_DAY_NUMBER_9TH                                              :9th
STR_DAY_NUMBER_10TH                                             :10th
STR_DAY_NUMBER_11TH                                             :11th
STR_DAY_NUMBER_12TH                                             :12th
STR_DAY_NUMBER_13TH                                             :13th
STR_DAY_NUMBER_14TH                                             :14th
STR_DAY_NUMBER_15TH                                             :15th
STR_DAY_NUMBER_16TH                                             :16th
STR_DAY_NUMBER_17TH                                             :17th
STR_DAY_NUMBER_18TH                                             :18th
STR_DAY_NUMBER_19TH                                             :19th
STR_DAY_NUMBER_20TH                                             :20th
STR_DAY_NUMBER_21ST                                             :21st
STR_DAY_NUMBER_22ND                                             :22nd
STR_DAY_NUMBER_23RD                                             :23rd
STR_DAY_NUMBER_24TH                                             :24th
STR_DAY_NUMBER_25TH                                             :25th
STR_DAY_NUMBER_26TH                                             :26th
STR_DAY_NUMBER_27TH                                             :27th
STR_DAY_NUMBER_28TH                                             :28th
STR_DAY_NUMBER_29TH                                             :29th
STR_DAY_NUMBER_30TH                                             :30th
STR_DAY_NUMBER_31ST                                             :31st
############ range for days ends

############ range for months starts
STR_MONTH_ABBREV_JAN                                            :Jan
STR_MONTH_ABBREV_FEB                                            :Feb
STR_MONTH_ABBREV_MAR                                            :Mar
STR_MONTH_ABBREV_APR                                            :Apr
STR_MONTH_ABBREV_MAY                                            :May
STR_MONTH_ABBREV_JUN                                            :Jun
STR_MONTH_ABBREV_JUL                                            :Jul
STR_MONTH_ABBREV_AUG                                            :Aug
STR_MONTH_ABBREV_SEP                                            :Sep
STR_MONTH_ABBREV_OCT                                            :Oct
STR_MONTH_ABBREV_NOV                                            :Nov
STR_MONTH_ABBREV_DEC                                            :Dec

STR_MONTH_JAN                                                   :January
STR_MONTH_FEB                                                   :February
STR_MONTH_MAR                                                   :March
STR_MONTH_APR                                                   :April
STR_MONTH_MAY                                                   :May
STR_MONTH_JUN                                                   :June
STR_MONTH_JUL                                                   :July
STR_MONTH_AUG                                                   :August
STR_MONTH_SEP                                                   :September
STR_MONTH_OCT                                                   :October
STR_MONTH_NOV                                                   :November
STR_MONTH_DEC                                                   :December
############ range for months ends

# Graph window
STR_GRAPH_KEY_BUTTON                                            :{BLACK}Key
STR_GRAPH_KEY_TOOLTIP                                           :{BLACK}Show key to graphs
STR_GRAPH_X_LABEL_MONTH                                         :{TINY_FONT}{STRING}{} {STRING}
STR_GRAPH_X_LABEL_MONTH_YEAR                                    :{TINY_FONT}{STRING}{} {STRING}{}{NUM}
STR_GRAPH_Y_LABEL                                               :{TINY_FONT}{STRING2}
STR_GRAPH_Y_LABEL_NUMBER                                        :{TINY_FONT}{COMMA}

STR_GRAPH_OPERATING_PROFIT_CAPTION                              :{WHITE}Operating Profit Graph
STR_GRAPH_INCOME_CAPTION                                        :{WHITE}Income Graph
STR_GRAPH_CARGO_DELIVERED_CAPTION                               :{WHITE}Units of cargo delivered
STR_GRAPH_COMPANY_PERFORMANCE_RATINGS_CAPTION                   :{WHITE}Company performance ratings (maximum rating=1000)
STR_GRAPH_COMPANY_VALUES_CAPTION                                :{WHITE}Company values

STR_GRAPH_CARGO_PAYMENT_RATES_CAPTION                           :{WHITE}Cargo Payment Rates
STR_GRAPH_CARGO_PAYMENT_RATES_X_LABEL                           :{TINY_FONT}{BLACK}Days in transit
STR_GRAPH_CARGO_PAYMENT_RATES_TITLE                             :{TINY_FONT}{BLACK}Payment for delivering 10 units (or 10,000 litres) of cargo a distance of 20 squares
STR_GRAPH_CARGO_ENABLE_ALL                                      :{TINY_FONT}{BLACK}Enable all
STR_GRAPH_CARGO_DISABLE_ALL                                     :{TINY_FONT}{BLACK}Disable all
STR_GRAPH_CARGO_TOOLTIP_ENABLE_ALL                              :{BLACK}Display all cargoes on the cargo payment rates graph
STR_GRAPH_CARGO_TOOLTIP_DISABLE_ALL                             :{BLACK}Display no cargoes on the cargo payment rates graph
STR_GRAPH_CARGO_PAYMENT_TOGGLE_CARGO                            :{BLACK}Toggle graph for cargo type on/off
STR_GRAPH_CARGO_PAYMENT_CARGO                                   :{TINY_FONT}{BLACK}{STRING}

STR_GRAPH_PERFORMANCE_DETAIL_TOOLTIP                            :{BLACK}Show detailed performance ratings

# Graph key window
STR_GRAPH_KEY_CAPTION                                           :{WHITE}Key to company graphs
STR_GRAPH_KEY_COMPANY_SELECTION_TOOLTIP                         :{BLACK}Click here to toggle company's entry on graph on/off

# Company league window
STR_COMPANY_LEAGUE_TABLE_CAPTION                                :{WHITE}Company League Table
STR_COMPANY_LEAGUE_COMPANY_NAME                                 :{ORANGE}{COMPANY} {BLACK}{COMPANY_NUM} '{STRING}'
STR_COMPANY_LEAGUE_PERFORMANCE_TITLE_ENGINEER                   :Engineer
STR_COMPANY_LEAGUE_PERFORMANCE_TITLE_TRAFFIC_MANAGER            :Traffic Manager
STR_COMPANY_LEAGUE_PERFORMANCE_TITLE_TRANSPORT_COORDINATOR      :Transport Coordinator
STR_COMPANY_LEAGUE_PERFORMANCE_TITLE_ROUTE_SUPERVISOR           :Route Supervisor
STR_COMPANY_LEAGUE_PERFORMANCE_TITLE_DIRECTOR                   :Director
STR_COMPANY_LEAGUE_PERFORMANCE_TITLE_CHIEF_EXECUTIVE            :Chief Executive
STR_COMPANY_LEAGUE_PERFORMANCE_TITLE_CHAIRMAN                   :Chairman
STR_COMPANY_LEAGUE_PERFORMANCE_TITLE_PRESIDENT                  :President
STR_COMPANY_LEAGUE_PERFORMANCE_TITLE_TYCOON                     :Tycoon

# Performance detail window
STR_PERFORMANCE_DETAIL                                          :{WHITE}Detailed performance rating
STR_PERFORMANCE_DETAIL_KEY                                      :{BLACK}Detail
STR_PERFORMANCE_DETAIL_AMOUNT_CURRENCY                          :{BLACK}({CURRENCY_SHORT}/{CURRENCY_SHORT})
STR_PERFORMANCE_DETAIL_AMOUNT_INT                               :{BLACK}({COMMA}/{COMMA})
STR_PERFORMANCE_DETAIL_PERCENT                                  :{WHITE}{NUM}%
STR_PERFORMANCE_DETAIL_SELECT_COMPANY_TOOLTIP                   :{BLACK}View details about this company
############ Those following lines need to be in this order!!
STR_PERFORMANCE_DETAIL_VEHICLES                                 :{BLACK}Vehicles:
STR_PERFORMANCE_DETAIL_STATIONS                                 :{BLACK}Stations:
STR_PERFORMANCE_DETAIL_MIN_PROFIT                               :{BLACK}Min. profit:
STR_PERFORMANCE_DETAIL_MIN_INCOME                               :{BLACK}Min. income:
STR_PERFORMANCE_DETAIL_MAX_INCOME                               :{BLACK}Max. income:
STR_PERFORMANCE_DETAIL_DELIVERED                                :{BLACK}Delivered:
STR_PERFORMANCE_DETAIL_CARGO                                    :{BLACK}Cargo:
STR_PERFORMANCE_DETAIL_MONEY                                    :{BLACK}Money:
STR_PERFORMANCE_DETAIL_LOAN                                     :{BLACK}Loan:
STR_PERFORMANCE_DETAIL_TOTAL                                    :{BLACK}Total:
############ End of order list
STR_PERFORMANCE_DETAIL_VEHICLES_TOOLTIP                         :{BLACK}Number of vehicles that turned a profit last year. This includes road vehicles, trains, ships and aircraft
STR_PERFORMANCE_DETAIL_STATIONS_TOOLTIP                         :{BLACK}Number of recently-serviced stations. Train stations, bus stops, airports and so on are counted separately even if they belong to the same station
STR_PERFORMANCE_DETAIL_MIN_PROFIT_TOOLTIP                       :{BLACK}The profit of the vehicle with the lowest income (only vehicles older than two years are considered)
STR_PERFORMANCE_DETAIL_MIN_INCOME_TOOLTIP                       :{BLACK}Amount of cash made in the quarter with the lowest profit of the last 12 quarters
STR_PERFORMANCE_DETAIL_MAX_INCOME_TOOLTIP                       :{BLACK}Amount of cash made in the quarter with the highest profit of the last 12 quarters
STR_PERFORMANCE_DETAIL_DELIVERED_TOOLTIP                        :{BLACK}Units of cargo delivered in the last four quarters
STR_PERFORMANCE_DETAIL_CARGO_TOOLTIP                            :{BLACK}Number of types of cargo delivered in the last quarter
STR_PERFORMANCE_DETAIL_MONEY_TOOLTIP                            :{BLACK}Amount of money this company has in the bank
STR_PERFORMANCE_DETAIL_LOAN_TOOLTIP                             :{BLACK}The amount of money this company has taken on loan
STR_PERFORMANCE_DETAIL_TOTAL_TOOLTIP                            :{BLACK}Total points out of possible points

# Music window
STR_MUSIC_JAZZ_JUKEBOX_CAPTION                                  :{WHITE}Jazz Jukebox
STR_MUSIC_PLAYLIST_ALL                                          :{TINY_FONT}{BLACK}All
STR_MUSIC_PLAYLIST_OLD_STYLE                                    :{TINY_FONT}{BLACK}Old Style
STR_MUSIC_PLAYLIST_NEW_STYLE                                    :{TINY_FONT}{BLACK}New Style
STR_MUSIC_PLAYLIST_EZY_STREET                                   :{TINY_FONT}{BLACK}Ezy Street
STR_MUSIC_PLAYLIST_CUSTOM_1                                     :{TINY_FONT}{BLACK}Custom 1
STR_MUSIC_PLAYLIST_CUSTOM_2                                     :{TINY_FONT}{BLACK}Custom 2
STR_MUSIC_MUSIC_VOLUME                                          :{TINY_FONT}{BLACK}Music Volume
STR_MUSIC_EFFECTS_VOLUME                                        :{TINY_FONT}{BLACK}Effects Volume
STR_MUSIC_RULER_MIN                                             :{TINY_FONT}{BLACK}MIN
STR_MUSIC_RULER_MAX                                             :{TINY_FONT}{BLACK}MAX
STR_MUSIC_RULER_MARKER                                          :{TINY_FONT}{BLACK}'
STR_MUSIC_TRACK_NONE                                            :{TINY_FONT}{DKGREEN}--
STR_MUSIC_TRACK_DIGIT                                           :{TINY_FONT}{DKGREEN}{ZEROFILL_NUM}
STR_MUSIC_TITLE_NONE                                            :{TINY_FONT}{DKGREEN}------
STR_MUSIC_TITLE_NAME                                            :{TINY_FONT}{DKGREEN}"{RAW_STRING}"
STR_MUSIC_TRACK                                                 :{TINY_FONT}{BLACK}Track
STR_MUSIC_XTITLE                                                :{TINY_FONT}{BLACK}Title
STR_MUSIC_SHUFFLE                                               :{TINY_FONT}{BLACK}Shuffle
STR_MUSIC_PROGRAM                                               :{TINY_FONT}{BLACK}Programme
STR_MUSIC_TOOLTIP_SKIP_TO_PREVIOUS_TRACK                        :{BLACK}Skip to previous track in selection
STR_MUSIC_TOOLTIP_SKIP_TO_NEXT_TRACK_IN_SELECTION               :{BLACK}Skip to next track in selection
STR_MUSIC_TOOLTIP_STOP_PLAYING_MUSIC                            :{BLACK}Stop playing music
STR_MUSIC_TOOLTIP_START_PLAYING_MUSIC                           :{BLACK}Start playing music
STR_MUSIC_TOOLTIP_DRAG_SLIDERS_TO_SET_MUSIC                     :{BLACK}Drag sliders to set music and sound effect volumes
STR_MUSIC_TOOLTIP_SELECT_ALL_TRACKS_PROGRAM                     :{BLACK}Select 'all tracks' programme
STR_MUSIC_TOOLTIP_SELECT_OLD_STYLE_MUSIC                        :{BLACK}Select 'old style music' programme
STR_MUSIC_TOOLTIP_SELECT_NEW_STYLE_MUSIC                        :{BLACK}Select 'new style music' programme
STR_MUSIC_TOOLTIP_SELECT_EZY_STREET_STYLE                       :{BLACK}Select 'Ezy Street style music' programme
STR_MUSIC_TOOLTIP_SELECT_CUSTOM_1_USER_DEFINED                  :{BLACK}Select 'Custom 1' (user-defined) programme
STR_MUSIC_TOOLTIP_SELECT_CUSTOM_2_USER_DEFINED                  :{BLACK}Select 'Custom 2' (user-defined) programme
STR_MUSIC_TOOLTIP_TOGGLE_PROGRAM_SHUFFLE                        :{BLACK}Toggle programme shuffle on/off
STR_MUSIC_TOOLTIP_SHOW_MUSIC_TRACK_SELECTION                    :{BLACK}Show music track selection window

STR_ERROR_NO_SONGS                                              :{WHITE}A music set without songs has been selected. No songs will be played

# Playlist window
STR_PLAYLIST_MUSIC_PROGRAM_SELECTION                            :{WHITE}Music Programme Selection
STR_PLAYLIST_TRACK_NAME                                         :{TINY_FONT}{LTBLUE}{ZEROFILL_NUM} "{RAW_STRING}"
STR_PLAYLIST_TRACK_INDEX                                        :{TINY_FONT}{BLACK}Track Index
STR_PLAYLIST_PROGRAM                                            :{TINY_FONT}{BLACK}Programme - '{STRING}'
STR_PLAYLIST_CLEAR                                              :{TINY_FONT}{BLACK}Clear
STR_PLAYLIST_TOOLTIP_CLEAR_CURRENT_PROGRAM_CUSTOM1              :{BLACK}Clear current programme (Custom1 or Custom2 only)
STR_PLAYLIST_TOOLTIP_CLICK_TO_ADD_TRACK                         :{BLACK}Click on music track to add to current programme (Custom1 or Custom2 only)
STR_PLAYLIST_TOOLTIP_CLICK_TO_REMOVE_TRACK                      :{BLACK}Click on music track to remove it from current programme (Custom1 or Custom2 only)

# Highscore window
STR_HIGHSCORE_TOP_COMPANIES_WHO_REACHED                         :{BIG_FONT}{BLACK}Top companies who reached {NUM}
STR_HIGHSCORE_TOP_COMPANIES_NETWORK_GAME                        :{BIG_FONT}{BLACK}Company League Table in {NUM}
STR_HIGHSCORE_POSITION                                          :{BIG_FONT}{BLACK}{COMMA}.
STR_HIGHSCORE_PERFORMANCE_TITLE_BUSINESSMAN                     :Businessman
STR_HIGHSCORE_PERFORMANCE_TITLE_ENTREPRENEUR                    :Entrepreneur
STR_HIGHSCORE_PERFORMANCE_TITLE_INDUSTRIALIST                   :Industrialist
STR_HIGHSCORE_PERFORMANCE_TITLE_CAPITALIST                      :Capitalist
STR_HIGHSCORE_PERFORMANCE_TITLE_MAGNATE                         :Magnate
STR_HIGHSCORE_PERFORMANCE_TITLE_MOGUL                           :Mogul
STR_HIGHSCORE_PERFORMANCE_TITLE_TYCOON_OF_THE_CENTURY           :Tycoon of the Century
STR_HIGHSCORE_NAME                                              :{PRESIDENT_NAME}, {COMPANY}
STR_HIGHSCORE_STATS                                             :{BIG_FONT}'{STRING}'   ({COMMA})
STR_HIGHSCORE_COMPANY_ACHIEVES_STATUS                           :{BIG_FONT}{BLACK}{COMPANY} achieves '{STRING}' status!
STR_HIGHSCORE_PRESIDENT_OF_COMPANY_ACHIEVES_STATUS              :{BIG_FONT}{WHITE}{PRESIDENT_NAME} of {COMPANY} achieves '{STRING}' status!

# Smallmap window
STR_SMALLMAP_CAPTION                                            :{WHITE}Map - {STRING}

STR_SMALLMAP_TYPE_CONTOURS                                      :Contours
STR_SMALLMAP_TYPE_VEHICLES                                      :Vehicles
STR_SMALLMAP_TYPE_INDUSTRIES                                    :Industries
STR_SMALLMAP_TYPE_ROUTEMAP                                      :Cargo Flow
STR_SMALLMAP_TYPE_ROUTES                                        :Routes
STR_SMALLMAP_TYPE_VEGETATION                                    :Vegetation
STR_SMALLMAP_TYPE_OWNERS                                        :Owners
STR_SMALLMAP_TOOLTIP_SHOW_LAND_CONTOURS_ON_MAP                  :{BLACK}Show land contours on map
STR_SMALLMAP_TOOLTIP_SHOW_VEHICLES_ON_MAP                       :{BLACK}Show vehicles on map
STR_SMALLMAP_TOOLTIP_SHOW_INDUSTRIES_ON_MAP                     :{BLACK}Show industries on map
STR_SMALLMAP_TOOLTIP_SHOW_LINK_STATS_ON_MAP                     :{BLACK}Show cargo flow on map
STR_SMALLMAP_TOOLTIP_SHOW_TRANSPORT_ROUTES_ON                   :{BLACK}Show transport routes on map
STR_SMALLMAP_TOOLTIP_SHOW_VEGETATION_ON_MAP                     :{BLACK}Show vegetation on map
STR_SMALLMAP_TOOLTIP_SHOW_LAND_OWNERS_ON_MAP                    :{BLACK}Show land owners on map
STR_SMALLMAP_TOOLTIP_INDUSTRY_SELECTION                         :{BLACK}Click on an industry type to toggle displaying it. Ctrl+Click disables all types except the selected one. Ctrl+Click on it again to enable all industry types
STR_SMALLMAP_TOOLTIP_COMPANY_SELECTION                          :{BLACK}Click on a company to toggle displaying its property. Ctrl+Click disables all companies except the selected one. Ctrl+Click on it again to enable all companies
STR_SMALLMAP_TOOLTIP_CARGO_SELECTION                            :{BLACK}Click on a cargo to toggle displaying its property. Ctrl+Click disables all cargoes except the selected one. Ctrl+Click on it again to enable all cargoes

STR_SMALLMAP_LEGENDA_ROADS                                      :{TINY_FONT}{BLACK}Roads
STR_SMALLMAP_LEGENDA_RAILROADS                                  :{TINY_FONT}{BLACK}Railways
STR_SMALLMAP_LEGENDA_STATIONS_AIRPORTS_DOCKS                    :{TINY_FONT}{BLACK}Stations/Airports/Docks
STR_SMALLMAP_LEGENDA_BUILDINGS_INDUSTRIES                       :{TINY_FONT}{BLACK}Buildings/Industries
STR_SMALLMAP_LEGENDA_VEHICLES                                   :{TINY_FONT}{BLACK}Vehicles
STR_SMALLMAP_LEGENDA_TRAINS                                     :{TINY_FONT}{BLACK}Trains
STR_SMALLMAP_LEGENDA_ROAD_VEHICLES                              :{TINY_FONT}{BLACK}Road Vehicles
STR_SMALLMAP_LEGENDA_SHIPS                                      :{TINY_FONT}{BLACK}Ships
STR_SMALLMAP_LEGENDA_AIRCRAFT                                   :{TINY_FONT}{BLACK}Aircraft
STR_SMALLMAP_LEGENDA_TRANSPORT_ROUTES                           :{TINY_FONT}{BLACK}Transport Routes
STR_SMALLMAP_LEGENDA_FOREST                                     :{TINY_FONT}{BLACK}Forest
STR_SMALLMAP_LEGENDA_RAILROAD_STATION                           :{TINY_FONT}{BLACK}Railway Station
STR_SMALLMAP_LEGENDA_TRUCK_LOADING_BAY                          :{TINY_FONT}{BLACK}Lorry Loading Bay
STR_SMALLMAP_LEGENDA_BUS_STATION                                :{TINY_FONT}{BLACK}Bus Station
STR_SMALLMAP_LEGENDA_AIRPORT_HELIPORT                           :{TINY_FONT}{BLACK}Airport/Heliport
STR_SMALLMAP_LEGENDA_DOCK                                       :{TINY_FONT}{BLACK}Dock
STR_SMALLMAP_LEGENDA_ROUGH_LAND                                 :{TINY_FONT}{BLACK}Rough Land
STR_SMALLMAP_LEGENDA_GRASS_LAND                                 :{TINY_FONT}{BLACK}Grass Land
STR_SMALLMAP_LEGENDA_BARE_LAND                                  :{TINY_FONT}{BLACK}Bare Land
STR_SMALLMAP_LEGENDA_FIELDS                                     :{TINY_FONT}{BLACK}Fields
STR_SMALLMAP_LEGENDA_TREES                                      :{TINY_FONT}{BLACK}Trees
STR_SMALLMAP_LEGENDA_ROCKS                                      :{TINY_FONT}{BLACK}Rocks
STR_SMALLMAP_LEGENDA_WATER                                      :{TINY_FONT}{BLACK}Water
STR_SMALLMAP_LEGENDA_NO_OWNER                                   :{TINY_FONT}{BLACK}No Owner
STR_SMALLMAP_LEGENDA_TOWNS                                      :{TINY_FONT}{BLACK}Towns
STR_SMALLMAP_LEGENDA_INDUSTRIES                                 :{TINY_FONT}{BLACK}Industries
STR_SMALLMAP_LEGENDA_DESERT                                     :{TINY_FONT}{BLACK}Desert
STR_SMALLMAP_LEGENDA_SNOW                                       :{TINY_FONT}{BLACK}Snow

STR_SMALLMAP_TOOLTIP_TOGGLE_TOWN_NAMES_ON_OFF                   :{BLACK}Toggle town names on/off on map
STR_SMALLMAP_CENTER                                             :{BLACK}Centre the smallmap on the current position
STR_SMALLMAP_INDUSTRY                                           :{TINY_FONT}{STRING} ({NUM})
STR_SMALLMAP_LINKSTATS                                          :{TINY_FONT}{STRING}
STR_SMALLMAP_COMPANY                                            :{TINY_FONT}{COMPANY}
STR_SMALLMAP_TOWN                                               :{TINY_FONT}{WHITE}{TOWN}
STR_SMALLMAP_SCREENSHOT                                         :{BLACK}Screenshot
STR_SMALLMAP_DISABLE_ALL                                        :{BLACK}Disable all
STR_SMALLMAP_ENABLE_ALL                                         :{BLACK}Enable all
STR_SMALLMAP_SHOW_HEIGHT                                        :{BLACK}Show height
STR_SMALLMAP_TOOLTIP_DISABLE_ALL_INDUSTRIES                     :{BLACK}Display no industries on the map
STR_SMALLMAP_TOOLTIP_ENABLE_ALL_INDUSTRIES                      :{BLACK}Display all industries on the map
STR_SMALLMAP_TOOLTIP_SHOW_HEIGHT                                :{BLACK}Toggle display of heightmap
STR_SMALLMAP_TOOLTIP_DISABLE_ALL_COMPANIES                      :{BLACK}Display no company property on the map
STR_SMALLMAP_TOOLTIP_ENABLE_ALL_COMPANIES                       :{BLACK}Display all company property on the map
STR_SMALLMAP_TOOLTIP_DISABLE_ALL_CARGOS                         :{BLACK}Display no cargoes on the map
STR_SMALLMAP_TOOLTIP_ENABLE_ALL_CARGOS                          :{BLACK}Display all cargoes on the map

# Status bar messages
STR_STATUSBAR_TOOLTIP_SHOW_LAST_NEWS                            :{BLACK}Show last message or news report
STR_STATUSBAR_COMPANY_NAME                                      :{SILVER}- -  {COMPANY}  - -
STR_STATUSBAR_PAUSED                                            :{YELLOW}*  *  PAUSED  *  *
STR_STATUSBAR_AUTOSAVE                                          :{RED}AUTOSAVE
STR_STATUSBAR_SAVING_GAME                                       :{RED}*  *  SAVING GAME  *  *

# News message history
STR_MESSAGE_HISTORY                                             :{WHITE}Message History
STR_MESSAGE_HISTORY_TOOLTIP                                     :{BLACK}A list of the recent news messages
STR_MESSAGE_NEWS_FORMAT                                         :{STRING}  -  {STRING5}

STR_NEWS_MESSAGE_CAPTION                                        :{WHITE}Message
STR_NEWS_CUSTOM_ITEM                                            :{BIG_FONT}{BLACK}{RAW_STRING}

STR_NEWS_FIRST_TRAIN_ARRIVAL                                    :{BIG_FONT}{BLACK}Citizens celebrate . . .{}First train arrives at {STATION}!
STR_NEWS_FIRST_BUS_ARRIVAL                                      :{BIG_FONT}{BLACK}Citizens celebrate . . .{}First bus arrives at {STATION}!
STR_NEWS_FIRST_TRUCK_ARRIVAL                                    :{BIG_FONT}{BLACK}Citizens celebrate . . .{}First truck arrives at {STATION}!
STR_NEWS_FIRST_PASSENGER_TRAM_ARRIVAL                           :{BIG_FONT}{BLACK}Citizens celebrate . . .{}First passenger tram arrives at {STATION}!
STR_NEWS_FIRST_CARGO_TRAM_ARRIVAL                               :{BIG_FONT}{BLACK}Citizens celebrate . . .{}First freight tram arrives at {STATION}!
STR_NEWS_FIRST_SHIP_ARRIVAL                                     :{BIG_FONT}{BLACK}Citizens celebrate . . .{}First ship arrives at {STATION}!
STR_NEWS_FIRST_AIRCRAFT_ARRIVAL                                 :{BIG_FONT}{BLACK}Citizens celebrate . . .{}First aircraft arrives at {STATION}!

STR_NEWS_TRAIN_CRASH                                            :{BIG_FONT}{BLACK}Train Crash!{}{COMMA} die in fireball after collision
STR_NEWS_ROAD_VEHICLE_CRASH_DRIVER                              :{BIG_FONT}{BLACK}Road Vehicle Crash!{}Driver dies in fireball after collision with train
STR_NEWS_ROAD_VEHICLE_CRASH                                     :{BIG_FONT}{BLACK}Road Vehicle Crash!{}{COMMA} die in fireball after collision with train
STR_NEWS_AIRCRAFT_CRASH                                         :{BIG_FONT}{BLACK}Plane Crash!{}{COMMA} die in fireball at {STATION}
STR_NEWS_PLANE_CRASH_OUT_OF_FUEL                                :{BIG_FONT}{BLACK}Plane Crash!{}Aircraft ran out of fuel, {COMMA} die in fireball

STR_NEWS_DISASTER_ZEPPELIN                                      :{BIG_FONT}{BLACK}Zeppelin disaster at {STATION}!
STR_NEWS_DISASTER_SMALL_UFO                                     :{BIG_FONT}{BLACK}Road vehicle destroyed in 'UFO' collision!
STR_NEWS_DISASTER_AIRPLANE_OIL_REFINERY                         :{BIG_FONT}{BLACK}Oil refinery explosion near {TOWN}!
STR_NEWS_DISASTER_HELICOPTER_FACTORY                            :{BIG_FONT}{BLACK}Factory destroyed in suspicious circumstances near {TOWN}!
STR_NEWS_DISASTER_BIG_UFO                                       :{BIG_FONT}{BLACK}'UFO' lands near {TOWN}!
STR_NEWS_DISASTER_COAL_MINE_SUBSIDENCE                          :{BIG_FONT}{BLACK}Coal mine subsidence leaves trail of destruction near {TOWN}!
STR_NEWS_DISASTER_FLOOD_VEHICLE                                 :{BIG_FONT}{BLACK}Floods!{}At least {COMMA} missing, presumed dead after significant flooding!

STR_NEWS_COMPANY_IN_TROUBLE_TITLE                               :{BIG_FONT}{BLACK}Transport company in trouble!
STR_NEWS_COMPANY_IN_TROUBLE_DESCRIPTION                         :{BIG_FONT}{BLACK}{RAW_STRING} will be sold off or declared bankrupt unless performance increases soon!
STR_NEWS_COMPANY_MERGER_TITLE                                   :{BIG_FONT}{BLACK}Transport company merger!
STR_NEWS_COMPANY_MERGER_DESCRIPTION                             :{BIG_FONT}{BLACK}{RAW_STRING} has been sold to {RAW_STRING} for {CURRENCY_LONG}!
STR_NEWS_COMPANY_BANKRUPT_TITLE                                 :{BIG_FONT}{BLACK}Bankrupt!
STR_NEWS_COMPANY_BANKRUPT_DESCRIPTION                           :{BIG_FONT}{BLACK}{RAW_STRING} has been closed down by creditors and all assets sold off!
STR_NEWS_COMPANY_LAUNCH_TITLE                                   :{BIG_FONT}{BLACK}New transport company launched!
STR_NEWS_COMPANY_LAUNCH_DESCRIPTION                             :{BIG_FONT}{BLACK}{RAW_STRING} starts construction near {TOWN}!
STR_NEWS_MERGER_TAKEOVER_TITLE                                  :{BIG_FONT}{BLACK}{RAW_STRING} has been taken over by {RAW_STRING}!
STR_PRESIDENT_NAME_MANAGER                                      :{BLACK}{PRESIDENT_NAME}{}(Manager)

STR_NEWS_NEW_TOWN                                               :{BLACK}{BIG_FONT}{RAW_STRING} sponsored construction of new town {TOWN}!

STR_NEWS_INDUSTRY_CONSTRUCTION                                  :{BIG_FONT}{BLACK}New {STRING} under construction near {TOWN}!
STR_NEWS_INDUSTRY_PLANTED                                       :{BIG_FONT}{BLACK}New {STRING} being planted near {TOWN}!

STR_NEWS_INDUSTRY_CLOSURE_GENERAL                               :{BIG_FONT}{BLACK}{STRING2} announces imminent closure!
STR_NEWS_INDUSTRY_CLOSURE_SUPPLY_PROBLEMS                       :{BIG_FONT}{BLACK}Supply problems cause {STRING2} to announce imminent closure!
STR_NEWS_INDUSTRY_CLOSURE_LACK_OF_TREES                         :{BIG_FONT}{BLACK}Lack of nearby trees causes {STRING2} to announce imminent closure!

STR_NEWS_EURO_INTRODUCTION                                      :{BIG_FONT}{BLACK}European Monetary Union!{}{}The Euro is introduced as the sole currency for everyday transactions in your country!
STR_NEWS_BEGIN_OF_RECESSION                                     :{BIG_FONT}{BLACK}World Recession!{}{}Financial experts fear worst as economy slumps!
STR_NEWS_END_OF_RECESSION                                       :{BIG_FONT}{BLACK}Recession Over!{}{}Upturn in trade gives confidence to industries as economy strengthens!

STR_NEWS_INDUSTRY_PRODUCTION_INCREASE_GENERAL                   :{BIG_FONT}{BLACK}{INDUSTRY} increases production!
STR_NEWS_INDUSTRY_PRODUCTION_INCREASE_COAL                      :{BIG_FONT}{BLACK}New coal seam found at {INDUSTRY}!{}Production is expected to double!
STR_NEWS_INDUSTRY_PRODUCTION_INCREASE_OIL                       :{BIG_FONT}{BLACK}New oil reserves found at {INDUSTRY}!{}Production is expected to double!
STR_NEWS_INDUSTRY_PRODUCTION_INCREASE_FARM                      :{BIG_FONT}{BLACK}Improved farming methods at {INDUSTRY} are expected to double production!
STR_NEWS_INDUSTRY_PRODUCTION_INCREASE_SMOOTH                    :{BIG_FONT}{BLACK}{STRING} production at {INDUSTRY} increases {COMMA}%!
STR_NEWS_INDUSTRY_PRODUCTION_DECREASE_GENERAL                   :{BIG_FONT}{BLACK}{INDUSTRY} production down by 50%
STR_NEWS_INDUSTRY_PRODUCTION_DECREASE_FARM                      :{BIG_FONT}{BLACK}Insect infestation causes havoc at {INDUSTRY}!{}Production down by 50%
STR_NEWS_INDUSTRY_PRODUCTION_DECREASE_SMOOTH                    :{BIG_FONT}{BLACK}{STRING} production at {INDUSTRY} decreases {COMMA}%!

STR_NEWS_TRAIN_IS_WAITING                                       :{WHITE}{VEHICLE} is waiting in depot
STR_NEWS_ROAD_VEHICLE_IS_WAITING                                :{WHITE}{VEHICLE} is waiting in depot
STR_NEWS_SHIP_IS_WAITING                                        :{WHITE}{VEHICLE} is waiting in depot
STR_NEWS_AIRCRAFT_IS_WAITING                                    :{WHITE}{VEHICLE} is waiting in the aircraft hangar

# Order review system / warnings
STR_NEWS_VEHICLE_HAS_TOO_FEW_ORDERS                             :{WHITE}{VEHICLE} has too few orders in the schedule
STR_NEWS_VEHICLE_HAS_VOID_ORDER                                 :{WHITE}{VEHICLE} has a void order
STR_NEWS_VEHICLE_HAS_DUPLICATE_ENTRY                            :{WHITE}{VEHICLE} has duplicate orders
STR_NEWS_VEHICLE_HAS_INVALID_ENTRY                              :{WHITE}{VEHICLE} has an invalid station in its orders
STR_NEWS_PLANE_USES_TOO_SHORT_RUNWAY                            :{WHITE}{VEHICLE} has in its orders an airport whose runway is too short

STR_NEWS_VEHICLE_IS_GETTING_OLD                                 :{WHITE}{VEHICLE} is getting old
STR_NEWS_VEHICLE_IS_GETTING_VERY_OLD                            :{WHITE}{VEHICLE} is getting very old
STR_NEWS_VEHICLE_IS_GETTING_VERY_OLD_AND                        :{WHITE}{VEHICLE} is getting very old and urgently needs replacing
STR_NEWS_TRAIN_IS_STUCK                                         :{WHITE}{VEHICLE} can't find a path to continue
STR_NEWS_VEHICLE_IS_LOST                                        :{WHITE}{VEHICLE} is lost
STR_NEWS_VEHICLE_IS_UNPROFITABLE                                :{WHITE}{VEHICLE}'s profit last year was {CURRENCY_LONG}
STR_NEWS_AIRCRAFT_DEST_TOO_FAR                                  :{WHITE}{VEHICLE} can't get to the next destination because it is out of range

STR_NEWS_ORDER_REFIT_FAILED                                     :{WHITE}{VEHICLE} stopped because an ordered refit failed
STR_NEWS_VEHICLE_AUTORENEW_FAILED                               :{WHITE}Autorenew failed on {VEHICLE}{}{STRING}

STR_NEWS_NEW_VEHICLE_NOW_AVAILABLE                              :{BIG_FONT}{BLACK}New {STRING} now available!
STR_NEWS_NEW_VEHICLE_TYPE                                       :{BIG_FONT}{BLACK}{ENGINE}
STR_NEWS_NEW_VEHICLE_NOW_AVAILABLE_WITH_TYPE                    :{BLACK}New {STRING} now available!  -  {ENGINE}

STR_NEWS_STATION_NO_LONGER_ACCEPTS_CARGO                        :{WHITE}{STATION} no longer accepts {STRING}
STR_NEWS_STATION_NO_LONGER_ACCEPTS_CARGO_OR_CARGO               :{WHITE}{STATION} no longer accepts {STRING} or {STRING}
STR_NEWS_STATION_NOW_ACCEPTS_CARGO                              :{WHITE}{STATION} now accepts {STRING}
STR_NEWS_STATION_NOW_ACCEPTS_CARGO_AND_CARGO                    :{WHITE}{STATION} now accepts {STRING} and {STRING}

STR_NEWS_OFFER_OF_SUBSIDY_EXPIRED                               :{BIG_FONT}{BLACK}Offer of subsidy expired:{}{}{STRING} from {STRING2} to {STRING2} will now not attract a subsidy
STR_NEWS_SUBSIDY_WITHDRAWN_SERVICE                              :{BIG_FONT}{BLACK}Subsidy withdrawn:{}{}{STRING} service from {STRING2} to {STRING2} is no longer subsidised
STR_NEWS_SERVICE_SUBSIDY_OFFERED                                :{BIG_FONT}{BLACK}Service subsidy offered:{}{}First {STRING} service from {STRING2} to {STRING2} will attract a year's subsidy from the local authority!
STR_NEWS_SERVICE_SUBSIDY_AWARDED_HALF                           :{BIG_FONT}{BLACK}Service subsidy awarded to {RAW_STRING}!{}{}{STRING} service from {STRING2} to {STRING2} will pay 50% extra for the next year!
STR_NEWS_SERVICE_SUBSIDY_AWARDED_DOUBLE                         :{BIG_FONT}{BLACK}Service subsidy awarded to {RAW_STRING}!{}{}{STRING} service from {STRING2} to {STRING2} will pay double rates for the next year!
STR_NEWS_SERVICE_SUBSIDY_AWARDED_TRIPLE                         :{BIG_FONT}{BLACK}Service subsidy awarded to {RAW_STRING}!{}{}{STRING} service from {STRING2} to {STRING2} will pay triple rates for the next year!
STR_NEWS_SERVICE_SUBSIDY_AWARDED_QUADRUPLE                      :{BIG_FONT}{BLACK}Service subsidy awarded to {RAW_STRING}!{}{}{STRING} service from {STRING2} to {STRING2} will pay quadruple rates for the next year!

STR_NEWS_ROAD_REBUILDING                                        :{BIG_FONT}{BLACK}Traffic chaos in {TOWN}!{}{}Road rebuilding programme funded by {RAW_STRING} brings 6 months of misery to motorists!
STR_NEWS_EXCLUSIVE_RIGHTS_TITLE                                 :{BIG_FONT}{BLACK}Transport monopoly!
STR_NEWS_EXCLUSIVE_RIGHTS_DESCRIPTION                           :{BIG_FONT}{BLACK}Local authority of {TOWN} signs contract with {RAW_STRING} for one year of exclusive transport rights!

# Extra view window
STR_EXTRA_VIEW_PORT_TITLE                                       :{WHITE}Viewport {COMMA}
STR_EXTRA_VIEW_MOVE_VIEW_TO_MAIN                                :{BLACK}Copy to viewport
STR_EXTRA_VIEW_MOVE_VIEW_TO_MAIN_TT                             :{BLACK}Copy the location of the main view to this viewport
STR_EXTRA_VIEW_MOVE_MAIN_TO_VIEW                                :{BLACK}Paste from viewport
STR_EXTRA_VIEW_MOVE_MAIN_TO_VIEW_TT                             :{BLACK}Paste the location of this viewport to the main view

# Game options window
STR_GAME_OPTIONS_CAPTION                                        :{WHITE}Game Options
STR_GAME_OPTIONS_CURRENCY_UNITS_FRAME                           :{BLACK}Currency units
STR_GAME_OPTIONS_CURRENCY_UNITS_DROPDOWN_TOOLTIP                :{BLACK}Currency units selection

############ start of currency region
STR_GAME_OPTIONS_CURRENCY_GBP                                   :British Pound (GBP)
STR_GAME_OPTIONS_CURRENCY_USD                                   :American Dollar (USD)
STR_GAME_OPTIONS_CURRENCY_EUR                                   :Euro (EUR)
STR_GAME_OPTIONS_CURRENCY_JPY                                   :Japanese Yen (JPY)
STR_GAME_OPTIONS_CURRENCY_ATS                                   :Austrian Shilling (ATS)
STR_GAME_OPTIONS_CURRENCY_BEF                                   :Belgian Franc (BEF)
STR_GAME_OPTIONS_CURRENCY_CHF                                   :Swiss Franc (CHF)
STR_GAME_OPTIONS_CURRENCY_CZK                                   :Czech Koruna (CZK)
STR_GAME_OPTIONS_CURRENCY_DEM                                   :Deutschmark (DEM)
STR_GAME_OPTIONS_CURRENCY_DKK                                   :Danish Krone (DKK)
STR_GAME_OPTIONS_CURRENCY_ESP                                   :Spanish Peseta (ESP)
STR_GAME_OPTIONS_CURRENCY_FIM                                   :Finnish Markka (FIM)
STR_GAME_OPTIONS_CURRENCY_FRF                                   :French Franc (FRF)
STR_GAME_OPTIONS_CURRENCY_GRD                                   :Greek Drachma (GRD)
STR_GAME_OPTIONS_CURRENCY_HUF                                   :Hungarian Forint (HUF)
STR_GAME_OPTIONS_CURRENCY_ISK                                   :Icelandic Krona (ISK)
STR_GAME_OPTIONS_CURRENCY_ITL                                   :Italian Lira (ITL)
STR_GAME_OPTIONS_CURRENCY_NLG                                   :Dutch Guilder (NLG)
STR_GAME_OPTIONS_CURRENCY_NOK                                   :Norwegian Krone (NOK)
STR_GAME_OPTIONS_CURRENCY_PLN                                   :Polish Złoty (PLN)
STR_GAME_OPTIONS_CURRENCY_RON                                   :Romanian Leu (RON)
STR_GAME_OPTIONS_CURRENCY_RUR                                   :Russian Rubles (RUR)
STR_GAME_OPTIONS_CURRENCY_SIT                                   :Slovenian Tolar (SIT)
STR_GAME_OPTIONS_CURRENCY_SEK                                   :Swedish Krona (SEK)
STR_GAME_OPTIONS_CURRENCY_TRY                                   :Turkish Lira (TRY)
STR_GAME_OPTIONS_CURRENCY_SKK                                   :Slovak Koruna (SKK)
STR_GAME_OPTIONS_CURRENCY_BRL                                   :Brazilian Real (BRL)
STR_GAME_OPTIONS_CURRENCY_EEK                                   :Estonian Krooni (EEK)
STR_GAME_OPTIONS_CURRENCY_LTL                                   :Lithuanian Litas (LTL)
STR_GAME_OPTIONS_CURRENCY_KRW                                   :South Korean Won (KRW)
STR_GAME_OPTIONS_CURRENCY_ZAR                                   :South African Rand (ZAR)
STR_GAME_OPTIONS_CURRENCY_CUSTOM                                :Custom...
STR_GAME_OPTIONS_CURRENCY_GEL                                   :Georgian Lari (GEL)
STR_GAME_OPTIONS_CURRENCY_IRR                                   :Iranian Rial (IRR)
############ end of currency region

STR_GAME_OPTIONS_ROAD_VEHICLES_FRAME                            :{BLACK}Road vehicles
STR_GAME_OPTIONS_ROAD_VEHICLES_DROPDOWN_TOOLTIP                 :{BLACK}Select side of road for vehicles to drive on
STR_GAME_OPTIONS_ROAD_VEHICLES_DROPDOWN_LEFT                    :Drive on left
STR_GAME_OPTIONS_ROAD_VEHICLES_DROPDOWN_RIGHT                   :Drive on right

STR_GAME_OPTIONS_TOWN_NAMES_FRAME                               :{BLACK}Town names
STR_GAME_OPTIONS_TOWN_NAMES_DROPDOWN_TOOLTIP                    :{BLACK}Select style of town names

############ start of townname region
STR_GAME_OPTIONS_TOWN_NAME_ORIGINAL_ENGLISH                     :English (Original)
STR_GAME_OPTIONS_TOWN_NAME_FRENCH                               :French
STR_GAME_OPTIONS_TOWN_NAME_GERMAN                               :German
STR_GAME_OPTIONS_TOWN_NAME_ADDITIONAL_ENGLISH                   :English (Additional)
STR_GAME_OPTIONS_TOWN_NAME_LATIN_AMERICAN                       :Latin-American
STR_GAME_OPTIONS_TOWN_NAME_SILLY                                :Silly
STR_GAME_OPTIONS_TOWN_NAME_SWEDISH                              :Swedish
STR_GAME_OPTIONS_TOWN_NAME_DUTCH                                :Dutch
STR_GAME_OPTIONS_TOWN_NAME_FINNISH                              :Finnish
STR_GAME_OPTIONS_TOWN_NAME_POLISH                               :Polish
STR_GAME_OPTIONS_TOWN_NAME_SLOVAK                               :Slovak
STR_GAME_OPTIONS_TOWN_NAME_NORWEGIAN                            :Norwegian
STR_GAME_OPTIONS_TOWN_NAME_HUNGARIAN                            :Hungarian
STR_GAME_OPTIONS_TOWN_NAME_AUSTRIAN                             :Austrian
STR_GAME_OPTIONS_TOWN_NAME_ROMANIAN                             :Romanian
STR_GAME_OPTIONS_TOWN_NAME_CZECH                                :Czech
STR_GAME_OPTIONS_TOWN_NAME_SWISS                                :Swiss
STR_GAME_OPTIONS_TOWN_NAME_DANISH                               :Danish
STR_GAME_OPTIONS_TOWN_NAME_TURKISH                              :Turkish
STR_GAME_OPTIONS_TOWN_NAME_ITALIAN                              :Italian
STR_GAME_OPTIONS_TOWN_NAME_CATALAN                              :Catalan
############ end of townname region

STR_GAME_OPTIONS_AUTOSAVE_FRAME                                 :{BLACK}Autosave
STR_GAME_OPTIONS_AUTOSAVE_DROPDOWN_TOOLTIP                      :{BLACK}Select interval between automatic game saves

############ start of autosave dropdown
STR_GAME_OPTIONS_AUTOSAVE_DROPDOWN_OFF                          :Off
STR_GAME_OPTIONS_AUTOSAVE_DROPDOWN_EVERY_1_MONTH                :Every month
STR_GAME_OPTIONS_AUTOSAVE_DROPDOWN_EVERY_3_MONTHS               :Every 3 months
STR_GAME_OPTIONS_AUTOSAVE_DROPDOWN_EVERY_6_MONTHS               :Every 6 months
STR_GAME_OPTIONS_AUTOSAVE_DROPDOWN_EVERY_12_MONTHS              :Every 12 months
############ end of autosave dropdown

STR_GAME_OPTIONS_LANGUAGE                                       :{BLACK}Language
STR_GAME_OPTIONS_LANGUAGE_TOOLTIP                               :{BLACK}Select the interface language to use

STR_GAME_OPTIONS_FULLSCREEN                                     :{BLACK}Fullscreen
STR_GAME_OPTIONS_FULLSCREEN_TOOLTIP                             :{BLACK}Check this box to play OpenTTD fullscreen mode

STR_GAME_OPTIONS_RESOLUTION                                     :{BLACK}Screen resolution
STR_GAME_OPTIONS_RESOLUTION_TOOLTIP                             :{BLACK}Select the screen resolution to use
STR_GAME_OPTIONS_RESOLUTION_OTHER                               :other

STR_GAME_OPTIONS_GUI_ZOOM_FRAME                                 :{BLACK}Interface size
STR_GAME_OPTIONS_GUI_ZOOM_DROPDOWN_TOOLTIP                      :{BLACK}Select the interface element size to use

STR_GAME_OPTIONS_GUI_ZOOM_DROPDOWN_NORMAL                       :Normal
STR_GAME_OPTIONS_GUI_ZOOM_DROPDOWN_2X_ZOOM                      :Double size
STR_GAME_OPTIONS_GUI_ZOOM_DROPDOWN_4X_ZOOM                      :Quad size

STR_GAME_OPTIONS_BASE_GRF                                       :{BLACK}Base graphics set
STR_GAME_OPTIONS_BASE_GRF_TOOLTIP                               :{BLACK}Select the base graphics set to use
STR_GAME_OPTIONS_BASE_GRF_STATUS                                :{RED}{NUM} missing/corrupted file{P "" s}
STR_GAME_OPTIONS_BASE_GRF_DESCRIPTION_TOOLTIP                   :{BLACK}Additional information about the base graphics set

STR_GAME_OPTIONS_BASE_SFX                                       :{BLACK}Base sounds set
STR_GAME_OPTIONS_BASE_SFX_TOOLTIP                               :{BLACK}Select the base sounds set to use
STR_GAME_OPTIONS_BASE_SFX_DESCRIPTION_TOOLTIP                   :{BLACK}Additional information about the base sounds set

STR_GAME_OPTIONS_BASE_MUSIC                                     :{BLACK}Base music set
STR_GAME_OPTIONS_BASE_MUSIC_TOOLTIP                             :{BLACK}Select the base music set to use
STR_GAME_OPTIONS_BASE_MUSIC_STATUS                              :{RED}{NUM} corrupted file{P "" s}
STR_GAME_OPTIONS_BASE_MUSIC_DESCRIPTION_TOOLTIP                 :{BLACK}Additional information about the base music set

STR_ERROR_RESOLUTION_LIST_FAILED                                :{WHITE}Failed to retrieve a list of supported resolutions
STR_ERROR_FULLSCREEN_FAILED                                     :{WHITE}Fullscreen mode failed

# Custom currency window

STR_CURRENCY_WINDOW                                             :{WHITE}Custom currency
STR_CURRENCY_EXCHANGE_RATE                                      :{LTBLUE}Exchange rate: {ORANGE}{CURRENCY_LONG} = £ {COMMA}
STR_CURRENCY_DECREASE_EXCHANGE_RATE_TOOLTIP                     :{BLACK}Decrease the amount of your currency for one Pound (£)
STR_CURRENCY_INCREASE_EXCHANGE_RATE_TOOLTIP                     :{BLACK}Increase the amount of your currency for one Pound (£)
STR_CURRENCY_SET_EXCHANGE_RATE_TOOLTIP                          :{BLACK}Set the exchange rate of your currency for one Pound (£)

STR_CURRENCY_SEPARATOR                                          :{LTBLUE}Separator: {ORANGE}{RAW_STRING}
STR_CURRENCY_SET_CUSTOM_CURRENCY_SEPARATOR_TOOLTIP              :{BLACK}Set the separator for your currency

STR_CURRENCY_PREFIX                                             :{LTBLUE}Prefix: {ORANGE}{RAW_STRING}
STR_CURRENCY_SET_CUSTOM_CURRENCY_PREFIX_TOOLTIP                 :{BLACK}Set the prefix string for your currency
STR_CURRENCY_SUFFIX                                             :{LTBLUE}Suffix: {ORANGE}{RAW_STRING}
STR_CURRENCY_SET_CUSTOM_CURRENCY_SUFFIX_TOOLTIP                 :{BLACK}Set the suffix string for your currency

STR_CURRENCY_SWITCH_TO_EURO                                     :{LTBLUE}Switch to Euro: {ORANGE}{NUM}
STR_CURRENCY_SWITCH_TO_EURO_NEVER                               :{LTBLUE}Switch to Euro: {ORANGE}never
STR_CURRENCY_SET_CUSTOM_CURRENCY_TO_EURO_TOOLTIP                :{BLACK}Set the year to switch to Euro
STR_CURRENCY_DECREASE_CUSTOM_CURRENCY_TO_EURO_TOOLTIP           :{BLACK}Switch to Euro earlier
STR_CURRENCY_INCREASE_CUSTOM_CURRENCY_TO_EURO_TOOLTIP           :{BLACK}Switch to Euro later

STR_CURRENCY_PREVIEW                                            :{LTBLUE}Preview: {ORANGE}{CURRENCY_LONG}
STR_CURRENCY_CUSTOM_CURRENCY_PREVIEW_TOOLTIP                    :{BLACK}10000 Pound (£) in your currency
STR_CURRENCY_CHANGE_PARAMETER                                   :{BLACK}Change custom currency parameter

STR_DIFFICULTY_LEVEL_SETTING_MAXIMUM_NO_COMPETITORS             :{LTBLUE}Maximum no. competitors: {ORANGE}{COMMA}

STR_NONE                                                        :None
STR_FUNDING_ONLY                                                :Funding only
STR_MINIMAL                                                     :Minimal
STR_NUM_VERY_LOW                                                :Very Low
STR_NUM_LOW                                                     :Low
STR_NUM_NORMAL                                                  :Normal
STR_NUM_HIGH                                                    :High
STR_NUM_CUSTOM                                                  :Custom
STR_NUM_CUSTOM_NUMBER                                           :Custom ({NUM})

STR_VARIETY_NONE                                                :None
STR_VARIETY_VERY_LOW                                            :Very Low
STR_VARIETY_LOW                                                 :Low
STR_VARIETY_MEDIUM                                              :Medium
STR_VARIETY_HIGH                                                :High
STR_VARIETY_VERY_HIGH                                           :Very High

STR_AI_SPEED_VERY_SLOW                                          :Very Slow
STR_AI_SPEED_SLOW                                               :Slow
STR_AI_SPEED_MEDIUM                                             :Medium
STR_AI_SPEED_FAST                                               :Fast
STR_AI_SPEED_VERY_FAST                                          :Very Fast

STR_SEA_LEVEL_VERY_LOW                                          :Very Low
STR_SEA_LEVEL_LOW                                               :Low
STR_SEA_LEVEL_MEDIUM                                            :Medium
STR_SEA_LEVEL_HIGH                                              :High
STR_SEA_LEVEL_CUSTOM                                            :Custom
STR_SEA_LEVEL_CUSTOM_PERCENTAGE                                 :Custom ({NUM}%)

STR_RIVERS_NONE                                                 :None
STR_RIVERS_FEW                                                  :Few
STR_RIVERS_MODERATE                                             :Medium
STR_RIVERS_LOT                                                  :Many

STR_DISASTER_NONE                                               :None
STR_DISASTER_REDUCED                                            :Reduced
STR_DISASTER_NORMAL                                             :Normal

STR_SUBSIDY_X1_5                                                :x1.5
STR_SUBSIDY_X2                                                  :x2
STR_SUBSIDY_X3                                                  :x3
STR_SUBSIDY_X4                                                  :x4

STR_TERRAIN_TYPE_VERY_FLAT                                      :Very Flat
STR_TERRAIN_TYPE_FLAT                                           :Flat
STR_TERRAIN_TYPE_HILLY                                          :Hilly
STR_TERRAIN_TYPE_MOUNTAINOUS                                    :Mountainous
STR_TERRAIN_TYPE_ALPINIST                                       :Alpinist

STR_CITY_APPROVAL_PERMISSIVE                                    :Permissive
STR_CITY_APPROVAL_TOLERANT                                      :Tolerant
STR_CITY_APPROVAL_HOSTILE                                       :Hostile

STR_WARNING_NO_SUITABLE_AI                                      :{WHITE}No suitable AIs available...{}You can download several AIs via the 'Online Content' system

# Settings tree window
STR_CONFIG_SETTING_TREE_CAPTION                                 :{WHITE}Settings
STR_CONFIG_SETTING_FILTER_TITLE                                 :{BLACK}Filter string:
STR_CONFIG_SETTING_EXPAND_ALL                                   :{BLACK}Expand all
STR_CONFIG_SETTING_COLLAPSE_ALL                                 :{BLACK}Collapse all
STR_CONFIG_SETTING_NO_EXPLANATION_AVAILABLE_HELPTEXT            :(no explanation available)
STR_CONFIG_SETTING_DEFAULT_VALUE                                :{LTBLUE}Default value: {ORANGE}{STRING1}
STR_CONFIG_SETTING_TYPE                                         :{LTBLUE}Setting type: {ORANGE}{STRING}
STR_CONFIG_SETTING_TYPE_CLIENT                                  :Client setting (not stored in saves; affects all games)
STR_CONFIG_SETTING_TYPE_GAME_MENU                               :Game setting (stored in saves; affects only new games)
STR_CONFIG_SETTING_TYPE_GAME_INGAME                             :Game setting (stored in save; affects only current game)
STR_CONFIG_SETTING_TYPE_COMPANY_MENU                            :Company setting (stored in saves; affects only new games)
STR_CONFIG_SETTING_TYPE_COMPANY_INGAME                          :Company setting (stored in save; affects only current company)

STR_CONFIG_SETTING_RESTRICT_CATEGORY                            :{BLACK}Category:
STR_CONFIG_SETTING_RESTRICT_TYPE                                :{BLACK}Type:
STR_CONFIG_SETTING_RESTRICT_DROPDOWN_HELPTEXT                   :{BLACK}Restricts the list below using predefined filters
STR_CONFIG_SETTING_RESTRICT_BASIC                               :Basic (show only important settings)
STR_CONFIG_SETTING_RESTRICT_ADVANCED                            :Advanced (show most settings)
STR_CONFIG_SETTING_RESTRICT_ALL                                 :Expert (show all settings, including weird ones)
STR_CONFIG_SETTING_RESTRICT_CHANGED_AGAINST_DEFAULT             :Settings with a different value than the default
STR_CONFIG_SETTING_RESTRICT_CHANGED_AGAINST_NEW                 :Settings with a different value than your new-game settings

STR_CONFIG_SETTING_TYPE_DROPDOWN_HELPTEXT                       :{BLACK}Restricts the list below to certain setting types
STR_CONFIG_SETTING_TYPE_DROPDOWN_ALL                            :All setting types
STR_CONFIG_SETTING_TYPE_DROPDOWN_CLIENT                         :Client settings (not stored in saves; affect all games)
STR_CONFIG_SETTING_TYPE_DROPDOWN_GAME_MENU                      :Game settings (stored in saves; affect only new games)
STR_CONFIG_SETTING_TYPE_DROPDOWN_GAME_INGAME                    :Game settings (stored in save; affect only current game)
STR_CONFIG_SETTING_TYPE_DROPDOWN_COMPANY_MENU                   :Company settings (stored in saves; affect only new games)
STR_CONFIG_SETTING_TYPE_DROPDOWN_COMPANY_INGAME                 :Company settings (stored in save; affect only current company)
STR_CONFIG_SETTING_CATEGORY_HIDES                               :{BLACK}Show all search results by setting{}{SILVER}Category {BLACK}to {WHITE}{STRING}
STR_CONFIG_SETTING_TYPE_HIDES                                   :{BLACK}Show all search results by setting{}{SILVER}Type {BLACK}to {WHITE}All setting types
STR_CONFIG_SETTING_CATEGORY_AND_TYPE_HIDES                      :{BLACK}Show all search results by setting{}{SILVER}Category {BLACK}to {WHITE}{STRING} {BLACK}and {SILVER}Type {BLACK}to {WHITE}All setting types
STR_CONFIG_SETTINGS_NONE                                        :{WHITE}- None -

STR_CONFIG_SETTING_OFF                                          :Off
STR_CONFIG_SETTING_ON                                           :On
STR_CONFIG_SETTING_DISABLED                                     :Disabled

STR_CONFIG_SETTING_COMPANIES_OFF                                :Off
STR_CONFIG_SETTING_COMPANIES_OWN                                :Own company
STR_CONFIG_SETTING_COMPANIES_ALL                                :All companies

STR_CONFIG_SETTING_NONE                                         :None
STR_CONFIG_SETTING_ORIGINAL                                     :Original
STR_CONFIG_SETTING_REALISTIC                                    :Realistic

STR_CONFIG_SETTING_HORIZONTAL_POS_LEFT                          :Left
STR_CONFIG_SETTING_HORIZONTAL_POS_CENTER                        :Centre
STR_CONFIG_SETTING_HORIZONTAL_POS_RIGHT                         :Right

STR_CONFIG_SETTING_MAXIMUM_INITIAL_LOAN                         :Maximum initial loan: {STRING2}
STR_CONFIG_SETTING_MAXIMUM_INITIAL_LOAN_HELPTEXT                :Maximum amount a company can loan (without taking inflation into account)
STR_CONFIG_SETTING_INTEREST_RATE                                :Interest rate: {STRING2}
STR_CONFIG_SETTING_INTEREST_RATE_HELPTEXT                       :Loan interest rate; also controls inflation, if enabled
STR_CONFIG_SETTING_RUNNING_COSTS                                :Running costs: {STRING2}
STR_CONFIG_SETTING_RUNNING_COSTS_HELPTEXT                       :Set level of maintainance and running costs of vehicles and infrastructure
STR_CONFIG_SETTING_CONSTRUCTION_SPEED                           :Construction speed: {STRING2}
STR_CONFIG_SETTING_CONSTRUCTION_SPEED_HELPTEXT                  :Limit the amount of construction actions for AIs
STR_CONFIG_SETTING_VEHICLE_BREAKDOWNS                           :Vehicle breakdowns: {STRING2}
STR_CONFIG_SETTING_VEHICLE_BREAKDOWNS_HELPTEXT                  :Control how often inadequately serviced vehicles may break down
STR_CONFIG_SETTING_SUBSIDY_MULTIPLIER                           :Subsidy multiplier: {STRING2}
STR_CONFIG_SETTING_SUBSIDY_MULTIPLIER_HELPTEXT                  :Set how much is paid for subsidised connections
STR_CONFIG_SETTING_CONSTRUCTION_COSTS                           :Construction costs: {STRING2}
STR_CONFIG_SETTING_CONSTRUCTION_COSTS_HELPTEXT                  :Set level of construction and purchase costs
STR_CONFIG_SETTING_RECESSIONS                                   :Recessions: {STRING2}
STR_CONFIG_SETTING_RECESSIONS_HELPTEXT                          :If enabled, recessions may occur every few years. During a recession all production is significantly lower (it returns to previous level when the recession is over)
STR_CONFIG_SETTING_TRAIN_REVERSING                              :Disallow train reversing in stations: {STRING2}
STR_CONFIG_SETTING_TRAIN_REVERSING_HELPTEXT                     :If enabled, trains will not reverse in non-terminus stations, even if there is a shorter path to their next destination when reversing
STR_CONFIG_SETTING_DISASTERS                                    :Disasters: {STRING2}
STR_CONFIG_SETTING_DISASTERS_HELPTEXT                           :Toggle disasters which may occasionally block or destroy vehicles or infrastructure
STR_CONFIG_SETTING_CITY_APPROVAL                                :Town council's attitude towards area restructuring: {STRING2}
STR_CONFIG_SETTING_CITY_APPROVAL_HELPTEXT                       :Choose how much noise and environmental damage by companies affect their town rating and further construction actions in their area

STR_CONFIG_SETTING_MAX_HEIGHTLEVEL                              :Maximum map height: {STRING2}
STR_CONFIG_SETTING_MAX_HEIGHTLEVEL_HELPTEXT                     :Set the maximum allowed height for mountains on the map
STR_CONFIG_SETTING_TOO_HIGH_MOUNTAIN                            :{WHITE}You can't set the maximum map height to this value. At least one mountain on the map is higher
STR_CONFIG_SETTING_AUTOSLOPE                                    :Allow landscaping under buildings, tracks, etc.: {STRING2}
STR_CONFIG_SETTING_AUTOSLOPE_HELPTEXT                           :Allow landscaping under buildings and tracks without removing them
STR_CONFIG_SETTING_CATCHMENT                                    :Allow more realistically sized catchment areas: {STRING2}
STR_CONFIG_SETTING_CATCHMENT_HELPTEXT                           :Have differently sized catchment areas for different types of stations and airports
STR_CONFIG_SETTING_EXTRADYNAMITE                                :Allow removal of more town-owned roads, bridges and tunnels: {STRING2}
STR_CONFIG_SETTING_EXTRADYNAMITE_HELPTEXT                       :Make it easier to remove town-owned infrastructure and buildings
STR_CONFIG_SETTING_TRAIN_LENGTH                                 :Maximum length of trains: {STRING2}
STR_CONFIG_SETTING_TRAIN_LENGTH_HELPTEXT                        :Set the maximum length of trains
STR_CONFIG_SETTING_TILE_LENGTH                                  :{COMMA} tile{P 0 "" s}
STR_CONFIG_SETTING_SMOKE_AMOUNT                                 :Amount of vehicle smoke/sparks: {STRING2}
STR_CONFIG_SETTING_SMOKE_AMOUNT_HELPTEXT                        :Set how much smoke or how many sparks are emitted by vehicles
STR_CONFIG_SETTING_TRAIN_ACCELERATION_MODEL                     :Train acceleration model: {STRING2}
STR_CONFIG_SETTING_TRAIN_ACCELERATION_MODEL_HELPTEXT            :Select the physics model for train acceleration. The "original" model penalises slopes equally for all vehicles. The "realistic" model penalises slopes and curves depending on various properties of the consist, like length and tractive effort
STR_CONFIG_SETTING_ROAD_VEHICLE_ACCELERATION_MODEL              :Road vehicle acceleration model: {STRING2}
STR_CONFIG_SETTING_ROAD_VEHICLE_ACCELERATION_MODEL_HELPTEXT     :Select the physics model for road vehicle acceleration. The "original" model penalises slopes equally for all vehicles. The "realistic" model penalises slopes depending on various properties of the engine, for example 'tractive effort'
STR_CONFIG_SETTING_TRAIN_SLOPE_STEEPNESS                        :Slope steepness for trains: {STRING2}
STR_CONFIG_SETTING_TRAIN_SLOPE_STEEPNESS_HELPTEXT               :Steepness of a sloped tile for a train. Higher values make it more difficult to climb a hill
STR_CONFIG_SETTING_PERCENTAGE                                   :{COMMA}%
STR_CONFIG_SETTING_ROAD_VEHICLE_SLOPE_STEEPNESS                 :Slope steepness for road vehicles: {STRING2}
STR_CONFIG_SETTING_ROAD_VEHICLE_SLOPE_STEEPNESS_HELPTEXT        :Steepness of a sloped tile for a road vehicle. Higher values make it more difficult to climb a hill
STR_CONFIG_SETTING_FORBID_90_DEG                                :Forbid trains and ships from making 90° turns: {STRING2}
STR_CONFIG_SETTING_FORBID_90_DEG_HELPTEXT                       :90 degree turns occur when a horizontal track is directly followed by a vertical track piece on the adjacent tile, thus making the train turn by 90 degree when traversing the tile edge instead of the usual 45 degrees for other track combinations. This also applies to the turning radius of ships
STR_CONFIG_SETTING_DISTANT_JOIN_STATIONS                        :Allow to join stations not directly adjacent: {STRING2}
STR_CONFIG_SETTING_DISTANT_JOIN_STATIONS_HELPTEXT               :Allow adding parts to a station without directly touching the existing parts. Needs Ctrl+Click while placing the new parts
STR_CONFIG_SETTING_INFLATION                                    :Inflation: {STRING2}
STR_CONFIG_SETTING_INFLATION_HELPTEXT                           :Enable inflation in the economy, where costs are slightly faster rising than payments
STR_CONFIG_SETTING_MAX_BRIDGE_LENGTH                            :Maximum bridge length: {STRING2}
STR_CONFIG_SETTING_MAX_BRIDGE_LENGTH_HELPTEXT                   :Maximum length for building bridges
STR_CONFIG_SETTING_MAX_BRIDGE_HEIGHT                            :Maximum bridge height: {STRING2}
STR_CONFIG_SETTING_MAX_BRIDGE_HEIGHT_HELPTEXT                   :Maximum height for building bridges
STR_CONFIG_SETTING_MAX_TUNNEL_LENGTH                            :Maximum tunnel length: {STRING2}
STR_CONFIG_SETTING_MAX_TUNNEL_LENGTH_HELPTEXT                   :Maximum length for building tunnels
STR_CONFIG_SETTING_RAW_INDUSTRY_CONSTRUCTION_METHOD             :Manual primary industry construction method: {STRING2}
STR_CONFIG_SETTING_RAW_INDUSTRY_CONSTRUCTION_METHOD_HELPTEXT    :Method of funding a primary industry. 'none' means it is not possible to fund any, 'prospecting' means funding is possible, but construction occurs in a random spot on the map and may as well fail, 'as other industries' means raw industries can be constructed by companies like processing industries in any position they like
STR_CONFIG_SETTING_RAW_INDUSTRY_CONSTRUCTION_METHOD_NONE        :None
STR_CONFIG_SETTING_RAW_INDUSTRY_CONSTRUCTION_METHOD_NORMAL      :As other industries
STR_CONFIG_SETTING_RAW_INDUSTRY_CONSTRUCTION_METHOD_PROSPECTING :Prospecting
STR_CONFIG_SETTING_INDUSTRY_PLATFORM                            :Flat area around industries: {STRING2}
STR_CONFIG_SETTING_INDUSTRY_PLATFORM_HELPTEXT                   :Amount of flat space around an industry. This ensures empty space will remain available around an industry for building tracks, et cetera
STR_CONFIG_SETTING_MULTIPINDTOWN                                :Allow multiple similar industries per town: {STRING2}
STR_CONFIG_SETTING_MULTIPINDTOWN_HELPTEXT                       :Normally, a town does not want more than one industry of each type. With this setting, it will allow several industries of the same type in the same town
STR_CONFIG_SETTING_SIGNALSIDE                                   :Show signals: {STRING2}
STR_CONFIG_SETTING_SIGNALSIDE_HELPTEXT                          :Select on which side of the track to place signals
STR_CONFIG_SETTING_SIGNALSIDE_LEFT                              :On the left
STR_CONFIG_SETTING_SIGNALSIDE_DRIVING_SIDE                      :On the driving side
STR_CONFIG_SETTING_SIGNALSIDE_RIGHT                             :On the right
STR_CONFIG_SETTING_SHOWFINANCES                                 :Show finances window at the end of the year: {STRING2}
STR_CONFIG_SETTING_SHOWFINANCES_HELPTEXT                        :If enabled, the finances window pops up at the end of each year to allow easy inspection of the financial status of the company
STR_CONFIG_SETTING_NONSTOP_BY_DEFAULT                           :New orders are 'non-stop' by default: {STRING2}
STR_CONFIG_SETTING_NONSTOP_BY_DEFAULT_HELPTEXT                  :Normally, a vehicle will stop at every station it passes. By enabling this setting, it will drive through all station on the way to its final destination without stopping. Note, that this setting only defines a default value for new orders. Individual orders can be set explicitly to either behaviour nevertheless
STR_CONFIG_SETTING_STOP_LOCATION                                :New train orders stop by default at the {STRING2} of the platform
STR_CONFIG_SETTING_STOP_LOCATION_HELPTEXT                       :Place where a train will stop at the platform by default. The 'near end' means close to the entry point, 'middle' means in the middle of the platform, and 'far end' means far away from the entry point. Note, that this setting only defines a default value for new orders. Individual orders can be set explicitly to either behaviour nevertheless
STR_CONFIG_SETTING_STOP_LOCATION_NEAR_END                       :near end
STR_CONFIG_SETTING_STOP_LOCATION_MIDDLE                         :middle
STR_CONFIG_SETTING_IMPROVED_BREAKDOWNS                          :Enable improved breakdowns: {STRING2}
STR_CONFIG_SETTING_STOP_LOCATION_FAR_END                        :far end
STR_CONFIG_SETTING_AUTOSCROLL                                   :Pan window when mouse is at the edge: {STRING2}
STR_CONFIG_SETTING_AUTOSCROLL_HELPTEXT                          :When enabled, viewports will start to scroll when the mouse is near the edge of the window
STR_CONFIG_SETTING_AUTOSCROLL_DISABLED                          :Disabled
STR_CONFIG_SETTING_AUTOSCROLL_MAIN_VIEWPORT_FULLSCREEN          :Main viewport, full-screen only
STR_CONFIG_SETTING_AUTOSCROLL_MAIN_VIEWPORT                     :Main viewport
STR_CONFIG_SETTING_AUTOSCROLL_EVERY_VIEWPORT                    :Every viewport
STR_CONFIG_SETTING_BRIBE                                        :Allow bribing of the local authority: {STRING2}
STR_CONFIG_SETTING_BRIBE_HELPTEXT                               :Allow companies to try bribing the local town authority. If the bribe is noticed by an inspector, the company will not be able to act in the town for six months
STR_CONFIG_SETTING_ALLOW_EXCLUSIVE                              :Allow buying exclusive transport rights: {STRING2}
STR_CONFIG_SETTING_ALLOW_EXCLUSIVE_HELPTEXT                     :If a company buys exclusive transport rights for a town, opponents' stations (passenger and cargo) won't receive any cargo for a whole year
STR_CONFIG_SETTING_ALLOW_FUND_BUILDINGS                         :Allow funding buildings: {STRING2}
STR_CONFIG_SETTING_ALLOW_FUND_BUILDINGS_HELPTEXT                :Allow companies to give money to towns for funding new houses
STR_CONFIG_SETTING_ALLOW_FUND_ROAD                              :Allow funding local road reconstruction: {STRING2}
STR_CONFIG_SETTING_ALLOW_FUND_ROAD_HELPTEXT                     :Allow companies to give money to towns for road re-construction to sabotage road-based services in the town
STR_CONFIG_SETTING_ALLOW_GIVE_MONEY                             :Allow sending money to other companies: {STRING2}
STR_CONFIG_SETTING_ALLOW_GIVE_MONEY_HELPTEXT                    :Allow transfer of money between companies in multiplayer mode
STR_CONFIG_SETTING_FREIGHT_TRAINS                               :Weight multiplier for freight to simulate heavy trains: {STRING2}
STR_CONFIG_SETTING_FREIGHT_TRAINS_HELPTEXT                      :Set the impact of carrying freight in trains. A higher value makes carrying freight more demanding for trains, especially at hills
STR_CONFIG_SETTING_PLANE_SPEED                                  :Plane speed factor: {STRING2}
STR_CONFIG_SETTING_PLANE_SPEED_HELPTEXT                         :Set the relative speed of planes compared to other vehicle types, to reduce the amount of income of transport by aircraft
STR_CONFIG_SETTING_PLANE_SPEED_VALUE                            :1 / {COMMA}
STR_CONFIG_SETTING_PLANE_CRASHES                                :Number of plane crashes: {STRING2}
STR_CONFIG_SETTING_PLANE_CRASHES_HELPTEXT                       :Set the chance of an aircraft crash happening
STR_CONFIG_SETTING_PLANE_CRASHES_NONE                           :None
STR_CONFIG_SETTING_PLANE_CRASHES_REDUCED                        :Reduced
STR_CONFIG_SETTING_PLANE_CRASHES_NORMAL                         :Normal
STR_CONFIG_SETTING_STOP_ON_TOWN_ROAD                            :Allow drive-through road stops on town owned roads: {STRING2}
STR_CONFIG_SETTING_STOP_ON_TOWN_ROAD_HELPTEXT                   :Allow construction of drive-through road stops on town-owned roads
STR_CONFIG_SETTING_STOP_ON_COMPETITOR_ROAD                      :Allow drive-through road stops on roads owned by competitors: {STRING2}
STR_CONFIG_SETTING_STOP_ON_COMPETITOR_ROAD_HELPTEXT             :Allow construction of drive-through road stops on roads owned by other companies
STR_CONFIG_SETTING_DYNAMIC_ENGINES_EXISTING_VEHICLES            :{WHITE}Changing this setting is not possible when there are vehicles
STR_CONFIG_SETTING_INFRASTRUCTURE_MAINTENANCE                   :Infrastructure maintenance: {STRING2}
STR_CONFIG_SETTING_INFRASTRUCTURE_MAINTENANCE_HELPTEXT          :When enabled, infrastructure causes maintenance costs. The cost grows over-proportional with the network size, thus affecting bigger companies more than smaller ones

STR_CONFIG_SETTING_NEVER_EXPIRE_AIRPORTS                        :Airports never expire: {STRING2}
STR_CONFIG_SETTING_NEVER_EXPIRE_AIRPORTS_HELPTEXT               :Enabling this setting makes each airport type stay available forever after its introduction

STR_CONFIG_SETTING_WARN_LOST_VEHICLE                            :Warn if vehicle is lost: {STRING2}
STR_CONFIG_SETTING_WARN_LOST_VEHICLE_HELPTEXT                   :Trigger messages about vehicles unable to find a path to their ordered destination
STR_CONFIG_SETTING_ORDER_REVIEW                                 :Review vehicles' orders: {STRING2}
STR_CONFIG_SETTING_ORDER_REVIEW_HELPTEXT                        :When enabled, the orders of the vehicles are periodically checked, and some obvious issues are reported with a news message when detected
STR_CONFIG_SETTING_ORDER_REVIEW_OFF                             :No
STR_CONFIG_SETTING_ORDER_REVIEW_EXDEPOT                         :Yes, but exclude stopped vehicles
STR_CONFIG_SETTING_ORDER_REVIEW_ON                              :Of all vehicles
STR_CONFIG_SETTING_WARN_INCOME_LESS                             :Warn if a vehicle's income is negative: {STRING2}
STR_CONFIG_SETTING_WARN_INCOME_LESS_HELPTEXT                    :When enabled, a news message gets sent when a vehicle has not made any profit within a calendar year
STR_CONFIG_SETTING_NEVER_EXPIRE_VEHICLES                        :Vehicles never expire: {STRING2}
STR_CONFIG_SETTING_NEVER_EXPIRE_VEHICLES_HELPTEXT               :When enabled, all vehicle models remain available forever after their introduction
STR_CONFIG_SETTING_AUTORENEW_VEHICLE                            :Autorenew vehicle when it gets old: {STRING2}
STR_CONFIG_SETTING_AUTORENEW_VEHICLE_HELPTEXT                   :When enabled, a vehicle nearing its end of life gets automatically replaced when the renew conditions are fulfilled
STR_CONFIG_SETTING_AUTORENEW_MONTHS                             :Autorenew when vehicle is {STRING2} maximum age
STR_CONFIG_SETTING_AUTORENEW_MONTHS_HELPTEXT                    :Relative age when a vehicle should be considered for auto-renewing
STR_CONFIG_SETTING_AUTORENEW_MONTHS_VALUE_BEFORE                :{COMMA} month{P 0 "" s} before
STR_CONFIG_SETTING_AUTORENEW_MONTHS_VALUE_AFTER                 :{COMMA} month{P 0 "" s} after
STR_CONFIG_SETTING_AUTORENEW_MONEY                              :Autorenew minimum needed money for renew: {STRING2}
STR_CONFIG_SETTING_AUTORENEW_MONEY_HELPTEXT                     :Minimal amount of money that must remain in the bank before considering auto-renewing vehicles
STR_CONFIG_SETTING_ERRMSG_DURATION                              :Duration of error message: {STRING2}
STR_CONFIG_SETTING_ERRMSG_DURATION_HELPTEXT                     :Duration for displaying error messages in a red window. Note that some (critical) error messages are not closed automatically after this time, but must be closed manually
STR_CONFIG_SETTING_ERRMSG_DURATION_VALUE                        :{COMMA} second{P 0 "" s}
STR_CONFIG_SETTING_HOVER_DELAY                                  :Show tooltips: {STRING2}
STR_CONFIG_SETTING_HOVER_DELAY_HELPTEXT                         :Delay before tooltips are displayed when hovering the mouse over some interface element. Alternatively tooltips are bound to the right mouse button when this value is set to 0.
STR_CONFIG_SETTING_HOVER_DELAY_VALUE                            :Hover for {COMMA} millisecond{P 0 "" s}
STR_CONFIG_SETTING_HOVER_DELAY_DISABLED                         :Right click
STR_CONFIG_SETTING_POPULATION_IN_LABEL                          :Show extra information in the town name label: {STRING2}
STR_CONFIG_SETTING_POPULATION_IN_LABEL_HELPTEXT                 :Display the population of towns in their label on the map
STR_CONFIG_SETTING_GRAPH_LINE_THICKNESS                         :Thickness of lines in graphs: {STRING2}
STR_CONFIG_SETTING_GRAPH_LINE_THICKNESS_HELPTEXT                :Width of the line in the graphs. A thin line is more precisely readable, a thicker line is easier to see and colours are easier to distinguish

STR_CONFIG_SETTING_LANDSCAPE                                    :Landscape: {STRING2}
STR_CONFIG_SETTING_LANDSCAPE_HELPTEXT                           :Landscapes define basic gameplay scenarios with different cargos and town growth requirements. NewGRF and Game Scripts allow finer control though
STR_CONFIG_SETTING_LAND_GENERATOR                               :Land generator: {STRING2}
STR_CONFIG_SETTING_LAND_GENERATOR_HELPTEXT                      :The original generator depends on the base graphics set, and composes fixed landscape shapes. TerraGenesis is a Perlin noise based generator with finer control settings
STR_CONFIG_SETTING_MAX_SIGNAL_EVALUATIONS                       :Maximum number of programmable signal changes permitted at once: {STRING2}
STR_CONFIG_SETTING_MAX_SIGNAL_EVALUATIONS_HELPTEXT              :Sets the maximum number of programmable signal changes permitted at once
STR_CONFIG_SETTING_LAND_GENERATOR_ORIGINAL                      :Original
STR_CONFIG_SETTING_LAND_GENERATOR_TERRA_GENESIS                 :TerraGenesis
STR_CONFIG_SETTING_TERRAIN_TYPE                                 :Terrain type: {STRING2}
STR_CONFIG_SETTING_TERRAIN_TYPE_HELPTEXT                        :(TerraGenesis only) Hilliness of the landscape
STR_CONFIG_SETTING_INDUSTRY_DENSITY                             :Industry density: {STRING2}
STR_CONFIG_SETTING_INDUSTRY_DENSITY_HELPTEXT                    :Set how many industries should be generated and what level should be maintained during the game
STR_CONFIG_SETTING_OIL_REF_EDGE_DISTANCE                        :Maximum distance from edge for Oil refineries: {STRING2}
STR_CONFIG_SETTING_OIL_REF_EDGE_DISTANCE_HELPTEXT               :Oil refineries are only constructed near the map border, that is at the coast for island maps
STR_CONFIG_SETTING_SNOWLINE_HEIGHT                              :Snow line height: {STRING2}
STR_CONFIG_SETTING_SNOWLINE_HEIGHT_HELPTEXT                     :Control at what height snow starts in sub-arctic landscape. Snow also affects industry generation and town growth requirements
STR_CONFIG_SETTING_ROUGHNESS_OF_TERRAIN                         :Roughness of terrain: {STRING2}
STR_CONFIG_SETTING_ROUGHNESS_OF_TERRAIN_HELPTEXT                :(TerraGenesis only) Choose the frequency of hills: Smooth landscapes have fewer, more wide-spread hills. Rough landscapes have many hills, which may look repetitive
STR_CONFIG_SETTING_ROUGHNESS_OF_TERRAIN_VERY_SMOOTH             :Very Smooth
STR_CONFIG_SETTING_ROUGHNESS_OF_TERRAIN_SMOOTH                  :Smooth
STR_CONFIG_SETTING_ROUGHNESS_OF_TERRAIN_ROUGH                   :Rough
STR_CONFIG_SETTING_ROUGHNESS_OF_TERRAIN_VERY_ROUGH              :Very Rough
STR_CONFIG_SETTING_VARIETY                                      :Variety distribution: {STRING2}
STR_CONFIG_SETTING_VARIETY_HELPTEXT                             :(TerraGenesis only) Control whether the map contains both mountainous and flat areas. Since this only makes the map flatter, other settings should be set to mountainous
STR_CONFIG_SETTING_RIVER_AMOUNT                                 :River amount: {STRING2}
STR_CONFIG_SETTING_RIVER_AMOUNT_HELPTEXT                        :Choose how many rivers to generate
STR_CONFIG_SETTING_TREE_PLACER                                  :Tree placer algorithm: {STRING2}
STR_CONFIG_SETTING_TREE_PLACER_HELPTEXT                         :Choose the distribution of trees on the map: 'Original' plants trees uniformly scattered, 'Improved' plants them in groups
STR_CONFIG_SETTING_TREE_PLACER_NONE                             :None
STR_CONFIG_SETTING_TREE_PLACER_ORIGINAL                         :Original
STR_CONFIG_SETTING_TREE_PLACER_IMPROVED                         :Improved
STR_CONFIG_SETTING_ROAD_SIDE                                    :Road vehicles: {STRING2}
STR_CONFIG_SETTING_ROAD_SIDE_HELPTEXT                           :Choose the driving side
STR_CONFIG_SETTING_HEIGHTMAP_ROTATION                           :Heightmap rotation: {STRING2}
STR_CONFIG_SETTING_HEIGHTMAP_ROTATION_COUNTER_CLOCKWISE         :Counter clockwise
STR_CONFIG_SETTING_HEIGHTMAP_ROTATION_CLOCKWISE                 :Clockwise
STR_CONFIG_SETTING_SE_FLAT_WORLD_HEIGHT                         :The height level a flat scenario map gets: {STRING2}
STR_CONFIG_SETTING_EDGES_NOT_EMPTY                              :{WHITE}One or more tiles at the northern edge are not empty
STR_CONFIG_SETTING_EDGES_NOT_WATER                              :{WHITE}One or more tiles at one of the edges is not water

STR_CONFIG_SETTING_STATION_SPREAD                               :Maximum station spread: {STRING2}
STR_CONFIG_SETTING_STATION_SPREAD_HELPTEXT                      :Maximum area the parts of a single station may be spread out on. Note that high values will slow the game
STR_CONFIG_SETTING_SERVICEATHELIPAD                             :Service helicopters at helipads automatically: {STRING2}
STR_CONFIG_SETTING_SERVICEATHELIPAD_HELPTEXT                    :Service helicopters after every landing, even if there is no depot at the airport
STR_CONFIG_SETTING_LINK_TERRAFORM_TOOLBAR                       :Link landscape toolbar to rail/road/water/airport toolbars: {STRING2}
STR_CONFIG_SETTING_LINK_TERRAFORM_TOOLBAR_HELPTEXT              :When opening a construction toolbar for a transport type, also open the toolbar for terraforming
STR_CONFIG_SETTING_SMALLMAP_LAND_COLOUR                         :Land colour used at the smallmap: {STRING2}
STR_CONFIG_SETTING_SMALLMAP_LAND_COLOUR_HELPTEXT                :Colour of the terrain in the smallmap
STR_CONFIG_SETTING_SMALLMAP_LAND_COLOUR_GREEN                   :Green
STR_CONFIG_SETTING_SMALLMAP_LAND_COLOUR_DARK_GREEN              :Dark green
STR_CONFIG_SETTING_SMALLMAP_LAND_COLOUR_VIOLET                  :Violet
STR_CONFIG_SETTING_REVERSE_SCROLLING                            :Reverse scroll direction: {STRING2}
STR_CONFIG_SETTING_REVERSE_SCROLLING_HELPTEXT                   :Behaviour when scrolling the map with the right mouse button. When disabled, the mouse moves the camera. When enabled, the mouse moves the map
STR_CONFIG_SETTING_SMOOTH_SCROLLING                             :Smooth viewport scrolling: {STRING2}
STR_CONFIG_SETTING_SMOOTH_SCROLLING_HELPTEXT                    :Control how the main view scrolls to a specific position when clicking on the smallmap or when issuing a command to scroll to a specific object on the map. If enabled, the viewport scrolls smoothly, if disabled it jumps directly to the targeted spot
STR_CONFIG_SETTING_MEASURE_TOOLTIP                              :Show a measurement tooltip when using various build-tools: {STRING2}
STR_CONFIG_SETTING_MEASURE_TOOLTIP_HELPTEXT                     :Display tile-distances and height differences when dragging during construction operations
STR_CONFIG_SETTING_LIVERIES                                     :Show vehicle-type specific liveries: {STRING2}
STR_CONFIG_SETTING_LIVERIES_HELPTEXT                            :Control usage of vehicle-type specific liveries for vehicles (in contrary to company specific)
STR_CONFIG_SETTING_LIVERIES_NONE                                :None
STR_CONFIG_SETTING_LIVERIES_OWN                                 :Own company
STR_CONFIG_SETTING_LIVERIES_ALL                                 :All companies
STR_CONFIG_SETTING_PREFER_TEAMCHAT                              :Prefer team chat with <ENTER>: {STRING2}
STR_CONFIG_SETTING_PREFER_TEAMCHAT_HELPTEXT                     :Switch the binding of company-internal and public chat to <ENTER> resp. <Ctrl+ENTER>
STR_CONFIG_SETTING_SCROLLWHEEL_SCROLLING                        :Function of scrollwheel: {STRING2}
STR_CONFIG_SETTING_SCROLLWHEEL_SCROLLING_HELPTEXT               :Enable scrolling with two-dimensional mouse-wheels
STR_CONFIG_SETTING_SCROLLWHEEL_ZOOM                             :Zoom map
STR_CONFIG_SETTING_SCROLLWHEEL_SCROLL                           :Scroll map
STR_CONFIG_SETTING_SCROLLWHEEL_OFF                              :Off
STR_CONFIG_SETTING_SCROLLWHEEL_MULTIPLIER                       :Map scrollwheel speed: {STRING2}
STR_CONFIG_SETTING_SCROLLWHEEL_MULTIPLIER_HELPTEXT              :Control the sensitivity of mouse-wheel scrolling
STR_CONFIG_SETTING_OSK_ACTIVATION                               :On screen keyboard: {STRING2}
STR_CONFIG_SETTING_OSK_ACTIVATION_HELPTEXT                      :Select the method to open the on screen keyboard for entering text into editboxes only using the pointing device. This is meant for small devices without actual keyboard
STR_CONFIG_SETTING_OSK_ACTIVATION_DISABLED                      :Disabled
STR_CONFIG_SETTING_OSK_ACTIVATION_DOUBLE_CLICK                  :Double click
STR_CONFIG_SETTING_OSK_ACTIVATION_SINGLE_CLICK_FOCUS            :Single click (when focussed)
STR_CONFIG_SETTING_OSK_ACTIVATION_SINGLE_CLICK                  :Single click (immediately)
STR_CONFIG_SETTING_SHOW_VEHICLE_ROUTE_STEPS                     :Show the vehicle's route steps: {STRING2}

STR_CONFIG_SETTING_VIEWPORT_MAP_SCAN_SURROUNDINGS               :Scan surroundings (better for high zoom out levels): {STRING2}
STR_CONFIG_SETTING_VIEWPORT_MAP_SHOW_SLOPES                     :Show slopes: {STRING2}
STR_CONFIG_SETTING_VIEWPORT_MAP_SHOW_BRIDGES                    :Show bridges: {STRING2}
STR_CONFIG_SETTING_VIEWPORT_MAP_SHOW_TUNNELS                    :Show tunnels: {STRING2}
STR_CONFIG_SETTING_VIEWPORT_MAP_SHOW_SCROLLING_VP               :Show scrolling viewport: {STRING2}
STR_CONFIG_SETTING_VIEWPORT_MAP_SHOW_SCROLLING_VP_NOTHING       :No
STR_CONFIG_SETTING_VIEWPORT_MAP_SHOW_SCROLLING_VP_CONTOUR       :Contour
STR_CONFIG_SETTING_VIEWPORT_MAP_SHOW_SCROLLING_VP_BLEND         :Blend with some white (32bpp only)
STR_CONFIG_SETTING_VIEWPORT_MAP_SHOW_SCROLLING_VP_ALL           :Blend + contour
STR_CONFIG_SETTING_VIEWPORT_MAP_USE_OWNER_COLOUR_BRIDGE_TUNNEL  :Use owner's colour for bridges and tunnels: {STRING2}
STR_CONFIG_SETTING_VIEWPORT_MAP_DEFAULT_MODE                    :Default mode: {STRING2}
STR_CONFIG_SETTING_VIEWPORT_MAP_DEFAULT_MODE_VEGETATION         :Vegetation
STR_CONFIG_SETTING_VIEWPORT_MAP_DEFAULT_MODE_OWNER              :Owner
STR_CONFIG_SETTING_VIEWPORT_MAP_DEFAULT_MODE_INDUSTRY           :Industry
STR_CONFIG_SETTING_VIEWPORT_MAP_ACTION_DBLCLICK                 :Function of double-click: {STRING2}
STR_CONFIG_SETTING_VIEWPORT_MAP_ACTION_DBLCLICK_DO_NOTHING      :Do nothing
STR_CONFIG_SETTING_VIEWPORT_MAP_ACTION_DBLCLICK_ZOOM_MAIN       :Zoom in directly to 1X
STR_CONFIG_SETTING_VIEWPORT_MAP_ACTION_DBLCLICK_NEW_EXTRA       :Open an extra viewport
STR_CONFIG_SETTING_VIEWPORT_MAP_SHOW_VEHICLE_ROUTE              :Show the vehicle's route: {STRING2}
STR_CONFIG_SETTING_VIEWPORT_MAP_SHOW_VEHICLE_ROUTE_NO           :No
STR_CONFIG_SETTING_VIEWPORT_MAP_SHOW_VEHICLE_ROUTE_SIMPLE       :Simple
STR_CONFIG_SETTING_VIEWPORT_MAP_DRAW_ROUTE_DASH                 :Drawing style of vehicle's route: {STRING}
STR_CONFIG_SETTING_VIEWPORT_MAP_DRAW_ROUTE_DASH_VALUE           :dashed lines of {COMMA} pixel{P "" s}
STR_CONFIG_SETTING_VIEWPORT_MAP_DRAW_ROUTE_DASH_DISABLED        :plain lines

STR_CONFIG_SETTING_RIGHT_MOUSE_BTN_EMU                          :Right-click emulation: {STRING2}
STR_CONFIG_SETTING_RIGHT_MOUSE_BTN_EMU_HELPTEXT                 :Select the method to emulate right mouse-button clicks
STR_CONFIG_SETTING_RIGHT_MOUSE_BTN_EMU_COMMAND                  :Command+Click
STR_CONFIG_SETTING_RIGHT_MOUSE_BTN_EMU_CONTROL                  :Ctrl+Click
STR_CONFIG_SETTING_RIGHT_MOUSE_BTN_EMU_OFF                      :Off

STR_CONFIG_SETTING_LEFT_MOUSE_BTN_SCROLLING                     :Left-click scrolling: {STRING2}
STR_CONFIG_SETTING_LEFT_MOUSE_BTN_SCROLLING_HELPTEXT            :Enable scrolling the map by dragging it with the left mouse button. This is especially useful when using a touch-screen for scrolling

STR_CONFIG_SETTING_AUTOSAVE                                     :Autosave: {STRING2}
STR_CONFIG_SETTING_AUTOSAVE_HELPTEXT                            :Select interval between automatic game saves

STR_CONFIG_SETTING_DATE_FORMAT_IN_SAVE_NAMES                    :Use the {STRING2} date format for savegame names
STR_CONFIG_SETTING_DATE_FORMAT_IN_SAVE_NAMES_HELPTEXT           :Format of the date in save game filenames
STR_CONFIG_SETTING_DATE_FORMAT_IN_SAVE_NAMES_LONG               :long (31st Dec 2008)
STR_CONFIG_SETTING_DATE_FORMAT_IN_SAVE_NAMES_SHORT              :short (31-12-2008)
STR_CONFIG_SETTING_DATE_FORMAT_IN_SAVE_NAMES_ISO                :ISO (2008-12-31)

STR_CONFIG_SETTING_PAUSE_ON_NEW_GAME                            :Automatically pause when starting a new game: {STRING2}
STR_CONFIG_SETTING_PAUSE_ON_NEW_GAME_HELPTEXT                   :When enabled, the game will automatically pause when starting a new game, allowing for closer study of the map
STR_CONFIG_SETTING_COMMAND_PAUSE_LEVEL                          :When paused allow: {STRING2}
STR_CONFIG_SETTING_COMMAND_PAUSE_LEVEL_HELPTEXT                 :Select what actions may be done while the game is paused
STR_CONFIG_SETTING_COMMAND_PAUSE_LEVEL_NO_ACTIONS               :No actions
STR_CONFIG_SETTING_COMMAND_PAUSE_LEVEL_ALL_NON_CONSTRUCTION     :All non-construction actions
STR_CONFIG_SETTING_COMMAND_PAUSE_LEVEL_ALL_NON_LANDSCAPING      :All but landscape modifying actions
STR_CONFIG_SETTING_COMMAND_PAUSE_LEVEL_ALL_ACTIONS              :All actions
STR_CONFIG_SETTING_ADVANCED_VEHICLE_LISTS                       :Use groups in vehicle list: {STRING2}
STR_CONFIG_SETTING_ADVANCED_VEHICLE_LISTS_HELPTEXT              :Enable usage of the advanced vehicle lists for grouping vehicles
STR_CONFIG_SETTING_LOADING_INDICATORS                           :Use loading indicators: {STRING2}
STR_CONFIG_SETTING_LOADING_INDICATORS_HELPTEXT                  :Select whether loading indicators are displayed above loading or unloading vehicles
STR_CONFIG_SETTING_TIMETABLE_AUTOMATED                          :Automatically manage timetables: {STRING2}
STR_CONFIG_SETTING_TIMETABLE_AUTOMATED_HELPTEXT                 :Whether to enable automatic timetables
STR_CONFIG_SETTING_TIMETABLE_IN_TICKS                           :Show timetable in ticks rather than days: {STRING2}
STR_CONFIG_SETTING_TIMETABLE_IN_TICKS_HELPTEXT                  :Show travel times in time tables in game ticks instead of days
STR_CONFIG_SETTING_TIME_IN_MINUTES                              :Show time in minutes rather than days: {STRING2}
STR_CONFIG_SETTING_TIME_IN_MINUTES_HELPTEXT                     :Select whether to use hours and minutes instead of days
STR_CONFIG_SETTING_TICKS_PER_MINUTE                             :Ticks per minute: {STRING2}
STR_CONFIG_SETTING_TICKS_PER_MINUTE_HELPTEXT                    :The number of game ticks per minute
STR_CONFIG_SETTING_DATE_WITH_TIME                               :Show date with time in status bar: {STRING2}
STR_CONFIG_SETTING_DATE_WITH_TIME_HELPTEXT                      :Show the real game date in the status bar as well as the time
STR_CONFIG_SETTING_CLOCK_OFFSET                                 :Clock offset in minutes: {STRING2}
STR_CONFIG_SETTING_CLOCK_OFFSET_HELPTEXT                        :The number of minutes the game clock is offset by
STR_CONFIG_SETTING_DATE_WITH_TIME_NONE                          :None
STR_CONFIG_SETTING_DATE_WITH_TIME_Y                             :Year
STR_CONFIG_SETTING_DATE_WITH_TIME_YM                            :Month and year
STR_CONFIG_SETTING_DATE_WITH_TIME_YMD                           :Full date
STR_CONFIG_SETTING_TIMETABLE_START_TEXT_ENTRY                   :Enter timetable start times as text (requires time to be in minutes): {STRING2}
STR_CONFIG_SETTING_TIMETABLE_START_TEXT_ENTRY_HELPTEXT          :Select whether timetable start times may be entered as text if time is being shown in minutes
STR_CONFIG_SETTING_TIMETABLE_SEPARATION                         :Use timetable to ensure vehicle separation: {STRING2}
STR_CONFIG_SETTING_TIMETABLE_SEPARATION_HELPTEXT                :Select whether to ensure separation of vehicles when using automatic timetables
STR_CONFIG_SETTING_TIMETABLE_SHOW_ARRIVAL_DEPARTURE             :Show arrival and departure in timetables: {STRING2}
STR_CONFIG_SETTING_TIMETABLE_SHOW_ARRIVAL_DEPARTURE_HELPTEXT    :Display anticipated arrival and departure times in timetables
STR_CONFIG_SETTING_QUICKGOTO                                    :Quick creation of vehicle orders: {STRING2}
STR_CONFIG_SETTING_QUICKGOTO_HELPTEXT                           :Pre-select the 'goto cursor' when opening the orders window
STR_CONFIG_SETTING_DEFAULT_RAIL_TYPE                            :Default rail type (after new game/game load): {STRING2}
STR_CONFIG_SETTING_DEFAULT_RAIL_TYPE_HELPTEXT                   :Rail type to select after starting or loading a game. 'first available' selects the oldest type of tracks, 'last available' selects the newest type of tracks, and 'most used' selects the type which is currently most in use
STR_CONFIG_SETTING_DEFAULT_RAIL_TYPE_FIRST                      :First available
STR_CONFIG_SETTING_DEFAULT_RAIL_TYPE_LAST                       :Last available
STR_CONFIG_SETTING_DEFAULT_RAIL_TYPE_MOST_USED                  :Most used

STR_CONFIG_SETTING_SHOW_TRACK_RESERVATION                       :Show path reservations for tracks: {STRING2}
STR_CONFIG_SETTING_SHOW_TRACK_RESERVATION_HELPTEXT              :Give reserved tracks a different colour to assist in problems with trains refusing to enter path-based blocks
STR_CONFIG_SETTING_PERSISTENT_BUILDINGTOOLS                     :Keep building tools active after usage: {STRING2}
STR_CONFIG_SETTING_PERSISTENT_BUILDINGTOOLS_HELPTEXT            :Keep the building tools for bridges, tunnels, etc. open after use
STR_CONFIG_SETTING_EXPENSES_LAYOUT                              :Group expenses in company finance window: {STRING2}
STR_CONFIG_SETTING_EXPENSES_LAYOUT_HELPTEXT                     :Define the layout for the company expenses window

STR_CONFIG_SETTING_SOUND_TICKER                                 :News ticker: {STRING2}
STR_CONFIG_SETTING_SOUND_TICKER_HELPTEXT                        :Play sound for summarised news messages
STR_CONFIG_SETTING_SOUND_NEWS                                   :Newspaper: {STRING2}
STR_CONFIG_SETTING_SOUND_NEWS_HELPTEXT                          :Play sound upon display of newspapers
STR_CONFIG_SETTING_SOUND_NEW_YEAR                               :End of year: {STRING2}
STR_CONFIG_SETTING_SOUND_NEW_YEAR_HELPTEXT                      :Play sound at the end of a year summarising the company's performance during the year compared to the previous year
STR_CONFIG_SETTING_SOUND_CONFIRM                                :Construction: {STRING2}
STR_CONFIG_SETTING_SOUND_CONFIRM_HELPTEXT                       :Play sound on successful constructions or other actions
STR_CONFIG_SETTING_SOUND_CLICK                                  :Button clicks: {STRING2}
STR_CONFIG_SETTING_SOUND_CLICK_HELPTEXT                         :Beep when clicking buttons
STR_CONFIG_SETTING_SOUND_DISASTER                               :Disasters/accidents: {STRING2}
STR_CONFIG_SETTING_SOUND_DISASTER_HELPTEXT                      :Play sound effects of accidents and disasters
STR_CONFIG_SETTING_SOUND_VEHICLE                                :Vehicles: {STRING2}
STR_CONFIG_SETTING_SOUND_VEHICLE_HELPTEXT                       :Play sound effects of vehicles
STR_CONFIG_SETTING_SOUND_AMBIENT                                :Ambient: {STRING2}
STR_CONFIG_SETTING_SOUND_AMBIENT_HELPTEXT                       :Play ambient sounds of landscape, industries and towns

STR_CONFIG_SETTING_DISABLE_UNSUITABLE_BUILDING                  :Disable infrastructure building when no suitable vehicles are available: {STRING2}
STR_CONFIG_SETTING_DISABLE_UNSUITABLE_BUILDING_HELPTEXT         :When enabled, infrastructure is only available if there are also vehicles available, preventing waste of time and money on unusable infrastructure
STR_CONFIG_SETTING_MAX_TRAINS                                   :Maximum number of trains per company: {STRING2}
STR_CONFIG_SETTING_MAX_TRAINS_HELPTEXT                          :Maximum number of trains that a company can have
STR_CONFIG_SETTING_MAX_ROAD_VEHICLES                            :Maximum number of road vehicles per company: {STRING2}
STR_CONFIG_SETTING_MAX_ROAD_VEHICLES_HELPTEXT                   :Maximum number of road vehicles that a company can have
STR_CONFIG_SETTING_MAX_AIRCRAFT                                 :Maximum number of aircraft per company: {STRING2}
STR_CONFIG_SETTING_MAX_AIRCRAFT_HELPTEXT                        :Maximum number of aircraft that a company can have
STR_CONFIG_SETTING_MAX_SHIPS                                    :Maximum number of ships per company: {STRING2}
STR_CONFIG_SETTING_MAX_SHIPS_HELPTEXT                           :Maximum number of ships that a company can have

STR_CONFIG_SETTING_AI_BUILDS_TRAINS                             :Disable trains for computer: {STRING2}
STR_CONFIG_SETTING_AI_BUILDS_TRAINS_HELPTEXT                    :Enabling this setting makes building trains impossible for a computer player
STR_CONFIG_SETTING_AI_BUILDS_ROAD_VEHICLES                      :Disable road vehicles for computer: {STRING2}
STR_CONFIG_SETTING_AI_BUILDS_ROAD_VEHICLES_HELPTEXT             :Enabling this setting makes building road vehicles impossible for a computer player
STR_CONFIG_SETTING_AI_BUILDS_AIRCRAFT                           :Disable aircraft for computer: {STRING2}
STR_CONFIG_SETTING_AI_BUILDS_AIRCRAFT_HELPTEXT                  :Enabling this setting makes building aircraft impossible for a computer player
STR_CONFIG_SETTING_AI_BUILDS_SHIPS                              :Disable ships for computer: {STRING2}
STR_CONFIG_SETTING_AI_BUILDS_SHIPS_HELPTEXT                     :Enabling this setting makes building ships impossible for a computer player

STR_CONFIG_SETTING_AI_PROFILE                                   :Default settings profile: {STRING2}
STR_CONFIG_SETTING_AI_PROFILE_HELPTEXT                          :Choose which settings profile to use for random AIs or for initial values when adding a new AI or Game Script
STR_CONFIG_SETTING_AI_PROFILE_EASY                              :Easy
STR_CONFIG_SETTING_AI_PROFILE_MEDIUM                            :Medium
STR_CONFIG_SETTING_AI_PROFILE_HARD                              :Hard

STR_CONFIG_SETTING_AI_IN_MULTIPLAYER                            :Allow AIs in multiplayer: {STRING2}
STR_CONFIG_SETTING_AI_IN_MULTIPLAYER_HELPTEXT                   :Allow AI computer players to participate in multiplayer games
STR_CONFIG_SETTING_SCRIPT_MAX_OPCODES                           :#opcodes before scripts are suspended: {STRING2}
STR_CONFIG_SETTING_SCRIPT_MAX_OPCODES_HELPTEXT                  :Maximum number of computation steps that a script can take in one turn

STR_CONFIG_SETTING_SHARING_RAIL                                 :Enable sharing of railways: {STRING2}
STR_CONFIG_SETTING_SHARING_ROAD                                 :Enable sharing of road stops and depots: {STRING2}
STR_CONFIG_SETTING_SHARING_WATER                                :Enable sharing of docks and ship depots: {STRING2}
STR_CONFIG_SETTING_SHARING_AIR                                  :Enable sharing of airports: {STRING2}
STR_CONFIG_SETTING_SHARING_FEE_RAIL                             :Daily track toll for trains: {STRING2} per 1000 tonnes
STR_CONFIG_SETTING_SHARING_FEE_ROAD                             :Stopping fee for road vehicles: {STRING2} per day
STR_CONFIG_SETTING_SHARING_FEE_WATER                            :Docking fee for ships: {STRING2} per day
STR_CONFIG_SETTING_SHARING_FEE_AIR                              :Terminal fee for aircraft: {STRING2} per day
STR_CONFIG_SETTING_SHARING_PAYMENT_IN_DEBT                      :Allow companies in debt to pay sharing fees: {STRING2}
STR_CONFIG_SETTING_SHARING_USED_BY_VEHICLES                     :Can't change this setting, vehicles are using shared infrastructure.
STR_CONFIG_SETTING_SHARING_ORDERS_TO_OTHERS                     :Can't change this setting, vehicles have orders to destinations of others.

STR_CONFIG_SETTING_SERVINT_ISPERCENT                            :Service intervals are in percents: {STRING2}
STR_CONFIG_SETTING_SERVINT_ISPERCENT_HELPTEXT                   :Choose whether servicing of vehicles is triggered by the time passed since last service or by reliability dropping by a certain percentage of the maximum reliability
STR_CONFIG_SETTING_SERVINT_TRAINS                               :Default service interval for trains: {STRING2}
STR_CONFIG_SETTING_SERVINT_TRAINS_HELPTEXT                      :Set the default service interval for new rail vehicles, if no explicit service interval is set for the vehicle
STR_CONFIG_SETTING_SERVINT_VALUE                                :{COMMA}{NBSP}day{P 0 "" s}/%
STR_CONFIG_SETTING_SERVINT_DISABLED                             :Disabled
STR_CONFIG_SETTING_SERVINT_ROAD_VEHICLES                        :Default service interval for road vehicles: {STRING2}
STR_CONFIG_SETTING_SERVINT_ROAD_VEHICLES_HELPTEXT               :Set the default service interval for new road vehicles, if no explicit service interval is set for the vehicle
STR_CONFIG_SETTING_SERVINT_AIRCRAFT                             :Default service interval for aircraft: {STRING2}
STR_CONFIG_SETTING_SERVINT_AIRCRAFT_HELPTEXT                    :Set the default service interval for new aircraft, if no explicit service interval is set for the vehicle
STR_CONFIG_SETTING_SERVINT_SHIPS                                :Default service interval for ships: {STRING2}
STR_CONFIG_SETTING_SERVINT_SHIPS_HELPTEXT                       :Set the default service interval for new ships, if no explicit service interval is set for the vehicle
STR_CONFIG_SETTING_NOSERVICE                                    :Disable servicing when breakdowns set to none: {STRING2}
STR_CONFIG_SETTING_NOSERVICE_HELPTEXT                           :When enabled, vehicles do not get serviced if they cannot break down
STR_CONFIG_SETTING_WAGONSPEEDLIMITS                             :Enable wagon speed limits: {STRING2}
STR_CONFIG_SETTING_WAGONSPEEDLIMITS_HELPTEXT                    :When enabled, also use speed limits of wagons for deciding the maximum speed of a train
STR_CONFIG_SETTING_DISABLE_ELRAILS                              :Disable electric rails: {STRING2}
STR_CONFIG_SETTING_DISABLE_ELRAILS_HELPTEXT                     :Enabling this setting disables the requirement to electrify tracks to make electric engines run on them

STR_CONFIG_SETTING_NEWS_ARRIVAL_FIRST_VEHICLE_OWN               :Arrival of first vehicle at player's station: {STRING2}
STR_CONFIG_SETTING_NEWS_ARRIVAL_FIRST_VEHICLE_OWN_HELPTEXT      :Display a newspaper when the first vehicle arrives at a new player's station
STR_CONFIG_SETTING_NEWS_ARRIVAL_FIRST_VEHICLE_OTHER             :Arrival of first vehicle at competitor's station: {STRING2}
STR_CONFIG_SETTING_NEWS_ARRIVAL_FIRST_VEHICLE_OTHER_HELPTEXT    :Display a newspaper when the first vehicle arrives at a new competitor's station
STR_CONFIG_SETTING_NEWS_ACCIDENTS_DISASTERS                     :Accidents / disasters: {STRING2}
STR_CONFIG_SETTING_NEWS_ACCIDENTS_DISASTERS_HELPTEXT            :Display a newspaper when accidents or disasters occur
STR_CONFIG_SETTING_NEWS_COMPANY_INFORMATION                     :Company information: {STRING2}
STR_CONFIG_SETTING_NEWS_COMPANY_INFORMATION_HELPTEXT            :Display a newspaper when a new company starts, or when companies are risking to bankrupt
STR_CONFIG_SETTING_NEWS_INDUSTRY_OPEN                           :Opening of industries: {STRING2}
STR_CONFIG_SETTING_NEWS_INDUSTRY_OPEN_HELPTEXT                  :Display a newspaper when new industries open
STR_CONFIG_SETTING_NEWS_INDUSTRY_CLOSE                          :Closing of industries: {STRING2}
STR_CONFIG_SETTING_NEWS_INDUSTRY_CLOSE_HELPTEXT                 :Display a newspaper when industries close down
STR_CONFIG_SETTING_NEWS_ECONOMY_CHANGES                         :Economy changes: {STRING2}
STR_CONFIG_SETTING_NEWS_ECONOMY_CHANGES_HELPTEXT                :Display a newspaper about global changes to economy
STR_CONFIG_SETTING_NEWS_INDUSTRY_CHANGES_COMPANY                :Production changes of industries served by the company: {STRING2}
STR_CONFIG_SETTING_NEWS_INDUSTRY_CHANGES_COMPANY_HELPTEXT       :Display a newspaper when the production level of industries change, which are served by the company
STR_CONFIG_SETTING_NEWS_INDUSTRY_CHANGES_OTHER                  :Production changes of industries served by competitor(s): {STRING2}
STR_CONFIG_SETTING_NEWS_INDUSTRY_CHANGES_OTHER_HELPTEXT         :Display a newspaper when the production level of industries change, which are served by the competitors
STR_CONFIG_SETTING_NEWS_INDUSTRY_CHANGES_UNSERVED               :Other industry production changes: {STRING2}
STR_CONFIG_SETTING_NEWS_INDUSTRY_CHANGES_UNSERVED_HELPTEXT      :Display a newspaper when the production level of industries change, which are not served by the company or competitors
STR_CONFIG_SETTING_NEWS_ADVICE                                  :Advice / information on company's vehicles: {STRING2}
STR_CONFIG_SETTING_NEWS_ADVICE_HELPTEXT                         :Display messages about vehicles needing attention
STR_CONFIG_SETTING_NEWS_NEW_VEHICLES                            :New vehicles: {STRING2}
STR_CONFIG_SETTING_NEWS_NEW_VEHICLES_HELPTEXT                   :Display a newspaper when a new vehicle type becomes available
STR_CONFIG_SETTING_NEWS_CHANGES_ACCEPTANCE                      :Changes to cargo acceptance: {STRING2}
STR_CONFIG_SETTING_NEWS_CHANGES_ACCEPTANCE_HELPTEXT             :Display messages about stations changing acceptance of some cargoes
STR_CONFIG_SETTING_NEWS_SUBSIDIES                               :Subsidies: {STRING2}
STR_CONFIG_SETTING_NEWS_SUBSIDIES_HELPTEXT                      :Display a newspaper about subsidy related events
STR_CONFIG_SETTING_NEWS_GENERAL_INFORMATION                     :General information: {STRING2}
STR_CONFIG_SETTING_NEWS_GENERAL_INFORMATION_HELPTEXT            :Display newspaper about general events, such as purchase of exclusive rights or funding of road reconstruction

STR_CONFIG_SETTING_NEWS_MESSAGES_OFF                            :Off
STR_CONFIG_SETTING_NEWS_MESSAGES_SUMMARY                        :Summary
STR_CONFIG_SETTING_NEWS_MESSAGES_FULL                           :Full

STR_CONFIG_SETTING_COLOURED_NEWS_YEAR                           :Coloured news appears in: {STRING2}
STR_CONFIG_SETTING_COLOURED_NEWS_YEAR_HELPTEXT                  :Year that the newspaper announcements get printed in colour. Before this year, it uses monochrome black/white
STR_CONFIG_SETTING_STARTING_YEAR                                :Starting year: {STRING2}
STR_CONFIG_SETTING_SMOOTH_ECONOMY                               :Enable smooth economy (more, smaller changes): {STRING2}
STR_CONFIG_SETTING_SMOOTH_ECONOMY_HELPTEXT                      :When enabled, industry production changes more often, and in smaller steps. This setting has usually no effect, if industry types are provided by a NewGRF
STR_CONFIG_SETTING_ALLOW_SHARES                                 :Allow buying shares from other companies: {STRING2}
STR_CONFIG_SETTING_ALLOW_SHARES_HELPTEXT                        :When enabled, allow buying and selling of company shares. Shares will only be available for companies reaching a certain age
STR_CONFIG_SETTING_FEEDER_PAYMENT_SHARE                         :Percentage of leg profit to pay in feeder systems: {STRING2}
STR_CONFIG_SETTING_FEEDER_PAYMENT_SHARE_HELPTEXT                :Percentage of income given to the intermediate legs in feeder systems, giving more control over the income
STR_CONFIG_SETTING_SIMULATE_SIGNALS                             :Simulate signals in tunnels, bridges every: {STRING2}
STR_CONFIG_SETTING_SIMULATE_SIGNALS_VALUE                       :{COMMA} tile{P 0 "" s}
STR_CONFIG_SETTING_DRAG_SIGNALS_DENSITY                         :When dragging, place signals every: {STRING2}
STR_CONFIG_SETTING_DRAG_SIGNALS_DENSITY_HELPTEXT                :Set the distance at which signals will be built on a track up to the next obstacle (signal, junction), if signals are dragged
STR_CONFIG_SETTING_DRAG_SIGNALS_DENSITY_VALUE                   :{COMMA} tile{P 0 "" s}
STR_CONFIG_SETTING_DRAG_SIGNALS_FIXED_DISTANCE                  :When dragging, keep fixed distance between signals: {STRING2}
STR_CONFIG_SETTING_DRAG_SIGNALS_FIXED_DISTANCE_HELPTEXT         :Select the behaviour of signal placement when Ctrl+dragging signals. If disabled, signals are placed around tunnels or bridges to avoid long stretches without signals. If enabled, signals are placed every n tiles, making alignment of signals at parallel tracks easier
STR_CONFIG_SETTING_SEMAPHORE_BUILD_BEFORE_DATE                  :Automatically build semaphores before: {STRING2}
STR_CONFIG_SETTING_SEMAPHORE_BUILD_BEFORE_DATE_HELPTEXT         :Set the year when electric signals will be used for tracks. Before this year, non-electric signals will be used (which have the exact same function, but different looks)
STR_CONFIG_SETTING_ENABLE_SIGNAL_GUI                            :Enable the signal GUI: {STRING2}
STR_CONFIG_SETTING_ENABLE_SIGNAL_GUI_HELPTEXT                   :Display a window for choosing signal types to build, instead of only window-less signal-type rotation with Ctrl+clicking on built signals
STR_CONFIG_SETTING_DEFAULT_SIGNAL_TYPE                          :Signal type to build by default: {STRING2}
STR_CONFIG_SETTING_DEFAULT_SIGNAL_TYPE_HELPTEXT                 :Default signal type to use
STR_CONFIG_SETTING_DEFAULT_SIGNAL_NORMAL                        :Block signals
STR_CONFIG_SETTING_DEFAULT_SIGNAL_PBS                           :Path signals
STR_CONFIG_SETTING_DEFAULT_SIGNAL_PBSOWAY                       :One-way path signals
STR_CONFIG_SETTING_CYCLE_SIGNAL_TYPES                           :Cycle through signal types: {STRING2}
STR_CONFIG_SETTING_CYCLE_SIGNAL_TYPES_HELPTEXT                  :Select which signal types to cycle through, when Ctrl+clicking on a build signal with the signal tool
STR_CONFIG_SETTING_CYCLE_SIGNAL_NORMAL                          :Block signals only
STR_CONFIG_SETTING_CYCLE_SIGNAL_PBS                             :Path signals only
STR_CONFIG_SETTING_CYCLE_SIGNAL_ALL                             :All

STR_CONFIG_SETTING_TOWN_LAYOUT                                  :Road layout for new towns: {STRING2}
STR_CONFIG_SETTING_TOWN_LAYOUT_HELPTEXT                         :Layout for the road network of towns
STR_CONFIG_SETTING_TOWN_LAYOUT_DEFAULT                          :Original
STR_CONFIG_SETTING_TOWN_LAYOUT_BETTER_ROADS                     :Better roads
STR_CONFIG_SETTING_TOWN_LAYOUT_2X2_GRID                         :2x2 grid
STR_CONFIG_SETTING_TOWN_LAYOUT_3X3_GRID                         :3x3 grid
STR_CONFIG_SETTING_TOWN_LAYOUT_RANDOM                           :Random
STR_CONFIG_SETTING_ALLOW_TOWN_ROADS                             :Towns are allowed to build roads: {STRING2}
STR_CONFIG_SETTING_ALLOW_TOWN_ROADS_HELPTEXT                    :Allow towns to build roads for growth. Disable to prevent town authorities from building roads themselves
STR_CONFIG_SETTING_ALLOW_TOWN_LEVEL_CROSSINGS                   :Towns are allowed to build level crossings: {STRING2}
STR_CONFIG_SETTING_ALLOW_TOWN_LEVEL_CROSSINGS_HELPTEXT          :Enabling this setting allows towns to build level crossings
STR_CONFIG_SETTING_NOISE_LEVEL                                  :Allow town controlled noise level for airports: {STRING2}
STR_CONFIG_SETTING_NOISE_LEVEL_HELPTEXT                         :With this setting disabled, there can be two airports in each town. With this setting enabled, the number of airports in a town is limited by the noise acceptance of the town, which depends on population and airport size and distance
STR_CONFIG_SETTING_TOWN_FOUNDING                                :Founding towns in game: {STRING2}
STR_CONFIG_SETTING_TOWN_FOUNDING_HELPTEXT                       :Enabling this setting allows players to found new towns in the game
STR_CONFIG_SETTING_TOWN_FOUNDING_FORBIDDEN                      :Forbidden
STR_CONFIG_SETTING_TOWN_FOUNDING_ALLOWED                        :Allowed
STR_CONFIG_SETTING_TOWN_FOUNDING_ALLOWED_CUSTOM_LAYOUT          :Allowed, custom town layout
STR_CONFIG_SETTING_TOWN_CARGO_FACTOR                            :Town cargo generation factor (less < 0 < more): {STRING2}

STR_CONFIG_SETTING_EXTRA_TREE_PLACEMENT                         :In game placement of trees: {STRING2}
STR_CONFIG_SETTING_EXTRA_TREE_PLACEMENT_HELPTEXT                :Control random appearance of trees during the game. This might affect industries which rely on tree growth, for example lumber mills
STR_CONFIG_SETTING_EXTRA_TREE_PLACEMENT_NONE                    :None {RED}(breaks lumber mill)
STR_CONFIG_SETTING_EXTRA_TREE_PLACEMENT_RAINFOREST              :Only in rain forests
STR_CONFIG_SETTING_EXTRA_TREE_PLACEMENT_ALL                     :Everywhere

STR_CONFIG_SETTING_TOOLBAR_POS                                  :Position of main toolbar: {STRING2}
STR_CONFIG_SETTING_TOOLBAR_POS_HELPTEXT                         :Horizontal position of the main toolbar at the top of the screen
STR_CONFIG_SETTING_STATUSBAR_POS                                :Position of status bar: {STRING2}
STR_CONFIG_SETTING_STATUSBAR_POS_HELPTEXT                       :Horizontal position of the status bar at the bottom of the screen
STR_CONFIG_SETTING_SNAP_RADIUS                                  :Window snap radius: {STRING2}
STR_CONFIG_SETTING_SNAP_RADIUS_HELPTEXT                         :Distance between windows before the window being moved is automatically aligned to nearby windows
STR_CONFIG_SETTING_SNAP_RADIUS_VALUE                            :{COMMA} pixel{P 0 "" s}
STR_CONFIG_SETTING_SNAP_RADIUS_DISABLED                         :Disabled
STR_CONFIG_SETTING_SOFT_LIMIT                                   :Maximum number of non-sticky windows: {STRING2}
STR_CONFIG_SETTING_SOFT_LIMIT_HELPTEXT                          :Number of non-sticky open windows before old windows get automatically closed to make room for new windows
STR_CONFIG_SETTING_SOFT_LIMIT_VALUE                             :{COMMA}
STR_CONFIG_SETTING_SOFT_LIMIT_DISABLED                          :disabled
STR_CONFIG_SETTING_ZOOM_MIN                                     :Maximum zoom in level: {STRING2}
STR_CONFIG_SETTING_ZOOM_MIN_HELPTEXT                            :The maximum zoom-in level for viewports. Note that enabling higher zoom-in levels increases memory requirements
STR_CONFIG_SETTING_ZOOM_MAX                                     :Maximum zoom out level: {STRING2}
STR_CONFIG_SETTING_ZOOM_MAX_HELPTEXT                            :The maximum zoom-out level for viewports. Higher zoom-out levels might cause lag when used
STR_CONFIG_SETTING_ZOOM_LVL_MIN                                 :4x
STR_CONFIG_SETTING_ZOOM_LVL_IN_2X                               :2x
STR_CONFIG_SETTING_ZOOM_LVL_NORMAL                              :Normal
STR_CONFIG_SETTING_ZOOM_LVL_OUT_2X                              :2x
STR_CONFIG_SETTING_ZOOM_LVL_OUT_4X                              :4x
STR_CONFIG_SETTING_ZOOM_LVL_OUT_8X                              :8x
STR_CONFIG_SETTING_ZOOM_LVL_OUT_16X                             :16x
STR_CONFIG_SETTING_ZOOM_LVL_OUT_32X                             :32x
STR_CONFIG_SETTING_ZOOM_LVL_OUT_64X                             :64x
STR_CONFIG_SETTING_ZOOM_LVL_OUT_128X                            :128x
STR_CONFIG_SETTING_TOWN_GROWTH                                  :Town growth speed: {STRING2}
STR_CONFIG_SETTING_TOWN_GROWTH_HELPTEXT                         :Speed of town growth
STR_CONFIG_SETTING_TOWN_GROWTH_NONE                             :None
STR_CONFIG_SETTING_TOWN_GROWTH_SLOW                             :Slow
STR_CONFIG_SETTING_TOWN_GROWTH_NORMAL                           :Normal
STR_CONFIG_SETTING_TOWN_GROWTH_FAST                             :Fast
STR_CONFIG_SETTING_TOWN_GROWTH_VERY_FAST                        :Very fast
STR_CONFIG_SETTING_LARGER_TOWNS                                 :Proportion of towns that will become cities: {STRING2}
STR_CONFIG_SETTING_LARGER_TOWNS_HELPTEXT                        :Amount of towns which will become a city, thus a town which starts out larger and grows faster
STR_CONFIG_SETTING_LARGER_TOWNS_VALUE                           :1 in {COMMA}
STR_CONFIG_SETTING_LARGER_TOWNS_DISABLED                        :None
STR_CONFIG_SETTING_CITY_SIZE_MULTIPLIER                         :Initial city size multiplier: {STRING2}
STR_CONFIG_SETTING_CITY_SIZE_MULTIPLIER_HELPTEXT                :Average size of cities relative to normal towns at start of the game

STR_CONFIG_SETTING_LINKGRAPH_INTERVAL                           :Update distribution graph every {STRING2}{NBSP}day{P 0:2 "" s}
STR_CONFIG_SETTING_LINKGRAPH_INTERVAL_HELPTEXT                  :Time between subsequent recalculations of the link graph. Each recalculation calculates the plans for one component of the graph. That means that a value X for this setting does not mean the whole graph will be updated every X days. Only some component will. The shorter you set it the more CPU time will be necessary to calculate it. The longer you set it the longer it will take until the cargo distribution starts on new routes.
STR_CONFIG_SETTING_LINKGRAPH_TIME                               :Take {STRING2}{NBSP}day{P 0:2 "" s} for recalculation of distribution graph
STR_CONFIG_SETTING_LINKGRAPH_TIME_HELPTEXT                      :Time taken for each recalculation of a link graph component. When a recalculation is started, a thread is spawned which is allowed to run for this number of days. The shorter you set this the more likely it is that the thread is not finished when it's supposed to. Then the game stops until it is ("lag"). The longer you set it the longer it takes for the distribution to be updated when routes change.
STR_CONFIG_SETTING_DISTRIBUTION_MANUAL                          :manual
STR_CONFIG_SETTING_DISTRIBUTION_ASYMMETRIC                      :asymmetric
STR_CONFIG_SETTING_DISTRIBUTION_SYMMETRIC                       :symmetric
STR_CONFIG_SETTING_DISTRIBUTION_PAX                             :Distribution mode for passengers: {STRING2}
STR_CONFIG_SETTING_DISTRIBUTION_PAX_HELPTEXT                    :"symmetric" means that roughly the same number of passengers will go from a station A to a station B as from B to A. "asymmetric" means that arbitrary numbers of passengers can go in either direction. "manual" means that no automatic distribution will take place for passengers.
STR_CONFIG_SETTING_DISTRIBUTION_MAIL                            :Distribution mode for mail: {STRING2}
STR_CONFIG_SETTING_DISTRIBUTION_MAIL_HELPTEXT                   :"symmetric" means that roughly the same amount of mail will be sent from a station A to a station B as from B to A. "asymmetric" means that arbitrary amounts of mail can be sent in either direction. "manual" means that no automatic distribution will take place for mail.
STR_CONFIG_SETTING_DISTRIBUTION_ARMOURED                        :Distribution mode for the ARMOURED cargo class: {STRING2}
STR_CONFIG_SETTING_DISTRIBUTION_ARMOURED_HELPTEXT               :The ARMOURED cargo class contains valuables in the temperate, diamonds in the subtropical or gold in subarctic climate. NewGRFs may change that. "symmetric" means that roughly the same amount of that cargo will be sent from a station A to a station B as from B to A. "asymmetric" means that arbitrary amounts of that cargo can be sent in either direction. "manual" means that no automatic distribution will take place for that cargo. It is recommended to set this to asymmetric or manual when playing subarctic, as banks won't send any gold back to gold mines. For temperate and subtropical you can also choose symmetric as banks will send valuables back to the origin bank of some load of valuables.
STR_CONFIG_SETTING_DISTRIBUTION_DEFAULT                         :Distribution mode for other cargo classes: {STRING2}
STR_CONFIG_SETTING_DISTRIBUTION_DEFAULT_HELPTEXT                :"asymmetric" means that arbitrary amounts of cargo can be sent in either direction. "manual" means that no automatic distribution will take place for those cargoes.
STR_CONFIG_SETTING_LINKGRAPH_ACCURACY                           :Distribution accuracy: {STRING2}
STR_CONFIG_SETTING_LINKGRAPH_ACCURACY_HELPTEXT                  :The higher you set this the more CPU time the calculation of the link graph will take. If it takes too long you may notice lag. If you set it to a low value, however, the distribution will be inaccurate, and you may notice cargo not being sent to the places you expect it to go.
STR_CONFIG_SETTING_DEMAND_DISTANCE                              :Effect of distance on demands: {STRING2}
STR_CONFIG_SETTING_DEMAND_DISTANCE_HELPTEXT                     :If you set this to a value higher than 0, the distance between the origin station A of some cargo and a possible destination B will have an effect on the amount of cargo sent from A to B. The further away B is from A the less cargo will be sent. The higher you set it, the less cargo will be sent to far away stations and the more cargo will be sent to near stations.
STR_CONFIG_SETTING_DEMAND_SIZE                                  :Amount of returning cargo for symmetric mode: {STRING2}
STR_CONFIG_SETTING_DEMAND_SIZE_HELPTEXT                         :Setting this to less than 100% makes the symmetric distribution behave more like the asymmetric one. Less cargo will be forcibly sent back if a certain amount is sent to a station. If you set it to 0% the symmetric distribution behaves just like the asymmetric one.
STR_CONFIG_SETTING_SHORT_PATH_SATURATION                        :Saturation of short paths before using high-capacity paths: {STRING2}
STR_CONFIG_SETTING_SHORT_PATH_SATURATION_HELPTEXT               :Frequently there are multiple paths between two given stations. Cargodist will saturate the shortest path first, then use the second shortest path until that is saturated and so on. Saturation is determined by an estimation of capacity and planned usage. Once it has saturated all paths, if there is still demand left, it will overload all paths, prefering the ones with high capacity. Most of the time the algorithm will not estimate the capacity accurately, though. This setting allows you to specify up to which percentage a shorter path must be saturated in the first pass before choosing the next longer one. Set it to less than 100% to avoid overcrowded stations in case of overestimated capacity.

STR_CONFIG_SETTING_LOCALISATION_UNITS_VELOCITY                  :Speed units: {STRING2}
STR_CONFIG_SETTING_LOCALISATION_UNITS_VELOCITY_HELPTEXT         :Whenever a speed is shown in the user interface, show it in the selected units
STR_CONFIG_SETTING_LOCALISATION_UNITS_VELOCITY_IMPERIAL         :Imperial (mph)
STR_CONFIG_SETTING_LOCALISATION_UNITS_VELOCITY_METRIC           :Metric (km/h)
STR_CONFIG_SETTING_LOCALISATION_UNITS_VELOCITY_SI               :SI (m/s)

STR_CONFIG_SETTING_LOCALISATION_UNITS_POWER                     :Vehicle power units: {STRING2}
STR_CONFIG_SETTING_LOCALISATION_UNITS_POWER_HELPTEXT            :Whenever a vehicle's power is shown in the user interface, show it in the selected units
STR_CONFIG_SETTING_LOCALISATION_UNITS_POWER_IMPERIAL            :Imperial (hp)
STR_CONFIG_SETTING_LOCALISATION_UNITS_POWER_METRIC              :Metric (hp)
STR_CONFIG_SETTING_LOCALISATION_UNITS_POWER_SI                  :SI (kW)

STR_CONFIG_SETTING_LOCALISATION_UNITS_WEIGHT                    :Weights units: {STRING2}
STR_CONFIG_SETTING_LOCALISATION_UNITS_WEIGHT_HELPTEXT           :Whenever a weight is shown in the user interface, show it in the selected units
STR_CONFIG_SETTING_LOCALISATION_UNITS_WEIGHT_IMPERIAL           :Imperial (short t/ton)
STR_CONFIG_SETTING_LOCALISATION_UNITS_WEIGHT_METRIC             :Metric (t/tonne)
STR_CONFIG_SETTING_LOCALISATION_UNITS_WEIGHT_SI                 :SI (kg)

STR_CONFIG_SETTING_LOCALISATION_UNITS_VOLUME                    :Volumes units: {STRING2}
STR_CONFIG_SETTING_LOCALISATION_UNITS_VOLUME_HELPTEXT           :Whenever a volume is shown in the user interface, show it in the selected units
STR_CONFIG_SETTING_LOCALISATION_UNITS_VOLUME_IMPERIAL           :Imperial (gal)
STR_CONFIG_SETTING_LOCALISATION_UNITS_VOLUME_METRIC             :Metric (l)
STR_CONFIG_SETTING_LOCALISATION_UNITS_VOLUME_SI                 :SI (m³)

STR_CONFIG_SETTING_LOCALISATION_UNITS_FORCE                     :Tractive effort units: {STRING2}
STR_CONFIG_SETTING_LOCALISATION_UNITS_FORCE_HELPTEXT            :Whenever a tractive effort (also known as tractive force) is shown in the user interface, show it in the selected units
STR_CONFIG_SETTING_LOCALISATION_UNITS_FORCE_IMPERIAL            :Imperial (lbf)
STR_CONFIG_SETTING_LOCALISATION_UNITS_FORCE_METRIC              :Metric (kgf)
STR_CONFIG_SETTING_LOCALISATION_UNITS_FORCE_SI                  :SI (kN)

STR_CONFIG_SETTING_LOCALISATION_UNITS_HEIGHT                    :Heights units: {STRING2}
STR_CONFIG_SETTING_LOCALISATION_UNITS_HEIGHT_HELPTEXT           :Whenever a height is shown in the user interface, show it in the selected units
STR_CONFIG_SETTING_LOCALISATION_UNITS_HEIGHT_IMPERIAL           :Imperial (ft)
STR_CONFIG_SETTING_LOCALISATION_UNITS_HEIGHT_METRIC             :Metric (m)
STR_CONFIG_SETTING_LOCALISATION_UNITS_HEIGHT_SI                 :SI (m)

STR_CONFIG_SETTING_LOCALISATION                                 :{ORANGE}Localisation
STR_CONFIG_SETTING_GRAPHICS                                     :{ORANGE}Graphics
STR_CONFIG_SETTING_SOUND                                        :{ORANGE}Sound
STR_CONFIG_SETTING_INTERFACE                                    :{ORANGE}Interface
STR_CONFIG_SETTING_INTERFACE_GENERAL                            :{ORANGE}General
STR_CONFIG_SETTING_INTERFACE_VIEWPORTS                          :{ORANGE}Viewports
STR_CONFIG_SETTING_INTERFACE_CONSTRUCTION                       :{ORANGE}Construction
STR_CONFIG_SETTING_INTERFACE_DEPARTUREBOARDS                    :{ORANGE}Departure boards
STR_CONFIG_SETTING_INTERFACE_WALLCLOCK                          :{ORANGE}Wall clock
STR_CONFIG_SETTING_ADVISORS                                     :{ORANGE}News / Advisors
STR_CONFIG_SETTING_COMPANY                                      :{ORANGE}Company
STR_CONFIG_SETTING_ACCOUNTING                                   :{ORANGE}Accounting
STR_CONFIG_SETTING_VEHICLES                                     :{ORANGE}Vehicles
STR_CONFIG_SETTING_VEHICLES_PHYSICS                             :{ORANGE}Physics
STR_CONFIG_SETTING_VEHICLES_ROUTING                             :{ORANGE}Routing
STR_CONFIG_SETTING_LIMITATIONS                                  :{ORANGE}Limitations
STR_CONFIG_SETTING_ACCIDENTS                                    :{ORANGE}Disasters / Accidents
STR_CONFIG_SETTING_GENWORLD                                     :{ORANGE}World generation
STR_CONFIG_SETTING_ENVIRONMENT                                  :{ORANGE}Environment
STR_CONFIG_SETTING_ENVIRONMENT_AUTHORITIES                      :{ORANGE}Authorities
STR_CONFIG_SETTING_ENVIRONMENT_TOWNS                            :{ORANGE}Towns
STR_CONFIG_SETTING_ENVIRONMENT_INDUSTRIES                       :{ORANGE}Industries
STR_CONFIG_SETTING_ENVIRONMENT_CARGODIST                        :{ORANGE}Cargo distribution
STR_CONFIG_SETTING_AI                                           :{ORANGE}Competitors
STR_CONFIG_SETTING_AI_NPC                                       :{ORANGE}Computer players
<<<<<<< HEAD
STR_CONFIG_SETTING_VIEWPORT_MAP_OPTIONS                         :{ORANGE}Map mode
=======
STR_CONFIG_SETTING_SHARING                                      :{ORANGE}Infrastructure sharing
>>>>>>> b3ebb1f7

STR_CONFIG_SETTING_PATHFINDER_OPF                               :Original
STR_CONFIG_SETTING_PATHFINDER_NPF                               :NPF
STR_CONFIG_SETTING_PATHFINDER_YAPF_RECOMMENDED                  :YAPF {BLUE}(Recommended)

STR_CONFIG_SETTING_PATHFINDER_FOR_TRAINS                        :Pathfinder for trains: {STRING2}
STR_CONFIG_SETTING_PATHFINDER_FOR_TRAINS_HELPTEXT               :Path finder to use for trains
STR_CONFIG_SETTING_PATHFINDER_FOR_ROAD_VEHICLES                 :Pathfinder for road vehicles: {STRING2}
STR_CONFIG_SETTING_PATHFINDER_FOR_ROAD_VEHICLES_HELPTEXT        :Path finder to use for road vehicles
STR_CONFIG_SETTING_PATHFINDER_FOR_SHIPS                         :Pathfinder for ships: {STRING2}
STR_CONFIG_SETTING_PATHFINDER_FOR_SHIPS_HELPTEXT                :Path finder to use for ships
STR_CONFIG_SETTING_REVERSE_AT_SIGNALS                           :Automatic reversing at signals: {STRING2}
STR_CONFIG_SETTING_REVERSE_AT_SIGNALS_HELPTEXT                  :Allow trains to reverse on a signal, if they waited there a long time

STR_CONFIG_SETTING_QUERY_CAPTION                                :{WHITE}Change setting value

STR_CONFIG_SETTING_ADJACENT_CROSSINGS                           :Close adjacent level crossings: {STRING2}
STR_CONFIG_SETTING_ADJACENT_CROSSINGS_HELPTEXT                  :Closes all adjacent level crossings on parallel tracks whenever one or more is occupied

STR_CONFIG_SETTING_PAY_FOR_REPAIR_VEHICLE                       :Pay for repairing vehicle: {STRING2}
STR_CONFIG_SETTING_PAY_FOR_REPAIR_VEHICLE_HELPTEXT              :Pay for repairing vehicle
STR_CONFIG_SETTING_REPAIR_COST                                  :Cost of repairing vehicle: 1/{STRING2} of total cost
STR_CONFIG_SETTING_REPAIR_COST_HELPTEXT                         :Cost of repairing vehicle

# Config errors
STR_CONFIG_ERROR                                                :{WHITE}Error with the configuration file...
STR_CONFIG_ERROR_ARRAY                                          :{WHITE}... error in array '{RAW_STRING}'
STR_CONFIG_ERROR_INVALID_VALUE                                  :{WHITE}... invalid value '{RAW_STRING}' for '{RAW_STRING}'
STR_CONFIG_ERROR_TRAILING_CHARACTERS                            :{WHITE}... trailing characters at end of setting '{RAW_STRING}'
STR_CONFIG_ERROR_DUPLICATE_GRFID                                :{WHITE}... ignoring NewGRF '{RAW_STRING}': duplicate GRF ID with '{RAW_STRING}'
STR_CONFIG_ERROR_INVALID_GRF                                    :{WHITE}... ignoring invalid NewGRF '{RAW_STRING}': {STRING}
STR_CONFIG_ERROR_INVALID_GRF_NOT_FOUND                          :not found
STR_CONFIG_ERROR_INVALID_GRF_UNSAFE                             :unsafe for static use
STR_CONFIG_ERROR_INVALID_GRF_SYSTEM                             :system NewGRF
STR_CONFIG_ERROR_INVALID_GRF_INCOMPATIBLE                       :incompatible to this version of OpenTTD
STR_CONFIG_ERROR_INVALID_GRF_UNKNOWN                            :unknown
STR_CONFIG_ERROR_INVALID_SAVEGAME_COMPRESSION_LEVEL             :{WHITE}... compression level '{RAW_STRING}' is not valid
STR_CONFIG_ERROR_INVALID_SAVEGAME_COMPRESSION_ALGORITHM         :{WHITE}... savegame format '{RAW_STRING}' is not available. Reverting to '{RAW_STRING}'
STR_CONFIG_ERROR_INVALID_BASE_GRAPHICS_NOT_FOUND                :{WHITE}... ignoring Base Graphics set '{RAW_STRING}': not found
STR_CONFIG_ERROR_INVALID_BASE_SOUNDS_NOT_FOUND                  :{WHITE}... ignoring Base Sounds set '{RAW_STRING}': not found
STR_CONFIG_ERROR_INVALID_BASE_MUSIC_NOT_FOUND                   :{WHITE}... ignoring Base Music set '{RAW_STRING}': not found
STR_CONFIG_ERROR_OUT_OF_MEMORY                                  :{WHITE}Out of memory
STR_CONFIG_ERROR_SPRITECACHE_TOO_BIG                            :{WHITE}Allocating {BYTES} of spritecache failed. The spritecache was reduced to {BYTES}. This will reduce the performance of OpenTTD. To reduce memory requirements you can try to disable 32bpp graphics and/or zoom-in levels

# Intro window
STR_INTRO_CAPTION                                               :{WHITE}OpenTTD {REV}

STR_INTRO_NEW_GAME                                              :{BLACK}New Game
STR_INTRO_LOAD_GAME                                             :{BLACK}Load Game
STR_INTRO_PLAY_SCENARIO                                         :{BLACK}Play Scenario
STR_INTRO_PLAY_HEIGHTMAP                                        :{BLACK}Play Heightmap
STR_INTRO_SCENARIO_EDITOR                                       :{BLACK}Scenario Editor
STR_INTRO_MULTIPLAYER                                           :{BLACK}Multiplayer

STR_INTRO_GAME_OPTIONS                                          :{BLACK}Game Options
STR_INTRO_HIGHSCORE                                             :{BLACK}Highscore Table
STR_INTRO_CONFIG_SETTINGS_TREE                                  :{BLACK}Settings
STR_INTRO_NEWGRF_SETTINGS                                       :{BLACK}NewGRF Settings
STR_INTRO_ONLINE_CONTENT                                        :{BLACK}Check Online Content
STR_INTRO_SCRIPT_SETTINGS                                       :{BLACK}AI/Game Script Settings
STR_INTRO_QUIT                                                  :{BLACK}Exit

STR_INTRO_TOOLTIP_NEW_GAME                                      :{BLACK}Start a new game. Ctrl+Click skips map configuration
STR_INTRO_TOOLTIP_LOAD_GAME                                     :{BLACK}Load a saved game
STR_INTRO_TOOLTIP_PLAY_HEIGHTMAP                                :{BLACK}Start a new game, using a heightmap as landscape
STR_INTRO_TOOLTIP_PLAY_SCENARIO                                 :{BLACK}Start a new game, using a customised scenario
STR_INTRO_TOOLTIP_SCENARIO_EDITOR                               :{BLACK}Create a customised game world/scenario
STR_INTRO_TOOLTIP_MULTIPLAYER                                   :{BLACK}Start a multiplayer game

STR_INTRO_TOOLTIP_TEMPERATE                                     :{BLACK}Select 'temperate' landscape style
STR_INTRO_TOOLTIP_SUB_ARCTIC_LANDSCAPE                          :{BLACK}Select 'sub-arctic' landscape style
STR_INTRO_TOOLTIP_SUB_TROPICAL_LANDSCAPE                        :{BLACK}Select 'sub-tropical' landscape style
STR_INTRO_TOOLTIP_TOYLAND_LANDSCAPE                             :{BLACK}Select 'toyland' landscape style

STR_INTRO_TOOLTIP_GAME_OPTIONS                                  :{BLACK}Display game options
STR_INTRO_TOOLTIP_HIGHSCORE                                     :{BLACK}Display highscore table
STR_INTRO_TOOLTIP_CONFIG_SETTINGS_TREE                          :{BLACK}Display settings
STR_INTRO_TOOLTIP_NEWGRF_SETTINGS                               :{BLACK}Display NewGRF settings
STR_INTRO_TOOLTIP_ONLINE_CONTENT                                :{BLACK}Check for new and updated content to download
STR_INTRO_TOOLTIP_SCRIPT_SETTINGS                               :{BLACK}Display AI/Game script settings
STR_INTRO_TOOLTIP_QUIT                                          :{BLACK}Exit 'OpenTTD'

STR_INTRO_TRANSLATION                                           :{BLACK}This translation misses {NUM} string{P "" s}. Please help make OpenTTD better by signing up as translator. See readme.txt for details.

# Quit window
STR_QUIT_CAPTION                                                :{WHITE}Exit
STR_QUIT_ARE_YOU_SURE_YOU_WANT_TO_EXIT_OPENTTD                  :{YELLOW}Are you sure you want to exit OpenTTD and return to {STRING}?
STR_QUIT_YES                                                    :{BLACK}Yes
STR_QUIT_NO                                                     :{BLACK}No

# Supported OSes
STR_OSNAME_WINDOWS                                              :Windows
STR_OSNAME_DOS                                                  :DOS
STR_OSNAME_UNIX                                                 :Unix
STR_OSNAME_OSX                                                  :OS{NBSP}X
STR_OSNAME_BEOS                                                 :BeOS
STR_OSNAME_HAIKU                                                :Haiku
STR_OSNAME_MORPHOS                                              :MorphOS
STR_OSNAME_AMIGAOS                                              :AmigaOS
STR_OSNAME_OS2                                                  :OS/2
STR_OSNAME_SUNOS                                                :SunOS

# Abandon game
STR_ABANDON_GAME_CAPTION                                        :{WHITE}Abandon Game
STR_ABANDON_GAME_QUERY                                          :{YELLOW}Are you sure you want to abandon this game?
STR_ABANDON_SCENARIO_QUERY                                      :{YELLOW}Are you sure you want to abandon this scenario?

# Cheat window
STR_CHEATS                                                      :{WHITE}Cheats
STR_CHEATS_TOOLTIP                                              :{BLACK}Checkboxes indicate if you have used this cheat before
STR_CHEATS_WARNING                                              :{BLACK}Warning! You are about to betray your fellow competitors. Keep in mind that such a disgrace will be remembered for eternity
STR_CHEAT_MONEY                                                 :{LTBLUE}Increase money by {CURRENCY_LONG}
STR_CHEAT_CHANGE_COMPANY                                        :{LTBLUE}Playing as company: {ORANGE}{COMMA}
STR_CHEAT_EXTRA_DYNAMITE                                        :{LTBLUE}Magic bulldozer (remove industries, unmovable objects): {ORANGE}{STRING1}
STR_CHEAT_CROSSINGTUNNELS                                       :{LTBLUE}Tunnels may cross each other: {ORANGE}{STRING1}
STR_CHEAT_NO_JETCRASH                                           :{LTBLUE}Jetplanes will not crash (frequently) on small airports: {ORANGE}{STRING}
STR_CHEAT_EDIT_MAX_HL                                           :{LTBLUE}Edit the maximum map height: {ORANGE}{NUM}
STR_CHEAT_EDIT_MAX_HL_QUERY_CAPT                                :{WHITE}Edit the maximum height of mountains on the map
STR_CHEAT_SWITCH_CLIMATE_TEMPERATE_LANDSCAPE                    :Temperate landscape
STR_CHEAT_SWITCH_CLIMATE_SUB_ARCTIC_LANDSCAPE                   :Sub-arctic landscape
STR_CHEAT_SWITCH_CLIMATE_SUB_TROPICAL_LANDSCAPE                 :Sub-tropical landscape
STR_CHEAT_SWITCH_CLIMATE_TOYLAND_LANDSCAPE                      :Toyland landscape
STR_CHEAT_CHANGE_DATE                                           :{LTBLUE}Change date: {ORANGE}{DATE_SHORT}
STR_CHEAT_CHANGE_DATE_QUERY_CAPT                                :{WHITE}Change current year
STR_CHEAT_SETUP_PROD                                            :{LTBLUE}Enable modifying production values: {ORANGE}{STRING1}

# Livery window
STR_LIVERY_CAPTION                                              :{WHITE}New Colour Scheme

STR_LIVERY_GENERAL_TOOLTIP                                      :{BLACK}Show general colour schemes
STR_LIVERY_TRAIN_TOOLTIP                                        :{BLACK}Show train colour schemes
STR_LIVERY_ROAD_VEHICLE_TOOLTIP                                 :{BLACK}Show road vehicle colour schemes
STR_LIVERY_SHIP_TOOLTIP                                         :{BLACK}Show ship colour schemes
STR_LIVERY_AIRCRAFT_TOOLTIP                                     :{BLACK}Show aircraft colour schemes
STR_LIVERY_PRIMARY_TOOLTIP                                      :{BLACK}Choose the primary colour for the selected scheme. Ctrl+Click will set this colour for every scheme
STR_LIVERY_SECONDARY_TOOLTIP                                    :{BLACK}Choose the secondary colour for the selected scheme. Ctrl+Click will set this colour for every scheme
STR_LIVERY_PANEL_TOOLTIP                                        :{BLACK}Select a colour scheme to change, or multiple schemes with Ctrl+Click. Click on the box to toggle use of the scheme

STR_LIVERY_DEFAULT                                              :Standard Livery
STR_LIVERY_STEAM                                                :Steam Engine
STR_LIVERY_DIESEL                                               :Diesel Engine
STR_LIVERY_ELECTRIC                                             :Electric Engine
STR_LIVERY_MONORAIL                                             :Monorail Engine
STR_LIVERY_MAGLEV                                               :Maglev Engine
STR_LIVERY_DMU                                                  :DMU
STR_LIVERY_EMU                                                  :EMU
STR_LIVERY_PASSENGER_WAGON_STEAM                                :Passenger Coach (Steam)
STR_LIVERY_PASSENGER_WAGON_DIESEL                               :Passenger Coach (Diesel)
STR_LIVERY_PASSENGER_WAGON_ELECTRIC                             :Passenger Coach (Electric)
STR_LIVERY_PASSENGER_WAGON_MONORAIL                             :Passenger Coach (Monorail)
STR_LIVERY_PASSENGER_WAGON_MAGLEV                               :Passenger Coach (Maglev)
STR_LIVERY_FREIGHT_WAGON                                        :Freight Wagon
STR_LIVERY_BUS                                                  :Bus
STR_LIVERY_TRUCK                                                :Lorry
STR_LIVERY_PASSENGER_SHIP                                       :Passenger Ferry
STR_LIVERY_FREIGHT_SHIP                                         :Freight Ship
STR_LIVERY_HELICOPTER                                           :Helicopter
STR_LIVERY_SMALL_PLANE                                          :Small Aeroplane
STR_LIVERY_LARGE_PLANE                                          :Large Aeroplane
STR_LIVERY_PASSENGER_TRAM                                       :Passenger Tram
STR_LIVERY_FREIGHT_TRAM                                         :Freight Tram

# Face selection window
STR_FACE_CAPTION                                                :{WHITE}Face Selection
STR_FACE_CANCEL_TOOLTIP                                         :{BLACK}Cancel new face selection
STR_FACE_OK_TOOLTIP                                             :{BLACK}Accept new face selection
STR_FACE_RANDOM                                                 :{BLACK}Randomise

STR_FACE_MALE_BUTTON                                            :{BLACK}Male
STR_FACE_MALE_TOOLTIP                                           :{BLACK}Select male faces
STR_FACE_FEMALE_BUTTON                                          :{BLACK}Female
STR_FACE_FEMALE_TOOLTIP                                         :{BLACK}Select female faces
STR_FACE_NEW_FACE_BUTTON                                        :{BLACK}New Face
STR_FACE_NEW_FACE_TOOLTIP                                       :{BLACK}Generate random new face
STR_FACE_ADVANCED                                               :{BLACK}Advanced
STR_FACE_ADVANCED_TOOLTIP                                       :{BLACK}Advanced face selection
STR_FACE_SIMPLE                                                 :{BLACK}Simple
STR_FACE_SIMPLE_TOOLTIP                                         :{BLACK}Simple face selection
STR_FACE_LOAD                                                   :{BLACK}Load
STR_FACE_LOAD_TOOLTIP                                           :{BLACK}Load favourite face
STR_FACE_LOAD_DONE                                              :{WHITE}Your favourite face has been loaded from the OpenTTD configuration file
STR_FACE_FACECODE                                               :{BLACK}Player face no.
STR_FACE_FACECODE_TOOLTIP                                       :{BLACK}View and/or set face number of the company president
STR_FACE_FACECODE_CAPTION                                       :{WHITE}View and/or set president face number
STR_FACE_FACECODE_SET                                           :{WHITE}New face number code has been set
STR_FACE_FACECODE_ERR                                           :{WHITE}Couldn't set president face number - must be a number between 0 and 4,294,967,295!
STR_FACE_SAVE                                                   :{BLACK}Save
STR_FACE_SAVE_TOOLTIP                                           :{BLACK}Save favourite face
STR_FACE_SAVE_DONE                                              :{WHITE}This face will be saved as your favourite in the OpenTTD configuration file
STR_FACE_EUROPEAN                                               :{BLACK}European
STR_FACE_SELECT_EUROPEAN                                        :{BLACK}Select European faces
STR_FACE_AFRICAN                                                :{BLACK}African
STR_FACE_SELECT_AFRICAN                                         :{BLACK}Select African faces
STR_FACE_YES                                                    :Yes
STR_FACE_NO                                                     :No
STR_FACE_MOUSTACHE_EARRING_TOOLTIP                              :{BLACK}Enable moustache or earring
STR_FACE_HAIR                                                   :Hair:
STR_FACE_HAIR_TOOLTIP                                           :{BLACK}Change hair
STR_FACE_EYEBROWS                                               :Eyebrows:
STR_FACE_EYEBROWS_TOOLTIP                                       :{BLACK}Change eyebrows
STR_FACE_EYECOLOUR                                              :Eye colour:
STR_FACE_EYECOLOUR_TOOLTIP                                      :{BLACK}Change eye colour
STR_FACE_GLASSES                                                :Glasses:
STR_FACE_GLASSES_TOOLTIP                                        :{BLACK}Enable glasses
STR_FACE_GLASSES_TOOLTIP_2                                      :{BLACK}Change glasses
STR_FACE_NOSE                                                   :Nose:
STR_FACE_NOSE_TOOLTIP                                           :{BLACK}Change nose
STR_FACE_LIPS                                                   :Lips:
STR_FACE_MOUSTACHE                                              :Moustache:
STR_FACE_LIPS_MOUSTACHE_TOOLTIP                                 :{BLACK}Change lips or moustache
STR_FACE_CHIN                                                   :Chin:
STR_FACE_CHIN_TOOLTIP                                           :{BLACK}Change chin
STR_FACE_JACKET                                                 :Jacket:
STR_FACE_JACKET_TOOLTIP                                         :{BLACK}Change jacket
STR_FACE_COLLAR                                                 :Collar:
STR_FACE_COLLAR_TOOLTIP                                         :{BLACK}Change collar
STR_FACE_TIE                                                    :Tie:
STR_FACE_EARRING                                                :Earring:
STR_FACE_TIE_EARRING_TOOLTIP                                    :{BLACK}Change tie or earring

# Network server list
STR_NETWORK_SERVER_LIST_CAPTION                                 :{WHITE}Multiplayer
STR_NETWORK_SERVER_LIST_ADVERTISED                              :{BLACK}Advertised
STR_NETWORK_SERVER_LIST_ADVERTISED_TOOLTIP                      :{BLACK}Choose between an advertised (internet) and a not advertised (Local Area Network, LAN) game
STR_NETWORK_SERVER_LIST_ADVERTISED_NO                           :No
STR_NETWORK_SERVER_LIST_ADVERTISED_YES                          :Yes
STR_NETWORK_SERVER_LIST_PLAYER_NAME                             :{BLACK}Player name:
STR_NETWORK_SERVER_LIST_ENTER_NAME_TOOLTIP                      :{BLACK}This is the name other players will identify you by

STR_NETWORK_SERVER_LIST_GAME_NAME                               :{BLACK}Name
STR_NETWORK_SERVER_LIST_GAME_NAME_TOOLTIP                       :{BLACK}Name of the game
STR_NETWORK_SERVER_LIST_GENERAL_ONLINE                          :{BLACK}{COMMA}/{COMMA} - {COMMA}/{COMMA}
STR_NETWORK_SERVER_LIST_CLIENTS_CAPTION                         :{BLACK}Clients
STR_NETWORK_SERVER_LIST_CLIENTS_CAPTION_TOOLTIP                 :{BLACK}Clients online / clients max{}Companies online / companies max
STR_NETWORK_SERVER_LIST_MAP_SIZE_SHORT                          :{BLACK}{COMMA}x{COMMA}
STR_NETWORK_SERVER_LIST_MAP_SIZE_CAPTION                        :{BLACK}Map size
STR_NETWORK_SERVER_LIST_MAP_SIZE_CAPTION_TOOLTIP                :{BLACK}Map size of the game{}Click to sort by area
STR_NETWORK_SERVER_LIST_DATE_CAPTION                            :{BLACK}Date
STR_NETWORK_SERVER_LIST_DATE_CAPTION_TOOLTIP                    :{BLACK}Current date
STR_NETWORK_SERVER_LIST_YEARS_CAPTION                           :{BLACK}Years
STR_NETWORK_SERVER_LIST_YEARS_CAPTION_TOOLTIP                   :{BLACK}Number of years{}the game is running
STR_NETWORK_SERVER_LIST_INFO_ICONS_TOOLTIP                      :{BLACK}Language, server version, etc.

STR_NETWORK_SERVER_LIST_CLICK_GAME_TO_SELECT                    :{BLACK}Click a game from the list to select it
STR_NETWORK_SERVER_LIST_LAST_JOINED_SERVER                      :{BLACK}The server you joined last time:
STR_NETWORK_SERVER_LIST_CLICK_TO_SELECT_LAST                    :{BLACK}Click to select the server you played last time

STR_NETWORK_SERVER_LIST_GAME_INFO                               :{SILVER}GAME INFO
STR_NETWORK_SERVER_LIST_CLIENTS                                 :{SILVER}Clients: {WHITE}{COMMA} / {COMMA} - {COMMA} / {COMMA}
STR_NETWORK_SERVER_LIST_LANGUAGE                                :{SILVER}Language: {WHITE}{STRING}
STR_NETWORK_SERVER_LIST_LANDSCAPE                               :{SILVER}Landscape: {WHITE}{STRING}
STR_NETWORK_SERVER_LIST_MAP_SIZE                                :{SILVER}Map size: {WHITE}{COMMA}x{COMMA}
STR_NETWORK_SERVER_LIST_SERVER_VERSION                          :{SILVER}Server version: {WHITE}{RAW_STRING}
STR_NETWORK_SERVER_LIST_SERVER_ADDRESS                          :{SILVER}Server address: {WHITE}{RAW_STRING}
STR_NETWORK_SERVER_LIST_START_DATE                              :{SILVER}Start date: {WHITE}{DATE_SHORT}
STR_NETWORK_SERVER_LIST_CURRENT_DATE                            :{SILVER}Current date: {WHITE}{DATE_SHORT}
STR_NETWORK_SERVER_LIST_PASSWORD                                :{SILVER}Password protected!
STR_NETWORK_SERVER_LIST_SERVER_OFFLINE                          :{SILVER}SERVER OFFLINE
STR_NETWORK_SERVER_LIST_SERVER_FULL                             :{SILVER}SERVER FULL
STR_NETWORK_SERVER_LIST_VERSION_MISMATCH                        :{SILVER}VERSION MISMATCH
STR_NETWORK_SERVER_LIST_GRF_MISMATCH                            :{SILVER}NEWGRF MISMATCH

STR_NETWORK_SERVER_LIST_JOIN_GAME                               :{BLACK}Join game
STR_NETWORK_SERVER_LIST_REFRESH                                 :{BLACK}Refresh server
STR_NETWORK_SERVER_LIST_REFRESH_TOOLTIP                         :{BLACK}Refresh the server info

STR_NETWORK_SERVER_LIST_FIND_SERVER                             :{BLACK}Find server
STR_NETWORK_SERVER_LIST_FIND_SERVER_TOOLTIP                     :{BLACK}Search network for a server
STR_NETWORK_SERVER_LIST_ADD_SERVER                              :{BLACK}Add server
STR_NETWORK_SERVER_LIST_ADD_SERVER_TOOLTIP                      :{BLACK}Adds a server to the list which will always be checked for running games
STR_NETWORK_SERVER_LIST_START_SERVER                            :{BLACK}Start server
STR_NETWORK_SERVER_LIST_START_SERVER_TOOLTIP                    :{BLACK}Start your own server

STR_NETWORK_SERVER_LIST_PLAYER_NAME_OSKTITLE                    :{BLACK}Enter your name
STR_NETWORK_SERVER_LIST_ENTER_IP                                :{BLACK}Enter the address of the host

# Start new multiplayer server
STR_NETWORK_START_SERVER_CAPTION                                :{WHITE}Start new multiplayer game

STR_NETWORK_START_SERVER_NEW_GAME_NAME                          :{BLACK}Game name:
STR_NETWORK_START_SERVER_NEW_GAME_NAME_TOOLTIP                  :{BLACK}The game name will be displayed to other players in the multiplayer game selection menu
STR_NETWORK_START_SERVER_SET_PASSWORD                           :{BLACK}Set password
STR_NETWORK_START_SERVER_PASSWORD_TOOLTIP                       :{BLACK}Protect your game with a password if you don't want it to be publicly accessible

STR_NETWORK_START_SERVER_UNADVERTISED                           :No
STR_NETWORK_START_SERVER_ADVERTISED                             :Yes
STR_NETWORK_START_SERVER_CLIENTS_SELECT                         :{BLACK}{NUM} client{P "" s}
STR_NETWORK_START_SERVER_NUMBER_OF_CLIENTS                      :{BLACK}Maximum number of clients:
STR_NETWORK_START_SERVER_NUMBER_OF_CLIENTS_TOOLTIP              :{BLACK}Choose the maximum number of clients. Not all slots need to be filled
STR_NETWORK_START_SERVER_COMPANIES_SELECT                       :{BLACK}{NUM} compan{P y ies}
STR_NETWORK_START_SERVER_NUMBER_OF_COMPANIES                    :{BLACK}Maximum number of companies:
STR_NETWORK_START_SERVER_NUMBER_OF_COMPANIES_TOOLTIP            :{BLACK}Limit the server to a certain amount of companies
STR_NETWORK_START_SERVER_SPECTATORS_SELECT                      :{BLACK}{NUM} spectator{P "" s}
STR_NETWORK_START_SERVER_NUMBER_OF_SPECTATORS                   :{BLACK}Maximum number of spectators:
STR_NETWORK_START_SERVER_NUMBER_OF_SPECTATORS_TOOLTIP           :{BLACK}Limit the server to a certain amount of spectators
STR_NETWORK_START_SERVER_LANGUAGE_SPOKEN                        :{BLACK}Language spoken:
STR_NETWORK_START_SERVER_LANGUAGE_TOOLTIP                       :{BLACK}Other players will know which language is spoken on the server

STR_NETWORK_START_SERVER_NEW_GAME_NAME_OSKTITLE                 :{BLACK}Enter a name for the network game

# Network game languages
############ Leave those lines in this order!!
STR_NETWORK_LANG_ANY                                            :Any
STR_NETWORK_LANG_ENGLISH                                        :English
STR_NETWORK_LANG_GERMAN                                         :German
STR_NETWORK_LANG_FRENCH                                         :French
STR_NETWORK_LANG_BRAZILIAN                                      :Brazilian
STR_NETWORK_LANG_BULGARIAN                                      :Bulgarian
STR_NETWORK_LANG_CHINESE                                        :Chinese
STR_NETWORK_LANG_CZECH                                          :Czech
STR_NETWORK_LANG_DANISH                                         :Danish
STR_NETWORK_LANG_DUTCH                                          :Dutch
STR_NETWORK_LANG_ESPERANTO                                      :Esperanto
STR_NETWORK_LANG_FINNISH                                        :Finnish
STR_NETWORK_LANG_HUNGARIAN                                      :Hungarian
STR_NETWORK_LANG_ICELANDIC                                      :Icelandic
STR_NETWORK_LANG_ITALIAN                                        :Italian
STR_NETWORK_LANG_JAPANESE                                       :Japanese
STR_NETWORK_LANG_KOREAN                                         :Korean
STR_NETWORK_LANG_LITHUANIAN                                     :Lithuanian
STR_NETWORK_LANG_NORWEGIAN                                      :Norwegian
STR_NETWORK_LANG_POLISH                                         :Polish
STR_NETWORK_LANG_PORTUGUESE                                     :Portuguese
STR_NETWORK_LANG_ROMANIAN                                       :Romanian
STR_NETWORK_LANG_RUSSIAN                                        :Russian
STR_NETWORK_LANG_SLOVAK                                         :Slovak
STR_NETWORK_LANG_SLOVENIAN                                      :Slovenian
STR_NETWORK_LANG_SPANISH                                        :Spanish
STR_NETWORK_LANG_SWEDISH                                        :Swedish
STR_NETWORK_LANG_TURKISH                                        :Turkish
STR_NETWORK_LANG_UKRAINIAN                                      :Ukrainian
STR_NETWORK_LANG_AFRIKAANS                                      :Afrikaans
STR_NETWORK_LANG_CROATIAN                                       :Croatian
STR_NETWORK_LANG_CATALAN                                        :Catalan
STR_NETWORK_LANG_ESTONIAN                                       :Estonian
STR_NETWORK_LANG_GALICIAN                                       :Galician
STR_NETWORK_LANG_GREEK                                          :Greek
STR_NETWORK_LANG_LATVIAN                                        :Latvian
############ End of leave-in-this-order

# Network game lobby
STR_NETWORK_GAME_LOBBY_CAPTION                                  :{WHITE}Multiplayer game lobby

STR_NETWORK_GAME_LOBBY_PREPARE_TO_JOIN                          :{BLACK}Preparing to join: {ORANGE}{RAW_STRING}
STR_NETWORK_GAME_LOBBY_COMPANY_LIST_TOOLTIP                     :{BLACK}A list of all companies currently in this game. You can either join one or start a new one if there is a free company slot

STR_NETWORK_GAME_LOBBY_COMPANY_INFO                             :{SILVER}COMPANY INFO
STR_NETWORK_GAME_LOBBY_COMPANY_NAME                             :{SILVER}Company name: {WHITE}{RAW_STRING}
STR_NETWORK_GAME_LOBBY_INAUGURATION_YEAR                        :{SILVER}Inauguration: {WHITE}{NUM}
STR_NETWORK_GAME_LOBBY_VALUE                                    :{SILVER}Company value: {WHITE}{CURRENCY_LONG}
STR_NETWORK_GAME_LOBBY_CURRENT_BALANCE                          :{SILVER}Current balance: {WHITE}{CURRENCY_LONG}
STR_NETWORK_GAME_LOBBY_LAST_YEARS_INCOME                        :{SILVER}Last year's income: {WHITE}{CURRENCY_LONG}
STR_NETWORK_GAME_LOBBY_PERFORMANCE                              :{SILVER}Performance: {WHITE}{NUM}

STR_NETWORK_GAME_LOBBY_VEHICLES                                 :{SILVER}Vehicles: {WHITE}{NUM} {TRAIN}, {NUM} {LORRY}, {NUM} {BUS}, {NUM} {SHIP}, {NUM} {PLANE}
STR_NETWORK_GAME_LOBBY_STATIONS                                 :{SILVER}Stations: {WHITE}{NUM} {TRAIN}, {NUM} {LORRY}, {NUM} {BUS}, {NUM} {SHIP}, {NUM} {PLANE}
STR_NETWORK_GAME_LOBBY_PLAYERS                                  :{SILVER}Players: {WHITE}{RAW_STRING}

STR_NETWORK_GAME_LOBBY_NEW_COMPANY                              :{BLACK}New company
STR_NETWORK_GAME_LOBBY_NEW_COMPANY_TOOLTIP                      :{BLACK}Create a new company
STR_NETWORK_GAME_LOBBY_SPECTATE_GAME                            :{BLACK}Spectate game
STR_NETWORK_GAME_LOBBY_SPECTATE_GAME_TOOLTIP                    :{BLACK}Watch the game as a spectator
STR_NETWORK_GAME_LOBBY_JOIN_COMPANY                             :{BLACK}Join company
STR_NETWORK_GAME_LOBBY_JOIN_COMPANY_TOOLTIP                     :{BLACK}Help manage this company

# Network connecting window
STR_NETWORK_CONNECTING_CAPTION                                  :{WHITE}Connecting...

############ Leave those lines in this order!!
STR_NETWORK_CONNECTING_1                                        :{BLACK}(1/6) Connecting...
STR_NETWORK_CONNECTING_2                                        :{BLACK}(2/6) Authorising...
STR_NETWORK_CONNECTING_3                                        :{BLACK}(3/6) Waiting...
STR_NETWORK_CONNECTING_4                                        :{BLACK}(4/6) Downloading map...
STR_NETWORK_CONNECTING_5                                        :{BLACK}(5/6) Processing data...
STR_NETWORK_CONNECTING_6                                        :{BLACK}(6/6) Registering...

STR_NETWORK_CONNECTING_SPECIAL_1                                :{BLACK}Fetching game info...
STR_NETWORK_CONNECTING_SPECIAL_2                                :{BLACK}Fetching company info...
############ End of leave-in-this-order
STR_NETWORK_CONNECTING_WAITING                                  :{BLACK}{NUM} client{P "" s} in front of you
STR_NETWORK_CONNECTING_DOWNLOADING_1                            :{BLACK}{BYTES} downloaded so far
STR_NETWORK_CONNECTING_DOWNLOADING_2                            :{BLACK}{BYTES} / {BYTES} downloaded so far

STR_NETWORK_CONNECTION_DISCONNECT                               :{BLACK}Disconnect

STR_NETWORK_NEED_GAME_PASSWORD_CAPTION                          :{WHITE}Server is protected. Enter password
STR_NETWORK_NEED_COMPANY_PASSWORD_CAPTION                       :{WHITE}Company is protected. Enter password

# Network company list added strings
STR_NETWORK_COMPANY_LIST_CLIENT_LIST                            :{WHITE}Client list
STR_NETWORK_COMPANY_LIST_SPECTATE                               :{WHITE}Spectate
STR_NETWORK_COMPANY_LIST_NEW_COMPANY                            :{WHITE}New company

# Network client list
STR_NETWORK_CLIENTLIST_KICK                                     :Kick
STR_NETWORK_CLIENTLIST_BAN                                      :Ban
STR_NETWORK_CLIENTLIST_GIVE_MONEY                               :Give money
STR_NETWORK_CLIENTLIST_SPEAK_TO_ALL                             :Speak to all
STR_NETWORK_CLIENTLIST_SPEAK_TO_COMPANY                         :Speak to company
STR_NETWORK_CLIENTLIST_SPEAK_TO_CLIENT                          :Private message

STR_NETWORK_SERVER                                              :Server
STR_NETWORK_CLIENT                                              :Client
STR_NETWORK_SPECTATORS                                          :Spectators

STR_NETWORK_GIVE_MONEY_CAPTION                                  :{WHITE}Enter the amount of money you want to give
STR_NETWORK_TOOLBAR_LIST_SPECTATOR                              :{BLACK}Spectator

# Network set password
STR_COMPANY_PASSWORD_CANCEL                                     :{BLACK}Do not save the entered password
STR_COMPANY_PASSWORD_OK                                         :{BLACK}Give the company the new password
STR_COMPANY_PASSWORD_CAPTION                                    :{WHITE}Company password
STR_COMPANY_PASSWORD_MAKE_DEFAULT                               :{BLACK}Default company password
STR_COMPANY_PASSWORD_MAKE_DEFAULT_TOOLTIP                       :{BLACK}Use this company password as default for new companies

# Network company info join/password
STR_COMPANY_VIEW_JOIN                                           :{BLACK}Join
STR_COMPANY_VIEW_JOIN_TOOLTIP                                   :{BLACK}Join and play as this company
STR_COMPANY_VIEW_PASSWORD                                       :{BLACK}Password
STR_COMPANY_VIEW_PASSWORD_TOOLTIP                               :{BLACK}Password-protect your company to prevent unauthorised users from joining
STR_COMPANY_VIEW_SET_PASSWORD                                   :{BLACK}Set company password

# Network chat
STR_NETWORK_CHAT_SEND                                           :{BLACK}Send
STR_NETWORK_CHAT_COMPANY_CAPTION                                :[Team] :
STR_NETWORK_CHAT_CLIENT_CAPTION                                 :[Private] {RAW_STRING}:
STR_NETWORK_CHAT_ALL_CAPTION                                    :[All] :

STR_NETWORK_CHAT_COMPANY                                        :[Team] {RAW_STRING}: {WHITE}{RAW_STRING}
STR_NETWORK_CHAT_TO_COMPANY                                     :[Team] To {RAW_STRING}: {WHITE}{RAW_STRING}
STR_NETWORK_CHAT_CLIENT                                         :[Private] {RAW_STRING}: {WHITE}{RAW_STRING}
STR_NETWORK_CHAT_TO_CLIENT                                      :[Private] To {RAW_STRING}: {WHITE}{RAW_STRING}
STR_NETWORK_CHAT_ALL                                            :[All] {RAW_STRING}: {WHITE}{RAW_STRING}
STR_NETWORK_CHAT_OSKTITLE                                       :{BLACK}Enter text for network chat

# Network messages
STR_NETWORK_ERROR_NOTAVAILABLE                                  :{WHITE}No network devices found or compiled without ENABLE_NETWORK
STR_NETWORK_ERROR_NOSERVER                                      :{WHITE}Could not find any network games
STR_NETWORK_ERROR_NOCONNECTION                                  :{WHITE}The server didn't answer the request
STR_NETWORK_ERROR_NEWGRF_MISMATCH                               :{WHITE}Could not connect due to NewGRF mismatch
STR_NETWORK_ERROR_DESYNC                                        :{WHITE}Network-Game synchronisation failed
STR_NETWORK_ERROR_LOSTCONNECTION                                :{WHITE}Network-Game connection lost
STR_NETWORK_ERROR_SAVEGAMEERROR                                 :{WHITE}Could not load savegame
STR_NETWORK_ERROR_SERVER_START                                  :{WHITE}Could not start the server
STR_NETWORK_ERROR_CLIENT_START                                  :{WHITE}Could not connect
STR_NETWORK_ERROR_TIMEOUT                                       :{WHITE}Connection #{NUM} timed out
STR_NETWORK_ERROR_SERVER_ERROR                                  :{WHITE}A protocol error was detected and the connection was closed
STR_NETWORK_ERROR_WRONG_REVISION                                :{WHITE}The revision of this client does not match the server's revision
STR_NETWORK_ERROR_WRONG_PASSWORD                                :{WHITE}Wrong password
STR_NETWORK_ERROR_SERVER_FULL                                   :{WHITE}The server is full
STR_NETWORK_ERROR_SERVER_BANNED                                 :{WHITE}You are banned from this server
STR_NETWORK_ERROR_KICKED                                        :{WHITE}You were kicked out of the game
STR_NETWORK_ERROR_CHEATER                                       :{WHITE}Cheating is not allowed on this server
STR_NETWORK_ERROR_TOO_MANY_COMMANDS                             :{WHITE}You were sending too many commands to the server
STR_NETWORK_ERROR_TIMEOUT_PASSWORD                              :{WHITE}You took too long to enter the password
STR_NETWORK_ERROR_TIMEOUT_COMPUTER                              :{WHITE}Your computer is too slow to keep up with the server
STR_NETWORK_ERROR_TIMEOUT_MAP                                   :{WHITE}Your computer took too long to download the map
STR_NETWORK_ERROR_TIMEOUT_JOIN                                  :{WHITE}Your computer took too long to join the server

############ Leave those lines in this order!!
STR_NETWORK_ERROR_CLIENT_GENERAL                                :general error
STR_NETWORK_ERROR_CLIENT_DESYNC                                 :desync error
STR_NETWORK_ERROR_CLIENT_SAVEGAME                               :could not load map
STR_NETWORK_ERROR_CLIENT_CONNECTION_LOST                        :connection lost
STR_NETWORK_ERROR_CLIENT_PROTOCOL_ERROR                         :protocol error
STR_NETWORK_ERROR_CLIENT_NEWGRF_MISMATCH                        :NewGRF mismatch
STR_NETWORK_ERROR_CLIENT_NOT_AUTHORIZED                         :not authorized
STR_NETWORK_ERROR_CLIENT_NOT_EXPECTED                           :received invalid or unexpected packet
STR_NETWORK_ERROR_CLIENT_WRONG_REVISION                         :wrong revision
STR_NETWORK_ERROR_CLIENT_NAME_IN_USE                            :name already in use
STR_NETWORK_ERROR_CLIENT_WRONG_PASSWORD                         :wrong password
STR_NETWORK_ERROR_CLIENT_COMPANY_MISMATCH                       :wrong company in DoCommand
STR_NETWORK_ERROR_CLIENT_KICKED                                 :kicked by server
STR_NETWORK_ERROR_CLIENT_CHEATER                                :was trying to use a cheat
STR_NETWORK_ERROR_CLIENT_SERVER_FULL                            :server full
STR_NETWORK_ERROR_CLIENT_TOO_MANY_COMMANDS                      :was sending too many commands
STR_NETWORK_ERROR_CLIENT_TIMEOUT_PASSWORD                       :received no password in time
STR_NETWORK_ERROR_CLIENT_TIMEOUT_COMPUTER                       :general timeout
STR_NETWORK_ERROR_CLIENT_TIMEOUT_MAP                            :downloading map took too long
STR_NETWORK_ERROR_CLIENT_TIMEOUT_JOIN                           :processing map took too long
############ End of leave-in-this-order

STR_NETWORK_ERROR_CLIENT_GUI_LOST_CONNECTION_CAPTION            :{WHITE}Possible connection loss
STR_NETWORK_ERROR_CLIENT_GUI_LOST_CONNECTION                    :{WHITE}The last {NUM} second{P "" s} no data has arrived from the server

# Network related errors
STR_NETWORK_SERVER_MESSAGE                                      :*** {1:RAW_STRING}
############ Leave those lines in this order!!
STR_NETWORK_SERVER_MESSAGE_GAME_PAUSED                          :Game paused ({STRING})
STR_NETWORK_SERVER_MESSAGE_GAME_STILL_PAUSED_1                  :Game still paused ({STRING})
STR_NETWORK_SERVER_MESSAGE_GAME_STILL_PAUSED_2                  :Game still paused ({STRING}, {STRING})
STR_NETWORK_SERVER_MESSAGE_GAME_STILL_PAUSED_3                  :Game still paused ({STRING}, {STRING}, {STRING})
STR_NETWORK_SERVER_MESSAGE_GAME_STILL_PAUSED_4                  :Game still paused ({STRING}, {STRING}, {STRING}, {STRING})
STR_NETWORK_SERVER_MESSAGE_GAME_UNPAUSED                        :Game unpaused ({STRING})
STR_NETWORK_SERVER_MESSAGE_GAME_REASON_NOT_ENOUGH_PLAYERS       :number of players
STR_NETWORK_SERVER_MESSAGE_GAME_REASON_CONNECTING_CLIENTS       :connecting clients
STR_NETWORK_SERVER_MESSAGE_GAME_REASON_MANUAL                   :manual
STR_NETWORK_SERVER_MESSAGE_GAME_REASON_GAME_SCRIPT              :game script
############ End of leave-in-this-order
STR_NETWORK_MESSAGE_CLIENT_LEAVING                              :leaving
STR_NETWORK_MESSAGE_CLIENT_JOINED                               :*** {RAW_STRING} has joined the game
STR_NETWORK_MESSAGE_CLIENT_JOINED_ID                            :*** {RAW_STRING} has joined the game (Client #{2:NUM})
STR_NETWORK_MESSAGE_CLIENT_COMPANY_JOIN                         :*** {RAW_STRING} has joined company #{2:NUM}
STR_NETWORK_MESSAGE_CLIENT_COMPANY_SPECTATE                     :*** {RAW_STRING} has joined spectators
STR_NETWORK_MESSAGE_CLIENT_COMPANY_NEW                          :*** {RAW_STRING} has started a new company (#{2:NUM})
STR_NETWORK_MESSAGE_CLIENT_LEFT                                 :*** {RAW_STRING} has left the game ({2:STRING})
STR_NETWORK_MESSAGE_NAME_CHANGE                                 :*** {RAW_STRING} has changed his/her name to {RAW_STRING}
STR_NETWORK_MESSAGE_GIVE_MONEY                                  :*** {RAW_STRING} gave your company {2:CURRENCY_LONG}
STR_NETWORK_MESSAGE_GAVE_MONEY_AWAY                             :*** You gave {1:RAW_STRING} {2:CURRENCY_LONG}
STR_NETWORK_MESSAGE_SERVER_SHUTDOWN                             :{WHITE}The server closed the session
STR_NETWORK_MESSAGE_SERVER_REBOOT                               :{WHITE}The server is restarting...{}Please wait...

# Content downloading window
STR_CONTENT_TITLE                                               :{WHITE}Content downloading
STR_CONTENT_TYPE_CAPTION                                        :{BLACK}Type
STR_CONTENT_TYPE_CAPTION_TOOLTIP                                :{BLACK}Type of the content
STR_CONTENT_NAME_CAPTION                                        :{BLACK}Name
STR_CONTENT_NAME_CAPTION_TOOLTIP                                :{BLACK}Name of the content
STR_CONTENT_MATRIX_TOOLTIP                                      :{BLACK}Click on a line to see the details{}Click on the checkbox to select it for downloading
STR_CONTENT_SELECT_ALL_CAPTION                                  :{BLACK}Select all
STR_CONTENT_SELECT_ALL_CAPTION_TOOLTIP                          :{BLACK}Mark all content to be downloaded
STR_CONTENT_SELECT_UPDATES_CAPTION                              :{BLACK}Select upgrades
STR_CONTENT_SELECT_UPDATES_CAPTION_TOOLTIP                      :{BLACK}Mark all content that is an upgrade for existing content to be downloaded
STR_CONTENT_UNSELECT_ALL_CAPTION                                :{BLACK}Unselect all
STR_CONTENT_UNSELECT_ALL_CAPTION_TOOLTIP                        :{BLACK}Mark all content to be not downloaded
STR_CONTENT_SEARCH_EXTERNAL                                     :{BLACK}Search external websites
STR_CONTENT_SEARCH_EXTERNAL_TOOLTIP                             :{BLACK}Search content not available on OpenTTD's content service on websites not associated to OpenTTD
STR_CONTENT_SEARCH_EXTERNAL_DISCLAIMER_CAPTION                  :{WHITE}You are leaving OpenTTD!
STR_CONTENT_SEARCH_EXTERNAL_DISCLAIMER                          :{WHITE}The terms and conditions for downloading content from external websites vary.{}You will have to refer to the external sites for instructions how to install the content into OpenTTD.{}Do you want to continue?
STR_CONTENT_FILTER_TITLE                                        :{BLACK}Tag/name filter:
STR_CONTENT_OPEN_URL                                            :{BLACK}Visit website
STR_CONTENT_OPEN_URL_TOOLTIP                                    :{BLACK}Visit the website for this content
STR_CONTENT_DOWNLOAD_CAPTION                                    :{BLACK}Download
STR_CONTENT_DOWNLOAD_CAPTION_TOOLTIP                            :{BLACK}Start downloading the selected content
STR_CONTENT_TOTAL_DOWNLOAD_SIZE                                 :{SILVER}Total download size: {WHITE}{BYTES}
STR_CONTENT_DETAIL_TITLE                                        :{SILVER}CONTENT INFO
STR_CONTENT_DETAIL_SUBTITLE_UNSELECTED                          :{SILVER}You have not selected this to be downloaded
STR_CONTENT_DETAIL_SUBTITLE_SELECTED                            :{SILVER}You have selected this to be downloaded
STR_CONTENT_DETAIL_SUBTITLE_AUTOSELECTED                        :{SILVER}This dependency has been selected to be downloaded
STR_CONTENT_DETAIL_SUBTITLE_ALREADY_HERE                        :{SILVER}You already have this
STR_CONTENT_DETAIL_SUBTITLE_DOES_NOT_EXIST                      :{SILVER}This content is unknown and can't be downloaded in OpenTTD
STR_CONTENT_DETAIL_UPDATE                                       :{SILVER}This is a replacement for an existing {STRING}
STR_CONTENT_DETAIL_NAME                                         :{SILVER}Name: {WHITE}{RAW_STRING}
STR_CONTENT_DETAIL_VERSION                                      :{SILVER}Version: {WHITE}{RAW_STRING}
STR_CONTENT_DETAIL_DESCRIPTION                                  :{SILVER}Description: {WHITE}{RAW_STRING}
STR_CONTENT_DETAIL_URL                                          :{SILVER}URL: {WHITE}{RAW_STRING}
STR_CONTENT_DETAIL_TYPE                                         :{SILVER}Type: {WHITE}{STRING}
STR_CONTENT_DETAIL_FILESIZE                                     :{SILVER}Download size: {WHITE}{BYTES}
STR_CONTENT_DETAIL_SELECTED_BECAUSE_OF                          :{SILVER}Selected because of: {WHITE}{RAW_STRING}
STR_CONTENT_DETAIL_DEPENDENCIES                                 :{SILVER}Dependencies: {WHITE}{RAW_STRING}
STR_CONTENT_DETAIL_TAGS                                         :{SILVER}Tags: {WHITE}{RAW_STRING}
STR_CONTENT_NO_ZLIB                                             :{WHITE}OpenTTD is built without "zlib" support...
STR_CONTENT_NO_ZLIB_SUB                                         :{WHITE}... downloading content is not possible!

# Order of these is important!
STR_CONTENT_TYPE_BASE_GRAPHICS                                  :Base graphics
STR_CONTENT_TYPE_NEWGRF                                         :NewGRF
STR_CONTENT_TYPE_AI                                             :AI
STR_CONTENT_TYPE_AI_LIBRARY                                     :AI library
STR_CONTENT_TYPE_SCENARIO                                       :Scenario
STR_CONTENT_TYPE_HEIGHTMAP                                      :Heightmap
STR_CONTENT_TYPE_BASE_SOUNDS                                    :Base sounds
STR_CONTENT_TYPE_BASE_MUSIC                                     :Base music
STR_CONTENT_TYPE_GAME_SCRIPT                                    :Game script
STR_CONTENT_TYPE_GS_LIBRARY                                     :GS library

# Content downloading progress window
STR_CONTENT_DOWNLOAD_TITLE                                      :{WHITE}Downloading content...
STR_CONTENT_DOWNLOAD_INITIALISE                                 :{WHITE}Requesting files...
STR_CONTENT_DOWNLOAD_FILE                                       :{WHITE}Currently downloading {RAW_STRING} ({NUM} of {NUM})
STR_CONTENT_DOWNLOAD_COMPLETE                                   :{WHITE}Download complete
STR_CONTENT_DOWNLOAD_PROGRESS_SIZE                              :{WHITE}{BYTES} of {BYTES} downloaded ({NUM} %)

# Content downloading error messages
STR_CONTENT_ERROR_COULD_NOT_CONNECT                             :{WHITE}Could not connect to the content server...
STR_CONTENT_ERROR_COULD_NOT_DOWNLOAD                            :{WHITE}Downloading failed...
STR_CONTENT_ERROR_COULD_NOT_DOWNLOAD_CONNECTION_LOST            :{WHITE}... connection lost
STR_CONTENT_ERROR_COULD_NOT_DOWNLOAD_FILE_NOT_WRITABLE          :{WHITE}... file not writable
STR_CONTENT_ERROR_COULD_NOT_EXTRACT                             :{WHITE}Could not decompress the downloaded file

STR_MISSING_GRAPHICS_SET_CAPTION                                :{WHITE}Missing graphics
STR_MISSING_GRAPHICS_SET_MESSAGE                                :{BLACK}OpenTTD requires graphics to function but none could be found. Do you allow OpenTTD to download and install these graphics?
STR_MISSING_GRAPHICS_YES_DOWNLOAD                               :{BLACK}Yes, download the graphics
STR_MISSING_GRAPHICS_NO_QUIT                                    :{BLACK}No, exit OpenTTD

# Transparency settings window
STR_TRANSPARENCY_CAPTION                                        :{WHITE}Transparency Options
STR_TRANSPARENT_SIGNS_TOOLTIP                                   :{BLACK}Toggle transparency for signs. Ctrl+Click to lock
STR_TRANSPARENT_TREES_TOOLTIP                                   :{BLACK}Toggle transparency for trees. Ctrl+Click to lock
STR_TRANSPARENT_HOUSES_TOOLTIP                                  :{BLACK}Toggle transparency for houses. Ctrl+Click to lock
STR_TRANSPARENT_INDUSTRIES_TOOLTIP                              :{BLACK}Toggle transparency for industries. Ctrl+Click to lock
STR_TRANSPARENT_BUILDINGS_TOOLTIP                               :{BLACK}Toggle transparency for buildables like stations, depots and waypoints. Ctrl+Click to lock
STR_TRANSPARENT_BRIDGES_TOOLTIP                                 :{BLACK}Toggle transparency for bridges. Ctrl+Click to lock
STR_TRANSPARENT_STRUCTURES_TOOLTIP                              :{BLACK}Toggle transparency for structures like lighthouses and antennas. Ctrl+Click to lock
STR_TRANSPARENT_CATENARY_TOOLTIP                                :{BLACK}Toggle transparency for catenary. Ctrl+Click to lock
STR_TRANSPARENT_LOADING_TOOLTIP                                 :{BLACK}Toggle transparency for loading indicators. Ctrl+Click to lock
STR_TRANSPARENT_TUNNELS_TOOLTIP                                 :{BLACK}Toggle transparency for vehicles in tunnels. Ctrl+Click to lock.
STR_TRANSPARENT_INVISIBLE_TOOLTIP                               :{BLACK}Set objects invisible instead of transparent

# Linkgraph legend window
STR_LINKGRAPH_LEGEND_CAPTION                                    :{BLACK}Cargo Flow Legend
STR_LINKGRAPH_LEGEND_ALL                                        :{BLACK}All
STR_LINKGRAPH_LEGEND_NONE                                       :{BLACK}None
STR_LINKGRAPH_LEGEND_SELECT_COMPANIES                           :{BLACK}Select companies to be displayed

# Linkgraph legend window and linkgraph legend in smallmap
STR_LINKGRAPH_LEGEND_UNUSED                                     :{TINY_FONT}{BLACK}unused
STR_LINKGRAPH_LEGEND_SATURATED                                  :{TINY_FONT}{BLACK}saturated
STR_LINKGRAPH_LEGEND_OVERLOADED                                 :{TINY_FONT}{BLACK}overloaded

# Base for station construction window(s)
STR_STATION_BUILD_COVERAGE_AREA_TITLE                           :{BLACK}Coverage area highlight
STR_STATION_BUILD_COVERAGE_OFF                                  :{BLACK}Off
STR_STATION_BUILD_COVERAGE_ON                                   :{BLACK}On
STR_STATION_BUILD_COVERAGE_AREA_OFF_TOOLTIP                     :{BLACK}Don't highlight coverage area of proposed site
STR_STATION_BUILD_COVERAGE_AREA_ON_TOOLTIP                      :{BLACK}Highlight coverage area of proposed site
STR_STATION_BUILD_ACCEPTS_CARGO                                 :{BLACK}Accepts: {GOLD}{CARGO_LIST}
STR_STATION_BUILD_SUPPLIES_CARGO                                :{BLACK}Supplies: {GOLD}{CARGO_LIST}

# Join station window
STR_JOIN_STATION_CAPTION                                        :{WHITE}Join station
STR_JOIN_STATION_CREATE_SPLITTED_STATION                        :{YELLOW}Build a separate station

STR_JOIN_WAYPOINT_CAPTION                                       :{WHITE}Join waypoint
STR_JOIN_WAYPOINT_CREATE_SPLITTED_WAYPOINT                      :{YELLOW}Build a separate waypoint

# Rail construction toolbar
STR_RAIL_TOOLBAR_RAILROAD_CONSTRUCTION_CAPTION                  :Railway Construction
STR_RAIL_TOOLBAR_ELRAIL_CONSTRUCTION_CAPTION                    :Electrified Railway Construction
STR_RAIL_TOOLBAR_MONORAIL_CONSTRUCTION_CAPTION                  :Monorail Construction
STR_RAIL_TOOLBAR_MAGLEV_CONSTRUCTION_CAPTION                    :Maglev Construction

STR_RAIL_TOOLBAR_TOOLTIP_BUILD_RAILROAD_TRACK                   :{BLACK}Build railway track. Ctrl toggles build/remove for railway construction. Shift toggles building/showing cost estimate
STR_RAIL_TOOLBAR_TOOLTIP_BUILD_AUTORAIL                         :{BLACK}Build railway track using the Autorail mode. Ctrl toggles build/remove for railway construction. Shift toggles building/showing cost estimate
STR_RAIL_TOOLBAR_TOOLTIP_BUILD_TRAIN_DEPOT_FOR_BUILDING         :{BLACK}Build train depot (for buying and servicing trains). Shift toggles building/showing cost estimate
STR_RAIL_TOOLBAR_TOOLTIP_CONVERT_RAIL_TO_WAYPOINT               :{BLACK}Convert rail to waypoint. Ctrl enables joining waypoints. Shift toggles building/showing cost estimate
STR_RAIL_TOOLBAR_TOOLTIP_BUILD_RAILROAD_STATION                 :{BLACK}Build railway station. Ctrl enables joining stations. Shift toggles building/showing cost estimate
STR_RAIL_TOOLBAR_TOOLTIP_BUILD_RAILROAD_SIGNALS                 :{BLACK}Build railway signals. Ctrl toggles semaphore/light signals{}Dragging builds signals along a straight stretch of rail. Ctrl builds signals up to the next junction or signal{}Ctrl+Click toggles opening the signal selection window. Shift toggles building/showing cost estimate
STR_RAIL_TOOLBAR_TOOLTIP_BUILD_RAILROAD_BRIDGE                  :{BLACK}Build railway bridge. Shift toggles building/showing cost estimate
STR_RAIL_TOOLBAR_TOOLTIP_BUILD_RAILROAD_TUNNEL                  :{BLACK}Build railway tunnel. Shift toggles building/showing cost estimate
STR_RAIL_TOOLBAR_TOOLTIP_TOGGLE_BUILD_REMOVE_FOR                :{BLACK}Toggle build/remove for railway track, signals, waypoints and stations. Hold Ctrl to also remove the rail of waypoints and stations
STR_RAIL_TOOLBAR_TOOLTIP_CONVERT_RAIL                           :{BLACK}Convert/Upgrade the type of rail. Shift toggles building/showing cost estimate

STR_RAIL_NAME_RAILROAD                                          :Railway
STR_RAIL_NAME_ELRAIL                                            :Electrified railway
STR_RAIL_NAME_MONORAIL                                          :Monorail
STR_RAIL_NAME_MAGLEV                                            :Maglev

# Rail depot construction window
STR_BUILD_DEPOT_TRAIN_ORIENTATION_CAPTION                       :{WHITE}Train Depot Orientation
STR_BUILD_DEPOT_TRAIN_ORIENTATION_TOOLTIP                       :{BLACK}Select railway depot orientation

# Rail waypoint construction window
STR_WAYPOINT_CAPTION                                            :{WHITE}Waypoint
STR_WAYPOINT_GRAPHICS_TOOLTIP                                   :{BLACK}Select waypoint type

# Rail station construction window
STR_STATION_BUILD_RAIL_CAPTION                                  :{WHITE}Rail Station Selection
STR_STATION_BUILD_ORIENTATION                                   :{BLACK}Orientation
STR_STATION_BUILD_RAILROAD_ORIENTATION_TOOLTIP                  :{BLACK}Select railway station orientation
STR_STATION_BUILD_NUMBER_OF_TRACKS                              :{BLACK}Number of tracks
STR_STATION_BUILD_NUMBER_OF_TRACKS_TOOLTIP                      :{BLACK}Select number of platforms for railway station
STR_STATION_BUILD_PLATFORM_LENGTH                               :{BLACK}Platform length
STR_STATION_BUILD_PLATFORM_LENGTH_TOOLTIP                       :{BLACK}Select length of railway station
STR_STATION_BUILD_DRAG_DROP                                     :{BLACK}Drag & Drop
STR_STATION_BUILD_DRAG_DROP_TOOLTIP                             :{BLACK}Build a station using drag & drop

STR_STATION_BUILD_STATION_CLASS_TOOLTIP                         :{BLACK}Select a station class to display
STR_STATION_BUILD_STATION_TYPE_TOOLTIP                          :{BLACK}Select the station type to build

STR_STATION_CLASS_DFLT                                          :Default station
STR_STATION_CLASS_WAYP                                          :Waypoints

# Signal window
STR_BUILD_SIGNAL_CAPTION                                        :{WHITE}Signal Selection
STR_BUILD_SIGNAL_SEMAPHORE_NORM_TOOLTIP                         :{BLACK}Block Signal (semaphore){}This is the most basic type of signal, allowing only one train to be in the same block at the same time
STR_BUILD_SIGNAL_SEMAPHORE_ENTRY_TOOLTIP                        :{BLACK}Entry Signal (semaphore){}Green as long as there is one or more green exit-signal from the following section of track. Otherwise it shows red
STR_BUILD_SIGNAL_SEMAPHORE_EXIT_TOOLTIP                         :{BLACK}Exit Signal (semaphore){}Behaves in the same way as a block signal but is necessary to trigger the correct colour on entry & combo pre-signals
STR_BUILD_SIGNAL_SEMAPHORE_COMBO_TOOLTIP                        :{BLACK}Combo Signal (semaphore){}The combo signal simply acts as both an entry and exit signal. This allows you to build large "trees" of pre-signals
STR_BUILD_SIGNAL_SEMAPHORE_PROG_TOOLTIP                         :{BLACK}Programmable-Signal (semaphore){}The programmable signal is a combo-signal which can be programmed to behave in complex ways.
STR_BUILD_SIGNAL_SEMAPHORE_PBS_TOOLTIP                          :{BLACK}Path Signal (semaphore){}A path signal allows more than one train to enter a signal block at the same time, if the train can reserve a path to a safe stopping point. Standard path signals can be passed from the back side
STR_BUILD_SIGNAL_SEMAPHORE_PBS_OWAY_TOOLTIP                     :{BLACK}One-way Path Signal (semaphore){}A path signal allows more than one train to enter a signal block at the same time, if the train can reserve a path to a safe stopping point. One-way path signals can't be passed from the back side
STR_BUILD_SIGNAL_ELECTRIC_NORM_TOOLTIP                          :{BLACK}Block Signal (electric){}This is the most basic type of signal, allowing only one train to be in the same block at the same time
STR_BUILD_SIGNAL_ELECTRIC_ENTRY_TOOLTIP                         :{BLACK}Entry Signal (electric){}Green as long as there is one or more green exit-signal from the following section of track. Otherwise it shows red
STR_BUILD_SIGNAL_ELECTRIC_EXIT_TOOLTIP                          :{BLACK}Exit Signal (electric){}Behaves in the same way as a block signal but is necessary to trigger the correct colour on entry & combo pre-signals
STR_BUILD_SIGNAL_ELECTRIC_COMBO_TOOLTIP                         :{BLACK}Combo Signal (electric){}The combo signal simply acts as both an entry and exit signal. This allows you to build large "trees" of pre-signals
STR_BUILD_SIGNAL_ELECTRIC_PROG_TOOLTIP                          :{BLACK}Programmable-Signal (electric){}The programmable signal is a combo-signal which can be programmed to behave in complex ways.
STR_BUILD_SIGNAL_ELECTRIC_PBS_TOOLTIP                           :{BLACK}Path Signal (electric){}A path signal allows more than one train to enter a signal block at the same time, if the train can reserve a path to a safe stopping point. Standard path signals can be passed from the back side
STR_BUILD_SIGNAL_ELECTRIC_PBS_OWAY_TOOLTIP                      :{BLACK}One-way Path Signal (electric){}A path signal allows more than one train to enter a signal block at the same time, if the train can reserve a path to a safe stopping point. One-way path signals can't be passed from the back side
STR_BUILD_SIGNAL_CONVERT_TOOLTIP                                :{BLACK}Signal Convert{}When selected, clicking an existing signal will convert it to the selected signal type and variant. Ctrl+Click will toggle the existing variant. Shift+Click shows estimated conversion cost
STR_BUILD_SIGNAL_DRAG_SIGNALS_DENSITY_TOOLTIP                   :{BLACK}Dragging signal density
STR_BUILD_SIGNAL_DRAG_SIGNALS_DENSITY_DECREASE_TOOLTIP          :{BLACK}Decrease dragging signal density
STR_BUILD_SIGNAL_DRAG_SIGNALS_DENSITY_INCREASE_TOOLTIP          :{BLACK}Increase dragging signal density

# Tracerestrict GUI
STR_TRACE_RESTRICT_CONDITIONAL_COMPARATOR_EQUALS                :is
STR_TRACE_RESTRICT_CONDITIONAL_COMPARATOR_NOT_EQUALS            :is not
STR_TRACE_RESTRICT_CONDITIONAL_COMPARATOR_LESS_THAN             :<
STR_TRACE_RESTRICT_CONDITIONAL_COMPARATOR_LESS_EQUALS           :<=
STR_TRACE_RESTRICT_CONDITIONAL_COMPARATOR_MORE_THAN             :>
STR_TRACE_RESTRICT_CONDITIONAL_COMPARATOR_MORE_EQUALS           :>=
STR_TRACE_RESTRICT_CONDITIONAL_COMPARATOR_CARGO_EQUALS          :can carry
STR_TRACE_RESTRICT_CONDITIONAL_COMPARATOR_CARGO_NOT_EQUALS      :can't carry
STR_TRACE_RESTRICT_CONDITIONAL_IF                               :If
STR_TRACE_RESTRICT_CONDITIONAL_ELIF                             :Else if
STR_TRACE_RESTRICT_CONDITIONAL_ORIF                             :Or if
STR_TRACE_RESTRICT_CONDITIONAL_ELSE                             :Else
STR_TRACE_RESTRICT_CONDITIONAL_ENDIF                            :End if
STR_TRACE_RESTRICT_VARIABLE_TRAIN_LENGTH                        :train length
STR_TRACE_RESTRICT_VARIABLE_MAX_SPEED                           :max speed
STR_TRACE_RESTRICT_VARIABLE_CURRENT_ORDER                       :current order
STR_TRACE_RESTRICT_VARIABLE_NEXT_ORDER                          :next order
STR_TRACE_RESTRICT_VARIABLE_LAST_VISITED_STATION                :last visited station
STR_TRACE_RESTRICT_VARIABLE_CARGO                               :cargo
STR_TRACE_RESTRICT_VARIABLE_ENTRY_DIRECTION                     :entry direction
STR_TRACE_RESTRICT_VARIABLE_PBS_ENTRY_SIGNAL                    :PBS entry signal
STR_TRACE_RESTRICT_VARIABLE_PBS_ENTRY_SIGNAL_LONG               :entered signal of PBS block
STR_TRACE_RESTRICT_VARIABLE_UNDEFINED                           :undefined
STR_TRACE_RESTRICT_CONDITIONAL_COMPARE_INTEGER                  :{STRING} {STRING} {STRING} {COMMA} then
STR_TRACE_RESTRICT_CONDITIONAL_COMPARE_SPEED                    :{STRING} {STRING} {STRING} {VELOCITY} then
STR_TRACE_RESTRICT_CONDITIONAL_ORDER_STATION                    :{STRING} {STRING} {STRING} {STATION} then
STR_TRACE_RESTRICT_CONDITIONAL_ORDER_WAYPOINT                   :{STRING} {STRING} {STRING} {WAYPOINT} then
STR_TRACE_RESTRICT_CONDITIONAL_ORDER_DEPOT                      :{STRING} {STRING} {STRING} {DEPOT} then
STR_TRACE_RESTRICT_CONDITIONAL_CARGO                            :{STRING} train {STRING} cargo: {STRING} then
STR_TRACE_RESTRICT_CONDITIONAL_ENTRY_DIRECTION                  :{STRING} train {STRING} entering from {STRING} tile edge then
STR_TRACE_RESTRICT_CONDITIONAL_ENTRY_SIGNAL_FACE                :{STRING} train {STRING} entering from {STRING} of signal then
STR_TRACE_RESTRICT_CONDITIONAL_TILE_INDEX                       :{STRING} {STRING} {STRING} at {NUM} x {NUM} then
STR_TRACE_RESTRICT_CONDITIONAL_UNDEFINED                        :{STRING} {STRING} {STRING} {RED}undefined {BLACK}{STRING}then
STR_TRACE_RESTRICT_CONDITIONAL_COMPARE_UNDEFINED                :{STRING} {RED}undefined {BLACK}{STRING}then
STR_TRACE_RESTRICT_PF_PENALTY_ITEM                              :Add pathfinder penalty: {COMMA}
STR_TRACE_RESTRICT_PF_PENALTY_ITEM_PRESET                       :Add {STRING} pathfinder penalty
STR_TRACE_RESTRICT_WHITE                                        :{WHITE}
STR_TRACE_RESTRICT_START                                        :Start
STR_TRACE_RESTRICT_END                                          :End
STR_TRACE_RESTRICT_PF_DENY                                      :Deny
STR_TRACE_RESTRICT_PF_ALLOW                                     :Allow
STR_TRACE_RESTRICT_PF_ALLOW_LONG                                :Allow (cancel previous Deny)
STR_TRACE_RESTRICT_PF_PENALTY                                   :Penalty
STR_TRACE_RESTRICT_PF_VALUE_SMALL                               :small
STR_TRACE_RESTRICT_PF_VALUE_MEDIUM                              :medium
STR_TRACE_RESTRICT_PF_VALUE_LARGE                               :large
STR_TRACE_RESTRICT_PF_VALUE_CUSTOM                              :custom
STR_TRACE_RESTRICT_DIRECTION_FRONT                              :front
STR_TRACE_RESTRICT_DIRECTION_BACK                               :back
STR_TRACE_RESTRICT_DIRECTION_NE                                 :north-east
STR_TRACE_RESTRICT_DIRECTION_SE                                 :south-east
STR_TRACE_RESTRICT_DIRECTION_SW                                 :south-west
STR_TRACE_RESTRICT_DIRECTION_NW                                 :north-west
STR_TRACE_RESTRICT_VALUE_CAPTION                                :{WHITE}Value
STR_TRACE_RESTRICT_CAPTION                                      :{WHITE}Routefinding restriction
STR_TRACE_RESTRICT_CAPTION_SHARED                               :{WHITE}Routefinding restriction - shared by {COMMA} signals
STR_TRACE_RESTRICT_TYPE_TOOLTIP                                 :{BLACK}Type
STR_TRACE_RESTRICT_COND_COMPARATOR_TOOLTIP                      :{BLACK}Comparison operator
STR_TRACE_RESTRICT_COND_VALUE_TOOLTIP                           :{BLACK}Value
STR_TRACE_RESTRICT_CONDFLAGS_TOOLTIP                            :{BLACK}Condition type
STR_TRACE_RESTRICT_GOTO_SIGNAL_TOOLTIP                          :{BLACK}Go to signal
STR_TRACE_RESTRICT_INSERT                                       :{BLACK}Insert
STR_TRACE_RESTRICT_REMOVE                                       :{BLACK}Remove
STR_TRACE_RESTRICT_RESET                                        :{BLACK}Reset
STR_TRACE_RESTRICT_COPY                                         :{BLACK}Copy
STR_TRACE_RESTRICT_SHARE                                        :{BLACK}Share
STR_TRACE_RESTRICT_UNSHARE                                      :{BLACK}Unshare
STR_TRACE_RESTRICT_SELECT_TARGET                                :{BLACK}Select Target
STR_TRACE_RESTRICT_SELECT_SIGNAL                                :{BLACK}Select Signal
STR_TRACE_RESTRICT_INSERT_TOOLTIP                               :{BLACK}Insert an instruction
STR_TRACE_RESTRICT_REMOVE_TOOLTIP                               :{BLACK}Remove the selected instruction
STR_TRACE_RESTRICT_RESET_TOOLTIP                                :{BLACK}Reset the current signal (without affecting shared programs)
STR_TRACE_RESTRICT_COPY_TOOLTIP                                 :{BLACK}Copy program from another signal
STR_TRACE_RESTRICT_SHARE_TOOLTIP                                :{BLACK}Share program with another signal
STR_TRACE_RESTRICT_UNSHARE_TOOLTIP                              :{BLACK}Stop sharing program with other signals, create a copy of the program
STR_TRACE_RESTRICT_SIGNAL_GUI_TOOLTIP                           :{BLACK}Routefinding restriction
STR_TRACE_RESTRICT_INSTRUCTION_LIST_TOOLTIP                     :{BLACK}Click an instruction to select it{}Ctrl+Click to scroll to the instruction's target (if any)
STR_TRACE_RESTRICT_ERROR_CAN_T_INSERT_ITEM                      :{WHITE}Can't insert instruction
STR_TRACE_RESTRICT_ERROR_CAN_T_MODIFY_ITEM                      :{WHITE}Can't modify instruction
STR_TRACE_RESTRICT_ERROR_CAN_T_REMOVE_ITEM                      :{WHITE}Can't remove instruction
STR_TRACE_RESTRICT_ERROR_VALUE_TOO_LARGE                        :{WHITE}Value too large, maximum is {COMMA}
STR_TRACE_RESTRICT_ERROR_NO_PROGRAM                             :No trace restrict program exists
STR_TRACE_RESTRICT_ERROR_OFFSET_TOO_LARGE                       :Offset too large
STR_TRACE_RESTRICT_ERROR_CAN_T_CHANGE_CONDITIONALITY            :Can't change conditionality
STR_TRACE_RESTRICT_ERROR_CAN_T_REMOVE_ENDIF                     :Can't remove an 'end if'
STR_TRACE_RESTRICT_ERROR_VALIDATE_END_CONDSTACK                 :Validation failed: condstack non-empty at exit
STR_TRACE_RESTRICT_ERROR_VALIDATE_NO_IF                         :Validation failed: else/endif without opening if
STR_TRACE_RESTRICT_ERROR_VALIDATE_DUP_ELSE                      :Validation failed: duplicate else
STR_TRACE_RESTRICT_ERROR_VALIDATE_ELIF_NO_IF                    :Validation failed: else if without opening if
STR_TRACE_RESTRICT_ERROR_SOURCE_SAME_AS_TARGET                  :Source and target signals are the same
STR_TRACE_RESTRICT_ERROR_CAN_T_RESET_SIGNAL                     :{WHITE}Can't reset signal
STR_TRACE_RESTRICT_ERROR_CAN_T_COPY_PROGRAM                     :{WHITE}Can't copy program
STR_TRACE_RESTRICT_ERROR_CAN_T_SHARE_PROGRAM                    :{WHITE}Can't share program
STR_TRACE_RESTRICT_ERROR_CAN_T_UNSHARE_PROGRAM                  :{WHITE}Can't unshare program

# Programmable Signals
STR_PROGRAM_SIGNAL_TOOLTIP                                      :{BLACK}Program signal

STR_ERR_PROGSIG_INVALID_INSTRUCTION                             :{WHITE}Cannot insert instruction after instruction with invalid ID
STR_ERR_PROGSIG_INVALID_OPCODE                                  :{WHITE}Cannot insert an instruction of that opcode
STR_ERR_PROGSIG_NOT_THERE                                       :{WHITE}There is no programmable signal there
STR_ERR_PROGSIG_INVALID_SIGNAL_STATE                            :{WHITE}That signal state is invalid
STR_ERR_PROGSIG_INVALID_CONDITION                               :{WHITE}That condition is invalid
STR_ERR_PROGSIG_INVALID_CONDITION_FIELD                         :{WHITE}That field is not valid for the condition
STR_ERR_PROGSIG_INVALID_COMPARATOR                              :{WHITE}That comparator is not valid
STR_ERR_PROGSIG_INVALID_SIGNAL                                  :{WHITE}Invalid signal selected

STR_PROGSIG_CAPTION                                             :{WHITE}Signal Program
STR_PROGSIG_COND_VARIABLE_TOOLTIP                               :{BLACK}Condition to compare upon
STR_PROGSIG_COND_COMPARATOR_TOOLTIP                             :{BLACK}Operator to use to compare variable
STR_PROGSIG_COND_VALUE_TOOLTIP                                  :{BLACK}Value to compare variable against
STR_PROGSIG_SIGNAL_STATE_TOOLTIP                                :{BLACK}Set signal to state
STR_PROGSIG_COND_SET_SIGNAL                                     :{BLACK}Set signal
STR_PROGSIG_COND_SET_SIGNAL_TOOLTIP                             :{BLACK}Set the signal to be looked at
STR_PROGSIG_GOTO_SIGNAL                                         :{BLACK}Goto signal
STR_PROGSIG_GOTO_SIGNAL_TOOLTIP                                 :{BLACK}Go to this signal
STR_PROGSIG_INSERT_TOOLTIP                                      :{BLACK}Insert an instruction
STR_PROGSIG_REMOVE_TOOLTIP                                      :{BLACK}Remove the selected instruction
STR_PROGSIG_REMOVE_PROGRAM_TOOLTIP                              :{BLACK}Remove entire program
STR_PROGSIG_COPY_PROGRAM_TOOLTIP                                :{BLACK}Copy program from existing signal

STR_PROGSIG_REMOVE_PROGRAM                                      :{RED}Remove program
STR_PROGSIG_COPY_PROGRAM                                        :{BLUE}Copy program
STR_PROGSIG_REMOVE                                              :{BLACK}Remove
STR_PROGSIG_INSERT                                              :Insert
STR_PROGSIG_INSERT_IF                                           :Condition
STR_PROGSIG_INSERT_SET_SIGNAL                                   :Set signal state

STR_PROGSIG_FIRST                                               :Start
STR_PROGSIG_LAST                                                :End

STR_PROGSIG_IF                                                  :If {RAW_STRING} Then
STR_PROGSIG_ELSE                                                :Else
STR_PROGSIG_ENDIF                                               :End If

STR_PROGSIG_SET_SIGNAL                                          :Make signal {STRING}

STR_PROGSIG_COND_ALWAYS                                         :always
STR_PROGSIG_COND_NEVER                                          :never
STR_PROGSIG_COND_COMPARE                                        :{STRING} {STRING} {NUM}
STR_PROGSIG_COND_SIGNAL_STATE                                   :signal state
STR_PROGSIG_CONDVAR_SIGNAL_STATE                                :{STRING1} is green
STR_PROGSIG_CONDVAR_SIGNAL_STATE_SPECIFIED                      :specified signal
STR_PROGSIG_CONDVAR_SIGNAL_STATE_UNSPECIFIED                    :{RED}unspecified signal{STRING}
STR_PROGSIG_CONDVAR_NUM_RED                                     :red signals
STR_PROGSIG_CONDVAR_NUM_GREEN                                   :green signals

STR_PROGSIG_CONDITION_VALUE_CAPT                                :{WHITE}Condition value

STR_ERROR_CAN_T_INSERT_INSTRUCTION                              :{WHITE}Can't insert instruction
STR_ERROR_CAN_T_MODIFY_INSTRUCTION                              :{WHITE}Can't modify instruction
STR_ERROR_CAN_T_REMOVE_INSTRUCTION                              :{WHITE}Can't remove instruction
STR_ERROR_CAN_T_GOTO_UNDEFINED_SIGNAL                           :{WHITE}Can't go to undefined signal
STR_ERROR_NOT_AN_EXIT_SIGNAL                                    :{WHITE}Not an exit signal
STR_ERROR_NOT_AN_PROG_SIGNAL                                    :{WHITE}Not an programmable signal
STR_ERROR_CANNOT_USE_SELF                                       :{WHITE}Can't copy program from myself
STR_ERROR_CAN_T_DEPEND_UPON_BIDIRECTIONAL_SIGNALS               :{WHITE}Cannot conditionally depend upon bidirectional signals
STR_ERROR_INVALID_SIGNAL                                        :{WHITE}Invalid signal

# Bridge selection window
STR_SELECT_RAIL_BRIDGE_CAPTION                                  :{WHITE}Select Rail Bridge
STR_SELECT_ROAD_BRIDGE_CAPTION                                  :{WHITE}Select Road Bridge
STR_SELECT_BRIDGE_SELECTION_TOOLTIP                             :{BLACK}Bridge selection - click on your preferred bridge to build it
STR_SELECT_BRIDGE_INFO                                          :{GOLD}{STRING},{} {VELOCITY} {WHITE}{CURRENCY_LONG}
STR_SELECT_BRIDGE_SCENEDIT_INFO                                 :{GOLD}{STRING},{} {VELOCITY}
STR_BRIDGE_NAME_SUSPENSION_STEEL                                :Suspension, Steel
STR_BRIDGE_NAME_GIRDER_STEEL                                    :Girder, Steel
STR_BRIDGE_NAME_CANTILEVER_STEEL                                :Cantilever, Steel
STR_BRIDGE_NAME_SUSPENSION_CONCRETE                             :Suspension, Concrete
STR_BRIDGE_NAME_WOODEN                                          :Wooden
STR_BRIDGE_NAME_CONCRETE                                        :Concrete
STR_BRIDGE_NAME_TUBULAR_STEEL                                   :Tubular, Steel
STR_BRIDGE_TUBULAR_SILICON                                      :Tubular, Silicon


# Road construction toolbar
STR_ROAD_TOOLBAR_ROAD_CONSTRUCTION_CAPTION                      :{WHITE}Road Construction
STR_ROAD_TOOLBAR_TRAM_CONSTRUCTION_CAPTION                      :{WHITE}Tramway Construction
STR_ROAD_TOOLBAR_TOOLTIP_BUILD_ROAD_SECTION                     :{BLACK}Build road section. Ctrl toggles build/remove for road construction. Shift toggles building/showing cost estimate
STR_ROAD_TOOLBAR_TOOLTIP_BUILD_TRAMWAY_SECTION                  :{BLACK}Build tramway section. Ctrl toggles build/remove for tramway construction. Shift toggles building/showing cost estimate
STR_ROAD_TOOLBAR_TOOLTIP_BUILD_AUTOROAD                         :{BLACK}Build road section using the Autoroad mode. Ctrl toggles build/remove for road construction. Shift toggles building/showing cost estimate
STR_ROAD_TOOLBAR_TOOLTIP_BUILD_AUTOTRAM                         :{BLACK}Build tramway section using the Autotram mode. Ctrl toggles build/remove for tramway construction. Shift toggles building/showing cost estimate
STR_ROAD_TOOLBAR_TOOLTIP_BUILD_ROAD_VEHICLE_DEPOT               :{BLACK}Build road vehicle depot (for buying and servicing vehicles). Shift toggles building/showing cost estimate
STR_ROAD_TOOLBAR_TOOLTIP_BUILD_TRAM_VEHICLE_DEPOT               :{BLACK}Build tram vehicle depot (for buying and servicing vehicles). Shift toggles building/showing cost estimate
STR_ROAD_TOOLBAR_TOOLTIP_BUILD_BUS_STATION                      :{BLACK}Build bus station. Ctrl enables joining stations. Shift toggles building/showing cost estimate
STR_ROAD_TOOLBAR_TOOLTIP_BUILD_PASSENGER_TRAM_STATION           :{BLACK}Build passenger tram station. Ctrl enables joining stations. Shift toggles building/showing cost estimate
STR_ROAD_TOOLBAR_TOOLTIP_BUILD_TRUCK_LOADING_BAY                :{BLACK}Build lorry loading bay. Ctrl enables joining stations. Shift toggles building/showing cost estimate
STR_ROAD_TOOLBAR_TOOLTIP_BUILD_CARGO_TRAM_STATION               :{BLACK}Build freight tram station. Ctrl enables joining stations. Shift toggles building/showing cost estimate
STR_ROAD_TOOLBAR_TOOLTIP_TOGGLE_ONE_WAY_ROAD                    :{BLACK}Activate/Deactivate one way roads
STR_ROAD_TOOLBAR_TOOLTIP_BUILD_ROAD_BRIDGE                      :{BLACK}Build road bridge. Shift toggles building/showing cost estimate
STR_ROAD_TOOLBAR_TOOLTIP_BUILD_TRAMWAY_BRIDGE                   :{BLACK}Build tramway bridge. Shift toggles building/showing cost estimate
STR_ROAD_TOOLBAR_TOOLTIP_BUILD_ROAD_TUNNEL                      :{BLACK}Build road tunnel. Shift toggles building/showing cost estimate
STR_ROAD_TOOLBAR_TOOLTIP_BUILD_TRAMWAY_TUNNEL                   :{BLACK}Build tramway tunnel. Shift toggles building/showing cost estimate
STR_ROAD_TOOLBAR_TOOLTIP_TOGGLE_BUILD_REMOVE_FOR_ROAD           :{BLACK}Toggle build/remove for road construction
STR_ROAD_TOOLBAR_TOOLTIP_TOGGLE_BUILD_REMOVE_FOR_TRAMWAYS       :{BLACK}Toggle build/remove for tramway construction

# Road depot construction window
STR_BUILD_DEPOT_ROAD_ORIENTATION_CAPTION                        :{WHITE}Road Depot Orientation
STR_BUILD_DEPOT_ROAD_ORIENTATION_SELECT_TOOLTIP                 :{BLACK}Select road vehicle depot orientation
STR_BUILD_DEPOT_TRAM_ORIENTATION_CAPTION                        :{WHITE}Tram Depot Orientation
STR_BUILD_DEPOT_TRAM_ORIENTATION_SELECT_TOOLTIP                 :{BLACK}Select tram vehicle depot orientation

# Road vehicle station construction window
STR_STATION_BUILD_BUS_ORIENTATION                               :{WHITE}Bus Station Orientation
STR_STATION_BUILD_BUS_ORIENTATION_TOOLTIP                       :{BLACK}Select bus station orientation
STR_STATION_BUILD_TRUCK_ORIENTATION                             :{WHITE}Lorry Station Orientation
STR_STATION_BUILD_TRUCK_ORIENTATION_TOOLTIP                     :{BLACK}Select lorry loading bay orientation
STR_STATION_BUILD_PASSENGER_TRAM_ORIENTATION                    :{WHITE}Passenger Tram Station Orientation
STR_STATION_BUILD_PASSENGER_TRAM_ORIENTATION_TOOLTIP            :{BLACK}Select passenger tram station orientation
STR_STATION_BUILD_CARGO_TRAM_ORIENTATION                        :{WHITE}Freight Tram Station Orientation
STR_STATION_BUILD_CARGO_TRAM_ORIENTATION_TOOLTIP                :{BLACK}Select freight tram station orientation

# Waterways toolbar (last two for SE only)
STR_WATERWAYS_TOOLBAR_CAPTION                                   :{WHITE}Waterways Construction
STR_WATERWAYS_TOOLBAR_CAPTION_SE                                :{WHITE}Waterways
STR_WATERWAYS_TOOLBAR_BUILD_CANALS_TOOLTIP                      :{BLACK}Build canals. Shift toggles building/showing cost estimate
STR_WATERWAYS_TOOLBAR_BUILD_LOCKS_TOOLTIP                       :{BLACK}Build locks. Shift toggles building/showing cost estimate
STR_WATERWAYS_TOOLBAR_BUILD_DEPOT_TOOLTIP                       :{BLACK}Build ship depot (for buying and servicing ships). Shift toggles building/showing cost estimate
STR_WATERWAYS_TOOLBAR_BUILD_DOCK_TOOLTIP                        :{BLACK}Build ship dock. Ctrl enables joining stations. Shift toggles building/showing cost estimate
STR_WATERWAYS_TOOLBAR_BUOY_TOOLTIP                              :{BLACK}Place a buoy which can be used as a waypoint. Shift toggles building/showing cost estimate
STR_WATERWAYS_TOOLBAR_BUILD_AQUEDUCT_TOOLTIP                    :{BLACK}Build aqueduct. Shift toggles building/showing cost estimate
STR_WATERWAYS_TOOLBAR_CREATE_LAKE_TOOLTIP                       :{BLACK}Define water area.{}Make a canal, unless Ctrl is held down at sea level, when it will flood the surroundings instead
STR_WATERWAYS_TOOLBAR_CREATE_RIVER_TOOLTIP                      :{BLACK}Place rivers

# Ship depot construction window
STR_DEPOT_BUILD_SHIP_CAPTION                                    :{WHITE}Ship Depot Orientation
STR_DEPOT_BUILD_SHIP_ORIENTATION_TOOLTIP                        :{BLACK}Select ship depot orientation

# Dock construction window
STR_STATION_BUILD_DOCK_CAPTION                                  :{WHITE}Dock

# Airport toolbar
STR_TOOLBAR_AIRCRAFT_CAPTION                                    :{WHITE}Airports
STR_TOOLBAR_AIRCRAFT_BUILD_AIRPORT_TOOLTIP                      :{BLACK}Build airport. Ctrl enables joining stations. Shift toggles building/showing cost estimate

# Airport construction window
STR_STATION_BUILD_AIRPORT_CAPTION                               :{WHITE}Airport Selection
STR_STATION_BUILD_AIRPORT_TOOLTIP                               :{BLACK}Select size/type of airport
STR_STATION_BUILD_AIRPORT_CLASS_LABEL                           :{BLACK}Airport class
STR_STATION_BUILD_AIRPORT_LAYOUT_NAME                           :{BLACK}Layout {NUM}

STR_AIRPORT_SMALL                                               :Small
STR_AIRPORT_CITY                                                :City
STR_AIRPORT_METRO                                               :Metropolitan
STR_AIRPORT_INTERNATIONAL                                       :International
STR_AIRPORT_COMMUTER                                            :Commuter
STR_AIRPORT_INTERCONTINENTAL                                    :Intercontinental
STR_AIRPORT_HELIPORT                                            :Heliport
STR_AIRPORT_HELIDEPOT                                           :Helidepot
STR_AIRPORT_HELISTATION                                         :Helistation

STR_AIRPORT_CLASS_SMALL                                         :Small airports
STR_AIRPORT_CLASS_LARGE                                         :Large airports
STR_AIRPORT_CLASS_HUB                                           :Hub airports
STR_AIRPORT_CLASS_HELIPORTS                                     :Helicopter airports

STR_STATION_BUILD_NOISE                                         :{BLACK}Noise generated: {GOLD}{COMMA}

# Landscaping toolbar
STR_LANDSCAPING_TOOLBAR                                         :{WHITE}Landscaping
STR_LANDSCAPING_TOOLTIP_LOWER_A_CORNER_OF_LAND                  :{BLACK}Lower a corner of land. Dragging lowers the first selected corner and levels the selected area to the new corner height. Ctrl selects the area diagonally. Shift toggles building/showing cost estimate
STR_LANDSCAPING_TOOLTIP_RAISE_A_CORNER_OF_LAND                  :{BLACK}Raise a corner of land. Dragging raises the first selected corner and levels the selected area to the new corner height. Ctrl selects the area diagonally. Shift toggles building/showing cost estimate
STR_LANDSCAPING_LEVEL_LAND_TOOLTIP                              :{BLACK}Level an area of land to the height of the first selected corner. Ctrl selects the area diagonally. Shift toggles building/showing cost estimate
STR_LANDSCAPING_TOOLTIP_PURCHASE_LAND                           :{BLACK}Purchase land for future use. Shift toggles building/showing cost estimate
STR_LANDSCAPING_TOOLTIP_RULER_TOOL                              :{BLACK}Use a virtual ruler to measure distance and height

# Object construction window
STR_OBJECT_BUILD_CAPTION                                        :{WHITE}Object Selection
STR_OBJECT_BUILD_TOOLTIP                                        :{BLACK}Select object to build. Shift toggles building/showing cost estimate
STR_OBJECT_BUILD_CLASS_TOOLTIP                                  :{BLACK}Select class of the object to build
STR_OBJECT_BUILD_PREVIEW_TOOLTIP                                :{BLACK}Preview of the object
STR_OBJECT_BUILD_SIZE                                           :{BLACK}Size: {GOLD}{NUM} x {NUM} tiles

STR_OBJECT_CLASS_LTHS                                           :Lighthouses
STR_OBJECT_CLASS_TRNS                                           :Transmitters

#House construction window (for SE only)
STR_HOUSE_BUILD_CAPTION                                         :{WHITE}House Selection
STR_HOUSE_BUILD_CUSTOM_CAPTION                                  :{WHITE}{RAW_STRING}
STR_HOUSE_BUILD_HOUSESET_LIST_TOOLTIP                           :{BLACK}Select set of houses
STR_HOUSE_BUILD_SELECT_HOUSE_TOOLTIP                            :{BLACK}Select house to build
STR_HOUSE_BUILD_HOUSE_NAME                                      :{GOLD}{STRING1}
STR_HOUSE_BUILD_HISTORICAL_BUILDING                             :{GOLD}(historical building)
STR_HOUSE_BUILD_HOUSE_POPULATION                                :{BLACK}Population: {GOLD}{NUM}
STR_HOUSE_BUILD_HOUSE_ZONES                                     :{BLACK}House zones: {STRING1} {STRING1} {STRING1} {STRING1} {STRING1}
STR_HOUSE_BUILD_HOUSE_ZONE_DISABLED                             :{GRAY}{NUM}
STR_HOUSE_BUILD_HOUSE_ZONE_ENABLED                              :{GOLD}{NUM}
STR_HOUSE_BUILD_LANDSCAPE                                       :{BLACK}Landscape: {STRING}
STR_HOUSE_BUILD_LANDSCAPE_ABOVE_OR_BELOW_SNOWLINE               :{GOLD}above or below snowline
STR_HOUSE_BUILD_LANDSCAPE_ONLY_ABOVE_SNOWLINE                   :{GOLD}only above snowline
STR_HOUSE_BUILD_LANDSCAPE_ONLY_BELOW_SNOWLINE                   :{GOLD}only below snowline
STR_HOUSE_BUILD_YEARS                                           :{BLACK}Years: {STRING1}{GOLD} - {STRING1}
STR_HOUSE_BUILD_YEARS_BAD_YEAR                                  :{RED}{NUM}
STR_HOUSE_BUILD_YEARS_GOOD_YEAR                                 :{GOLD}{NUM}
STR_HOUSE_BUILD_SUPPLIED_CARGO                                  :{BLACK}Supplies: {GOLD}{CARGO_LIST}
STR_HOUSE_BUILD_ACCEPTED_CARGO                                  :{BLACK}Accepts: {GOLD}{RAW_STRING}
STR_HOUSE_BUILD_CARGO_FIRST                                     :{STRING2}
STR_HOUSE_BUILD_CARGO_SEPARATED                                 :, {STRING2}
STR_HOUSE_BUILD_CARGO_VALUE_JUST_NAME                           :{1:STRING}
STR_HOUSE_BUILD_CARGO_VALUE_EIGHTS                              :({COMMA}/8 {STRING})
STR_BASIC_HOUSE_SET_NAME                                        :Basic houses

#Town select window (for SE only)
STR_SELECT_TOWN_CAPTION                                         :{WHITE}Select town
STR_SELECT_TOWN_LIST_ITEM                                       :{BLACK}{TOWN}

# Tree planting window (last two for SE only)
STR_PLANT_TREE_CAPTION                                          :{WHITE}Trees
STR_PLANT_TREE_TOOLTIP                                          :{BLACK}Select tree type to plant. If the tile already has a tree, this will add more trees of mixed types independent of the selected type
STR_TREES_RANDOM_TYPE                                           :{BLACK}Trees of random type
STR_TREES_RANDOM_TYPE_TOOLTIP                                   :{BLACK}Place trees of random type. Shift toggles building/showing cost estimate
STR_TREES_RANDOM_TREES_BUTTON                                   :{BLACK}Random Trees
STR_TREES_RANDOM_TREES_TOOLTIP                                  :{BLACK}Plant trees randomly throughout the landscape

# Land generation window (SE)
STR_TERRAFORM_TOOLBAR_LAND_GENERATION_CAPTION                   :{WHITE}Land Generation
STR_TERRAFORM_TOOLTIP_PLACE_ROCKY_AREAS_ON_LANDSCAPE            :{BLACK}Place rocky areas on landscape
STR_TERRAFORM_TOOLTIP_DEFINE_DESERT_AREA                        :{BLACK}Define desert area.{}Hold Ctrl to remove it
STR_TERRAFORM_TOOLTIP_INCREASE_SIZE_OF_LAND_AREA                :{BLACK}Increase area of land to lower/raise
STR_TERRAFORM_TOOLTIP_DECREASE_SIZE_OF_LAND_AREA                :{BLACK}Decrease area of land to lower/raise
STR_TERRAFORM_TOOLTIP_GENERATE_RANDOM_LAND                      :{BLACK}Generate random land
STR_TERRAFORM_SE_NEW_WORLD                                      :{BLACK}Create new scenario
STR_TERRAFORM_RESET_LANDSCAPE                                   :{BLACK}Reset landscape
STR_TERRAFORM_RESET_LANDSCAPE_TOOLTIP                           :{BLACK}Remove all company-owned property from the map

STR_QUERY_RESET_LANDSCAPE_CAPTION                               :{WHITE}Reset Landscape
STR_RESET_LANDSCAPE_CONFIRMATION_TEXT                           :{WHITE}Are you sure you want to remove all company-owned property?

# Town generation window (SE)
STR_FOUND_TOWN_CAPTION                                          :{WHITE}Town Generation
STR_FOUND_TOWN_NEW_TOWN_BUTTON                                  :{BLACK}New Town
STR_FOUND_TOWN_NEW_TOWN_TOOLTIP                                 :{BLACK}Found new town. Shift+Click shows only estimated cost
STR_FOUND_TOWN_RANDOM_TOWN_BUTTON                               :{BLACK}Random Town
STR_FOUND_TOWN_RANDOM_TOWN_TOOLTIP                              :{BLACK}Found town in random location
STR_FOUND_TOWN_MANY_RANDOM_TOWNS                                :{BLACK}Many random towns
STR_FOUND_TOWN_RANDOM_TOWNS_TOOLTIP                             :{BLACK}Cover the map with randomly placed towns

STR_FOUND_TOWN_NAME_TITLE                                       :{YELLOW}Town name:
STR_FOUND_TOWN_NAME_EDITOR_TITLE                                :{BLACK}Enter town name
STR_FOUND_TOWN_NAME_EDITOR_HELP                                 :{BLACK}Click to enter town name
STR_FOUND_TOWN_NAME_RANDOM_BUTTON                               :{BLACK}Random name
STR_FOUND_TOWN_NAME_RANDOM_TOOLTIP                              :{BLACK}Generate new random name

STR_FOUND_TOWN_INITIAL_SIZE_TITLE                               :{YELLOW}Town size:
STR_FOUND_TOWN_INITIAL_SIZE_SMALL_BUTTON                        :{BLACK}Small
STR_FOUND_TOWN_INITIAL_SIZE_MEDIUM_BUTTON                       :{BLACK}Medium
STR_FOUND_TOWN_INITIAL_SIZE_LARGE_BUTTON                        :{BLACK}Large
STR_FOUND_TOWN_SIZE_RANDOM                                      :{BLACK}Random
STR_FOUND_TOWN_INITIAL_SIZE_TOOLTIP                             :{BLACK}Select town size
STR_FOUND_TOWN_CITY                                             :{BLACK}City
STR_FOUND_TOWN_CITY_TOOLTIP                                     :{BLACK}Cities grow faster than regular towns{}Depending on settings, they are bigger when founded

STR_FOUND_TOWN_ROAD_LAYOUT                                      :{YELLOW}Town road layout:
STR_FOUND_TOWN_SELECT_TOWN_ROAD_LAYOUT                          :{BLACK}Select road layout used for this town
STR_FOUND_TOWN_SELECT_LAYOUT_ORIGINAL                           :{BLACK}Original
STR_FOUND_TOWN_SELECT_LAYOUT_BETTER_ROADS                       :{BLACK}Better roads
STR_FOUND_TOWN_SELECT_LAYOUT_2X2_GRID                           :{BLACK}2x2 grid
STR_FOUND_TOWN_SELECT_LAYOUT_3X3_GRID                           :{BLACK}3x3 grid
STR_FOUND_TOWN_SELECT_LAYOUT_RANDOM                             :{BLACK}Random

# Fund new industry window
STR_FUND_INDUSTRY_CAPTION                                       :{WHITE}Fund new industry
STR_FUND_INDUSTRY_SELECTION_TOOLTIP                             :{BLACK}Choose the appropriate industry from this list
STR_FUND_INDUSTRY_MANY_RANDOM_INDUSTRIES                        :Many random industries
STR_FUND_INDUSTRY_MANY_RANDOM_INDUSTRIES_TOOLTIP                :{BLACK}Cover the map with randomly placed industries
STR_FUND_INDUSTRY_INDUSTRY_BUILD_COST                           :{BLACK}Cost: {YELLOW}{CURRENCY_LONG}
STR_FUND_INDUSTRY_PROSPECT_NEW_INDUSTRY                         :{BLACK}Prospect
STR_FUND_INDUSTRY_BUILD_NEW_INDUSTRY                            :{BLACK}Build
STR_FUND_INDUSTRY_FUND_NEW_INDUSTRY                             :{BLACK}Fund

# Industry cargoes window
STR_INDUSTRY_CARGOES_INDUSTRY_CAPTION                           :{WHITE}Industry chain for {STRING} industry
STR_INDUSTRY_CARGOES_CARGO_CAPTION                              :{WHITE}Industry chain for {STRING} cargo
STR_INDUSTRY_CARGOES_PRODUCERS                                  :{WHITE}Producing industries
STR_INDUSTRY_CARGOES_CUSTOMERS                                  :{WHITE}Accepting industries
STR_INDUSTRY_CARGOES_HOUSES                                     :{WHITE}Houses
STR_INDUSTRY_CARGOES_INDUSTRY_TOOLTIP                           :{BLACK}Click at the industry to see its suppliers and customers
STR_INDUSTRY_CARGOES_CARGO_TOOLTIP                              :{BLACK}{STRING}{}Click at the cargo to see its suppliers and customers
STR_INDUSTRY_DISPLAY_CHAIN                                      :{BLACK}Display chain
STR_INDUSTRY_DISPLAY_CHAIN_TOOLTIP                              :{BLACK}Display cargo supplying and accepting industries
STR_INDUSTRY_CARGOES_NOTIFY_SMALLMAP                            :{BLACK}Link to smallmap
STR_INDUSTRY_CARGOES_NOTIFY_SMALLMAP_TOOLTIP                    :{BLACK}Select the displayed industries at the smallmap as well
STR_INDUSTRY_CARGOES_SELECT_CARGO                               :{BLACK}Select cargo
STR_INDUSTRY_CARGOES_SELECT_CARGO_TOOLTIP                       :{BLACK}Select the cargo you want to display
STR_INDUSTRY_CARGOES_SELECT_INDUSTRY                            :{BLACK}Select industry
STR_INDUSTRY_CARGOES_SELECT_INDUSTRY_TOOLTIP                    :{BLACK}Select the industry you want to display

# Land area window
STR_LAND_AREA_INFORMATION_CAPTION                               :{WHITE}Land Area Information
STR_LAND_AREA_INFORMATION_COST_TO_CLEAR_N_A                     :{BLACK}Cost to clear: {LTBLUE}N/A
STR_LAND_AREA_INFORMATION_COST_TO_CLEAR                         :{BLACK}Cost to clear: {RED}{CURRENCY_LONG}
STR_LAND_AREA_INFORMATION_REVENUE_WHEN_CLEARED                  :{BLACK}Revenue when cleared: {LTBLUE}{CURRENCY_LONG}
STR_LAND_AREA_INFORMATION_OWNER_N_A                             :N/A
STR_LAND_AREA_INFORMATION_OWNER                                 :{BLACK}Owner: {LTBLUE}{STRING1}
STR_LAND_AREA_INFORMATION_ROAD_OWNER                            :{BLACK}Road owner: {LTBLUE}{STRING1}
STR_LAND_AREA_INFORMATION_TRAM_OWNER                            :{BLACK}Tramway owner: {LTBLUE}{STRING1}
STR_LAND_AREA_INFORMATION_RAIL_OWNER                            :{BLACK}Railway owner: {LTBLUE}{STRING1}
STR_LAND_AREA_INFORMATION_LOCAL_AUTHORITY                       :{BLACK}Local authority: {LTBLUE}{STRING1}
STR_LAND_AREA_INFORMATION_LOCAL_AUTHORITY_NONE                  :None
STR_LAND_AREA_INFORMATION_LANDINFO_COORDS                       :{BLACK}Coordinates: {LTBLUE}{NUM} x {NUM} x {NUM} ({RAW_STRING})
STR_LAND_AREA_INFORMATION_BUILD_DATE                            :{BLACK}Built: {LTBLUE}{DATE_LONG}
STR_LAND_AREA_INFORMATION_STATION_CLASS                         :{BLACK}Station class: {LTBLUE}{STRING}
STR_LAND_AREA_INFORMATION_STATION_TYPE                          :{BLACK}Station type: {LTBLUE}{STRING}
STR_LAND_AREA_INFORMATION_AIRPORT_CLASS                         :{BLACK}Airport class: {LTBLUE}{STRING}
STR_LAND_AREA_INFORMATION_AIRPORT_NAME                          :{BLACK}Airport name: {LTBLUE}{STRING}
STR_LAND_AREA_INFORMATION_AIRPORTTILE_NAME                      :{BLACK}Airport tile name: {LTBLUE}{STRING}
STR_LAND_AREA_INFORMATION_NEWGRF_NAME                           :{BLACK}NewGRF: {LTBLUE}{RAW_STRING}
STR_LAND_AREA_INFORMATION_CARGO_ACCEPTED                        :{BLACK}Cargo accepted: {LTBLUE}
STR_LAND_AREA_INFORMATION_CARGO_EIGHTS                          :({COMMA}/8 {STRING})
STR_LANG_AREA_INFORMATION_RAIL_SPEED_LIMIT                      :{BLACK}Rail speed limit: {LTBLUE}{VELOCITY}
STR_LANG_AREA_INFORMATION_ROAD_SPEED_LIMIT                      :{BLACK}Road speed limit: {LTBLUE}{VELOCITY}

# Description of land area of different tiles
STR_LAI_CLEAR_DESCRIPTION_ROCKS                                 :Rocks
STR_LAI_CLEAR_DESCRIPTION_ROUGH_LAND                            :Rough land
STR_LAI_CLEAR_DESCRIPTION_BARE_LAND                             :Bare land
STR_LAI_CLEAR_DESCRIPTION_GRASS                                 :Grass
STR_LAI_CLEAR_DESCRIPTION_FIELDS                                :Fields
STR_LAI_CLEAR_DESCRIPTION_SNOW_COVERED_LAND                     :Snow-covered land
STR_LAI_CLEAR_DESCRIPTION_DESERT                                :Desert

STR_LAI_RAIL_DESCRIPTION_TRACK                                  :{STRING} track
STR_LAI_RAIL_DESCRIPTION_TRACK_WITH_NORMAL_SIGNALS              :{STRING} track with block signals
STR_LAI_RAIL_DESCRIPTION_TRACK_WITH_PRESIGNALS                  :{STRING} track with pre-signals
STR_LAI_RAIL_DESCRIPTION_TRACK_WITH_EXITSIGNALS                 :{STRING} track with exit-signals
STR_LAI_RAIL_DESCRIPTION_TRACK_WITH_COMBOSIGNALS                :{STRING} track with combo-signals
STR_LAI_RAIL_DESCRIPTION_TRACK_WITH_PROGSIGNALS                 :{STRING} track with programmable signals
STR_LAI_RAIL_DESCRIPTION_TRACK_WITH_PBSSIGNALS                  :{STRING} track with path signals
STR_LAI_RAIL_DESCRIPTION_TRACK_WITH_NOENTRYSIGNALS              :{STRING} track with one-way path signals
STR_LAI_RAIL_DESCRIPTION_TRACK_WITH_NORMAL_PRESIGNALS           :{STRING} track with block and pre-signals
STR_LAI_RAIL_DESCRIPTION_TRACK_WITH_NORMAL_EXITSIGNALS          :{STRING} track with block and exit-signals
STR_LAI_RAIL_DESCRIPTION_TRACK_WITH_NORMAL_COMBOSIGNALS         :{STRING} track with block and combo-signals
STR_LAI_RAIL_DESCRIPTION_TRACK_WITH_NORMAL_PROGSIGNALS          :{STRING} track with block and programmable signals
STR_LAI_RAIL_DESCRIPTION_TRACK_WITH_NORMAL_PBSSIGNALS           :{STRING} track with block and path signals
STR_LAI_RAIL_DESCRIPTION_TRACK_WITH_NORMAL_NOENTRYSIGNALS       :{STRING} track with block and one-way path signals
STR_LAI_RAIL_DESCRIPTION_TRACK_WITH_PRE_EXITSIGNALS             :{STRING} track with pre- and exit-signals
STR_LAI_RAIL_DESCRIPTION_TRACK_WITH_PRE_COMBOSIGNALS            :{STRING} track with pre- and combo-signals
STR_LAI_RAIL_DESCRIPTION_TRACK_WITH_PRE_PROGSIGNALS             :{STRING} track with pre- and programmable signals
STR_LAI_RAIL_DESCRIPTION_TRACK_WITH_PRE_PBSSIGNALS              :{STRING} track with pre- and path signals
STR_LAI_RAIL_DESCRIPTION_TRACK_WITH_PRE_NOENTRYSIGNALS          :{STRING} track with pre- and one-way path signals
STR_LAI_RAIL_DESCRIPTION_TRACK_WITH_EXIT_COMBOSIGNALS           :{STRING} track with exit- and combo-signals
STR_LAI_RAIL_DESCRIPTION_TRACK_WITH_EXIT_PROGSIGNALS            :{STRING} track with exit- and programmable signals
STR_LAI_RAIL_DESCRIPTION_TRACK_WITH_EXIT_PBSSIGNALS             :{STRING} track with exit- and path signals
STR_LAI_RAIL_DESCRIPTION_TRACK_WITH_EXIT_NOENTRYSIGNALS         :{STRING} track with exit- and one-way path signals
STR_LAI_RAIL_DESCRIPTION_TRACK_WITH_COMBO_PROGSIGNALS           :{STRING} track with combo- and programmable signals
STR_LAI_RAIL_DESCRIPTION_TRACK_WITH_COMBO_PBSSIGNALS            :{STRING} track with combo- and path signals
STR_LAI_RAIL_DESCRIPTION_TRACK_WITH_COMBO_NOENTRYSIGNALS        :{STRING} track with combo- and one-way path signals
STR_LAI_RAIL_DESCRIPTION_TRACK_WITH_PBS_NOENTRYSIGNALS          :{STRING} track with path and one-way path signals
STR_LAI_RAIL_DESCRIPTION_TRACK_WITH_PBS_PROGSIGNALS             :{STRING} track with path and programmable signals
STR_LAI_RAIL_DESCRIPTION_TRACK_WITH_NOENTRY_PROGSIGNALS         :{STRING} track with one-way path and programmable signals
STR_LAI_RAIL_DESCRIPTION_TRAIN_DEPOT                            :{STRING} train depot

STR_LAI_RAIL_DESCRIPTION_RESTRICTED_SIGNAL                      :{STRING1} (restricted)

STR_LAI_ROAD_DESCRIPTION_ROAD                                   :Road
STR_LAI_ROAD_DESCRIPTION_ROAD_WITH_STREETLIGHTS                 :Road with street lights
STR_LAI_ROAD_DESCRIPTION_TREE_LINED_ROAD                        :Tree-lined road
STR_LAI_ROAD_DESCRIPTION_ROAD_VEHICLE_DEPOT                     :Road vehicle depot
STR_LAI_ROAD_DESCRIPTION_ROAD_RAIL_LEVEL_CROSSING               :Road/rail level crossing
STR_LAI_ROAD_DESCRIPTION_TRAMWAY                                :Tramway

# Houses come directly from their building names
STR_LAI_TOWN_INDUSTRY_DESCRIPTION_UNDER_CONSTRUCTION            :{STRING} (under construction)

STR_LAI_TREE_NAME_TREES                                         :Trees
STR_LAI_TREE_NAME_RAINFOREST                                    :Rainforest
STR_LAI_TREE_NAME_CACTUS_PLANTS                                 :Cactus plants

STR_LAI_STATION_DESCRIPTION_RAILROAD_STATION                    :Railway station
STR_LAI_STATION_DESCRIPTION_AIRCRAFT_HANGAR                     :Aircraft hangar
STR_LAI_STATION_DESCRIPTION_AIRPORT                             :Airport
STR_LAI_STATION_DESCRIPTION_TRUCK_LOADING_AREA                  :Lorry loading area
STR_LAI_STATION_DESCRIPTION_BUS_STATION                         :Bus station
STR_LAI_STATION_DESCRIPTION_SHIP_DOCK                           :Ship dock
STR_LAI_STATION_DESCRIPTION_BUOY                                :Buoy
STR_LAI_STATION_DESCRIPTION_WAYPOINT                            :Waypoint

STR_LAI_WATER_DESCRIPTION_WATER                                 :Water
STR_LAI_WATER_DESCRIPTION_CANAL                                 :Canal
STR_LAI_WATER_DESCRIPTION_LOCK                                  :Lock
STR_LAI_WATER_DESCRIPTION_RIVER                                 :River
STR_LAI_WATER_DESCRIPTION_COAST_OR_RIVERBANK                    :Coast or riverbank
STR_LAI_WATER_DESCRIPTION_SHIP_DEPOT                            :Ship depot

# Industries come directly from their industry names

STR_LAI_TUNNEL_DESCRIPTION_RAILROAD                             :Railway tunnel
STR_LAI_TUNNEL_DESCRIPTION_RAILROAD_SIGNAL                      :Railway tunnel with signal simulation
STR_LAI_TUNNEL_DESCRIPTION_ROAD                                 :Road tunnel

STR_LAI_BRIDGE_DESCRIPTION_RAILROAD_SIGNAL                      :Railway bridge with signal simulation
STR_LAI_BRIDGE_DESCRIPTION_RAIL_SUSPENSION_STEEL                :Steel suspension rail bridge
STR_LAI_BRIDGE_DESCRIPTION_RAIL_GIRDER_STEEL                    :Steel girder rail bridge
STR_LAI_BRIDGE_DESCRIPTION_RAIL_CANTILEVER_STEEL                :Steel cantilever rail bridge
STR_LAI_BRIDGE_DESCRIPTION_RAIL_SUSPENSION_CONCRETE             :Reinforced concrete suspension rail bridge
STR_LAI_BRIDGE_DESCRIPTION_RAIL_WOODEN                          :Wooden rail bridge
STR_LAI_BRIDGE_DESCRIPTION_RAIL_CONCRETE                        :Concrete rail bridge
STR_LAI_BRIDGE_DESCRIPTION_RAIL_TUBULAR_STEEL                   :Tubular rail bridge

STR_LAI_BRIDGE_DESCRIPTION_ROAD_SUSPENSION_STEEL                :Steel suspension road bridge
STR_LAI_BRIDGE_DESCRIPTION_ROAD_GIRDER_STEEL                    :Steel girder road bridge
STR_LAI_BRIDGE_DESCRIPTION_ROAD_CANTILEVER_STEEL                :Steel cantilever road bridge
STR_LAI_BRIDGE_DESCRIPTION_ROAD_SUSPENSION_CONCRETE             :Reinforced concrete suspension road bridge
STR_LAI_BRIDGE_DESCRIPTION_ROAD_WOODEN                          :Wooden road bridge
STR_LAI_BRIDGE_DESCRIPTION_ROAD_CONCRETE                        :Concrete road bridge
STR_LAI_BRIDGE_DESCRIPTION_ROAD_TUBULAR_STEEL                   :Tubular road bridge

STR_LAI_BRIDGE_DESCRIPTION_AQUEDUCT                             :Aqueduct

STR_LAI_OBJECT_DESCRIPTION_TRANSMITTER                          :Transmitter
STR_LAI_OBJECT_DESCRIPTION_LIGHTHOUSE                           :Lighthouse
STR_LAI_OBJECT_DESCRIPTION_COMPANY_HEADQUARTERS                 :Company headquarters
STR_LAI_OBJECT_DESCRIPTION_COMPANY_OWNED_LAND                   :Company-owned land

# About OpenTTD window
STR_ABOUT_OPENTTD                                               :{WHITE}About OpenTTD
STR_ABOUT_ORIGINAL_COPYRIGHT                                    :{BLACK}Original copyright {COPYRIGHT} 1995 Chris Sawyer, All rights reserved
STR_ABOUT_VERSION                                               :{BLACK}OpenTTD version {REV}
STR_ABOUT_COPYRIGHT_OPENTTD                                     :{BLACK}OpenTTD {COPYRIGHT} 2002-2015 The OpenTTD team

# Save/load game/scenario
STR_SAVELOAD_SAVE_CAPTION                                       :{WHITE}Save Game
STR_SAVELOAD_LOAD_CAPTION                                       :{WHITE}Load Game
STR_SAVELOAD_SAVE_SCENARIO                                      :{WHITE}Save Scenario
STR_SAVELOAD_LOAD_SCENARIO                                      :{WHITE}Load Scenario
STR_SAVELOAD_LOAD_HEIGHTMAP                                     :{WHITE}Load Heightmap
STR_SAVELOAD_SAVE_HEIGHTMAP                                     :{WHITE}Save Heightmap
STR_SAVELOAD_HOME_BUTTON                                        :{BLACK}Click here to jump to the current default save/load directory
STR_SAVELOAD_BYTES_FREE                                         :{BLACK}{BYTES} free
STR_SAVELOAD_LIST_TOOLTIP                                       :{BLACK}List of drives, directories and saved-game files
STR_SAVELOAD_EDITBOX_TOOLTIP                                    :{BLACK}Currently selected name for saved-game
STR_SAVELOAD_DELETE_BUTTON                                      :{BLACK}Delete
STR_SAVELOAD_DELETE_TOOLTIP                                     :{BLACK}Delete the currently selected saved-game
STR_SAVELOAD_SAVE_BUTTON                                        :{BLACK}Save
STR_SAVELOAD_SAVE_TOOLTIP                                       :{BLACK}Save the current game, using the selected name
STR_SAVELOAD_LOAD_BUTTON                                        :{BLACK}Load
STR_SAVELOAD_LOAD_TOOLTIP                                       :{BLACK}Load the selected game
STR_SAVELOAD_LOAD_HEIGHTMAP_TOOLTIP                             :{BLACK}Load the selected heightmap
STR_SAVELOAD_DETAIL_CAPTION                                     :{BLACK}Game Details
STR_SAVELOAD_DETAIL_NOT_AVAILABLE                               :{BLACK}No information available
STR_SAVELOAD_DETAIL_COMPANY_INDEX                               :{SILVER}{COMMA}: {WHITE}{STRING1}
STR_SAVELOAD_DETAIL_GRFSTATUS                                   :{SILVER}NewGRF: {WHITE}{STRING}

STR_SAVELOAD_OSKTITLE                                           :{BLACK}Enter a name for the savegame

# World generation
STR_MAPGEN_WORLD_GENERATION_CAPTION                             :{WHITE}World Generation
STR_MAPGEN_MAPSIZE                                              :{BLACK}Map size:
STR_MAPGEN_MAPSIZE_TOOLTIP                                      :{BLACK}Select the size of the map in tiles. The number of available tiles will be slightly smaller
STR_MAPGEN_BY                                                   :{BLACK}*
STR_MAPGEN_NUMBER_OF_TOWNS                                      :{BLACK}No. of towns:
STR_MAPGEN_DATE                                                 :{BLACK}Date:
STR_MAPGEN_NUMBER_OF_INDUSTRIES                                 :{BLACK}No. of industries:
STR_MAPGEN_MAX_HEIGHTLEVEL                                      :{BLACK}Maximum map height:
STR_MAPGEN_MAX_HEIGHTLEVEL_UP                                   :{BLACK}Increase the maximum height of mountains on the map by one
STR_MAPGEN_MAX_HEIGHTLEVEL_DOWN                                 :{BLACK}Decrease the maximum height of mountains on the map by one
STR_MAPGEN_SNOW_LINE_HEIGHT                                     :{BLACK}Snow line height:
STR_MAPGEN_SNOW_LINE_UP                                         :{BLACK}Move the snow line height one up
STR_MAPGEN_SNOW_LINE_DOWN                                       :{BLACK}Move the snow line height one down
STR_MAPGEN_LAND_GENERATOR                                       :{BLACK}Land generator:
STR_MAPGEN_TREE_PLACER                                          :{BLACK}Tree algorithm:
STR_MAPGEN_TERRAIN_TYPE                                         :{BLACK}Terrain type:
STR_MAPGEN_QUANTITY_OF_SEA_LAKES                                :{BLACK}Sea level:
STR_MAPGEN_QUANTITY_OF_RIVERS                                   :{BLACK}Rivers:
STR_MAPGEN_SMOOTHNESS                                           :{BLACK}Smoothness:
STR_MAPGEN_VARIETY                                              :{BLACK}Variety distribution:
STR_MAPGEN_GENERATE                                             :{WHITE}Generate

# Strings for map borders at game generation
STR_MAPGEN_BORDER_TYPE                                          :{BLACK}Map edges:
STR_MAPGEN_NORTHWEST                                            :{BLACK}Northwest
STR_MAPGEN_NORTHEAST                                            :{BLACK}Northeast
STR_MAPGEN_SOUTHEAST                                            :{BLACK}Southeast
STR_MAPGEN_SOUTHWEST                                            :{BLACK}Southwest
STR_MAPGEN_BORDER_FREEFORM                                      :{BLACK}Freeform
STR_MAPGEN_BORDER_WATER                                         :{BLACK}Water
STR_MAPGEN_BORDER_RANDOM                                        :{BLACK}Random
STR_MAPGEN_BORDER_RANDOMIZE                                     :{BLACK}Random
STR_MAPGEN_BORDER_MANUAL                                        :{BLACK}Manual

STR_MAPGEN_HEIGHTMAP_ROTATION                                   :{BLACK}Heightmap rotation:
STR_MAPGEN_HEIGHTMAP_NAME                                       :{BLACK}Heightmap name:
STR_MAPGEN_HEIGHTMAP_SIZE_LABEL                                 :{BLACK}Size:
STR_MAPGEN_HEIGHTMAP_SIZE                                       :{ORANGE}{NUM} x {NUM}

STR_MAPGEN_MAX_HEIGHTLEVEL_QUERY_CAPT                           :{WHITE}Change maximum map height
STR_MAPGEN_SNOW_LINE_QUERY_CAPT                                 :{WHITE}Change snow line height
STR_MAPGEN_START_DATE_QUERY_CAPT                                :{WHITE}Change starting year

# SE Map generation
STR_SE_MAPGEN_CAPTION                                           :{WHITE}Scenario Type
STR_SE_MAPGEN_FLAT_WORLD                                        :{WHITE}Flat land
STR_SE_MAPGEN_FLAT_WORLD_TOOLTIP                                :{BLACK}Generate a flat land
STR_SE_MAPGEN_RANDOM_LAND                                       :{WHITE}Random land
STR_SE_MAPGEN_FLAT_WORLD_HEIGHT                                 :{BLACK}Height of flat land:
STR_SE_MAPGEN_FLAT_WORLD_HEIGHT_DOWN                            :{BLACK}Move the height of flat land one down
STR_SE_MAPGEN_FLAT_WORLD_HEIGHT_UP                              :{BLACK}Move the height of flat land one up

STR_SE_MAPGEN_FLAT_WORLD_HEIGHT_QUERY_CAPT                      :{WHITE}Change height of flat land

# Map generation progress
STR_GENERATION_WORLD                                            :{WHITE}Generating World...
STR_GENERATION_ABORT                                            :{BLACK}Abort
STR_GENERATION_ABORT_CAPTION                                    :{WHITE}Abort World Generation
STR_GENERATION_ABORT_MESSAGE                                    :{YELLOW}Do you really want to abort the generation?
STR_GENERATION_PROGRESS                                         :{WHITE}{NUM}% complete
STR_GENERATION_PROGRESS_NUM                                     :{BLACK}{NUM} / {NUM}
STR_GENERATION_WORLD_GENERATION                                 :{BLACK}World generation
STR_GENERATION_RIVER_GENERATION                                 :{BLACK}River generation
STR_GENERATION_TREE_GENERATION                                  :{BLACK}Tree generation
STR_GENERATION_OBJECT_GENERATION                                :{BLACK}Object generation
STR_GENERATION_CLEARING_TILES                                   :{BLACK}Rough and rocky area generation
STR_GENERATION_SETTINGUP_GAME                                   :{BLACK}Setting up game
STR_GENERATION_PREPARING_TILELOOP                               :{BLACK}Running tile-loop
STR_GENERATION_PREPARING_SCRIPT                                 :{BLACK}Running script
STR_GENERATION_PREPARING_GAME                                   :{BLACK}Preparing game

# NewGRF settings
STR_NEWGRF_SETTINGS_CAPTION                                     :{WHITE}NewGRF Settings
STR_NEWGRF_SETTINGS_INFO_TITLE                                  :{WHITE}Detailed NewGRF information
STR_NEWGRF_SETTINGS_ACTIVE_LIST                                 :{WHITE}Active NewGRF files
STR_NEWGRF_SETTINGS_INACTIVE_LIST                               :{WHITE}Inactive NewGRF files
STR_NEWGRF_SETTINGS_SELECT_PRESET                               :{ORANGE}Select preset:
STR_NEWGRF_FILTER_TITLE                                         :{ORANGE}Filter string:
STR_NEWGRF_SETTINGS_PRESET_LIST_TOOLTIP                         :{BLACK}Load the selected preset
STR_NEWGRF_SETTINGS_PRESET_SAVE                                 :{BLACK}Save preset
STR_NEWGRF_SETTINGS_PRESET_SAVE_TOOLTIP                         :{BLACK}Save the current list as a preset
STR_NEWGRF_SETTINGS_PRESET_SAVE_QUERY                           :{BLACK}Enter name for preset
STR_NEWGRF_SETTINGS_PRESET_DELETE                               :{BLACK}Delete preset
STR_NEWGRF_SETTINGS_PRESET_DELETE_TOOLTIP                       :{BLACK}Delete the currently selected preset
STR_NEWGRF_SETTINGS_ADD                                         :{BLACK}Add
STR_NEWGRF_SETTINGS_ADD_FILE_TOOLTIP                            :{BLACK}Add the selected NewGRF file to your configuration
STR_NEWGRF_SETTINGS_RESCAN_FILES                                :{BLACK}Rescan files
STR_NEWGRF_SETTINGS_RESCAN_FILES_TOOLTIP                        :{BLACK}Update the list of available NewGRF files
STR_NEWGRF_SETTINGS_REMOVE                                      :{BLACK}Remove
STR_NEWGRF_SETTINGS_REMOVE_TOOLTIP                              :{BLACK}Remove the selected NewGRF file from the list
STR_NEWGRF_SETTINGS_MOVEUP                                      :{BLACK}Move Up
STR_NEWGRF_SETTINGS_MOVEUP_TOOLTIP                              :{BLACK}Move the selected NewGRF file up the list
STR_NEWGRF_SETTINGS_MOVEDOWN                                    :{BLACK}Move Down
STR_NEWGRF_SETTINGS_MOVEDOWN_TOOLTIP                            :{BLACK}Move the selected NewGRF file down the list
STR_NEWGRF_SETTINGS_UPGRADE                                     :{BLACK}Upgrade
STR_NEWGRF_SETTINGS_UPGRADE_TOOLTIP                             :{BLACK}Upgrade NewGRF files for which you have a newer version installed
STR_NEWGRF_SETTINGS_FILE_TOOLTIP                                :{BLACK}A list of the NewGRF files that are installed

STR_NEWGRF_SETTINGS_SET_PARAMETERS                              :{BLACK}Set parameters
STR_NEWGRF_SETTINGS_SHOW_PARAMETERS                             :{BLACK}Show parameters
STR_NEWGRF_SETTINGS_TOGGLE_PALETTE                              :{BLACK}Toggle palette
STR_NEWGRF_SETTINGS_TOGGLE_PALETTE_TOOLTIP                      :{BLACK}Toggle the palette of the selected NewGRF.{}Do this when the graphics from this NewGRF look pink in-game
STR_NEWGRF_SETTINGS_APPLY_CHANGES                               :{BLACK}Apply changes

STR_NEWGRF_SETTINGS_FIND_MISSING_CONTENT_BUTTON                 :{BLACK}Find missing content online
STR_NEWGRF_SETTINGS_FIND_MISSING_CONTENT_TOOLTIP                :{BLACK}Check whether the missing content can be found online

STR_NEWGRF_SETTINGS_FILENAME                                    :{BLACK}Filename: {SILVER}{RAW_STRING}
STR_NEWGRF_SETTINGS_GRF_ID                                      :{BLACK}GRF ID: {SILVER}{RAW_STRING}
STR_NEWGRF_SETTINGS_VERSION                                     :{BLACK}Version: {SILVER}{NUM}
STR_NEWGRF_SETTINGS_MIN_VERSION                                 :{BLACK}Min. compatible version: {SILVER}{NUM}
STR_NEWGRF_SETTINGS_MD5SUM                                      :{BLACK}MD5sum: {SILVER}{RAW_STRING}
STR_NEWGRF_SETTINGS_PALETTE                                     :{BLACK}Palette: {SILVER}{RAW_STRING}
STR_NEWGRF_SETTINGS_PARAMETER                                   :{BLACK}Parameters: {SILVER}{STRING1}

STR_NEWGRF_SETTINGS_NO_INFO                                     :{BLACK}No information available
STR_NEWGRF_SETTINGS_NOT_FOUND                                   :{RED}Matching file not found
STR_NEWGRF_SETTINGS_DISABLED                                    :{RED}Disabled
STR_NEWGRF_SETTINGS_INCOMPATIBLE                                :{RED}Incompatible with this version of OpenTTD

# NewGRF save preset window
STR_SAVE_PRESET_CAPTION                                         :{WHITE}Save preset
STR_SAVE_PRESET_LIST_TOOLTIP                                    :{BLACK}List of available presets, select one to copy it to the save name below
STR_SAVE_PRESET_TITLE                                           :{BLACK}Enter a name for the preset
STR_SAVE_PRESET_EDITBOX_TOOLTIP                                 :{BLACK}Currently selected name for the preset to save
STR_SAVE_PRESET_CANCEL                                          :{BLACK}Cancel
STR_SAVE_PRESET_CANCEL_TOOLTIP                                  :{BLACK}Don't change the preset
STR_SAVE_PRESET_SAVE                                            :{BLACK}Save
STR_SAVE_PRESET_SAVE_TOOLTIP                                    :{BLACK}Save the preset to the current selected name

# NewGRF parameters window
STR_NEWGRF_PARAMETERS_CAPTION                                   :{WHITE}Change NewGRF parameters
STR_NEWGRF_PARAMETERS_CLOSE                                     :{BLACK}Close
STR_NEWGRF_PARAMETERS_RESET                                     :{BLACK}Reset
STR_NEWGRF_PARAMETERS_RESET_TOOLTIP                             :{BLACK}Set all parameters to their default value
STR_NEWGRF_PARAMETERS_DEFAULT_NAME                              :Parameter {NUM}
STR_NEWGRF_PARAMETERS_SETTING                                   :{STRING1}: {ORANGE}{STRING1}
STR_NEWGRF_PARAMETERS_NUM_PARAM                                 :{LTBLUE}Number of parameters: {ORANGE}{NUM}

# NewGRF inspect window
STR_NEWGRF_INSPECT_CAPTION                                      :{WHITE}Inspect - {STRING5}
STR_NEWGRF_INSPECT_PARENT_BUTTON                                :{BLACK}Parent
STR_NEWGRF_INSPECT_PARENT_TOOLTIP                               :{BLACK}Inspect the object of the parent scope

STR_NEWGRF_INSPECT_CAPTION_OBJECT_AT                            :{STRING1} at {HEX}
STR_NEWGRF_INSPECT_CAPTION_OBJECT_AT_OBJECT                     :Object
STR_NEWGRF_INSPECT_CAPTION_OBJECT_AT_RAIL_TYPE                  :Rail type

STR_NEWGRF_INSPECT_QUERY_CAPTION                                :{WHITE}NewGRF variable 60+x parameter (hexadecimal)

# Sprite aligner window
STR_SPRITE_ALIGNER_CAPTION                                      :{WHITE}Aligning sprite {COMMA} ({RAW_STRING})
STR_SPRITE_ALIGNER_NEXT_BUTTON                                  :{BLACK}Next sprite
STR_SPRITE_ALIGNER_NEXT_TOOLTIP                                 :{BLACK}Proceed to the next normal sprite, skipping any pseudo/recolour/font sprites and wrapping around from the last sprite to the first
STR_SPRITE_ALIGNER_GOTO_BUTTON                                  :{BLACK}Go to sprite
STR_SPRITE_ALIGNER_GOTO_TOOLTIP                                 :{BLACK}Go to the given sprite. If the sprite is not a normal sprite, proceed to the next normal sprite
STR_SPRITE_ALIGNER_PREVIOUS_BUTTON                              :{BLACK}Previous sprite
STR_SPRITE_ALIGNER_PREVIOUS_TOOLTIP                             :{BLACK}Proceed to the previous normal sprite, skipping any pseudo/recolour/font sprites and wrapping around from the first sprite to the last
STR_SPRITE_ALIGNER_SPRITE_TOOLTIP                               :{BLACK}Representation of the currently selected sprite. The alignment is ignored when drawing this sprite
STR_SPRITE_ALIGNER_MOVE_TOOLTIP                                 :{BLACK}Move the sprite around, changing the X and Y offsets
STR_SPRITE_ALIGNER_RESET_BUTTON                                 :{BLACK}Reset relative
STR_SPRITE_ALIGNER_RESET_TOOLTIP                                :{BLACK}Reset the current relative offsets
STR_SPRITE_ALIGNER_OFFSETS_ABS                                  :{BLACK}X offset: {NUM}, Y offset: {NUM} (Absolute)
STR_SPRITE_ALIGNER_OFFSETS_REL                                  :{BLACK}X offset: {NUM}, Y offset: {NUM} (Relative)
STR_SPRITE_ALIGNER_PICKER_BUTTON                                :{BLACK}Pick sprite
STR_SPRITE_ALIGNER_PICKER_TOOLTIP                               :{BLACK}Pick a sprite from anywhere on the screen

STR_SPRITE_ALIGNER_GOTO_CAPTION                                 :{WHITE}Go to sprite

# NewGRF (self) generated warnings/errors
STR_NEWGRF_ERROR_MSG_INFO                                       :{SILVER}{RAW_STRING}
STR_NEWGRF_ERROR_MSG_WARNING                                    :{RED}Warning: {SILVER}{RAW_STRING}
STR_NEWGRF_ERROR_MSG_ERROR                                      :{RED}Error: {SILVER}{RAW_STRING}
STR_NEWGRF_ERROR_MSG_FATAL                                      :{RED}Fatal: {SILVER}{RAW_STRING}
STR_NEWGRF_ERROR_FATAL_POPUP                                    :{WHITE}A fatal NewGRF error has occurred: {}{STRING5}
STR_NEWGRF_ERROR_VERSION_NUMBER                                 :{1:RAW_STRING} will not work with the TTDPatch version reported by OpenTTD
STR_NEWGRF_ERROR_DOS_OR_WINDOWS                                 :{1:RAW_STRING} is for the {RAW_STRING} version of TTD
STR_NEWGRF_ERROR_UNSET_SWITCH                                   :{1:RAW_STRING} is designed to be used with {RAW_STRING}
STR_NEWGRF_ERROR_INVALID_PARAMETER                              :Invalid parameter for {1:RAW_STRING}: parameter {RAW_STRING} ({NUM})
STR_NEWGRF_ERROR_LOAD_BEFORE                                    :{1:RAW_STRING} must be loaded before {RAW_STRING}
STR_NEWGRF_ERROR_LOAD_AFTER                                     :{1:RAW_STRING} must be loaded after {RAW_STRING}
STR_NEWGRF_ERROR_OTTD_VERSION_NUMBER                            :{1:RAW_STRING} requires OpenTTD version {RAW_STRING} or better
STR_NEWGRF_ERROR_AFTER_TRANSLATED_FILE                          :the GRF file it was designed to translate
STR_NEWGRF_ERROR_TOO_MANY_NEWGRFS_LOADED                        :Too many NewGRFs are loaded
STR_NEWGRF_ERROR_STATIC_GRF_CAUSES_DESYNC                       :Loading {1:RAW_STRING} as static NewGRF with {RAW_STRING} could cause desyncs
STR_NEWGRF_ERROR_UNEXPECTED_SPRITE                              :Unexpected sprite (sprite {3:NUM})
STR_NEWGRF_ERROR_UNKNOWN_PROPERTY                               :Unknown Action 0 property {4:HEX} (sprite {3:NUM})
STR_NEWGRF_ERROR_INVALID_ID                                     :Attempt to use invalid ID (sprite {3:NUM})
STR_NEWGRF_ERROR_CORRUPT_SPRITE                                 :{YELLOW}{RAW_STRING} contains a corrupt sprite. All corrupt sprites will be shown as a red question mark (?)
STR_NEWGRF_ERROR_MULTIPLE_ACTION_8                              :Contains multiple Action 8 entries (sprite {3:NUM})
STR_NEWGRF_ERROR_READ_BOUNDS                                    :Read past end of pseudo-sprite (sprite {3:NUM})
STR_NEWGRF_ERROR_MISSING_SPRITES                                :{WHITE}The currently used base graphics set is missing a number of sprites.{}Please update the base graphics set
STR_NEWGRF_ERROR_MISSING_SPRITES_UNSTABLE                       :{WHITE}The currently used base graphics set is missing a number of sprites.{}Please update the base graphics set.{}Since you are playing a {YELLOW}development snapshot of OpenTTD{WHITE}, you might also need a {YELLOW}development snapshot of the base graphics{WHITE}
STR_NEWGRF_ERROR_GRM_FAILED                                     :Requested GRF resources not available (sprite {3:NUM})
STR_NEWGRF_ERROR_FORCEFULLY_DISABLED                            :{1:RAW_STRING} was disabled by {2:RAW_STRING}
STR_NEWGRF_ERROR_INVALID_SPRITE_LAYOUT                          :Invalid/unknown sprite layout format (sprite {3:NUM})

# NewGRF related 'general' warnings
STR_NEWGRF_POPUP_CAUTION_CAPTION                                :{WHITE}Caution!
STR_NEWGRF_CONFIRMATION_TEXT                                    :{YELLOW}You are about to make changes to a running game. This can crash OpenTTD or break the game state. Do not file bug reports about these issues.{}Are you absolutely sure about this?

STR_NEWGRF_DUPLICATE_GRFID                                      :{WHITE}Can't add file: duplicate GRF ID
STR_NEWGRF_COMPATIBLE_LOADED                                    :{ORANGE}Matching file not found (compatible GRF loaded)
STR_NEWGRF_TOO_MANY_NEWGRFS                                     :{WHITE}Can't add file: NewGRF file limit reached

STR_NEWGRF_COMPATIBLE_LOAD_WARNING                              :{WHITE}Compatible GRF(s) loaded for missing files
STR_NEWGRF_DISABLED_WARNING                                     :{WHITE}Missing GRF file(s) have been disabled
STR_NEWGRF_UNPAUSE_WARNING_TITLE                                :{YELLOW}Missing GRF file(s)
STR_NEWGRF_UNPAUSE_WARNING                                      :{WHITE}Unpausing can crash OpenTTD. Do not file bug reports for subsequent crashes.{}Do you really want to unpause?

# NewGRF status
STR_NEWGRF_LIST_NONE                                            :None
STR_NEWGRF_LIST_ALL_FOUND                                       :All files present
STR_NEWGRF_LIST_COMPATIBLE                                      :{YELLOW}Found compatible files
STR_NEWGRF_LIST_MISSING                                         :{RED}Missing files

# NewGRF 'it's broken' warnings
STR_NEWGRF_BROKEN                                               :{WHITE}Behaviour of NewGRF '{0:RAW_STRING}' is likely to cause desyncs and/or crashes
STR_NEWGRF_BROKEN_POWERED_WAGON                                 :{WHITE}It changed powered-wagon state for '{1:ENGINE}' when not inside a depot
STR_NEWGRF_BROKEN_VEHICLE_LENGTH                                :{WHITE}It changed vehicle length for '{1:ENGINE}' when not inside a depot
STR_NEWGRF_BROKEN_CAPACITY                                      :{WHITE}It changed vehicle capacity for '{1:ENGINE}' when not inside a depot or refitting
STR_BROKEN_VEHICLE_LENGTH                                       :{WHITE}Train '{VEHICLE}' belonging to '{COMPANY}' has invalid length. It is probably caused by problems with NewGRFs. Game may desync or crash

STR_NEWGRF_BUGGY                                                :{WHITE}NewGRF '{0:RAW_STRING}' provides incorrect information
STR_NEWGRF_BUGGY_ARTICULATED_CARGO                              :{WHITE}Cargo/refit information for '{1:ENGINE}' differs from purchase list after construction. This might cause autorenew/-replace to fail refitting correctly
STR_NEWGRF_BUGGY_ENDLESS_PRODUCTION_CALLBACK                    :{WHITE}'{1:STRING}' caused an endless loop in the production callback
STR_NEWGRF_BUGGY_UNKNOWN_CALLBACK_RESULT                        :{WHITE}Callback {1:HEX} returned unknown/invalid result {2:HEX}

# 'User removed essential NewGRFs'-placeholders for stuff without specs
STR_NEWGRF_INVALID_CARGO                                        :<invalid cargo>
STR_NEWGRF_INVALID_CARGO_ABBREV                                 :??
STR_NEWGRF_INVALID_CARGO_QUANTITY                               :{COMMA} of <invalid cargo>
STR_NEWGRF_INVALID_ENGINE                                       :<invalid vehicle model>
STR_NEWGRF_INVALID_INDUSTRYTYPE                                 :<invalid industry>

# Placeholders for other invalid stuff, e.g. vehicles that have gone (Game Script).
STR_INVALID_VEHICLE                                             :<invalid vehicle>

# NewGRF scanning window
STR_NEWGRF_SCAN_CAPTION                                         :{WHITE}Scanning NewGRFs
STR_NEWGRF_SCAN_MESSAGE                                         :{BLACK}Scanning NewGRFs. Depending on the amount this can take a while...
STR_NEWGRF_SCAN_STATUS                                          :{BLACK}{NUM} NewGRF{P "" s} scanned out of an estimated {NUM} NewGRF{P "" s}
STR_NEWGRF_SCAN_ARCHIVES                                        :Scanning for archives

# Sign list window
STR_SIGN_LIST_CAPTION                                           :{WHITE}Sign List - {COMMA} Sign{P "" s}
STR_SIGN_LIST_MATCH_CASE                                        :{BLACK}Match case
STR_SIGN_LIST_MATCH_CASE_TOOLTIP                                :{BLACK}Toggle matching case when comparing sign names against the filter string

# Sign window
STR_EDIT_SIGN_CAPTION                                           :{WHITE}Edit sign text
STR_EDIT_SIGN_NEXT_SIGN_TOOLTIP                                 :{BLACK}Go to next sign
STR_EDIT_SIGN_PREVIOUS_SIGN_TOOLTIP                             :{BLACK}Go to previous sign

STR_EDIT_SIGN_SIGN_OSKTITLE                                     :{BLACK}Enter a name for the sign

# Town directory window
STR_TOWN_DIRECTORY_CAPTION                                      :{WHITE}Towns
STR_TOWN_DIRECTORY_NONE                                         :{ORANGE}- None -
STR_TOWN_DIRECTORY_TOWN                                         :{ORANGE}{TOWN}{BLACK} ({COMMA})
STR_TOWN_DIRECTORY_LIST_TOOLTIP                                 :{BLACK}Town names - click on name to centre main view on town. Ctrl+Click opens a new viewport on town location
STR_TOWN_POPULATION                                             :{BLACK}World population: {COMMA}

# Town view window
STR_TOWN_VIEW_TOWN_CAPTION                                      :{WHITE}{TOWN}
STR_TOWN_VIEW_CITY_CAPTION                                      :{WHITE}{TOWN} (City)
STR_TOWN_VIEW_POPULATION_HOUSES                                 :{BLACK}Population: {ORANGE}{COMMA}{BLACK}  Houses: {ORANGE}{COMMA}
STR_TOWN_VIEW_PASSENGERS_LAST_MONTH_MAX                         :{BLACK}Passengers last month: {ORANGE}{COMMA}{BLACK}  max: {ORANGE}{COMMA}
STR_TOWN_VIEW_MAIL_LAST_MONTH_MAX                               :{BLACK}Mail last month: {ORANGE}{COMMA}{BLACK}  max: {ORANGE}{COMMA}
STR_TOWN_VIEW_CARGO_FOR_TOWNGROWTH                              :{BLACK}Cargo needed for town growth:
STR_TOWN_VIEW_CARGO_FOR_TOWNGROWTH_REQUIRED_GENERAL             :{ORANGE}{STRING}{RED} required
STR_TOWN_VIEW_CARGO_FOR_TOWNGROWTH_REQUIRED_WINTER              :{ORANGE}{STRING}{BLACK} required in winter
STR_TOWN_VIEW_CARGO_FOR_TOWNGROWTH_DELIVERED_GENERAL            :{ORANGE}{STRING}{GREEN} delivered
STR_TOWN_VIEW_CARGO_FOR_TOWNGROWTH_REQUIRED                     :{ORANGE}{CARGO_TINY} / {CARGO_LONG}{RED} (still required)
STR_TOWN_VIEW_CARGO_FOR_TOWNGROWTH_DELIVERED                    :{ORANGE}{CARGO_TINY} / {CARGO_LONG}{GREEN} (delivered)
STR_TOWN_VIEW_TOWN_GROWS_EVERY                                  :{BLACK}Town grows every {ORANGE}{COMMA}{BLACK}{NBSP}day{P "" s}
STR_TOWN_VIEW_TOWN_GROWS_EVERY_FUNDED                           :{BLACK}Town grows every {ORANGE}{COMMA}{BLACK}{NBSP}day{P "" s} (funded)
STR_TOWN_VIEW_TOWN_GROW_STOPPED                                 :{BLACK}Town is {RED}not{BLACK} growing
STR_TOWN_VIEW_NOISE_IN_TOWN                                     :{BLACK}Noise limit in town: {ORANGE}{COMMA}{BLACK}  max: {ORANGE}{COMMA}
STR_TOWN_VIEW_CENTER_TOOLTIP                                    :{BLACK}Centre the main view on town location. Ctrl+Click opens a new viewport on town location
STR_TOWN_VIEW_LOCAL_AUTHORITY_BUTTON                            :{BLACK}Local authority
STR_TOWN_VIEW_LOCAL_AUTHORITY_TOOLTIP                           :{BLACK}Show information on local authority
STR_TOWN_VIEW_RENAME_TOOLTIP                                    :{BLACK}Change town name

STR_TOWN_VIEW_EXPAND_BUTTON                                     :{BLACK}Expand
STR_TOWN_VIEW_EXPAND_TOOLTIP                                    :{BLACK}Increase size of town
STR_TOWN_VIEW_DELETE_BUTTON                                     :{BLACK}Delete
STR_TOWN_VIEW_DELETE_TOOLTIP                                    :{BLACK}Delete this town completely

STR_TOWN_VIEW_RENAME_TOWN_BUTTON                                :Rename Town

# Town local authority window
STR_LOCAL_AUTHORITY_CAPTION                                     :{WHITE}{TOWN} local authority
STR_LOCAL_AUTHORITY_COMPANY_RATINGS                             :{BLACK}Transport company ratings:
STR_LOCAL_AUTHORITY_COMPANY_RATING                              :{YELLOW}{COMPANY} {COMPANY_NUM}: {ORANGE}{STRING}
STR_LOCAL_AUTHORITY_ACTIONS_TITLE                               :{BLACK}Actions available:
STR_LOCAL_AUTHORITY_ACTIONS_TOOLTIP                             :{BLACK}List of things to do at this town - click on item for more details
STR_LOCAL_AUTHORITY_DO_IT_BUTTON                                :{BLACK}Do it
STR_LOCAL_AUTHORITY_DO_IT_TOOLTIP                               :{BLACK}Carry out the highlighted action in the list above

STR_LOCAL_AUTHORITY_ACTION_SMALL_ADVERTISING_CAMPAIGN           :Small advertising campaign
STR_LOCAL_AUTHORITY_ACTION_MEDIUM_ADVERTISING_CAMPAIGN          :Medium advertising campaign
STR_LOCAL_AUTHORITY_ACTION_LARGE_ADVERTISING_CAMPAIGN           :Large advertising campaign
STR_LOCAL_AUTHORITY_ACTION_ROAD_RECONSTRUCTION                  :Fund local road reconstruction
STR_LOCAL_AUTHORITY_ACTION_STATUE_OF_COMPANY                    :Build statue of company owner
STR_LOCAL_AUTHORITY_ACTION_NEW_BUILDINGS                        :Fund new buildings
STR_LOCAL_AUTHORITY_ACTION_EXCLUSIVE_TRANSPORT                  :Buy exclusive transport rights
STR_LOCAL_AUTHORITY_ACTION_BRIBE                                :Bribe the local authority

STR_LOCAL_AUTHORITY_ACTION_TOOLTIP_SMALL_ADVERTISING            :{YELLOW}Initiate a small local advertising campaign, to attract more passengers and cargo to your transport services.{}Cost: {CURRENCY_LONG}
STR_LOCAL_AUTHORITY_ACTION_TOOLTIP_MEDIUM_ADVERTISING           :{YELLOW}Initiate a medium local advertising campaign, to attract more passengers and cargo to your transport services.{}Cost: {CURRENCY_LONG}
STR_LOCAL_AUTHORITY_ACTION_TOOLTIP_LARGE_ADVERTISING            :{YELLOW}Initiate a large local advertising campaign, to attract more passengers and cargo to your transport services.{}Cost: {CURRENCY_LONG}
STR_LOCAL_AUTHORITY_ACTION_TOOLTIP_ROAD_RECONSTRUCTION          :{YELLOW}Fund the reconstruction of the urban road network. Causes considerable disruption to road traffic for up to 6 months.{}Cost: {CURRENCY_LONG}
STR_LOCAL_AUTHORITY_ACTION_TOOLTIP_STATUE_OF_COMPANY            :{YELLOW}Build a statue in honour of your company.{}Cost: {CURRENCY_LONG}
STR_LOCAL_AUTHORITY_ACTION_TOOLTIP_NEW_BUILDINGS                :{YELLOW}Fund the construction of new commercial buildings in the town.{}Cost: {CURRENCY_LONG}
STR_LOCAL_AUTHORITY_ACTION_TOOLTIP_EXCLUSIVE_TRANSPORT          :{YELLOW}Buy 1 year's exclusive transport rights in town. Town authority will only allow passengers and cargo to use your company's stations.{}Cost: {CURRENCY_LONG}
STR_LOCAL_AUTHORITY_ACTION_TOOLTIP_BRIBE                        :{YELLOW}Bribe the local authority to increase your rating, at the risk of a severe penalty if caught.{}Cost: {CURRENCY_LONG}

# Goal window
STR_GOALS_CAPTION                                               :{WHITE}{COMPANY} Goals
STR_GOALS_SPECTATOR_CAPTION                                     :{WHITE}Global Goals
STR_GOALS_GLOBAL_TITLE                                          :{BLACK}Global goals:
STR_GOALS_TEXT                                                  :{ORANGE}{RAW_STRING}
STR_GOALS_NONE                                                  :{ORANGE}- None -
STR_GOALS_SPECTATOR_NONE                                        :{ORANGE}- Not applicable -
STR_GOALS_PROGRESS                                              :{ORANGE}{RAW_STRING}
STR_GOALS_PROGRESS_COMPLETE                                     :{GREEN}{RAW_STRING}
STR_GOALS_COMPANY_TITLE                                         :{BLACK}Company goals:
STR_GOALS_TOOLTIP_CLICK_ON_SERVICE_TO_CENTER                    :{BLACK}Click on goal to centre main view on industry/town/tile. Ctrl+Click opens a new viewport on industry/town/tile location

# Goal question window
STR_GOAL_QUESTION_CAPTION_QUESTION                              :Question
STR_GOAL_QUESTION_CAPTION_INFORMATION                           :Information
STR_GOAL_QUESTION_CAPTION_WARNING                               :Warning
STR_GOAL_QUESTION_CAPTION_ERROR                                 :Error

############ Start of Goal Question button list
STR_GOAL_QUESTION_BUTTON_CANCEL                                 :Cancel
STR_GOAL_QUESTION_BUTTON_OK                                     :OK
STR_GOAL_QUESTION_BUTTON_NO                                     :No
STR_GOAL_QUESTION_BUTTON_YES                                    :Yes
STR_GOAL_QUESTION_BUTTON_DECLINE                                :Decline
STR_GOAL_QUESTION_BUTTON_ACCEPT                                 :Accept
STR_GOAL_QUESTION_BUTTON_IGNORE                                 :Ignore
STR_GOAL_QUESTION_BUTTON_RETRY                                  :Retry
STR_GOAL_QUESTION_BUTTON_PREVIOUS                               :Previous
STR_GOAL_QUESTION_BUTTON_NEXT                                   :Next
STR_GOAL_QUESTION_BUTTON_STOP                                   :Stop
STR_GOAL_QUESTION_BUTTON_START                                  :Start
STR_GOAL_QUESTION_BUTTON_GO                                     :Go
STR_GOAL_QUESTION_BUTTON_CONTINUE                               :Continue
STR_GOAL_QUESTION_BUTTON_RESTART                                :Restart
STR_GOAL_QUESTION_BUTTON_POSTPONE                               :Postpone
STR_GOAL_QUESTION_BUTTON_SURRENDER                              :Surrender
STR_GOAL_QUESTION_BUTTON_CLOSE                                  :Close
############ End of Goal Question button list

# Subsidies window
STR_SUBSIDIES_CAPTION                                           :{WHITE}Subsidies
STR_SUBSIDIES_OFFERED_TITLE                                     :{BLACK}Subsidies on offer for services taking:
STR_SUBSIDIES_OFFERED_FROM_TO                                   :{ORANGE}{STRING} from {STRING2} to {STRING2}{YELLOW} (by {DATE_SHORT})
STR_SUBSIDIES_NONE                                              :{ORANGE}- None -
STR_SUBSIDIES_SUBSIDISED_TITLE                                  :{BLACK}Services already subsidised:
STR_SUBSIDIES_SUBSIDISED_FROM_TO                                :{ORANGE}{STRING} from {STRING2} to {STRING2}{YELLOW} ({COMPANY}{YELLOW}, until {DATE_SHORT})
STR_SUBSIDIES_TOOLTIP_CLICK_ON_SERVICE_TO_CENTER                :{BLACK}Click on service to centre main view on industry/town. Ctrl+Click opens a new viewport on industry/town location

# Story book window
STR_STORY_BOOK_CAPTION                                          :{WHITE}{COMPANY} Story Book
STR_STORY_BOOK_SPECTATOR_CAPTION                                :{WHITE}Global Story Book
STR_STORY_BOOK_TITLE                                            :{YELLOW}{RAW_STRING}
STR_STORY_BOOK_GENERIC_PAGE_ITEM                                :Page {NUM}
STR_STORY_BOOK_SEL_PAGE_TOOLTIP                                 :{BLACK}Jump to a specific page by selecting it in this drop down list.
STR_STORY_BOOK_PREV_PAGE                                        :{BLACK}Previous
STR_STORY_BOOK_PREV_PAGE_TOOLTIP                                :{BLACK}Go to previous page
STR_STORY_BOOK_NEXT_PAGE                                        :{BLACK}Next
STR_STORY_BOOK_NEXT_PAGE_TOOLTIP                                :{BLACK}Go to next page
STR_STORY_BOOK_INVALID_GOAL_REF                                 :{RED}Invalid goal reference

# Station list window
STR_STATION_LIST_TOOLTIP                                        :{BLACK}Station names - click on name to centre main view on station. Ctrl+Click opens a new viewport on station location
STR_STATION_LIST_USE_CTRL_TO_SELECT_MORE                        :{BLACK}Hold Ctrl to select more than one item
STR_STATION_LIST_CAPTION                                        :{WHITE}{COMPANY} - {COMMA} Station{P "" s}
STR_STATION_LIST_STATION                                        :{YELLOW}{STATION} {STATION_FEATURES}
STR_STATION_LIST_WAYPOINT                                       :{YELLOW}{WAYPOINT}
STR_STATION_LIST_NONE                                           :{YELLOW}- None -
STR_STATION_LIST_SELECT_ALL_FACILITIES                          :{BLACK}Select all facilities
STR_STATION_LIST_SELECT_ALL_TYPES                               :{BLACK}Select all cargo types (including no waiting cargo)
STR_STATION_LIST_NO_WAITING_CARGO                               :{BLACK}No cargo of any type is waiting

# Station view window
STR_STATION_VIEW_CAPTION                                        :{WHITE}{STATION} {STATION_FEATURES}
STR_STATION_VIEW_WAITING_CARGO                                  :{WHITE}{CARGO_LONG}
STR_STATION_VIEW_EN_ROUTE_FROM                                  :{YELLOW}({CARGO_SHORT} from {STATION})
STR_STATION_VIEW_RESERVED                                       :{YELLOW}({CARGO_SHORT} reserved for loading)

STR_STATION_VIEW_ACCEPTS_BUTTON                                 :{BLACK}Accepts
STR_STATION_VIEW_ACCEPTS_TOOLTIP                                :{BLACK}Show list of accepted cargo
STR_STATION_VIEW_ACCEPTS_CARGO                                  :{BLACK}Accepts: {WHITE}{CARGO_LIST}

STR_STATIOV_VIEW_EXCLUSIVE_RIGHTS_SELF                          :{BLACK}This station has exclusive transport rights in this town.
STR_STATIOV_VIEW_EXCLUSIVE_RIGHTS_COMPANY                       :{YELLOW}{COMPANY}{BLACK} bought exclusive transport rights in this town.

STR_STATION_VIEW_RATINGS_BUTTON                                 :{BLACK}Ratings
STR_STATION_VIEW_RATINGS_TOOLTIP                                :{BLACK}Show station ratings
STR_STATION_VIEW_SUPPLY_RATINGS_TITLE                           :{BLACK}Monthly supply and local rating:
STR_STATION_VIEW_CARGO_SUPPLY_RATING                            :{WHITE}{STRING}: {YELLOW}{COMMA} / {STRING} ({COMMA}%)

STR_STATION_VIEW_GROUP                                          :{BLACK}Group by
STR_STATION_VIEW_WAITING_STATION                                :Station: Waiting
STR_STATION_VIEW_WAITING_AMOUNT                                 :Amount: Waiting
STR_STATION_VIEW_PLANNED_STATION                                :Station: Planned
STR_STATION_VIEW_PLANNED_AMOUNT                                 :Amount: Planned
STR_STATION_VIEW_FROM                                           :{YELLOW}{CARGO_SHORT} from {STATION}
STR_STATION_VIEW_VIA                                            :{YELLOW}{CARGO_SHORT} via {STATION}
STR_STATION_VIEW_TO                                             :{YELLOW}{CARGO_SHORT} to {STATION}
STR_STATION_VIEW_FROM_ANY                                       :{RED}{CARGO_SHORT} from unknown station
STR_STATION_VIEW_TO_ANY                                         :{RED}{CARGO_SHORT} to any station
STR_STATION_VIEW_VIA_ANY                                        :{RED}{CARGO_SHORT} via any station
STR_STATION_VIEW_FROM_HERE                                      :{GREEN}{CARGO_SHORT} from this station
STR_STATION_VIEW_VIA_HERE                                       :{GREEN}{CARGO_SHORT} stopping at this station
STR_STATION_VIEW_TO_HERE                                        :{GREEN}{CARGO_SHORT} to this station
STR_STATION_VIEW_NONSTOP                                        :{YELLOW}{CARGO_SHORT} non-stop

STR_STATION_VIEW_GROUP_S_V_D                                    :Source-Via-Destination
STR_STATION_VIEW_GROUP_S_D_V                                    :Source-Destination-Via
STR_STATION_VIEW_GROUP_V_S_D                                    :Via-Source-Destination
STR_STATION_VIEW_GROUP_V_D_S                                    :Via-Destination-Source
STR_STATION_VIEW_GROUP_D_S_V                                    :Destination-Source-Via
STR_STATION_VIEW_GROUP_D_V_S                                    :Destination-Via-Source

STR_STATION_VIEW_DEPARTURES_BUTTON                              :{BLACK}Departures
STR_STATION_VIEW_DEPARTURES_TOOLTIP                             :{BLACK}Show list of scheduled departures

############ range for rating starts
STR_CARGO_RATING_APPALLING                                      :Appalling
STR_CARGO_RATING_VERY_POOR                                      :Very Poor
STR_CARGO_RATING_POOR                                           :Poor
STR_CARGO_RATING_MEDIOCRE                                       :Mediocre
STR_CARGO_RATING_GOOD                                           :Good
STR_CARGO_RATING_VERY_GOOD                                      :Very Good
STR_CARGO_RATING_EXCELLENT                                      :Excellent
STR_CARGO_RATING_OUTSTANDING                                    :Outstanding
############ range for rating ends

STR_STATION_VIEW_CENTER_TOOLTIP                                 :{BLACK}Centre main view on station location. Ctrl+Click opens a new viewport on station location
STR_STATION_VIEW_RENAME_TOOLTIP                                 :{BLACK}Change name of station

STR_STATION_VIEW_SCHEDULED_TRAINS_TOOLTIP                       :{BLACK}Show all trains which have this station on their schedule
STR_STATION_VIEW_SCHEDULED_ROAD_VEHICLES_TOOLTIP                :{BLACK}Show all road vehicles which have this station on their schedule
STR_STATION_VIEW_SCHEDULED_AIRCRAFT_TOOLTIP                     :{BLACK}Show all aircraft which have this station on their schedule
STR_STATION_VIEW_SCHEDULED_SHIPS_TOOLTIP                        :{BLACK}Show all ships which have this station on their schedule

STR_STATION_VIEW_RENAME_STATION_CAPTION                         :Rename station/loading area
STR_STATION_VIEW_CLOSE_AIRPORT                                  :{BLACK}Close airport
STR_STATION_VIEW_CLOSE_AIRPORT_TOOLTIP                          :{BLACK}Prevent aircraft from landing on this airport

# Departures window
STR_DEPARTURES_CAPTION                                          :{WHITE}{STATION} Live Travel Information
STR_DEPARTURES_CAPTION_WAYPOINT                                 :{WHITE}{WAYPOINT} Live Travel Information
STR_DEPARTURES_DEPARTURES                                       :{BLACK}{TINY_FONT}D
STR_DEPARTURES_ARRIVALS                                         :{BLACK}{TINY_FONT}A
STR_DEPARTURES_VIA_BUTTON                                       :{BLACK}{TINY_FONT}via
STR_DEPARTURES_DEPARTURES_TOOLTIP                               :{BLACK}Show timetabled departures
STR_DEPARTURES_ARRIVALS_TOOLTIP                                 :{BLACK}Show timetabled arrivals
STR_DEPARTURES_VIA_TOOLTIP                                      :{BLACK}Show timetabled vehicles that do not stop here
STR_DEPARTURES_EMPTY                                            :{ORANGE}No vehicles are currently timetabled for this station.
STR_DEPARTURES_NONE_SELECTED                                    :{ORANGE}No timetable information has been requested.
STR_DEPARTURES_TIME                                             :{ORANGE}{DATE_WALLCLOCK_TINY}
STR_DEPARTURES_TIME_DEP                                         :{ORANGE}{DATE_WALLCLOCK_TINY} {GREEN}{UP_ARROW}
STR_DEPARTURES_TIME_ARR                                         :{ORANGE}{DATE_WALLCLOCK_TINY} {RED}{DOWN_ARROW}
STR_DEPARTURES_TIME_BOTH                                        :{ORANGE}{1:DATE_WALLCLOCK_TINY} {RED}{DOWN_ARROW} {ORANGE}{0:DATE_WALLCLOCK_TINY} {GREEN}{UP_ARROW}
STR_DEPARTURES_TERMINUS                                         :{ORANGE}{STATION}{STRING}
STR_DEPARTURES_TERMINUS_VIA_STATION                             :{ORANGE}{STATION}{STRING} via {STATION}{STRING}
STR_DEPARTURES_TERMINUS_VIA                                     :{ORANGE}{STATION}{STRING} via
STR_DEPARTURES_VIA                                              :{ORANGE}via {STATION}{STRING}
STR_DEPARTURES_TOC                                              :{ORANGE}{COMPANY}
STR_DEPARTURES_GROUP                                            :{ORANGE}{GROUP}
STR_DEPARTURES_VEH                                              :{ORANGE}{VEHICLE}
STR_DEPARTURES_CALLING_AT                                       :{TINY_FONT}{ORANGE}Calling at:
STR_DEPARTURES_CALLING_AT_LARGE                                 :{ORANGE}Calling at:
STR_DEPARTURES_CALLING_AT_FIRST_STATION                         :{STATION}
STR_DEPARTURES_CALLING_AT_STATION                               :{RAW_STRING}, {STATION}
STR_DEPARTURES_CALLING_AT_LAST_STATION                          :{RAW_STRING} and {STATION}
STR_DEPARTURES_CALLING_AT_LIST                                  :{TINY_FONT}{ORANGE}{RAW_STRING}.
STR_DEPARTURES_CALLING_AT_LIST_LARGE                            :{ORANGE}{RAW_STRING}.
STR_DEPARTURES_CALLING_AT_LIST_SMART_TERMINUS                   :{TINY_FONT}{ORANGE}{RAW_STRING}. This service continues to {STATION}.
STR_DEPARTURES_CALLING_AT_LIST_SMART_TERMINUS_LARGE             :{ORANGE}{RAW_STRING}. This service continues to {STATION}.

STR_DEPARTURES_TYPE_TRAIN                                       :{ORANGE}{TRAIN}
STR_DEPARTURES_TYPE_TRAIN_SILVER                                :{SILVER}{TRAIN}
STR_DEPARTURES_TYPE_BUS                                         :{ORANGE}{BUS}
STR_DEPARTURES_TYPE_BUS_SILVER                                  :{SILVER}{BUS}
STR_DEPARTURES_TYPE_LORRY                                       :{ORANGE}{LORRY}
STR_DEPARTURES_TYPE_LORRY_SILVER                                :{SILVER}{LORRY}
STR_DEPARTURES_TYPE_PLANE                                       :{ORANGE}{PLANE}
STR_DEPARTURES_TYPE_PLANE_SILVER                                :{SILVER}{PLANE}
STR_DEPARTURES_TYPE_SHIP                                        :{ORANGE}{SHIP}
STR_DEPARTURES_TYPE_SHIP_SILVER                                 :{SILVER}{SHIP}

STR_DEPARTURES_STATION_NONE                                     :
STR_DEPARTURES_STATION_PORT                                     :{ORANGE} {SHIP}
STR_DEPARTURES_STATION_AIRPORT                                  :{ORANGE} {PLANE}
STR_DEPARTURES_STATION_PORTAIRPORT                              :{ORANGE} {SHIP} {PLANE}

############ possible statuses start
STR_DEPARTURES_ON_TIME                                          :{GREEN}On time
STR_DEPARTURES_ARRIVED                                          :{GREEN}Arrived
STR_DEPARTURES_DELAYED                                          :{YELLOW}Delayed
STR_DEPARTURES_EXPECTED                                         :{YELLOW}Expt {DATE_WALLCLOCK_TINY}
STR_DEPARTURES_CANCELLED                                        :{RED}Cancelled

############ config settings
STR_CONFIG_SETTING_DEPARTUREBOARDS                              :{ORANGE}Departure boards
STR_CONFIG_MAX_DEPARTURES                                       :Show at most {STRING2} departures at each station
STR_CONFIG_MAX_DEPARTURES_HELPTEXT                              :The maximum number of departures to show on a departure board
STR_CONFIG_MAX_DEPARTURE_TIME                                   :Show departures at most {STRING2} days in advance
STR_CONFIG_MAX_DEPARTURE_TIME_HELPTEXT                          :How far in advance to show departures, in days
STR_CONFIG_DEPARTURE_CALC_FREQUENCY                             :Calculate departures every {STRING2} ticks
STR_CONFIG_DEPARTURE_CALC_FREQUENCY_HELPTEXT                    :How frequently to refresh a list of departures, in ticks
STR_CONFIG_DEPARTURE_VEHICLE_NAME                               :Show vehicle name with departures: {STRING2}
STR_CONFIG_DEPARTURE_VEHICLE_NAME_HELPTEXT                      :Whether to show vehicle names next to their departures
STR_CONFIG_DEPARTURE_GROUP_NAME                                 :Show group name with departures: {STRING2}
STR_CONFIG_DEPARTURE_GROUP_NAME_HELPTEXT                        :Whether to show names of groups that a vehicle belongs to next to its departures
STR_CONFIG_DEPARTURE_COMPANY_NAME                               :Show company name with departures: {STRING2}
STR_CONFIG_DEPARTURE_COMPANY_NAME_HELPTEXT                      :Whether to show a company's name next to its vehicles' departures
STR_CONFIG_DEPARTURE_VEHICLE_TYPE                               :Show vehicle type icon with departures: {STRING2}
STR_CONFIG_DEPARTURE_VEHICLE_TYPE_HELPTEXT                      :Whether to show a vehicle's type as an icon next to its departures
STR_CONFIG_DEPARTURE_VEHICLE_COLOR                              :Show vehicle type icon in silver: {STRING2}
STR_CONFIG_DEPARTURE_VEHICLE_COLOR_HELPTEXT                     :Whether to show vehicle type icons in silver
STR_CONFIG_DEPARTURE_LARGER_FONT                                :Use larger font for stations called at on departure boards: {STRING2}
STR_CONFIG_DEPARTURE_LARGER_FONT_HELPTEXT                       :Whether to use a larger font for lists of stations called at
STR_CONFIG_DEPARTURE_DESTINATION_TYPE                           :Show icons for destinations that are docks or airports: {STRING2}
STR_CONFIG_DEPARTURE_DESTINATION_TYPE_HELPTEXT                  :Whether to show icons next to destinations that are docks or airports
STR_CONFIG_DEPARTURE_SHOW_BOTH                                  :Show arrival and departure times on the same line: {STRING2}
STR_CONFIG_DEPARTURE_SHOW_BOTH_HELPTEXT                         :Whether to show both arrival and departure times next to departures
STR_CONFIG_DEPARTURE_ONLY_PASSENGERS                            :Only show departures for vehicles that can carry passengers: {STRING2}
STR_CONFIG_DEPARTURE_ONLY_PASSENGERS_HELPTEXT                   :Whether to only show departures of vehicles that can carry passengers
STR_CONFIG_DEPARTURE_SMART_TERMINUS                             :Don't show termini that can be reached sooner on a later vehicle: {STRING2}
STR_CONFIG_DEPARTURE_SMART_TERMINUS_HELPTEXT                    :Whether to show termini that can be reached sooner on another vehicle that departs later
STR_CONFIG_DEPARTURE_CONDITIONALS                               :Handle conditional order jumps by: {STRING2}
STR_CONFIG_DEPARTURE_CONDITIONALS_HELPTEXT                      :How conditional orders should be dealt with when calculating departures
STR_CONFIG_DEPARTURE_CONDITIONALS_1                             :giving up
STR_CONFIG_DEPARTURE_CONDITIONALS_2                             :assuming they will be taken
STR_CONFIG_DEPARTURE_CONDITIONALS_3                             :assuming they will not be taken
STR_CONFIG_DEPARTURE_SHOW_ALL_STOPS                             :Show all stations called at regardless of loading/unloading: {STRING2}
STR_CONFIG_DEPARTURE_SHOW_ALL_STOPS_HELPTEXT                    :Whether stations that a vehicle only loads from will be shown in the calling at list
STR_CONFIG_DEPARTURE_MERGE_IDENTICAL                            :Merge identical departures: {STRING2}
STR_CONFIG_DEPARTURE_MERGE_IDENTICAL_HELPTEXT                   :Whether identical departures should be merged into a single departure

# Waypoint/buoy view window
STR_WAYPOINT_VIEW_CAPTION                                       :{WHITE}{WAYPOINT}
STR_WAYPOINT_VIEW_CENTER_TOOLTIP                                :{BLACK}Centre main view on waypoint location. Ctrl+Click opens a new viewport on waypoint location
STR_WAYPOINT_VIEW_CHANGE_WAYPOINT_NAME                          :{BLACK}Change waypoint name
STR_BUOY_VIEW_CENTER_TOOLTIP                                    :{BLACK}Centre main view on buoy location. Ctrl+Click opens a new viewport on buoy location
STR_BUOY_VIEW_CHANGE_BUOY_NAME                                  :{BLACK}Change buoy name

STR_EDIT_WAYPOINT_NAME                                          :{WHITE}Edit waypoint name

# Finances window
STR_FINANCES_CAPTION                                            :{WHITE}{COMPANY} Finances {BLACK}{COMPANY_NUM}
STR_FINANCES_EXPENDITURE_INCOME_TITLE                           :{WHITE}Expenditure/Income
STR_FINANCES_YEAR                                               :{WHITE}{NUM}
STR_FINANCES_SECTION_CONSTRUCTION                               :{GOLD}Construction
STR_FINANCES_SECTION_NEW_VEHICLES                               :{GOLD}New Vehicles
STR_FINANCES_SECTION_TRAIN_RUNNING_COSTS                        :{GOLD}Train Running Costs
STR_FINANCES_SECTION_ROAD_VEHICLE_RUNNING_COSTS                 :{GOLD}Road Vehicle Running Costs
STR_FINANCES_SECTION_AIRCRAFT_RUNNING_COSTS                     :{GOLD}Aircraft Running Costs
STR_FINANCES_SECTION_SHIP_RUNNING_COSTS                         :{GOLD}Ship Running Costs
STR_FINANCES_SECTION_PROPERTY_MAINTENANCE                       :{GOLD}Property Maintenance
STR_FINANCES_SECTION_TRAIN_INCOME                               :{GOLD}Train Income
STR_FINANCES_SECTION_ROAD_VEHICLE_INCOME                        :{GOLD}Road Vehicle Income
STR_FINANCES_SECTION_AIRCRAFT_INCOME                            :{GOLD}Aircraft Income
STR_FINANCES_SECTION_SHIP_INCOME                                :{GOLD}Ship Income
STR_FINANCES_SECTION_LOAN_INTEREST                              :{GOLD}Loan Interest
STR_FINANCES_SECTION_OTHER                                      :{GOLD}Other
STR_FINANCES_SECTION_INFRASTRUCTURE_COSTS                       :{GOLD}Infrastructure Sharing Costs
STR_FINANCES_SECTION_INFRASTRUCTURE_INCOME                      :{GOLD}Infrastructure Sharing Income
STR_FINANCES_NEGATIVE_INCOME                                    :{BLACK}-{CURRENCY_LONG}
STR_FINANCES_POSITIVE_INCOME                                    :{BLACK}+{CURRENCY_LONG}
STR_FINANCES_TOTAL_CAPTION                                      :{WHITE}Total:
STR_FINANCES_BANK_BALANCE_TITLE                                 :{WHITE}Bank Balance
STR_FINANCES_LOAN_TITLE                                         :{WHITE}Loan
STR_FINANCES_MAX_LOAN                                           :{WHITE}Maximum Loan: {BLACK}{CURRENCY_LONG}
STR_FINANCES_TOTAL_CURRENCY                                     :{BLACK}{CURRENCY_LONG}
STR_FINANCES_BORROW_BUTTON                                      :{BLACK}Borrow {CURRENCY_LONG}
STR_FINANCES_BORROW_TOOLTIP                                     :{BLACK}Increase size of loan. Ctrl+Click borrows as much as possible
STR_FINANCES_REPAY_BUTTON                                       :{BLACK}Repay {CURRENCY_LONG}
STR_FINANCES_REPAY_TOOLTIP                                      :{BLACK}Repay part of loan. Ctrl+Click repays as much loan as possible
STR_FINANCES_INFRASTRUCTURE_BUTTON                              :{BLACK}Infrastructure

# Company view
STR_COMPANY_VIEW_CAPTION                                        :{WHITE}{COMPANY} {BLACK}{COMPANY_NUM}
STR_COMPANY_VIEW_PRESIDENT_MANAGER_TITLE                        :{WHITE}{PRESIDENT_NAME}{}{GOLD}(Manager)

STR_COMPANY_VIEW_INAUGURATED_TITLE                              :{GOLD}Inaugurated: {WHITE}{NUM}
STR_COMPANY_VIEW_COLOUR_SCHEME_TITLE                            :{GOLD}Colour Scheme:
STR_COMPANY_VIEW_VEHICLES_TITLE                                 :{GOLD}Vehicles:
STR_COMPANY_VIEW_TRAINS                                         :{WHITE}{COMMA} train{P "" s}
STR_COMPANY_VIEW_ROAD_VEHICLES                                  :{WHITE}{COMMA} road vehicle{P "" s}
STR_COMPANY_VIEW_AIRCRAFT                                       :{WHITE}{COMMA} aircraft
STR_COMPANY_VIEW_SHIPS                                          :{WHITE}{COMMA} ship{P "" s}
STR_COMPANY_VIEW_VEHICLES_NONE                                  :{WHITE}None
STR_COMPANY_VIEW_COMPANY_VALUE                                  :{GOLD}Company value: {WHITE}{CURRENCY_LONG}
STR_COMPANY_VIEW_SHARES_OWNED_BY                                :{WHITE}({COMMA}% owned by {COMPANY})
STR_COMPANY_VIEW_INFRASTRUCTURE                                 :{GOLD}Infrastructure:
STR_COMPANY_VIEW_INFRASTRUCTURE_RAIL                            :{WHITE}{COMMA} rail piece{P "" s}
STR_COMPANY_VIEW_INFRASTRUCTURE_ROAD                            :{WHITE}{COMMA} road piece{P "" s}
STR_COMPANY_VIEW_INFRASTRUCTURE_WATER                           :{WHITE}{COMMA} water tile{P "" s}
STR_COMPANY_VIEW_INFRASTRUCTURE_STATION                         :{WHITE}{COMMA} station tile{P "" s}
STR_COMPANY_VIEW_INFRASTRUCTURE_AIRPORT                         :{WHITE}{COMMA} airport{P "" s}
STR_COMPANY_VIEW_INFRASTRUCTURE_NONE                            :{WHITE}None

STR_COMPANY_VIEW_BUILD_HQ_BUTTON                                :{BLACK}Build HQ
STR_COMPANY_VIEW_BUILD_HQ_TOOLTIP                               :{BLACK}Build company headquarters
STR_COMPANY_VIEW_VIEW_HQ_BUTTON                                 :{BLACK}View HQ
STR_COMPANY_VIEW_VIEW_HQ_TOOLTIP                                :{BLACK}View company headquarters
STR_COMPANY_VIEW_RELOCATE_HQ                                    :{BLACK}Relocate HQ
STR_COMPANY_VIEW_RELOCATE_COMPANY_HEADQUARTERS                  :{BLACK}Rebuild company headquarters elsewhere for 1% cost of company value. Shift+Click shows estimated cost without relocating HQ
STR_COMPANY_VIEW_INFRASTRUCTURE_BUTTON                          :{BLACK}Details
STR_COMPANY_VIEW_INFRASTRUCTURE_TOOLTIP                         :{BLACK}View detailed infrastructure counts

STR_COMPANY_VIEW_NEW_FACE_BUTTON                                :{BLACK}New Face
STR_COMPANY_VIEW_NEW_FACE_TOOLTIP                               :{BLACK}Select new face for manager
STR_COMPANY_VIEW_COLOUR_SCHEME_BUTTON                           :{BLACK}Colour Scheme
STR_COMPANY_VIEW_COLOUR_SCHEME_TOOLTIP                          :{BLACK}Change the company vehicle livery
STR_COMPANY_VIEW_COMPANY_NAME_BUTTON                            :{BLACK}Company Name
STR_COMPANY_VIEW_COMPANY_NAME_TOOLTIP                           :{BLACK}Change the company name
STR_COMPANY_VIEW_PRESIDENT_NAME_BUTTON                          :{BLACK}Manager Name
STR_COMPANY_VIEW_PRESIDENT_NAME_TOOLTIP                         :{BLACK}Change the manager's name

STR_COMPANY_VIEW_BUY_SHARE_BUTTON                               :{BLACK}Buy 25% share in company
STR_COMPANY_VIEW_SELL_SHARE_BUTTON                              :{BLACK}Sell 25% share in company
STR_COMPANY_VIEW_BUY_SHARE_TOOLTIP                              :{BLACK}Buy 25% share in this company. Shift+Click shows estimated cost without purchasing any share
STR_COMPANY_VIEW_SELL_SHARE_TOOLTIP                             :{BLACK}Sell 25% share in this company. Shift+Click shows estimated income without selling any share

STR_COMPANY_VIEW_COMPANY_NAME_QUERY_CAPTION                     :Company Name
STR_COMPANY_VIEW_PRESIDENT_S_NAME_QUERY_CAPTION                 :Manager's Name

STR_BUY_COMPANY_MESSAGE                                         :{WHITE}We are looking for a transport company to take-over our company.{}{}Do you want to purchase {COMPANY} for {CURRENCY_LONG}?

# Company infrastructure window
STR_COMPANY_INFRASTRUCTURE_VIEW_CAPTION                         :{WHITE}Infrastructure of {COMPANY}
STR_COMPANY_INFRASTRUCTURE_VIEW_RAIL_SECT                       :{GOLD}Rail pieces:
STR_COMPANY_INFRASTRUCTURE_VIEW_SIGNALS                         :{WHITE}Signals
STR_COMPANY_INFRASTRUCTURE_VIEW_ROAD_SECT                       :{GOLD}Road pieces:
STR_COMPANY_INFRASTRUCTURE_VIEW_ROAD                            :{WHITE}Road
STR_COMPANY_INFRASTRUCTURE_VIEW_TRAMWAY                         :{WHITE}Tramway
STR_COMPANY_INFRASTRUCTURE_VIEW_WATER_SECT                      :{GOLD}Water tiles:
STR_COMPANY_INFRASTRUCTURE_VIEW_CANALS                          :{WHITE}Canals
STR_COMPANY_INFRASTRUCTURE_VIEW_STATION_SECT                    :{GOLD}Stations:
STR_COMPANY_INFRASTRUCTURE_VIEW_STATIONS                        :{WHITE}Station tiles
STR_COMPANY_INFRASTRUCTURE_VIEW_AIRPORTS                        :{WHITE}Airports
STR_COMPANY_INFRASTRUCTURE_VIEW_TOTAL                           :{WHITE}{CURRENCY_LONG}/yr

# Industry directory
STR_INDUSTRY_DIRECTORY_CAPTION                                  :{WHITE}Industries
STR_INDUSTRY_DIRECTORY_NONE                                     :{ORANGE}- None -
STR_INDUSTRY_DIRECTORY_ITEM                                     :{ORANGE}{INDUSTRY}{BLACK} ({CARGO_LONG}{RAW_STRING}){YELLOW} ({COMMA}% transported)
STR_INDUSTRY_DIRECTORY_ITEM_TWO                                 :{ORANGE}{INDUSTRY}{BLACK} ({CARGO_LONG}{RAW_STRING}/{CARGO_LONG}{RAW_STRING}){YELLOW} ({COMMA}%/{COMMA}% transported)
STR_INDUSTRY_DIRECTORY_ITEM_NOPROD                              :{ORANGE}{INDUSTRY}
STR_INDUSTRY_DIRECTORY_LIST_CAPTION                             :{BLACK}Industry names - click on name to centre main view on industry. Ctrl+Click opens a new viewport on industry location

# Industry view
STR_INDUSTRY_VIEW_CAPTION                                       :{WHITE}{INDUSTRY}
STR_INDUSTRY_VIEW_PRODUCTION_LAST_MONTH_TITLE                   :{BLACK}Production last month:
STR_INDUSTRY_VIEW_TRANSPORTED                                   :{YELLOW}{CARGO_LONG}{RAW_STRING}{BLACK} ({COMMA}% transported)
STR_INDUSTRY_VIEW_LOCATION_TOOLTIP                              :{BLACK}Centre the main view on industry location. Ctrl+Click opens a new viewport on industry location
STR_INDUSTRY_VIEW_PRODUCTION_LEVEL                              :{BLACK}Production level: {YELLOW}{COMMA}%
STR_INDUSTRY_VIEW_INDUSTRY_ANNOUNCED_CLOSURE                    :{YELLOW}The industry has announced imminent closure!

# Industry tooltip
STR_INDUSTRY_VIEW_TRANSPORTED_TOOLTIP                           :{BLACK}{STRING}
STR_INDUSTRY_VIEW_TRANSPORTED_TOOLTIP_TOOLTIP                   :{BLACK}{STRING}{}{CARGO_LONG} ({COMMA}%)
STR_INDUSTRY_VIEW_TRANSPORTED_TOOLTIP_TOOLTIP_TOOLTIP           :{BLACK}{STRING}{}{CARGO_LONG} ({COMMA}%){}{BLACK}{CARGO_LONG} ({COMMA}%)

# Town tooltip
STR_TOWN_NAME_TOOLTIP                                           :{BLACK}{TOWN}

############ range for requires starts
STR_INDUSTRY_VIEW_REQUIRES_CARGO                                :{BLACK}Requires: {YELLOW}{STRING}{RAW_STRING}
STR_INDUSTRY_VIEW_REQUIRES_CARGO_CARGO                          :{BLACK}Requires: {YELLOW}{STRING}{RAW_STRING}, {STRING}{RAW_STRING}
STR_INDUSTRY_VIEW_REQUIRES_CARGO_CARGO_CARGO                    :{BLACK}Requires: {YELLOW}{STRING}{RAW_STRING}, {STRING}{RAW_STRING}, {STRING}{RAW_STRING}
############ range for requires ends

############ range for produces starts
STR_INDUSTRY_VIEW_WAITING_FOR_PROCESSING                        :{BLACK}Cargo waiting to be processed:
STR_INDUSTRY_VIEW_WAITING_STOCKPILE_CARGO                       :{YELLOW}{CARGO_LONG}{RAW_STRING}{BLACK}
STR_INDUSTRY_VIEW_PRODUCES_CARGO                                :{BLACK}Produces: {YELLOW}{STRING}{RAW_STRING}
STR_INDUSTRY_VIEW_PRODUCES_CARGO_CARGO                          :{BLACK}Produces: {YELLOW}{STRING}{RAW_STRING}, {STRING}{RAW_STRING}
############ range for produces ends

STR_CONFIG_GAME_PRODUCTION                                      :{WHITE}Change production (multiple of 8, up to 2040)
STR_CONFIG_GAME_PRODUCTION_LEVEL                                :{WHITE}Change production level (percentage, up to 800%)

# Vehicle lists
STR_VEHICLE_LIST_TRAIN_CAPTION                                  :{WHITE}{STRING2} - {COMMA} Train{P "" s}
STR_VEHICLE_LIST_ROAD_VEHICLE_CAPTION                           :{WHITE}{STRING2} - {COMMA} Road Vehicle{P "" s}
STR_VEHICLE_LIST_SHIP_CAPTION                                   :{WHITE}{STRING2} - {COMMA} Ship{P "" s}
STR_VEHICLE_LIST_AIRCRAFT_CAPTION                               :{WHITE}{STRING2} - {COMMA} Aircraft

STR_VEHICLE_LIST_TRAIN_LIST_TOOLTIP                             :{BLACK}Trains - click on train for information
STR_VEHICLE_LIST_ROAD_VEHICLE_TOOLTIP                           :{BLACK}Road vehicles - click on vehicle for information
STR_VEHICLE_LIST_SHIP_TOOLTIP                                   :{BLACK}Ships - click on ship for information
STR_VEHICLE_LIST_AIRCRAFT_TOOLTIP                               :{BLACK}Aircraft - click on aircraft for information

STR_VEHICLE_LIST_PROFIT_THIS_YEAR_LAST_YEAR                     :{TINY_FONT}{BLACK}Profit this year: {CURRENCY_LONG} (last year: {CURRENCY_LONG})

STR_VEHICLE_LIST_AVAILABLE_TRAINS                               :Available Trains
STR_VEHICLE_LIST_AVAILABLE_ROAD_VEHICLES                        :Available Vehicles
STR_VEHICLE_LIST_AVAILABLE_SHIPS                                :Available Ships
STR_VEHICLE_LIST_AVAILABLE_AIRCRAFT                             :Available Aircraft
STR_VEHICLE_LIST_AVAILABLE_ENGINES_TOOLTIP                      :{BLACK}See a list of available engine designs for this vehicle type

STR_VEHICLE_LIST_MANAGE_LIST                                    :{BLACK}Manage list
STR_VEHICLE_LIST_MANAGE_LIST_TOOLTIP                            :{BLACK}Send instructions to all vehicles in this list
STR_VEHICLE_LIST_REPLACE_VEHICLES                               :Replace vehicles
STR_VEHICLE_LIST_SEND_FOR_SERVICING                             :Send for Servicing

STR_VEHICLE_LIST_SEND_TRAIN_TO_DEPOT                            :Send to Depot
STR_VEHICLE_LIST_SEND_ROAD_VEHICLE_TO_DEPOT                     :Send to Depot
STR_VEHICLE_LIST_SEND_SHIP_TO_DEPOT                             :Send to Depot
STR_VEHICLE_LIST_SEND_AIRCRAFT_TO_HANGAR                        :Send to Hangar

STR_VEHICLE_LIST_MASS_STOP_LIST_TOOLTIP                         :{BLACK}Click to stop all the vehicles in the list
STR_VEHICLE_LIST_MASS_START_LIST_TOOLTIP                        :{BLACK}Click to start all the vehicles in the list

STR_VEHICLE_LIST_SHARED_ORDERS_LIST_CAPTION                     :{WHITE}Shared orders of {COMMA} Vehicle{P "" s}

# Group window
STR_GROUP_ALL_TRAINS                                            :All trains
STR_GROUP_ALL_ROAD_VEHICLES                                     :All road vehicles
STR_GROUP_ALL_SHIPS                                             :All ships
STR_GROUP_ALL_AIRCRAFTS                                         :All aircraft

STR_GROUP_DEFAULT_TRAINS                                        :Ungrouped trains
STR_GROUP_DEFAULT_ROAD_VEHICLES                                 :Ungrouped road vehicles
STR_GROUP_DEFAULT_SHIPS                                         :Ungrouped ships
STR_GROUP_DEFAULT_AIRCRAFTS                                     :Ungrouped aircraft

STR_GROUPS_CLICK_ON_GROUP_FOR_TOOLTIP                           :{BLACK}Groups - click on a group to list all vehicles of this group. Drag and drop groups to arrange hierarchy.
STR_GROUP_CREATE_TOOLTIP                                        :{BLACK}Click to create a group
STR_GROUP_DELETE_TOOLTIP                                        :{BLACK}Delete the selected group
STR_GROUP_RENAME_TOOLTIP                                        :{BLACK}Rename the selected group
STR_GROUP_REPLACE_PROTECTION_TOOLTIP                            :{BLACK}Click to protect this group from global autoreplace

STR_QUERY_GROUP_DELETE_CAPTION                                  :{WHITE}Delete Group
STR_GROUP_DELETE_QUERY_TEXT                                     :{WHITE}Are you sure you want to delete this group and any descendants?

STR_GROUP_ADD_SHARED_VEHICLE                                    :Add shared vehicles
STR_GROUP_REMOVE_ALL_VEHICLES                                   :Remove all vehicles

STR_GROUP_RENAME_CAPTION                                        :{BLACK}Rename a group

STR_GROUP_PROFIT_THIS_YEAR                                      :Profit this year:
STR_GROUP_PROFIT_LAST_YEAR                                      :Profit last year:
STR_GROUP_OCCUPANCY                                             :Current usage:
STR_GROUP_OCCUPANCY_VALUE                                       :{NUM}%

# Build vehicle window
STR_BUY_VEHICLE_TRAIN_RAIL_CAPTION                              :New Rail Vehicles
STR_BUY_VEHICLE_TRAIN_ELRAIL_CAPTION                            :New Electric Rail Vehicles
STR_BUY_VEHICLE_TRAIN_MONORAIL_CAPTION                          :New Monorail Vehicles
STR_BUY_VEHICLE_TRAIN_MAGLEV_CAPTION                            :New Maglev Vehicles

STR_BUY_VEHICLE_TRAIN_ALL_CAPTION                               :New Rail Vehicles
STR_BUY_VEHICLE_ROAD_VEHICLE_CAPTION                            :New Road Vehicles
STR_BUY_VEHICLE_SHIP_CAPTION                                    :New Ships
STR_BUY_VEHICLE_AIRCRAFT_CAPTION                                :New Aircraft

STR_PURCHASE_INFO_COST_WEIGHT                                   :{BLACK}Cost: {GOLD}{CURRENCY_LONG}{BLACK} Weight: {GOLD}{WEIGHT_SHORT}
STR_PURCHASE_INFO_SPEED_POWER                                   :{BLACK}Speed: {GOLD}{VELOCITY}{BLACK} Power: {GOLD}{POWER}
STR_PURCHASE_INFO_SPEED                                         :{BLACK}Speed: {GOLD}{VELOCITY}
STR_PURCHASE_INFO_SPEED_OCEAN                                   :{BLACK}Speed on ocean: {GOLD}{VELOCITY}
STR_PURCHASE_INFO_SPEED_CANAL                                   :{BLACK}Speed on canal/river: {GOLD}{VELOCITY}
STR_PURCHASE_INFO_RUNNINGCOST                                   :{BLACK}Running Cost: {GOLD}{CURRENCY_LONG}/yr
STR_PURCHASE_INFO_CAPACITY                                      :{BLACK}Capacity: {GOLD}{CARGO_LONG} {STRING}
STR_PURCHASE_INFO_REFITTABLE                                    :(refittable)
STR_PURCHASE_INFO_DESIGNED_LIFE                                 :{BLACK}Designed: {GOLD}{NUM}{BLACK} Life: {GOLD}{COMMA} year{P "" s}
STR_PURCHASE_INFO_RELIABILITY                                   :{BLACK}Max. Reliability: {GOLD}{COMMA}%
STR_PURCHASE_INFO_COST                                          :{BLACK}Cost: {GOLD}{CURRENCY_LONG}
STR_PURCHASE_INFO_WEIGHT_CWEIGHT                                :{BLACK}Weight: {GOLD}{WEIGHT_SHORT} ({WEIGHT_SHORT})
STR_PURCHASE_INFO_COST_SPEED                                    :{BLACK}Cost: {GOLD}{CURRENCY_LONG}{BLACK} Speed: {GOLD}{VELOCITY}
STR_PURCHASE_INFO_AIRCRAFT_CAPACITY                             :{BLACK}Capacity: {GOLD}{CARGO_LONG}, {CARGO_LONG}
STR_PURCHASE_INFO_PWAGPOWER_PWAGWEIGHT                          :{BLACK}Powered Wagons: {GOLD}+{POWER}{BLACK} Weight: {GOLD}+{WEIGHT_SHORT}
STR_PURCHASE_INFO_REFITTABLE_TO                                 :{BLACK}Refittable to: {GOLD}{STRING2}
STR_PURCHASE_INFO_ALL_TYPES                                     :All cargo types
STR_PURCHASE_INFO_ALL_BUT                                       :All but {CARGO_LIST}
STR_PURCHASE_INFO_MAX_TE                                        :{BLACK}Max. Tractive Effort: {GOLD}{FORCE}
STR_PURCHASE_INFO_AIRCRAFT_RANGE                                :{BLACK}Range: {GOLD}{COMMA} tiles

STR_BUY_VEHICLE_TRAIN_LIST_TOOLTIP                              :{BLACK}Train vehicle selection list. Click on vehicle for information. Ctrl+Click for toggling hiding of the vehicle type
STR_BUY_VEHICLE_ROAD_VEHICLE_LIST_TOOLTIP                       :{BLACK}Road vehicle selection list. Click on vehicle for information. Ctrl+Click for toggling hiding of the vehicle type
STR_BUY_VEHICLE_SHIP_LIST_TOOLTIP                               :{BLACK}Ship selection list. Click on ship for information. Ctrl+Click for toggling hiding of the ship type
STR_BUY_VEHICLE_AIRCRAFT_LIST_TOOLTIP                           :{BLACK}Aircraft selection list. Click on aircraft for information. Ctrl+Click for toggling hiding of the aircraft type

STR_BUY_VEHICLE_TRAIN_BUY_VEHICLE_BUTTON                        :{BLACK}Buy Vehicle
STR_BUY_VEHICLE_ROAD_VEHICLE_BUY_VEHICLE_BUTTON                 :{BLACK}Buy Vehicle
STR_BUY_VEHICLE_SHIP_BUY_VEHICLE_BUTTON                         :{BLACK}Buy Ship
STR_BUY_VEHICLE_AIRCRAFT_BUY_VEHICLE_BUTTON                     :{BLACK}Buy Aircraft

STR_BUY_VEHICLE_TRAIN_BUY_VEHICLE_TOOLTIP                       :{BLACK}Buy the highlighted train vehicle. Shift+Click shows estimated cost without purchase
STR_BUY_VEHICLE_ROAD_VEHICLE_BUY_VEHICLE_TOOLTIP                :{BLACK}Buy the highlighted road vehicle. Shift+Click shows estimated cost without purchase
STR_BUY_VEHICLE_SHIP_BUY_VEHICLE_TOOLTIP                        :{BLACK}Buy the highlighted ship. Shift+Click shows estimated cost without purchase
STR_BUY_VEHICLE_AIRCRAFT_BUY_VEHICLE_TOOLTIP                    :{BLACK}Buy the highlighted aircraft. Shift+Click shows estimated cost without purchase

STR_BUY_VEHICLE_TRAIN_RENAME_BUTTON                             :{BLACK}Rename
STR_BUY_VEHICLE_ROAD_VEHICLE_RENAME_BUTTON                      :{BLACK}Rename
STR_BUY_VEHICLE_SHIP_RENAME_BUTTON                              :{BLACK}Rename
STR_BUY_VEHICLE_AIRCRAFT_RENAME_BUTTON                          :{BLACK}Rename

STR_BUY_VEHICLE_TRAIN_RENAME_TOOLTIP                            :{BLACK}Rename train vehicle type
STR_BUY_VEHICLE_ROAD_VEHICLE_RENAME_TOOLTIP                     :{BLACK}Rename road vehicle type
STR_BUY_VEHICLE_SHIP_RENAME_TOOLTIP                             :{BLACK}Rename ship type
STR_BUY_VEHICLE_AIRCRAFT_RENAME_TOOLTIP                         :{BLACK}Rename aircraft type

STR_BUY_VEHICLE_TRAIN_HIDE_TOGGLE_BUTTON                        :{BLACK}Hide
STR_BUY_VEHICLE_ROAD_VEHICLE_HIDE_TOGGLE_BUTTON                 :{BLACK}Hide
STR_BUY_VEHICLE_SHIP_HIDE_TOGGLE_BUTTON                         :{BLACK}Hide
STR_BUY_VEHICLE_AIRCRAFT_HIDE_TOGGLE_BUTTON                     :{BLACK}Hide

STR_BUY_VEHICLE_TRAIN_SHOW_TOGGLE_BUTTON                        :{BLACK}Display
STR_BUY_VEHICLE_ROAD_VEHICLE_SHOW_TOGGLE_BUTTON                 :{BLACK}Display
STR_BUY_VEHICLE_SHIP_SHOW_TOGGLE_BUTTON                         :{BLACK}Display
STR_BUY_VEHICLE_AIRCRAFT_SHOW_TOGGLE_BUTTON                     :{BLACK}Display

STR_BUY_VEHICLE_TRAIN_HIDE_SHOW_TOGGLE_TOOLTIP                  :{BLACK}Toggle hiding/displaying of the train vehicle type
STR_BUY_VEHICLE_ROAD_VEHICLE_HIDE_SHOW_TOGGLE_TOOLTIP           :{BLACK}Toggle hiding/displaying of the road vehicle type
STR_BUY_VEHICLE_SHIP_HIDE_SHOW_TOGGLE_TOOLTIP                   :{BLACK}Toggle hiding/displaying of the ship type
STR_BUY_VEHICLE_AIRCRAFT_HIDE_SHOW_TOGGLE_TOOLTIP               :{BLACK}Toggle hiding/displaying of the aircraft type

STR_QUERY_RENAME_TRAIN_TYPE_CAPTION                             :{WHITE}Rename train vehicle type
STR_QUERY_RENAME_ROAD_VEHICLE_TYPE_CAPTION                      :{WHITE}Rename road vehicle type
STR_QUERY_RENAME_SHIP_TYPE_CAPTION                              :{WHITE}Rename ship type
STR_QUERY_RENAME_AIRCRAFT_TYPE_CAPTION                          :{WHITE}Rename aircraft type

# Depot window
STR_DEPOT_CAPTION                                               :{WHITE}{DEPOT}

STR_DEPOT_RENAME_TOOLTIP                                        :{BLACK}Change name of depot
STR_DEPOT_RENAME_DEPOT_CAPTION                                  :Rename depot

STR_DEPOT_NO_ENGINE                                             :{BLACK}-
STR_DEPOT_VEHICLE_TOOLTIP                                       :{BLACK}{ENGINE}{RAW_STRING}
STR_DEPOT_VEHICLE_TOOLTIP_CHAIN                                 :{BLACK}{NUM} vehicle{P "" s}{RAW_STRING}
STR_DEPOT_VEHICLE_TOOLTIP_CARGO                                 :{}{CARGO_LONG} ({CARGO_SHORT})

STR_DEPOT_TRAIN_LIST_TOOLTIP                                    :{BLACK}Trains - drag vehicle with left-click to add/remove from train, right-click for information. Hold Ctrl to make both functions apply to the following chain
STR_DEPOT_ROAD_VEHICLE_LIST_TOOLTIP                             :{BLACK}Vehicles - right-click on vehicle for information
STR_DEPOT_SHIP_LIST_TOOLTIP                                     :{BLACK}Ships - right-click on ship for information
STR_DEPOT_AIRCRAFT_LIST_TOOLTIP                                 :{BLACK}Aircraft - right-click on aircraft for information

STR_DEPOT_TRAIN_SELL_TOOLTIP                                    :{BLACK}Drag train vehicle to here to sell it
STR_DEPOT_ROAD_VEHICLE_SELL_TOOLTIP                             :{BLACK}Drag road vehicle to here to sell it
STR_DEPOT_SHIP_SELL_TOOLTIP                                     :{BLACK}Drag ship to here to sell it
STR_DEPOT_AIRCRAFT_SELL_TOOLTIP                                 :{BLACK}Drag aircraft to here to sell it

STR_DEPOT_DRAG_WHOLE_TRAIN_TO_SELL_TOOLTIP                      :{BLACK}Drag train engine here to sell the whole train

STR_DEPOT_SELL_ALL_BUTTON_TRAIN_TOOLTIP                         :{BLACK}Sell all trains in the depot
STR_DEPOT_SELL_ALL_BUTTON_ROAD_VEHICLE_TOOLTIP                  :{BLACK}Sell all road vehicles in the depot
STR_DEPOT_SELL_ALL_BUTTON_SHIP_TOOLTIP                          :{BLACK}Sell all ships in the depot
STR_DEPOT_SELL_ALL_BUTTON_AIRCRAFT_TOOLTIP                      :{BLACK}Sell all aircraft in the hangar

STR_DEPOT_AUTOREPLACE_TRAIN_TOOLTIP                             :{BLACK}Autoreplace all trains in the depot
STR_DEPOT_AUTOREPLACE_ROAD_VEHICLE_TOOLTIP                      :{BLACK}Autoreplace all road vehicles in the depot
STR_DEPOT_AUTOREPLACE_SHIP_TOOLTIP                              :{BLACK}Autoreplace all ships in the depot
STR_DEPOT_AUTOREPLACE_AIRCRAFT_TOOLTIP                          :{BLACK}Autoreplace all aircraft in the hangar

STR_DEPOT_TRAIN_NEW_VEHICLES_BUTTON                             :{BLACK}New Vehicles
STR_DEPOT_ROAD_VEHICLE_NEW_VEHICLES_BUTTON                      :{BLACK}New Vehicles
STR_DEPOT_SHIP_NEW_VEHICLES_BUTTON                              :{BLACK}New Ships
STR_DEPOT_AIRCRAFT_NEW_VEHICLES_BUTTON                          :{BLACK}New Aircraft

STR_DEPOT_TRAIN_NEW_VEHICLES_TOOLTIP                            :{BLACK}Buy new train vehicle
STR_DEPOT_ROAD_VEHICLE_NEW_VEHICLES_TOOLTIP                     :{BLACK}Buy new road vehicle
STR_DEPOT_SHIP_NEW_VEHICLES_TOOLTIP                             :{BLACK}Buy new ship
STR_DEPOT_AIRCRAFT_NEW_VEHICLES_TOOLTIP                         :{BLACK}Buy new aircraft

STR_DEPOT_CLONE_TRAIN                                           :{BLACK}Clone Train
STR_DEPOT_CLONE_ROAD_VEHICLE                                    :{BLACK}Clone Vehicle
STR_DEPOT_CLONE_SHIP                                            :{BLACK}Clone Ship
STR_DEPOT_CLONE_AIRCRAFT                                        :{BLACK}Clone Aircraft

STR_DEPOT_CLONE_TRAIN_DEPOT_INFO                                :{BLACK}This will buy a copy of a train including all cars. Click this button and then on a train inside or outside the depot. Ctrl+Click will share the orders. Shift+Click shows estimated cost without purchase
STR_DEPOT_CLONE_ROAD_VEHICLE_DEPOT_INFO                         :{BLACK}This will buy a copy of a road vehicle. Click this button and then on a road vehicle inside or outside the depot. Ctrl+Click will share the orders. Shift+Click shows estimated cost without purchase
STR_DEPOT_CLONE_SHIP_DEPOT_INFO                                 :{BLACK}This will buy a copy of a ship. Click this button and then on a ship inside or outside the depot. Ctrl+Click will share the orders. Shift+Click shows estimated cost without purchase
STR_DEPOT_CLONE_AIRCRAFT_INFO_HANGAR_WINDOW                     :{BLACK}This will buy a copy of an aircraft. Click this button and then on an aircraft inside or outside the hangar. Ctrl+Click will share the orders. Shift+Click shows estimated cost without purchase

STR_DEPOT_TRAIN_LOCATION_TOOLTIP                                :{BLACK}Centre main view on train depot location. Ctrl+Click opens a new viewport on train depot location
STR_DEPOT_ROAD_VEHICLE_LOCATION_TOOLTIP                         :{BLACK}Centre main view on road vehicle depot location. Ctrl+Click opens a new viewport on road depot location
STR_DEPOT_SHIP_LOCATION_TOOLTIP                                 :{BLACK}Centre main view on ship depot location. Ctrl+Click opens a new viewport on ship depot location
STR_DEPOT_AIRCRAFT_LOCATION_TOOLTIP                             :{BLACK}Centre main view on hangar location. Ctrl+Click opens a new viewport on hangar location

STR_DEPOT_VEHICLE_ORDER_LIST_TRAIN_TOOLTIP                      :{BLACK}Get a list of all trains with the current depot in their orders
STR_DEPOT_VEHICLE_ORDER_LIST_ROAD_VEHICLE_TOOLTIP               :{BLACK}Get a list of all road vehicles with the current depot in their orders
STR_DEPOT_VEHICLE_ORDER_LIST_SHIP_TOOLTIP                       :{BLACK}Get a list of all ships with the current depot in their orders
STR_DEPOT_VEHICLE_ORDER_LIST_AIRCRAFT_TOOLTIP                   :{BLACK}Get a list of all aircraft with any hangar at this airport in their orders

STR_DEPOT_MASS_STOP_DEPOT_TRAIN_TOOLTIP                         :{BLACK}Click to stop all the trains inside the depot
STR_DEPOT_MASS_STOP_DEPOT_ROAD_VEHICLE_TOOLTIP                  :{BLACK}Click to stop all the road vehicles inside the depot
STR_DEPOT_MASS_STOP_DEPOT_SHIP_TOOLTIP                          :{BLACK}Click to stop all the ships inside the depot
STR_DEPOT_MASS_STOP_HANGAR_TOOLTIP                              :{BLACK}Click to stop all the aircraft inside the hangar

STR_DEPOT_MASS_START_DEPOT_TRAIN_TOOLTIP                        :{BLACK}Click to start all the trains inside the depot
STR_DEPOT_MASS_START_DEPOT_ROAD_VEHICLE_TOOLTIP                 :{BLACK}Click to start all the road vehicles inside the depot
STR_DEPOT_MASS_START_DEPOT_SHIP_TOOLTIP                         :{BLACK}Click to start all the ships inside the depot
STR_DEPOT_MASS_START_HANGAR_TOOLTIP                             :{BLACK}Click to start all the aircraft inside the hangar

STR_DEPOT_SELL_CONFIRMATION_TEXT                                :{YELLOW}You are about to sell all the vehicles in the depot. Are you sure?

# Engine preview window
STR_ENGINE_PREVIEW_CAPTION                                      :{WHITE}Message from vehicle manufacturer
STR_ENGINE_PREVIEW_MESSAGE                                      :{GOLD}We have just designed a new {STRING} - would you be interested in a year's exclusive use of this vehicle, so we can see how it performs before making it universally available?
STR_ENGINE_PREVIEW_RAILROAD_LOCOMOTIVE                          :railway locomotive
STR_ENGINE_PREVIEW_ROAD_VEHICLE                                 :road vehicle
STR_ENGINE_PREVIEW_AIRCRAFT                                     :aircraft
STR_ENGINE_PREVIEW_SHIP                                         :ship
STR_ENGINE_PREVIEW_MONORAIL_LOCOMOTIVE                          :monorail locomotive
STR_ENGINE_PREVIEW_MAGLEV_LOCOMOTIVE                            :maglev locomotive

STR_ENGINE_PREVIEW_COST_WEIGHT_SPEED_POWER                      :{BLACK}Cost: {CURRENCY_LONG} Weight: {WEIGHT_SHORT}{}Speed: {VELOCITY}  Power: {POWER}{}Running Cost: {CURRENCY_LONG}/yr{}Capacity: {CARGO_LONG}
STR_ENGINE_PREVIEW_COST_WEIGHT_SPEED_POWER_MAX_TE               :{BLACK}Cost: {CURRENCY_LONG} Weight: {WEIGHT_SHORT}{}Speed: {VELOCITY}  Power: {POWER}  Max. T.E.: {6:FORCE}{}Running Cost: {4:CURRENCY_LONG}/yr{}Capacity: {5:CARGO_LONG}
STR_ENGINE_PREVIEW_COST_MAX_SPEED_CAPACITY_CAPACITY_RUNCOST     :{BLACK}Cost: {CURRENCY_LONG} Max. Speed: {VELOCITY}{}Capacity: {CARGO_LONG}, {CARGO_LONG}{}Running Cost: {CURRENCY_LONG}/yr
STR_ENGINE_PREVIEW_COST_MAX_SPEED_CAPACITY_RUNCOST              :{BLACK}Cost: {CURRENCY_LONG} Max. Speed: {VELOCITY}{}Capacity: {CARGO_LONG}{}Running Cost: {CURRENCY_LONG}/yr
STR_ENGINE_PREVIEW_COST_MAX_SPEED_RANGE_CAPACITY_CAPACITY_RUNCOST:{BLACK}Cost: {CURRENCY_LONG} Max. Speed: {VELOCITY} Range: {COMMA} tiles{}Capacity: {CARGO_LONG}, {CARGO_LONG}{}Running Cost: {CURRENCY_LONG}/yr
STR_ENGINE_PREVIEW_COST_MAX_SPEED_RANGE_CAPACITY_RUNCOST        :{BLACK}Cost: {CURRENCY_LONG} Max. Speed: {VELOCITY} Range: {COMMA} tiles{}Capacity: {CARGO_LONG}{}Running Cost: {CURRENCY_LONG}/yr

# Autoreplace window
STR_REPLACE_VEHICLES_WHITE                                      :{WHITE}Replace {STRING} - {STRING1}
STR_REPLACE_VEHICLE_TRAIN                                       :Train
STR_REPLACE_VEHICLE_ROAD_VEHICLE                                :Road Vehicle
STR_REPLACE_VEHICLE_SHIP                                        :Ship
STR_REPLACE_VEHICLE_AIRCRAFT                                    :Aircraft

STR_REPLACE_VEHICLE_VEHICLES_IN_USE                             :{YELLOW}Vehicles in use
STR_REPLACE_VEHICLE_VEHICLES_IN_USE_TOOLTIP                     :{BLACK}Column with vehicles that you own
STR_REPLACE_VEHICLE_AVAILABLE_VEHICLES                          :{YELLOW}Available vehicles
STR_REPLACE_VEHICLE_AVAILABLE_VEHICLES_TOOLTIP                  :{BLACK}Column with vehicles available for replacement

STR_REPLACE_HELP_LEFT_ARRAY                                     :{BLACK}Select the engine type to replace
STR_REPLACE_HELP_RIGHT_ARRAY                                    :{BLACK}Select the new engine type you would like to use in place of the left selected engine type

STR_REPLACE_VEHICLES_START                                      :{BLACK}Start Replacing Vehicles
STR_REPLACE_VEHICLES_NOW                                        :Replace all vehicles now
STR_REPLACE_VEHICLES_WHEN_OLD                                   :Replace only old vehicles
STR_REPLACE_HELP_START_BUTTON                                   :{BLACK}Press to begin replacement of the left selected engine type with the right selected engine type
STR_REPLACE_NOT_REPLACING                                       :{BLACK}Not replacing
STR_REPLACE_NOT_REPLACING_VEHICLE_SELECTED                      :{BLACK}No vehicle selected
STR_REPLACE_REPLACING_WHEN_OLD                                  :{ENGINE} when old
STR_REPLACE_VEHICLES_STOP                                       :{BLACK}Stop Replacing Vehicles
STR_REPLACE_HELP_STOP_BUTTON                                    :{BLACK}Press to stop the replacement of the engine type selected on the left

STR_REPLACE_ENGINE_WAGON_SELECT                                 :{BLACK}Replacing: {ORANGE}{STRING}
STR_REPLACE_ENGINE_WAGON_SELECT_HELP                            :{BLACK}Switch between engine and wagon replacement windows
STR_REPLACE_ENGINES                                             :Engines
STR_REPLACE_WAGONS                                              :Wagons

STR_REPLACE_HELP_RAILTYPE                                       :{BLACK}Choose the rail type you want to replace engines for
STR_REPLACE_HELP_REPLACE_INFO_TAB                               :{BLACK}Displays which engine the left selected engine is being replaced with, if any
STR_REPLACE_RAIL_VEHICLES                                       :Rail Vehicles
STR_REPLACE_ELRAIL_VEHICLES                                     :Electrified Rail Vehicles
STR_REPLACE_MONORAIL_VEHICLES                                   :Monorail Vehicles
STR_REPLACE_MAGLEV_VEHICLES                                     :Maglev Vehicles

STR_REPLACE_REMOVE_WAGON                                        :{BLACK}Wagon removal: {ORANGE}{STRING}
STR_REPLACE_REMOVE_WAGON_HELP                                   :{BLACK}Make autoreplace keep the length of a train the same by removing wagons (starting at the front), if replacing the engine would make the train longer

# Vehicle view
STR_VEHICLE_VIEW_CAPTION                                        :{WHITE}{VEHICLE}

STR_VEHICLE_VIEW_TRAIN_LOCATION_TOOLTIP                         :{BLACK}Centre main view on train's location. Ctrl+Click will follow train in main view
STR_VEHICLE_VIEW_ROAD_VEHICLE_LOCATION_TOOLTIP                  :{BLACK}Centre main view on vehicle's location. Ctrl+Click will follow vehicle in main view
STR_VEHICLE_VIEW_SHIP_LOCATION_TOOLTIP                          :{BLACK}Centre main view on ship's location. Ctrl+Click will follow ship in main view
STR_VEHICLE_VIEW_AIRCRAFT_LOCATION_TOOLTIP                      :{BLACK}Centre main view on aircraft's location. Ctrl+Click will follow aircraft in main view

STR_VEHICLE_VIEW_TRAIN_SEND_TO_DEPOT_TOOLTIP                    :{BLACK}Send train to depot. Ctrl+Click will only service
STR_VEHICLE_VIEW_ROAD_VEHICLE_SEND_TO_DEPOT_TOOLTIP             :{BLACK}Send vehicle to depot. Ctrl+Click will only service
STR_VEHICLE_VIEW_SHIP_SEND_TO_DEPOT_TOOLTIP                     :{BLACK}Send ship to depot. Ctrl+Click will only service
STR_VEHICLE_VIEW_AIRCRAFT_SEND_TO_DEPOT_TOOLTIP                 :{BLACK}Send aircraft to hangar. Ctrl+Click will only service

STR_VEHICLE_VIEW_CLONE_TRAIN_INFO                               :{BLACK}This will buy a copy of the train including all cars. Ctrl+Click will share the orders. Shift+Click shows estimated cost without purchase
STR_VEHICLE_VIEW_CLONE_ROAD_VEHICLE_INFO                        :{BLACK}This will buy a copy of the road vehicle. Ctrl+Click will share the orders. Shift+Click shows estimated cost without purchase
STR_VEHICLE_VIEW_CLONE_SHIP_INFO                                :{BLACK}This will buy a copy of the ship. Ctrl+Click will share the orders. Shift+Click shows estimated cost without purchase
STR_VEHICLE_VIEW_CLONE_AIRCRAFT_INFO                            :{BLACK}This will buy a copy of the aircraft. Ctrl+Click will share the orders. Shift+Click shows estimated cost without purchase

STR_VEHICLE_VIEW_TRAIN_IGNORE_SIGNAL_TOOLTIP                    :{BLACK}Force train to proceed without waiting for signal to clear it

STR_VEHICLE_VIEW_TRAIN_REFIT_TOOLTIP                            :{BLACK}Refit train to carry a different cargo type
STR_VEHICLE_VIEW_ROAD_VEHICLE_REFIT_TOOLTIP                     :{BLACK}Refit road vehicle to carry a different cargo type
STR_VEHICLE_VIEW_SHIP_REFIT_TOOLTIP                             :{BLACK}Refit ship to carry a different cargo type
STR_VEHICLE_VIEW_AIRCRAFT_REFIT_TOOLTIP                         :{BLACK}Refit aircraft to carry a different cargo type

STR_VEHICLE_VIEW_TRAIN_REVERSE_TOOLTIP                          :{BLACK}Reverse direction of train
STR_VEHICLE_VIEW_ROAD_VEHICLE_REVERSE_TOOLTIP                   :{BLACK}Force vehicle to turn around

STR_VEHICLE_VIEW_TRAIN_ORDERS_TOOLTIP                           :{BLACK}Show train's orders. Ctrl+Click to show train's timetable
STR_VEHICLE_VIEW_ROAD_VEHICLE_ORDERS_TOOLTIP                    :{BLACK}Show vehicle's orders. Ctrl+Click to show vehicle's timetable
STR_VEHICLE_VIEW_SHIP_ORDERS_TOOLTIP                            :{BLACK}Show ship's orders. Ctrl+Click to show ship's timetable
STR_VEHICLE_VIEW_AIRCRAFT_ORDERS_TOOLTIP                        :{BLACK}Show aircraft's orders. Ctrl+Click to show aircraft's timetable

STR_VEHICLE_VIEW_TRAIN_SHOW_DETAILS_TOOLTIP                     :{BLACK}Show train details
STR_VEHICLE_VIEW_ROAD_VEHICLE_SHOW_DETAILS_TOOLTIP              :{BLACK}Show road vehicle details
STR_VEHICLE_VIEW_SHIP_SHOW_DETAILS_TOOLTIP                      :{BLACK}Show ship details
STR_VEHICLE_VIEW_AIRCRAFT_SHOW_DETAILS_TOOLTIP                  :{BLACK}Show aircraft details

STR_VEHICLE_VIEW_TRAIN_STATE_START_STOP_TOOLTIP                 :{BLACK}Current train action - click to stop/start train. Ctrl+Click to scroll to destination
STR_VEHICLE_VIEW_ROAD_VEHICLE_STATE_START_STOP_TOOLTIP          :{BLACK}Current vehicle action - click to stop/start vehicle. Ctrl+Click to scroll to destination
STR_VEHICLE_VIEW_SHIP_STATE_START_STOP_TOOLTIP                  :{BLACK}Current ship action - click to stop/start ship. Ctrl+Click to scroll to destination
STR_VEHICLE_VIEW_AIRCRAFT_STATE_START_STOP_TOOLTIP              :{BLACK}Current aircraft action - click to stop/start aircraft. Ctrl+Click to scroll to destination

# Messages in the start stop button in the vehicle view
STR_VEHICLE_STATUS_LOADING_UNLOADING                            :{LTBLUE}Loading / Unloading
STR_VEHICLE_STATUS_LEAVING                                      :{LTBLUE}Leaving
STR_VEHICLE_STATUS_CRASHED                                      :{RED}Crashed!
STR_VEHICLE_STATUS_BROKEN_DOWN                                  :{RED}Broken down
STR_VEHICLE_STATUS_STOPPED                                      :{RED}Stopped
STR_VEHICLE_STATUS_BROKEN_DOWN_VEL                              :{RED}Broken down - {STRING1}, {LTBLUE} {VELOCITY}
STR_VEHICLE_STATUS_TRAIN_STOPPING_VEL                           :{RED}Stopping, {VELOCITY}
STR_VEHICLE_STATUS_TRAIN_NO_POWER                               :{RED}No power
STR_VEHICLE_STATUS_TRAIN_STUCK                                  :{ORANGE}Waiting for free path
STR_VEHICLE_STATUS_AIRCRAFT_TOO_FAR                             :{ORANGE}Too far to next destination

STR_BREAKDOWN_TYPE_CRITICAL                                     :Mechanical failure
STR_BREAKDOWN_TYPE_EM_STOP                                      :Emergency stop
STR_BREAKDOWN_TYPE_LOW_SPEED                                    :Limited to {VELOCITY}
STR_BREAKDOWN_TYPE_LOW_POWER                                    :{COMMA}% Power
STR_BREAKDOWN_TYPE_DEPOT                                        :Heading to {STATION} Hangar for repairs
STR_BREAKDOWN_TYPE_LANDING                                      :Heading to {STATION} for emergency landing
STR_ERROR_TRAIN_TOO_HEAVY                                       :{WHITE}{VEHICLE} is too heavy

STR_VEHICLE_STATUS_HEADING_FOR_STATION_VEL                      :{LTBLUE}Heading for {STATION}, {VELOCITY}
STR_VEHICLE_STATUS_NO_ORDERS_VEL                                :{LTBLUE}No orders, {VELOCITY}
STR_VEHICLE_STATUS_HEADING_FOR_WAYPOINT_VEL                     :{LTBLUE}Heading for {WAYPOINT}, {VELOCITY}
STR_VEHICLE_STATUS_HEADING_FOR_DEPOT_VEL                        :{ORANGE}Heading for {DEPOT}, {VELOCITY}
STR_VEHICLE_STATUS_HEADING_FOR_DEPOT_SERVICE_VEL                :{LTBLUE}Service at {DEPOT}, {VELOCITY}

# Vehicle stopped/started animations
STR_VEHICLE_COMMAND_STOPPED_SMALL                               :{TINY_FONT}{RED}Stopped
STR_VEHICLE_COMMAND_STOPPED                                     :{RED}Stopped
STR_VEHICLE_COMMAND_STARTED_SMALL                               :{TINY_FONT}{GREEN}Started
STR_VEHICLE_COMMAND_STARTED                                     :{GREEN}Started

# Vehicle details
STR_VEHICLE_DETAILS_CAPTION                                     :{WHITE}{VEHICLE} (Details)
STR_VEHICLE_NAME_BUTTON                                         :{BLACK}Name

STR_VEHICLE_DETAILS_TRAIN_RENAME                                :{BLACK}Name train
STR_VEHICLE_DETAILS_ROAD_VEHICLE_RENAME                         :{BLACK}Name road vehicle
STR_VEHICLE_DETAILS_SHIP_RENAME                                 :{BLACK}Name ship
STR_VEHICLE_DETAILS_AIRCRAFT_RENAME                             :{BLACK}Name aircraft

STR_VEHICLE_INFO_AGE_RUNNING_COST_YR                            :{BLACK}Age: {LTBLUE}{STRING2}{BLACK}   Running Cost: {LTBLUE}{CURRENCY_LONG}/yr

STR_RUNNING                                                     :{LTBLUE}Running
STR_NEED_REPAIR                                                 :{ORANGE}Train needs repair - max speed reduced to {VELOCITY}
STR_CURRENT_STATUS                                              :{BLACK}Current status: {STRING2}

# The next two need to stay in this order
STR_VEHICLE_INFO_AGE                                            :{COMMA} year{P "" s} ({COMMA})
STR_VEHICLE_INFO_AGE_RED                                        :{RED}{COMMA} year{P "" s} ({COMMA})

STR_VEHICLE_INFO_MAX_SPEED                                      :{BLACK}Max. speed: {LTBLUE}{VELOCITY}
STR_VEHICLE_INFO_MAX_SPEED_RANGE                                :{BLACK}Max. speed: {LTBLUE}{VELOCITY} {BLACK}Range: {LTBLUE}{COMMA} tiles
STR_VEHICLE_INFO_WEIGHT_POWER_MAX_SPEED                         :{BLACK}Weight: {LTBLUE}{WEIGHT_SHORT} {BLACK}Power: {LTBLUE}{POWER}{BLACK} Max. speed: {LTBLUE}{VELOCITY}
STR_VEHICLE_INFO_WEIGHT_POWER_MAX_SPEED_MAX_TE                  :{BLACK}Weight: {LTBLUE}{WEIGHT_SHORT} {BLACK}Power: {LTBLUE}{POWER}{BLACK} Max. speed: {LTBLUE}{VELOCITY} {BLACK}Max. T.E.: {LTBLUE}{FORCE}

STR_VEHICLE_INFO_PROFIT_THIS_YEAR_LAST_YEAR                     :{BLACK}Profit this year: {LTBLUE}{CURRENCY_LONG} (last year: {CURRENCY_LONG})
STR_VEHICLE_INFO_RELIABILITY_BREAKDOWNS                         :{BLACK}Reliability: {LTBLUE}{COMMA}%  {BLACK}Breakdowns since last service: {LTBLUE}{COMMA}

STR_VEHICLE_INFO_BUILT_VALUE                                    :{LTBLUE}{ENGINE} {BLACK}Built: {LTBLUE}{NUM}{BLACK} Value: {LTBLUE}{CURRENCY_LONG}
STR_VEHICLE_INFO_NO_CAPACITY                                    :{BLACK}Capacity: {LTBLUE}None{STRING}
STR_VEHICLE_INFO_CAPACITY                                       :{BLACK}Capacity: {LTBLUE}{CARGO_LONG}{3:STRING}
STR_VEHICLE_INFO_CAPACITY_MULT                                  :{BLACK}Capacity: {LTBLUE}{CARGO_LONG}{3:STRING} (x{4:NUM})
STR_VEHICLE_INFO_CAPACITY_CAPACITY                              :{BLACK}Capacity: {LTBLUE}{CARGO_LONG}, {CARGO_LONG}{STRING}

STR_VEHICLE_INFO_FEEDER_CARGO_VALUE                             :{BLACK}Transfer Credits: {LTBLUE}{CURRENCY_LONG}

STR_VEHICLE_DETAILS_SERVICING_INTERVAL_DAYS                     :{BLACK}Servicing interval: {LTBLUE}{COMMA}{NBSP}days{BLACK}   Last service: {LTBLUE}{DATE_LONG}
STR_VEHICLE_DETAILS_SERVICING_INTERVAL_PERCENT                  :{BLACK}Servicing interval: {LTBLUE}{COMMA}%{BLACK}   Last service: {LTBLUE}{DATE_LONG}
STR_VEHICLE_DETAILS_INCREASE_SERVICING_INTERVAL_TOOLTIP         :{BLACK}Increase servicing interval by 10. Ctrl+Click increases servicing interval by 5
STR_VEHICLE_DETAILS_DECREASE_SERVICING_INTERVAL_TOOLTIP         :{BLACK}Decrease servicing interval by 10. Ctrl+Click decreases servicing interval by 5

STR_SERVICE_INTERVAL_DROPDOWN_TOOLTIP                           :{BLACK}Change servicing interval type
STR_VEHICLE_DETAILS_DEFAULT                                     :Default
STR_VEHICLE_DETAILS_DAYS                                        :Days
STR_VEHICLE_DETAILS_PERCENT                                     :Percentage

STR_QUERY_RENAME_TRAIN_CAPTION                                  :{WHITE}Name train
STR_QUERY_RENAME_ROAD_VEHICLE_CAPTION                           :{WHITE}Name road vehicle
STR_QUERY_RENAME_SHIP_CAPTION                                   :{WHITE}Name ship
STR_QUERY_RENAME_AIRCRAFT_CAPTION                               :{WHITE}Name aircraft

# Extra buttons for train details windows
STR_VEHICLE_DETAILS_TRAIN_ENGINE_BUILT_AND_VALUE                :{LTBLUE}{ENGINE}{BLACK}   Built: {LTBLUE}{NUM}{BLACK} Value: {LTBLUE}{CURRENCY_LONG}
STR_VEHICLE_DETAILS_TRAIN_ENGINE_BUILT_AND_VALUE_AND_SPEED      :{LTBLUE}{ENGINE}{BLACK}   Built: {LTBLUE}{NUM}{BLACK} Value: {LTBLUE}{CURRENCY_LONG} {BLACK}Max. speed: {LTBLUE}{VELOCITY}
STR_VEHICLE_DETAILS_TRAIN_WAGON_VALUE                           :{LTBLUE}{ENGINE}{BLACK}   Value: {LTBLUE}{CURRENCY_LONG}
STR_VEHICLE_DETAILS_TRAIN_WAGON_VALUE_AND_SPEED                 :{LTBLUE}{ENGINE}{BLACK}   Value: {LTBLUE}{CURRENCY_LONG} {BLACK}Max. speed: {LTBLUE}{VELOCITY}

STR_VEHICLE_DETAILS_TRAIN_TOTAL_CAPACITY_TEXT                   :{BLACK}Total cargo capacity of this train:
STR_VEHICLE_DETAILS_TRAIN_TOTAL_CAPACITY                        :{LTBLUE}- {CARGO_LONG} ({CARGO_SHORT})
STR_VEHICLE_DETAILS_TRAIN_TOTAL_CAPACITY_MULT                   :{LTBLUE}- {CARGO_LONG} ({CARGO_SHORT}) (x{NUM})

STR_VEHICLE_DETAILS_CARGO_EMPTY                                 :{LTBLUE}Empty
STR_VEHICLE_DETAILS_CARGO_FROM                                  :{LTBLUE}{CARGO_LONG} from {STATION}
STR_VEHICLE_DETAILS_CARGO_FROM_MULT                             :{LTBLUE}{CARGO_LONG} from {STATION} (x{NUM})

STR_VEHICLE_DETAIL_TAB_CARGO                                    :{BLACK}Cargo
STR_VEHICLE_DETAILS_TRAIN_CARGO_TOOLTIP                         :{BLACK}Show details of cargo carried
STR_VEHICLE_DETAIL_TAB_INFORMATION                              :{BLACK}Information
STR_VEHICLE_DETAILS_TRAIN_INFORMATION_TOOLTIP                   :{BLACK}Show details of train vehicles
STR_VEHICLE_DETAIL_TAB_CAPACITIES                               :{BLACK}Capacities
STR_VEHICLE_DETAILS_TRAIN_CAPACITIES_TOOLTIP                    :{BLACK}Show capacities of each vehicle
STR_VEHICLE_DETAIL_TAB_TOTAL_CARGO                              :{BLACK}Total Cargo
STR_VEHICLE_DETAILS_TRAIN_TOTAL_CARGO_TOOLTIP                   :{BLACK}Show total capacity of train, split by cargo type

STR_VEHICLE_DETAILS_TRAIN_ARTICULATED_RV_CAPACITY               :{BLACK}Capacity: {LTBLUE}

# Vehicle refit
STR_REFIT_CAPTION                                               :{WHITE}{VEHICLE} (Refit)
STR_REFIT_TITLE                                                 :{GOLD}Select cargo type to carry:
STR_REFIT_NEW_CAPACITY_COST_OF_REFIT                            :{BLACK}New capacity: {GOLD}{CARGO_LONG}{}{BLACK}Cost of refit: {RED}{CURRENCY_LONG}
STR_REFIT_NEW_CAPACITY_INCOME_FROM_REFIT                        :{BLACK}New capacity: {GOLD}{CARGO_LONG}{}{BLACK}Income from refit: {GREEN}{CURRENCY_LONG}
STR_REFIT_NEW_CAPACITY_COST_OF_AIRCRAFT_REFIT                   :{BLACK}New capacity: {GOLD}{CARGO_LONG}, {GOLD}{CARGO_LONG}{}{BLACK}Cost of refit: {RED}{CURRENCY_LONG}
STR_REFIT_NEW_CAPACITY_INCOME_FROM_AIRCRAFT_REFIT               :{BLACK}New capacity: {GOLD}{CARGO_LONG}, {GOLD}{CARGO_LONG}{}{BLACK}Income from refit: {GREEN}{CURRENCY_LONG}
STR_REFIT_SELECT_VEHICLES_TOOLTIP                               :{BLACK}Select the vehicles to refit. Dragging with the mouse allows to select multiple vehicles. Clicking on an empty space will select the whole vehicle. Ctrl+Click will select a vehicle and the following chain

STR_REFIT_TRAIN_LIST_TOOLTIP                                    :{BLACK}Select type of cargo for train to carry
STR_REFIT_ROAD_VEHICLE_LIST_TOOLTIP                             :{BLACK}Select type of cargo for road vehicle to carry
STR_REFIT_SHIP_LIST_TOOLTIP                                     :{BLACK}Select type of cargo for ship to carry
STR_REFIT_AIRCRAFT_LIST_TOOLTIP                                 :{BLACK}Select type of cargo for aircraft to carry

STR_REFIT_TRAIN_REFIT_BUTTON                                    :{BLACK}Refit train
STR_REFIT_ROAD_VEHICLE_REFIT_BUTTON                             :{BLACK}Refit road vehicle
STR_REFIT_SHIP_REFIT_BUTTON                                     :{BLACK}Refit ship
STR_REFIT_AIRCRAFT_REFIT_BUTTON                                 :{BLACK}Refit aircraft

STR_REFIT_TRAIN_REFIT_TOOLTIP                                   :{BLACK}Refit train to carry highlighted cargo type
STR_REFIT_ROAD_VEHICLE_REFIT_TOOLTIP                            :{BLACK}Refit road vehicle to carry highlighted cargo type
STR_REFIT_SHIP_REFIT_TOOLTIP                                    :{BLACK}Refit ship to carry highlighted cargo type
STR_REFIT_AIRCRAFT_REFIT_TOOLTIP                                :{BLACK}Refit aircraft to carry highlighted cargo type

# Order view
STR_ORDERS_CAPTION                                              :{WHITE}{VEHICLE} (Orders)
STR_ORDERS_TIMETABLE_VIEW                                       :{BLACK}Timetable
STR_ORDERS_TIMETABLE_VIEW_TOOLTIP                               :{BLACK}Switch to the timetable view

STR_ORDERS_LIST_TOOLTIP                                         :{BLACK}Order list - click on an order to highlight it. Ctrl+Click scrolls to the order's destination
STR_ORDER_INDEX                                                 :{COMMA}:{NBSP}
STR_ORDER_TEXT                                                  :{STRING4} {STRING2} {STRING}

STR_ORDERS_END_OF_ORDERS                                        :- - End of Orders - -
STR_ORDERS_END_OF_SHARED_ORDERS                                 :- - End of Shared Orders - -

# Order bottom buttons
STR_ORDER_NON_STOP                                              :{BLACK}Non-stop
STR_ORDER_GO_TO                                                 :Go to
STR_ORDER_GO_NON_STOP_TO                                        :Go non-stop to
STR_ORDER_GO_VIA                                                :Go via
STR_ORDER_GO_NON_STOP_VIA                                       :Go non-stop via
STR_ORDER_TOOLTIP_NON_STOP                                      :{BLACK}Change the stopping behaviour of the highlighted order

STR_ORDER_TOGGLE_FULL_LOAD                                      :{BLACK}Full load any cargo
STR_ORDER_DROP_LOAD_IF_POSSIBLE                                 :Load if available
STR_ORDER_DROP_FULL_LOAD_ALL                                    :Full load all cargo
STR_ORDER_DROP_FULL_LOAD_ANY                                    :Full load any cargo
STR_ORDER_DROP_NO_LOADING                                       :No loading
STR_ORDER_TOOLTIP_FULL_LOAD                                     :{BLACK}Change the loading behaviour of the highlighted order

STR_ORDER_TOGGLE_UNLOAD                                         :{BLACK}Unload all
STR_ORDER_DROP_UNLOAD_IF_ACCEPTED                               :Unload if accepted
STR_ORDER_DROP_UNLOAD                                           :Unload all
STR_ORDER_DROP_TRANSFER                                         :Transfer
STR_ORDER_DROP_NO_UNLOADING                                     :No unloading
STR_ORDER_TOOLTIP_UNLOAD                                        :{BLACK}Change the unloading behaviour of the highlighted order

STR_ORDER_REFIT                                                 :{BLACK}Refit
STR_ORDER_REFIT_TOOLTIP                                         :{BLACK}Select what cargo type to refit to in this order. Ctrl+Click to remove refit instruction
STR_ORDER_REFIT_AUTO                                            :{BLACK}Refit at station
STR_ORDER_REFIT_AUTO_TOOLTIP                                    :{BLACK}Select what cargo type to refit to in this order. Ctrl+Click to remove refit instruction. Refitting at stations will only be done if the vehicle allows it
STR_ORDER_DROP_REFIT_AUTO                                       :Fixed cargo
STR_ORDER_DROP_REFIT_AUTO_ANY                                   :Available cargo

STR_ORDER_SERVICE                                               :{BLACK}Service
STR_ORDER_DROP_GO_ALWAYS_DEPOT                                  :Always go
STR_ORDER_DROP_SERVICE_DEPOT                                    :Service if needed
STR_ORDER_DROP_HALT_DEPOT                                       :Stop
STR_ORDER_SERVICE_TOOLTIP                                       :{BLACK}Skip this order unless a service is needed

STR_ORDER_CONDITIONAL_VARIABLE_TOOLTIP                          :{BLACK}Vehicle data to base jumping on

# Conditional order variables, must follow order of OrderConditionVariable enum
STR_ORDER_CONDITIONAL_LOAD_PERCENTAGE                           :Load percentage
STR_ORDER_CONDITIONAL_RELIABILITY                               :Reliability
STR_ORDER_CONDITIONAL_MAX_SPEED                                 :Maximum speed
STR_ORDER_CONDITIONAL_AGE                                       :Age (years)
STR_ORDER_CONDITIONAL_REQUIRES_SERVICE                          :Requires service
STR_ORDER_CONDITIONAL_UNCONDITIONALLY                           :Always
STR_ORDER_CONDITIONAL_REMAINING_LIFETIME                        :Remaining lifetime (years)

STR_ORDER_CONDITIONAL_COMPARATOR_TOOLTIP                        :{BLACK}How to compare the vehicle data to the given value
STR_ORDER_CONDITIONAL_COMPARATOR_EQUALS                         :is equal to
STR_ORDER_CONDITIONAL_COMPARATOR_NOT_EQUALS                     :is not equal to
STR_ORDER_CONDITIONAL_COMPARATOR_LESS_THAN                      :is less than
STR_ORDER_CONDITIONAL_COMPARATOR_LESS_EQUALS                    :is less or equal to
STR_ORDER_CONDITIONAL_COMPARATOR_MORE_THAN                      :is more than
STR_ORDER_CONDITIONAL_COMPARATOR_MORE_EQUALS                    :is more or equal to
STR_ORDER_CONDITIONAL_COMPARATOR_IS_TRUE                        :is true
STR_ORDER_CONDITIONAL_COMPARATOR_IS_FALSE                       :is false

STR_ORDER_CONDITIONAL_VALUE_TOOLTIP                             :{BLACK}The value to compare the vehicle data against
STR_ORDER_CONDITIONAL_VALUE_CAPT                                :{WHITE}Enter value to compare against

STR_ORDERS_SKIP_BUTTON                                          :{BLACK}Skip
STR_ORDERS_SKIP_TOOLTIP                                         :{BLACK}Skip the current order, and start the next. Ctrl+Click skips to the selected order

STR_ORDERS_DELETE_BUTTON                                        :{BLACK}Delete
STR_ORDERS_DELETE_TOOLTIP                                       :{BLACK}Delete the highlighted order
STR_ORDERS_DELETE_ALL_TOOLTIP                                   :{BLACK}Delete all orders
STR_ORDERS_STOP_SHARING_BUTTON                                  :{BLACK}Stop sharing
STR_ORDERS_STOP_SHARING_TOOLTIP                                 :{BLACK}Stop sharing the order list. Ctrl+Click additionally deletes all orders for this vehicle

STR_ORDERS_GO_TO_BUTTON                                         :{BLACK}Go To
STR_ORDER_GO_TO_NEAREST_DEPOT                                   :Go to nearest depot
STR_ORDER_GO_TO_NEAREST_HANGAR                                  :Go to nearest hangar
STR_ORDER_CONDITIONAL                                           :Conditional order jump
STR_ORDER_SHARE                                                 :Share orders
STR_ORDERS_GO_TO_TOOLTIP                                        :{BLACK}Insert a new order before the highlighted order, or add to end of list. Ctrl makes station orders 'full load any cargo', waypoint orders 'non-stop' and depot orders 'service'. 'Share orders' or Ctrl lets this vehicle share orders with the selected vehicle. Clicking a vehicle copies the orders from that vehicle. A depot order disables automatic servicing of the vehicle

STR_ORDERS_VEH_WITH_SHARED_ORDERS_LIST_TOOLTIP                  :{BLACK}Show all vehicles that share this schedule

# String parts to build the order string
STR_ORDER_GO_TO_WAYPOINT                                        :Go via {WAYPOINT}
STR_ORDER_GO_NON_STOP_TO_WAYPOINT                               :Go non-stop via {WAYPOINT}

STR_ORDER_SERVICE_AT                                            :Service at
STR_ORDER_SERVICE_NON_STOP_AT                                   :Service non-stop at

STR_ORDER_NEAREST_DEPOT                                         :the nearest
STR_ORDER_NEAREST_HANGAR                                        :the nearest Hangar
STR_ORDER_TRAIN_DEPOT                                           :Train Depot
STR_ORDER_ROAD_VEHICLE_DEPOT                                    :Road Vehicle Depot
STR_ORDER_SHIP_DEPOT                                            :Ship Depot
STR_ORDER_GO_TO_NEAREST_DEPOT_FORMAT                            :{STRING} {STRING} {STRING}
STR_ORDER_GO_TO_DEPOT_FORMAT                                    :{STRING} {DEPOT}

STR_ORDER_REFIT_ORDER                                           :(Refit to {STRING})
STR_ORDER_REFIT_STOP_ORDER                                      :(Refit to {STRING} and stop)
STR_ORDER_STOP_ORDER                                            :(Stop)

STR_ORDER_GO_TO_STATION                                         :{STRING} {STATION} {STRING1}

STR_ORDER_IMPLICIT                                              :(Implicit)

STR_ORDER_FULL_LOAD                                             :(Full load)
STR_ORDER_FULL_LOAD_ANY                                         :(Full load any cargo)
STR_ORDER_NO_LOAD                                               :(No loading)
STR_ORDER_UNLOAD                                                :(Unload and take cargo)
STR_ORDER_UNLOAD_FULL_LOAD                                      :(Unload and wait for full load)
STR_ORDER_UNLOAD_FULL_LOAD_ANY                                  :(Unload and wait for any full load)
STR_ORDER_UNLOAD_NO_LOAD                                        :(Unload and leave empty)
STR_ORDER_TRANSFER                                              :(Transfer and take cargo)
STR_ORDER_TRANSFER_FULL_LOAD                                    :(Transfer and wait for full load)
STR_ORDER_TRANSFER_FULL_LOAD_ANY                                :(Transfer and wait for any full load)
STR_ORDER_TRANSFER_NO_LOAD                                      :(Transfer and leave empty)
STR_ORDER_NO_UNLOAD                                             :(No unloading and take cargo)
STR_ORDER_NO_UNLOAD_FULL_LOAD                                   :(No unloading and wait for full load)
STR_ORDER_NO_UNLOAD_FULL_LOAD_ANY                               :(No unloading and wait for any full load)
STR_ORDER_NO_UNLOAD_NO_LOAD                                     :(No unloading and no loading)

STR_ORDER_AUTO_REFIT                                            :(Refit to {STRING})
STR_ORDER_FULL_LOAD_REFIT                                       :(Full load with refit to {STRING})
STR_ORDER_FULL_LOAD_ANY_REFIT                                   :(Full load any cargo with refit to {STRING})
STR_ORDER_UNLOAD_REFIT                                          :(Unload and take cargo with refit to {STRING})
STR_ORDER_UNLOAD_FULL_LOAD_REFIT                                :(Unload and wait for full load with refit to {STRING})
STR_ORDER_UNLOAD_FULL_LOAD_ANY_REFIT                            :(Unload and wait for any full load with refit to {STRING})
STR_ORDER_TRANSFER_REFIT                                        :(Transfer and take cargo with refit to {STRING})
STR_ORDER_TRANSFER_FULL_LOAD_REFIT                              :(Transfer and wait for full load with refit to {STRING})
STR_ORDER_TRANSFER_FULL_LOAD_ANY_REFIT                          :(Transfer and wait for any full load with refit to {STRING})
STR_ORDER_NO_UNLOAD_REFIT                                       :(No unloading and take cargo with refit to {STRING})
STR_ORDER_NO_UNLOAD_FULL_LOAD_REFIT                             :(No unloading and wait for full load with refit to {STRING})
STR_ORDER_NO_UNLOAD_FULL_LOAD_ANY_REFIT                         :(No unloading and wait for any full load with refit to {STRING})

STR_ORDER_AUTO_REFIT_ANY                                        :available cargo

STR_ORDER_STOP_LOCATION_NEAR_END                                :[near end]
STR_ORDER_STOP_LOCATION_MIDDLE                                  :[middle]
STR_ORDER_STOP_LOCATION_FAR_END                                 :[far end]

STR_ORDER_OUT_OF_RANGE                                          :{RED} (Next destination is out of range)

STR_ORDER_CONDITIONAL_UNCONDITIONAL                             :Jump to order {COMMA}
STR_ORDER_CONDITIONAL_NUM                                       :Jump to order {COMMA} when {STRING} {STRING} {COMMA}
STR_ORDER_CONDITIONAL_TRUE_FALSE                                :Jump to order {COMMA} when {STRING} {STRING}

STR_INVALID_ORDER                                               :{RED} (Invalid Order)

# Time table window
STR_TIMETABLE_TITLE                                             :{WHITE}{VEHICLE} (Timetable)
STR_TIMETABLE_ORDER_VIEW                                        :{BLACK}Orders
STR_TIMETABLE_ORDER_VIEW_TOOLTIP                                :{BLACK}Switch to the order view

STR_TIMETABLE_TOOLTIP                                           :{BLACK}Timetable - click on an order to highlight it

STR_TIMETABLE_NO_TRAVEL                                         :No travel
STR_TIMETABLE_NOT_TIMETABLEABLE                                 :Travel (automatic; timetabled by next manual order)
STR_TIMETABLE_TRAVEL_NOT_TIMETABLED                             :Travel (not timetabled)
STR_TIMETABLE_TRAVEL_NOT_TIMETABLED_SPEED                       :Travel (not timetabled) with at most {2:VELOCITY}
STR_TIMETABLE_TRAVEL_FOR                                        :Travel for {STRING1}
STR_TIMETABLE_TRAVEL_FOR_SPEED                                  :Travel for {STRING1} with at most {VELOCITY}
STR_TIMETABLE_TRAVEL_FOR_ESTIMATED                              :Travel (for {STRING1}, not timetabled)
STR_TIMETABLE_TRAVEL_FOR_SPEED_ESTIMATED                        :Travel (for {STRING1}, not timetabled) with at most {VELOCITY}
STR_TIMETABLE_STAY_FOR_ESTIMATED                                :(stay for {STRING1}, not timetabled)
STR_TIMETABLE_AND_TRAVEL_FOR_ESTIMATED                          :(travel for {STRING1}, not timetabled)
STR_TIMETABLE_STAY_FOR                                          :and stay for {STRING1}
STR_TIMETABLE_AND_TRAVEL_FOR                                    :and travel for {STRING1}
STR_TIMETABLE_DAYS                                              :{COMMA}{NBSP}day{P "" s}
STR_TIMETABLE_TICKS                                             :{COMMA}{NBSP}tick{P "" s}
STR_TIMETABLE_MINUTES                                           :{COMMA}{NBSP}minute{P "" s}

STR_TIMETABLE_TOTAL_TIME                                        :{BLACK}This timetable will take {STRING1} to complete
STR_TIMETABLE_TOTAL_TIME_INCOMPLETE                             :{BLACK}This timetable will take at least {STRING1} to complete (not all timetabled)

STR_TIMETABLE_STATUS_ON_TIME                                    :{BLACK}This vehicle is currently running on time
STR_TIMETABLE_STATUS_LATE                                       :{BLACK}This vehicle is currently running {STRING1} late
STR_TIMETABLE_STATUS_EARLY                                      :{BLACK}This vehicle is currently running {STRING1} early
STR_TIMETABLE_STATUS_NOT_STARTED                                :{BLACK}This timetable has not yet started
STR_TIMETABLE_STATUS_START_AT                                   :{BLACK}This timetable will start at {STRING1}

STR_TIMETABLE_STARTING_DATE                                     :{BLACK}Start date
STR_TIMETABLE_STARTING_DATE_TOOLTIP                             :{BLACK}Select a date as starting point of this timetable. Ctrl+Click sets the starting point of this timetable and distributes all vehicles sharing this order evenly based on their relative order, if the order is completely timetabled

STR_TIMETABLE_CHANGE_TIME                                       :{BLACK}Change Time
STR_TIMETABLE_WAIT_TIME_TOOLTIP                                 :{BLACK}Change the amount of time that the highlighted order should take

STR_TIMETABLE_CLEAR_TIME                                        :{BLACK}Clear Time
STR_TIMETABLE_CLEAR_TIME_TOOLTIP                                :{BLACK}Clear the amount of time for the highlighted order

STR_TIMETABLE_CHANGE_SPEED                                      :{BLACK}Change Speed Limit
STR_TIMETABLE_CHANGE_SPEED_TOOLTIP                              :{BLACK}Change the maximum travel speed of the highlighted order

STR_TIMETABLE_CLEAR_SPEED                                       :{BLACK}Clear Speed Limit
STR_TIMETABLE_CLEAR_SPEED_TOOLTIP                               :{BLACK}Clear the maximum travel speed of the highlighted order

STR_TIMETABLE_RESET_LATENESS                                    :{BLACK}Reset Late Counter
STR_TIMETABLE_RESET_LATENESS_TOOLTIP                            :{BLACK}Reset the lateness counter, so the vehicle will be on time

STR_TIMETABLE_AUTOFILL                                          :{BLACK}Autofill
STR_TIMETABLE_AUTOFILL_TOOLTIP                                  :{BLACK}Fill the timetable automatically with the values from the next journey (Ctrl+Click to try to keep waiting times)

STR_TIMETABLE_AUTOMATE                                          :{BLACK}Automate
STR_TIMETABLE_AUTOMATE_TOOLTIP                                  :{BLACK}Manage the timetables automatically by updating the values for each journey

STR_TIMETABLE_EXPECTED                                          :{BLACK}Expected
STR_TIMETABLE_SCHEDULED                                         :{BLACK}Scheduled
STR_TIMETABLE_EXPECTED_TOOLTIP                                  :{BLACK}Switch between expected and scheduled

STR_TIMETABLE_ARRIVAL_ABBREVIATION                              :A:
STR_TIMETABLE_DEPARTURE_ABBREVIATION                            :D:


# Date window (for timetable)
STR_DATE_CAPTION                                                :{WHITE}Set date
STR_DATE_SET_DATE                                               :{BLACK}Set date
STR_DATE_SET_DATE_TOOLTIP                                       :{BLACK}Use the selected date as starting date for the timetable
STR_DATE_DAY_TOOLTIP                                            :{BLACK}Select day
STR_DATE_MONTH_TOOLTIP                                          :{BLACK}Select month
STR_DATE_YEAR_TOOLTIP                                           :{BLACK}Select year
STR_DATE_MINUTES_DAY_TOOLTIP                                    :{BLACK}Select minute
STR_DATE_MINUTES_MONTH_TOOLTIP                                  :{BLACK}Select hour


# AI debug window
STR_AI_DEBUG                                                    :{WHITE}AI/Game Script Debug
STR_AI_DEBUG_NAME_AND_VERSION                                   :{BLACK}{RAW_STRING} (v{NUM})
STR_AI_DEBUG_NAME_TOOLTIP                                       :{BLACK}Name of the script
STR_AI_DEBUG_SETTINGS                                           :{BLACK}Settings
STR_AI_DEBUG_SETTINGS_TOOLTIP                                   :{BLACK}Change the settings of the script
STR_AI_DEBUG_RELOAD                                             :{BLACK}Reload AI
STR_AI_DEBUG_RELOAD_TOOLTIP                                     :{BLACK}Kill the AI, reload the script, and restart the AI
STR_AI_DEBUG_BREAK_STR_ON_OFF_TOOLTIP                           :{BLACK}Enable/disable breaking when an AI log message matches the break string
STR_AI_DEBUG_BREAK_ON_LABEL                                     :{BLACK}Break on:
STR_AI_DEBUG_BREAK_STR_OSKTITLE                                 :{BLACK}Break on
STR_AI_DEBUG_BREAK_STR_TOOLTIP                                  :{BLACK}When an AI log message matches this string, the game is paused
STR_AI_DEBUG_MATCH_CASE                                         :{BLACK}Match case
STR_AI_DEBUG_MATCH_CASE_TOOLTIP                                 :{BLACK}Toggle matching case when comparing AI log messages against the break string
STR_AI_DEBUG_CONTINUE                                           :{BLACK}Continue
STR_AI_DEBUG_CONTINUE_TOOLTIP                                   :{BLACK}Unpause and continue the AI
STR_AI_DEBUG_SELECT_AI_TOOLTIP                                  :{BLACK}View debug output of this AI
STR_AI_GAME_SCRIPT                                              :{BLACK}Game Script
STR_AI_GAME_SCRIPT_TOOLTIP                                      :{BLACK}Check the Game Script log

STR_ERROR_AI_NO_AI_FOUND                                        :No suitable AI found to load.{}This AI is a dummy AI and won't do anything.{}You can download several AIs via the 'Online Content' system
STR_ERROR_AI_PLEASE_REPORT_CRASH                                :{WHITE}One of the running scripts crashed. Please report this to the script author with a screenshot of the AI/Game Script Debug Window
STR_ERROR_AI_DEBUG_SERVER_ONLY                                  :{YELLOW}AI/Game Script Debug window is only available for the server

# AI configuration window
STR_AI_CONFIG_CAPTION                                           :{WHITE}AI/Game Script Configuration
STR_AI_CONFIG_GAMELIST_TOOLTIP                                  :{BLACK}The Game Script that will be loaded in the next game
STR_AI_CONFIG_AILIST_TOOLTIP                                    :{BLACK}The AIs that will be loaded in the next game
STR_AI_CONFIG_HUMAN_PLAYER                                      :Human player
STR_AI_CONFIG_RANDOM_AI                                         :Random AI
STR_AI_CONFIG_NONE                                              :(none)

STR_AI_CONFIG_MOVE_UP                                           :{BLACK}Move Up
STR_AI_CONFIG_MOVE_UP_TOOLTIP                                   :{BLACK}Move selected AI up in the list
STR_AI_CONFIG_MOVE_DOWN                                         :{BLACK}Move Down
STR_AI_CONFIG_MOVE_DOWN_TOOLTIP                                 :{BLACK}Move selected AI down in the list

STR_AI_CONFIG_GAMESCRIPT                                        :{SILVER}Game Script
STR_AI_CONFIG_AI                                                :{SILVER}AIs

STR_AI_CONFIG_CHANGE                                            :{BLACK}Select {STRING}
STR_AI_CONFIG_CHANGE_NONE                                       :
STR_AI_CONFIG_CHANGE_AI                                         :AI
STR_AI_CONFIG_CHANGE_GAMESCRIPT                                 :Game Script
STR_AI_CONFIG_CHANGE_TOOLTIP                                    :{BLACK}Load another script
STR_AI_CONFIG_CONFIGURE                                         :{BLACK}Configure
STR_AI_CONFIG_CONFIGURE_TOOLTIP                                 :{BLACK}Configure the parameters of the Script

# Available AIs window
STR_AI_LIST_CAPTION                                             :{WHITE}Available {STRING}
STR_AI_LIST_CAPTION_AI                                          :AIs
STR_AI_LIST_CAPTION_GAMESCRIPT                                  :Game Scripts
STR_AI_LIST_TOOLTIP                                             :{BLACK}Click to select a script

STR_AI_LIST_AUTHOR                                              :{LTBLUE}Author: {ORANGE}{RAW_STRING}
STR_AI_LIST_VERSION                                             :{LTBLUE}Version: {ORANGE}{NUM}
STR_AI_LIST_URL                                                 :{LTBLUE}URL: {ORANGE}{RAW_STRING}

STR_AI_LIST_ACCEPT                                              :{BLACK}Accept
STR_AI_LIST_ACCEPT_TOOLTIP                                      :{BLACK}Select highlighted script
STR_AI_LIST_CANCEL                                              :{BLACK}Cancel
STR_AI_LIST_CANCEL_TOOLTIP                                      :{BLACK}Don't change the script

# AI Parameters
STR_AI_SETTINGS_CAPTION                                         :{WHITE}{STRING} Parameters
STR_AI_SETTINGS_CAPTION_AI                                      :AI
STR_AI_SETTINGS_CAPTION_GAMESCRIPT                              :Game Script
STR_AI_SETTINGS_CLOSE                                           :{BLACK}Close
STR_AI_SETTINGS_RESET                                           :{BLACK}Reset
STR_AI_SETTINGS_SETTING                                         :{RAW_STRING}: {ORANGE}{STRING1}
STR_AI_SETTINGS_START_DELAY                                     :Number of days to start this AI after the previous one (give or take): {ORANGE}{STRING1}


# Textfile window
STR_TEXTFILE_README_CAPTION                                     :{WHITE}{STRING} readme of {RAW_STRING}
STR_TEXTFILE_CHANGELOG_CAPTION                                  :{WHITE}{STRING} changelog of {RAW_STRING}
STR_TEXTFILE_LICENCE_CAPTION                                    :{WHITE}{STRING} licence of {RAW_STRING}
STR_TEXTFILE_WRAP_TEXT                                          :{WHITE}Wrap text
STR_TEXTFILE_WRAP_TEXT_TOOLTIP                                  :{BLACK}Wrap the text of the window so it all fits without having to scroll
STR_TEXTFILE_VIEW_README                                        :{BLACK}View readme
STR_TEXTFILE_VIEW_CHANGELOG                                     :{BLACK}Changelog
STR_TEXTFILE_VIEW_LICENCE                                       :{BLACK}Licence

# Plans window
STR_PLANS_CAPTION                                               :{WHITE}Plans
STR_PLANS_NEW_PLAN                                              :{BLACK}New
STR_PLANS_NEW_PLAN_TOOLTIP                                      :{BLACK}Create a new plan
STR_PLANS_ADD_LINES                                             :{BLACK}Add lines
STR_PLANS_ADDING_LINES                                          :{BLACK}Adding...
STR_PLANS_HIDE_ALL                                              :{BLACK}Hide all
STR_PLANS_HIDE_ALL_TOOLTIP                                      :{BLACK}Set the visibility of all the plans and all their lines to false
STR_PLANS_VISIBILITY_PRIVATE                                    :{BLACK}Make private
STR_PLANS_VISIBILITY_PUBLIC                                     :{BLACK}Make public
STR_PLANS_VISIBILITY_TOOLTIP                                    :{BLACK}Toggle the visibility of a plan (private is yellow, public is blue). A public plan will be displayed in the plan window of the other companies but only its owner can add lines to it.
STR_PLANS_DELETE                                                :{BLACK}Delete
STR_PLANS_DELETE_TOOLTIP                                        :{BLACK}Delete the selected item in the list
STR_PLANS_LIST_ITEM_PLAN                                        :Plan #{NUM}: {NUM} line{P "" s} ({DATE_SHORT})
STR_PLANS_LIST_ITEM_LINE                                        : -- Line #{NUM}: {NUM} segment{P "" s}
STR_PLANS_LIST_TOOLTIP                                          :{BLACK}Double click any item in the list to (un)fold the related plan

# Vehicle loading indicators
STR_PERCENT_UP_SMALL                                            :{TINY_FONT}{WHITE}{NUM}%{UP_ARROW}
STR_PERCENT_UP                                                  :{WHITE}{NUM}%{UP_ARROW}
STR_PERCENT_DOWN_SMALL                                          :{TINY_FONT}{WHITE}{NUM}%{DOWN_ARROW}
STR_PERCENT_DOWN                                                :{WHITE}{NUM}%{DOWN_ARROW}
STR_PERCENT_UP_DOWN_SMALL                                       :{TINY_FONT}{WHITE}{NUM}%{UP_ARROW}{DOWN_ARROW}
STR_PERCENT_UP_DOWN                                             :{WHITE}{NUM}%{UP_ARROW}{DOWN_ARROW}
STR_PERCENT_NONE_SMALL                                          :{TINY_FONT}{WHITE}{NUM}%
STR_PERCENT_NONE                                                :{WHITE}{NUM}%

# Income 'floats'
STR_INCOME_FLOAT_COST_SMALL                                     :{TINY_FONT}{RED}Cost: {CURRENCY_LONG}
STR_INCOME_FLOAT_COST                                           :{RED}Cost: {CURRENCY_LONG}
STR_INCOME_FLOAT_INCOME_SMALL                                   :{TINY_FONT}{GREEN}Income: {CURRENCY_LONG}
STR_INCOME_FLOAT_INCOME                                         :{GREEN}Income: {CURRENCY_LONG}
STR_FEEDER_TINY                                                 :{TINY_FONT}{YELLOW}Transfer: {CURRENCY_LONG}
STR_FEEDER                                                      :{YELLOW}Transfer: {CURRENCY_LONG}
STR_FEEDER_INCOME_TINY                                          :{TINY_FONT}{YELLOW}Transfer: {CURRENCY_LONG}{WHITE} / {GREEN}Income: {CURRENCY_LONG}
STR_FEEDER_INCOME                                               :{YELLOW}Transfer: {CURRENCY_LONG}{WHITE} / {GREEN}Income: {CURRENCY_LONG}
STR_FEEDER_COST_TINY                                            :{TINY_FONT}{YELLOW}Transfer: {CURRENCY_LONG}{WHITE} / {RED}Cost: {CURRENCY_LONG}
STR_FEEDER_COST                                                 :{YELLOW}Transfer: {CURRENCY_LONG}{WHITE} / {RED}Cost: {CURRENCY_LONG}
STR_MESSAGE_ESTIMATED_COST                                      :{WHITE}Estimated Cost: {CURRENCY_LONG}
STR_MESSAGE_ESTIMATED_INCOME                                    :{WHITE}Estimated Income: {CURRENCY_LONG}

# Saveload messages
STR_ERROR_SAVE_STILL_IN_PROGRESS                                :{WHITE}Saving still in progress,{}please wait until it is finished!
STR_ERROR_AUTOSAVE_FAILED                                       :{WHITE}Autosave failed
STR_ERROR_UNABLE_TO_READ_DRIVE                                  :{BLACK}Unable to read drive
STR_ERROR_GAME_SAVE_FAILED                                      :{WHITE}Game Save Failed{}{STRING1}
STR_ERROR_UNABLE_TO_DELETE_FILE                                 :{WHITE}Unable to delete file
STR_ERROR_GAME_LOAD_FAILED                                      :{WHITE}Game Load Failed{}{STRING1}
STR_GAME_SAVELOAD_ERROR_BROKEN_INTERNAL_ERROR                   :Internal error: {RAW_STRING}
STR_GAME_SAVELOAD_ERROR_BROKEN_SAVEGAME                         :Broken savegame - {RAW_STRING}
STR_GAME_SAVELOAD_ERROR_TOO_NEW_SAVEGAME                        :Savegame is made with newer version
STR_GAME_SAVELOAD_ERROR_FILE_NOT_READABLE                       :File not readable
STR_GAME_SAVELOAD_ERROR_FILE_NOT_WRITEABLE                      :File not writeable
STR_GAME_SAVELOAD_ERROR_DATA_INTEGRITY_CHECK_FAILED             :Data integrity check failed
STR_GAME_SAVELOAD_NOT_AVAILABLE                                 :<not available>
STR_WARNING_LOADGAME_REMOVED_TRAMS                              :{WHITE}Game was saved in version without tram support. All trams have been removed

# Map generation messages
STR_ERROR_COULD_NOT_CREATE_TOWN                                 :{WHITE}Map generation aborted...{}... no suitable town locations
STR_ERROR_NO_TOWN_IN_SCENARIO                                   :{WHITE}... there is no town in this scenario

STR_ERROR_PNGMAP                                                :{WHITE}Can't load landscape from PNG...
STR_ERROR_PNGMAP_FILE_NOT_FOUND                                 :{WHITE}... file not found
STR_ERROR_PNGMAP_IMAGE_TYPE                                     :{WHITE}... could not convert image type. 8 or 24-bit PNG image needed
STR_ERROR_PNGMAP_MISC                                           :{WHITE}... something just went wrong (probably corrupted file)

STR_ERROR_BMPMAP                                                :{WHITE}Can't load landscape from BMP...
STR_ERROR_BMPMAP_IMAGE_TYPE                                     :{WHITE}... could not convert image type

STR_ERROR_HEIGHTMAP_TOO_LARGE                                   :{WHITE}... image is too large

STR_WARNING_HEIGHTMAP_SCALE_CAPTION                             :{WHITE}Scale warning
STR_WARNING_HEIGHTMAP_SCALE_MESSAGE                             :{YELLOW}Resizing source map too much is not recommended. Continue with the generation?

# Soundset messages
STR_WARNING_FALLBACK_SOUNDSET                                   :{WHITE}Only a fallback sound set was found. If you want sounds, install a sound set via the content download system

# Screenshot related messages
STR_WARNING_SCREENSHOT_SIZE_CAPTION                             :{WHITE}Huge screenshot
STR_WARNING_SCREENSHOT_SIZE_MESSAGE                             :{YELLOW}The screenshot will have a resolution of {COMMA} x {COMMA} pixels. Taking the screenshot may take a while. Do you want to continue?

STR_MESSAGE_SCREENSHOT_SUCCESSFULLY                             :{WHITE}Screenshot successfully saved as '{RAW_STRING}'
STR_ERROR_SCREENSHOT_FAILED                                     :{WHITE}Screenshot failed!

# Error message titles
STR_ERROR_MESSAGE_CAPTION                                       :{YELLOW}Message
STR_ERROR_MESSAGE_CAPTION_OTHER_COMPANY                         :{YELLOW}Message from {STRING1}

# Generic construction errors
STR_ERROR_OFF_EDGE_OF_MAP                                       :{WHITE}Off edge of map
STR_ERROR_TOO_CLOSE_TO_EDGE_OF_MAP                              :{WHITE}Too close to edge of map
STR_ERROR_NOT_ENOUGH_CASH_REQUIRES_CURRENCY                     :{WHITE}Not enough cash - requires {CURRENCY_LONG}
STR_ERROR_FLAT_LAND_REQUIRED                                    :{WHITE}Flat land required
STR_ERROR_LAND_SLOPED_IN_WRONG_DIRECTION                        :{WHITE}Land sloped in wrong direction
STR_ERROR_CAN_T_DO_THIS                                         :{WHITE}Can't do this...
STR_ERROR_BUILDING_MUST_BE_DEMOLISHED                           :{WHITE}Building must be demolished first
STR_ERROR_CAN_T_CLEAR_THIS_AREA                                 :{WHITE}Can't clear this area...
STR_ERROR_SITE_UNSUITABLE                                       :{WHITE}... site unsuitable
STR_ERROR_ALREADY_BUILT                                         :{WHITE}... already built
STR_ERROR_OWNED_BY                                              :{WHITE}... owned by {STRING2}
STR_ERROR_AREA_IS_OWNED_BY_ANOTHER                              :{WHITE}... area is owned by another company
STR_ERROR_TERRAFORM_LIMIT_REACHED                               :{WHITE}... landscaping limit reached
STR_ERROR_CLEARING_LIMIT_REACHED                                :{WHITE}... tile clearing limit reached
STR_ERROR_TREE_PLANT_LIMIT_REACHED                              :{WHITE}... tree planting limit reached
STR_ERROR_NAME_MUST_BE_UNIQUE                                   :{WHITE}Name must be unique
STR_ERROR_GENERIC_OBJECT_IN_THE_WAY                             :{WHITE}{1:STRING} in the way
STR_ERROR_NOT_ALLOWED_WHILE_PAUSED                              :{WHITE}Not allowed while paused

# Local authority errors
STR_ERROR_LOCAL_AUTHORITY_REFUSES_TO_ALLOW_THIS                 :{WHITE}{TOWN} local authority refuses to allow this
STR_ERROR_LOCAL_AUTHORITY_REFUSES_AIRPORT                       :{WHITE}{TOWN} local authority refuses to allow another airport to be built in this town
STR_ERROR_LOCAL_AUTHORITY_REFUSES_NOISE                         :{WHITE}{TOWN} local authority refuses permission for airport due to noise concerns
STR_ERROR_BRIBE_FAILED                                          :{WHITE}Your attempted bribe has been discovered by a regional investigator

# Levelling errors
STR_ERROR_CAN_T_RAISE_LAND_HERE                                 :{WHITE}Can't raise land here...
STR_ERROR_CAN_T_LOWER_LAND_HERE                                 :{WHITE}Can't lower land here...
STR_ERROR_CAN_T_LEVEL_LAND_HERE                                 :{WHITE}Can't level land here...
STR_ERROR_EXCAVATION_WOULD_DAMAGE                               :{WHITE}Excavation would damage tunnel
STR_ERROR_ALREADY_AT_SEA_LEVEL                                  :{WHITE}... already at sea level
STR_ERROR_TOO_HIGH                                              :{WHITE}... too high
STR_ERROR_ALREADY_LEVELLED                                      :{WHITE}... already flat
STR_ERROR_BRIDGE_TOO_HIGH_AFTER_LOWER_LAND                      :{WHITE}Afterwards the bridge above it would be too high.

# Company related errors
STR_ERROR_CAN_T_CHANGE_COMPANY_NAME                             :{WHITE}Can't change company name...
STR_ERROR_CAN_T_CHANGE_PRESIDENT                                :{WHITE}Can't change manager's name...

STR_ERROR_MAXIMUM_PERMITTED_LOAN                                :{WHITE}... maximum permitted loan size is {CURRENCY_LONG}
STR_ERROR_CAN_T_BORROW_ANY_MORE_MONEY                           :{WHITE}Can't borrow any more money...
STR_ERROR_LOAN_ALREADY_REPAYED                                  :{WHITE}... no loan to repay
STR_ERROR_CURRENCY_REQUIRED                                     :{WHITE}... {CURRENCY_LONG} required
STR_ERROR_CAN_T_REPAY_LOAN                                      :{WHITE}Can't repay loan...
STR_ERROR_INSUFFICIENT_FUNDS                                    :{WHITE}Can't give away money that is loaned from the bank...
STR_ERROR_CAN_T_BUY_COMPANY                                     :{WHITE}Can't buy company...
STR_ERROR_CAN_T_BUILD_COMPANY_HEADQUARTERS                      :{WHITE}Can't build company headquarters...
STR_ERROR_CAN_T_BUY_25_SHARE_IN_THIS                            :{WHITE}Can't buy 25% share in this company...
STR_ERROR_CAN_T_SELL_25_SHARE_IN                                :{WHITE}Can't sell 25% share in this company...
STR_ERROR_PROTECTED                                             :{WHITE}This company is not old enough to trade shares yet...

# Town related errors
STR_ERROR_CAN_T_GENERATE_TOWN                                   :{WHITE}Can't build any towns
STR_ERROR_CAN_T_RENAME_TOWN                                     :{WHITE}Can't rename town...
STR_ERROR_CAN_T_FOUND_TOWN_HERE                                 :{WHITE}Can't found town here...
STR_ERROR_CAN_T_EXPAND_TOWN                                     :{WHITE}Can't expand town...
STR_ERROR_CAN_T_BUILD_HOUSE_HERE                                :{WHITE}Can't build house here...
STR_ERROR_TOO_CLOSE_TO_EDGE_OF_MAP_SUB                          :{WHITE}... too close to edge of map
STR_ERROR_TOO_CLOSE_TO_ANOTHER_TOWN                             :{WHITE}... too close to another town
STR_ERROR_TOO_MANY_TOWNS                                        :{WHITE}... too many towns
STR_ERROR_NO_SPACE_FOR_TOWN                                     :{WHITE}... there is no more space on the map
STR_ERROR_TOWN_EXPAND_WARN_NO_ROADS                             :{WHITE}The town will not build roads. You can enable building of roads via Settings->Environment->Towns
STR_ERROR_ROAD_WORKS_IN_PROGRESS                                :{WHITE}Road works in progress
STR_ERROR_TOWN_CAN_T_DELETE                                     :{WHITE}Can't delete this town...{}A station or depot is referring to the town or a town owned tile can't be removed
STR_ERROR_STATUE_NO_SUITABLE_PLACE                              :{WHITE}... there is no suitable place for a statue in the centre of this town
STR_ERROR_BUILDING_NOT_ALLOWED_IN_THIS_TOWN_ZONE                :{WHITE}... not allowed in this town zone.
STR_ERROR_BUILDING_NOT_ALLOWED_ABOVE_SNOW_LINE                  :{WHITE}... not allowed above the snow line.
STR_ERROR_BUILDING_NOT_ALLOWED_BELOW_SNOW_LINE                  :{WHITE}... not allowed below the snow line.
STR_ERROR_TOO_MANY_HOUSE_SETS                                   :{WHITE}... too many house sets in the town
STR_ERROR_TOO_MANY_HOUSE_TYPES                                  :{WHITE}... too many house types in the town
STR_ERROR_BUILDING_IS_TOO_OLD                                   :{WHITE}... building is too old.
STR_ERROR_BUILDING_IS_TOO_MODERN                                :{WHITE}... building is too modern.
STR_ERROR_ONLY_ONE_BUILDING_ALLOWED_PER_TOWN                    :{WHITE}... only one building of this type is allowed in a town.
STR_ERROR_BUILDING_NOT_ALLOWED                                  :{WHITE}... the building is not allowed.

# Industry related errors
STR_ERROR_TOO_MANY_INDUSTRIES                                   :{WHITE}... too many industries
STR_ERROR_CAN_T_GENERATE_INDUSTRIES                             :{WHITE}Can't generate industries...
STR_ERROR_CAN_T_BUILD_HERE                                      :{WHITE}Can't build {STRING} here...
STR_ERROR_CAN_T_CONSTRUCT_THIS_INDUSTRY                         :{WHITE}Can't construct this industry type here...
STR_ERROR_INDUSTRY_TOO_CLOSE                                    :{WHITE}... too close to another industry
STR_ERROR_MUST_FOUND_TOWN_FIRST                                 :{WHITE}... must found town first
STR_ERROR_ONLY_ONE_ALLOWED_PER_TOWN                             :{WHITE}... only one allowed per town
STR_ERROR_CAN_ONLY_BE_BUILT_IN_TOWNS_WITH_POPULATION_OF_1200    :{WHITE}... can only be built in towns with a population of at least 1200
STR_ERROR_CAN_ONLY_BE_BUILT_IN_RAINFOREST                       :{WHITE}... can only be built in rainforest areas
STR_ERROR_CAN_ONLY_BE_BUILT_IN_DESERT                           :{WHITE}... can only be built in desert areas
STR_ERROR_CAN_ONLY_BE_BUILT_IN_TOWNS                            :{WHITE}... can only be built in towns (replacing houses)
STR_ERROR_CAN_ONLY_BE_BUILT_NEAR_TOWN_CENTER                    :{WHITE}... can only be built near the center of towns
STR_ERROR_CAN_ONLY_BE_BUILT_IN_LOW_AREAS                        :{WHITE}... can only be built in low areas
STR_ERROR_CAN_ONLY_BE_POSITIONED                                :{WHITE}... can only be positioned near edges of map
STR_ERROR_FOREST_CAN_ONLY_BE_PLANTED                            :{WHITE}... forest can only be planted above snow-line
STR_ERROR_CAN_ONLY_BE_BUILT_ABOVE_SNOW_LINE                     :{WHITE}... can only be built above the snow-line
STR_ERROR_CAN_ONLY_BE_BUILT_BELOW_SNOW_LINE                     :{WHITE}... can only be built below the snow-line

STR_ERROR_NO_SUITABLE_PLACES_FOR_INDUSTRIES                     :{WHITE}There were no suitable places for '{STRING}' industries
STR_ERROR_NO_SUITABLE_PLACES_FOR_INDUSTRIES_EXPLANATION         :{WHITE}Change the map generation parameters to get a better map

# Station construction related errors
STR_ERROR_CAN_T_BUILD_RAILROAD_STATION                          :{WHITE}Can't build railway station here...
STR_ERROR_CAN_T_BUILD_BUS_STATION                               :{WHITE}Can't build bus station...
STR_ERROR_CAN_T_BUILD_TRUCK_STATION                             :{WHITE}Can't build lorry station...
STR_ERROR_CAN_T_BUILD_PASSENGER_TRAM_STATION                    :{WHITE}Can't build passenger tram station...
STR_ERROR_CAN_T_BUILD_CARGO_TRAM_STATION                        :{WHITE}Can't build freight tram station...
STR_ERROR_CAN_T_BUILD_DOCK_HERE                                 :{WHITE}Can't build dock here...
STR_ERROR_CAN_T_BUILD_AIRPORT_HERE                              :{WHITE}Can't build airport here...

STR_ERROR_ADJOINS_MORE_THAN_ONE_EXISTING                        :{WHITE}Adjoins more than one existing station/loading area
STR_ERROR_STATION_TOO_SPREAD_OUT                                :{WHITE}... station too spread out
STR_ERROR_TOO_MANY_STATIONS_LOADING                             :{WHITE}Too many stations/loading areas
STR_ERROR_TOO_MANY_STATION_SPECS                                :{WHITE}Too many railway station parts
STR_ERROR_TOO_MANY_BUS_STOPS                                    :{WHITE}Too many bus stops
STR_ERROR_TOO_MANY_TRUCK_STOPS                                  :{WHITE}Too many lorry stations
STR_ERROR_TOO_CLOSE_TO_ANOTHER_STATION                          :{WHITE}Too close to another station/loading area
STR_ERROR_TOO_CLOSE_TO_ANOTHER_DOCK                             :{WHITE}Too close to another dock
STR_ERROR_TOO_CLOSE_TO_ANOTHER_AIRPORT                          :{WHITE}Too close to another airport
STR_ERROR_CAN_T_RENAME_STATION                                  :{WHITE}Can't rename station...
STR_ERROR_DRIVE_THROUGH_ON_TOWN_ROAD                            :{WHITE}... this is a town owned road
STR_ERROR_DRIVE_THROUGH_DIRECTION                               :{WHITE}... road facing in the wrong direction
STR_ERROR_DRIVE_THROUGH_CORNER                                  :{WHITE}... drive through stops can't have corners
STR_ERROR_DRIVE_THROUGH_JUNCTION                                :{WHITE}... drive through stops can't have junctions

# Station destruction related errors
STR_ERROR_CAN_T_REMOVE_PART_OF_STATION                          :{WHITE}Can't remove part of station...
STR_ERROR_MUST_REMOVE_RAILWAY_STATION_FIRST                     :{WHITE}Must remove railway station first
STR_ERROR_CAN_T_REMOVE_BUS_STATION                              :{WHITE}Can't remove bus station...
STR_ERROR_CAN_T_REMOVE_TRUCK_STATION                            :{WHITE}Can't remove lorry station...
STR_ERROR_CAN_T_REMOVE_PASSENGER_TRAM_STATION                   :{WHITE}Can't remove passenger tram station...
STR_ERROR_CAN_T_REMOVE_CARGO_TRAM_STATION                       :{WHITE}Can't remove freight tram station...
STR_ERROR_MUST_REMOVE_ROAD_STOP_FIRST                           :{WHITE}Must remove road stop first
STR_ERROR_THERE_IS_NO_STATION                                   :{WHITE}... there is no station here

STR_ERROR_MUST_DEMOLISH_RAILROAD                                :{WHITE}Must demolish railway station first
STR_ERROR_MUST_DEMOLISH_BUS_STATION_FIRST                       :{WHITE}Must demolish bus station first
STR_ERROR_MUST_DEMOLISH_TRUCK_STATION_FIRST                     :{WHITE}Must demolish lorry station first
STR_ERROR_MUST_DEMOLISH_PASSENGER_TRAM_STATION_FIRST            :{WHITE}Must demolish passenger tram station first
STR_ERROR_MUST_DEMOLISH_CARGO_TRAM_STATION_FIRST                :{WHITE}Must demolish freight tram station first
STR_ERROR_MUST_DEMOLISH_DOCK_FIRST                              :{WHITE}Must demolish dock first
STR_ERROR_MUST_DEMOLISH_AIRPORT_FIRST                           :{WHITE}Must demolish airport first

# Waypoint related errors
STR_ERROR_WAYPOINT_ADJOINS_MORE_THAN_ONE_EXISTING               :{WHITE}Adjoins more than one existing waypoint
STR_ERROR_TOO_CLOSE_TO_ANOTHER_WAYPOINT                         :{WHITE}Too close to another waypoint

STR_ERROR_CAN_T_BUILD_TRAIN_WAYPOINT                            :{WHITE}Can't build train waypoint here...
STR_ERROR_CAN_T_POSITION_BUOY_HERE                              :{WHITE}Can't place buoy here...
STR_ERROR_CAN_T_CHANGE_WAYPOINT_NAME                            :{WHITE}Can't change waypoint name...

STR_ERROR_CAN_T_REMOVE_TRAIN_WAYPOINT                           :{WHITE}Can't remove train waypoint here...
STR_ERROR_MUST_REMOVE_RAILWAYPOINT_FIRST                        :{WHITE}Must remove rail waypoint first
STR_ERROR_BUOY_IN_THE_WAY                                       :{WHITE}... buoy in the way
STR_ERROR_BUOY_IS_IN_USE                                        :{WHITE}... buoy is in use by another company!

# Depot related errors
STR_ERROR_CAN_T_BUILD_TRAIN_DEPOT                               :{WHITE}Can't build train depot here...
STR_ERROR_CAN_T_BUILD_ROAD_DEPOT                                :{WHITE}Can't build road vehicle depot here...
STR_ERROR_CAN_T_BUILD_TRAM_DEPOT                                :{WHITE}Can't build tram vehicle depot here...
STR_ERROR_CAN_T_BUILD_SHIP_DEPOT                                :{WHITE}Can't build ship depot here...

STR_ERROR_CAN_T_RENAME_DEPOT                                    :{WHITE}Can't rename depot...

STR_ERROR_TRAIN_MUST_BE_STOPPED_INSIDE_DEPOT                    :{WHITE}... must be stopped inside a depot
STR_ERROR_ROAD_VEHICLE_MUST_BE_STOPPED_INSIDE_DEPOT             :{WHITE}... must be stopped inside a depot
STR_ERROR_SHIP_MUST_BE_STOPPED_INSIDE_DEPOT                     :{WHITE}... must be stopped inside a depot
STR_ERROR_AIRCRAFT_MUST_BE_STOPPED_INSIDE_HANGAR                :{WHITE}... must be stopped inside a hangar

STR_ERROR_TRAINS_CAN_ONLY_BE_ALTERED_INSIDE_A_DEPOT             :{WHITE}Trains can only be altered when stopped inside a depot
STR_ERROR_TRAIN_TOO_LONG                                        :{WHITE}Train too long
STR_ERROR_CAN_T_REVERSE_DIRECTION_RAIL_VEHICLE                  :{WHITE}Can't reverse direction of vehicle...
STR_ERROR_CAN_T_REVERSE_DIRECTION_RAIL_VEHICLE_MULTIPLE_UNITS   :{WHITE}... consists of multiple units
STR_ERROR_INCOMPATIBLE_RAIL_TYPES                               :Incompatible rail types

STR_ERROR_CAN_T_MOVE_VEHICLE                                    :{WHITE}Can't move vehicle...
STR_ERROR_REAR_ENGINE_FOLLOW_FRONT                              :{WHITE}The rear engine will always follow its front counterpart
STR_ERROR_UNABLE_TO_FIND_ROUTE_TO                               :{WHITE}Unable to find route to local depot
STR_ERROR_UNABLE_TO_FIND_LOCAL_DEPOT                            :{WHITE}Unable to find local depot

STR_ERROR_DEPOT_WRONG_DEPOT_TYPE                                :Wrong depot type

# Autoreplace related errors
STR_ERROR_TRAIN_TOO_LONG_AFTER_REPLACEMENT                      :{WHITE}{VEHICLE} is too long after replacement
STR_ERROR_AUTOREPLACE_NOTHING_TO_DO                             :{WHITE}No autoreplace/renew rules applied
STR_ERROR_AUTOREPLACE_MONEY_LIMIT                               :(money limit)

# Rail construction errors
STR_ERROR_IMPOSSIBLE_TRACK_COMBINATION                          :{WHITE}Impossible track combination
STR_ERROR_MUST_REMOVE_SIGNALS_FIRST                             :{WHITE}Must remove signals first
STR_ERROR_NO_SUITABLE_RAILROAD_TRACK                            :{WHITE}No suitable railway track
STR_ERROR_MUST_REMOVE_RAILROAD_TRACK                            :{WHITE}Must remove railway track first
STR_ERROR_CROSSING_ON_ONEWAY_ROAD                               :{WHITE}Road is one way or blocked
STR_ERROR_CROSSING_DISALLOWED                                   :{WHITE}Level crossings not allowed for this rail type
STR_ERROR_CAN_T_BUILD_SIGNALS_HERE                              :{WHITE}Can't build signals here...
STR_ERROR_CAN_T_BUILD_RAILROAD_TRACK                            :{WHITE}Can't build railway track here...
STR_ERROR_CAN_T_REMOVE_RAILROAD_TRACK                           :{WHITE}Can't remove railway track from here...
STR_ERROR_CAN_T_REMOVE_SIGNALS_FROM                             :{WHITE}Can't remove signals from here...
STR_ERROR_SIGNAL_CAN_T_CONVERT_SIGNALS_HERE                     :{WHITE}Can't convert signals here...
STR_ERROR_THERE_IS_NO_RAILROAD_TRACK                            :{WHITE}... there is no railway track
STR_ERROR_THERE_ARE_NO_SIGNALS                                  :{WHITE}... there are no signals

STR_ERROR_CAN_T_CONVERT_RAIL                                    :{WHITE}Can't convert rail type here...

STR_ERROR_SIGNAL_CHANGES                                        :{WHITE}Number of programmable signal evaluations exceeded limit

# Road construction errors
STR_ERROR_MUST_REMOVE_ROAD_FIRST                                :{WHITE}Must remove road first
STR_ERROR_ONEWAY_ROADS_CAN_T_HAVE_JUNCTION                      :{WHITE}... one way roads can't have junctions
STR_ERROR_CAN_T_BUILD_ROAD_HERE                                 :{WHITE}Can't build road here...
STR_ERROR_CAN_T_BUILD_TRAMWAY_HERE                              :{WHITE}Can't build tramway here...
STR_ERROR_CAN_T_REMOVE_ROAD_FROM                                :{WHITE}Can't remove road from here...
STR_ERROR_CAN_T_REMOVE_TRAMWAY_FROM                             :{WHITE}Can't remove tramway from here...
STR_ERROR_THERE_IS_NO_ROAD                                      :{WHITE}... there is no road
STR_ERROR_THERE_IS_NO_TRAMWAY                                   :{WHITE}... there is no tramway

# Waterway construction errors
STR_ERROR_CAN_T_BUILD_CANALS                                    :{WHITE}Can't build canals here...
STR_ERROR_CAN_T_BUILD_LOCKS                                     :{WHITE}Can't build locks here...
STR_ERROR_CAN_T_PLACE_RIVERS                                    :{WHITE}Can't place rivers here...
STR_ERROR_MUST_BE_BUILT_ON_WATER                                :{WHITE}... must be built on water
STR_ERROR_CAN_T_BUILD_ON_WATER                                  :{WHITE}... can't build on water
STR_ERROR_CAN_T_BUILD_ON_SEA                                    :{WHITE}... can't build on open sea
STR_ERROR_CAN_T_BUILD_ON_CANAL                                  :{WHITE}... can't build on canal
STR_ERROR_CAN_T_BUILD_ON_RIVER                                  :{WHITE}... can't build on river
STR_ERROR_MUST_DEMOLISH_CANAL_FIRST                             :{WHITE}Must demolish canal first
STR_ERROR_CAN_T_BUILD_AQUEDUCT_HERE                             :{WHITE}Can't build aqueduct here...

# Tree related errors
STR_ERROR_TREE_ALREADY_HERE                                     :{WHITE}... tree already here
STR_ERROR_TREE_WRONG_TERRAIN_FOR_TREE_TYPE                      :{WHITE}... wrong terrain for tree type
STR_ERROR_CAN_T_PLANT_TREE_HERE                                 :{WHITE}Can't plant tree here...

# Bridge related errors
STR_ERROR_CAN_T_BUILD_BRIDGE_HERE                               :{WHITE}Can't build bridge here...
STR_ERROR_MUST_DEMOLISH_BRIDGE_FIRST                            :{WHITE}Must demolish bridge first
STR_ERROR_CAN_T_START_AND_END_ON                                :{WHITE}Can't start and end in the same spot
STR_ERROR_BRIDGEHEADS_NOT_SAME_HEIGHT                           :{WHITE}Bridge heads not at the same level
STR_ERROR_BRIDGE_TOO_LOW_FOR_TERRAIN                            :{WHITE}Bridge is too low for the terrain
STR_ERROR_BRIDGE_TOO_HIGH_FOR_TERRAIN                           :{WHITE}Bridge is too high for this terrain.
STR_ERROR_START_AND_END_MUST_BE_IN                              :{WHITE}Start and end must be in line
STR_ERROR_ENDS_OF_BRIDGE_MUST_BOTH                              :{WHITE}... ends of bridge must both be on land
STR_ERROR_BRIDGE_TOO_LONG                                       :{WHITE}... bridge too long
STR_ERROR_BRIDGE_THROUGH_MAP_BORDER                             :{WHITE}Bridge would end out of the map

# Tunnel related errors
STR_ERROR_CAN_T_BUILD_TUNNEL_HERE                               :{WHITE}Can't build tunnel here...
STR_ERROR_SITE_UNSUITABLE_FOR_TUNNEL                            :{WHITE}Site unsuitable for tunnel entrance
STR_ERROR_MUST_DEMOLISH_TUNNEL_FIRST                            :{WHITE}Must demolish tunnel first
STR_ERROR_ANOTHER_TUNNEL_IN_THE_WAY                             :{WHITE}Another tunnel in the way
STR_ERROR_TUNNEL_THROUGH_MAP_BORDER                             :{WHITE}Tunnel would end out of the map
STR_ERROR_UNABLE_TO_EXCAVATE_LAND                               :{WHITE}Unable to excavate land for other end of tunnel
STR_ERROR_TUNNEL_TOO_LONG                                       :{WHITE}... tunnel too long

# Object related errors
STR_ERROR_TOO_MANY_OBJECTS                                      :{WHITE}... too many objects
STR_ERROR_CAN_T_BUILD_OBJECT                                    :{WHITE}Can't build object...
STR_ERROR_OBJECT_IN_THE_WAY                                     :{WHITE}Object in the way
STR_ERROR_COMPANY_HEADQUARTERS_IN                               :{WHITE}... company headquarters in the way
STR_ERROR_CAN_T_PURCHASE_THIS_LAND                              :{WHITE}Can't purchase this land area...
STR_ERROR_YOU_ALREADY_OWN_IT                                    :{WHITE}... you already own it!

# Group related errors
STR_ERROR_GROUP_CAN_T_CREATE                                    :{WHITE}Can't create group...
STR_ERROR_GROUP_CAN_T_DELETE                                    :{WHITE}Can't delete this group...
STR_ERROR_GROUP_CAN_T_RENAME                                    :{WHITE}Can't rename group...
STR_ERROR_GROUP_CAN_T_SET_PARENT                                :{WHITE}Can't set parent group...
STR_ERROR_GROUP_CAN_T_REMOVE_ALL_VEHICLES                       :{WHITE}Can't remove all vehicles from this group...
STR_ERROR_GROUP_CAN_T_ADD_VEHICLE                               :{WHITE}Can't add the vehicle to this group...
STR_ERROR_GROUP_CAN_T_ADD_SHARED_VEHICLE                        :{WHITE}Can't add shared vehicles to group...

# Generic vehicle errors
STR_ERROR_TRAIN_IN_THE_WAY                                      :{WHITE}Train in the way
STR_ERROR_ROAD_VEHICLE_IN_THE_WAY                               :{WHITE}Road vehicle in the way
STR_ERROR_SHIP_IN_THE_WAY                                       :{WHITE}Ship in the way
STR_ERROR_AIRCRAFT_IN_THE_WAY                                   :{WHITE}Aircraft in the way

STR_ERROR_CAN_T_REFIT_TRAIN                                     :{WHITE}Can't refit train...
STR_ERROR_CAN_T_REFIT_ROAD_VEHICLE                              :{WHITE}Can't refit road vehicle...
STR_ERROR_CAN_T_REFIT_SHIP                                      :{WHITE}Can't refit ship...
STR_ERROR_CAN_T_REFIT_AIRCRAFT                                  :{WHITE}Can't refit aircraft...

STR_ERROR_CAN_T_RENAME_TRAIN                                    :{WHITE}Can't name train...
STR_ERROR_CAN_T_RENAME_ROAD_VEHICLE                             :{WHITE}Can't name road vehicle...
STR_ERROR_CAN_T_RENAME_SHIP                                     :{WHITE}Can't name ship...
STR_ERROR_CAN_T_RENAME_AIRCRAFT                                 :{WHITE}Can't name aircraft...

STR_ERROR_CAN_T_STOP_START_TRAIN                                :{WHITE}Can't stop/start train...
STR_ERROR_CAN_T_STOP_START_ROAD_VEHICLE                         :{WHITE}Can't stop/start road vehicle...
STR_ERROR_CAN_T_STOP_START_SHIP                                 :{WHITE}Can't stop/start ship...
STR_ERROR_CAN_T_STOP_START_AIRCRAFT                             :{WHITE}Can't stop/start aircraft...

STR_ERROR_CAN_T_SEND_TRAIN_TO_DEPOT                             :{WHITE}Can't send train to depot...
STR_ERROR_CAN_T_SEND_ROAD_VEHICLE_TO_DEPOT                      :{WHITE}Can't send road vehicle to depot...
STR_ERROR_CAN_T_SEND_SHIP_TO_DEPOT                              :{WHITE}Can't send ship to depot...
STR_ERROR_CAN_T_SEND_AIRCRAFT_TO_HANGAR                         :{WHITE}Can't send aircraft to hangar...

STR_ERROR_CAN_T_BUY_TRAIN                                       :{WHITE}Can't buy railway vehicle...
STR_ERROR_CAN_T_BUY_ROAD_VEHICLE                                :{WHITE}Can't buy road vehicle...
STR_ERROR_CAN_T_BUY_SHIP                                        :{WHITE}Can't buy ship...
STR_ERROR_CAN_T_BUY_AIRCRAFT                                    :{WHITE}Can't buy aircraft...

STR_ERROR_CAN_T_RENAME_TRAIN_TYPE                               :{WHITE}Can't rename train vehicle type...
STR_ERROR_CAN_T_RENAME_ROAD_VEHICLE_TYPE                        :{WHITE}Can't rename road vehicle type...
STR_ERROR_CAN_T_RENAME_SHIP_TYPE                                :{WHITE}Can't rename ship type...
STR_ERROR_CAN_T_RENAME_AIRCRAFT_TYPE                            :{WHITE}Can't rename aircraft type...

STR_ERROR_CAN_T_SELL_TRAIN                                      :{WHITE}Can't sell railway vehicle...
STR_ERROR_CAN_T_SELL_ROAD_VEHICLE                               :{WHITE}Can't sell road vehicle...
STR_ERROR_CAN_T_SELL_SHIP                                       :{WHITE}Can't sell ship...
STR_ERROR_CAN_T_SELL_AIRCRAFT                                   :{WHITE}Can't sell aircraft...

STR_ERROR_RAIL_VEHICLE_NOT_AVAILABLE                            :{WHITE}Vehicle is not available
STR_ERROR_ROAD_VEHICLE_NOT_AVAILABLE                            :{WHITE}Vehicle is not available
STR_ERROR_SHIP_NOT_AVAILABLE                                    :{WHITE}Ship is not available
STR_ERROR_AIRCRAFT_NOT_AVAILABLE                                :{WHITE}Aircraft is not available

STR_ERROR_TOO_MANY_VEHICLES_IN_GAME                             :{WHITE}Too many vehicles in game
STR_ERROR_CAN_T_CHANGE_SERVICING                                :{WHITE}Can't change servicing interval...

STR_ERROR_VEHICLE_IS_DESTROYED                                  :{WHITE}... vehicle is destroyed

STR_ERROR_NO_VEHICLES_AVAILABLE_AT_ALL                          :{WHITE}No vehicles will be available at all
STR_ERROR_NO_VEHICLES_AVAILABLE_AT_ALL_EXPLANATION              :{WHITE}Change your NewGRF configuration
STR_ERROR_NO_VEHICLES_AVAILABLE_YET                             :{WHITE}No vehicles are available yet
STR_ERROR_NO_VEHICLES_AVAILABLE_YET_EXPLANATION                 :{WHITE}Start a new game after {DATE_SHORT} or use a NewGRF that provides early vehicles

# Specific vehicle errors
STR_ERROR_CAN_T_MAKE_TRAIN_PASS_SIGNAL                          :{WHITE}Can't make train pass signal at danger...
STR_ERROR_CAN_T_REVERSE_DIRECTION_TRAIN                         :{WHITE}Can't reverse direction of train...
STR_ERROR_TRAIN_START_NO_POWER                                  :Train has no power

STR_ERROR_CAN_T_MAKE_ROAD_VEHICLE_TURN                          :{WHITE}Can't make road vehicle turn around...

STR_ERROR_AIRCRAFT_IS_IN_FLIGHT                                 :{WHITE}Aircraft is in flight

# Order related errors
STR_ERROR_NO_MORE_SPACE_FOR_ORDERS                              :{WHITE}No more space for orders
STR_ERROR_TOO_MANY_ORDERS                                       :{WHITE}Too many orders
STR_ERROR_CAN_T_INSERT_NEW_ORDER                                :{WHITE}Can't insert new order...
STR_ERROR_CAN_T_DELETE_THIS_ORDER                               :{WHITE}Can't delete this order...
STR_ERROR_CAN_T_MODIFY_THIS_ORDER                               :{WHITE}Can't modify this order...
STR_ERROR_CAN_T_MOVE_THIS_ORDER                                 :{WHITE}Can't move this order...
STR_ERROR_CAN_T_SKIP_ORDER                                      :{WHITE}Can't skip current order...
STR_ERROR_CAN_T_SKIP_TO_ORDER                                   :{WHITE}Can't skip to selected order...
STR_ERROR_CAN_T_COPY_SHARE_ORDER                                :{WHITE}... vehicle can't go to all stations
STR_ERROR_CAN_T_ADD_ORDER                                       :{WHITE}... vehicle can't go to that station
STR_ERROR_CAN_T_ADD_ORDER_SHARED                                :{WHITE}... a vehicle sharing this order can't go to that station

STR_ERROR_CAN_T_SHARE_ORDER_LIST                                :{WHITE}Can't share order list...
STR_ERROR_CAN_T_STOP_SHARING_ORDER_LIST                         :{WHITE}Can't stop sharing order list...
STR_ERROR_CAN_T_COPY_ORDER_LIST                                 :{WHITE}Can't copy order list...
STR_ERROR_TOO_FAR_FROM_PREVIOUS_DESTINATION                     :{WHITE}... too far from previous destination
STR_ERROR_AIRCRAFT_NOT_ENOUGH_RANGE                             :{WHITE}... aircraft has not enough range

# Timetable related errors
STR_ERROR_CAN_T_TIMETABLE_VEHICLE                               :{WHITE}Can't timetable vehicle...
STR_ERROR_TIMETABLE_ONLY_WAIT_AT_STATIONS                       :{WHITE}Vehicles can only wait at stations
STR_ERROR_TIMETABLE_NOT_STOPPING_HERE                           :{WHITE}This vehicle is not stopping at this station

# Sign related errors
STR_ERROR_TOO_MANY_SIGNS                                        :{WHITE}... too many signs
STR_ERROR_CAN_T_PLACE_SIGN_HERE                                 :{WHITE}Can't place sign here...
STR_ERROR_CAN_T_CHANGE_SIGN_NAME                                :{WHITE}Can't change sign name...
STR_ERROR_CAN_T_DELETE_SIGN                                     :{WHITE}Can't delete sign...

# Plan related errors
STR_ERROR_TOO_MANY_PLANS                                        :{WHITE}... too many plans
STR_ERROR_TOO_MANY_NODES                                        :{WHITE}... too many nodes in plan line
STR_ERROR_NO_MORE_SPACE_FOR_LINES                               :{WHITE}No more space for lines

# Translatable comment for OpenTTD's desktop shortcut
STR_DESKTOP_SHORTCUT_COMMENT                                    :A simulation game based on Transport Tycoon Deluxe

# Translatable descriptions in media/baseset/*.ob* files
STR_BASEGRAPHICS_DOS_DESCRIPTION                                :Original Transport Tycoon Deluxe DOS edition graphics.
STR_BASEGRAPHICS_DOS_DE_DESCRIPTION                             :Original Transport Tycoon Deluxe DOS (German) edition graphics.
STR_BASEGRAPHICS_WIN_DESCRIPTION                                :Original Transport Tycoon Deluxe Windows edition graphics.
STR_BASESOUNDS_DOS_DESCRIPTION                                  :Original Transport Tycoon Deluxe DOS edition sounds.
STR_BASESOUNDS_WIN_DESCRIPTION                                  :Original Transport Tycoon Deluxe Windows edition sounds.
STR_BASESOUNDS_NONE_DESCRIPTION                                 :A sound pack without any sounds.
STR_BASEMUSIC_WIN_DESCRIPTION                                   :Original Transport Tycoon Deluxe Windows edition music.
STR_BASEMUSIC_NONE_DESCRIPTION                                  :A music pack without actual music.

##id 0x2000
# Town building names
STR_TOWN_BUILDING_NAME_TALL_OFFICE_BLOCK_1                      :Tall office block
STR_TOWN_BUILDING_NAME_OFFICE_BLOCK_1                           :Office block
STR_TOWN_BUILDING_NAME_SMALL_BLOCK_OF_FLATS_1                   :Small block of flats
STR_TOWN_BUILDING_NAME_CHURCH_1                                 :Church
STR_TOWN_BUILDING_NAME_LARGE_OFFICE_BLOCK_1                     :Large office block
STR_TOWN_BUILDING_NAME_TOWN_HOUSES_1                            :Town houses
STR_TOWN_BUILDING_NAME_HOTEL_1                                  :Hotel
STR_TOWN_BUILDING_NAME_STATUE_1                                 :Statue
STR_TOWN_BUILDING_NAME_FOUNTAIN_1                               :Fountain
STR_TOWN_BUILDING_NAME_PARK_1                                   :Park
STR_TOWN_BUILDING_NAME_OFFICE_BLOCK_2                           :Office block
STR_TOWN_BUILDING_NAME_SHOPS_AND_OFFICES_1                      :Shops and offices
STR_TOWN_BUILDING_NAME_MODERN_OFFICE_BUILDING_1                 :Modern office building
STR_TOWN_BUILDING_NAME_WAREHOUSE_1                              :Warehouse
STR_TOWN_BUILDING_NAME_OFFICE_BLOCK_3                           :Office block
STR_TOWN_BUILDING_NAME_STADIUM_1                                :Stadium
STR_TOWN_BUILDING_NAME_OLD_HOUSES_1                             :Old houses
STR_TOWN_BUILDING_NAME_COTTAGES_1                               :Cottages
STR_TOWN_BUILDING_NAME_HOUSES_1                                 :Houses
STR_TOWN_BUILDING_NAME_FLATS_1                                  :Flats
STR_TOWN_BUILDING_NAME_TALL_OFFICE_BLOCK_2                      :Tall office block
STR_TOWN_BUILDING_NAME_SHOPS_AND_OFFICES_2                      :Shops and offices
STR_TOWN_BUILDING_NAME_SHOPS_AND_OFFICES_3                      :Shops and offices
STR_TOWN_BUILDING_NAME_THEATER_1                                :Theatre
STR_TOWN_BUILDING_NAME_STADIUM_2                                :Stadium
STR_TOWN_BUILDING_NAME_OFFICES_1                                :Offices
STR_TOWN_BUILDING_NAME_HOUSES_2                                 :Houses
STR_TOWN_BUILDING_NAME_CINEMA_1                                 :Cinema
STR_TOWN_BUILDING_NAME_SHOPPING_MALL_1                          :Shopping centre
STR_TOWN_BUILDING_NAME_IGLOO_1                                  :Igloo
STR_TOWN_BUILDING_NAME_TEPEES_1                                 :Tepees
STR_TOWN_BUILDING_NAME_TEAPOT_HOUSE_1                           :Teapot-House
STR_TOWN_BUILDING_NAME_PIGGY_BANK_1                             :Piggy-Bank

##id 0x4800
# industry names
STR_INDUSTRY_NAME_COAL_MINE                                     :Coal Mine
STR_INDUSTRY_NAME_POWER_STATION                                 :Power Station
STR_INDUSTRY_NAME_SAWMILL                                       :Sawmill
STR_INDUSTRY_NAME_FOREST                                        :Forest
STR_INDUSTRY_NAME_OIL_REFINERY                                  :Oil Refinery
STR_INDUSTRY_NAME_OIL_RIG                                       :Oil Rig
STR_INDUSTRY_NAME_FACTORY                                       :Factory
STR_INDUSTRY_NAME_PRINTING_WORKS                                :Printing Works
STR_INDUSTRY_NAME_STEEL_MILL                                    :Steel Mill
STR_INDUSTRY_NAME_FARM                                          :Farm
STR_INDUSTRY_NAME_COPPER_ORE_MINE                               :Copper Ore Mine
STR_INDUSTRY_NAME_OIL_WELLS                                     :Oil Wells
STR_INDUSTRY_NAME_BANK                                          :Bank
STR_INDUSTRY_NAME_FOOD_PROCESSING_PLANT                         :Food Processing Plant
STR_INDUSTRY_NAME_PAPER_MILL                                    :Paper Mill
STR_INDUSTRY_NAME_GOLD_MINE                                     :Gold Mine
STR_INDUSTRY_NAME_BANK_TROPIC_ARCTIC                            :Bank
STR_INDUSTRY_NAME_DIAMOND_MINE                                  :Diamond Mine
STR_INDUSTRY_NAME_IRON_ORE_MINE                                 :Iron Ore Mine
STR_INDUSTRY_NAME_FRUIT_PLANTATION                              :Fruit Plantation
STR_INDUSTRY_NAME_RUBBER_PLANTATION                             :Rubber Plantation
STR_INDUSTRY_NAME_WATER_SUPPLY                                  :Water Supply
STR_INDUSTRY_NAME_WATER_TOWER                                   :Water Tower
STR_INDUSTRY_NAME_FACTORY_2                                     :Factory
STR_INDUSTRY_NAME_FARM_2                                        :Farm
STR_INDUSTRY_NAME_LUMBER_MILL                                   :Lumber Mill
STR_INDUSTRY_NAME_COTTON_CANDY_FOREST                           :Candyfloss Forest
STR_INDUSTRY_NAME_CANDY_FACTORY                                 :Sweet Factory
STR_INDUSTRY_NAME_BATTERY_FARM                                  :Battery Farm
STR_INDUSTRY_NAME_COLA_WELLS                                    :Cola Wells
STR_INDUSTRY_NAME_TOY_SHOP                                      :Toy Shop
STR_INDUSTRY_NAME_TOY_FACTORY                                   :Toy Factory
STR_INDUSTRY_NAME_PLASTIC_FOUNTAINS                             :Plastic Fountains
STR_INDUSTRY_NAME_FIZZY_DRINK_FACTORY                           :Fizzy Drink Factory
STR_INDUSTRY_NAME_BUBBLE_GENERATOR                              :Bubble Generator
STR_INDUSTRY_NAME_TOFFEE_QUARRY                                 :Toffee Quarry
STR_INDUSTRY_NAME_SUGAR_MINE                                    :Sugar Mine

############ WARNING, using range 0x6000 for strings that are stored in the savegame
############ These strings may never get a new id, or savegames will break!
##id 0x6000
STR_SV_EMPTY                                                    :
STR_SV_UNNAMED                                                  :Unnamed
STR_SV_TRAIN_NAME                                               :Train {COMMA}
STR_SV_ROAD_VEHICLE_NAME                                        :Road Vehicle {COMMA}
STR_SV_SHIP_NAME                                                :Ship {COMMA}
STR_SV_AIRCRAFT_NAME                                            :Aircraft {COMMA}

STR_SV_STNAME                                                   :{STRING1}
STR_SV_STNAME_NORTH                                             :{STRING1} North
STR_SV_STNAME_SOUTH                                             :{STRING1} South
STR_SV_STNAME_EAST                                              :{STRING1} East
STR_SV_STNAME_WEST                                              :{STRING1} West
STR_SV_STNAME_CENTRAL                                           :{STRING1} Central
STR_SV_STNAME_TRANSFER                                          :{STRING1} Transfer
STR_SV_STNAME_HALT                                              :{STRING1} Halt
STR_SV_STNAME_VALLEY                                            :{STRING1} Valley
STR_SV_STNAME_HEIGHTS                                           :{STRING1} Heights
STR_SV_STNAME_WOODS                                             :{STRING1} Woods
STR_SV_STNAME_LAKESIDE                                          :{STRING1} Lakeside
STR_SV_STNAME_EXCHANGE                                          :{STRING1} Exchange
STR_SV_STNAME_AIRPORT                                           :{STRING1} Airport
STR_SV_STNAME_OILFIELD                                          :{STRING1} Oilfield
STR_SV_STNAME_MINES                                             :{STRING1} Mines
STR_SV_STNAME_DOCKS                                             :{STRING1} Docks
STR_SV_STNAME_BUOY                                              :{STRING2}
STR_SV_STNAME_WAYPOINT                                          :{STRING2}
##id 0x6020
STR_SV_STNAME_ANNEXE                                            :{STRING1} Annexe
STR_SV_STNAME_SIDINGS                                           :{STRING1} Sidings
STR_SV_STNAME_BRANCH                                            :{STRING1} Branch
STR_SV_STNAME_UPPER                                             :Upper {STRING1}
STR_SV_STNAME_LOWER                                             :Lower {STRING1}
STR_SV_STNAME_HELIPORT                                          :{STRING1} Heliport
STR_SV_STNAME_FOREST                                            :{STRING1} Forest
STR_SV_STNAME_FALLBACK                                          :{STRING1} Station #{NUM}
############ end of savegame specific region!

##id 0x8000
# Vehicle names
STR_VEHICLE_NAME_TRAIN_ENGINE_RAIL_KIRBY_PAUL_TANK_STEAM        :Kirby Paul Tank (Steam)
STR_VEHICLE_NAME_TRAIN_ENGINE_RAIL_MJS_250_DIESEL               :MJS 250 (Diesel)
STR_VEHICLE_NAME_TRAIN_ENGINE_RAIL_PLODDYPHUT_CHOO_CHOO         :Ploddyphut Choo-Choo
STR_VEHICLE_NAME_TRAIN_ENGINE_RAIL_POWERNAUT_CHOO_CHOO          :Powernaut Choo-Choo
STR_VEHICLE_NAME_TRAIN_ENGINE_RAIL_MIGHTYMOVER_CHOO_CHOO        :MightyMover Choo-Choo
STR_VEHICLE_NAME_TRAIN_ENGINE_RAIL_PLODDYPHUT_DIESEL            :Ploddyphut Diesel
STR_VEHICLE_NAME_TRAIN_ENGINE_RAIL_POWERNAUT_DIESEL             :Powernaut Diesel
STR_VEHICLE_NAME_TRAIN_ENGINE_RAIL_WILLS_2_8_0_STEAM            :Wills 2-8-0 (Steam)
STR_VEHICLE_NAME_TRAIN_ENGINE_RAIL_CHANEY_JUBILEE_STEAM         :Chaney 'Jubilee' (Steam)
STR_VEHICLE_NAME_TRAIN_ENGINE_RAIL_GINZU_A4_STEAM               :Ginzu 'A4' (Steam)
STR_VEHICLE_NAME_TRAIN_ENGINE_RAIL_SH_8P_STEAM                  :SH '8P' (Steam)
STR_VEHICLE_NAME_TRAIN_ENGINE_RAIL_MANLEY_MOREL_DMU_DIESEL      :Manley-Morel DMU (Diesel)
STR_VEHICLE_NAME_TRAIN_ENGINE_RAIL_DASH_DIESEL                  :'Dash' (Diesel)
STR_VEHICLE_NAME_TRAIN_ENGINE_RAIL_SH_HENDRY_25_DIESEL          :SH/Hendry '25' (Diesel)
STR_VEHICLE_NAME_TRAIN_ENGINE_RAIL_UU_37_DIESEL                 :UU '37' (Diesel)
STR_VEHICLE_NAME_TRAIN_ENGINE_RAIL_FLOSS_47_DIESEL              :Floss '47' (Diesel)
STR_VEHICLE_NAME_TRAIN_ENGINE_RAIL_CS_4000_DIESEL               :CS 4000 (Diesel)
STR_VEHICLE_NAME_TRAIN_ENGINE_RAIL_CS_2400_DIESEL               :CS 2400 (Diesel)
STR_VEHICLE_NAME_TRAIN_ENGINE_RAIL_CENTENNIAL_DIESEL            :Centennial (Diesel)
STR_VEHICLE_NAME_TRAIN_ENGINE_RAIL_KELLING_3100_DIESEL          :Kelling 3100 (Diesel)
STR_VEHICLE_NAME_TRAIN_ENGINE_RAIL_TURNER_TURBO_DIESEL          :Turner Turbo (Diesel)
STR_VEHICLE_NAME_TRAIN_ENGINE_RAIL_MJS_1000_DIESEL              :MJS 1000 (Diesel)
STR_VEHICLE_NAME_TRAIN_ENGINE_RAIL_SH_125_DIESEL                :SH '125' (Diesel)
STR_VEHICLE_NAME_TRAIN_ENGINE_RAIL_SH_30_ELECTRIC               :SH '30' (Electric)
STR_VEHICLE_NAME_TRAIN_ENGINE_RAIL_SH_40_ELECTRIC               :SH '40' (Electric)
STR_VEHICLE_NAME_TRAIN_ENGINE_RAIL_T_I_M_ELECTRIC               :'T.I.M.' (Electric)
STR_VEHICLE_NAME_TRAIN_ENGINE_RAIL_ASIASTAR_ELECTRIC            :'AsiaStar' (Electric)
STR_VEHICLE_NAME_TRAIN_WAGON_RAIL_PASSENGER_CAR                 :Passenger Carriage
STR_VEHICLE_NAME_TRAIN_WAGON_RAIL_MAIL_VAN                      :Mail Van
STR_VEHICLE_NAME_TRAIN_WAGON_RAIL_COAL_CAR                      :Coal Truck
STR_VEHICLE_NAME_TRAIN_WAGON_RAIL_OIL_TANKER                    :Oil Tanker
STR_VEHICLE_NAME_TRAIN_WAGON_RAIL_LIVESTOCK_VAN                 :Livestock Van
STR_VEHICLE_NAME_TRAIN_WAGON_RAIL_GOODS_VAN                     :Goods Van
STR_VEHICLE_NAME_TRAIN_WAGON_RAIL_GRAIN_HOPPER                  :Grain Hopper
STR_VEHICLE_NAME_TRAIN_WAGON_RAIL_WOOD_TRUCK                    :Wood Truck
STR_VEHICLE_NAME_TRAIN_WAGON_RAIL_IRON_ORE_HOPPER               :Iron Ore Hopper
STR_VEHICLE_NAME_TRAIN_WAGON_RAIL_STEEL_TRUCK                   :Steel Truck
STR_VEHICLE_NAME_TRAIN_WAGON_RAIL_ARMORED_VAN                   :Armoured Van
STR_VEHICLE_NAME_TRAIN_WAGON_RAIL_FOOD_VAN                      :Food Van
STR_VEHICLE_NAME_TRAIN_WAGON_RAIL_PAPER_TRUCK                   :Paper Truck
STR_VEHICLE_NAME_TRAIN_WAGON_RAIL_COPPER_ORE_HOPPER             :Copper Ore Hopper
STR_VEHICLE_NAME_TRAIN_WAGON_RAIL_WATER_TANKER                  :Water Tanker
STR_VEHICLE_NAME_TRAIN_WAGON_RAIL_FRUIT_TRUCK                   :Fruit Truck
STR_VEHICLE_NAME_TRAIN_WAGON_RAIL_RUBBER_TRUCK                  :Rubber Truck
STR_VEHICLE_NAME_TRAIN_WAGON_RAIL_SUGAR_TRUCK                   :Sugar Truck
STR_VEHICLE_NAME_TRAIN_WAGON_RAIL_COTTON_CANDY_HOPPER           :Candyfloss Hopper
STR_VEHICLE_NAME_TRAIN_WAGON_RAIL_TOFFEE_HOPPER                 :Toffee Hopper
STR_VEHICLE_NAME_TRAIN_WAGON_RAIL_BUBBLE_VAN                    :Bubble Van
STR_VEHICLE_NAME_TRAIN_WAGON_RAIL_COLA_TANKER                   :Cola Tanker
STR_VEHICLE_NAME_TRAIN_WAGON_RAIL_CANDY_VAN                     :Sweet Van
STR_VEHICLE_NAME_TRAIN_WAGON_RAIL_TOY_VAN                       :Toy Van
STR_VEHICLE_NAME_TRAIN_WAGON_RAIL_BATTERY_TRUCK                 :Battery Truck
STR_VEHICLE_NAME_TRAIN_WAGON_RAIL_FIZZY_DRINK_TRUCK             :Fizzy Drink Truck
STR_VEHICLE_NAME_TRAIN_WAGON_RAIL_PLASTIC_TRUCK                 :Plastic Truck
STR_VEHICLE_NAME_TRAIN_ENGINE_MONORAIL_X2001_ELECTRIC           :'X2001' (Electric)
STR_VEHICLE_NAME_TRAIN_ENGINE_MONORAIL_MILLENNIUM_Z1_ELECTRIC   :'Millennium Z1' (Electric)
STR_VEHICLE_NAME_TRAIN_ENGINE_MONORAIL_WIZZOWOW_Z99             :Wizzowow Z99
STR_VEHICLE_NAME_TRAIN_WAGON_MONORAIL_PASSENGER_CAR             :Passenger Carriage
STR_VEHICLE_NAME_TRAIN_WAGON_MONORAIL_MAIL_VAN                  :Mail Van
STR_VEHICLE_NAME_TRAIN_WAGON_MONORAIL_COAL_CAR                  :Coal Truck
STR_VEHICLE_NAME_TRAIN_WAGON_MONORAIL_OIL_TANKER                :Oil Tanker
STR_VEHICLE_NAME_TRAIN_WAGON_MONORAIL_LIVESTOCK_VAN             :Livestock Van
STR_VEHICLE_NAME_TRAIN_WAGON_MONORAIL_GOODS_VAN                 :Goods Van
STR_VEHICLE_NAME_TRAIN_WAGON_MONORAIL_GRAIN_HOPPER              :Grain Hopper
STR_VEHICLE_NAME_TRAIN_WAGON_MONORAIL_WOOD_TRUCK                :Wood Truck
STR_VEHICLE_NAME_TRAIN_WAGON_MONORAIL_IRON_ORE_HOPPER           :Iron Ore Hopper
STR_VEHICLE_NAME_TRAIN_WAGON_MONORAIL_STEEL_TRUCK               :Steel Truck
STR_VEHICLE_NAME_TRAIN_WAGON_MONORAIL_ARMORED_VAN               :Armoured Van
STR_VEHICLE_NAME_TRAIN_WAGON_MONORAIL_FOOD_VAN                  :Food Van
STR_VEHICLE_NAME_TRAIN_WAGON_MONORAIL_PAPER_TRUCK               :Paper Truck
STR_VEHICLE_NAME_TRAIN_WAGON_MONORAIL_COPPER_ORE_HOPPER         :Copper Ore Hopper
STR_VEHICLE_NAME_TRAIN_WAGON_MONORAIL_WATER_TANKER              :Water Tanker
STR_VEHICLE_NAME_TRAIN_WAGON_MONORAIL_FRUIT_TRUCK               :Fruit Truck
STR_VEHICLE_NAME_TRAIN_WAGON_MONORAIL_RUBBER_TRUCK              :Rubber Truck
STR_VEHICLE_NAME_TRAIN_WAGON_MONORAIL_SUGAR_TRUCK               :Sugar Truck
STR_VEHICLE_NAME_TRAIN_WAGON_MONORAIL_COTTON_CANDY_HOPPER       :Candyfloss Hopper
STR_VEHICLE_NAME_TRAIN_WAGON_MONORAIL_TOFFEE_HOPPER             :Toffee Hopper
STR_VEHICLE_NAME_TRAIN_WAGON_MONORAIL_BUBBLE_VAN                :Bubble Van
STR_VEHICLE_NAME_TRAIN_WAGON_MONORAIL_COLA_TANKER               :Cola Tanker
STR_VEHICLE_NAME_TRAIN_WAGON_MONORAIL_CANDY_VAN                 :Sweet Van
STR_VEHICLE_NAME_TRAIN_WAGON_MONORAIL_TOY_VAN                   :Toy Van
STR_VEHICLE_NAME_TRAIN_WAGON_MONORAIL_BATTERY_TRUCK             :Battery Truck
STR_VEHICLE_NAME_TRAIN_WAGON_MONORAIL_FIZZY_DRINK_TRUCK         :Fizzy Drink Truck
STR_VEHICLE_NAME_TRAIN_WAGON_MONORAIL_PLASTIC_TRUCK             :Plastic Truck
STR_VEHICLE_NAME_TRAIN_ENGINE_MAGLEV_LEV1_LEVIATHAN_ELECTRIC    :Lev1 'Leviathan' (Electric)
STR_VEHICLE_NAME_TRAIN_ENGINE_MAGLEV_LEV2_CYCLOPS_ELECTRIC      :Lev2 'Cyclops' (Electric)
STR_VEHICLE_NAME_TRAIN_ENGINE_MAGLEV_LEV3_PEGASUS_ELECTRIC      :Lev3 'Pegasus' (Electric)
STR_VEHICLE_NAME_TRAIN_ENGINE_MAGLEV_LEV4_CHIMAERA_ELECTRIC     :Lev4 'Chimaera' (Electric)
STR_VEHICLE_NAME_TRAIN_ENGINE_MAGLEV_WIZZOWOW_ROCKETEER         :Wizzowow Rocketeer
STR_VEHICLE_NAME_TRAIN_WAGON_MAGLEV_PASSENGER_CAR               :Passenger Carriage
STR_VEHICLE_NAME_TRAIN_WAGON_MAGLEV_MAIL_VAN                    :Mail Van
STR_VEHICLE_NAME_TRAIN_WAGON_MAGLEV_COAL_CAR                    :Coal Truck
STR_VEHICLE_NAME_TRAIN_WAGON_MAGLEV_OIL_TANKER                  :Oil Tanker
STR_VEHICLE_NAME_TRAIN_WAGON_MAGLEV_LIVESTOCK_VAN               :Livestock Van
STR_VEHICLE_NAME_TRAIN_WAGON_MAGLEV_GOODS_VAN                   :Goods Van
STR_VEHICLE_NAME_TRAIN_WAGON_MAGLEV_GRAIN_HOPPER                :Grain Hopper
STR_VEHICLE_NAME_TRAIN_WAGON_MAGLEV_WOOD_TRUCK                  :Wood Truck
STR_VEHICLE_NAME_TRAIN_WAGON_MAGLEV_IRON_ORE_HOPPER             :Iron Ore Hopper
STR_VEHICLE_NAME_TRAIN_WAGON_MAGLEV_STEEL_TRUCK                 :Steel Truck
STR_VEHICLE_NAME_TRAIN_WAGON_MAGLEV_ARMORED_VAN                 :Armoured Van
STR_VEHICLE_NAME_TRAIN_WAGON_MAGLEV_FOOD_VAN                    :Food Van
STR_VEHICLE_NAME_TRAIN_WAGON_MAGLEV_PAPER_TRUCK                 :Paper Truck
STR_VEHICLE_NAME_TRAIN_WAGON_MAGLEV_COPPER_ORE_HOPPER           :Copper Ore Hopper
STR_VEHICLE_NAME_TRAIN_WAGON_MAGLEV_WATER_TANKER                :Water Tanker
STR_VEHICLE_NAME_TRAIN_WAGON_MAGLEV_FRUIT_TRUCK                 :Fruit Truck
STR_VEHICLE_NAME_TRAIN_WAGON_MAGLEV_RUBBER_TRUCK                :Rubber Truck
STR_VEHICLE_NAME_TRAIN_WAGON_MAGLEV_SUGAR_TRUCK                 :Sugar Truck
STR_VEHICLE_NAME_TRAIN_WAGON_MAGLEV_COTTON_CANDY_HOPPER         :Candyfloss Hopper
STR_VEHICLE_NAME_TRAIN_WAGON_MAGLEV_TOFFEE_HOPPER               :Toffee Hopper
STR_VEHICLE_NAME_TRAIN_WAGON_MAGLEV_BUBBLE_VAN                  :Bubble Van
STR_VEHICLE_NAME_TRAIN_WAGON_MAGLEV_COLA_TANKER                 :Cola Tanker
STR_VEHICLE_NAME_TRAIN_WAGON_MAGLEV_CANDY_VAN                   :Sweet Van
STR_VEHICLE_NAME_TRAIN_WAGON_MAGLEV_TOY_VAN                     :Toy Van
STR_VEHICLE_NAME_TRAIN_WAGON_MAGLEV_BATTERY_TRUCK               :Battery Truck
STR_VEHICLE_NAME_TRAIN_WAGON_MAGLEV_FIZZY_DRINK_TRUCK           :Fizzy Drink Truck
STR_VEHICLE_NAME_TRAIN_WAGON_MAGLEV_PLASTIC_TRUCK               :Plastic Truck
STR_VEHICLE_NAME_ROAD_VEHICLE_MPS_REGAL_BUS                     :MPS Regal Bus
STR_VEHICLE_NAME_ROAD_VEHICLE_HEREFORD_LEOPARD_BUS              :Hereford Leopard Bus
STR_VEHICLE_NAME_ROAD_VEHICLE_FOSTER_BUS                        :Foster Bus
STR_VEHICLE_NAME_ROAD_VEHICLE_FOSTER_MKII_SUPERBUS              :Foster MkII Superbus
STR_VEHICLE_NAME_ROAD_VEHICLE_PLODDYPHUT_MKI_BUS                :Ploddyphut MkI Bus
STR_VEHICLE_NAME_ROAD_VEHICLE_PLODDYPHUT_MKII_BUS               :Ploddyphut MkII Bus
STR_VEHICLE_NAME_ROAD_VEHICLE_PLODDYPHUT_MKIII_BUS              :Ploddyphut MkIII Bus
STR_VEHICLE_NAME_ROAD_VEHICLE_BALOGH_COAL_TRUCK                 :Balogh Coal Truck
STR_VEHICLE_NAME_ROAD_VEHICLE_UHL_COAL_TRUCK                    :Uhl Coal Truck
STR_VEHICLE_NAME_ROAD_VEHICLE_DW_COAL_TRUCK                     :DW Coal Truck
STR_VEHICLE_NAME_ROAD_VEHICLE_MPS_MAIL_TRUCK                    :MPS Mail Truck
STR_VEHICLE_NAME_ROAD_VEHICLE_REYNARD_MAIL_TRUCK                :Reynard Mail Truck
STR_VEHICLE_NAME_ROAD_VEHICLE_PERRY_MAIL_TRUCK                  :Perry Mail Truck
STR_VEHICLE_NAME_ROAD_VEHICLE_MIGHTYMOVER_MAIL_TRUCK            :MightyMover Mail Truck
STR_VEHICLE_NAME_ROAD_VEHICLE_POWERNAUGHT_MAIL_TRUCK            :Powernaught Mail Truck
STR_VEHICLE_NAME_ROAD_VEHICLE_WIZZOWOW_MAIL_TRUCK               :Wizzowow Mail Truck
STR_VEHICLE_NAME_ROAD_VEHICLE_WITCOMBE_OIL_TANKER               :Witcombe Oil Tanker
STR_VEHICLE_NAME_ROAD_VEHICLE_FOSTER_OIL_TANKER                 :Foster Oil Tanker
STR_VEHICLE_NAME_ROAD_VEHICLE_PERRY_OIL_TANKER                  :Perry Oil Tanker
STR_VEHICLE_NAME_ROAD_VEHICLE_TALBOTT_LIVESTOCK_VAN             :Talbott Livestock Van
STR_VEHICLE_NAME_ROAD_VEHICLE_UHL_LIVESTOCK_VAN                 :Uhl Livestock Van
STR_VEHICLE_NAME_ROAD_VEHICLE_FOSTER_LIVESTOCK_VAN              :Foster Livestock Van
STR_VEHICLE_NAME_ROAD_VEHICLE_BALOGH_GOODS_TRUCK                :Balogh Goods Truck
STR_VEHICLE_NAME_ROAD_VEHICLE_CRAIGHEAD_GOODS_TRUCK             :Craighead Goods Truck
STR_VEHICLE_NAME_ROAD_VEHICLE_GOSS_GOODS_TRUCK                  :Goss Goods Truck
STR_VEHICLE_NAME_ROAD_VEHICLE_HEREFORD_GRAIN_TRUCK              :Hereford Grain Truck
STR_VEHICLE_NAME_ROAD_VEHICLE_THOMAS_GRAIN_TRUCK                :Thomas Grain Truck
STR_VEHICLE_NAME_ROAD_VEHICLE_GOSS_GRAIN_TRUCK                  :Goss Grain Truck
STR_VEHICLE_NAME_ROAD_VEHICLE_WITCOMBE_WOOD_TRUCK               :Witcombe Wood Truck
STR_VEHICLE_NAME_ROAD_VEHICLE_FOSTER_WOOD_TRUCK                 :Foster Wood Truck
STR_VEHICLE_NAME_ROAD_VEHICLE_MORELAND_WOOD_TRUCK               :Moreland Wood Truck
STR_VEHICLE_NAME_ROAD_VEHICLE_MPS_IRON_ORE_TRUCK                :MPS Iron Ore Truck
STR_VEHICLE_NAME_ROAD_VEHICLE_UHL_IRON_ORE_TRUCK                :Uhl Iron Ore Truck
STR_VEHICLE_NAME_ROAD_VEHICLE_CHIPPY_IRON_ORE_TRUCK             :Chippy Iron Ore Truck
STR_VEHICLE_NAME_ROAD_VEHICLE_BALOGH_STEEL_TRUCK                :Balogh Steel Truck
STR_VEHICLE_NAME_ROAD_VEHICLE_UHL_STEEL_TRUCK                   :Uhl Steel Truck
STR_VEHICLE_NAME_ROAD_VEHICLE_KELLING_STEEL_TRUCK               :Kelling Steel Truck
STR_VEHICLE_NAME_ROAD_VEHICLE_BALOGH_ARMORED_TRUCK              :Balogh Armoured Truck
STR_VEHICLE_NAME_ROAD_VEHICLE_UHL_ARMORED_TRUCK                 :Uhl Armoured Truck
STR_VEHICLE_NAME_ROAD_VEHICLE_FOSTER_ARMORED_TRUCK              :Foster Armoured Truck
STR_VEHICLE_NAME_ROAD_VEHICLE_FOSTER_FOOD_VAN                   :Foster Food Van
STR_VEHICLE_NAME_ROAD_VEHICLE_PERRY_FOOD_VAN                    :Perry Food Van
STR_VEHICLE_NAME_ROAD_VEHICLE_CHIPPY_FOOD_VAN                   :Chippy Food Van
STR_VEHICLE_NAME_ROAD_VEHICLE_UHL_PAPER_TRUCK                   :Uhl Paper Truck
STR_VEHICLE_NAME_ROAD_VEHICLE_BALOGH_PAPER_TRUCK                :Balogh Paper Truck
STR_VEHICLE_NAME_ROAD_VEHICLE_MPS_PAPER_TRUCK                   :MPS Paper Truck
STR_VEHICLE_NAME_ROAD_VEHICLE_MPS_COPPER_ORE_TRUCK              :MPS Copper Ore Truck
STR_VEHICLE_NAME_ROAD_VEHICLE_UHL_COPPER_ORE_TRUCK              :Uhl Copper Ore Truck
STR_VEHICLE_NAME_ROAD_VEHICLE_GOSS_COPPER_ORE_TRUCK             :Goss Copper Ore Truck
STR_VEHICLE_NAME_ROAD_VEHICLE_UHL_WATER_TANKER                  :Uhl Water Tanker
STR_VEHICLE_NAME_ROAD_VEHICLE_BALOGH_WATER_TANKER               :Balogh Water Tanker
STR_VEHICLE_NAME_ROAD_VEHICLE_MPS_WATER_TANKER                  :MPS Water Tanker
STR_VEHICLE_NAME_ROAD_VEHICLE_BALOGH_FRUIT_TRUCK                :Balogh Fruit Truck
STR_VEHICLE_NAME_ROAD_VEHICLE_UHL_FRUIT_TRUCK                   :Uhl Fruit Truck
STR_VEHICLE_NAME_ROAD_VEHICLE_KELLING_FRUIT_TRUCK               :Kelling Fruit Truck
STR_VEHICLE_NAME_ROAD_VEHICLE_BALOGH_RUBBER_TRUCK               :Balogh Rubber Truck
STR_VEHICLE_NAME_ROAD_VEHICLE_UHL_RUBBER_TRUCK                  :Uhl Rubber Truck
STR_VEHICLE_NAME_ROAD_VEHICLE_RMT_RUBBER_TRUCK                  :RMT Rubber Truck
STR_VEHICLE_NAME_ROAD_VEHICLE_MIGHTYMOVER_SUGAR_TRUCK           :MightyMover Sugar Truck
STR_VEHICLE_NAME_ROAD_VEHICLE_POWERNAUGHT_SUGAR_TRUCK           :Powernaught Sugar Truck
STR_VEHICLE_NAME_ROAD_VEHICLE_WIZZOWOW_SUGAR_TRUCK              :Wizzowow Sugar Truck
STR_VEHICLE_NAME_ROAD_VEHICLE_MIGHTYMOVER_COLA_TRUCK            :MightyMover Cola Truck
STR_VEHICLE_NAME_ROAD_VEHICLE_POWERNAUGHT_COLA_TRUCK            :Powernaught Cola Truck
STR_VEHICLE_NAME_ROAD_VEHICLE_WIZZOWOW_COLA_TRUCK               :Wizzowow Cola Truck
STR_VEHICLE_NAME_ROAD_VEHICLE_MIGHTYMOVER_COTTON_CANDY          :MightyMover Candyfloss Truck
STR_VEHICLE_NAME_ROAD_VEHICLE_POWERNAUGHT_COTTON_CANDY          :Powernaught Candyfloss Truck
STR_VEHICLE_NAME_ROAD_VEHICLE_WIZZOWOW_COTTON_CANDY_TRUCK       :Wizzowow Candyfloss Truck
STR_VEHICLE_NAME_ROAD_VEHICLE_MIGHTYMOVER_TOFFEE_TRUCK          :MightyMover Toffee Truck
STR_VEHICLE_NAME_ROAD_VEHICLE_POWERNAUGHT_TOFFEE_TRUCK          :Powernaught Toffee Truck
STR_VEHICLE_NAME_ROAD_VEHICLE_WIZZOWOW_TOFFEE_TRUCK             :Wizzowow Toffee Truck
STR_VEHICLE_NAME_ROAD_VEHICLE_MIGHTYMOVER_TOY_VAN               :MightyMover Toy Van
STR_VEHICLE_NAME_ROAD_VEHICLE_POWERNAUGHT_TOY_VAN               :Powernaught Toy Van
STR_VEHICLE_NAME_ROAD_VEHICLE_WIZZOWOW_TOY_VAN                  :Wizzowow Toy Van
STR_VEHICLE_NAME_ROAD_VEHICLE_MIGHTYMOVER_CANDY_TRUCK           :MightyMover Sweet Truck
STR_VEHICLE_NAME_ROAD_VEHICLE_POWERNAUGHT_CANDY_TRUCK           :Powernaught Sweet Truck
STR_VEHICLE_NAME_ROAD_VEHICLE_WIZZOWOW_CANDY_TRUCK              :Wizzowow Sweet Truck
STR_VEHICLE_NAME_ROAD_VEHICLE_MIGHTYMOVER_BATTERY_TRUCK         :MightyMover Battery Truck
STR_VEHICLE_NAME_ROAD_VEHICLE_POWERNAUGHT_BATTERY_TRUCK         :Powernaught Battery Truck
STR_VEHICLE_NAME_ROAD_VEHICLE_WIZZOWOW_BATTERY_TRUCK            :Wizzowow Battery Truck
STR_VEHICLE_NAME_ROAD_VEHICLE_MIGHTYMOVER_FIZZY_DRINK           :MightyMover Fizzy Drink Truck
STR_VEHICLE_NAME_ROAD_VEHICLE_POWERNAUGHT_FIZZY_DRINK           :Powernaught Fizzy Drink Truck
STR_VEHICLE_NAME_ROAD_VEHICLE_WIZZOWOW_FIZZY_DRINK_TRUCK        :Wizzowow Fizzy Drink Truck
STR_VEHICLE_NAME_ROAD_VEHICLE_MIGHTYMOVER_PLASTIC_TRUCK         :MightyMover Plastic Truck
STR_VEHICLE_NAME_ROAD_VEHICLE_POWERNAUGHT_PLASTIC_TRUCK         :Powernaught Plastic Truck
STR_VEHICLE_NAME_ROAD_VEHICLE_WIZZOWOW_PLASTIC_TRUCK            :Wizzowow Plastic Truck
STR_VEHICLE_NAME_ROAD_VEHICLE_MIGHTYMOVER_BUBBLE_TRUCK          :MightyMover Bubble Truck
STR_VEHICLE_NAME_ROAD_VEHICLE_POWERNAUGHT_BUBBLE_TRUCK          :Powernaught Bubble Truck
STR_VEHICLE_NAME_ROAD_VEHICLE_WIZZOWOW_BUBBLE_TRUCK             :Wizzowow Bubble Truck
STR_VEHICLE_NAME_SHIP_MPS_OIL_TANKER                            :MPS Oil Tanker
STR_VEHICLE_NAME_SHIP_CS_INC_OIL_TANKER                         :CS-Inc. Oil Tanker
STR_VEHICLE_NAME_SHIP_MPS_PASSENGER_FERRY                       :MPS Passenger Ferry
STR_VEHICLE_NAME_SHIP_FFP_PASSENGER_FERRY                       :FFP Passenger Ferry
STR_VEHICLE_NAME_SHIP_BAKEWELL_300_HOVERCRAFT                   :Bakewell 300 Hovercraft
STR_VEHICLE_NAME_SHIP_CHUGGER_CHUG_PASSENGER                    :Chugger-Chug Passenger Ferry
STR_VEHICLE_NAME_SHIP_SHIVERSHAKE_PASSENGER_FERRY               :Shivershake Passenger Ferry
STR_VEHICLE_NAME_SHIP_YATE_CARGO_SHIP                           :Yate Cargo Ship
STR_VEHICLE_NAME_SHIP_BAKEWELL_CARGO_SHIP                       :Bakewell Cargo Ship
STR_VEHICLE_NAME_SHIP_MIGHTYMOVER_CARGO_SHIP                    :MightyMover Cargo Ship
STR_VEHICLE_NAME_SHIP_POWERNAUT_CARGO_SHIP                      :Powernaut Cargo Ship
STR_VEHICLE_NAME_AIRCRAFT_SAMPSON_U52                           :Sampson U52
STR_VEHICLE_NAME_AIRCRAFT_COLEMAN_COUNT                         :Coleman Count
STR_VEHICLE_NAME_AIRCRAFT_FFP_DART                              :FFP Dart
STR_VEHICLE_NAME_AIRCRAFT_YATE_HAUGAN                           :Yate Haugan
STR_VEHICLE_NAME_AIRCRAFT_BAKEWELL_COTSWALD_LB_3                :Bakewell Cotswald LB-3
STR_VEHICLE_NAME_AIRCRAFT_BAKEWELL_LUCKETT_LB_8                 :Bakewell Luckett LB-8
STR_VEHICLE_NAME_AIRCRAFT_BAKEWELL_LUCKETT_LB_9                 :Bakewell Luckett LB-9
STR_VEHICLE_NAME_AIRCRAFT_BAKEWELL_LUCKETT_LB80                 :Bakewell Luckett LB80
STR_VEHICLE_NAME_AIRCRAFT_BAKEWELL_LUCKETT_LB_10                :Bakewell Luckett LB-10
STR_VEHICLE_NAME_AIRCRAFT_BAKEWELL_LUCKETT_LB_11                :Bakewell Luckett LB-11
STR_VEHICLE_NAME_AIRCRAFT_YATE_AEROSPACE_YAC_1_11               :Yate Aerospace YAC 1-11
STR_VEHICLE_NAME_AIRCRAFT_DARWIN_100                            :Darwin 100
STR_VEHICLE_NAME_AIRCRAFT_DARWIN_200                            :Darwin 200
STR_VEHICLE_NAME_AIRCRAFT_DARWIN_300                            :Darwin 300
STR_VEHICLE_NAME_AIRCRAFT_DARWIN_400                            :Darwin 400
STR_VEHICLE_NAME_AIRCRAFT_DARWIN_500                            :Darwin 500
STR_VEHICLE_NAME_AIRCRAFT_DARWIN_600                            :Darwin 600
STR_VEHICLE_NAME_AIRCRAFT_GURU_GALAXY                           :Guru Galaxy
STR_VEHICLE_NAME_AIRCRAFT_AIRTAXI_A21                           :Airtaxi A21
STR_VEHICLE_NAME_AIRCRAFT_AIRTAXI_A31                           :Airtaxi A31
STR_VEHICLE_NAME_AIRCRAFT_AIRTAXI_A32                           :Airtaxi A32
STR_VEHICLE_NAME_AIRCRAFT_AIRTAXI_A33                           :Airtaxi A33
STR_VEHICLE_NAME_AIRCRAFT_YATE_AEROSPACE_YAE46                  :Yate Aerospace YAe46
STR_VEHICLE_NAME_AIRCRAFT_DINGER_100                            :Dinger 100
STR_VEHICLE_NAME_AIRCRAFT_AIRTAXI_A34_1000                      :AirTaxi A34-1000
STR_VEHICLE_NAME_AIRCRAFT_YATE_Z_SHUTTLE                        :Yate Z-Shuttle
STR_VEHICLE_NAME_AIRCRAFT_KELLING_K1                            :Kelling K1
STR_VEHICLE_NAME_AIRCRAFT_KELLING_K6                            :Kelling K6
STR_VEHICLE_NAME_AIRCRAFT_KELLING_K7                            :Kelling K7
STR_VEHICLE_NAME_AIRCRAFT_DARWIN_700                            :Darwin 700
STR_VEHICLE_NAME_AIRCRAFT_FFP_HYPERDART_2                       :FFP Hyperdart 2
STR_VEHICLE_NAME_AIRCRAFT_DINGER_200                            :Dinger 200
STR_VEHICLE_NAME_AIRCRAFT_DINGER_1000                           :Dinger 1000
STR_VEHICLE_NAME_AIRCRAFT_PLODDYPHUT_100                        :Ploddyphut 100
STR_VEHICLE_NAME_AIRCRAFT_PLODDYPHUT_500                        :Ploddyphut 500
STR_VEHICLE_NAME_AIRCRAFT_FLASHBANG_X1                          :Flashbang X1
STR_VEHICLE_NAME_AIRCRAFT_JUGGERPLANE_M1                        :Juggerplane M1
STR_VEHICLE_NAME_AIRCRAFT_FLASHBANG_WIZZER                      :Flashbang Wizzer
STR_VEHICLE_NAME_AIRCRAFT_TRICARIO_HELICOPTER                   :Tricario Helicopter
STR_VEHICLE_NAME_AIRCRAFT_GURU_X2_HELICOPTER                    :Guru X2 Helicopter
STR_VEHICLE_NAME_AIRCRAFT_POWERNAUT_HELICOPTER                  :Powernaut Helicopter

##id 0x8800
# Formatting of some strings
STR_FORMAT_DATE_TINY                                            :{RAW_STRING}-{RAW_STRING}-{NUM}
STR_FORMAT_DATE_SHORT                                           :{STRING} {NUM}
STR_FORMAT_DATE_LONG                                            :{STRING} {STRING} {NUM}
STR_FORMAT_DATE_ISO                                             :{2:NUM}-{1:RAW_STRING}-{0:RAW_STRING}

STR_FORMAT_DATE_MINUTES                                         :{0:RAW_STRING}:{1:RAW_STRING}
STR_FORMAT_DATE_MINUTES_WITH_Y                                  :{0:RAW_STRING}:{1:RAW_STRING} / {2:NUM}
STR_FORMAT_DATE_MINUTES_WITH_YM                                 :{0:RAW_STRING}:{1:RAW_STRING} / {2:DATE_SHORT}
STR_FORMAT_DATE_MINUTES_WITH_YMD                                :{0:RAW_STRING}:{1:RAW_STRING} / {2:DATE_LONG}

STR_FORMAT_BUOY_NAME                                            :{TOWN} Buoy
STR_FORMAT_BUOY_NAME_SERIAL                                     :{TOWN} Buoy #{COMMA}
STR_FORMAT_COMPANY_NUM                                          :(Company {COMMA})
STR_FORMAT_GROUP_NAME                                           :Group {COMMA}
STR_FORMAT_INDUSTRY_NAME                                        :{TOWN} {STRING}
STR_FORMAT_WAYPOINT_NAME                                        :{TOWN} Waypoint
STR_FORMAT_WAYPOINT_NAME_SERIAL                                 :{TOWN} Waypoint #{COMMA}

STR_FORMAT_DEPOT_NAME_TRAIN                                     :{TOWN} Train Depot
STR_FORMAT_DEPOT_NAME_TRAIN_SERIAL                              :{TOWN} Train Depot #{COMMA}
STR_FORMAT_DEPOT_NAME_ROAD_VEHICLE                              :{TOWN} Road Vehicle Depot
STR_FORMAT_DEPOT_NAME_ROAD_VEHICLE_SERIAL                       :{TOWN} Road Vehicle Depot #{COMMA}
STR_FORMAT_DEPOT_NAME_SHIP                                      :{TOWN} Ship Depot
STR_FORMAT_DEPOT_NAME_SHIP_SERIAL                               :{TOWN} Ship Depot #{COMMA}
STR_FORMAT_DEPOT_NAME_AIRCRAFT                                  :{STATION} Hangar

STR_UNKNOWN_STATION                                             :unknown station
STR_DEFAULT_SIGN_NAME                                           :Sign
STR_COMPANY_SOMEONE                                             :someone

STR_SAVEGAME_NAME_DEFAULT                                       :{COMPANY}, {STRING1}
STR_SAVEGAME_NAME_SPECTATOR                                     :Spectator, {1:STRING1}

# Viewport strings
STR_VIEWPORT_SHOW_VEHICLE_ROUTE_STEP                            :{BROWN}{NUM} {STRING}
STR_VIEWPORT_SHOW_VEHICLE_ROUTE_STEP_STATION                    :{BLACK}ST
STR_VIEWPORT_SHOW_VEHICLE_ROUTE_STEP_WAYPOINT                   :{GRAY}WP
STR_VIEWPORT_SHOW_VEHICLE_ROUTE_STEP_IMPLICIT                   :{GRAY}IM
STR_VIEWPORT_SHOW_VEHICLE_ROUTE_STEP_DEPOT                      :{RED}DE

STR_VIEWPORT_TOWN_POP_VERY_POOR_RATING                          :{WHITE}{TOWN} {RED}({COMMA})
STR_VIEWPORT_TOWN_POP_MEDIOCRE_RATING                           :{WHITE}{TOWN} {ORANGE}({COMMA})
STR_VIEWPORT_TOWN_POP_GOOD_RATING                               :{WHITE}{TOWN} {YELLOW}({COMMA})
STR_VIEWPORT_TOWN_POP                                           :{WHITE}{TOWN} ({COMMA})
STR_VIEWPORT_TOWN_POP_EXCELLENT_RATING                          :{WHITE}{TOWN} {GREEN}({COMMA})
STR_VIEWPORT_TOWN                                               :{WHITE}{TOWN}
STR_VIEWPORT_TOWN_TINY_BLACK                                    :{TINY_FONT}{BLACK}{TOWN}
STR_VIEWPORT_TOWN_TINY_WHITE                                    :{TINY_FONT}{WHITE}{TOWN}
STR_VIEWPORT_TOWN_TINY_VERY_POOR_RATING                         :{TINY_FONT}{RED}{TOWN}
STR_VIEWPORT_TOWN_TINY_MEDIOCRE_RATING                          :{TINY_FONT}{ORANGE}{TOWN}
STR_VIEWPORT_TOWN_TINY_GOOD_RATING                              :{TINY_FONT}{YELLOW}{TOWN}
STR_VIEWPORT_TOWN_TINY_EXCELLENT_RATING                         :{TINY_FONT}{GREEN}{TOWN}

STR_VIEWPORT_SIGN_SMALL_BLACK                                   :{TINY_FONT}{BLACK}{SIGN}
STR_VIEWPORT_SIGN_SMALL_WHITE                                   :{TINY_FONT}{WHITE}{SIGN}

STR_VIEWPORT_STATION                                            :{STATION} {STATION_FEATURES}
STR_VIEWPORT_STATION_TINY                                       :{TINY_FONT}{STATION}

STR_VIEWPORT_WAYPOINT                                           :{WAYPOINT}
STR_VIEWPORT_WAYPOINT_TINY                                      :{TINY_FONT}{WAYPOINT}

# Simple strings to get specific types of data
STR_COMPANY_NAME                                                :{COMPANY}
STR_COMPANY_NAME_COMPANY_NUM                                    :{COMPANY} {COMPANY_NUM}
STR_DEPOT_NAME                                                  :{DEPOT}
STR_ENGINE_NAME                                                 :{ENGINE}
STR_HIDDEN_ENGINE_NAME                                          :{ENGINE} (hidden)
STR_GROUP_NAME                                                  :{GROUP}
STR_INDUSTRY_NAME                                               :{INDUSTRY}
STR_PRESIDENT_NAME                                              :{PRESIDENT_NAME}
STR_SIGN_NAME                                                   :{SIGN}
STR_STATION_NAME                                                :{STATION}
STR_TOWN_NAME                                                   :{TOWN}
STR_VEHICLE_NAME                                                :{VEHICLE}
STR_WAYPOINT_NAME                                               :{WAYPOINT}

STR_JUST_CARGO                                                  :{CARGO_LONG}
STR_JUST_CHECKMARK                                              :{CHECKMARK}
STR_JUST_COMMA                                                  :{COMMA}
STR_JUST_CURRENCY_SHORT                                         :{CURRENCY_SHORT}
STR_JUST_CURRENCY_LONG                                          :{CURRENCY_LONG}
STR_JUST_CARGO_LIST                                             :{CARGO_LIST}
STR_JUST_INT                                                    :{NUM}
STR_JUST_DATE_TINY                                              :{DATE_TINY}
STR_JUST_DATE_SHORT                                             :{DATE_SHORT}
STR_JUST_DATE_LONG                                              :{DATE_LONG}
STR_JUST_DATE_ISO                                               :{DATE_ISO}
STR_JUST_DATE_WALLCLOCK_TINY                                    :{DATE_WALLCLOCK_TINY}
STR_JUST_DATE_WALLCLOCK_SHORT                                   :{DATE_WALLCLOCK_SHORT}
STR_JUST_DATE_WALLCLOCK_LONG                                    :{DATE_WALLCLOCK_LONG}
STR_JUST_DATE_WALLCLOCK_ISO                                     :{DATE_WALLCLOCK_ISO}
STR_JUST_STRING                                                 :{STRING}
STR_JUST_STRING_STRING                                          :{STRING}{STRING}
STR_JUST_RAW_STRING                                             :{RAW_STRING}
STR_JUST_BIG_RAW_STRING                                         :{BIG_FONT}{RAW_STRING}

# Slightly 'raw' stringcodes with colour or size
STR_BLACK_COMMA                                                 :{BLACK}{COMMA}
STR_TINY_BLACK_COMA                                             :{TINY_FONT}{BLACK}{COMMA}
STR_TINY_COMMA                                                  :{TINY_FONT}{COMMA}
STR_BLUE_COMMA                                                  :{BLUE}{COMMA}
STR_RED_COMMA                                                   :{RED}{COMMA}
STR_WHITE_COMMA                                                 :{WHITE}{COMMA}
STR_TINY_BLACK_DECIMAL                                          :{TINY_FONT}{BLACK}{DECIMAL}
STR_COMPANY_MONEY                                               :{WHITE}{CURRENCY_LONG}
STR_BLACK_DATE_LONG                                             :{BLACK}{DATE_LONG}
STR_WHITE_DATE_LONG                                             :{WHITE}{DATE_LONG}
STR_WHITE_DATE_WALLCLOCK_LONG                                   :{WHITE}{DATE_WALLCLOCK_LONG}
STR_WHITE_DATE_WALLCLOCK_SHORT                                  :{WHITE}{DATE_WALLCLOCK_SHORT}
STR_SHORT_DATE                                                  :{WHITE}{DATE_TINY}
STR_DATE_LONG_SMALL                                             :{TINY_FONT}{BLACK}{DATE_LONG}
STR_TINY_GROUP                                                  :{TINY_FONT}{GROUP}
STR_BLACK_INT                                                   :{BLACK}{NUM}
STR_ORANGE_INT                                                  :{ORANGE}{NUM}
STR_WHITE_SIGN                                                  :{WHITE}{SIGN}
STR_TINY_BLACK_STATION                                          :{TINY_FONT}{BLACK}{STATION}
STR_BLACK_STRING                                                :{BLACK}{STRING}
STR_BLACK_RAW_STRING                                            :{BLACK}{RAW_STRING}
STR_ORANGE_STRING                                               :{ORANGE}{STRING}
STR_LTBLUE_STRING                                               :{LTBLUE}{STRING}
STR_WHITE_STRING                                                :{WHITE}{STRING}
STR_ORANGE_STRING1_WHITE                                        :{ORANGE}{STRING1}{WHITE}
STR_ORANGE_STRING1_LTBLUE                                       :{ORANGE}{STRING1}{LTBLUE}
STR_TINY_BLACK_HEIGHT                                           :{TINY_FONT}{BLACK}{HEIGHT}
STR_TINY_BLACK_VEHICLE                                          :{TINY_FONT}{BLACK}{VEHICLE}
STR_TINY_RIGHT_ARROW                                            :{TINY_FONT}{RIGHT_ARROW}

STR_WHITE                                                       :{WHITE}
STR_BLACK                                                       :{BLACK}
STR_BLACK_1                                                     :{BLACK}1
STR_BLACK_2                                                     :{BLACK}2
STR_BLACK_3                                                     :{BLACK}3
STR_BLACK_4                                                     :{BLACK}4
STR_BLACK_5                                                     :{BLACK}5
STR_BLACK_6                                                     :{BLACK}6
STR_BLACK_7                                                     :{BLACK}7

STR_TRAIN                                                       :{BLACK}{TRAIN}
STR_BUS                                                         :{BLACK}{BUS}
STR_LORRY                                                       :{BLACK}{LORRY}
STR_PLANE                                                       :{BLACK}{PLANE}
STR_SHIP                                                        :{BLACK}{SHIP}

STR_TOOLBAR_RAILTYPE_VELOCITY                                   :{STRING} ({VELOCITY})

######## Zoning toolbar

STR_ZONING_TOOLBAR                                              :{WHITE}Zoning toolbar
STR_ZONING_OUTER                                                :{BLACK}Outer tile borders:
STR_ZONING_INNER                                                :{BLACK}Inner tile borders:
STR_ZONING_OUTER_INFO                                           :{BLACK}Select which type of zoning you want on the outer border of a tile.
STR_ZONING_INNER_INFO                                           :{BLACK}Select which type of zoning you want on the inner border of a tile.

STR_ZONING_NO_ZONING                                            :Nothing
STR_ZONING_AUTHORITY                                            :Authority
STR_ZONING_CAN_BUILD                                            :Where I can't build
STR_ZONING_STA_CATCH                                            :Station catchment
STR_ZONING_BUL_UNSER                                            :Unserved buildings
STR_ZONING_IND_UNSER                                            :Unserved industries<|MERGE_RESOLUTION|>--- conflicted
+++ resolved
@@ -1761,11 +1761,8 @@
 STR_CONFIG_SETTING_ENVIRONMENT_CARGODIST                        :{ORANGE}Cargo distribution
 STR_CONFIG_SETTING_AI                                           :{ORANGE}Competitors
 STR_CONFIG_SETTING_AI_NPC                                       :{ORANGE}Computer players
-<<<<<<< HEAD
 STR_CONFIG_SETTING_VIEWPORT_MAP_OPTIONS                         :{ORANGE}Map mode
-=======
 STR_CONFIG_SETTING_SHARING                                      :{ORANGE}Infrastructure sharing
->>>>>>> b3ebb1f7
 
 STR_CONFIG_SETTING_PATHFINDER_OPF                               :Original
 STR_CONFIG_SETTING_PATHFINDER_NPF                               :NPF
