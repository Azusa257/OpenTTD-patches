--- conflicted
+++ resolved
@@ -3405,11 +3405,7 @@
 
 STR_COMPANY_VIEW_COMPANY_NAME_QUERY_CAPTION                     :Nome da Empresa
 STR_COMPANY_VIEW_PRESIDENT_S_NAME_QUERY_CAPTION                 :Nome do Presidente
-<<<<<<< HEAD
-STR_COMPANY_VIEW_GIVE_MONEY_QUERY_CAPTION                       :Entre a quantia a ser dada
-=======
 STR_COMPANY_VIEW_GIVE_MONEY_QUERY_CAPTION                       :Inserir a quantidade de dinheiro que você quer dar
->>>>>>> f70aa8fa
 
 STR_BUY_COMPANY_MESSAGE                                         :{WHITE}Estamos à procura de uma empresa de transportes para comprar a nossa empresa{}{}Deseja comprar {COMPANY} por {CURRENCY_LONG}?
 
