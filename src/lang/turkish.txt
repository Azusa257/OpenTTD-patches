--- conflicted
+++ resolved
@@ -676,10 +676,7 @@
 STR_MUSIC_TOOLTIP_SHOW_MUSIC_TRACK_SELECTION                    :{BLACK}Şarkı seçim penceresini göster
 
 # Playlist window
-<<<<<<< HEAD
-=======
 STR_PLAYLIST_MUSIC_SELECTION_SETNAME                            :{WHITE}Müzik Programı - '{STRING}'
->>>>>>> 01261dae
 STR_PLAYLIST_TRACK_NAME                                         :{TINY_FONT}{LTBLUE}{ZEROFILL_NUM} "{STRING}"
 STR_PLAYLIST_TRACK_INDEX                                        :{TINY_FONT}{BLACK}Parça Listesi
 STR_PLAYLIST_PROGRAM                                            :{TINY_FONT}{BLACK}Program - '{STRING}'
@@ -1357,9 +1354,6 @@
 STR_CONFIG_SETTING_SMALLMAP_LAND_COLOUR_GREEN                   :Yeşil
 STR_CONFIG_SETTING_SMALLMAP_LAND_COLOUR_DARK_GREEN              :Koyu yeşil
 STR_CONFIG_SETTING_SMALLMAP_LAND_COLOUR_VIOLET                  :Mor
-<<<<<<< HEAD
-STR_CONFIG_SETTING_SMOOTH_SCROLLING                             :Düzgün viewport kaydırması: {STRING}
-=======
 STR_CONFIG_SETTING_SCROLLMODE                                   :Bakış noktası kaydırma davranışı: {STRING}
 STR_CONFIG_SETTING_SCROLLMODE_HELPTEXT                          :Haritada gezinirkenki davranış
 STR_CONFIG_SETTING_SCROLLMODE_DEFAULT                           :Sağ Fare Tuşu ile görüş alanını hareket ettir, fare konumu kilitli
@@ -1367,7 +1361,6 @@
 STR_CONFIG_SETTING_SCROLLMODE_RMB                               :Sağ Fare Tuşu ile haritayı hareket ettir
 STR_CONFIG_SETTING_SCROLLMODE_LMB                               :Sol Fare Tuşu ile haritayı hareket ettir
 STR_CONFIG_SETTING_SMOOTH_SCROLLING                             :Düzgün bakış noktası kaydırması: {STRING}
->>>>>>> 01261dae
 STR_CONFIG_SETTING_SMOOTH_SCROLLING_HELPTEXT                    :Küçük haritaya tıklandığında veya harita üzerindeki belli bir nesneye gidilmesi için komut verildiğinde ana görüntünün nasıl kaydırılacağını kontrol eder. Etkinleştirildiğinde harita kayarak ilerler, kapatıldığında ise doğrudan hedeflenen noktaya atlama yapar.
 STR_CONFIG_SETTING_MEASURE_TOOLTIP                              :İnşa araçları kullanılırken ölçüm ipucu göster: {STRING}
 STR_CONFIG_SETTING_MEASURE_TOOLTIP_HELPTEXT                     :İnşaat işlemleri sırasında fareyi sürükleyince kare-uzaklıkları ve yükseklik farklarını göster.
@@ -2766,13 +2759,6 @@
 ############ End of leave-in-this-order
 
 
-# Framerate display window
-############ Leave those lines in this order!!
-############ End of leave-in-this-order
-############ Leave those lines in this order!!
-############ End of leave-in-this-order
-
-
 # Save/load game/scenario
 STR_SAVELOAD_SAVE_CAPTION                                       :{WHITE}Oyunu Kaydet
 STR_SAVELOAD_LOAD_CAPTION                                       :{WHITE}Yükle
@@ -3075,10 +3061,7 @@
 STR_TOWN_VIEW_TOWN_CAPTION                                      :{WHITE}{TOWN}
 STR_TOWN_VIEW_CITY_CAPTION                                      :{WHITE}{TOWN} (Şehir)
 STR_TOWN_VIEW_POPULATION_HOUSES                                 :{BLACK}Nüfus: {ORANGE}{COMMA}{BLACK}  Ev: {ORANGE}{COMMA}
-<<<<<<< HEAD
-=======
 STR_TOWN_VIEW_CARGO_LAST_MONTH_MAX                              :{BLACK}{CARGO_LIST} son ay: {ORANGE}{COMMA}{BLACK}  azami: {ORANGE}{COMMA}
->>>>>>> 01261dae
 STR_TOWN_VIEW_CARGO_FOR_TOWNGROWTH                              :{BLACK}Kasaba büyümesi için gerekli kargo:
 STR_TOWN_VIEW_CARGO_FOR_TOWNGROWTH_REQUIRED_GENERAL             :{ORANGE}{STRING}{RED} gerekli
 STR_TOWN_VIEW_CARGO_FOR_TOWNGROWTH_REQUIRED_WINTER              :{ORANGE}{STRING}{BLACK} kışın gerekir
