##name Turkish
##ownname Türkçe
##isocode tr_TR
##plural 1
##textdir ltr
##digitsep .
##digitsepcur .
##decimalsep ,
##winlangid 0x041f
##grflangid 0x3e
##case tamlanan


# $Id$

# This file is part of OpenTTD.
# OpenTTD is free software; you can redistribute it and/or modify it under the terms of the GNU General Public License as published by the Free Software Foundation, version 2.
# OpenTTD is distributed in the hope that it will be useful, but WITHOUT ANY WARRANTY; without even the implied warranty of MERCHANTABILITY or FITNESS FOR A PARTICULAR PURPOSE.
# See the GNU General Public License for more details. You should have received a copy of the GNU General Public License along with OpenTTD. If not, see <http://www.gnu.org/licenses/>.


##id 0x0000
STR_NULL                                                        :
STR_EMPTY                                                       :
STR_UNDEFINED                                                   :(tanımlanmamış sözcük)
STR_JUST_NOTHING                                                :Hiçbir şey

# Cargo related strings
# Plural cargo name
STR_CARGO_PLURAL_NOTHING                                        :
STR_CARGO_PLURAL_PASSENGERS                                     :Yolcu
STR_CARGO_PLURAL_COAL                                           :Kömür
STR_CARGO_PLURAL_MAIL                                           :Posta
STR_CARGO_PLURAL_OIL                                            :Petrol
STR_CARGO_PLURAL_LIVESTOCK                                      :Hayvan
STR_CARGO_PLURAL_GOODS                                          :Eşya
STR_CARGO_PLURAL_GRAIN                                          :Tahıl
STR_CARGO_PLURAL_WOOD                                           :Odun
STR_CARGO_PLURAL_IRON_ORE                                       :Demir
STR_CARGO_PLURAL_STEEL                                          :Çelik
STR_CARGO_PLURAL_VALUABLES                                      :Değerli eşya
STR_CARGO_PLURAL_COPPER_ORE                                     :Bakır
STR_CARGO_PLURAL_MAIZE                                          :Mısır
STR_CARGO_PLURAL_FRUIT                                          :Meyve
STR_CARGO_PLURAL_DIAMONDS                                       :Elmas
STR_CARGO_PLURAL_FOOD                                           :Gıda
STR_CARGO_PLURAL_PAPER                                          :Kağıt
STR_CARGO_PLURAL_GOLD                                           :Altın
STR_CARGO_PLURAL_WATER                                          :Su
STR_CARGO_PLURAL_WHEAT                                          :Buğday
STR_CARGO_PLURAL_RUBBER                                         :Kauçuk
STR_CARGO_PLURAL_SUGAR                                          :Şeker
STR_CARGO_PLURAL_TOYS                                           :Oyuncak
STR_CARGO_PLURAL_CANDY                                          :Tatlı
STR_CARGO_PLURAL_COLA                                           :Kola
STR_CARGO_PLURAL_COTTON_CANDY                                   :Pamuk şeker
STR_CARGO_PLURAL_BUBBLES                                        :Baloncuk
STR_CARGO_PLURAL_TOFFEE                                         :Şekerleme
STR_CARGO_PLURAL_BATTERIES                                      :Pil
STR_CARGO_PLURAL_PLASTIC                                        :Plastik
STR_CARGO_PLURAL_FIZZY_DRINKS                                   :Gazlı İçecek

# Singular cargo name
STR_CARGO_SINGULAR_NOTHING                                      :
STR_CARGO_SINGULAR_PASSENGER                                    :Yolcu
STR_CARGO_SINGULAR_COAL                                         :Kömür
STR_CARGO_SINGULAR_MAIL                                         :Posta
STR_CARGO_SINGULAR_OIL                                          :Petrol
STR_CARGO_SINGULAR_LIVESTOCK                                    :Hayvan
STR_CARGO_SINGULAR_GOODS                                        :Eşya
STR_CARGO_SINGULAR_GRAIN                                        :Tahıl
STR_CARGO_SINGULAR_WOOD                                         :Odun
STR_CARGO_SINGULAR_IRON_ORE                                     :Demir
STR_CARGO_SINGULAR_STEEL                                        :Çelik
STR_CARGO_SINGULAR_VALUABLES                                    :Mücevher
STR_CARGO_SINGULAR_COPPER_ORE                                   :Bakır
STR_CARGO_SINGULAR_MAIZE                                        :Mısır
STR_CARGO_SINGULAR_FRUIT                                        :Meyve
STR_CARGO_SINGULAR_DIAMOND                                      :Elmas
STR_CARGO_SINGULAR_FOOD                                         :Gıda
STR_CARGO_SINGULAR_PAPER                                        :Kağıt
STR_CARGO_SINGULAR_GOLD                                         :Altın
STR_CARGO_SINGULAR_WATER                                        :Su
STR_CARGO_SINGULAR_WHEAT                                        :Buğday
STR_CARGO_SINGULAR_RUBBER                                       :Kauçuk
STR_CARGO_SINGULAR_SUGAR                                        :Şeker
STR_CARGO_SINGULAR_TOY                                          :Oyuncak
STR_CARGO_SINGULAR_CANDY                                        :Tatlı
STR_CARGO_SINGULAR_COLA                                         :Kola
STR_CARGO_SINGULAR_COTTON_CANDY                                 :Pamuk helva
STR_CARGO_SINGULAR_BUBBLE                                       :Balon
STR_CARGO_SINGULAR_TOFFEE                                       :Şekerleme
STR_CARGO_SINGULAR_BATTERY                                      :Pil
STR_CARGO_SINGULAR_PLASTIC                                      :Plastik
STR_CARGO_SINGULAR_FIZZY_DRINK                                  :Gazlı İçecek

# Quantity of cargo
STR_QUANTITY_NOTHING                                            :
STR_QUANTITY_PASSENGERS                                         :{COMMA}{NBSP}yolcu
STR_QUANTITY_COAL                                               :{WEIGHT_LONG} kömür
STR_QUANTITY_MAIL                                               :{COMMA}{NBSP}çanta posta
STR_QUANTITY_OIL                                                :{VOLUME_LONG} petrol
STR_QUANTITY_LIVESTOCK                                          :{COMMA}{NBSP}tane hayvan
STR_QUANTITY_GOODS                                              :{COMMA}{NBSP}kasa eşya
STR_QUANTITY_GRAIN                                              :{WEIGHT_LONG} tahıl
STR_QUANTITY_WOOD                                               :{WEIGHT_LONG} odun
STR_QUANTITY_IRON_ORE                                           :{WEIGHT_LONG} demir
STR_QUANTITY_STEEL                                              :{WEIGHT_LONG} çelik
STR_QUANTITY_VALUABLES                                          :{COMMA}{NBSP}çanta değerli eşya
STR_QUANTITY_COPPER_ORE                                         :{WEIGHT_LONG} bakır
STR_QUANTITY_MAIZE                                              :{WEIGHT_LONG} mısır
STR_QUANTITY_FRUIT                                              :{WEIGHT_LONG} meyve
STR_QUANTITY_DIAMONDS                                           :{COMMA}{NBSP}çanta elmas
STR_QUANTITY_FOOD                                               :{WEIGHT_LONG} gıda
STR_QUANTITY_PAPER                                              :{WEIGHT_LONG} kağıt
STR_QUANTITY_GOLD                                               :{COMMA}{NBSP}çanta altın
STR_QUANTITY_WATER                                              :{VOLUME_LONG} su
STR_QUANTITY_WHEAT                                              :{WEIGHT_LONG} buğday
STR_QUANTITY_RUBBER                                             :{VOLUME_LONG} kauçuk
STR_QUANTITY_SUGAR                                              :{WEIGHT_LONG} şeker
STR_QUANTITY_TOYS                                               :{COMMA}{NBSP}oyuncak
STR_QUANTITY_SWEETS                                             :{COMMA}{NBSP}çanta tatlı
STR_QUANTITY_COLA                                               :{VOLUME_LONG} kola
STR_QUANTITY_CANDYFLOSS                                         :{WEIGHT_LONG} pamuk şeker
STR_QUANTITY_BUBBLES                                            :{COMMA} baloncuk
STR_QUANTITY_TOFFEE                                             :{WEIGHT_LONG} şekerleme
STR_QUANTITY_BATTERIES                                          :{COMMA} pil
STR_QUANTITY_PLASTIC                                            :{VOLUME_LONG} plastik
STR_QUANTITY_FIZZY_DRINKS                                       :{COMMA} gazlı içecek
STR_QUANTITY_N_A                                                :yok

# Two letter abbreviation of cargo name
STR_ABBREV_NOTHING                                              :
STR_ABBREV_PASSENGERS                                           :{TINY_FONT}YL
STR_ABBREV_COAL                                                 :{TINY_FONT}KÖ
STR_ABBREV_MAIL                                                 :{TINY_FONT}PO
STR_ABBREV_OIL                                                  :{TINY_FONT}PE
STR_ABBREV_LIVESTOCK                                            :{TINY_FONT}HV
STR_ABBREV_GOODS                                                :{TINY_FONT}EŞ
STR_ABBREV_GRAIN                                                :{TINY_FONT}TH
STR_ABBREV_WOOD                                                 :{TINY_FONT}OD
STR_ABBREV_IRON_ORE                                             :{TINY_FONT}DM
STR_ABBREV_STEEL                                                :{TINY_FONT}ÇE
STR_ABBREV_VALUABLES                                            :{TINY_FONT}DE
STR_ABBREV_COPPER_ORE                                           :{TINY_FONT}BK
STR_ABBREV_MAIZE                                                :{TINY_FONT}MS
STR_ABBREV_FRUIT                                                :{TINY_FONT}MV
STR_ABBREV_DIAMONDS                                             :{TINY_FONT}EL
STR_ABBREV_FOOD                                                 :{TINY_FONT}GI
STR_ABBREV_PAPER                                                :{TINY_FONT}KĞ
STR_ABBREV_GOLD                                                 :{TINY_FONT}AL
STR_ABBREV_WATER                                                :{TINY_FONT}SU
STR_ABBREV_WHEAT                                                :{TINY_FONT}BĞ
STR_ABBREV_RUBBER                                               :{TINY_FONT}KA
STR_ABBREV_SUGAR                                                :{TINY_FONT}ŞK
STR_ABBREV_TOYS                                                 :{TINY_FONT}OY
STR_ABBREV_SWEETS                                               :{TINY_FONT}TA
STR_ABBREV_COLA                                                 :{TINY_FONT}KO
STR_ABBREV_CANDYFLOSS                                           :{TINY_FONT}PŞ
STR_ABBREV_BUBBLES                                              :{TINY_FONT}BA
STR_ABBREV_TOFFEE                                               :{TINY_FONT}ŞL
STR_ABBREV_BATTERIES                                            :{TINY_FONT}Pİ
STR_ABBREV_PLASTIC                                              :{TINY_FONT}PL
STR_ABBREV_FIZZY_DRINKS                                         :{TINY_FONT}İÇ
STR_ABBREV_NONE                                                 :{TINY_FONT}YOK
STR_ABBREV_ALL                                                  :{TINY_FONT}HEPSİ

# 'Mode' of transport for cargoes
STR_PASSENGERS                                                  :{COMMA}{NBSP}yolcu
STR_BAGS                                                        :{COMMA}{NBSP}çanta
STR_TONS                                                        :{COMMA}{NBSP}ton
STR_LITERS                                                      :{COMMA}{NBSP}litre
STR_ITEMS                                                       :{COMMA}{NBSP}adet
STR_CRATES                                                      :{COMMA}{NBSP}kasa

# Colours, do not shuffle
STR_COLOUR_DARK_BLUE                                            :Koyu Mavi
STR_COLOUR_PALE_GREEN                                           :Soluk Yeşil
STR_COLOUR_PINK                                                 :Pembe
STR_COLOUR_YELLOW                                               :Sarı
STR_COLOUR_RED                                                  :Kırmızı
STR_COLOUR_LIGHT_BLUE                                           :Açık Mavi
STR_COLOUR_GREEN                                                :Yeşil
STR_COLOUR_DARK_GREEN                                           :Koyu Yeşil
STR_COLOUR_BLUE                                                 :Mavi
STR_COLOUR_CREAM                                                :Krem
STR_COLOUR_MAUVE                                                :Leylak
STR_COLOUR_PURPLE                                               :Mor
STR_COLOUR_ORANGE                                               :Turuncu
STR_COLOUR_BROWN                                                :Kahverengi
STR_COLOUR_GREY                                                 :Gri
STR_COLOUR_WHITE                                                :Beyaz

# Units used in OpenTTD
STR_UNITS_VELOCITY_IMPERIAL                                     :{COMMA}{NBSP}mil/s
STR_UNITS_VELOCITY_METRIC                                       :{COMMA}{NBSP}km/s
STR_UNITS_VELOCITY_SI                                           :{COMMA}{NBSP}m/s

STR_UNITS_POWER_IMPERIAL                                        :{COMMA}{NBSP}bg
STR_UNITS_POWER_METRIC                                          :{COMMA}{NBSP}bg
STR_UNITS_POWER_SI                                              :{COMMA}{NBSP}kW

STR_UNITS_WEIGHT_SHORT_IMPERIAL                                 :{COMMA}{NBSP}t
STR_UNITS_WEIGHT_SHORT_METRIC                                   :{COMMA}{NBSP}t
STR_UNITS_WEIGHT_SHORT_SI                                       :{COMMA}{NBSP}kg

STR_UNITS_WEIGHT_LONG_IMPERIAL                                  :{COMMA}{NBSP}ton
STR_UNITS_WEIGHT_LONG_METRIC                                    :{COMMA}{NBSP}ton
STR_UNITS_WEIGHT_LONG_SI                                        :{COMMA}{NBSP}kg

STR_UNITS_VOLUME_SHORT_IMPERIAL                                 :{COMMA}{NBSP}gal
STR_UNITS_VOLUME_SHORT_METRIC                                   :{COMMA}{NBSP}l
STR_UNITS_VOLUME_SHORT_SI                                       :{COMMA}{NBSP}m³

STR_UNITS_VOLUME_LONG_IMPERIAL                                  :{COMMA}{NBSP}galon
STR_UNITS_VOLUME_LONG_METRIC                                    :{COMMA}{NBSP}litre
STR_UNITS_VOLUME_LONG_SI                                        :{COMMA}{NBSP}m³

STR_UNITS_FORCE_IMPERIAL                                        :{COMMA}{NBSP}lbf
STR_UNITS_FORCE_METRIC                                          :{COMMA}{NBSP}kgf
STR_UNITS_FORCE_SI                                              :{COMMA}{NBSP}kN

STR_UNITS_HEIGHT_IMPERIAL                                       :{COMMA}{NBSP}ft
STR_UNITS_HEIGHT_METRIC                                         :{COMMA}{NBSP}m
STR_UNITS_HEIGHT_SI                                             :{COMMA}{NBSP}m

# Common window strings
STR_LIST_FILTER_TITLE                                           :{BLACK}Süzgeç metni:
STR_LIST_FILTER_OSKTITLE                                        :{BLACK}Süzgeç metnini girin
STR_LIST_FILTER_TOOLTIP                                         :{BLACK}Listeyi filtrelemek için bir anahtar sözcük girin

STR_TOOLTIP_GROUP_ORDER                                         :{BLACK}Gruplama sırasını seç
STR_TOOLTIP_SORT_ORDER                                          :{BLACK}Sıralama türünü seçin (azalan/artan)
STR_TOOLTIP_SORT_CRITERIA                                       :{BLACK}Sıralama kriterini seçin
STR_TOOLTIP_FILTER_CRITERIA                                     :{BLACK}Süzme kriterini seçin
STR_BUTTON_SORT_BY                                              :{BLACK}Sırala
STR_BUTTON_LOCATION                                             :{BLACK}Göster
STR_BUTTON_RENAME                                               :{BLACK}Yeni ad

STR_TOOLTIP_CLOSE_WINDOW                                        :{BLACK}Pencereyi kapat
STR_TOOLTIP_WINDOW_TITLE_DRAG_THIS                              :{BLACK}Pencere başlığı - pencereyi hareket ettirmek için sürükle
STR_TOOLTIP_SHADE                                               :{BLACK}Pencereyi gizle - yalnız başlık çubuğunu göster
STR_TOOLTIP_DEBUG                                               :{BLACK}NewGRF hata ayıklama bilgisini göster
STR_TOOLTIP_DEFSIZE                                             :{BLACK}Pencereyi varsayılan boyuta getirir. Ctrl ile tıklayarak mevcut boyutu varsayılan olarak kaydedin
STR_TOOLTIP_STICKY                                              :{BLACK}Bu pencereyi 'Tüm pencereleri kapat' tuşuyla kapatılamaz olarak işaretle. Ctrl+Tıklama aynı zamanda şu anki durumunu varsayılan olarak kaydeder
STR_TOOLTIP_RESIZE                                              :{BLACK}Pencereyi boyutlandirmak için tıklayıp sürükle
STR_TOOLTIP_TOGGLE_LARGE_SMALL_WINDOW                           :{BLACK}Pencere boyutunu büyült/küçült
STR_TOOLTIP_VSCROLL_BAR_SCROLLS_LIST                            :{BLACK}Kaydırma çubuğu - listeyi aşağı/yukarı kaydırır
STR_TOOLTIP_HSCROLL_BAR_SCROLLS_LIST                            :{BLACK}Kaydırma çubuğu - listeyi sağa/sola kaydır
STR_TOOLTIP_DEMOLISH_BUILDINGS_ETC                              :{BLACK}Bir arazi üzerinde bulunan binaları ve benzeri yapıları yık. Ctrl bir alanı köşeden köşeye seçer. Shift ile tıklama maliyet tahminini gösterir

# Show engines button
STR_SHOW_HIDDEN_ENGINES_VEHICLE_TRAIN                           :{BLACK}Gizliyi göster
STR_SHOW_HIDDEN_ENGINES_VEHICLE_ROAD_VEHICLE                    :{BLACK}Gizliyi göster
STR_SHOW_HIDDEN_ENGINES_VEHICLE_SHIP                            :{BLACK}Gizliyi göster
STR_SHOW_HIDDEN_ENGINES_VEHICLE_AIRCRAFT                        :{BLACK}Gizliyi göster

STR_SHOW_HIDDEN_ENGINES_VEHICLE_TRAIN_TOOLTIP                   :{BLACK}Bu düğme etkinleştirildiğinde, gizli tren araçları da görüntülenir
STR_SHOW_HIDDEN_ENGINES_VEHICLE_ROAD_VEHICLE_TOOLTIP            :{BLACK}Bu düğme etkinleştirildiğinde, gizli yol araçları da görüntülenir
STR_SHOW_HIDDEN_ENGINES_VEHICLE_SHIP_TOOLTIP                    :{BLACK}Bu düğme etkinleştirildiğinde, gizli gemiler de görüntülenir
STR_SHOW_HIDDEN_ENGINES_VEHICLE_AIRCRAFT_TOOLTIP                :{BLACK}Bu düğme etkinleştirildiğinde, gizli uçaklar da görüntülenir

# Query window
STR_BUTTON_DEFAULT                                              :{BLACK}Varsayılan
STR_BUTTON_CANCEL                                               :{BLACK}İptal
STR_BUTTON_OK                                                   :{BLACK}Tamam

# On screen keyboard window
STR_OSK_KEYBOARD_LAYOUT                                         :"1234567890*-\qwertyuıopğüasdfghjklşi,'  zxcvbnmöç. .
STR_OSK_KEYBOARD_LAYOUT_CAPS                                    :"!'^+%&/()=?_|QWERTYUIOPĞÜASDFGHJKLŞİ;"  ZXCVBNMÖÇ: .

# Measurement tooltip
STR_MEASURE_LENGTH                                              :{BLACK}Uzunluk: {NUM}
STR_MEASURE_AREA                                                :{BLACK}Alan: {NUM} x {NUM}
STR_MEASURE_LENGTH_HEIGHTDIFF                                   :{BLACK}Uzunluk: {NUM}{}Yükseklik farkı: {HEIGHT}
STR_MEASURE_AREA_HEIGHTDIFF                                     :{BLACK}Alan: {NUM} x {NUM}{}Yükseklik farkı: {HEIGHT}


# These are used in buttons
STR_SORT_BY_CAPTION_NAME                                        :{BLACK}İsim
STR_SORT_BY_CAPTION_DATE                                        :{BLACK}Tarih
# These are used in dropdowns
STR_SORT_BY_NAME                                                :İsim
STR_SORT_BY_PRODUCTION                                          :Üretim
STR_SORT_BY_TYPE                                                :Tür
STR_SORT_BY_TRANSPORTED                                         :Taşınan
STR_SORT_BY_NUMBER                                              :Numara
STR_SORT_BY_PROFIT_LAST_YEAR                                    :Geçen seneki kar
STR_SORT_BY_PROFIT_THIS_YEAR                                    :Bu yılki kar
STR_SORT_BY_AGE                                                 :Yaş
STR_SORT_BY_RELIABILITY                                         :Güvenilirlik
STR_SORT_BY_TOTAL_CAPACITY_PER_CARGOTYPE                        :Her kargo için toplam kapasite
STR_SORT_BY_MAX_SPEED                                           :Azami hız
STR_SORT_BY_MODEL                                               :Model
STR_SORT_BY_VALUE                                               :Fiyat
STR_SORT_BY_LENGTH                                              :Uzunluk
STR_SORT_BY_LIFE_TIME                                           :Kalan ömür
STR_SORT_BY_TIMETABLE_DELAY                                     :Zaman çizelgesi gecikmesi
STR_SORT_BY_FACILITY                                            :İstasyon türü
STR_SORT_BY_WAITING_TOTAL                                       :Toplam bekleyen kargo
STR_SORT_BY_WAITING_AVAILABLE                                   :Kullanılabilir bekleyen kargo
STR_SORT_BY_RATING_MAX                                          :En yüksek kargo değerlendirmesi
STR_SORT_BY_RATING_MIN                                          :En düşük kargo değerlendirmesi
STR_SORT_BY_ENGINE_ID                                           :Motor No. (klasik sıra)
STR_SORT_BY_COST                                                :Fiyat
STR_SORT_BY_POWER                                               :Güç
STR_SORT_BY_TRACTIVE_EFFORT                                     :Tork
STR_SORT_BY_INTRO_DATE                                          :Giriş tarihi
STR_SORT_BY_RUNNING_COST                                        :Bakım gideri
STR_SORT_BY_POWER_VS_RUNNING_COST                               :Güç/Bakım gideri
STR_SORT_BY_CARGO_CAPACITY                                      :Kargo kapasitesi
STR_SORT_BY_RANGE                                               :Menzil
STR_SORT_BY_POPULATION                                          :Nüfus
STR_SORT_BY_RATING                                              :Değerlendirme

# Tooltips for the main toolbar
STR_TOOLBAR_TOOLTIP_PAUSE_GAME                                  :{BLACK}Oyunu durdur
STR_TOOLBAR_TOOLTIP_FORWARD                                     :{BLACK}Oyunu hızlandır
STR_TOOLBAR_TOOLTIP_OPTIONS                                     :{BLACK}Seçenekler
STR_TOOLBAR_TOOLTIP_SAVE_GAME_ABANDON_GAME                      :{BLACK}Kaydet, oyunu terk et, çık
STR_TOOLBAR_TOOLTIP_DISPLAY_MAP                                 :{BLACK}Haritayı göster
STR_TOOLBAR_TOOLTIP_DISPLAY_TOWN_DIRECTORY                      :{BLACK}Şehir listesini göster
STR_TOOLBAR_TOOLTIP_DISPLAY_SUBSIDIES                           :{BLACK}Teşvikleri göster
STR_TOOLBAR_TOOLTIP_DISPLAY_LIST_OF_COMPANY_STATIONS            :{BLACK}Şirkete ait istasyonları listele
STR_TOOLBAR_TOOLTIP_DISPLAY_COMPANY_FINANCES                    :{BLACK}Şirketin mâli durumunu göster
STR_TOOLBAR_TOOLTIP_DISPLAY_COMPANY_GENERAL                     :{BLACK}Şirketin genel durumunu göster
STR_TOOLBAR_TOOLTIP_DISPLAY_STORY_BOOK                          :{BLACK}Hikaye kitabını görüntüle
STR_TOOLBAR_TOOLTIP_DISPLAY_GOALS_LIST                          :{BLACK}Amaç listesini görüntüle
STR_TOOLBAR_TOOLTIP_DISPLAY_GRAPHS                              :{BLACK}Grafikleri göster
STR_TOOLBAR_TOOLTIP_DISPLAY_COMPANY_LEAGUE                      :{BLACK}Şirketler ligini göster
STR_TOOLBAR_TOOLTIP_FUND_CONSTRUCTION_OF_NEW                    :{BLACK}Yeni fabrika kur veya tüm fabrikaları listele
STR_TOOLBAR_TOOLTIP_DISPLAY_LIST_OF_COMPANY_TRAINS              :{BLACK}Şirkete ait trenleri listele. Ctrl+Sol tıklama ile grup/araç listesini açar veya kapatır
STR_TOOLBAR_TOOLTIP_DISPLAY_LIST_OF_COMPANY_ROAD_VEHICLES       :{BLACK}Şirkete ait karayolu taşıtlarını listele. Ctrl+Sol tıklama ile grup/araç listesini açıp kapatır
STR_TOOLBAR_TOOLTIP_DISPLAY_LIST_OF_COMPANY_SHIPS               :{BLACK}Şirkete ait gemileri listele. Ctrl+Sol tık ile grup/araç listesini açar veya kapatır
STR_TOOLBAR_TOOLTIP_DISPLAY_LIST_OF_COMPANY_AIRCRAFT            :{BLACK}Şirkete ait uçakları listele. Ctrl+Sol tıklama grup/araç listesini açar veya kapatır
STR_TOOLBAR_TOOLTIP_ZOOM_THE_VIEW_IN                            :{BLACK}Yakınlaş
STR_TOOLBAR_TOOLTIP_ZOOM_THE_VIEW_OUT                           :{BLACK}Uzaklaş
STR_TOOLBAR_TOOLTIP_BUILD_RAILROAD_TRACK                        :{BLACK}Demiryolu yapımı
STR_TOOLBAR_TOOLTIP_BUILD_ROADS                                 :{BLACK}Karayolu yapımı
STR_TOOLBAR_TOOLTIP_BUILD_SHIP_DOCKS                            :{BLACK}Rıhtım yapımı
STR_TOOLBAR_TOOLTIP_BUILD_AIRPORTS                              :{BLACK}Havalimanı yapımı
STR_TOOLBAR_TOOLTIP_LANDSCAPING                                 :{BLACK}Arazi düzenleme araç çubuğunu aç (ağaç dikme, alçaltma/yükseltme vb. için).
STR_TOOLBAR_TOOLTIP_SHOW_SOUND_MUSIC_WINDOW                     :{BLACK}Ses/müzik penceresini göster
STR_TOOLBAR_TOOLTIP_SHOW_LAST_MESSAGE_NEWS                      :{BLACK}Son mesajı/haberi göster, mesaj ayarlarını göster
STR_TOOLBAR_TOOLTIP_LAND_BLOCK_INFORMATION                      :{BLACK}Arazi bilgisi, konsol, betik hata ayıklama, ekran görüntüleri, OpenTTD hakkında
STR_TOOLBAR_TOOLTIP_SWITCH_TOOLBAR                              :{BLACK}Araç çubuklarını değiştir

# Extra tooltips for the scenario editor toolbar
STR_SCENEDIT_TOOLBAR_TOOLTIP_SAVE_SCENARIO_LOAD_SCENARIO        :{BLACK}Senaryoyu kaydet, senaryoyu yükle, editörden çık, oyundan çık
STR_SCENEDIT_TOOLBAR_OPENTTD                                    :{YELLOW}OpenTTD
STR_SCENEDIT_TOOLBAR_SCENARIO_EDITOR                            :{YELLOW}Senaryo Düzenleyicisi
STR_SCENEDIT_TOOLBAR_TOOLTIP_MOVE_THE_STARTING_DATE_BACKWARD    :{BLACK}Başlangıç tarihini 1 yıl gerilet
STR_SCENEDIT_TOOLBAR_TOOLTIP_MOVE_THE_STARTING_DATE_FORWARD     :{BLACK}Başlangıç tarihini 1 yıl ilerlet
STR_SCENEDIT_TOOLBAR_TOOLTIP_SET_DATE                           :{BLACK}Başlangıç yılını girmek için tıklayın
STR_SCENEDIT_TOOLBAR_TOOLTIP_DISPLAY_MAP_TOWN_DIRECTORY         :{BLACK}Haritayı, şehir listesini göster
STR_SCENEDIT_TOOLBAR_LANDSCAPE_GENERATION                       :{BLACK}Peyzaj yapımı
STR_SCENEDIT_TOOLBAR_TOWN_GENERATION                            :{BLACK}Şehir yapımı
STR_SCENEDIT_TOOLBAR_INDUSTRY_GENERATION                        :{BLACK}Fabrika yapımı
STR_SCENEDIT_TOOLBAR_ROAD_CONSTRUCTION                          :{BLACK}Yol yapımı
STR_SCENEDIT_TOOLBAR_PLANT_TREES                                :{BLACK}Ağaç dik. Shift ile tıklama maliyet tahminini gösterir
STR_SCENEDIT_TOOLBAR_PLACE_SIGN                                 :{BLACK}Tabela koy
STR_SCENEDIT_TOOLBAR_PLACE_OBJECT                               :{BLACK}Nesneyi yerleştirin. Shift ile tıklama maliyet tahminini gösterir

############ range for SE file menu starts
STR_SCENEDIT_FILE_MENU_SAVE_SCENARIO                            :Senaryoyu kaydet
STR_SCENEDIT_FILE_MENU_LOAD_SCENARIO                            :Senaryoyu yükle
STR_SCENEDIT_FILE_MENU_SAVE_HEIGHTMAP                           :Yükseklik haritasını kaydet
STR_SCENEDIT_FILE_MENU_LOAD_HEIGHTMAP                           :Yükseklik haritası yükle
STR_SCENEDIT_FILE_MENU_QUIT_EDITOR                              :Editörden çık
STR_SCENEDIT_FILE_MENU_SEPARATOR                                :
STR_SCENEDIT_FILE_MENU_QUIT                                     :Oyundan Çık
############ range for SE file menu starts

############ range for settings menu starts
STR_SETTINGS_MENU_GAME_OPTIONS                                  :Seçenekler
STR_SETTINGS_MENU_CONFIG_SETTINGS_TREE                          :Ayarlar
STR_SETTINGS_MENU_SCRIPT_SETTINGS                               :YZ/Oyun betik ayarları
STR_SETTINGS_MENU_NEWGRF_SETTINGS                               :NewGRF ayarları
STR_SETTINGS_MENU_TRANSPARENCY_OPTIONS                          :Şeffaflık seçenekleri
STR_SETTINGS_MENU_TOWN_NAMES_DISPLAYED                          :Şehir isimlerini göster
STR_SETTINGS_MENU_STATION_NAMES_DISPLAYED                       :İstasyon isimlerini göster
STR_SETTINGS_MENU_WAYPOINTS_DISPLAYED                           :Ara nokta isimlerini göster
STR_SETTINGS_MENU_SIGNS_DISPLAYED                               :Tabelaları göster
STR_SETTINGS_MENU_SHOW_COMPETITOR_SIGNS                         :Rakip tabela ve isimlerini göster
STR_SETTINGS_MENU_FULL_ANIMATION                                :Tüm animasyonlar
STR_SETTINGS_MENU_FULL_DETAIL                                   :Tüm detaylar
STR_SETTINGS_MENU_TRANSPARENT_BUILDINGS                         :Şeffaf binalar
STR_SETTINGS_MENU_TRANSPARENT_SIGNS                             :Şeffaf tabelalar
############ range ends here

############ range for file menu starts
STR_FILE_MENU_SAVE_GAME                                         :Kaydet
STR_FILE_MENU_LOAD_GAME                                         :Yükle
STR_FILE_MENU_QUIT_GAME                                         :Ana menüye dön
STR_FILE_MENU_SEPARATOR                                         :
STR_FILE_MENU_EXIT                                              :Çıkış
############ range ends here

# map menu
STR_MAP_MENU_MAP_OF_WORLD                                       :Dünya haritası
STR_MAP_MENU_EXTRA_VIEW_PORT                                    :Ek görünüm
STR_MAP_MENU_LINGRAPH_LEGEND                                    :Kargo Akış Göstergesi
STR_MAP_MENU_SIGN_LIST                                          :Tabela listesi

############ range for town menu starts
STR_TOWN_MENU_TOWN_DIRECTORY                                    :Şehir listesi
STR_TOWN_MENU_FOUND_TOWN                                        :Şehir başlat
############ range ends here

############ range for subsidies menu starts
STR_SUBSIDIES_MENU_SUBSIDIES                                    :Teşvikler
############ range ends here

############ range for graph menu starts
STR_GRAPH_MENU_OPERATING_PROFIT_GRAPH                           :Faaliyet kar grafiği
STR_GRAPH_MENU_INCOME_GRAPH                                     :Gelir grafiği
STR_GRAPH_MENU_DELIVERED_CARGO_GRAPH                            :Taşınan kargo grafiği
STR_GRAPH_MENU_PERFORMANCE_HISTORY_GRAPH                        :Başarı geçmişi grafiği
STR_GRAPH_MENU_COMPANY_VALUE_GRAPH                              :Şirket değeri grafiği
STR_GRAPH_MENU_CARGO_PAYMENT_RATES                              :Kargo ödeme tablosu
############ range ends here

############ range for company league menu starts
STR_GRAPH_MENU_COMPANY_LEAGUE_TABLE                             :Şirketler ligi tablosu
STR_GRAPH_MENU_DETAILED_PERFORMANCE_RATING                      :Ayrıntılı performans değerlendirmesi
STR_GRAPH_MENU_HIGHSCORE                                        :Puan tablosu
############ range ends here

############ range for industry menu starts
STR_INDUSTRY_MENU_INDUSTRY_DIRECTORY                            :Fabrika listesi
STR_INDUSTRY_MENU_INDUSTRY_CHAIN                                :Sanayi zincirleri
STR_INDUSTRY_MENU_FUND_NEW_INDUSTRY                             :Yeni fabrika kur
############ range ends here

############ range for railway construction menu starts
STR_RAIL_MENU_RAILROAD_CONSTRUCTION                             :Demiryolu yapımı
STR_RAIL_MENU_ELRAIL_CONSTRUCTION                               :Elektrikli demiryolu yapımı
STR_RAIL_MENU_MONORAIL_CONSTRUCTION                             :Tekli ray yapımı
STR_RAIL_MENU_MAGLEV_CONSTRUCTION                               :Manyetik ray yapımı
############ range ends here

############ range for road construction menu starts
STR_ROAD_MENU_ROAD_CONSTRUCTION                                 :Yol yapımı
STR_ROAD_MENU_TRAM_CONSTRUCTION                                 :Tramvay yapımı
############ range ends here

############ range for waterways construction menu starts
STR_WATERWAYS_MENU_WATERWAYS_CONSTRUCTION                       :Suyolu inşaatı
############ range ends here

############ range for airport construction menu starts
STR_AIRCRAFT_MENU_AIRPORT_CONSTRUCTION                          :Havalimanı inşası
############ range ends here

############ range for landscaping menu starts
STR_LANDSCAPING_MENU_LANDSCAPING                                :Peyzaj
STR_LANDSCAPING_MENU_PLANT_TREES                                :Ağaç dik
STR_LANDSCAPING_MENU_PLACE_SIGN                                 :Tabela dik
############ range ends here

############ range for music menu starts
STR_TOOLBAR_SOUND_MUSIC                                         :Ses/müzik
############ range ends here

############ range for message menu starts
STR_NEWS_MENU_LAST_MESSAGE_NEWS_REPORT                          :Son mesaj/haber raporu
STR_NEWS_MENU_MESSAGE_HISTORY_MENU                              :Mesaj geçmişi
############ range ends here

############ range for about menu starts
STR_ABOUT_MENU_LAND_BLOCK_INFO                                  :Arazi bilgisi
STR_ABOUT_MENU_SEPARATOR                                        :
STR_ABOUT_MENU_TOGGLE_CONSOLE                                   :Konsolu aç/kapa
STR_ABOUT_MENU_AI_DEBUG                                         :YZ/Oyun betik hata ayıklama
STR_ABOUT_MENU_SCREENSHOT                                       :Ekran görüntüsü
STR_ABOUT_MENU_ZOOMIN_SCREENSHOT                                :Tamamen yakınlaştırılmış ekran görüntüsü
STR_ABOUT_MENU_DEFAULTZOOM_SCREENSHOT                           :Varsayılan yakınlıkta ekran görüntüsü
STR_ABOUT_MENU_GIANT_SCREENSHOT                                 :Tüm harita ekran görüntüsü
STR_ABOUT_MENU_ABOUT_OPENTTD                                    :'OpenTTD' Hakkında
STR_ABOUT_MENU_SPRITE_ALIGNER                                   :Nesne hizalayıcı
STR_ABOUT_MENU_TOGGLE_BOUNDING_BOXES                            :Çerçeveleri aç/kapa
STR_ABOUT_MENU_TOGGLE_DIRTY_BLOCKS                              :Kirli blokları renklendir/renklendirme
############ range ends here

############ range for ordinal numbers used for the place in the highscore window
STR_ORDINAL_NUMBER_1ST                                          :1.
STR_ORDINAL_NUMBER_2ND                                          :2.
STR_ORDINAL_NUMBER_3RD                                          :3.
STR_ORDINAL_NUMBER_4TH                                          :4.
STR_ORDINAL_NUMBER_5TH                                          :5.
STR_ORDINAL_NUMBER_6TH                                          :6.
STR_ORDINAL_NUMBER_7TH                                          :7.
STR_ORDINAL_NUMBER_8TH                                          :8.
STR_ORDINAL_NUMBER_9TH                                          :9.
STR_ORDINAL_NUMBER_10TH                                         :10.
STR_ORDINAL_NUMBER_11TH                                         :11.
STR_ORDINAL_NUMBER_12TH                                         :12.
STR_ORDINAL_NUMBER_13TH                                         :13.
STR_ORDINAL_NUMBER_14TH                                         :14.
STR_ORDINAL_NUMBER_15TH                                         :15.
############ range for ordinal numbers ends

############ range for days starts
STR_DAY_NUMBER_1ST                                              :1.
STR_DAY_NUMBER_2ND                                              :2.
STR_DAY_NUMBER_3RD                                              :3.
STR_DAY_NUMBER_4TH                                              :4.
STR_DAY_NUMBER_5TH                                              :5.
STR_DAY_NUMBER_6TH                                              :6.
STR_DAY_NUMBER_7TH                                              :7.
STR_DAY_NUMBER_8TH                                              :8.
STR_DAY_NUMBER_9TH                                              :9.
STR_DAY_NUMBER_10TH                                             :10.
STR_DAY_NUMBER_11TH                                             :11.
STR_DAY_NUMBER_12TH                                             :12.
STR_DAY_NUMBER_13TH                                             :13.
STR_DAY_NUMBER_14TH                                             :14.
STR_DAY_NUMBER_15TH                                             :15.
STR_DAY_NUMBER_16TH                                             :16.
STR_DAY_NUMBER_17TH                                             :17.
STR_DAY_NUMBER_18TH                                             :18.
STR_DAY_NUMBER_19TH                                             :19.
STR_DAY_NUMBER_20TH                                             :20.
STR_DAY_NUMBER_21ST                                             :21.
STR_DAY_NUMBER_22ND                                             :22.
STR_DAY_NUMBER_23RD                                             :23.
STR_DAY_NUMBER_24TH                                             :24.
STR_DAY_NUMBER_25TH                                             :25.
STR_DAY_NUMBER_26TH                                             :26.
STR_DAY_NUMBER_27TH                                             :27.
STR_DAY_NUMBER_28TH                                             :28.
STR_DAY_NUMBER_29TH                                             :29.
STR_DAY_NUMBER_30TH                                             :30.
STR_DAY_NUMBER_31ST                                             :31.
############ range for days ends

############ range for months starts
STR_MONTH_ABBREV_JAN                                            :Oca
STR_MONTH_ABBREV_FEB                                            :Şub
STR_MONTH_ABBREV_MAR                                            :Mar
STR_MONTH_ABBREV_APR                                            :Nis
STR_MONTH_ABBREV_MAY                                            :May
STR_MONTH_ABBREV_JUN                                            :Haz
STR_MONTH_ABBREV_JUL                                            :Tem
STR_MONTH_ABBREV_AUG                                            :Ağu
STR_MONTH_ABBREV_SEP                                            :Eyl
STR_MONTH_ABBREV_OCT                                            :Eki
STR_MONTH_ABBREV_NOV                                            :Kas
STR_MONTH_ABBREV_DEC                                            :Ara

STR_MONTH_JAN                                                   :Ocak
STR_MONTH_FEB                                                   :Şubat
STR_MONTH_MAR                                                   :Mart
STR_MONTH_APR                                                   :Nisan
STR_MONTH_MAY                                                   :Mayıs
STR_MONTH_JUN                                                   :Haziran
STR_MONTH_JUL                                                   :Temmuz
STR_MONTH_AUG                                                   :Ağustos
STR_MONTH_SEP                                                   :Eylül
STR_MONTH_OCT                                                   :Ekim
STR_MONTH_NOV                                                   :Kasım
STR_MONTH_DEC                                                   :Aralık
############ range for months ends

# Graph window
STR_GRAPH_KEY_BUTTON                                            :{BLACK}Anahtar
STR_GRAPH_KEY_TOOLTIP                                           :{BLACK}Grafik anahtarını göster
STR_GRAPH_X_LABEL_MONTH                                         :{TINY_FONT}{STRING}{} {STRING}
STR_GRAPH_X_LABEL_MONTH_YEAR                                    :{TINY_FONT}{STRING}{} {STRING}{}{NUM}
STR_GRAPH_Y_LABEL                                               :{TINY_FONT}{STRING}
STR_GRAPH_Y_LABEL_NUMBER                                        :{TINY_FONT}{COMMA}

STR_GRAPH_OPERATING_PROFIT_CAPTION                              :{WHITE}Faaliyet Kar Grafiği
STR_GRAPH_INCOME_CAPTION                                        :{WHITE}Gelir Grafiği
STR_GRAPH_CARGO_DELIVERED_CAPTION                               :{WHITE}Taşınan kargo
STR_GRAPH_COMPANY_PERFORMANCE_RATINGS_CAPTION                   :{WHITE}Şirket performans değerlendirmeleri (azami=1000)
STR_GRAPH_COMPANY_VALUES_CAPTION                                :{WHITE}Şirket Değerleri

STR_GRAPH_CARGO_PAYMENT_RATES_CAPTION                           :{WHITE}Kargo Ödeme Seviyeleri
STR_GRAPH_CARGO_PAYMENT_RATES_X_LABEL                           :{TINY_FONT}{BLACK}Taşınma süresi
STR_GRAPH_CARGO_PAYMENT_RATES_TITLE                             :{TINY_FONT}{BLACK}20 karelik yolda 10 birim (ya da 10,000 litre) için ödeme
STR_GRAPH_CARGO_ENABLE_ALL                                      :{TINY_FONT}{BLACK}Tümünü aç
STR_GRAPH_CARGO_DISABLE_ALL                                     :{TINY_FONT}{BLACK}Tümünü kapat
STR_GRAPH_CARGO_TOOLTIP_ENABLE_ALL                              :{BLACK}Kargo ödeme tablosunda tüm kargo türlerini göster
STR_GRAPH_CARGO_TOOLTIP_DISABLE_ALL                             :{BLACK}Kargo ödeme tablosunda hiçbir kargo türünü gösterme
STR_GRAPH_CARGO_PAYMENT_TOGGLE_CARGO                            :{BLACK}Kargo türünü göster/gizle
STR_GRAPH_CARGO_PAYMENT_CARGO                                   :{TINY_FONT}{BLACK}{STRING}

STR_GRAPH_PERFORMANCE_DETAIL_TOOLTIP                            :{BLACK}Detaylı performans oranlarını göster

# Graph key window
STR_GRAPH_KEY_CAPTION                                           :{WHITE}Şirket grafik anahtarı
STR_GRAPH_KEY_COMPANY_SELECTION_TOOLTIP                         :{BLACK}Grafikte şirketi göstermek/gizlemek için buraya tıkla

# Company league window
STR_COMPANY_LEAGUE_TABLE_CAPTION                                :{WHITE}Şirketler Ligi
STR_COMPANY_LEAGUE_COMPANY_NAME                                 :{ORANGE}{COMPANY} {BLACK}{COMPANY_NUM} '{STRING}'
STR_COMPANY_LEAGUE_PERFORMANCE_TITLE_ENGINEER                   :Mühendis
STR_COMPANY_LEAGUE_PERFORMANCE_TITLE_TRAFFIC_MANAGER            :Trafik Müdürü
STR_COMPANY_LEAGUE_PERFORMANCE_TITLE_TRANSPORT_COORDINATOR      :Ulaşım Koordinatörü
STR_COMPANY_LEAGUE_PERFORMANCE_TITLE_ROUTE_SUPERVISOR           :Güzergâh Yöneticisi
STR_COMPANY_LEAGUE_PERFORMANCE_TITLE_DIRECTOR                   :Yönetici
STR_COMPANY_LEAGUE_PERFORMANCE_TITLE_CHIEF_EXECUTIVE            :Baş Yönetici
STR_COMPANY_LEAGUE_PERFORMANCE_TITLE_CHAIRMAN                   :Başkan
STR_COMPANY_LEAGUE_PERFORMANCE_TITLE_PRESIDENT                  :Genel Müdür
STR_COMPANY_LEAGUE_PERFORMANCE_TITLE_TYCOON                     :Kodaman

# Performance detail window
STR_PERFORMANCE_DETAIL                                          :{WHITE}Ayrıntılı performans değerlendirmesi
STR_PERFORMANCE_DETAIL_KEY                                      :{BLACK}Detay
STR_PERFORMANCE_DETAIL_AMOUNT_CURRENCY                          :{BLACK}({CURRENCY_SHORT}/{CURRENCY_SHORT})
STR_PERFORMANCE_DETAIL_AMOUNT_INT                               :{BLACK}({COMMA}/{COMMA})
STR_PERFORMANCE_DETAIL_PERCENT                                  :{WHITE}{NUM}%
STR_PERFORMANCE_DETAIL_SELECT_COMPANY_TOOLTIP                   :{BLACK}Bu şirket hakkındaki ayrıntıları göster
############ Those following lines need to be in this order!!
STR_PERFORMANCE_DETAIL_VEHICLES                                 :{BLACK}Araçlar:
STR_PERFORMANCE_DETAIL_STATIONS                                 :{BLACK}İstasyonlar:
STR_PERFORMANCE_DETAIL_MIN_PROFIT                               :{BLACK}Asg. kar:
STR_PERFORMANCE_DETAIL_MIN_INCOME                               :{BLACK}Asg. gelir:
STR_PERFORMANCE_DETAIL_MAX_INCOME                               :{BLACK}Azm. gelir:
STR_PERFORMANCE_DETAIL_DELIVERED                                :{BLACK}Taşınan:
STR_PERFORMANCE_DETAIL_CARGO                                    :{BLACK}Kargo:
STR_PERFORMANCE_DETAIL_MONEY                                    :{BLACK}Para:
STR_PERFORMANCE_DETAIL_LOAN                                     :{BLACK}Kredi:
STR_PERFORMANCE_DETAIL_TOTAL                                    :{BLACK}Toplam:
############ End of order list
STR_PERFORMANCE_DETAIL_VEHICLES_TOOLTIP                         :{BLACK}Geçen yıl kar eden araç sayısı. Kara araçları, trenler, uçak ve gemiler dahil.
STR_PERFORMANCE_DETAIL_STATIONS_TOOLTIP                         :{BLACK}Yakın zamanda hizmet almış istasyon sayısı. Tren garları, otobüs durakları, havalimanları vb. aynı istasyona bağlı olsa da ayrı olarak sayılır.
STR_PERFORMANCE_DETAIL_MIN_PROFIT_TOOLTIP                       :{BLACK}En az gelir getiren aracın karı (2 yaş ve yukarı araçlar için)
STR_PERFORMANCE_DETAIL_MIN_INCOME_TOOLTIP                       :{BLACK}Son 12 çeyrek içindeki en az karlı çeyrek
STR_PERFORMANCE_DETAIL_MAX_INCOME_TOOLTIP                       :{BLACK}Son 12 çeyrek içindeki en karlı çeyrekte kazanılan para
STR_PERFORMANCE_DETAIL_DELIVERED_TOOLTIP                        :{BLACK}Son dört çeyrekte taşınan kargo miktarı
STR_PERFORMANCE_DETAIL_CARGO_TOOLTIP                            :{BLACK}Son çeyrekte taşınan farklı kargo türü sayısı
STR_PERFORMANCE_DETAIL_MONEY_TOOLTIP                            :{BLACK}Bu şirketin bankadaki para miktarı
STR_PERFORMANCE_DETAIL_LOAN_TOOLTIP                             :{BLACK}Bu şirketin bankadan aldığı kredi miktarı
STR_PERFORMANCE_DETAIL_TOTAL_TOOLTIP                            :{BLACK}Toplam puan

# Music window
STR_MUSIC_JAZZ_JUKEBOX_CAPTION                                  :{WHITE}Caz Müzik Kutusu
STR_MUSIC_PLAYLIST_ALL                                          :{TINY_FONT}{BLACK}Hepsi
STR_MUSIC_PLAYLIST_OLD_STYLE                                    :{TINY_FONT}{BLACK}Eski Biçem
STR_MUSIC_PLAYLIST_NEW_STYLE                                    :{TINY_FONT}{BLACK}Yeni Biçem
STR_MUSIC_PLAYLIST_EZY_STREET                                   :{TINY_FONT}{BLACK}Ezy Sokağı
STR_MUSIC_PLAYLIST_CUSTOM_1                                     :{TINY_FONT}{BLACK}Özel 1
STR_MUSIC_PLAYLIST_CUSTOM_2                                     :{TINY_FONT}{BLACK}Özel 2
STR_MUSIC_MUSIC_VOLUME                                          :{TINY_FONT}{BLACK}Müzik Sesi
STR_MUSIC_EFFECTS_VOLUME                                        :{TINY_FONT}{BLACK}Efekt Sesi
STR_MUSIC_RULER_MIN                                             :{TINY_FONT}{BLACK}ASGARİ
STR_MUSIC_RULER_MAX                                             :{TINY_FONT}{BLACK}AZAMİ
STR_MUSIC_RULER_MARKER                                          :{TINY_FONT}{BLACK}'
STR_MUSIC_TRACK_NONE                                            :{TINY_FONT}{DKGREEN}--
STR_MUSIC_TRACK_DIGIT                                           :{TINY_FONT}{DKGREEN}{ZEROFILL_NUM}
STR_MUSIC_TITLE_NONE                                            :{TINY_FONT}{DKGREEN}------
STR_MUSIC_TITLE_NAME                                            :{TINY_FONT}{DKGREEN}"{STRING}"
STR_MUSIC_TRACK                                                 :{TINY_FONT}{BLACK}Şarkı
STR_MUSIC_XTITLE                                                :{TINY_FONT}{BLACK}Başlığı
STR_MUSIC_SHUFFLE                                               :{TINY_FONT}{BLACK}Rastgele
STR_MUSIC_PROGRAM                                               :{TINY_FONT}{BLACK}Program
STR_MUSIC_TOOLTIP_SKIP_TO_PREVIOUS_TRACK                        :{BLACK}Önceki şarkıya atla
STR_MUSIC_TOOLTIP_SKIP_TO_NEXT_TRACK_IN_SELECTION               :{BLACK}Sonraki şarkıya atla
STR_MUSIC_TOOLTIP_STOP_PLAYING_MUSIC                            :{BLACK}Müziği kapat
STR_MUSIC_TOOLTIP_START_PLAYING_MUSIC                           :{BLACK}Müziği başlat
STR_MUSIC_TOOLTIP_DRAG_SLIDERS_TO_SET_MUSIC                     :{BLACK}Efekt ve müzik sesini ayarlamak için sürükleyin
STR_MUSIC_TOOLTIP_SELECT_ALL_TRACKS_PROGRAM                     :{BLACK}'Tüm şarkılar' programını seç
STR_MUSIC_TOOLTIP_SELECT_OLD_STYLE_MUSIC                        :{BLACK}'Eski biçem müzik' programını seç
STR_MUSIC_TOOLTIP_SELECT_NEW_STYLE_MUSIC                        :{BLACK}'Yeni biçem' programını seç
STR_MUSIC_TOOLTIP_SELECT_EZY_STREET_STYLE                       :{BLACK}'Ezy Sokağı biçemi müzik' programını seç
STR_MUSIC_TOOLTIP_SELECT_CUSTOM_1_USER_DEFINED                  :{BLACK}'Özel 1' (kullanıcı-tanımlı) programı seç
STR_MUSIC_TOOLTIP_SELECT_CUSTOM_2_USER_DEFINED                  :{BLACK}'Özel 2' (kullanıcı-tanımlı) programı seç
STR_MUSIC_TOOLTIP_TOGGLE_PROGRAM_SHUFFLE                        :{BLACK}Rastgele programı aç/kapa
STR_MUSIC_TOOLTIP_SHOW_MUSIC_TRACK_SELECTION                    :{BLACK}Şarkı seçim penceresini göster

# Playlist window
STR_PLAYLIST_TRACK_NAME                                         :{TINY_FONT}{LTBLUE}{ZEROFILL_NUM} "{STRING}"
STR_PLAYLIST_TRACK_INDEX                                        :{TINY_FONT}{BLACK}Parça Listesi
STR_PLAYLIST_PROGRAM                                            :{TINY_FONT}{BLACK}Program - '{STRING}'
STR_PLAYLIST_CLEAR                                              :{TINY_FONT}{BLACK}Temizle
STR_PLAYLIST_TOOLTIP_CLEAR_CURRENT_PROGRAM_CUSTOM1              :{BLACK}Kullanılan programı temizle (Özel1 veya Özel2 için)
STR_PLAYLIST_TOOLTIP_CLICK_TO_ADD_TRACK                         :{BLACK}Kullanılan programa eklenecek parçayı seçin (Özel1 veya Özel2 için)
STR_PLAYLIST_TOOLTIP_CLICK_TO_REMOVE_TRACK                      :{BLACK}Kullanılan programdan kaldırılacak parçaya tıklayın (Özel1 veya Özel2 için)

# Highscore window
STR_HIGHSCORE_TOP_COMPANIES_WHO_REACHED                         :{BIG_FONT}{BLACK} {NUM}
STR_HIGHSCORE_TOP_COMPANIES_NETWORK_GAME                        :{BIG_FONT}{BLACK} {NUM} senesindeki şirket ligi
STR_HIGHSCORE_POSITION                                          :{BIG_FONT}{BLACK}{COMMA}.
STR_HIGHSCORE_PERFORMANCE_TITLE_BUSINESSMAN                     :İşadamı
STR_HIGHSCORE_PERFORMANCE_TITLE_ENTREPRENEUR                    :Girişimci
STR_HIGHSCORE_PERFORMANCE_TITLE_INDUSTRIALIST                   :Sanayici
STR_HIGHSCORE_PERFORMANCE_TITLE_CAPITALIST                      :Sermayedar
STR_HIGHSCORE_PERFORMANCE_TITLE_MAGNATE                         :Patron
STR_HIGHSCORE_PERFORMANCE_TITLE_MOGUL                           :Önemli adam
STR_HIGHSCORE_PERFORMANCE_TITLE_TYCOON_OF_THE_CENTURY           :Yüzyılın Kodamanı
STR_HIGHSCORE_NAME                                              :{PRESIDENT_NAME}, {COMPANY}
STR_HIGHSCORE_STATS                                             :{BIG_FONT}'{STRING}'   ({COMMA})
STR_HIGHSCORE_COMPANY_ACHIEVES_STATUS                           :{BIG_FONT}{BLACK}{COMPANY} '{STRING}' ünvanını kazandı!
STR_HIGHSCORE_PRESIDENT_OF_COMPANY_ACHIEVES_STATUS              :{BIG_FONT}{WHITE}{PRESIDENT_NAME} - {COMPANY} '{STRING}' ünvanını kazandı!

# Smallmap window
STR_SMALLMAP_CAPTION                                            :{WHITE}Harita - {STRING}

STR_SMALLMAP_TYPE_CONTOURS                                      :Dış Hatlar
STR_SMALLMAP_TYPE_VEHICLES                                      :Araçlar
STR_SMALLMAP_TYPE_INDUSTRIES                                    :Fabrikalar
STR_SMALLMAP_TYPE_ROUTEMAP                                      :Kargo Akışı
STR_SMALLMAP_TYPE_ROUTES                                        :Güzergahlar
STR_SMALLMAP_TYPE_VEGETATION                                    :Bitkiler
STR_SMALLMAP_TYPE_OWNERS                                        :Sahipler
STR_SMALLMAP_TOOLTIP_SHOW_LAND_CONTOURS_ON_MAP                  :{BLACK}Harita üzerinde eşyükselti eğrilerini göster
STR_SMALLMAP_TOOLTIP_SHOW_VEHICLES_ON_MAP                       :{BLACK}Harita üzerinde araçları göster
STR_SMALLMAP_TOOLTIP_SHOW_INDUSTRIES_ON_MAP                     :{BLACK}Harita üzerinde fabrikaları göster
STR_SMALLMAP_TOOLTIP_SHOW_LINK_STATS_ON_MAP                     :{BLACK}Haritada kargo akışını gösterin
STR_SMALLMAP_TOOLTIP_SHOW_TRANSPORT_ROUTES_ON                   :{BLACK}Harita üzerinde güzergahları göster
STR_SMALLMAP_TOOLTIP_SHOW_VEGETATION_ON_MAP                     :{BLACK}Harita üzerinde bitki örtüsünü göster
STR_SMALLMAP_TOOLTIP_SHOW_LAND_OWNERS_ON_MAP                    :{BLACK}Harita üzerinde arazi sahiplerini göster
STR_SMALLMAP_TOOLTIP_INDUSTRY_SELECTION                         :{BLACK}Bir fabrika türünü gösterip gizlemek için üzerine tıklayın. Ctrl-Sol tık seçili tür dışında hepsini kapatır. Tekrar Ctrl+Sol tık ile tüm fabrika türleri görünür hale gelir.
STR_SMALLMAP_TOOLTIP_COMPANY_SELECTION                          :{BLACK}Bir şirketin malvarlığını gösterip gizlemek için üzerine tıklayın. Ctrl+Sol tık seçili dışındaki tüm şirketleri gizler. Aynı şirket üzerinde tekrar Ctrl+Sol tıklarsanız tüm şirketler tekrar görüntülenir.
STR_SMALLMAP_TOOLTIP_CARGO_SELECTION                            :{BLACK}Bir kargo türüne tıklayarak haritada gösterin/gizleyin. Ctrl+Tıklama seçili olan dışında tüm kargo türlerini gizler. Tekrar Ctrl+Tıklama ile hepsini yeniden gösterebilirsiniz

STR_SMALLMAP_LEGENDA_ROADS                                      :{TINY_FONT}{BLACK}Yollar
STR_SMALLMAP_LEGENDA_RAILROADS                                  :{TINY_FONT}{BLACK}Demiryolları
STR_SMALLMAP_LEGENDA_STATIONS_AIRPORTS_DOCKS                    :{TINY_FONT}{BLACK}Garlar/Havalimanları/Limanlar
STR_SMALLMAP_LEGENDA_BUILDINGS_INDUSTRIES                       :{TINY_FONT}{BLACK}Binalar/Fabrikalar
STR_SMALLMAP_LEGENDA_VEHICLES                                   :{TINY_FONT}{BLACK}Araçlar
STR_SMALLMAP_LEGENDA_TRAINS                                     :{TINY_FONT}{BLACK}Trenler
STR_SMALLMAP_LEGENDA_ROAD_VEHICLES                              :{TINY_FONT}{BLACK}Karayolu Taşıtları
STR_SMALLMAP_LEGENDA_SHIPS                                      :{TINY_FONT}{BLACK}Gemiler
STR_SMALLMAP_LEGENDA_AIRCRAFT                                   :{TINY_FONT}{BLACK}Uçaklar
STR_SMALLMAP_LEGENDA_TRANSPORT_ROUTES                           :{TINY_FONT}{BLACK}Güzergahlar
STR_SMALLMAP_LEGENDA_FOREST                                     :{TINY_FONT}{BLACK}Orman
STR_SMALLMAP_LEGENDA_RAILROAD_STATION                           :{TINY_FONT}{BLACK}Gar
STR_SMALLMAP_LEGENDA_TRUCK_LOADING_BAY                          :{TINY_FONT}{BLACK}Kamyon Yükleme Alanı
STR_SMALLMAP_LEGENDA_BUS_STATION                                :{TINY_FONT}{BLACK}Otobüs Durağı
STR_SMALLMAP_LEGENDA_AIRPORT_HELIPORT                           :{TINY_FONT}{BLACK}Havalimanı/Helikopter Pisti
STR_SMALLMAP_LEGENDA_DOCK                                       :{TINY_FONT}{BLACK}Rıhtım
STR_SMALLMAP_LEGENDA_ROUGH_LAND                                 :{TINY_FONT}{BLACK}Engebeli Alan
STR_SMALLMAP_LEGENDA_GRASS_LAND                                 :{TINY_FONT}{BLACK}Çim alan
STR_SMALLMAP_LEGENDA_BARE_LAND                                  :{TINY_FONT}{BLACK}Çıplak Arazi
STR_SMALLMAP_LEGENDA_FIELDS                                     :{TINY_FONT}{BLACK}Meralar
STR_SMALLMAP_LEGENDA_TREES                                      :{TINY_FONT}{BLACK}Ağaçlar
STR_SMALLMAP_LEGENDA_ROCKS                                      :{TINY_FONT}{BLACK}Kayalar
STR_SMALLMAP_LEGENDA_WATER                                      :{TINY_FONT}{BLACK}Su
STR_SMALLMAP_LEGENDA_NO_OWNER                                   :{TINY_FONT}{BLACK}Sahipsiz
STR_SMALLMAP_LEGENDA_TOWNS                                      :{TINY_FONT}{BLACK}Şehirler
STR_SMALLMAP_LEGENDA_INDUSTRIES                                 :{TINY_FONT}{BLACK}Fabrikalar
STR_SMALLMAP_LEGENDA_DESERT                                     :{TINY_FONT}{BLACK}Çöl
STR_SMALLMAP_LEGENDA_SNOW                                       :{TINY_FONT}{BLACK}Karlı

STR_SMALLMAP_TOOLTIP_TOGGLE_TOWN_NAMES_ON_OFF                   :{BLACK}Harita üzerinde şehir isimlerini göster/gizle
STR_SMALLMAP_CENTER                                             :{BLACK}Küçük haritayı mevcut konumda ortala
STR_SMALLMAP_INDUSTRY                                           :{TINY_FONT}{STRING} ({NUM})
STR_SMALLMAP_LINKSTATS                                          :{TINY_FONT}{STRING}
STR_SMALLMAP_COMPANY                                            :{TINY_FONT}{COMPANY}
STR_SMALLMAP_TOWN                                               :{TINY_FONT}{WHITE}{TOWN}
STR_SMALLMAP_DISABLE_ALL                                        :{BLACK}Hepsini kapa
STR_SMALLMAP_ENABLE_ALL                                         :{BLACK}Hepsini aç
STR_SMALLMAP_SHOW_HEIGHT                                        :{BLACK}Yüksekliği göster
STR_SMALLMAP_TOOLTIP_DISABLE_ALL_INDUSTRIES                     :{BLACK}Haritada fabrika gösterme
STR_SMALLMAP_TOOLTIP_ENABLE_ALL_INDUSTRIES                      :{BLACK}Haritada tüm fabrikaları göster
STR_SMALLMAP_TOOLTIP_SHOW_HEIGHT                                :{BLACK}Yükseklik haritasının gösterimini aç/kapa
STR_SMALLMAP_TOOLTIP_DISABLE_ALL_COMPANIES                      :{BLACK}Haritada şirket mülkü gösterme
STR_SMALLMAP_TOOLTIP_ENABLE_ALL_COMPANIES                       :{BLACK}Haritada şirketlerin tüm mülklerini göster
STR_SMALLMAP_TOOLTIP_DISABLE_ALL_CARGOS                         :{BLACK}Haritada hiçbir kargo türünü gösterme
STR_SMALLMAP_TOOLTIP_ENABLE_ALL_CARGOS                          :{BLACK}Haritadaki tüm kargo türlerini göster

# Status bar messages
STR_STATUSBAR_TOOLTIP_SHOW_LAST_NEWS                            :{BLACK}Son mesajı ya da haberi göster
STR_STATUSBAR_COMPANY_NAME                                      :{SILVER}- -  {COMPANY}  - -
STR_STATUSBAR_PAUSED                                            :{YELLOW}* *  DURAKLATILDI  *  *
STR_STATUSBAR_AUTOSAVE                                          :{RED}OTOMATİK KAYDET
STR_STATUSBAR_SAVING_GAME                                       :{RED}*  *  KAYDEDiYOR  *  *

# News message history
STR_MESSAGE_HISTORY                                             :{WHITE}Mesaj Geçmişi
STR_MESSAGE_HISTORY_TOOLTIP                                     :{BLACK}En son haberlerin özetleri
STR_MESSAGE_NEWS_FORMAT                                         :{STRING}  -  {STRING}

STR_NEWS_MESSAGE_CAPTION                                        :{WHITE}Mesaj
STR_NEWS_CUSTOM_ITEM                                            :{BIG_FONT}{BLACK}{STRING}

STR_NEWS_FIRST_TRAIN_ARRIVAL                                    :{BIG_FONT}{BLACK}{} Halk {STATION} istasyonuna ilk gelen treni kutladı!
STR_NEWS_FIRST_BUS_ARRIVAL                                      :{BIG_FONT}{BLACK}{} Halk {STATION} durağına ilk gelen otobüsü kutladı!
STR_NEWS_FIRST_TRUCK_ARRIVAL                                    :{BIG_FONT}{BLACK}{} Halk {STATION} durağına ilk gelen kamyonu kutladı!
STR_NEWS_FIRST_PASSENGER_TRAM_ARRIVAL                           :{BIG_FONT}{BLACK}{} Halk {STATION} istasyonuna ilk gelen yolcu tramvayı kutladı!
STR_NEWS_FIRST_CARGO_TRAM_ARRIVAL                               :{BIG_FONT}{BLACK}{} Halk {STATION} istasyonuna ilk gelen yük tramvayını kutladı!
STR_NEWS_FIRST_SHIP_ARRIVAL                                     :{BIG_FONT}{BLACK}{} Halk {STATION} rıhtımına ilk gelen gemiyi kutladı!
STR_NEWS_FIRST_AIRCRAFT_ARRIVAL                                 :{BIG_FONT}{BLACK}{} Halk {STATION} havaalanına ilk gelen uçağı kutladı!

STR_NEWS_TRAIN_CRASH                                            :{BIG_FONT}{BLACK}Tren Kazası!!! Talihsiz kazada{}{COMMA} kişi öldü...
STR_NEWS_ROAD_VEHICLE_CRASH_DRIVER                              :{BIG_FONT}{BLACK}Trafik kazası!{}Trenle çarpışan aracın şoförü feci şekilde can verdi...
STR_NEWS_ROAD_VEHICLE_CRASH                                     :{BIG_FONT}{BLACK}Trafik kazası!{}{COMMA} kişi patlamadan kurtulamadı...
STR_NEWS_AIRCRAFT_CRASH                                         :{BIG_FONT}{BLACK}Uçak Kazası!{}{COMMA} kişinin öldüğü yer {STATION}
STR_NEWS_PLANE_CRASH_OUT_OF_FUEL                                :{BIG_FONT}{BLACK}Uçak Kazası!{}Uçağın havada yakıtı bitti, {COMMA} kişi hayatını kaybetti

STR_NEWS_DISASTER_ZEPPELIN                                      :{BIG_FONT}{BLACK}{STATION} yakınlarına bir zeplin düştü !
STR_NEWS_DISASTER_SMALL_UFO                                     :{BIG_FONT}{BLACK}UFO ile çarpışan araç parçalandı!
STR_NEWS_DISASTER_AIRPLANE_OIL_REFINERY                         :{BIG_FONT}{BLACK}{TOWN} yakınlarındaki petrol rafinerisi patladı!
STR_NEWS_DISASTER_HELICOPTER_FACTORY                            :{BIG_FONT}{BLACK}{TOWN} yakınlarındaki fabrika kundaklandı!
STR_NEWS_DISASTER_BIG_UFO                                       :{BIG_FONT}{BLACK}{TOWN} yakınlarına UFO indi!
STR_NEWS_DISASTER_COAL_MINE_SUBSIDENCE                          :{BIG_FONT}{BLACK}{TOWN} yakınlarındaki kömür madeninde grizu patlaması oldu!
STR_NEWS_DISASTER_FLOOD_VEHICLE                                 :{BIG_FONT}{BLACK}Sel baskını!{}En az {COMMA} kayıp var, hepsinin öldüğü tahmin ediliyor!

STR_NEWS_COMPANY_IN_TROUBLE_TITLE                               :{BIG_FONT}{BLACK}Şirket tehlikede!
STR_NEWS_COMPANY_IN_TROUBLE_DESCRIPTION                         :{BIG_FONT}{BLACK}{STRING}, performansı artmazsa satılacak ya da yok olacak!
STR_NEWS_COMPANY_MERGER_TITLE                                   :{BIG_FONT}{BLACK}Şirketler birleşti!
STR_NEWS_COMPANY_MERGER_DESCRIPTION                             :{BIG_FONT}{BLACK}{STRING}, {STRING} tarafından {CURRENCY_LONG} fiyatıyla alındı!
STR_NEWS_COMPANY_BANKRUPT_TITLE                                 :{BIG_FONT}{BLACK}İflas!
STR_NEWS_COMPANY_BANKRUPT_DESCRIPTION                           :{BIG_FONT}{BLACK}{STRING} iflas etti ve kapatıldı!
STR_NEWS_COMPANY_LAUNCH_TITLE                                   :{BIG_FONT}{BLACK}Yeni şirket kuruldu!
STR_NEWS_COMPANY_LAUNCH_DESCRIPTION                             :{BIG_FONT}{BLACK}{STRING}, {TOWN} yakınlarında inşaata başladı!
STR_NEWS_MERGER_TAKEOVER_TITLE                                  :{BIG_FONT}{BLACK}{STRING}, {STRING} tarafından alındı!
STR_PRESIDENT_NAME_MANAGER                                      :{BLACK}{PRESIDENT_NAME}{}(Yönetici)

STR_NEWS_NEW_TOWN                                               :{BLACK}{BIG_FONT}{STRING} {TOWN} adlı yeni kasabanın inşaasını finanse etti!

STR_NEWS_INDUSTRY_CONSTRUCTION                                  :{BIG_FONT}{BLACK}Yeni bir {STRING}, {TOWN} şehri yakınlarında kuruldu!
STR_NEWS_INDUSTRY_PLANTED                                       :{BIG_FONT}{BLACK}Yeni bir {STRING}, {TOWN} şehri yakınlarında kuruldu!

STR_NEWS_INDUSTRY_CLOSURE_GENERAL                               :{BIG_FONT}{BLACK}{STRING} her an kapanabileceğini duyurdu!
STR_NEWS_INDUSTRY_CLOSURE_SUPPLY_PROBLEMS                       :{BIG_FONT}{BLACK}{STRING} kaynak sorunları yüzünden kapanıyor!
STR_NEWS_INDUSTRY_CLOSURE_LACK_OF_TREES                         :{BIG_FONT}{BLACK}Yakınında ağaç olmadığı için {STRING} kapanıyor!

STR_NEWS_EURO_INTRODUCTION                                      :{BIG_FONT}{BLACK}Avrupa Birliği Karar Aldı!{}{}Artık ülkemizde para birimi olarak Avro kullanılacak!
STR_NEWS_BEGIN_OF_RECESSION                                     :{BIG_FONT}{BLACK}Dünyada Kriz!{}{}Çok büyük bir ekonomik kriz yaşanacağı öngörüldü!
STR_NEWS_END_OF_RECESSION                                       :{BIG_FONT}{BLACK}Kriz Atlatıldı!{}{}Ekonomi güçlendikçe ticaretin artması sanayicilere güven veriyor!

STR_NEWS_INDUSTRY_PRODUCTION_INCREASE_GENERAL                   :{BIG_FONT}{BLACK}{INDUSTRY} üretimi arttırdi!
STR_NEWS_INDUSTRY_PRODUCTION_INCREASE_COAL                      :{BIG_FONT}{BLACK}{INDUSTRY} endüstrisinde yeni kömür rezervi bulundu!{} Üretimin ikiye katlanması bekleniyor!
STR_NEWS_INDUSTRY_PRODUCTION_INCREASE_OIL                       :{BIG_FONT}{BLACK}{INDUSTRY} endüstrisinde yeni petrol rezervi bulundu!{} Üretimin ikiye katlanması bekleniyor!
STR_NEWS_INDUSTRY_PRODUCTION_INCREASE_FARM                      :{BIG_FONT}{BLACK}{INDUSTRY} endüstrisindeki yeni tarım tekniklerinin üretimi ikiye katlaması bekleniyor!
STR_NEWS_INDUSTRY_PRODUCTION_INCREASE_SMOOTH                    :{BIG_FONT}{1:INDUSTRY}'nin {BLACK}{0:STRING} üretimi %{2:COMMA} arttı!
STR_NEWS_INDUSTRY_PRODUCTION_DECREASE_GENERAL                   :{BIG_FONT}{BLACK}{INDUSTRY} üretimi %50 düşürdü
STR_NEWS_INDUSTRY_PRODUCTION_DECREASE_FARM                      :{BIG_FONT}{BLACK}{INDUSTRY} bölgesine böcek sürüsü girdi !{} Üretim %50 düştü
STR_NEWS_INDUSTRY_PRODUCTION_DECREASE_SMOOTH                    :{BIG_FONT}{1:INDUSTRY} {BLACK}{0:STRING} üretimi %{2:COMMA} azaldı!

STR_NEWS_TRAIN_IS_WAITING                                       :{WHITE}{VEHICLE} tren garajda bekliyor
STR_NEWS_ROAD_VEHICLE_IS_WAITING                                :{WHITE}{VEHICLE} garajda bekliyor
STR_NEWS_SHIP_IS_WAITING                                        :{WHITE}{VEHICLE} tersanede bekliyor
STR_NEWS_AIRCRAFT_IS_WAITING                                    :{WHITE}{VEHICLE} hangarda bekliyor

# Order review system / warnings
STR_NEWS_VEHICLE_HAS_TOO_FEW_ORDERS                             :{WHITE}{VEHICLE} aracının programında çok az talimat var
STR_NEWS_VEHICLE_HAS_VOID_ORDER                                 :{WHITE}{VEHICLE} aracının boş bir emri var
STR_NEWS_VEHICLE_HAS_DUPLICATE_ENTRY                            :{WHITE}{VEHICLE} talimatları arasında tekrarlanmış olanlar var
STR_NEWS_VEHICLE_HAS_INVALID_ENTRY                              :{WHITE}{VEHICLE} aracının geçersiz talimatları var
STR_NEWS_PLANE_USES_TOO_SHORT_RUNWAY                            :{WHITE}{VEHICLE}, pisti çok kısa olan bir havaalanında göreve sahip

STR_NEWS_VEHICLE_IS_GETTING_OLD                                 :{WHITE}{VEHICLE} eskiyor
STR_NEWS_VEHICLE_IS_GETTING_VERY_OLD                            :{WHITE}{VEHICLE} çok eskidi
STR_NEWS_VEHICLE_IS_GETTING_VERY_OLD_AND                        :{WHITE}{VEHICLE} çok eskidi ve acilen değiştirilmesi gerekiyor
STR_NEWS_TRAIN_IS_STUCK                                         :{WHITE}{VEHICLE} devam edecek bir yol bulamıyor
STR_NEWS_VEHICLE_IS_LOST                                        :{WHITE}{VEHICLE} kayboldu
STR_NEWS_VEHICLE_IS_UNPROFITABLE                                :{WHITE}{VEHICLE} geçen yıl {CURRENCY_LONG} kar etti
STR_NEWS_AIRCRAFT_DEST_TOO_FAR                                  :{WHITE}{VEHICLE} bir sonraki hedefe gidemiyor çünkü hedef menzil dışında

STR_NEWS_ORDER_REFIT_FAILED                                     :{WHITE}{VEHICLE} durdu çünkü kargo türü değişiklik emri başarısız oldu
STR_NEWS_VEHICLE_AUTORENEW_FAILED                               :{WHITE}Otomatik yenileme {VEHICLE} için başarısız oldu{}{STRING}

STR_NEWS_NEW_VEHICLE_NOW_AVAILABLE                              :{BIG_FONT}{BLACK}{STRING} artık kullanılabilir!
STR_NEWS_NEW_VEHICLE_TYPE                                       :{BIG_FONT}{BLACK}{ENGINE}
STR_NEWS_NEW_VEHICLE_NOW_AVAILABLE_WITH_TYPE                    :{BLACK}Yeni {STRING} artık kullanılabilir! - {ENGINE}

STR_NEWS_STATION_NO_LONGER_ACCEPTS_CARGO                        :{WHITE}{STATION} artık {STRING} kabul etmiyor
STR_NEWS_STATION_NO_LONGER_ACCEPTS_CARGO_OR_CARGO               :{WHITE}{STATION} artık {STRING} veya {STRING} kabul etmiyor
STR_NEWS_STATION_NOW_ACCEPTS_CARGO                              :{WHITE}{STATION} artık {STRING} kabul ediyor
STR_NEWS_STATION_NOW_ACCEPTS_CARGO_AND_CARGO                    :{WHITE}{STATION} artık {STRING} ve {STRING} kabul ediyor

STR_NEWS_OFFER_OF_SUBSIDY_EXPIRED                               :{BIG_FONT}{BLACK}Teşvik önerisinin süresi doldu:{}{}{1:STRING} ile {2:STRING} arasındaki {0:STRING} taşıma hizmeti artık teşvik almayacak
STR_NEWS_SUBSIDY_WITHDRAWN_SERVICE                              :{BIG_FONT}{BLACK}Teşvik geri çekildi:{}{}{1:STRING} ile {2:STRING} arasındaki {0:STRING} taşıma hizmeti artık teşvik almayacak
STR_NEWS_SERVICE_SUBSIDY_OFFERED                                :{BIG_FONT}{BLACK}Hizmet teşviği önerildi:{}{} {1:STRING} -> {2:STRING} arası ilk {0:STRING} taşıma hizmeti belediyeden teşvik alacak!
STR_NEWS_SERVICE_SUBSIDY_AWARDED_HALF                           :{BIG_FONT}{BLACK}Hizmet teşviği {0:STRING} şirketine verildi!{}{}{2:STRING} -> {3:STRING} arasındaki {1:STRING} taşıma hizmeti bir yıl boyunca %50 fazla gelir sağlayacak!
STR_NEWS_SERVICE_SUBSIDY_AWARDED_DOUBLE                         :{BIG_FONT}{BLACK}Hizmet teşviği {0:STRING} şirketine verildi!{}{}{2:STRING} -> {3:STRING} arasındaki {1:STRING} taşıma hizmeti bir yıl boyunca iki kat fazla gelir sağlayacak!
STR_NEWS_SERVICE_SUBSIDY_AWARDED_TRIPLE                         :{BIG_FONT}{BLACK}Hizmet teşviği {0:STRING} şirketine verildi!{}{}{2:STRING} -> {3:STRING} arasındaki {1:STRING} taşıma hizmeti bir yıl boyunca üç kat fazla gelir sağlayacak!
STR_NEWS_SERVICE_SUBSIDY_AWARDED_QUADRUPLE                      :{BIG_FONT}{BLACK}Hizmet teşviği {0:STRING} şirketine verildi!{}{}{2:STRING} -> {3:STRING} arasındaki {1:STRING} taşıma hizmeti bir yıl boyunca dört kat fazla gelir sağlayacak!

STR_NEWS_ROAD_REBUILDING                                        :{BIG_FONT}{BLACK} {TOWN} şehrinde trafik durdu!{}{} {STRING} şirketinin yol yapım çalışmaları başladı!
STR_NEWS_EXCLUSIVE_RIGHTS_TITLE                                 :{BIG_FONT}{BLACK}Taşımacılıkta tekel!
STR_NEWS_EXCLUSIVE_RIGHTS_DESCRIPTION                           :{BIG_FONT}{BLACK}{TOWN} şehri yetkilileri {STRING} ile bir yıllığına şehrin tüm taşımacılık haklarını vermek üzere anlaştı!

# Extra view window
STR_EXTRA_VIEW_PORT_TITLE                                       :{WHITE}Görünüm {COMMA}
STR_EXTRA_VIEW_MOVE_VIEW_TO_MAIN                                :{BLACK}Görünümü kopyala
STR_EXTRA_VIEW_MOVE_VIEW_TO_MAIN_TT                             :{BLACK}Ana görünümü bu pencereye kopyala
STR_EXTRA_VIEW_MOVE_MAIN_TO_VIEW                                :{BLACK}Görünümü yapıştır
STR_EXTRA_VIEW_MOVE_MAIN_TO_VIEW_TT                             :{BLACK}Bu görünümü ana görünüme yapıştır

# Game options window
STR_GAME_OPTIONS_CAPTION                                        :{WHITE}Seçenekler
STR_GAME_OPTIONS_CURRENCY_UNITS_FRAME                           :{BLACK}Para birimleri
STR_GAME_OPTIONS_CURRENCY_UNITS_DROPDOWN_TOOLTIP                :{BLACK}Para birimi seçimi

############ start of currency region
STR_GAME_OPTIONS_CURRENCY_GBP                                   :Sterlin (£)
STR_GAME_OPTIONS_CURRENCY_USD                                   :Amerikan Doları ($)
STR_GAME_OPTIONS_CURRENCY_EUR                                   :Avro (€)
STR_GAME_OPTIONS_CURRENCY_JPY                                   :Japon Yeni (¥)
STR_GAME_OPTIONS_CURRENCY_ATS                                   :Avusturya Şilini (ATS)
STR_GAME_OPTIONS_CURRENCY_BEF                                   :Belçika Frankı (BEF)
STR_GAME_OPTIONS_CURRENCY_CHF                                   :İsviçre Frankı (CHF)
STR_GAME_OPTIONS_CURRENCY_CZK                                   :Çek Korunası (CZK)
STR_GAME_OPTIONS_CURRENCY_DEM                                   :Alman markı (DEM)
STR_GAME_OPTIONS_CURRENCY_DKK                                   :Danimarka Kronu (DKK)
STR_GAME_OPTIONS_CURRENCY_ESP                                   :Pezeta (ESP)
STR_GAME_OPTIONS_CURRENCY_FIM                                   :Fin Markkası (FIM)
STR_GAME_OPTIONS_CURRENCY_FRF                                   :Fransız Frankı (FRF)
STR_GAME_OPTIONS_CURRENCY_GRD                                   :Yunan Drahmisi (GRD)
STR_GAME_OPTIONS_CURRENCY_HUF                                   :Macar Forinti (HUF)
STR_GAME_OPTIONS_CURRENCY_ISK                                   :İzlanda Kronası (ISK)
STR_GAME_OPTIONS_CURRENCY_ITL                                   :İtalyan Lirası (ITL)
STR_GAME_OPTIONS_CURRENCY_NLG                                   :Hollanda Guilderi (NLG)
STR_GAME_OPTIONS_CURRENCY_NOK                                   :Norveç Kronu (NOK)
STR_GAME_OPTIONS_CURRENCY_PLN                                   :Polonya Zilotisi (PLN)
STR_GAME_OPTIONS_CURRENCY_RON                                   :Romanya Leusu (RON)
STR_GAME_OPTIONS_CURRENCY_RUR                                   :Rus Rublesi (RUR)
STR_GAME_OPTIONS_CURRENCY_SIT                                   :Slovenya Toları (SIT)
STR_GAME_OPTIONS_CURRENCY_SEK                                   :İsveç Kronası (SEK)
STR_GAME_OPTIONS_CURRENCY_TRY                                   :Türk Lirası (TRY)
STR_GAME_OPTIONS_CURRENCY_SKK                                   :Slovak Korunası (SKK)
STR_GAME_OPTIONS_CURRENCY_BRL                                   :Brezilya Reali (BRL)
STR_GAME_OPTIONS_CURRENCY_EEK                                   :Estonya Kronu (EEK)
STR_GAME_OPTIONS_CURRENCY_LTL                                   :Litvanya Litası (LTL)
STR_GAME_OPTIONS_CURRENCY_KRW                                   :Güney Kore Vonu (KRW)
STR_GAME_OPTIONS_CURRENCY_ZAR                                   :Güney Afrika Randı (ZAR)
STR_GAME_OPTIONS_CURRENCY_CUSTOM                                :Özel...
STR_GAME_OPTIONS_CURRENCY_GEL                                   :Gürcistan Larisi (GEL)
STR_GAME_OPTIONS_CURRENCY_IRR                                   :İran Riyali (IRR)
############ end of currency region

STR_GAME_OPTIONS_ROAD_VEHICLES_FRAME                            :{BLACK}Karayolu taşıtları
STR_GAME_OPTIONS_ROAD_VEHICLES_DROPDOWN_TOOLTIP                 :{BLACK}Trafik akış yönünü seçin
STR_GAME_OPTIONS_ROAD_VEHICLES_DROPDOWN_LEFT                    :Soldan trafik
STR_GAME_OPTIONS_ROAD_VEHICLES_DROPDOWN_RIGHT                   :Sağdan trafik

STR_GAME_OPTIONS_TOWN_NAMES_FRAME                               :{BLACK}Şehir isimleri
STR_GAME_OPTIONS_TOWN_NAMES_DROPDOWN_TOOLTIP                    :{BLACK}Şehir isimleri için bir tür seçin

############ start of townname region
STR_GAME_OPTIONS_TOWN_NAME_ORIGINAL_ENGLISH                     :İngiliz (Özgün)
STR_GAME_OPTIONS_TOWN_NAME_FRENCH                               :Fransız
STR_GAME_OPTIONS_TOWN_NAME_GERMAN                               :Alman
STR_GAME_OPTIONS_TOWN_NAME_ADDITIONAL_ENGLISH                   :İngiliz (İlave)
STR_GAME_OPTIONS_TOWN_NAME_LATIN_AMERICAN                       :Latin-Amerikan
STR_GAME_OPTIONS_TOWN_NAME_SILLY                                :Saçmasapan (İngilizce)
STR_GAME_OPTIONS_TOWN_NAME_SWEDISH                              :İsveç
STR_GAME_OPTIONS_TOWN_NAME_DUTCH                                :Hollanda
STR_GAME_OPTIONS_TOWN_NAME_FINNISH                              :Fin
STR_GAME_OPTIONS_TOWN_NAME_POLISH                               :Leh
STR_GAME_OPTIONS_TOWN_NAME_SLOVAK                               :Slovak
STR_GAME_OPTIONS_TOWN_NAME_NORWEGIAN                            :Norveç
STR_GAME_OPTIONS_TOWN_NAME_HUNGARIAN                            :Macar
STR_GAME_OPTIONS_TOWN_NAME_AUSTRIAN                             :Avusturya
STR_GAME_OPTIONS_TOWN_NAME_ROMANIAN                             :Romen
STR_GAME_OPTIONS_TOWN_NAME_CZECH                                :Çek
STR_GAME_OPTIONS_TOWN_NAME_SWISS                                :İsviçre
STR_GAME_OPTIONS_TOWN_NAME_DANISH                               :Danimarka
STR_GAME_OPTIONS_TOWN_NAME_TURKISH                              :Türk
STR_GAME_OPTIONS_TOWN_NAME_ITALIAN                              :Italyan
STR_GAME_OPTIONS_TOWN_NAME_CATALAN                              :Katalan
############ end of townname region

STR_GAME_OPTIONS_AUTOSAVE_FRAME                                 :{BLACK}Otomatik Kaydet
STR_GAME_OPTIONS_AUTOSAVE_DROPDOWN_TOOLTIP                      :{BLACK}Otomatik kaydetme sıklığını seçin

############ start of autosave dropdown
STR_GAME_OPTIONS_AUTOSAVE_DROPDOWN_OFF                          :Kapalı
STR_GAME_OPTIONS_AUTOSAVE_DROPDOWN_EVERY_1_MONTH                :Her ay
STR_GAME_OPTIONS_AUTOSAVE_DROPDOWN_EVERY_3_MONTHS               :Her üç ayda bir
STR_GAME_OPTIONS_AUTOSAVE_DROPDOWN_EVERY_6_MONTHS               :Her altı ayda bir
STR_GAME_OPTIONS_AUTOSAVE_DROPDOWN_EVERY_12_MONTHS              :Her oniki ayda bir
############ end of autosave dropdown

STR_GAME_OPTIONS_LANGUAGE                                       :{BLACK}Dil
STR_GAME_OPTIONS_LANGUAGE_TOOLTIP                               :{BLACK}Görünen dili seçin

STR_GAME_OPTIONS_FULLSCREEN                                     :{BLACK}Tam ekran
STR_GAME_OPTIONS_FULLSCREEN_TOOLTIP                             :{BLACK}Tam ekran oynamak için bunu isaretleyin

STR_GAME_OPTIONS_RESOLUTION                                     :{BLACK}Ekran Çözünürlüğü
STR_GAME_OPTIONS_RESOLUTION_TOOLTIP                             :{BLACK}Kullanılacak ekran çözünürlüğünü seçin
STR_GAME_OPTIONS_RESOLUTION_OTHER                               :diğer

STR_GAME_OPTIONS_GUI_ZOOM_FRAME                                 :{BLACK}Arayüz boyutu
STR_GAME_OPTIONS_GUI_ZOOM_DROPDOWN_TOOLTIP                      :{BLACK}Kullanmak üzere arayüz bileşen boyutunu seçin

STR_GAME_OPTIONS_GUI_ZOOM_DROPDOWN_NORMAL                       :Normal
STR_GAME_OPTIONS_GUI_ZOOM_DROPDOWN_2X_ZOOM                      :İki kat büyük
STR_GAME_OPTIONS_GUI_ZOOM_DROPDOWN_4X_ZOOM                      :Dört kat büyük

STR_GAME_OPTIONS_BASE_GRF                                       :{BLACK}Temel grafik kümesi
STR_GAME_OPTIONS_BASE_GRF_TOOLTIP                               :{BLACK}Kullanılacak temel grafik kümesini seçin
STR_GAME_OPTIONS_BASE_GRF_STATUS                                :{RED}{NUM} kayıp/bozuk dosya
STR_GAME_OPTIONS_BASE_GRF_DESCRIPTION_TOOLTIP                   :{BLACK}Temel grafik setiyle ilgili ilave bilgiler

STR_GAME_OPTIONS_BASE_SFX                                       :{BLACK}Temel ses kümesi
STR_GAME_OPTIONS_BASE_SFX_TOOLTIP                               :{BLACK}Kullanılacak temel ses kümesini seçin
STR_GAME_OPTIONS_BASE_SFX_DESCRIPTION_TOOLTIP                   :{BLACK}Temel ses kümesiyle ilgili ilave bilgiler

STR_GAME_OPTIONS_BASE_MUSIC                                     :{BLACK}Temel müzik kümesi
STR_GAME_OPTIONS_BASE_MUSIC_TOOLTIP                             :{BLACK}Kullanılacak temel müzik kümesini seçin
STR_GAME_OPTIONS_BASE_MUSIC_STATUS                              :{RED}{NUM} adet bozuk dosya var
STR_GAME_OPTIONS_BASE_MUSIC_DESCRIPTION_TOOLTIP                 :{BLACK}Temel müzik hakkında daha fazla bilgi

STR_ERROR_RESOLUTION_LIST_FAILED                                :{WHITE}Desteklenen çözünürlük listesi alınamadı
STR_ERROR_FULLSCREEN_FAILED                                     :{WHITE}Tam ekran kipi başarısız

# Custom currency window

STR_CURRENCY_WINDOW                                             :{WHITE}Özel Para Birimi
STR_CURRENCY_EXCHANGE_RATE                                      :{LTBLUE}Çarpan: {ORANGE}{CURRENCY_LONG} = £ {COMMA}
STR_CURRENCY_DECREASE_EXCHANGE_RATE_TOOLTIP                     :{BLACK}Bir Sterlin'e (£) karşılık gelen para biriminizi azaltın
STR_CURRENCY_INCREASE_EXCHANGE_RATE_TOOLTIP                     :{BLACK}Bir Sterlin'e (£) karşılık gelen para biriminizi arttırın
STR_CURRENCY_SET_EXCHANGE_RATE_TOOLTIP                          :{BLACK}Bir Sterlin'e (£) karşılık gelen para biriminizi belirleyin

STR_CURRENCY_SEPARATOR                                          :{LTBLUE}Ayraç: {ORANGE}{STRING}
STR_CURRENCY_SET_CUSTOM_CURRENCY_SEPARATOR_TOOLTIP              :{BLACK}Para biriminiz için ondalık ayıracı belirleyin

STR_CURRENCY_PREFIX                                             :{LTBLUE}Ön ek: {ORANGE}{STRING}
STR_CURRENCY_SET_CUSTOM_CURRENCY_PREFIX_TOOLTIP                 :{BLACK}Para biriminiz için ön ek belirleyin
STR_CURRENCY_SUFFIX                                             :{LTBLUE}Son ek: {ORANGE}{STRING}
STR_CURRENCY_SET_CUSTOM_CURRENCY_SUFFIX_TOOLTIP                 :{BLACK}Para biriminiz için son ek belirleyin

STR_CURRENCY_SWITCH_TO_EURO                                     :{LTBLUE}Avro'ya geç: {ORANGE}{NUM}
STR_CURRENCY_SWITCH_TO_EURO_NEVER                               :{LTBLUE}Avro'ya geç: {ORANGE}hiçbir zaman
STR_CURRENCY_SET_CUSTOM_CURRENCY_TO_EURO_TOOLTIP                :{BLACK}Avro'ya geçiş yılını seçin
STR_CURRENCY_DECREASE_CUSTOM_CURRENCY_TO_EURO_TOOLTIP           :{BLACK}Avro'ya daha erken geç
STR_CURRENCY_INCREASE_CUSTOM_CURRENCY_TO_EURO_TOOLTIP           :{BLACK}Avro'ya daha sonra geç

STR_CURRENCY_PREVIEW                                            :{LTBLUE}Önizleme: {ORANGE}{CURRENCY_LONG}
STR_CURRENCY_CUSTOM_CURRENCY_PREVIEW_TOOLTIP                    :{BLACK}10000 Sterlin'in (£) para biriminizdeki karşılığı
STR_CURRENCY_CHANGE_PARAMETER                                   :{BLACK}Özel para birimini değiştir

STR_DIFFICULTY_LEVEL_SETTING_MAXIMUM_NO_COMPETITORS             :{LTBLUE}En fazla rakip: {ORANGE}{COMMA}

STR_NONE                                                        :Hiç
STR_FUNDING_ONLY                                                :Yalnızca yatırım
STR_MINIMAL                                                     :En düşük
STR_NUM_VERY_LOW                                                :Çok Az
STR_NUM_LOW                                                     :Düşük
STR_NUM_NORMAL                                                  :Normal
STR_NUM_HIGH                                                    :Yüksek
STR_NUM_CUSTOM                                                  :Özel
STR_NUM_CUSTOM_NUMBER                                           :Özel ({NUM})

STR_VARIETY_NONE                                                :Hiç
STR_VARIETY_VERY_LOW                                            :Çok Az
STR_VARIETY_LOW                                                 :Az
STR_VARIETY_MEDIUM                                              :Orta
STR_VARIETY_HIGH                                                :Yüksek
STR_VARIETY_VERY_HIGH                                           :Çok Yüksek

STR_AI_SPEED_VERY_SLOW                                          :Çok Yavaş
STR_AI_SPEED_SLOW                                               :Yavaş
STR_AI_SPEED_MEDIUM                                             :Orta
STR_AI_SPEED_FAST                                               :Hızlı
STR_AI_SPEED_VERY_FAST                                          :Çok Hızlı

STR_SEA_LEVEL_VERY_LOW                                          :Çok Düşük
STR_SEA_LEVEL_LOW                                               :Düşük
STR_SEA_LEVEL_MEDIUM                                            :Orta
STR_SEA_LEVEL_HIGH                                              :Yüksek
STR_SEA_LEVEL_CUSTOM                                            :Özel
STR_SEA_LEVEL_CUSTOM_PERCENTAGE                                 :Özel (%{NUM})

STR_RIVERS_NONE                                                 :Hiç
STR_RIVERS_FEW                                                  :Az
STR_RIVERS_MODERATE                                             :Orta
STR_RIVERS_LOT                                                  :Çok

STR_DISASTER_NONE                                               :Hiç
STR_DISASTER_REDUCED                                            :Azaltılmış
STR_DISASTER_NORMAL                                             :Normal

STR_SUBSIDY_X1_5                                                :x1.5
STR_SUBSIDY_X2                                                  :x2
STR_SUBSIDY_X3                                                  :x3
STR_SUBSIDY_X4                                                  :x4

STR_TERRAIN_TYPE_VERY_FLAT                                      :Dümdüz
STR_TERRAIN_TYPE_FLAT                                           :Düz
STR_TERRAIN_TYPE_HILLY                                          :Engebeli
STR_TERRAIN_TYPE_MOUNTAINOUS                                    :Dağlık
STR_TERRAIN_TYPE_ALPINIST                                       :Alp Meraklısı

STR_CITY_APPROVAL_PERMISSIVE                                    :İzne tabi
STR_CITY_APPROVAL_TOLERANT                                      :Töleranslı
STR_CITY_APPROVAL_HOSTILE                                       :Düşman

STR_WARNING_NO_SUITABLE_AI                                      :{WHITE}Uygun YZ'ler yok...{}'Çevrimiçi içerik' sistemiyle pek çok YZ indirebilirsiniz

# Settings tree window
STR_CONFIG_SETTING_TREE_CAPTION                                 :{WHITE}Ayarlar
STR_CONFIG_SETTING_FILTER_TITLE                                 :{BLACK}Süzgeç metni:
STR_CONFIG_SETTING_EXPAND_ALL                                   :{BLACK}Tümünü genişlet
STR_CONFIG_SETTING_COLLAPSE_ALL                                 :{BLACK}Tümünü kısalt
STR_CONFIG_SETTING_NO_EXPLANATION_AVAILABLE_HELPTEXT            :(açıklama bulunmamaktadır)
STR_CONFIG_SETTING_DEFAULT_VALUE                                :{LTBLUE}Varsayılan değer: {ORANGE}{STRING}
STR_CONFIG_SETTING_TYPE                                         :{LTBLUE}Ayar türü: {ORANGE}{STRING}
STR_CONFIG_SETTING_TYPE_CLIENT                                  :Kullanıcı ayarları (kayıtlı dosyada saklanmaz; tüm oyunları etkilemektedir)
STR_CONFIG_SETTING_TYPE_GAME_MENU                               :Kullanıcı ayarları (kayıtlı dosyada saklanır; sadece yeni oyunları etkilemektedir)
STR_CONFIG_SETTING_TYPE_GAME_INGAME                             :Oyun ayarları (kayıtlı dosyada saklanır; sadece mevcut oyunu etkilemektedir)
STR_CONFIG_SETTING_TYPE_COMPANY_MENU                            :Şirket ayarları (kayıtlı dosyada saklanır; sadece yeni oyunu etkilemektedir)
STR_CONFIG_SETTING_TYPE_COMPANY_INGAME                          :Şirket ayarları (kayıtlı dosyada saklanır; sadece mevcut şirketi etkilemektedir)

STR_CONFIG_SETTING_RESTRICT_CATEGORY                            :{BLACK}Kategori:
STR_CONFIG_SETTING_RESTRICT_TYPE                                :{BLACK}Tür:
STR_CONFIG_SETTING_RESTRICT_DROPDOWN_HELPTEXT                   :{BLACK}Aşağıdaki listeyi önceden tanımlı filtreler kullanarak sınırlandırır
STR_CONFIG_SETTING_RESTRICT_BASIC                               :Temel (sadece önemli ayarları göster)
STR_CONFIG_SETTING_RESTRICT_ADVANCED                            :Gelişmiş (çoğu ayarı göster)
STR_CONFIG_SETTING_RESTRICT_ALL                                 :Uzman (garip olanlar dahil tüm ayarları göster)
STR_CONFIG_SETTING_RESTRICT_CHANGED_AGAINST_DEFAULT             :Geçerli değerden farklı bir değere sahip ayarlama
STR_CONFIG_SETTING_RESTRICT_CHANGED_AGAINST_NEW                 :Yeni oyun ayarlarınızdan farklı bir değere sahip ayarlar

STR_CONFIG_SETTING_TYPE_DROPDOWN_HELPTEXT                       :{BLACK}Aşağıdaki liste belirli bir ayar türüne göre kısıtlanır
STR_CONFIG_SETTING_TYPE_DROPDOWN_ALL                            :Tüm ayar türleri
STR_CONFIG_SETTING_TYPE_DROPDOWN_CLIENT                         :İstemci ayarları (kayıtlı dosyada saklanmaz; tüm oyunları etkilemektedir)
STR_CONFIG_SETTING_TYPE_DROPDOWN_GAME_MENU                      :Oyun ayarları (kayıtlı dosyada saklanır; sadece yeni oyunları etkilemektedir)
STR_CONFIG_SETTING_TYPE_DROPDOWN_GAME_INGAME                    :Oyun ayarları (kayıtlı dosyada saklanır; sadece geçerli oyunu etkilemektedir)
STR_CONFIG_SETTING_TYPE_DROPDOWN_COMPANY_MENU                   :Şirket ayarları (kayıtlı dosyada saklanır; sadece yeni oyunları etkilemektedir)
STR_CONFIG_SETTING_TYPE_DROPDOWN_COMPANY_INGAME                 :Şirket ayarları (kayıtlı dosyada saklanır; sadece geçerli şirketi etkilemektedir)
STR_CONFIG_SETTING_CATEGORY_HIDES                               :{BLACK}Tüm arama sonuçlarını{}{SILVER}Kategoriyi {BLACK}{WHITE}{STRING} ayarlayarak göster
STR_CONFIG_SETTING_TYPE_HIDES                                   :{BLACK}Tüm arama sonuçlarını{}{SILVER}Türü {BLACK} {WHITE}Tüm ayar türleri olarak ayarlayarak göster
STR_CONFIG_SETTING_CATEGORY_AND_TYPE_HIDES                      :{BLACK}Tüm arama sonuçlarını{}{SILVER}Kategoriyi {BLACK} {WHITE}{STRING} {BLACK}ve {SILVER}Türü {BLACK} {WHITE}Tüm ayar türleri olarak ayarlayarak göster
STR_CONFIG_SETTINGS_NONE                                        :{WHITE}- Hiçbiri -

STR_CONFIG_SETTING_OFF                                          :Kapalı
STR_CONFIG_SETTING_ON                                           :Açık
STR_CONFIG_SETTING_DISABLED                                     :Engellenmiş

STR_CONFIG_SETTING_COMPANIES_OFF                                :Kapalı
STR_CONFIG_SETTING_COMPANIES_OWN                                :Kendi şirketim
STR_CONFIG_SETTING_COMPANIES_ALL                                :Tüm şirketler

STR_CONFIG_SETTING_NONE                                         :Yok
STR_CONFIG_SETTING_ORIGINAL                                     :Özgün
STR_CONFIG_SETTING_REALISTIC                                    :Gerçekçi

STR_CONFIG_SETTING_HORIZONTAL_POS_LEFT                          :Sol
STR_CONFIG_SETTING_HORIZONTAL_POS_CENTER                        :Orta
STR_CONFIG_SETTING_HORIZONTAL_POS_RIGHT                         :Sağ

STR_CONFIG_SETTING_MAXIMUM_INITIAL_LOAN                         :En yüsek açılış borcu: {STRING}
STR_CONFIG_SETTING_MAXIMUM_INITIAL_LOAN_HELPTEXT                :Bir şirketin alabileceği en fazla borç (enflasyon hesaba katılmadan)
STR_CONFIG_SETTING_INTEREST_RATE                                :Faiz oranı: {STRING}
STR_CONFIG_SETTING_INTEREST_RATE_HELPTEXT                       :Borç faiz oranı; eğer aktifse aynı zamanda enflasyonu da belirler
STR_CONFIG_SETTING_RUNNING_COSTS                                :İşletme giderleri: {STRING}
STR_CONFIG_SETTING_RUNNING_COSTS_HELPTEXT                       :Araçlar ve altyapı için bakım ve işletme giderlerinin seviyesini ayarlayın
STR_CONFIG_SETTING_CONSTRUCTION_SPEED                           :İnşaat hızı: {STRING}
STR_CONFIG_SETTING_CONSTRUCTION_SPEED_HELPTEXT                  :YZ'ler için inşaat hareketi sayısını sınırlayın
STR_CONFIG_SETTING_VEHICLE_BREAKDOWNS                           :Araç bozulmaları: {STRING}
STR_CONFIG_SETTING_VEHICLE_BREAKDOWNS_HELPTEXT                  :Yetersiz bakım gören araçların ne sıklıkta bozulacağını ayarlayın
STR_CONFIG_SETTING_SUBSIDY_MULTIPLIER                           :Ödenek çarpanı: {STRING}
STR_CONFIG_SETTING_SUBSIDY_MULTIPLIER_HELPTEXT                  :Sübvanse edilen bağlantılar için ne kadar ödeneceğini belirleyin
STR_CONFIG_SETTING_CONSTRUCTION_COSTS                           :İnşaat maliyetleri: {STRING}
STR_CONFIG_SETTING_CONSTRUCTION_COSTS_HELPTEXT                  :İnşaat ve satın alma maliyet seviyesini belirleyin
STR_CONFIG_SETTING_RECESSIONS                                   :Ekonomik krizler: {STRING}
STR_CONFIG_SETTING_RECESSIONS_HELPTEXT                          :Etkinleştirilirse, her bir kaç yılda bir ekonomik durgunluk yaşanır. Durgunluk süresince tüm üretim seviyeleri belirgin oranda düşer (durgunluk sona erdiğinde önceki seviyesine tekrar yükselir)
STR_CONFIG_SETTING_TRAIN_REVERSING                              :Trenlerin istasyonda yön değiştirmesini yasakla: {STRING}
STR_CONFIG_SETTING_TRAIN_REVERSING_HELPTEXT                     :Etkinleştirildiğinde, trenler dönüş yaparak bir sonraki varış yerlerine daha kısa yoldan ulaşabilecek olsalar dahi, son-durak-olmayan istasyonlarda geri dönüş yapmalarına izin verilmez
STR_CONFIG_SETTING_DISASTERS                                    :Felaketler: {STRING}
STR_CONFIG_SETTING_DISASTERS_HELPTEXT                           :Araçları ya da altyapıyı yok edebilecek felaketleri açın ya da kapatın
STR_CONFIG_SETTING_CITY_APPROVAL                                :Arazi şekillendirmeye karşı belediye meclisinin tavrı: {STRING}
STR_CONFIG_SETTING_CITY_APPROVAL_HELPTEXT                       :Şirketlerin sebep olduğu gürültü ve çevreye zararın kasaba beğenilerini ve ilerideki inşaatlarını nasıl etkileyeceğini seçin

STR_CONFIG_SETTING_MAX_HEIGHTLEVEL                              :Azami harita yüksekliği: {STRING}
STR_CONFIG_SETTING_MAX_HEIGHTLEVEL_HELPTEXT                     :Haritadaki dağlar için izin verilen azami yüksekliği ayarla
STR_CONFIG_SETTING_TOO_HIGH_MOUNTAIN                            :{WHITE}Azami harita yüksekliğini bu değere ayarlayamazsınız. Haritadaki en az bir dağ bu değerden yüksek
STR_CONFIG_SETTING_AUTOSLOPE                                    :Binaların, yolların vb. altındaki araziyi değiştirmeye izin ver: {STRING}
STR_CONFIG_SETTING_AUTOSLOPE_HELPTEXT                           :Binaları ve yolları kaldırmaksızın altlarında yeryüzü şekillendirmesi yapılmasına izin ver
STR_CONFIG_SETTING_CATCHMENT                                    :İstasyon kapsama alanlarının daha gerçeğe yakın ölçülerde olmasına izin ver: {STRING}
STR_CONFIG_SETTING_CATCHMENT_HELPTEXT                           :Farklı istasyon ve hava limanları için farklı büyüklükte alanlar gerekir
STR_CONFIG_SETTING_EXTRADYNAMITE                                :Şehirlere ait köprülerin, yolların ve tünellerin yıkılmasına izin vermeleri için, şehir yetkililerinin toleransını arttır: {STRING}
STR_CONFIG_SETTING_EXTRADYNAMITE_HELPTEXT                       :Belediyelerin sahip olduğu altyapı ve binaların yıkımını kolaylaştır
STR_CONFIG_SETTING_TRAIN_LENGTH                                 :En yüksek tren uzunluğu: {STRING}
STR_CONFIG_SETTING_TRAIN_LENGTH_HELPTEXT                        :Azami tren uzunluğunu belirleyin
STR_CONFIG_SETTING_TILE_LENGTH                                  :{COMMA} kare
STR_CONFIG_SETTING_SMOKE_AMOUNT                                 :Araçlardan çıkan duman veya kıvılcım miktarı: {STRING}
STR_CONFIG_SETTING_SMOKE_AMOUNT_HELPTEXT                        :Araçlardan ne kadar duman ya da kıvılcım çakacağını ayarla
STR_CONFIG_SETTING_TRAIN_ACCELERATION_MODEL                     :Tren ivme modeli: {STRING}
STR_CONFIG_SETTING_TRAIN_ACCELERATION_MODEL_HELPTEXT            :Tren hızlanmaları için fizik modelini belirle. "Özgün" model eğimlerde tüm araçlar için eşit şekilde güçlük yaratır. "Gerçekçi" model eğimlerde ve kıvrımlarda, uzunluk ve çekiş gücü gibi çeşitli ölçütlere dayalı olarak güçlük yaratır.
STR_CONFIG_SETTING_ROAD_VEHICLE_ACCELERATION_MODEL              :Kara taşıtı ivme modeli: {STRING}
STR_CONFIG_SETTING_ROAD_VEHICLE_ACCELERATION_MODEL_HELPTEXT     :Karayolu araçlarının hızlanmaları için fizik modelini belirle. "Özgün" model eğimlerde tüm araçlar için eşit şekilde güçlük yaratır. “Gerçekçi” model eğimlerde, motorun çeşitli özelliklerine, örneğin 'çekiş gücüne' göre güçlük yaratır
STR_CONFIG_SETTING_TRAIN_SLOPE_STEEPNESS                        :Trenler için eğim dikliği: {STRING}
STR_CONFIG_SETTING_TRAIN_SLOPE_STEEPNESS_HELPTEXT               :Bir tren için eğimli bir karenin dikliği. Yüksek değerler tepeye tırmanmayı güçleştirir
STR_CONFIG_SETTING_PERCENTAGE                                   :{COMMA}%
STR_CONFIG_SETTING_ROAD_VEHICLE_SLOPE_STEEPNESS                 :Kara taşıtları için eğim dikliği: {STRING}
STR_CONFIG_SETTING_ROAD_VEHICLE_SLOPE_STEEPNESS_HELPTEXT        :Bir kara taşıtı için eğimli bir karenin dikliği. Yüksek değerler tepeye tırmanmayı güçleştirir
STR_CONFIG_SETTING_FORBID_90_DEG                                :Tren ve gemilerin 90 derece dönmesini yasakla: {STRING}
STR_CONFIG_SETTING_FORBID_90_DEG_HELPTEXT                       :90 derece dönüşler yatay bir rayı bitişik karede dikey bir ray parçası takip ettiği zaman gerçekleşir, böylelikle trenin diğer ray kombinasyonlarındaki alışılagelmiş 45 derecelik dönüşü yerine karenin kenarından geçerken 90 derecelik dönüş yapmasını sağlar. Bu aynı zamanda gemilerin dönme açısına da uygulanır
STR_CONFIG_SETTING_DISTANT_JOIN_STATIONS                        :Doğrudan bitişik olmayan istasyonları birleştirme izni: {STRING}
STR_CONFIG_SETTING_DISTANT_JOIN_STATIONS_HELPTEXT               :Mevcut parçalarına doğrudan temas etmeksizin bir istasyona parçalar eklenmesine müsaade et. Yeni parçalar eklenirken Ctrl+Tıklama gerekir
STR_CONFIG_SETTING_INFLATION                                    :Enflasyon: {STRING}
STR_CONFIG_SETTING_INFLATION_HELPTEXT                           :Maliyetlerin ödemelerden biraz daha hızlı arttığı ekonomide enflasyonu etkinleştir
STR_CONFIG_SETTING_MAX_BRIDGE_LENGTH                            :Azami köprü uzunluğu: {STRING}
STR_CONFIG_SETTING_MAX_BRIDGE_LENGTH_HELPTEXT                   :Köprü inşası için azami uzunluk
STR_CONFIG_SETTING_MAX_BRIDGE_HEIGHT                            :Azami köprü yüksekliği: {STRING}
STR_CONFIG_SETTING_MAX_BRIDGE_HEIGHT_HELPTEXT                   :Köprü inşaası için azami yükseklik
STR_CONFIG_SETTING_MAX_TUNNEL_LENGTH                            :Azami tünel uzunluğu: {STRING}
STR_CONFIG_SETTING_MAX_TUNNEL_LENGTH_HELPTEXT                   :Tünel inşa etmek için azami uzunluk
STR_CONFIG_SETTING_RAW_INDUSTRY_CONSTRUCTION_METHOD             :Üretim fabrikalarının yapım yöntemi: {STRING}
STR_CONFIG_SETTING_RAW_INDUSTRY_CONSTRUCTION_METHOD_HELPTEXT    :Birincil bir endüstriye fon sağlamanın yolu. 'Hiçbiri', herhangi bir endüstriye fon sağlama imkanı yok demektir. 'Maden arama', fon sağlama mümkün, ancak inşası harita üzerinde herhangi bir yerde olacak ve başarısız olma ihtimali de var demektir. 'Diğer endüstriler gibi', birincil endüstriler işleyen diğer endüstriler gibi şirketler tarafından istenilen yerde kurulabilir
STR_CONFIG_SETTING_RAW_INDUSTRY_CONSTRUCTION_METHOD_NONE        :Hiçbiri
STR_CONFIG_SETTING_RAW_INDUSTRY_CONSTRUCTION_METHOD_NORMAL      :Diğer endüstriler gibi
STR_CONFIG_SETTING_RAW_INDUSTRY_CONSTRUCTION_METHOD_PROSPECTING :Maden arama
STR_CONFIG_SETTING_INDUSTRY_PLATFORM                            :Endüstriler etrafında düz arazi: {STRING}
STR_CONFIG_SETTING_INDUSTRY_PLATFORM_HELPTEXT                   :Bir endüstrinin etrafındaki diz arazi miktarı. Bu endüstri etrafında yol v.b. şeylerin yapılmasını sağlar
STR_CONFIG_SETTING_MULTIPINDTOWN                                :Bir şehirde birden fazla aynı fabrika olması izinli: {STRING}
STR_CONFIG_SETTING_MULTIPINDTOWN_HELPTEXT                       :Normalde bir şehir her türde birden fazla endüstri istemez. Bu ayarlama ile aynı kasabada aynı türden birçok endüstriye izin verilir
STR_CONFIG_SETTING_SIGNALSIDE                                   :Sinyalleri göster: {STRING}
STR_CONFIG_SETTING_SIGNALSIDE_HELPTEXT                          :Yolun hangi tarafına sinyallerin yerleştirileceğini seçin
STR_CONFIG_SETTING_SIGNALSIDE_LEFT                              :Solda
STR_CONFIG_SETTING_SIGNALSIDE_DRIVING_SIDE                      :Sürücü tarafında
STR_CONFIG_SETTING_SIGNALSIDE_RIGHT                             :Sağda
STR_CONFIG_SETTING_SHOWFINANCES                                 :Sene sonunda ekonomik durumu göster: {STRING}
STR_CONFIG_SETTING_SHOWFINANCES_HELPTEXT                        :Etkinleştirilirse her yılın sonunda şirketin mali durumunu gözlemlemek için mali tablo kendiliğinden belirir
STR_CONFIG_SETTING_NONSTOP_BY_DEFAULT                           :Yeni talimatlar öntanımlı olarak 'durmaksızın' yapılır: {STRING}
STR_CONFIG_SETTING_NONSTOP_BY_DEFAULT_HELPTEXT                  :Normalde bir araç geçtiği tüm istasyonlarda durur. Bu ayarın etkinleştirilmesi ile araçlar son duraklarına kadarki istasyonlardan durmaksızın geçerler. Not: bu ayarlama yalnızca yeni talimatlar için önceden belirlenmiş bir değeri tarif eder. Tek başına verilen talimatlar yine ayrıca belirlenebilir
STR_CONFIG_SETTING_STOP_LOCATION                                :Yeni tren talimatları için varsayılan durma yeri platformun {STRING} kısmıdır
STR_CONFIG_SETTING_STOP_LOCATION_HELPTEXT                       :Bir trenin platformun neresinde duracağını ayarlayın. ‘Yakın uç’ giriş noktasına yakın demektir, ‘orta’ platformun ortasını ifade eder, ‘uzak uç’ giriş noktasından uzak olan ucu ifade eder. Not: bu ayarlama yalnızca yeni talimatlar için önceden belirlenmiş bir değeri tarif eder. Tek başına verilen talimatlar yine ayrıca belirlenebilir
STR_CONFIG_SETTING_STOP_LOCATION_NEAR_END                       :yakın uç
STR_CONFIG_SETTING_STOP_LOCATION_MIDDLE                         :orta
STR_CONFIG_SETTING_STOP_LOCATION_FAR_END                        :uzak uç
STR_CONFIG_SETTING_AUTOSCROLL                                   :Fare kenardayken pencere etkin: {STRING}
STR_CONFIG_SETTING_AUTOSCROLL_HELPTEXT                          :Etkinleştirilirse fare pencerenin kenarına yaklaştığında görüş alanı kaymaya başlayacaktır
STR_CONFIG_SETTING_AUTOSCROLL_DISABLED                          :Kapalı
STR_CONFIG_SETTING_AUTOSCROLL_MAIN_VIEWPORT_FULLSCREEN          :Asıl görüş alanı, sadece tam ekran
STR_CONFIG_SETTING_AUTOSCROLL_MAIN_VIEWPORT                     :Ana görüş alanı
STR_CONFIG_SETTING_AUTOSCROLL_EVERY_VIEWPORT                    :Tüm görünümler
STR_CONFIG_SETTING_BRIBE                                        :Belediye rüşveti izinli: {STRING}
STR_CONFIG_SETTING_BRIBE_HELPTEXT                               :Şirketlerin yerel yönetime rüşvet vermeyi denemelerine izin ver. Şayet rüşvet girişimi bir gözlemci tarafından fark edilirse şirket o bölgede altı ay eylemde bulunamaz
STR_CONFIG_SETTING_ALLOW_EXCLUSIVE                              :Şehrin ulaşım haklarını satın alma izinli: {STRING}
STR_CONFIG_SETTING_ALLOW_EXCLUSIVE_HELPTEXT                     :Şayet bir şirket bir kasaba için ayrıcalıklı ulaştırma haklarını satın alırsa rakiplerinin istasyonları bir yıl boyunca kargo (yolcu ve yük) almayacaktır
STR_CONFIG_SETTING_ALLOW_FUND_BUILDINGS                         :Binaları finanse etmeye izin ver: {STRING}
STR_CONFIG_SETTING_ALLOW_FUND_BUILDINGS_HELPTEXT                :Şirketlerin yeni binalar yapılması için kasabalara para aktarmalarına izin ver
STR_CONFIG_SETTING_ALLOW_FUND_ROAD                              :Yerel yol tamiratlarına izin ver: {STRING}
STR_CONFIG_SETTING_ALLOW_FUND_ROAD_HELPTEXT                     :Şirketlerin karayolu hizmetlerini sabote etmek için kasabaya yol tamiri yardımı yapmasına izin ver
STR_CONFIG_SETTING_ALLOW_GIVE_MONEY                             :Diğer şirketlere para gönderme izinli: {STRING}
STR_CONFIG_SETTING_ALLOW_GIVE_MONEY_HELPTEXT                    :Çok oyunculu oyunlarda şirketler arası para transferine izin ver
STR_CONFIG_SETTING_FREIGHT_TRAINS                               :Ağır yük trenleri için ağırlık çarpanı: {STRING}
STR_CONFIG_SETTING_FREIGHT_TRAINS_HELPTEXT                      :Trenlerde yük taşımanın etkisini ayarlayın. Yüksek bir değer trenlerde yük taşımayı özellikle tepelerde daha zor hale getirir
STR_CONFIG_SETTING_PLANE_SPEED                                  :Uçak hız faktörü: {STRING}
STR_CONFIG_SETTING_PLANE_SPEED_HELPTEXT                         :Havayolundan elde edilen geliri azaltmak için uçakların diğer araç türlerine göre hızını ayarlayın
STR_CONFIG_SETTING_PLANE_SPEED_VALUE                            :1 / {COMMA}
STR_CONFIG_SETTING_PLANE_CRASHES                                :Uçak kazası sayısı: {STRING}
STR_CONFIG_SETTING_PLANE_CRASHES_HELPTEXT                       :Uçak kazası olasılığını belirleyin
STR_CONFIG_SETTING_PLANE_CRASHES_NONE                           :Hiç
STR_CONFIG_SETTING_PLANE_CRASHES_REDUCED                        :Azaltılmış
STR_CONFIG_SETTING_PLANE_CRASHES_NORMAL                         :Normal
STR_CONFIG_SETTING_STOP_ON_TOWN_ROAD                            :Şehiriçi yollara durak yapmak izinli: {STRING}
STR_CONFIG_SETTING_STOP_ON_TOWN_ROAD_HELPTEXT                   :Kasabanın sahip olduğu yollarda yol üstü durakların inşasına izin verir
STR_CONFIG_SETTING_STOP_ON_COMPETITOR_ROAD                      :Rakiplerin yolu üzerinde durak yapmaya izin ver: {STRING}
STR_CONFIG_SETTING_STOP_ON_COMPETITOR_ROAD_HELPTEXT             :Başka şirketlerin sahip olduğu yollarda yol üstü durakların inşasına izin verir
STR_CONFIG_SETTING_DYNAMIC_ENGINES_EXISTING_VEHICLES            :{WHITE}Araçlar varken bu ayarı değiştirmezsiniz
STR_CONFIG_SETTING_INFRASTRUCTURE_MAINTENANCE                   :Altyapı bakımları: {STRING}
STR_CONFIG_SETTING_INFRASTRUCTURE_MAINTENANCE_HELPTEXT          :Etkinleştirildiğinde; altyapı, bakım giderine neden olur. Maliyet ağ büyüklüğüne göre daha hızlı yükselir, dolayısıyla büyük şirketleri küçüklere göre daha çok etkiler


STR_CONFIG_SETTING_NEVER_EXPIRE_AIRPORTS                        :Havalimanlarının süresi asla dolmasın: {STRING}
STR_CONFIG_SETTING_NEVER_EXPIRE_AIRPORTS_HELPTEXT               :Bu ayarı etkinleştirmek her havaalanı türünün, tanıtımından sonra sürekli olarak kullanılabilir kalmasını sağlar.

STR_CONFIG_SETTING_WARN_LOST_VEHICLE                            :Araç yolunu kaybederse uyar: {STRING}
STR_CONFIG_SETTING_WARN_LOST_VEHICLE_HELPTEXT                   :Komut verilen noktaya giden yolu bulamayan araçlar için mesajlar göster.
STR_CONFIG_SETTING_ORDER_REVIEW                                 :Arac talimatlarını önizle: {STRING}
STR_CONFIG_SETTING_ORDER_REVIEW_HELPTEXT                        :Etkinleştirildiğinde, araçların komutları düzenli olarak kontrol edilir ve ciddi sorunlar farkedildiğinde bir haber mesajıyla bilgi verilir.
STR_CONFIG_SETTING_ORDER_REVIEW_OFF                             :Hayır
STR_CONFIG_SETTING_ORDER_REVIEW_EXDEPOT                         :Evet, ama durmuş araçlar hariç
STR_CONFIG_SETTING_ORDER_REVIEW_ON                              :Bütün araçlardan
STR_CONFIG_SETTING_WARN_INCOME_LESS                             :Bir aracın geliri eksi olunca uyar: {STRING}
STR_CONFIG_SETTING_WARN_INCOME_LESS_HELPTEXT                    :Etkinleştirildiğinde, eğer bir araç bir takvim yılı içerisinde hiç kar etmezse bir haber mesajı gönderilir.
STR_CONFIG_SETTING_NEVER_EXPIRE_VEHICLES                        :Eski araçlar sürekli üretilsin: {STRING}
STR_CONFIG_SETTING_NEVER_EXPIRE_VEHICLES_HELPTEXT               :Etkinleştirildiğinde, tüm araç modelleri piyasaya çıkışlarından itibaren sonsuza dek satın alınabilir.
STR_CONFIG_SETTING_AUTORENEW_VEHICLE                            :Araç eskiyince otomatik olarak yenile: {STRING}
STR_CONFIG_SETTING_AUTORENEW_VEHICLE_HELPTEXT                   :Etkinleştirildiğinde, yenileme koşulları sağlandığı takdirde ömrünün sonuna yaklaşan bir araç otomatik olarak yenilenir.
STR_CONFIG_SETTING_AUTORENEW_MONTHS                             :Aracın azami yaşı {STRING} olduğunda otomatik yenile
STR_CONFIG_SETTING_AUTORENEW_MONTHS_HELPTEXT                    :Bir aracın otomatik-yenileme için göz önünde bulundurulması gereken göreceli yaş
STR_CONFIG_SETTING_AUTORENEW_MONTHS_VALUE_BEFORE                :{COMMA} ay önce
STR_CONFIG_SETTING_AUTORENEW_MONTHS_VALUE_AFTER                 :{COMMA} ay sonra
STR_CONFIG_SETTING_AUTORENEW_MONEY                              :Yenileme icin gerekli en az parayı otomatik yenile: {STRING}
STR_CONFIG_SETTING_AUTORENEW_MONEY_HELPTEXT                     :Araçları otomatik-yenileme için göz önünde bulundurmadan önce bankada bulunması gereken minimum para miktarı
STR_CONFIG_SETTING_ERRMSG_DURATION                              :Hata mesajının süresi: {STRING}
STR_CONFIG_SETTING_ERRMSG_DURATION_HELPTEXT                     :Kırmızı penceredeki hata mesajlarının görüntüleneceği süre. Fakat bazı (kritik) hata mesajları bu süre dolduğunda otomatik kapanmaz, el ile kapatılması gerekir.
STR_CONFIG_SETTING_ERRMSG_DURATION_VALUE                        :{COMMA} saniye
STR_CONFIG_SETTING_HOVER_DELAY                                  :Araçlara dair bilgileri göster: {STRING}
STR_CONFIG_SETTING_HOVER_DELAY_HELPTEXT                         :Fare bir arayüz elemanının üzerine getirildiğinde o araca dair bilgilerin gösterilmesi için geçmesi gereken süre. Alternatif olarak bu işlem için sağ fare tuşu da kullanılabilir.
STR_CONFIG_SETTING_HOVER_DELAY_VALUE                            :Fareyi {COMMA} milisaniye üzerinde tutun
STR_CONFIG_SETTING_HOVER_DELAY_DISABLED                         :Sağ tıklama
STR_CONFIG_SETTING_POPULATION_IN_LABEL                          :Şehir nüfusunu isminin yanına yaz: {STRING}
STR_CONFIG_SETTING_POPULATION_IN_LABEL_HELPTEXT                 :Haritadaki şehir etiketlerinde nüfus bilgisini görüntüle
STR_CONFIG_SETTING_GRAPH_LINE_THICKNESS                         :Grafiklerdeki çizgi kalınlığı: {STRING}
STR_CONFIG_SETTING_GRAPH_LINE_THICKNESS_HELPTEXT                :Grafiklerdeki çizginin genişliği. İnce çizgiler daha hassas şekilde okunabilir, koyu çizgileri ise görmek ve renklerini ayırt etmek daha kolay olur.

STR_CONFIG_SETTING_LANDSCAPE                                    :İklim: {STRING}
STR_CONFIG_SETTING_LANDSCAPE_HELPTEXT                           :İklimler farklı kargo ve şehir gelişme gereksinimlerini belirleyen temel oynanış senaryolarını tanımlar. NewGRF ve Oyun Betikleri daha ince ayarlar yapmanızı sağlar
STR_CONFIG_SETTING_LAND_GENERATOR                               :Arazi üretici: {STRING}
STR_CONFIG_SETTING_LAND_GENERATOR_HELPTEXT                      :Özgün oluşturucu temel grafik kümesine bağlıdır ve sabit arazi şekillerini oluşturur. TerraGenesis, daha iyi denetim ayarlarına sahip bir Perlin gürültü tabanlı oluşturucudur
STR_CONFIG_SETTING_LAND_GENERATOR_ORIGINAL                      :Özgün
STR_CONFIG_SETTING_LAND_GENERATOR_TERRA_GENESIS                 :TerraGenesis
STR_CONFIG_SETTING_TERRAIN_TYPE                                 :Zemin türü: {STRING}
STR_CONFIG_SETTING_TERRAIN_TYPE_HELPTEXT                        :(Sadece TerraGenesis) Yer biçemi engebe değeri
STR_CONFIG_SETTING_INDUSTRY_DENSITY                             :Endüstri yoğunluğu: {STRING}
STR_CONFIG_SETTING_INDUSTRY_DENSITY_HELPTEXT                    :Oyun boyunca kaç tane fabrika oluşturulması gerektiğini ve hangi seviyede bakıma alınması gerektiğini ayarlayın
STR_CONFIG_SETTING_OIL_REF_EDGE_DISTANCE                        :Petrol rafinerilerinin kenarlardan azami uzaklığı: {STRING}
STR_CONFIG_SETTING_OIL_REF_EDGE_DISTANCE_HELPTEXT               :Petrol rafinerileri sadece haritanın sınırlarında inşa edilir; ada haritalarında sahillere kurulurlar.
STR_CONFIG_SETTING_SNOWLINE_HEIGHT                              :Kar kalınlığı: {STRING}
STR_CONFIG_SETTING_SNOWLINE_HEIGHT_HELPTEXT                     :Kutupsal arazide, karın ne kadar yükseklikten başlayacağını denetleyin. Kar aynı zamanda fabrika oluşumunu ve şehir gelişme gereksinimini de etkiler
STR_CONFIG_SETTING_ROUGHNESS_OF_TERRAIN                         :Arazinin engebesi: {STRING}
STR_CONFIG_SETTING_ROUGHNESS_OF_TERRAIN_HELPTEXT                :(Sadece TerraGenesis) Tepelerin sıklığını seçin: Yumuşak yerleşimler daha az, geniş alana yayılmış tepelere sahiptir. Sıkı yerleşimler tekrarlanmış gibi görülen çok sayıda tepeye sahip olacaklar.
STR_CONFIG_SETTING_ROUGHNESS_OF_TERRAIN_VERY_SMOOTH             :Dümdüz
STR_CONFIG_SETTING_ROUGHNESS_OF_TERRAIN_SMOOTH                  :Düzgün
STR_CONFIG_SETTING_ROUGHNESS_OF_TERRAIN_ROUGH                   :Engebeli
STR_CONFIG_SETTING_ROUGHNESS_OF_TERRAIN_VERY_ROUGH              :Çok Engebeli
STR_CONFIG_SETTING_VARIETY                                      :Çeşitlilik dağılımı: {STRING}
STR_CONFIG_SETTING_VARIETY_HELPTEXT                             :(Sadece TerraGenesis) Haritanın hem dağlık hem de düz alanlar içerip içermeyeceğini denetleyin. Bu haritayı sadece düz yapacağı için, diğer seçenek dağlı seçilmeli.
STR_CONFIG_SETTING_RIVER_AMOUNT                                 :Nehir miktarı: {STRING}
STR_CONFIG_SETTING_RIVER_AMOUNT_HELPTEXT                        :Kaç tane nehir oluşturulacağını seçin
STR_CONFIG_SETTING_TREE_PLACER                                  :Ağaç üretme algoritması: {STRING}
STR_CONFIG_SETTING_TREE_PLACER_HELPTEXT                         :Haritada ağaçların dağıtımını seçin: 'Özgün', ağaçları düzgün dağıtımlı yerleştirirken, 'İyileştirilmiş' gruplar halinde yerleştirir
STR_CONFIG_SETTING_TREE_PLACER_NONE                             :Hiçbiri
STR_CONFIG_SETTING_TREE_PLACER_ORIGINAL                         :Özgün
STR_CONFIG_SETTING_TREE_PLACER_IMPROVED                         :Gelişmiş
STR_CONFIG_SETTING_ROAD_SIDE                                    :Yol araçları: {STRING}
STR_CONFIG_SETTING_ROAD_SIDE_HELPTEXT                           :Sürüş yönünü seçin
STR_CONFIG_SETTING_HEIGHTMAP_ROTATION                           :Yükseklik haritasını döndür: {STRING}
STR_CONFIG_SETTING_HEIGHTMAP_ROTATION_COUNTER_CLOCKWISE         :Saat yönünün tersi
STR_CONFIG_SETTING_HEIGHTMAP_ROTATION_CLOCKWISE                 :Saat yönü
STR_CONFIG_SETTING_SE_FLAT_WORLD_HEIGHT                         :Düzlük bir senaryonun yükseklik seviyesi: {STRING}
STR_CONFIG_SETTING_EDGES_NOT_EMPTY                              :{WHITE}Kuzey kenarda bir veya daha fazla kare boş değil
STR_CONFIG_SETTING_EDGES_NOT_WATER                              :{WHITE}Kenarlardan birinde bir veya daha fazla kare su değil

STR_CONFIG_SETTING_STATION_SPREAD                               :Azami durak yayılma alanı: {STRING}
STR_CONFIG_SETTING_STATION_SPREAD_HELPTEXT                      :Tek bir durağın parçalarının yayılabileceği azami alan. Yüksek değerler oyunu yavaşlatır
STR_CONFIG_SETTING_SERVICEATHELIPAD                             :Helikopterler helipadlerde otomatik servise girsin: {STRING}
STR_CONFIG_SETTING_SERVICEATHELIPAD_HELPTEXT                    :Havaalanında depo bulunmasa bile her inişin ardından helikopterlere bakım uygula.
STR_CONFIG_SETTING_LINK_TERRAFORM_TOOLBAR                       :Arazi araç çubuğunu diğer araç çubuklarına bağla: {STRING}
STR_CONFIG_SETTING_LINK_TERRAFORM_TOOLBAR_HELPTEXT              :Bir ulaşım türü için inşaat araç çubuğumu açarken, aynı zamanda yer şekillendirme araç çubuğunu da aç.
STR_CONFIG_SETTING_SMALLMAP_LAND_COLOUR                         :Küçük haritada kullanılan toprak rengi: {STRING}
STR_CONFIG_SETTING_SMALLMAP_LAND_COLOUR_HELPTEXT                :Küçük haritadaki arazi rengi
STR_CONFIG_SETTING_SMALLMAP_LAND_COLOUR_GREEN                   :Yeşil
STR_CONFIG_SETTING_SMALLMAP_LAND_COLOUR_DARK_GREEN              :Koyu yeşil
STR_CONFIG_SETTING_SMALLMAP_LAND_COLOUR_VIOLET                  :Mor
STR_CONFIG_SETTING_SMOOTH_SCROLLING                             :Düzgün viewport kaydırması: {STRING}
STR_CONFIG_SETTING_SMOOTH_SCROLLING_HELPTEXT                    :Küçük haritaya tıklandığında veya harita üzerindeki belli bir nesneye gidilmesi için komut verildiğinde ana görüntünün nasıl kaydırılacağını kontrol eder. Etkinleştirildiğinde harita kayarak ilerler, kapatıldığında ise doğrudan hedeflenen noktaya atlama yapar.
STR_CONFIG_SETTING_MEASURE_TOOLTIP                              :İnşa araçları kullanılırken ölçüm ipucu göster: {STRING}
STR_CONFIG_SETTING_MEASURE_TOOLTIP_HELPTEXT                     :İnşaat işlemleri sırasında fareyi sürükleyince kare-uzaklıkları ve yükseklik farklarını göster.
STR_CONFIG_SETTING_LIVERIES                                     :Araç türüne özel logolar göster: {STRING}
STR_CONFIG_SETTING_LIVERIES_HELPTEXT                            :Araç türüne özel görünümlerin kullanımını kontrol et (şirkete özel olanın tam tersine)
STR_CONFIG_SETTING_LIVERIES_NONE                                :Hiçbiri
STR_CONFIG_SETTING_LIVERIES_OWN                                 :Şirketi al
STR_CONFIG_SETTING_LIVERIES_ALL                                 :Tüm şirketler
STR_CONFIG_SETTING_PREFER_TEAMCHAT                              :<ENTER> tuşu takım içi sohbette kullanılsın: {STRING}
STR_CONFIG_SETTING_PREFER_TEAMCHAT_HELPTEXT                     :Şirket içi ve halka açık mesajlaşmanın tuş atamasını değiştir <ENTER> yanıtla <Ctrl+ENTER>
STR_CONFIG_SETTING_SCROLLWHEEL_SCROLLING                        :Fare tekerleğinin fonksiyonu: {STRING}
STR_CONFIG_SETTING_SCROLLWHEEL_SCROLLING_HELPTEXT               :İki-boyutlu fare tekerleri ile ekran kaydırma özelliğini etkinleştir.
STR_CONFIG_SETTING_SCROLLWHEEL_ZOOM                             :Haritayı yakınlaştır
STR_CONFIG_SETTING_SCROLLWHEEL_SCROLL                           :Haritayı kaydır
STR_CONFIG_SETTING_SCROLLWHEEL_OFF                              :Kapalı
STR_CONFIG_SETTING_SCROLLWHEEL_MULTIPLIER                       :Tekerlek hızı: {STRING}
STR_CONFIG_SETTING_SCROLLWHEEL_MULTIPLIER_HELPTEXT              :Fare-tekeri ile ekran kaydırmanın hassaslığını ayarla
STR_CONFIG_SETTING_OSK_ACTIVATION                               :Görsel klavye: {STRING}
STR_CONFIG_SETTING_OSK_ACTIVATION_HELPTEXT                      :Sadece işaretleme aygıtı kullanırken düzenleme kutularına yazı yazabilmek için ekranda görüntülenen klavyenin hangi yöntemle açılacağını belirleyin.
STR_CONFIG_SETTING_OSK_ACTIVATION_DISABLED                      :Kapalı
STR_CONFIG_SETTING_OSK_ACTIVATION_DOUBLE_CLICK                  :Çift tık
STR_CONFIG_SETTING_OSK_ACTIVATION_SINGLE_CLICK_FOCUS            :Tek tık (odaklanmışken)
STR_CONFIG_SETTING_OSK_ACTIVATION_SINGLE_CLICK                  :Tek tık (anında)

STR_CONFIG_SETTING_RIGHT_MOUSE_BTN_EMU                          :Sağ tıklama öykünümü: {STRING}
STR_CONFIG_SETTING_RIGHT_MOUSE_BTN_EMU_HELPTEXT                 :Sağ fare-tıklamalarının hangi yöntemle taklit edileceğini seçin.
STR_CONFIG_SETTING_RIGHT_MOUSE_BTN_EMU_COMMAND                  :Komut-tıklama
STR_CONFIG_SETTING_RIGHT_MOUSE_BTN_EMU_CONTROL                  :Kontrol-tıklama
STR_CONFIG_SETTING_RIGHT_MOUSE_BTN_EMU_OFF                      :Kapalı

STR_CONFIG_SETTING_RIGHT_MOUSE_WND_CLOSE                        :Sağ tıklama ile pencereyi kapat: {STRING}
STR_CONFIG_SETTING_RIGHT_MOUSE_WND_CLOSE_HELPTEXT               :İçerisinde sağ tıklandığında pencereyi kapatır. Sağ tıklandığında ipuçları gösterimini devre dışı bırakır!

STR_CONFIG_SETTING_AUTOSAVE                                     :Otomatik kaydet: {STRING}
STR_CONFIG_SETTING_AUTOSAVE_HELPTEXT                            :Otomatik oyun kaydetme sıklığını seçin

STR_CONFIG_SETTING_DATE_FORMAT_IN_SAVE_NAMES                    :Kaydedilen oyun isimlerinde {STRING} tarih biçimini kullan
STR_CONFIG_SETTING_DATE_FORMAT_IN_SAVE_NAMES_HELPTEXT           :Kaydedilen oyun isimlerinde kullanılan tarih biçimi
STR_CONFIG_SETTING_DATE_FORMAT_IN_SAVE_NAMES_LONG               :uzun (31 Ara 2008)
STR_CONFIG_SETTING_DATE_FORMAT_IN_SAVE_NAMES_SHORT              :kısa (31-12-2008)
STR_CONFIG_SETTING_DATE_FORMAT_IN_SAVE_NAMES_ISO                :ISO (2008-12-31)

STR_CONFIG_SETTING_PAUSE_ON_NEW_GAME                            :Yeni bir oyun başlatırken zamanı duraklat: {STRING}
STR_CONFIG_SETTING_PAUSE_ON_NEW_GAME_HELPTEXT                   :Etkinleştirildiğinde, haritaya ayrıntılı bir bakış atabilmek için yeni oyuna başlarken otomatik olarak oyun duraklatılır.
STR_CONFIG_SETTING_COMMAND_PAUSE_LEVEL                          :Oyun durakladığında izin verilenler: {STRING}
STR_CONFIG_SETTING_COMMAND_PAUSE_LEVEL_HELPTEXT                 :Oyun durdurulduğunda (pause) hangi hareketlerin yapılabileceğini seçin
STR_CONFIG_SETTING_COMMAND_PAUSE_LEVEL_NO_ACTIONS               :Hiçbir hareket
STR_CONFIG_SETTING_COMMAND_PAUSE_LEVEL_ALL_NON_CONSTRUCTION     :İnşa içermeyen tüm hareketler
STR_CONFIG_SETTING_COMMAND_PAUSE_LEVEL_ALL_NON_LANDSCAPING      :Yer şekillendirme hareketleri dışında tüm hareketler
STR_CONFIG_SETTING_COMMAND_PAUSE_LEVEL_ALL_ACTIONS              :Tüm hareketler
STR_CONFIG_SETTING_ADVANCED_VEHICLE_LISTS                       :Araç listesinde gruplar kullan: {STRING}
STR_CONFIG_SETTING_ADVANCED_VEHICLE_LISTS_HELPTEXT              :Araçları gruplamak için gelişmiş araç listelerinin kullanımını etkinleştirir
STR_CONFIG_SETTING_LOADING_INDICATORS                           :Araç yükleme bilgisini göster: {STRING}
STR_CONFIG_SETTING_LOADING_INDICATORS_HELPTEXT                  :Yükleme veya boşaltma yapan araçların üzerinde yükleme işaretlerinin görünüp görünmeyeceğini seçin
STR_CONFIG_SETTING_TIMETABLE_IN_TICKS                           :Zaman tablosunda gün yerine işlemci zamanı kullan: {STRING}
STR_CONFIG_SETTING_TIMETABLE_IN_TICKS_HELPTEXT                  :Zaman çizelgelerinde yolculuk sürelerini gün yerine oyun zamanı cinsinden göster
STR_CONFIG_SETTING_TIMETABLE_SHOW_ARRIVAL_DEPARTURE             :Çıkış ve varışları çizelgelerde göster: {STRING}
STR_CONFIG_SETTING_TIMETABLE_SHOW_ARRIVAL_DEPARTURE_HELPTEXT    :Zaman çizelgelerinde tahmini varış ve ayrılış zamanlarını göster
STR_CONFIG_SETTING_QUICKGOTO                                    :Araç talimatlarının hızlı oluşturulması: {STRING}
STR_CONFIG_SETTING_QUICKGOTO_HELPTEXT                           :Komutlar penceresi açılırken "git" düğmesini otomatik olarak seç
STR_CONFIG_SETTING_DEFAULT_RAIL_TYPE                            :Öntanımlı ray türü (yeni oyundan/oyun yüklemeden sonra): {STRING}
STR_CONFIG_SETTING_DEFAULT_RAIL_TYPE_HELPTEXT                   :Oyuna başlandığında veya oyun yüklendiğinde seçilecek ray cinsi. "En eskisi" en eski ray cinsini, "en yenisi" en yeni ray cinsini, "en çok kullanılan" ise en fazla kullanılmış olan ray cinsini seçer.
STR_CONFIG_SETTING_DEFAULT_RAIL_TYPE_FIRST                      :En eskisi
STR_CONFIG_SETTING_DEFAULT_RAIL_TYPE_LAST                       :En yenisi
STR_CONFIG_SETTING_DEFAULT_RAIL_TYPE_MOST_USED                  :En çok kullanılan
STR_CONFIG_SETTING_SHOW_TRACK_RESERVATION                       :Raylar için yol ayrılmalarını göster: {STRING}
STR_CONFIG_SETTING_SHOW_TRACK_RESERVATION_HELPTEXT              :Trenlerin güzergah tabanlı bloklara girmeyi reddetmesine dair sorunları engellemek için ayrılmış (rezerve) raylar için farklı bir renk kullan.
STR_CONFIG_SETTING_PERSISTENT_BUILDINGTOOLS                     :Yapı araçlarını kullanımdan sonra aktif tut: {STRING}
STR_CONFIG_SETTING_PERSISTENT_BUILDINGTOOLS_HELPTEXT            :Köprü, tünel vb. için kullanılan inşa araçlarını kullanımdan sonra da açık tut
STR_CONFIG_SETTING_EXPENSES_LAYOUT                              :Şirket mali tablosunda grup harcamaları: {STRING}
STR_CONFIG_SETTING_EXPENSES_LAYOUT_HELPTEXT                     :Şirket harcamaları penceresinin nasıl düzenleneceğini belirle

STR_CONFIG_SETTING_SOUND_TICKER                                 :Kayan haber bandı: {STRING}
STR_CONFIG_SETTING_SOUND_TICKER_HELPTEXT                        :Özet haber mesajları için ses çal
STR_CONFIG_SETTING_SOUND_NEWS                                   :Gazete: {STRING}
STR_CONFIG_SETTING_SOUND_NEWS_HELPTEXT                          :Gazete gösterimlerinde ses oynat
STR_CONFIG_SETTING_SOUND_NEW_YEAR                               :Yıl sonu: {STRING}
STR_CONFIG_SETTING_SOUND_NEW_YEAR_HELPTEXT                      :Yıl sonunda şirketin o yılki performansını bir önceki yılın performansıyla karşılaştıran özet eşliğinde ses çal
STR_CONFIG_SETTING_SOUND_CONFIRM                                :İnşaat: {STRING}
STR_CONFIG_SETTING_SOUND_CONFIRM_HELPTEXT                       :Başarılı inşaatlarda ya da diğer eylemlerde ses oynat
STR_CONFIG_SETTING_SOUND_CLICK                                  :Düğme klikleri: {STRING}
STR_CONFIG_SETTING_SOUND_CLICK_HELPTEXT                         :Düğmelere basıldığında bip'le
STR_CONFIG_SETTING_SOUND_DISASTER                               :Kaza/felaketler: {STRING}
STR_CONFIG_SETTING_SOUND_DISASTER_HELPTEXT                      :Kaza ve felaketlerin ses efektlerini oynat
STR_CONFIG_SETTING_SOUND_VEHICLE                                :Araçlar: {STRING}
STR_CONFIG_SETTING_SOUND_VEHICLE_HELPTEXT                       :Araçların seslerini oynat
STR_CONFIG_SETTING_SOUND_AMBIENT                                :Ortam: {STRING}
STR_CONFIG_SETTING_SOUND_AMBIENT_HELPTEXT                       :Yeryüzü, fabrikalar ve kasabaların ortam seslerini oynat

STR_CONFIG_SETTING_DISABLE_UNSUITABLE_BUILDING                  :Uygun araç bulunmadığında ilgili altyapıların yapılmasını engelle: {STRING}
STR_CONFIG_SETTING_DISABLE_UNSUITABLE_BUILDING_HELPTEXT         :Etkinleştirildiğinde, eğer kullanılabilecek araçlar mevcutsa altyapıyı kullanılabilir hale getirir, böylece altyapıya boş yere zaman ve para harcanmasını engeller
STR_CONFIG_SETTING_MAX_TRAINS                                   :Şirket başına azami tren sayısı: {STRING}
STR_CONFIG_SETTING_MAX_TRAINS_HELPTEXT                          :Bir şirketin sahip olabileceği azami tren sayısı
STR_CONFIG_SETTING_MAX_ROAD_VEHICLES                            :Şirket başına azami karayolu aracı sayısı: {STRING}
STR_CONFIG_SETTING_MAX_ROAD_VEHICLES_HELPTEXT                   :Bir şirketin sahip olabileceği azami karayolu aracı sayısı
STR_CONFIG_SETTING_MAX_AIRCRAFT                                 :Şirket başına azami uçak sayısı: {STRING}
STR_CONFIG_SETTING_MAX_AIRCRAFT_HELPTEXT                        :Bir şirketin sahip olabileceği azami hava aracı sayısı
STR_CONFIG_SETTING_MAX_SHIPS                                    :Şirket başına azami gemi sayısı: {STRING}
STR_CONFIG_SETTING_MAX_SHIPS_HELPTEXT                           :Bir şirketin sahip olabileceği azami gemi sayısı

STR_CONFIG_SETTING_AI_BUILDS_TRAINS                             :Bilgisayar tren kullanmasın: {STRING}
STR_CONFIG_SETTING_AI_BUILDS_TRAINS_HELPTEXT                    :Etkinleştirildiğinde bilgisayarın kontrol ettiği şirket tren yapamaz
STR_CONFIG_SETTING_AI_BUILDS_ROAD_VEHICLES                      :Bilgisayar karayolu araçları kullanmasın: {STRING}
STR_CONFIG_SETTING_AI_BUILDS_ROAD_VEHICLES_HELPTEXT             :Etkinleştirildiğinde bilgisayarın kontrol ettiği şirket karayolu aracı yapamaz
STR_CONFIG_SETTING_AI_BUILDS_AIRCRAFT                           :Bilgisayar hava taşıtları kullanmasın: {STRING}
STR_CONFIG_SETTING_AI_BUILDS_AIRCRAFT_HELPTEXT                  :Etkinleştirildiğinde bilgisayarın kontrol ettiği şirket havayolu aracı yapamaz
STR_CONFIG_SETTING_AI_BUILDS_SHIPS                              :Bilgisayar gemi kullanmasın: {STRING}
STR_CONFIG_SETTING_AI_BUILDS_SHIPS_HELPTEXT                     :Etkinleştirildiğinde bilgisayarın kontrol ettiği şirket gemi yapamaz

STR_CONFIG_SETTING_AI_PROFILE                                   :Varsayılan ayar profili: {STRING}
STR_CONFIG_SETTING_AI_PROFILE_HELPTEXT                          :Rastgele YZ'ler (yapay zekalar) için veya yeni bir YZ ya da Oyun Senaryosu eklerken hangi ayar profilinin kullanılacağını seçin
STR_CONFIG_SETTING_AI_PROFILE_EASY                              :Kolay
STR_CONFIG_SETTING_AI_PROFILE_MEDIUM                            :Orta zorluk
STR_CONFIG_SETTING_AI_PROFILE_HARD                              :Zor

STR_CONFIG_SETTING_AI_IN_MULTIPLAYER                            :Çok oyunculuda yapay zekâ olsun: {STRING}
STR_CONFIG_SETTING_AI_IN_MULTIPLAYER_HELPTEXT                   :YZ (yapay zeka) bilgisayar oyuncularının çok oyunculu oyunlara katılmasına izin ver
STR_CONFIG_SETTING_SCRIPT_MAX_OPCODES                           :Betikler duraklatılıncaya kadar çalıştırılacak opkod sayısı: {STRING}
STR_CONFIG_SETTING_SCRIPT_MAX_OPCODES_HELPTEXT                  :Bir betiğin bir elde kullanabileceği azami hesaplama adımı sayısı

STR_CONFIG_SETTING_SERVINT_ISPERCENT                            :Servis gecikmeleri yüzde ile: {STRING}
STR_CONFIG_SETTING_SERVINT_ISPERCENT_HELPTEXT                   :Araçlara bakım yapılmasına bir önceki bakımın üzerinden geçen zamana göre mi, yoksa aracın güvenilirlik değerinin azami güvenilirliğe kıyasla belli bir yüzde oranında düşmesine bağlı olarak mı karar verileceğini seçin
STR_CONFIG_SETTING_SERVINT_TRAINS                               :Trenler için varsayılan bakım aralığı: {STRING}
STR_CONFIG_SETTING_SERVINT_TRAINS_HELPTEXT                      :Yeni tren yolu araçları için varsayılan bakım aralığını ayarlar, eğer araç için özel bir bakım aralığı belirtilmemişse geçerlidir
STR_CONFIG_SETTING_SERVINT_VALUE                                :{COMMA}{NBSP}gün/%
STR_CONFIG_SETTING_SERVINT_DISABLED                             :Etkisiz
STR_CONFIG_SETTING_SERVINT_ROAD_VEHICLES                        :Yol araçları için varsayılan bakım aralığı: {STRING}
STR_CONFIG_SETTING_SERVINT_ROAD_VEHICLES_HELPTEXT               :Yeni karayolu araçları için varsayılan bakım aralığını ayarlar, eğer araç için özel bir bakım aralığı belirtilmemişse geçerlidir
STR_CONFIG_SETTING_SERVINT_AIRCRAFT                             :Hava araçları için varsayılan bakım aralığı: {STRING}
STR_CONFIG_SETTING_SERVINT_AIRCRAFT_HELPTEXT                    :Yeni hava araçları için varsayılan bakım aralığını ayarlar, eğer araç için özel bir bakım aralığı belirtilmemişse geçerlidir
STR_CONFIG_SETTING_SERVINT_SHIPS                                :Gemiler için varsayılan bakım aralığı: {STRING}
STR_CONFIG_SETTING_SERVINT_SHIPS_HELPTEXT                       :Yeni gemiler için varsayılan bakım aralığını ayarlar, eğer araç için özel bir bakım aralığı belirtilmemişse geçerlidir
STR_CONFIG_SETTING_NOSERVICE                                    :Bozulmalar kapalıysa sevisler kapalı olsun: {STRING}
STR_CONFIG_SETTING_NOSERVICE_HELPTEXT                           :Etkinleştirildiğinde, araçlar bozulmuyorlarsa bakıma gönderilmezler
STR_CONFIG_SETTING_WAGONSPEEDLIMITS                             :Vagonların treni yavaşlatması izinli: {STRING}
STR_CONFIG_SETTING_WAGONSPEEDLIMITS_HELPTEXT                    :Etkinleştirildiğinde, bir trenin azami hızına karar verirken vagonların hız limitleri de göz önünde bulundurulur
STR_CONFIG_SETTING_DISABLE_ELRAILS                              :Elektrikli rayları iptal et: {STRING}
STR_CONFIG_SETTING_DISABLE_ELRAILS_HELPTEXT                     :Etkinleştirildiğinde, elektrikli araçları kullanabilmek için rayların elektrikli olması gerekmez

STR_CONFIG_SETTING_NEWS_ARRIVAL_FIRST_VEHICLE_OWN               :Oyuncunun istasyonuna ilk aracın gelişi: {STRING}
STR_CONFIG_SETTING_NEWS_ARRIVAL_FIRST_VEHICLE_OWN_HELPTEXT      :Oyuncuya ait yeni yapılan bir durağa ilk kez araç ulaştığında gazete haberi olarak göster
STR_CONFIG_SETTING_NEWS_ARRIVAL_FIRST_VEHICLE_OTHER             :Rakibin istasyonuna ilk aracın gelişi: {STRING}
STR_CONFIG_SETTING_NEWS_ARRIVAL_FIRST_VEHICLE_OTHER_HELPTEXT    :Rakibe ait yeni yapılan bir durağa ilk kez araç ulaştığında gazete haberi olarak göster
STR_CONFIG_SETTING_NEWS_ACCIDENTS_DISASTERS                     :Kazalar / felaketler: {STRING}
STR_CONFIG_SETTING_NEWS_ACCIDENTS_DISASTERS_HELPTEXT            :Kazalar veya felaketler meydana geldiğinde gazete haberi olarak göster
STR_CONFIG_SETTING_NEWS_COMPANY_INFORMATION                     :Şirket bilgisi: {STRING}
STR_CONFIG_SETTING_NEWS_COMPANY_INFORMATION_HELPTEXT            :Yeni bir şirket oyuna başladığında veya şirketler iflas etme riski taşıdığında gazete haberi olarak göster
STR_CONFIG_SETTING_NEWS_INDUSTRY_OPEN                           :Fabrikaların açılışı: {STRING}
STR_CONFIG_SETTING_NEWS_INDUSTRY_OPEN_HELPTEXT                  :Yeni endüstriler kurulduğunda gazete haberi olarak göster
STR_CONFIG_SETTING_NEWS_INDUSTRY_CLOSE                          :Fabrikaların kapanışı: {STRING}
STR_CONFIG_SETTING_NEWS_INDUSTRY_CLOSE_HELPTEXT                 :Endüstriler kapandığında gazete haberi olarak göster
STR_CONFIG_SETTING_NEWS_ECONOMY_CHANGES                         :Ekonomideki değişimler: {STRING}
STR_CONFIG_SETTING_NEWS_ECONOMY_CHANGES_HELPTEXT                :Ekonomideki küresel değişiklikleri gazete haberi olarak göster
STR_CONFIG_SETTING_NEWS_INDUSTRY_CHANGES_COMPANY                :Şirket tarafından hizmet verilen fabrikaların üretim değişiklikleri: {STRING}
STR_CONFIG_SETTING_NEWS_INDUSTRY_CHANGES_COMPANY_HELPTEXT       :Oyuncuya ait şirketin hizmet ettiği endüstrilerin üretim miktarları değiştiğinde gazete haberi olarak göster
STR_CONFIG_SETTING_NEWS_INDUSTRY_CHANGES_OTHER                  :Rakiplerin hizmet ettiği fabrikalardaki üretim değişiklikleri: {STRING}
STR_CONFIG_SETTING_NEWS_INDUSTRY_CHANGES_OTHER_HELPTEXT         :Rakiplere ait şirketlerin hizmet ettiği endüstrilerin üretim miktarları değiştiğinde gazete haberi olarak göster
STR_CONFIG_SETTING_NEWS_INDUSTRY_CHANGES_UNSERVED               :Diğer fabrikalardaki üretim değişiklikleri: {STRING}
STR_CONFIG_SETTING_NEWS_INDUSTRY_CHANGES_UNSERVED_HELPTEXT      :Ne oyuncu ne de rakipler tarafından hizmet edilen endüstrilerin üretim miktarları değiştiğinde gazete haberi olarak göster
STR_CONFIG_SETTING_NEWS_ADVICE                                  :Şirketin araçları hakkında tavsiye / bilgi: {STRING}
STR_CONFIG_SETTING_NEWS_ADVICE_HELPTEXT                         :Dikkat gerektiren araçlar hakkında mesajlar göster
STR_CONFIG_SETTING_NEWS_NEW_VEHICLES                            :Yeni araçlar: {STRING}
STR_CONFIG_SETTING_NEWS_NEW_VEHICLES_HELPTEXT                   :Yeni bir araç türü ortaya çıktığında gazete haberi olarak göster
STR_CONFIG_SETTING_NEWS_CHANGES_ACCEPTANCE                      :Kargo isteğindeki değişiklikler: {STRING}
STR_CONFIG_SETTING_NEWS_CHANGES_ACCEPTANCE_HELPTEXT             :Durakların bazı kargo türlerini kabul etmesiyle ilgili değişiklikler olduğunda haber ver
STR_CONFIG_SETTING_NEWS_SUBSIDIES                               :Teşvikler: {STRING}
STR_CONFIG_SETTING_NEWS_SUBSIDIES_HELPTEXT                      :Teşvikle ilgili olaylarda gazete göster
STR_CONFIG_SETTING_NEWS_GENERAL_INFORMATION                     :Genel bilgi: {STRING}
STR_CONFIG_SETTING_NEWS_GENERAL_INFORMATION_HELPTEXT            :Ayrıcalıklı hakların satın alınması veya yolların yeniden yapılmasının finanse edilmesi gibi genel olayları gazetede göster

STR_CONFIG_SETTING_NEWS_MESSAGES_OFF                            :Kapalı
STR_CONFIG_SETTING_NEWS_MESSAGES_SUMMARY                        :Özet
STR_CONFIG_SETTING_NEWS_MESSAGES_FULL                           :Tam

STR_CONFIG_SETTING_COLOURED_NEWS_YEAR                           :Renkli gazete şu senede çıksın: {STRING}
STR_CONFIG_SETTING_COLOURED_NEWS_YEAR_HELPTEXT                  :Gazete haberlerinin renkli olarak basılmaya başlandığı yıl. Bu tarihe kadar gazete siyah/beyaz olarak basılır
STR_CONFIG_SETTING_STARTING_YEAR                                :Başlangıç tarihi: {STRING}
STR_CONFIG_SETTING_SMOOTH_ECONOMY                               :Yüzeysel ekonomi (daha çok ve küçük çapta değişiklikler): {STRING}
STR_CONFIG_SETTING_SMOOTH_ECONOMY_HELPTEXT                      :Etkinleştirildiğinde, endüstri üretim miktarı daha sık ve daha küçük adımlarla değişir. Eğer endüstriler bir NewGRF dosyası tarafından sağlanıyorsa bu özellik genellikle etkisiz kalır
STR_CONFIG_SETTING_ALLOW_SHARES                                 :Diğer şirketlerin hisseleri alınabilsin: {STRING}
STR_CONFIG_SETTING_ALLOW_SHARES_HELPTEXT                        :Etkinleştirildiğinde, şirketlerin hisse senetlerinin alınıp satılması mümkün olur. Hisse senetleri sadece belli bir yaşa ulaşan şirketler için geçerlidir
STR_CONFIG_SETTING_FEEDER_PAYMENT_SHARE                         :Besleme sistemlerinde, bölümlerden elde edilen kardan ödenecek yüzde: {STRING}
STR_CONFIG_SETTING_FEEDER_PAYMENT_SHARE_HELPTEXT                :Besleme sistemlerinde, sistemi oluşturan ara bölümlere verilen kar yüzdesi. Böylece kar miktarı üzerinde daha fazla kontrol elde edilmiş olur
STR_CONFIG_SETTING_DRAG_SIGNALS_DENSITY                         :Fare sürüklendiğinde sinyal yerleştirme sıklığı: {STRING}
STR_CONFIG_SETTING_DRAG_SIGNALS_DENSITY_HELPTEXT                :Fareyi sürükleyerek sinyal inşa ederken, sinyallerin ray üzerindeki bir sonraki engele dek (sinyal, kavşak) ne kadar mesafe bırakarak inşa edileceğini belirler
STR_CONFIG_SETTING_DRAG_SIGNALS_DENSITY_VALUE                   :{COMMA} kare
STR_CONFIG_SETTING_DRAG_SIGNALS_FIXED_DISTANCE                  :Fare sürüklendiğinde, sinyaller arasında sabit mesafe bırakılsın: {STRING}
STR_CONFIG_SETTING_DRAG_SIGNALS_FIXED_DISTANCE_HELPTEXT         :Ctrl+fare sürüklemesi ile sinyal inşa ederken sinyallerin nasıl yerleştirileceğini belirler. Etkinleştirildiğinde her "n" karede bir sinyal yerleştirilir, böylece birbirine paralel raylardaki sinyallerin aynı hizada olmasını sağlamak kolaylaşır
STR_CONFIG_SETTING_SEMAPHORE_BUILD_BEFORE_DATE                  :Bu tarihten önce ışık yerine semafor kullan: {STRING}
STR_CONFIG_SETTING_SEMAPHORE_BUILD_BEFORE_DATE_HELPTEXT         :Raylar için elektrikli sinyallerin kullanılmaya başlanacağı yılı belirler. Bu tarihe kadar elektriksiz sinyaller kullanılır (bunlar da aynı işi görür, sadece görünüşleri farklıdır)
STR_CONFIG_SETTING_ENABLE_SIGNAL_GUI                            :Sinyal arayüzünü etkinleştir: {STRING}
STR_CONFIG_SETTING_ENABLE_SIGNAL_GUI_HELPTEXT                   :Pencere kullanmaksızın Ctrl+Tıklama ile farklı sinyal çeşitleri seçmek yerine, hangi sinyal türünün inşa edileceğinin seçilebildiği bir pencere görüntüle
STR_CONFIG_SETTING_DEFAULT_SIGNAL_TYPE                          :Varsayılan sinyal türü: {STRING}
STR_CONFIG_SETTING_DEFAULT_SIGNAL_TYPE_HELPTEXT                 :Kullanılacak varsayılan sinyal türü
STR_CONFIG_SETTING_DEFAULT_SIGNAL_NORMAL                        :Blok sinyalleri
STR_CONFIG_SETTING_DEFAULT_SIGNAL_PBS                           :Yol sinyalleri
STR_CONFIG_SETTING_DEFAULT_SIGNAL_PBSOWAY                       :Tek yön yol sinyalleri
STR_CONFIG_SETTING_CYCLE_SIGNAL_TYPES                           :Sinyal türleri arasında dön: {STRING}
STR_CONFIG_SETTING_CYCLE_SIGNAL_TYPES_HELPTEXT                  :Ctrl+Tıklama ile sinyal inşa ederken hangi sinyal türlerinin kullanılacağını seç
STR_CONFIG_SETTING_CYCLE_SIGNAL_NORMAL                          :Yalnızca blok sinyalleri
STR_CONFIG_SETTING_CYCLE_SIGNAL_PBS                             :Yalnızca yol sinyalleri
STR_CONFIG_SETTING_CYCLE_SIGNAL_ALL                             :Hepsi

STR_CONFIG_SETTING_TOWN_LAYOUT                                  :Yeni kasabalar için yol yerleşimi: {STRING}
STR_CONFIG_SETTING_TOWN_LAYOUT_HELPTEXT                         :Şehirlerin karayolu ağlarını gösteren şema
STR_CONFIG_SETTING_TOWN_LAYOUT_DEFAULT                          :Özgün
STR_CONFIG_SETTING_TOWN_LAYOUT_BETTER_ROADS                     :Daha iyi yollar
STR_CONFIG_SETTING_TOWN_LAYOUT_2X2_GRID                         :2x2
STR_CONFIG_SETTING_TOWN_LAYOUT_3X3_GRID                         :3x3
STR_CONFIG_SETTING_TOWN_LAYOUT_RANDOM                           :Rastgele
STR_CONFIG_SETTING_ALLOW_TOWN_ROADS                             :Kasabalara yol yapma izni verilsin: {STRING}
STR_CONFIG_SETTING_ALLOW_TOWN_ROADS_HELPTEXT                    :Şehirlerin büyüme için yollar yapmasına izin ver. Şehirlerin kendi kendine yol yapmasını engellemek için bu özelliği kapatın
STR_CONFIG_SETTING_ALLOW_TOWN_LEVEL_CROSSINGS                   :Şehirlerde hemzemin geçit yapmaya izin ver: {STRING}
STR_CONFIG_SETTING_ALLOW_TOWN_LEVEL_CROSSINGS_HELPTEXT          :Etkinleştirildiğinde şehirlerin demiryolu ile karayolunun kesiştiği kavşaklar yapmasına izin verilir
STR_CONFIG_SETTING_NOISE_LEVEL                                  :Kasabalar tarafından kontrol edilen havaalanı gürültü seviyesine izin ver: {STRING}
STR_CONFIG_SETTING_NOISE_LEVEL_HELPTEXT                         :Etkisiz hale getirildiğinde, her şehirde iki havaalanı olabilir. Etkinleştirildiğinde ise, bir şehirdeki havaalanı sayısı o şehrin ne kadar gürültüye tahammül edebildiğiyle sınırlıdır; bu da nüfus miktarına, havaalanının büyüklüğüne ve uzaklığına bağlıdır
STR_CONFIG_SETTING_TOWN_FOUNDING                                :Oyunda yeni şehirler kurma: {STRING}
STR_CONFIG_SETTING_TOWN_FOUNDING_HELPTEXT                       :Bu seçeneği etkinleştirmek, oyuncuların yeni şehirler kurmasına izin verir
STR_CONFIG_SETTING_TOWN_FOUNDING_FORBIDDEN                      :Yasak
STR_CONFIG_SETTING_TOWN_FOUNDING_ALLOWED                        :İzin verildi
STR_CONFIG_SETTING_TOWN_FOUNDING_ALLOWED_CUSTOM_LAYOUT          :İzin verildi, özel kasaba yerleşimi

STR_CONFIG_SETTING_EXTRA_TREE_PLACEMENT                         :Oyunda ağaç dikme: {STRING}
STR_CONFIG_SETTING_EXTRA_TREE_PLACEMENT_HELPTEXT                :Oyundaki rastgele ağaçların görünümünü kontrol eder. Bu, ağaçların büyümesine bağımlı olan endüstrileri etkileyebilir, örneğin keresteciler gibi
STR_CONFIG_SETTING_EXTRA_TREE_PLACEMENT_NONE                    :Hiçbiri {RED}(kauçuk fabrikasını yok eder)
STR_CONFIG_SETTING_EXTRA_TREE_PLACEMENT_RAINFOREST              :Yalnız yağmur ormanlarında
STR_CONFIG_SETTING_EXTRA_TREE_PLACEMENT_ALL                     :Her yerde

STR_CONFIG_SETTING_TOOLBAR_POS                                  :Ana araç çubuğu konumu: {STRING}
STR_CONFIG_SETTING_TOOLBAR_POS_HELPTEXT                         :Ekranın üst kısmındaki ana araç çubuğunun yatay konumu
STR_CONFIG_SETTING_STATUSBAR_POS                                :Durum çubuğunun konumu: {STRING}
STR_CONFIG_SETTING_STATUSBAR_POS_HELPTEXT                       :Ekranın alt kısmındaki durum çubuğunun yatay konu
STR_CONFIG_SETTING_SNAP_RADIUS                                  :Pencere yaslama çapı: {STRING}
STR_CONFIG_SETTING_SNAP_RADIUS_HELPTEXT                         :Bir pencereyi yanındaki pencereye otomatik olarak yaslamak için iki pencere arasında bulunması gereken mesafe
STR_CONFIG_SETTING_SNAP_RADIUS_VALUE                            :{COMMA} piksel
STR_CONFIG_SETTING_SNAP_RADIUS_DISABLED                         :Etkisiz
STR_CONFIG_SETTING_SOFT_LIMIT                                   :Azami sabitlenmemiş pencere sayısı: {STRING}
STR_CONFIG_SETTING_SOFT_LIMIT_HELPTEXT                          :Yeni pencerelere yer açmak üzere eski pencerelerin otomatik olarak kapanmaya başlaması için ekranda bulunması gereken "sabitlenmemiş" pencere sayısı
STR_CONFIG_SETTING_SOFT_LIMIT_VALUE                             :{COMMA}
STR_CONFIG_SETTING_SOFT_LIMIT_DISABLED                          :etkisiz
STR_CONFIG_SETTING_ZOOM_MIN                                     :Azami yaklaşma seviyesi: {STRING}
STR_CONFIG_SETTING_ZOOM_MIN_HELPTEXT                            :Haritadan kısımlar gösteren pencereler (viewport) için azami yaklaştırma (zoom-in) seviyesi. Daha yüksek yaklaştırma ayarları oyunun bellek gereksinimini arttırır.
STR_CONFIG_SETTING_ZOOM_MAX                                     :Azami uzaklaşma seviyesi: {STRING}
STR_CONFIG_SETTING_ZOOM_MAX_HELPTEXT                            :Haritadan kısımlar gösteren pencereler (viewport) için azami uzaklaştırma (zoom-out) seviyesi. Daha yüksek uzaklaştırma ayarları oyunda gecikmelere sebep olabilir
STR_CONFIG_SETTING_ZOOM_LVL_MIN                                 :4x
STR_CONFIG_SETTING_ZOOM_LVL_IN_2X                               :2x
STR_CONFIG_SETTING_ZOOM_LVL_NORMAL                              :Normal
STR_CONFIG_SETTING_ZOOM_LVL_OUT_2X                              :2x
STR_CONFIG_SETTING_ZOOM_LVL_OUT_4X                              :4x
STR_CONFIG_SETTING_ZOOM_LVL_OUT_8X                              :8x
STR_CONFIG_SETTING_TOWN_GROWTH                                  :Şehirlerin genişleme hızı: {STRING}
STR_CONFIG_SETTING_TOWN_GROWTH_HELPTEXT                         :Şehir büyüme hızı
STR_CONFIG_SETTING_TOWN_GROWTH_NONE                             :Hiçbiri
STR_CONFIG_SETTING_TOWN_GROWTH_SLOW                             :Yavaş
STR_CONFIG_SETTING_TOWN_GROWTH_NORMAL                           :Normal
STR_CONFIG_SETTING_TOWN_GROWTH_FAST                             :Hızlı
STR_CONFIG_SETTING_TOWN_GROWTH_VERY_FAST                        :Çok Hızlı
STR_CONFIG_SETTING_LARGER_TOWNS                                 :Şehirlere dönüşecek kasabaların oranı: {STRING}
STR_CONFIG_SETTING_LARGER_TOWNS_HELPTEXT                        :Şehirlere dönüşecek kasabaların miktarı, yani nispeten büyük başlayıp daha hızlı büyüyen kasabalar
STR_CONFIG_SETTING_LARGER_TOWNS_VALUE                           :{COMMA}'de 1
STR_CONFIG_SETTING_LARGER_TOWNS_DISABLED                        :Hiçbiri
STR_CONFIG_SETTING_CITY_SIZE_MULTIPLIER                         :Birincil şehir büyüklüğü çarpanı: {STRING}
STR_CONFIG_SETTING_CITY_SIZE_MULTIPLIER_HELPTEXT                :Oyun başlangıcında şehirlerin normal kasabalara kıyasla ortalama büyüklüğü

STR_CONFIG_SETTING_LINKGRAPH_INTERVAL                           :Dağıtım grafiğini her {STRING}{NBSP}günde bir güncelle
STR_CONFIG_SETTING_LINKGRAPH_INTERVAL_HELPTEXT                  :Bağlantı grafiğinin tekrar hesaplamaları arasında geçen süre. Her tekrar hesaplama grafiğin öğelerinden biri için planları hesaplar. Yani bu ayar için girdiğiniz X değeri tüm grafiğin her X günde bir güncelleneceği manasına gelmez; sadece grafiğin öğelerinden biri güncellenir. Daha kısa sürelere ayarladıkça hesaplamalar için daha fazla işlemci süresi gerekir. Daha uzun süreler seçtikçe yeni güzergahlardaki kargo dağıtımının başlaması da daha uzun sürer.
STR_CONFIG_SETTING_LINKGRAPH_TIME                               :Dağıtım grafiğini {STRING}{NBSP}güne göre tekrar hesapla
STR_CONFIG_SETTING_LINKGRAPH_TIME_HELPTEXT                      :Bağlantı grafiğini oluşturan parçaların her tekrar hesaplaması için kullanılan zaman. Tekrar hesaplama başlatıldığında bu kadar gün sürecek bir işlem başlatılmış olur. Buraya daha kısa süreler girdikçe işlemin bitmesi gerekirken bitmemiş olma ihtimali artar. Ardından oyun ("lag") olana dek durur. Daha uzun süreler girdiğinizde güzergahlar değiştikçe dağıtımın güncellenmesi daha uzun sürer.
STR_CONFIG_SETTING_DISTRIBUTION_MANUAL                          :el ile (manual)
STR_CONFIG_SETTING_DISTRIBUTION_ASYMMETRIC                      :asimetrik
STR_CONFIG_SETTING_DISTRIBUTION_SYMMETRIC                       :simetrik
STR_CONFIG_SETTING_DISTRIBUTION_PAX                             :Yolcular için dağıtım kipi: {STRING}
STR_CONFIG_SETTING_DISTRIBUTION_PAX_HELPTEXT                    :"simetrik" seçildiğinde A durağından B durağına taşınan ile B'den A'ya taşınan yolcu miktarı kabaca eşit olur. "asimetrik" seçildiğinde iki yönde de rastgele miktarda yolcu gönderilebilir. "el ile" seçildiğinde yolcular için otomatik dağıtım yapılmaz.
STR_CONFIG_SETTING_DISTRIBUTION_MAIL                            :Posta için dağıtım kipi: {STRING}
STR_CONFIG_SETTING_DISTRIBUTION_MAIL_HELPTEXT                   :"simetrik" seçildiğinde A durağından B durağına gönderilen ile B'den A'ya gönderilen posta miktarı kabaca eşit olur. "asimetrik" seçildiğinde iki yönde de rastgele miktarda posta gönderilebilir. "el ile" seçildiğinde posta için otomatik dağıtım yapılmaz.
STR_CONFIG_SETTING_DISTRIBUTION_ARMOURED                        :ZIRHLI kargo sınıfı için dağıtım kipi: {STRING}
STR_CONFIG_SETTING_DISTRIBUTION_ARMOURED_HELPTEXT               :ZIRHLI kargo sınıfı ılıman iklimde değerli mallar, yarı-tropik iklimde elmaslar, veya yarı-soğuk iklimde altın içerir. NewGRF dosyaları bunu değiştirebilir. "Simetrik" olarak ayarlandığında A durağından B durağına gönderilen kargo miktarı, B'den A'ya gönderilene kabaca eşit olur. "Asimetrik" ise herhangi bir yönde rastgele miktarda kargo gönderilebileceğini gösterir. "El ile" seçildiğinde o kargo için otomatik dağıtım yapılmaz. Yarı-soğuk iklimde oynarken bu değeri "asimetrik" veya "el ile" olarak ayarlamanız tavsiye edilir, çünkü bankalar altınları altın madenine geri göndermez. Ilıman ve yarı-tropik iklim için aynı zamanda "simetrik" seçebilirsiniz, zira bankalar değerli malların bir kısmını malların geldiği kaynak bankaya geri gönderir.
STR_CONFIG_SETTING_DISTRIBUTION_DEFAULT                         :Diğer kargo sınıfları için dağılım kipi: {STRING}
STR_CONFIG_SETTING_DISTRIBUTION_DEFAULT_HELPTEXT                :"asimetrik", kargonun iki yönde de rastgele miktarda gönderileceğini gösterir. "el ile" seçildiği takdirde o kargolar için otomatik dağılım yapılmaz.
STR_CONFIG_SETTING_LINKGRAPH_ACCURACY                           :Dağılım isabetliliği: {STRING}
STR_CONFIG_SETTING_LINKGRAPH_ACCURACY_HELPTEXT                  :Buraya daha yüksek değerler girildikçe bağlantı grafiğinin hesaplanmasına daha fazla işlemci zamanı harcanır. Eğer hesaplama çok uzun sürerse gecikmeler olabilir. Fakat düşük bir değer girerseniz dağılım isabetli olmayacaktır ve kargonun beklediğiniz yerlere gönderilmediğini fark edebilirsiniz.
STR_CONFIG_SETTING_DEMAND_DISTANCE                              :Mesafenin talep üzerindeki etkisi: {STRING}
STR_CONFIG_SETTING_DEMAND_DISTANCE_HELPTEXT                     :Eğer buraya 0'dan büyük bir değer girerseniz bir kargonun yola çıktığı A durağı ve olası bir B istikameti arasındaki mesafe, A'dan B'ye gönderilen kargo miktarını etkiler. B A'dan ne kadar uzaksa o kadar az kargo gönderilir. Daha yüksek değerler girdikçe uzak duraklara daha az kargo, yakın duraklara ise daha fazla kargo gönderilir.
STR_CONFIG_SETTING_DEMAND_SIZE                                  :Simetrik kip için geri gönderilen kargo miktarı: {STRING}
STR_CONFIG_SETTING_DEMAND_SIZE_HELPTEXT                         :Buraya %100'den küçük bir değer girmek simetrik dağılımın asimetrik bir dağılıma benzer şekilde davranmasına sebep olur. Eğer bir durağa belli miktar kargo gönderilmişse, daha az kargo zorla geri gönderilir. Eğer %0 olarak ayarlarsanız simetrik dağılım aynen asimetrik dağılım gibi davranmaya başlar.
STR_CONFIG_SETTING_SHORT_PATH_SATURATION                        :Yüksek kapasiteli güzergahları kullanmadan önce daha kısa güzergah doygunluğu: {STRING}
STR_CONFIG_SETTING_SHORT_PATH_SATURATION_HELPTEXT               :Sıklıkla iki durak arasında birden fazla güzergah bulunur. Kargo dağıtımı önce en kısa güzergahı doygunluğa ulaştırır, ardından ikinci en kısa güzergahı doygunluğa ulaşana kadar kullanır ve böyle devam eder. Doygunluk, kapasite tahmini ve planlanan kullanım miktarına göre hesaplanır. Tüm güzergahlar doygunluğa ulaştığında eğer hala talep varsa, yüksek kapasiteli olan güzergahları tercih ederek tüm güzergahları aşırı yükler. Fakat çoğu zaman algoritma kapasiteyi isabetli olarak hesaplayamaz. Bu değer, daha kısa bir güzergahın yüzde kaç oranında doygunluğa ulaştığı zaman bir sonraki güzergahın seçileceğini ayarlamanızı sağlar. Yanlış (büyük) kapasite tahmini ihtimaline karşı aşırı dolu durakları önlemek için %100'den daha düşük bir değer seçin.

STR_CONFIG_SETTING_LOCALISATION_UNITS_VELOCITY                  :Hız birimi: {STRING}
STR_CONFIG_SETTING_LOCALISATION_UNITS_VELOCITY_HELPTEXT         :Kullanıcı arayüzünde hız görüntülendiğinde, bunu seçili birimde göster.
STR_CONFIG_SETTING_LOCALISATION_UNITS_VELOCITY_IMPERIAL         :Imperial (İngiliz ölçü birimleri) (mph)
STR_CONFIG_SETTING_LOCALISATION_UNITS_VELOCITY_METRIC           :Metrik (km/s)
STR_CONFIG_SETTING_LOCALISATION_UNITS_VELOCITY_SI               :SI (Uluslararası Ölçüm Sistemi) (m/s)

STR_CONFIG_SETTING_LOCALISATION_UNITS_POWER                     :Araç gücü ölçü birimi: {STRING}
STR_CONFIG_SETTING_LOCALISATION_UNITS_POWER_HELPTEXT            :Kullanıcı arayüzünde bir aracın gücü görüntülendiğinde, bunu seçili ölçü biriminde göster.
STR_CONFIG_SETTING_LOCALISATION_UNITS_POWER_IMPERIAL            :Imperial (Ingiliz ölçü birimleri) (hp/beygir gücü)
STR_CONFIG_SETTING_LOCALISATION_UNITS_POWER_METRIC              :Metrik (hp/beygir gücü)
STR_CONFIG_SETTING_LOCALISATION_UNITS_POWER_SI                  :SI (Uluslararası Ölçüm Sistemi) (kW)

STR_CONFIG_SETTING_LOCALISATION_UNITS_WEIGHT                    :Ağırlık ölçü birimi: {STRING}
STR_CONFIG_SETTING_LOCALISATION_UNITS_WEIGHT_HELPTEXT           :Kullanıcı arayüzünde ağırlıklar görüntülendiğinde, bunları seçili ölçü biriminde göster
STR_CONFIG_SETTING_LOCALISATION_UNITS_WEIGHT_IMPERIAL           :Imperial (Ingiliz ölçü birimleri) (kısa t/ton)
STR_CONFIG_SETTING_LOCALISATION_UNITS_WEIGHT_METRIC             :Metrik (t/ton)
STR_CONFIG_SETTING_LOCALISATION_UNITS_WEIGHT_SI                 :SI (Uluslararası Ölçüm Sistemi) (kg)

STR_CONFIG_SETTING_LOCALISATION_UNITS_VOLUME                    :Hacim ölçü birimi: {STRING}
STR_CONFIG_SETTING_LOCALISATION_UNITS_VOLUME_HELPTEXT           :Kullanıcı arayüzünde hacimler görüntülendiğinde, bunları seçili ölçü biriminde göster
STR_CONFIG_SETTING_LOCALISATION_UNITS_VOLUME_IMPERIAL           :Imperial (Ingiliz ölçü birimleri) (gal)
STR_CONFIG_SETTING_LOCALISATION_UNITS_VOLUME_METRIC             :Metrik (l)
STR_CONFIG_SETTING_LOCALISATION_UNITS_VOLUME_SI                 :SI (Uluslararası Ölçüm Sistemi) (m³)

STR_CONFIG_SETTING_LOCALISATION_UNITS_FORCE                     :Çekici güç ölçü birimi: {STRING}
STR_CONFIG_SETTING_LOCALISATION_UNITS_FORCE_HELPTEXT            :Kullanıcı arayüzünde çekici güç görüntülendiğinde (çekici yük olarak da bilinir), bunları seçili ölçü biriminde göster
STR_CONFIG_SETTING_LOCALISATION_UNITS_FORCE_IMPERIAL            :Imperial (Ingiliz ölçü birimleri) (lbf)
STR_CONFIG_SETTING_LOCALISATION_UNITS_FORCE_METRIC              :Metrik (kgf)
STR_CONFIG_SETTING_LOCALISATION_UNITS_FORCE_SI                  :SI (Uluslararası Ölçüm Sistemi) (kN)

STR_CONFIG_SETTING_LOCALISATION_UNITS_HEIGHT                    :Yükseklik ölçü birimi: {STRING}
STR_CONFIG_SETTING_LOCALISATION_UNITS_HEIGHT_HELPTEXT           :Kullanıcı arayüzünde yükseklikler görüntülendiğinde, bunları seçili ölçü biriminde göster
STR_CONFIG_SETTING_LOCALISATION_UNITS_HEIGHT_IMPERIAL           :Imperial (Ingiliz ölçü birimleri) (ft)
STR_CONFIG_SETTING_LOCALISATION_UNITS_HEIGHT_METRIC             :Metrik (m)
STR_CONFIG_SETTING_LOCALISATION_UNITS_HEIGHT_SI                 :SI (Uluslararası Ölçüm Sistemi) (m)

STR_CONFIG_SETTING_LOCALISATION                                 :{ORANGE}Yerelleştirme
STR_CONFIG_SETTING_GRAPHICS                                     :{ORANGE}Grafikler
STR_CONFIG_SETTING_SOUND                                        :{ORANGE}Ses
STR_CONFIG_SETTING_INTERFACE                                    :{ORANGE}Arayüz
STR_CONFIG_SETTING_INTERFACE_GENERAL                            :{ORANGE}Genel
STR_CONFIG_SETTING_INTERFACE_VIEWPORTS                          :{ORANGE}Harita kısım pencereleri
STR_CONFIG_SETTING_INTERFACE_CONSTRUCTION                       :{ORANGE}İnşaat
STR_CONFIG_SETTING_ADVISORS                                     :{ORANGE}Haberler / Danışmanlar
STR_CONFIG_SETTING_COMPANY                                      :{ORANGE}Şirket
STR_CONFIG_SETTING_ACCOUNTING                                   :{ORANGE}Muhasebe
STR_CONFIG_SETTING_VEHICLES                                     :{ORANGE}Araçlar
STR_CONFIG_SETTING_VEHICLES_PHYSICS                             :{ORANGE}Fizik
STR_CONFIG_SETTING_VEHICLES_ROUTING                             :{ORANGE}Yönlenme
STR_CONFIG_SETTING_LIMITATIONS                                  :{ORANGE}Sınırlamalar
STR_CONFIG_SETTING_ACCIDENTS                                    :{ORANGE}Felaketler / Kazalar
STR_CONFIG_SETTING_GENWORLD                                     :{ORANGE}Harita üretimi
STR_CONFIG_SETTING_ENVIRONMENT                                  :{ORANGE}Ortam
STR_CONFIG_SETTING_ENVIRONMENT_AUTHORITIES                      :{ORANGE}Yetkililer
STR_CONFIG_SETTING_ENVIRONMENT_TOWNS                            :{ORANGE}Şehirler
STR_CONFIG_SETTING_ENVIRONMENT_INDUSTRIES                       :{ORANGE}Endüstri
STR_CONFIG_SETTING_ENVIRONMENT_CARGODIST                        :{ORANGE}Kargo dağılımı
STR_CONFIG_SETTING_AI                                           :{ORANGE}Rakipler
STR_CONFIG_SETTING_AI_NPC                                       :{ORANGE}Bilgisayar oyuncuları

STR_CONFIG_SETTING_PATHFINDER_OPF                               :Özgün
STR_CONFIG_SETTING_PATHFINDER_NPF                               :NPF
STR_CONFIG_SETTING_PATHFINDER_YAPF_RECOMMENDED                  :YAPF {BLUE}(Önerilen)

STR_CONFIG_SETTING_PATHFINDER_FOR_TRAINS                        :Trenler için yol bulucu: {STRING}
STR_CONFIG_SETTING_PATHFINDER_FOR_TRAINS_HELPTEXT               :Trenler için kullanılacak "yol bulucu" algoritma
STR_CONFIG_SETTING_PATHFINDER_FOR_ROAD_VEHICLES                 :Karayolu taşıtları için yol bulucu: {STRING}
STR_CONFIG_SETTING_PATHFINDER_FOR_ROAD_VEHICLES_HELPTEXT        :Karayolu araçları için kullanılacak "yol bulucu" algoritma
STR_CONFIG_SETTING_PATHFINDER_FOR_SHIPS                         :Gemiler için yol bulucu: {STRING}
STR_CONFIG_SETTING_PATHFINDER_FOR_SHIPS_HELPTEXT                :Gemiler için kullanılacak "yol bulucu" algoritma
STR_CONFIG_SETTING_REVERSE_AT_SIGNALS                           :İşaretlerde otomatik geri çevirme: {STRING}
STR_CONFIG_SETTING_REVERSE_AT_SIGNALS_HELPTEXT                  :Tren sinyalde uzun süre beklediği takdirde ters yöne gitmesine izin ver

STR_CONFIG_SETTING_QUERY_CAPTION                                :{WHITE}Ayar değerini değiştir

# Config errors
STR_CONFIG_ERROR                                                :{WHITE}Konfigürasyon dosyasında hata
STR_CONFIG_ERROR_ARRAY                                          :{WHITE}... '{STRING}' dizisinde hata
STR_CONFIG_ERROR_INVALID_VALUE                                  :{WHITE}... '{1:STRING}' için '{0:STRING}' geçersiz bir değer
STR_CONFIG_ERROR_TRAILING_CHARACTERS                            :{WHITE}... '{STRING}' ayarının sonunda devam eden karakterler
STR_CONFIG_ERROR_DUPLICATE_GRFID                                :{WHITE}... '{STRING}' adlı NewGRF gözardı edildi: '{STRING}' birden fazla yerde GRF ID
STR_CONFIG_ERROR_INVALID_GRF                                    :{WHITE}... geçersiz NewGRF gözardı edildi '{STRING}': {STRING}
STR_CONFIG_ERROR_INVALID_GRF_NOT_FOUND                          :bulunamadı
STR_CONFIG_ERROR_INVALID_GRF_UNSAFE                             :statik kullanım için güvenli değil
STR_CONFIG_ERROR_INVALID_GRF_SYSTEM                             :sistem NewGRF'si
STR_CONFIG_ERROR_INVALID_GRF_INCOMPATIBLE                       :OpenTTD'nin bu sürümüyle uyumsuz
STR_CONFIG_ERROR_INVALID_GRF_UNKNOWN                            :bilinmiyor
STR_CONFIG_ERROR_INVALID_SAVEGAME_COMPRESSION_LEVEL             :{WHITE}... sıkıştırma seviyesi '{STRING}' geçerli değil
STR_CONFIG_ERROR_INVALID_SAVEGAME_COMPRESSION_ALGORITHM         :{WHITE}... kaydedilmiş oyun formatı olarak '{STRING}' mevcut değil. '{STRING}' formatına çevriliyor
STR_CONFIG_ERROR_INVALID_BASE_GRAPHICS_NOT_FOUND                :{WHITE}... Temel Grafik kümesi görmezden geliniyor '{STRING}': bulunamadı
STR_CONFIG_ERROR_INVALID_BASE_SOUNDS_NOT_FOUND                  :{WHITE}... Temel Ses kümesi görmezden geliniyor '{STRING}': bulunamadı
STR_CONFIG_ERROR_INVALID_BASE_MUSIC_NOT_FOUND                   :{WHITE}... Temel Müzik kümesi görmezden geliniyor '{STRING}': bulunamadı
STR_CONFIG_ERROR_OUT_OF_MEMORY                                  :{WHITE}Bellek yetersiz
STR_CONFIG_ERROR_SPRITECACHE_TOO_BIG                            :{WHITE}{BYTES} sprite-önbelleği ayırma işlemi başarısız. Sprite-önbelleği {BYTES}'a düşürüldü. Bu OpenTTD'nin performansını azaltacak. Bellek gereksinimini azaltmak için 32bpp grafikleri ve/veya yakınlaştırma seviyelerini kapatmayı deneyebilirsiniz

# Intro window
STR_INTRO_CAPTION                                               :{WHITE}OpenTTD {REV}

STR_INTRO_NEW_GAME                                              :{BLACK}Yeni Oyun
STR_INTRO_LOAD_GAME                                             :{BLACK}Oyun Yükle
STR_INTRO_PLAY_SCENARIO                                         :{BLACK}Senaryoyu Oyna
STR_INTRO_PLAY_HEIGHTMAP                                        :{BLACK}Yükseklik Haritası Oyna
STR_INTRO_SCENARIO_EDITOR                                       :{BLACK}Senaryo Düzenleyici
STR_INTRO_MULTIPLAYER                                           :{BLACK}Çok Oyunculu

STR_INTRO_GAME_OPTIONS                                          :{BLACK}Seçenekler
STR_INTRO_HIGHSCORE                                             :{BLACK}Puan Tablosu
STR_INTRO_CONFIG_SETTINGS_TREE                                  :{BLACK}Ayarlar
STR_INTRO_NEWGRF_SETTINGS                                       :{BLACK}NewGRF Ayarları
STR_INTRO_ONLINE_CONTENT                                        :{BLACK}Çevrimiçi İçeriği Kontrol Et
STR_INTRO_SCRIPT_SETTINGS                                       :{BLACK}YZ/Oyun Betik Ayarları
STR_INTRO_QUIT                                                  :{BLACK}Çıkış

STR_INTRO_TOOLTIP_NEW_GAME                                      :{BLACK}Yeni oyuna başla. Ctrl+Tıklama harita ayarlamasını atlar.
STR_INTRO_TOOLTIP_LOAD_GAME                                     :{BLACK}Oyun yükle
STR_INTRO_TOOLTIP_PLAY_HEIGHTMAP                                :{BLACK}Yükseklik haritasını kullanarak yeni oyun başlat
STR_INTRO_TOOLTIP_PLAY_SCENARIO                                 :{BLACK}Özel bir senaryo kullanarak yeni oyun başlat
STR_INTRO_TOOLTIP_SCENARIO_EDITOR                               :{BLACK}Kendi dünyanı/senaryonu yarat
STR_INTRO_TOOLTIP_MULTIPLAYER                                   :{BLACK}Çok oyunculu oyun başlat

STR_INTRO_TOOLTIP_TEMPERATE                                     :{BLACK}'Ilıman' yer biçemini seç
STR_INTRO_TOOLTIP_SUB_ARCTIC_LANDSCAPE                          :{BLACK}'Soğuk' yer biçemini seç
STR_INTRO_TOOLTIP_SUB_TROPICAL_LANDSCAPE                        :{BLACK}'Tropik' yer biçemini seç
STR_INTRO_TOOLTIP_TOYLAND_LANDSCAPE                             :{BLACK}'Oyuncak' yer biçemini seç

STR_INTRO_TOOLTIP_GAME_OPTIONS                                  :{BLACK}Seçenekleri göster
STR_INTRO_TOOLTIP_HIGHSCORE                                     :{BLACK}Puan tablosunu göster
STR_INTRO_TOOLTIP_CONFIG_SETTINGS_TREE                          :{BLACK}Görüntü ayarları
STR_INTRO_TOOLTIP_NEWGRF_SETTINGS                               :{BLACK}NewGRF ayarlarını göster
STR_INTRO_TOOLTIP_ONLINE_CONTENT                                :{BLACK}İndirilecek yeni ve güncellenmiş içeriği kontrol et
STR_INTRO_TOOLTIP_SCRIPT_SETTINGS                               :{BLACK}YZ ve Oyun betik ayarlarını göster
STR_INTRO_TOOLTIP_QUIT                                          :{BLACK}'OpenTTD' den çık

STR_INTRO_BASESET                                               :{BLACK}Geçerli seçimdeki temel grafik setinin {NUM} örneği eksik. Lütfen temel setin güncellemelerini kontrol edin.
STR_INTRO_TRANSLATION                                           :{BLACK}Bu çeviride {NUM} eksik metin var. Çevirmen olarak kaydolarak OpenTTD'nin iyileştirilmesine yardım edin. Ayrıntılar için readme.txt'ye bakın.

# Quit window
STR_QUIT_CAPTION                                                :{WHITE}Çıkış
STR_QUIT_ARE_YOU_SURE_YOU_WANT_TO_EXIT_OPENTTD                  :{YELLOW}Oyundan çıkıp {STRING} sisteminize dönmek istediğinizden emin misiniz?
STR_QUIT_YES                                                    :{BLACK}Evet
STR_QUIT_NO                                                     :{BLACK}Hayır

# Supported OSes
STR_OSNAME_WINDOWS                                              :Windows
STR_OSNAME_DOS                                                  :DOS
STR_OSNAME_UNIX                                                 :Unix
STR_OSNAME_OSX                                                  :OS{NBSP}X
STR_OSNAME_BEOS                                                 :BeOS
STR_OSNAME_HAIKU                                                :Haiku
STR_OSNAME_MORPHOS                                              :MorphOS
STR_OSNAME_AMIGAOS                                              :AmigaOS
STR_OSNAME_OS2                                                  :OS/2
STR_OSNAME_SUNOS                                                :SunOS

# Abandon game
STR_ABANDON_GAME_CAPTION                                        :{WHITE}Ana Menüye Dön
STR_ABANDON_GAME_QUERY                                          :{YELLOW}Oyunu bitirmek istediğinizden emin misiniz?
STR_ABANDON_SCENARIO_QUERY                                      :{YELLOW}Bu senaryodan çıkmak istediğinizden emin misiniz ?

# Cheat window
STR_CHEATS                                                      :{WHITE}Hileler
STR_CHEATS_TOOLTIP                                              :{BLACK}Onay kutuları bu hilenin daha önce kullanılıp kullanmadığını bildirir.
STR_CHEATS_WARNING                                              :{BLACK}Uyarı! Rakiplerine ihanet etmek üzeresin. Böyle bir davranışı sonsuza dek unutmayacaklarını akılda tut
STR_CHEAT_MONEY                                                 :{LTBLUE}Parayı {CURRENCY_LONG} kadar arttır
STR_CHEAT_CHANGE_COMPANY                                        :{LTBLUE}Oynanan şirket: {ORANGE}{COMMA}
STR_CHEAT_EXTRA_DYNAMITE                                        :{LTBLUE}Sihirli buldozer (fabrikaları, silinemeyen nesneleri siler): {ORANGE}{STRING}
STR_CHEAT_CROSSINGTUNNELS                                       :{LTBLUE}Tüneller kesişebilir: {ORANGE}{STRING}
STR_CHEAT_NO_JETCRASH                                           :{LTBLUE}Jetler küçük havalimanlarında (sıklıkla) düşmesin: {ORANGE}{STRING}
STR_CHEAT_EDIT_MAX_HL                                           :{LTBLUE}Azami harita yüksekliğini değiştir: {ORANGE}{NUM}
STR_CHEAT_EDIT_MAX_HL_QUERY_CAPT                                :{WHITE}Haritadaki azami dağ yüksekliğini düzenle
STR_CHEAT_SWITCH_CLIMATE_TEMPERATE_LANDSCAPE                    :Ilıman iklim
STR_CHEAT_SWITCH_CLIMATE_SUB_ARCTIC_LANDSCAPE                   :Soğuk iklim
STR_CHEAT_SWITCH_CLIMATE_SUB_TROPICAL_LANDSCAPE                 :Tropik iklim
STR_CHEAT_SWITCH_CLIMATE_TOYLAND_LANDSCAPE                      :Oyun bahçesi
STR_CHEAT_CHANGE_DATE                                           :{LTBLUE}Tarihi değiştir: {ORANGE}{DATE_SHORT}
STR_CHEAT_CHANGE_DATE_QUERY_CAPT                                :{WHITE}Yılı değiştir
STR_CHEAT_SETUP_PROD                                            :{LTBLUE}Üretim değerlerini değiştir: {ORANGE}{STRING}

# Livery window

STR_LIVERY_GENERAL_TOOLTIP                                      :{BLACK}Genel renk şemalarını göster
STR_LIVERY_TRAIN_TOOLTIP                                        :{BLACK}Tren renk düzenlerini göster
STR_LIVERY_ROAD_VEHICLE_TOOLTIP                                 :{BLACK}Araç renk düzenlerini göster
STR_LIVERY_SHIP_TOOLTIP                                         :{BLACK}Gemi renk düzenlerini göster
STR_LIVERY_AIRCRAFT_TOOLTIP                                     :{BLACK}Uçakların renk şemalarını göster
STR_LIVERY_PRIMARY_TOOLTIP                                      :{BLACK}Seçili düzen için birincil rengi seç. Ctrl ile tıklama bu rengi bütün düzenler için kaydedecek
STR_LIVERY_SECONDARY_TOOLTIP                                    :{BLACK}Seçili düzen için ikincil rengi seç. Ctrl ile tıklama bu rengi bütün düzenler için kaydedecek
STR_LIVERY_PANEL_TOOLTIP                                        :{BLACK}Değiştirilecek bir renk düzeni seçin ya da CTRL+Tıklama ile birden düzen seçin. Düzenin kullanımını açıp kapatmak için kutuya tıklayın.

STR_LIVERY_DEFAULT                                              :Şirket Rengi
STR_LIVERY_STEAM                                                :Buharlı Lokomotif
STR_LIVERY_DIESEL                                               :Dizel Lokomotif
STR_LIVERY_ELECTRIC                                             :Elektrikli Lokomotif
STR_LIVERY_MONORAIL                                             :Monoray Lokomotifi
STR_LIVERY_MAGLEV                                               :Maglev Lokomotifi
STR_LIVERY_DMU                                                  :DMU
STR_LIVERY_EMU                                                  :EMU
STR_LIVERY_PASSENGER_WAGON_STEAM                                :Yolcu Vagonu (Buhar)
STR_LIVERY_PASSENGER_WAGON_DIESEL                               :Yolcu Vagonu (Dizel)
STR_LIVERY_PASSENGER_WAGON_ELECTRIC                             :Yolcu Vagonu (Elektrik)
STR_LIVERY_PASSENGER_WAGON_MONORAIL                             :Yolcu Vagonu (Tekli Ray)
STR_LIVERY_PASSENGER_WAGON_MAGLEV                               :Yolcu Vagonu (Manyetik)
STR_LIVERY_FREIGHT_WAGON                                        :Yük Vagonu
STR_LIVERY_BUS                                                  :Otobüs
STR_LIVERY_TRUCK                                                :Kamyon
STR_LIVERY_PASSENGER_SHIP                                       :Yolcu Vapuru
STR_LIVERY_FREIGHT_SHIP                                         :Yük Gemisi
STR_LIVERY_HELICOPTER                                           :Helikopter
STR_LIVERY_SMALL_PLANE                                          :Küçük Uçak
STR_LIVERY_LARGE_PLANE                                          :Büyük Uçak
STR_LIVERY_PASSENGER_TRAM                                       :Yolcu Tramvayı
STR_LIVERY_FREIGHT_TRAM                                         :Yük Tramvayı

# Face selection window
STR_FACE_CAPTION                                                :{WHITE}Surat Seçimi
STR_FACE_CANCEL_TOOLTIP                                         :{BLACK}Seçimi iptal et
STR_FACE_OK_TOOLTIP                                             :{BLACK}Seçimi Kabul et
STR_FACE_RANDOM                                                 :{BLACK}Rastgele

STR_FACE_MALE_BUTTON                                            :{BLACK}Erkek
STR_FACE_MALE_TOOLTIP                                           :{BLACK}Erkek suratlarıni seç
STR_FACE_FEMALE_BUTTON                                          :{BLACK}Bayan
STR_FACE_FEMALE_TOOLTIP                                         :{BLACK}Bayan suratlarını seç
STR_FACE_NEW_FACE_BUTTON                                        :{BLACK}Yeni Surat
STR_FACE_NEW_FACE_TOOLTIP                                       :{BLACK}Rastgele surat yap
STR_FACE_ADVANCED                                               :{BLACK}Gelişmiş
STR_FACE_ADVANCED_TOOLTIP                                       :{BLACK}Gelişmiş yüz seçimi
STR_FACE_SIMPLE                                                 :{BLACK}Basit
STR_FACE_SIMPLE_TOOLTIP                                         :{BLACK}Basit yüz seçimi
STR_FACE_LOAD                                                   :{BLACK}Yükle
STR_FACE_LOAD_TOOLTIP                                           :{BLACK}Tercih edilen yüzü yükle
STR_FACE_LOAD_DONE                                              :{WHITE}Tercih edilen yüz OpenTTD ayar dosyasından yüklendi
STR_FACE_FACECODE                                               :{BLACK}Oyuncu yüzü no.
STR_FACE_FACECODE_TOOLTIP                                       :{BLACK}Şirket başkanının yüz portre numarasını göster ve/veya düzenle
STR_FACE_FACECODE_CAPTION                                       :{WHITE}Şirket başkanının yüz portre numarasını göster ve/veya düzenle
STR_FACE_FACECODE_SET                                           :{WHITE}Surat numarası ayarlandı
STR_FACE_FACECODE_ERR                                           :{WHITE}Şirket başkanının yüz portre numarası hatalıdır. - Yüz portre numarası 0 ve 4,294,967,295 arasında bir sayı olmalıdır!
STR_FACE_SAVE                                                   :{BLACK}Kaydet
STR_FACE_SAVE_TOOLTIP                                           :{BLACK}Tercih edilen yüzü kaydet
STR_FACE_SAVE_DONE                                              :{WHITE}Bu yüz OpenTTD ayar dosyasına favoriniz olarak kaydedilecek
STR_FACE_EUROPEAN                                               :{BLACK}Avrupalı
STR_FACE_SELECT_EUROPEAN                                        :{BLACK}Avrupalı yüz seç
STR_FACE_AFRICAN                                                :{BLACK}Afrikalı
STR_FACE_SELECT_AFRICAN                                         :{BLACK}Siyah yüz seç
STR_FACE_YES                                                    :Evet
STR_FACE_NO                                                     :Hayır
STR_FACE_MOUSTACHE_EARRING_TOOLTIP                              :{BLACK}Bıyık veya küpeyi etkinleştir
STR_FACE_HAIR                                                   :Saç:
STR_FACE_HAIR_TOOLTIP                                           :{BLACK}Saçı değiştir
STR_FACE_EYEBROWS                                               :Kaşlar:
STR_FACE_EYEBROWS_TOOLTIP                                       :{BLACK}Kaşları değiştir
STR_FACE_EYECOLOUR                                              :Göz rengi:
STR_FACE_EYECOLOUR_TOOLTIP                                      :{BLACK}Göz rengini değiştir
STR_FACE_GLASSES                                                :Gözlük:
STR_FACE_GLASSES_TOOLTIP                                        :{BLACK}Gözlüğü etkinleştir
STR_FACE_GLASSES_TOOLTIP_2                                      :{BLACK}Gözlüğü değiştir
STR_FACE_NOSE                                                   :Burun:
STR_FACE_NOSE_TOOLTIP                                           :{BLACK}Burnu değiştir
STR_FACE_LIPS                                                   :Dudak:
STR_FACE_MOUSTACHE                                              :Bıyık:
STR_FACE_LIPS_MOUSTACHE_TOOLTIP                                 :{BLACK}Dudakları veya bıyığı değiştir
STR_FACE_CHIN                                                   :Çene:
STR_FACE_CHIN_TOOLTIP                                           :{BLACK}Çeneyi değiştir
STR_FACE_JACKET                                                 :Ceket:
STR_FACE_JACKET_TOOLTIP                                         :{BLACK}Ceketi değiştir
STR_FACE_COLLAR                                                 :Yaka:
STR_FACE_COLLAR_TOOLTIP                                         :{BLACK}Yakayı değiştir
STR_FACE_TIE                                                    :Kravat:
STR_FACE_EARRING                                                :Küpe:
STR_FACE_TIE_EARRING_TOOLTIP                                    :{BLACK}Kravatı veya küpeyi değiştir

# Network server list
STR_NETWORK_SERVER_LIST_CAPTION                                 :{WHITE}Çok Oyunculu
STR_NETWORK_SERVER_LIST_ADVERTISED                              :{BLACK}Duyurulan
STR_NETWORK_SERVER_LIST_ADVERTISED_TOOLTIP                      :{BLACK}Duyurulan (internet) ve duyurulmayan (yerel ağ, LAN) oyun türlerinden birini seçin
STR_NETWORK_SERVER_LIST_ADVERTISED_NO                           :Hayır
STR_NETWORK_SERVER_LIST_ADVERTISED_YES                          :Evet
STR_NETWORK_SERVER_LIST_PLAYER_NAME                             :{BLACK}Oyuncu adı:
STR_NETWORK_SERVER_LIST_ENTER_NAME_TOOLTIP                      :{BLACK}Oyuncuların görecegi adınızı seçin

STR_NETWORK_SERVER_LIST_GAME_NAME                               :{BLACK}İsim
STR_NETWORK_SERVER_LIST_GAME_NAME_TOOLTIP                       :{BLACK}Oyunun ismi
STR_NETWORK_SERVER_LIST_GENERAL_ONLINE                          :{BLACK}{COMMA}/{COMMA} - {COMMA}/{COMMA}
STR_NETWORK_SERVER_LIST_CLIENTS_CAPTION                         :{BLACK}Oyuncular
STR_NETWORK_SERVER_LIST_CLIENTS_CAPTION_TOOLTIP                 :{BLACK}Bağlı oyuncular / en fazla oyuncu
STR_NETWORK_SERVER_LIST_MAP_SIZE_SHORT                          :{BLACK}{COMMA}x{COMMA}
STR_NETWORK_SERVER_LIST_MAP_SIZE_CAPTION                        :{BLACK}Harita boyutu
STR_NETWORK_SERVER_LIST_MAP_SIZE_CAPTION_TOOLTIP                :{BLACK}Oyunun harita boyutu{}Alana göre sıralamak için tıklayın
STR_NETWORK_SERVER_LIST_DATE_CAPTION                            :{BLACK}Tarih
STR_NETWORK_SERVER_LIST_DATE_CAPTION_TOOLTIP                    :{BLACK}Güncel tarih
STR_NETWORK_SERVER_LIST_YEARS_CAPTION                           :{BLACK}Yıl
STR_NETWORK_SERVER_LIST_YEARS_CAPTION_TOOLTIP                   :{BLACK}Oyunda geçen{}yıl sayısı
STR_NETWORK_SERVER_LIST_INFO_ICONS_TOOLTIP                      :{BLACK}Dil, sunucu sürümü, vb.

STR_NETWORK_SERVER_LIST_CLICK_GAME_TO_SELECT                    :{BLACK}Seçmek için listeden bir oyun tıklayın
STR_NETWORK_SERVER_LIST_LAST_JOINED_SERVER                      :{BLACK}En son katıldığınız sunucu:
STR_NETWORK_SERVER_LIST_CLICK_TO_SELECT_LAST                    :{BLACK}Son oynadığınız sunucuya katılmak için tıklayın

STR_NETWORK_SERVER_LIST_GAME_INFO                               :{SILVER}OYUN BİLGİSİ
STR_NETWORK_SERVER_LIST_CLIENTS                                 :{SILVER}İstemciler: {WHITE}{COMMA} / {COMMA} - {COMMA} / {COMMA}
STR_NETWORK_SERVER_LIST_LANGUAGE                                :{SILVER}Dil: {WHITE}{STRING}
STR_NETWORK_SERVER_LIST_LANDSCAPE                               :{SILVER}Yer yüzü: {WHITE}{STRING}
STR_NETWORK_SERVER_LIST_MAP_SIZE                                :{SILVER}Harita boyutu: {WHITE}{COMMA}x{COMMA}
STR_NETWORK_SERVER_LIST_SERVER_VERSION                          :{SILVER}Sunucu sürümü: {WHITE}{STRING}
STR_NETWORK_SERVER_LIST_SERVER_ADDRESS                          :{SILVER}Sunucu adresi: {WHITE}{STRING}
STR_NETWORK_SERVER_LIST_START_DATE                              :{SILVER}Başlama tarihi: {WHITE}{DATE_SHORT}
STR_NETWORK_SERVER_LIST_CURRENT_DATE                            :{SILVER}Şimdiki tarih: {WHITE}{DATE_SHORT}
STR_NETWORK_SERVER_LIST_PASSWORD                                :{SILVER}Parola korumalı!
STR_NETWORK_SERVER_LIST_SERVER_OFFLINE                          :{SILVER}SUNUCU KAPALI
STR_NETWORK_SERVER_LIST_SERVER_FULL                             :{SILVER}SUNUCU DOLU
STR_NETWORK_SERVER_LIST_VERSION_MISMATCH                        :{SILVER}SÜRÜM UYUŞMAZLIĞI
STR_NETWORK_SERVER_LIST_GRF_MISMATCH                            :{SILVER}NEWGRF UYUŞMAZLIĞI

STR_NETWORK_SERVER_LIST_JOIN_GAME                               :{BLACK}Oyuna gir
STR_NETWORK_SERVER_LIST_REFRESH                                 :{BLACK}Sunucuyu tazele
STR_NETWORK_SERVER_LIST_REFRESH_TOOLTIP                         :{BLACK}Sunucu bilgisini tazele

STR_NETWORK_SERVER_LIST_FIND_SERVER                             :{BLACK}Sunucu bul
STR_NETWORK_SERVER_LIST_FIND_SERVER_TOOLTIP                     :{BLACK}Sunucu bulmak için bir agi ara
STR_NETWORK_SERVER_LIST_ADD_SERVER                              :{BLACK}Sunucu ekle
STR_NETWORK_SERVER_LIST_ADD_SERVER_TOOLTIP                      :{BLACK}Her zaman çalışan oyunlarına bakabilmek için bir sunucu ekle
STR_NETWORK_SERVER_LIST_START_SERVER                            :{BLACK}Sunucu başlat
STR_NETWORK_SERVER_LIST_START_SERVER_TOOLTIP                    :{BLACK}Kendi sunucunu başlat

STR_NETWORK_SERVER_LIST_PLAYER_NAME_OSKTITLE                    :{BLACK}İsminizi girin
STR_NETWORK_SERVER_LIST_ENTER_IP                                :{BLACK}Sunucunun adresini girin

# Start new multiplayer server
STR_NETWORK_START_SERVER_CAPTION                                :{WHITE}Yeni çok oyunculu oyun başlat

STR_NETWORK_START_SERVER_NEW_GAME_NAME                          :{BLACK}Oyun adı:
STR_NETWORK_START_SERVER_NEW_GAME_NAME_TOOLTIP                  :{BLACK}Bu oyun adı diğer oyuncuların server listesinde görünecek
STR_NETWORK_START_SERVER_SET_PASSWORD                           :{BLACK}Parola koy
STR_NETWORK_START_SERVER_PASSWORD_TOOLTIP                       :{BLACK}Erişimi kısıtlamak için oyuna parola koy

STR_NETWORK_START_SERVER_UNADVERTISED                           :Hayır
STR_NETWORK_START_SERVER_ADVERTISED                             :Evet
STR_NETWORK_START_SERVER_CLIENTS_SELECT                         :{BLACK}{NUM} istemci
STR_NETWORK_START_SERVER_NUMBER_OF_CLIENTS                      :{BLACK}Azami istemci sayısı:
STR_NETWORK_START_SERVER_NUMBER_OF_CLIENTS_TOOLTIP              :{BLACK}İzin verilen en fazla oyuncu sayısını seç. Her yerin dolması gerekmez
STR_NETWORK_START_SERVER_COMPANIES_SELECT                       :{BLACK}{NUM} şirket
STR_NETWORK_START_SERVER_NUMBER_OF_COMPANIES                    :{BLACK}En fazla şirket sayısı:
STR_NETWORK_START_SERVER_NUMBER_OF_COMPANIES_TOOLTIP            :{BLACK}Sunucudaki şirket sayısını sınırla
STR_NETWORK_START_SERVER_SPECTATORS_SELECT                      :{BLACK}{NUM} seyirci
STR_NETWORK_START_SERVER_NUMBER_OF_SPECTATORS                   :{BLACK}En fazla izleyici sayısı:
STR_NETWORK_START_SERVER_NUMBER_OF_SPECTATORS_TOOLTIP           :{BLACK}Sunucudaki izleyici sayısını sınırla
STR_NETWORK_START_SERVER_LANGUAGE_SPOKEN                        :{BLACK}Konuşulan dil:
STR_NETWORK_START_SERVER_LANGUAGE_TOOLTIP                       :{BLACK}Diğer oyuncular sunucuda hangi dilin konuşulacağını bilecek

STR_NETWORK_START_SERVER_NEW_GAME_NAME_OSKTITLE                 :{BLACK}Ağ oyunu için bir isim girin

# Network game languages
############ Leave those lines in this order!!
STR_NETWORK_LANG_ANY                                            :Farketmez
STR_NETWORK_LANG_ENGLISH                                        :İngilizce
STR_NETWORK_LANG_GERMAN                                         :Almanca
STR_NETWORK_LANG_FRENCH                                         :Fransızca
STR_NETWORK_LANG_BRAZILIAN                                      :Brezilyaca
STR_NETWORK_LANG_BULGARIAN                                      :Bulgarca
STR_NETWORK_LANG_CHINESE                                        :Çince
STR_NETWORK_LANG_CZECH                                          :Çekce
STR_NETWORK_LANG_DANISH                                         :Danimarkaca
STR_NETWORK_LANG_DUTCH                                          :Hollandaca
STR_NETWORK_LANG_ESPERANTO                                      :Esperanto
STR_NETWORK_LANG_FINNISH                                        :Fince
STR_NETWORK_LANG_HUNGARIAN                                      :Bulgarca
STR_NETWORK_LANG_ICELANDIC                                      :İzlandaca
STR_NETWORK_LANG_ITALIAN                                        :İtalyanca
STR_NETWORK_LANG_JAPANESE                                       :Japonca
STR_NETWORK_LANG_KOREAN                                         :Korece
STR_NETWORK_LANG_LITHUANIAN                                     :Litvanyaca
STR_NETWORK_LANG_NORWEGIAN                                      :Norveççe
STR_NETWORK_LANG_POLISH                                         :Lehçe
STR_NETWORK_LANG_PORTUGUESE                                     :Portekizce
STR_NETWORK_LANG_ROMANIAN                                       :Romanca
STR_NETWORK_LANG_RUSSIAN                                        :Rusça
STR_NETWORK_LANG_SLOVAK                                         :Slovakça
STR_NETWORK_LANG_SLOVENIAN                                      :Slovence
STR_NETWORK_LANG_SPANISH                                        :İspanyolca
STR_NETWORK_LANG_SWEDISH                                        :İsveççe
STR_NETWORK_LANG_TURKISH                                        :Türkçe
STR_NETWORK_LANG_UKRAINIAN                                      :Ukraynaca
STR_NETWORK_LANG_AFRIKAANS                                      :Afrikaanca
STR_NETWORK_LANG_CROATIAN                                       :Hırvatça
STR_NETWORK_LANG_CATALAN                                        :Katalanca
STR_NETWORK_LANG_ESTONIAN                                       :Estonyaca
STR_NETWORK_LANG_GALICIAN                                       :Galiçyaca
STR_NETWORK_LANG_GREEK                                          :Yunanca
STR_NETWORK_LANG_LATVIAN                                        :Letonca
############ End of leave-in-this-order

# Network game lobby
STR_NETWORK_GAME_LOBBY_CAPTION                                  :{WHITE}Çok oyunculu oyun lobisi

STR_NETWORK_GAME_LOBBY_PREPARE_TO_JOIN                          :{BLACK}Katılmaya hazırlanıyor: {ORANGE}{STRING}
STR_NETWORK_GAME_LOBBY_COMPANY_LIST_TOOLTIP                     :{BLACK}Oyundaki tüm şirketlerin listesi. Birine katılabilir ya da boş yer varsa yeni bir tane açabilirsiniz

STR_NETWORK_GAME_LOBBY_COMPANY_INFO                             :{SILVER}ŞİRKET BİLGİSİ
STR_NETWORK_GAME_LOBBY_COMPANY_NAME                             :{SILVER}Şirket adı: {WHITE}{STRING}
STR_NETWORK_GAME_LOBBY_INAUGURATION_YEAR                        :{SILVER}Kurulus: {WHITE}{NUM}
STR_NETWORK_GAME_LOBBY_VALUE                                    :{SILVER}Şirket değeri: {WHITE}{CURRENCY_LONG}
STR_NETWORK_GAME_LOBBY_CURRENT_BALANCE                          :{SILVER}Şimdiki dengesi: {WHITE}{CURRENCY_LONG}
STR_NETWORK_GAME_LOBBY_LAST_YEARS_INCOME                        :{SILVER}Geçen seneki geliri: {WHITE}{CURRENCY_LONG}
STR_NETWORK_GAME_LOBBY_PERFORMANCE                              :{SILVER}Performans: {WHITE}{NUM}

STR_NETWORK_GAME_LOBBY_VEHICLES                                 :{SILVER}Araçlar: {WHITE}{NUM} {TRAIN}, {NUM} {LORRY}, {NUM} {BUS}, {NUM} {SHIP}, {NUM} {PLANE}
STR_NETWORK_GAME_LOBBY_STATIONS                                 :{SILVER}İstasyon: {WHITE}{NUM} {TRAIN}, {NUM} {LORRY}, {NUM} {BUS}, {NUM} {SHIP}, {NUM} {PLANE}
STR_NETWORK_GAME_LOBBY_PLAYERS                                  :{SILVER}Oyuncular: {WHITE}{STRING}

STR_NETWORK_GAME_LOBBY_NEW_COMPANY                              :{BLACK}Yeni şirket
STR_NETWORK_GAME_LOBBY_NEW_COMPANY_TOOLTIP                      :{BLACK}Yeni bir şirket kur
STR_NETWORK_GAME_LOBBY_SPECTATE_GAME                            :{BLACK}Oyunu izle
STR_NETWORK_GAME_LOBBY_SPECTATE_GAME_TOOLTIP                    :{BLACK}Oyuna izlemek için katıl
STR_NETWORK_GAME_LOBBY_JOIN_COMPANY                             :{BLACK}Şirkete Katil
STR_NETWORK_GAME_LOBBY_JOIN_COMPANY_TOOLTIP                     :{BLACK}Şirket yönetimine yardım et

# Network connecting window
STR_NETWORK_CONNECTING_CAPTION                                  :{WHITE}Bağlanıyor...

############ Leave those lines in this order!!
STR_NETWORK_CONNECTING_1                                        :{BLACK}(1/6) Bağlanıyor...
STR_NETWORK_CONNECTING_2                                        :{BLACK}(2/6) Onaylanıyor...
STR_NETWORK_CONNECTING_3                                        :{BLACK}(3/6) Bekliyor...
STR_NETWORK_CONNECTING_4                                        :{BLACK}(4/6) Harita indiriliyor...
STR_NETWORK_CONNECTING_5                                        :{BLACK}(5/6) Veriler işleniyor...
STR_NETWORK_CONNECTING_6                                        :{BLACK}(6/6) Kaydolunuyor...

STR_NETWORK_CONNECTING_SPECIAL_1                                :{BLACK}Oyun bilgisi aliniyor...
STR_NETWORK_CONNECTING_SPECIAL_2                                :{BLACK}Şirket bilgisi aliniyor...
############ End of leave-in-this-order
STR_NETWORK_CONNECTING_WAITING                                  :{BLACK}{NUM} -> önünde olan oyuncular
STR_NETWORK_CONNECTING_DOWNLOADING_1                            :{BLACK}Şu ana kadar {BYTES} indirildi
STR_NETWORK_CONNECTING_DOWNLOADING_2                            :{BLACK}{BYTES} / {BYTES} indirildi

STR_NETWORK_CONNECTION_DISCONNECT                               :{BLACK}Bağlantıyı kes

STR_NETWORK_NEED_GAME_PASSWORD_CAPTION                          :{WHITE}Sunucu korumalı. Parola girin
STR_NETWORK_NEED_COMPANY_PASSWORD_CAPTION                       :{WHITE}Şirket korumalı. Parola girin

# Network company list added strings
STR_NETWORK_COMPANY_LIST_CLIENT_LIST                            :Oyuncu listesi
STR_NETWORK_COMPANY_LIST_SPECTATE                               :Gözlemle
STR_NETWORK_COMPANY_LIST_NEW_COMPANY                            :Yeni şirket

# Network client list
STR_NETWORK_CLIENTLIST_KICK                                     :At
STR_NETWORK_CLIENTLIST_BAN                                      :Yasakla
STR_NETWORK_CLIENTLIST_SPEAK_TO_ALL                             :Herkesle konuş
STR_NETWORK_CLIENTLIST_SPEAK_TO_COMPANY                         :Şirketle konuş
STR_NETWORK_CLIENTLIST_SPEAK_TO_CLIENT                          :Özel mesaj

STR_NETWORK_SERVER                                              :Sunucu
STR_NETWORK_CLIENT                                              :İstemci
STR_NETWORK_SPECTATORS                                          :İzleyiciler

<<<<<<< HEAD
STR_NETWORK_TOOLBAR_LIST_SPECTATOR                              :{BLACK}İzleyici
=======
STR_NETWORK_GIVE_MONEY_CAPTION                                  :{WHITE}Vermek istediğiniz para miktarını girin
>>>>>>> ba55f93f

# Network set password
STR_COMPANY_PASSWORD_CANCEL                                     :{BLACK}Girilen parolayı kaydetme
STR_COMPANY_PASSWORD_OK                                         :{BLACK}Yeni parolayı şirkete ver
STR_COMPANY_PASSWORD_CAPTION                                    :{WHITE}Şirket parolası
STR_COMPANY_PASSWORD_MAKE_DEFAULT                               :{BLACK}Öntanımlı şirket parolası
STR_COMPANY_PASSWORD_MAKE_DEFAULT_TOOLTIP                       :{BLACK}Bu şirketin parolasını yeni şirketlerde öntanımlı olarak kullan

# Network company info join/password
STR_COMPANY_VIEW_JOIN                                           :{BLACK}Katıl
STR_COMPANY_VIEW_JOIN_TOOLTIP                                   :{BLACK}Katıl ve bu şirket olarak oyna
STR_COMPANY_VIEW_PASSWORD                                       :{BLACK}Parola
STR_COMPANY_VIEW_PASSWORD_TOOLTIP                               :{BLACK}Başkalarınin girmemesi için parola koy
STR_COMPANY_VIEW_SET_PASSWORD                                   :{BLACK}Şirket parolası

# Network chat
STR_NETWORK_CHAT_SEND                                           :{BLACK}Gönder
STR_NETWORK_CHAT_COMPANY_CAPTION                                :[Takım] :
STR_NETWORK_CHAT_CLIENT_CAPTION                                 :[Özel] {STRING}:
STR_NETWORK_CHAT_ALL_CAPTION                                    :[Herkes] :

STR_NETWORK_CHAT_COMPANY                                        :[Takım] {STRING}: {WHITE}{STRING}
STR_NETWORK_CHAT_TO_COMPANY                                     :[Takım] -> {STRING}: {WHITE}{STRING}
STR_NETWORK_CHAT_CLIENT                                         :[Özel] {STRING}: {WHITE}{STRING}
STR_NETWORK_CHAT_TO_CLIENT                                      :[Özel] -> {STRING}: {WHITE}{STRING}
STR_NETWORK_CHAT_ALL                                            :[Herkes] {STRING}: {WHITE}{STRING}
STR_NETWORK_CHAT_OSKTITLE                                       :{BLACK}Ağ sohbeti için yazı girin

# Network messages
STR_NETWORK_ERROR_NOTAVAILABLE                                  :{WHITE}Ağ aygıtı bulunamadı veya ENABLE_NETWORK olmadan derlendi
STR_NETWORK_ERROR_NOSERVER                                      :{WHITE}Network oyunu bulunamadı
STR_NETWORK_ERROR_NOCONNECTION                                  :{WHITE}Sunucu isteğe cevap vermedi
STR_NETWORK_ERROR_NEWGRF_MISMATCH                               :{WHITE}NewGRF uyuşmazlığı yüzünden bağlanılamadı
STR_NETWORK_ERROR_DESYNC                                        :{WHITE}Network-Oyunu senkronizasyonu başarısız
STR_NETWORK_ERROR_LOSTCONNECTION                                :{WHITE}Network-Oyunu bağlatısı düştü
STR_NETWORK_ERROR_SAVEGAMEERROR                                 :{WHITE}Kayıtlı oyun yüklenemedi
STR_NETWORK_ERROR_SERVER_START                                  :{WHITE}Sunucu başlatılamadı
STR_NETWORK_ERROR_CLIENT_START                                  :{WHITE}Bağlanamadı
STR_NETWORK_ERROR_TIMEOUT                                       :{WHITE}Bağlantı #{NUM} zaman aşımına uğradı
STR_NETWORK_ERROR_SERVER_ERROR                                  :{WHITE}Protokol hatası yapıldı ve bağlantı koparıldı
STR_NETWORK_ERROR_WRONG_REVISION                                :{WHITE}Bu istemcinin revizyonu sunucununki ile aynı değil
STR_NETWORK_ERROR_WRONG_PASSWORD                                :{WHITE}Yanlış parola
STR_NETWORK_ERROR_SERVER_FULL                                   :{WHITE}Sunucu dolu
STR_NETWORK_ERROR_SERVER_BANNED                                 :{WHITE}Sunucuya girmeniz yasaklandı
STR_NETWORK_ERROR_KICKED                                        :{WHITE}Oyundan atıldınız
STR_NETWORK_ERROR_CHEATER                                       :{WHITE}Bu sunucuda hileler kapalı
STR_NETWORK_ERROR_TOO_MANY_COMMANDS                             :{WHITE}Sunucuya çok fazla komut gönderiyordunuz
STR_NETWORK_ERROR_TIMEOUT_PASSWORD                              :{WHITE}Şifre girmeniz çok uzun sürdü
STR_NETWORK_ERROR_TIMEOUT_COMPUTER                              :{WHITE}Bilgisayarınız sunucuyla haberleşmeyi sürdürmek için çok yavaş.
STR_NETWORK_ERROR_TIMEOUT_MAP                                   :{WHITE}Bilgisayarınızın haritayı indirmesi çok uzun sürdü
STR_NETWORK_ERROR_TIMEOUT_JOIN                                  :{WHITE}Bilgisayarınızın sunucuya katılması çok uzun sürdü

############ Leave those lines in this order!!
STR_NETWORK_ERROR_CLIENT_GENERAL                                :genel hata
STR_NETWORK_ERROR_CLIENT_DESYNC                                 :desync hatası
STR_NETWORK_ERROR_CLIENT_SAVEGAME                               :harita yüklenemiyor
STR_NETWORK_ERROR_CLIENT_CONNECTION_LOST                        :bağlantı kaybedildi
STR_NETWORK_ERROR_CLIENT_PROTOCOL_ERROR                         :protokol hatası
STR_NETWORK_ERROR_CLIENT_NEWGRF_MISMATCH                        :NewGRF uyuşmazlığı
STR_NETWORK_ERROR_CLIENT_NOT_AUTHORIZED                         :izin verilmedi
STR_NETWORK_ERROR_CLIENT_NOT_EXPECTED                           :geçersiz ya da beklenmeyen bir paket alındı
STR_NETWORK_ERROR_CLIENT_WRONG_REVISION                         :yanlış düzeltme
STR_NETWORK_ERROR_CLIENT_NAME_IN_USE                            :isim kullanımda
STR_NETWORK_ERROR_CLIENT_WRONG_PASSWORD                         :yanlış parola
STR_NETWORK_ERROR_CLIENT_COMPANY_MISMATCH                       :DoCommand için yanlış company-id
STR_NETWORK_ERROR_CLIENT_KICKED                                 :sunucu tarafından atıldı
STR_NETWORK_ERROR_CLIENT_CHEATER                                :hile yapmaya çalıştı
STR_NETWORK_ERROR_CLIENT_SERVER_FULL                            :sunucu dolu
STR_NETWORK_ERROR_CLIENT_TOO_MANY_COMMANDS                      :çok fazla komut gönderiyordu
STR_NETWORK_ERROR_CLIENT_TIMEOUT_PASSWORD                       :şifre zamanında alınamadı
STR_NETWORK_ERROR_CLIENT_TIMEOUT_COMPUTER                       :genel zamanaşımı
STR_NETWORK_ERROR_CLIENT_TIMEOUT_MAP                            :haritayı indirmek çok uzun sürdü
STR_NETWORK_ERROR_CLIENT_TIMEOUT_JOIN                           :haritayı işlemek çok uzun sürdü
############ End of leave-in-this-order

STR_NETWORK_ERROR_CLIENT_GUI_LOST_CONNECTION_CAPTION            :{WHITE}Olası bağlantı kaybı
STR_NETWORK_ERROR_CLIENT_GUI_LOST_CONNECTION                    :{WHITE}Son {NUM} saniyedir sunucudan hiç veri gelmedi

# Network related errors
STR_NETWORK_SERVER_MESSAGE                                      :*** {1:STRING}
############ Leave those lines in this order!!
STR_NETWORK_SERVER_MESSAGE_GAME_PAUSED                          :Oyun duraklatıldı ({STRING})
STR_NETWORK_SERVER_MESSAGE_GAME_STILL_PAUSED_1                  :Oyun hala duraklıyor ({STRING})
STR_NETWORK_SERVER_MESSAGE_GAME_STILL_PAUSED_2                  :Oyun hala duraklıyor ({STRING}, {STRING})
STR_NETWORK_SERVER_MESSAGE_GAME_STILL_PAUSED_3                  :Oyun hala duraklıyor ({STRING}, {STRING}, {STRING})
STR_NETWORK_SERVER_MESSAGE_GAME_STILL_PAUSED_4                  :Oyun hala duraklatılmış ({STRING}, {STRING}, {STRING}, {STRING})
STR_NETWORK_SERVER_MESSAGE_GAME_UNPAUSED                        :Oyun devam ediyor ({STRING})
STR_NETWORK_SERVER_MESSAGE_GAME_REASON_NOT_ENOUGH_PLAYERS       :oyuncu sayısı
STR_NETWORK_SERVER_MESSAGE_GAME_REASON_CONNECTING_CLIENTS       :istemcilere bağlanıyor
STR_NETWORK_SERVER_MESSAGE_GAME_REASON_MANUAL                   :el ile
STR_NETWORK_SERVER_MESSAGE_GAME_REASON_GAME_SCRIPT              :oyun betiği
############ End of leave-in-this-order
STR_NETWORK_MESSAGE_CLIENT_LEAVING                              :ayrılıyor
STR_NETWORK_MESSAGE_CLIENT_JOINED                               :*** {STRING} oyuna katıldı
STR_NETWORK_MESSAGE_CLIENT_JOINED_ID                            :*** {STRING} oyuna katıldı (İstemci #{2:NUM})
STR_NETWORK_MESSAGE_CLIENT_COMPANY_JOIN                         :*** {STRING} #{2:NUM} numaralı şirkete katıldı
STR_NETWORK_MESSAGE_CLIENT_COMPANY_SPECTATE                     :*** {STRING} gözlemcilere katıldı
STR_NETWORK_MESSAGE_CLIENT_COMPANY_NEW                          :*** {STRING} yeni bir şirket kurdu (#{2:NUM})
STR_NETWORK_MESSAGE_CLIENT_LEFT                                 :*** {STRING} oyunu terketti ({2:STRING})
STR_NETWORK_MESSAGE_NAME_CHANGE                                 :*** {STRING} adını {STRING} olarak değiştirdi
STR_NETWORK_MESSAGE_GIVE_MONEY                                  :*** {STRING} şirketinize {2:CURRENCY_LONG} verdi
STR_NETWORK_MESSAGE_GAVE_MONEY_AWAY                             :*** {1:STRING} oyuncusuna {2:CURRENCY_LONG} verdiniz
STR_NETWORK_MESSAGE_SERVER_SHUTDOWN                             :{WHITE}Sunucu kapandı
STR_NETWORK_MESSAGE_SERVER_REBOOT                               :{WHITE}Sunucu baştan başlatılıyor...{}Lütfen bekleyin...

# Content downloading window
STR_CONTENT_TITLE                                               :{WHITE}İçerik indirme
STR_CONTENT_TYPE_CAPTION                                        :{BLACK}Tür
STR_CONTENT_TYPE_CAPTION_TOOLTIP                                :{BLACK}İçeriğin türü
STR_CONTENT_NAME_CAPTION                                        :{BLACK}Ad
STR_CONTENT_NAME_CAPTION_TOOLTIP                                :{BLACK}İçeriğin adı
STR_CONTENT_MATRIX_TOOLTIP                                      :{BLACK}Ayrıntıları görmek için bir satıra tıklayın{}İndirmek için seçim kutucuğuna tıklayın
STR_CONTENT_SELECT_ALL_CAPTION                                  :{BLACK}Tümünü seç
STR_CONTENT_SELECT_ALL_CAPTION_TOOLTIP                          :{BLACK}Tüm içeriği indirilmek üzere işaretle
STR_CONTENT_SELECT_UPDATES_CAPTION                              :{BLACK}Güncellemeleri seç
STR_CONTENT_SELECT_UPDATES_CAPTION_TOOLTIP                      :{BLACK}Mevcut içeriğin güncellemesi olan tüm içeriği indirilmek üzere işaretle
STR_CONTENT_UNSELECT_ALL_CAPTION                                :{BLACK}Tümünden seçimi kaldır
STR_CONTENT_UNSELECT_ALL_CAPTION_TOOLTIP                        :{BLACK}Tüm içeriği indirilmemek üzere işaretle
STR_CONTENT_SEARCH_EXTERNAL                                     :{BLACK}Dış sitelerde ara
STR_CONTENT_SEARCH_EXTERNAL_TOOLTIP                             :{BLACK}OpenTTD'nin kendi servisinde bulunmayan içeriği OpenTTD ile ilişkisi bulunmayan diğer sitelerde ara
STR_CONTENT_SEARCH_EXTERNAL_DISCLAIMER_CAPTION                  :{WHITE}OpenTTD'den çıkıyorsunuz!
STR_CONTENT_SEARCH_EXTERNAL_DISCLAIMER                          :{WHITE}Harici sitelerden içerik indirmenin şart ve koşulları değişiklik gösterir.{}İndirdiğiniz içeriği OpenTTD'ye nasıl kuracağınıza dair talimatlar için harici sitelere bakmalısınız.{}Devam etmek istiyor musunuz?
STR_CONTENT_FILTER_TITLE                                        :{BLACK}Etiket/isim süzgeci:
STR_CONTENT_OPEN_URL                                            :{BLACK}İnternet sitesine git
STR_CONTENT_OPEN_URL_TOOLTIP                                    :{BLACK}Bu içeriğin internet sitesi
STR_CONTENT_DOWNLOAD_CAPTION                                    :{BLACK}İndir
STR_CONTENT_DOWNLOAD_CAPTION_TOOLTIP                            :{BLACK}Seçili içeriği indirmeye başla
STR_CONTENT_TOTAL_DOWNLOAD_SIZE                                 :{SILVER}Toplam indirme boyutu: {WHITE}{BYTES}
STR_CONTENT_DETAIL_TITLE                                        :{SILVER}İÇERİK BİLGİSİ
STR_CONTENT_DETAIL_SUBTITLE_UNSELECTED                          :{SILVER}Bunu indirmek üzere seçmediniz
STR_CONTENT_DETAIL_SUBTITLE_SELECTED                            :{SILVER}Bunu indirmek üzere seçtiniz
STR_CONTENT_DETAIL_SUBTITLE_AUTOSELECTED                        :{SILVER}Bu bağımlılık indirilmek üzere seçildi
STR_CONTENT_DETAIL_SUBTITLE_ALREADY_HERE                        :{SILVER}Bu zaten var
STR_CONTENT_DETAIL_SUBTITLE_DOES_NOT_EXIST                      :{SILVER}Bu içerik bilinmiyor ve OpenTTD'ye indirilemez
STR_CONTENT_DETAIL_UPDATE                                       :{SILVER}Bu, mevcut {STRING} için bir yenilemedir
STR_CONTENT_DETAIL_NAME                                         :{SILVER}Ad: {WHITE}{STRING}
STR_CONTENT_DETAIL_VERSION                                      :{SILVER}Sürüm: {WHITE}{STRING}
STR_CONTENT_DETAIL_DESCRIPTION                                  :{SILVER}Tanım: {WHITE}{STRING}
STR_CONTENT_DETAIL_URL                                          :{SILVER}URL: {WHITE}{STRING}
STR_CONTENT_DETAIL_TYPE                                         :{SILVER}Tür: {WHITE}{STRING}
STR_CONTENT_DETAIL_FILESIZE                                     :{SILVER}İndirme boyutu: {WHITE}{BYTES}
STR_CONTENT_DETAIL_SELECTED_BECAUSE_OF                          :{SILVER}Seçildi çünkü: {WHITE}{STRING}
STR_CONTENT_DETAIL_DEPENDENCIES                                 :{SILVER}Bağımlılıklar: {WHITE}{STRING}
STR_CONTENT_DETAIL_TAGS                                         :{SILVER}Etiketler: {WHITE}{STRING}
STR_CONTENT_NO_ZLIB                                             :{WHITE}OpenTTD "zlib" desteği olmadan derlenmiş...
STR_CONTENT_NO_ZLIB_SUB                                         :{WHITE}... içerik indirmek mümkün değil!

# Order of these is important!
STR_CONTENT_TYPE_BASE_GRAPHICS                                  :Temel grafikler
STR_CONTENT_TYPE_NEWGRF                                         :NewGRF
STR_CONTENT_TYPE_AI                                             :YZ
STR_CONTENT_TYPE_AI_LIBRARY                                     :YZ kütüphanesi
STR_CONTENT_TYPE_SCENARIO                                       :Senaryo
STR_CONTENT_TYPE_HEIGHTMAP                                      :Yükseklik haritası
STR_CONTENT_TYPE_BASE_SOUNDS                                    :Temel sesler
STR_CONTENT_TYPE_BASE_MUSIC                                     :Temel müzik
STR_CONTENT_TYPE_GAME_SCRIPT                                    :Oyun betiği
STR_CONTENT_TYPE_GS_LIBRARY                                     :GS kütüphanesi

# Content downloading progress window
STR_CONTENT_DOWNLOAD_TITLE                                      :{WHITE}İçerik indiriliyor...
STR_CONTENT_DOWNLOAD_INITIALISE                                 :{WHITE}Dosyalar isteniyor...
STR_CONTENT_DOWNLOAD_FILE                                       :{WHITE}Şu an indirilen {STRING} ({2:NUM} adedin {1:NUM}.si)
STR_CONTENT_DOWNLOAD_COMPLETE                                   :{WHITE}İndirme tamamlandı
STR_CONTENT_DOWNLOAD_PROGRESS_SIZE                              :{WHITE}{1:BYTES}'ın {0:BYTES}'ı indirildi (%{2:NUM})

# Content downloading error messages
STR_CONTENT_ERROR_COULD_NOT_CONNECT                             :{WHITE}İçerik sunucusuna bağlanılamadı...
STR_CONTENT_ERROR_COULD_NOT_DOWNLOAD                            :{WHITE}İndirme başarısız...
STR_CONTENT_ERROR_COULD_NOT_DOWNLOAD_CONNECTION_LOST            :{WHITE}... bağlantı koptu
STR_CONTENT_ERROR_COULD_NOT_DOWNLOAD_FILE_NOT_WRITABLE          :{WHITE}... dosya yazılabilir değil
STR_CONTENT_ERROR_COULD_NOT_EXTRACT                             :{WHITE}İndirilen sıkıştırılmış dosya açılamadı

STR_MISSING_GRAPHICS_SET_CAPTION                                :{WHITE}Eksik grafik
STR_MISSING_GRAPHICS_SET_MESSAGE                                :{BLACK}OpenTTD çalışmak için grafiklere ihtiyaç duyuyor ancak grafik bulunamadı. OpenTTD'nin internetten bu grafikleri indirip yüklemesine izin veriyor musunuz?
STR_MISSING_GRAPHICS_YES_DOWNLOAD                               :{BLACK}Evet, grafikleri indir
STR_MISSING_GRAPHICS_NO_QUIT                                    :{BLACK}Hayır, OpenTTD'den çık

# Transparency settings window
STR_TRANSPARENCY_CAPTION                                        :{WHITE}Şeffaflık Seçenekleri
STR_TRANSPARENT_SIGNS_TOOLTIP                                   :{BLACK}Durak tabelaları için şeffaflığı aç. Kilitlemek için Ctrl ile tıklayın
STR_TRANSPARENT_TREES_TOOLTIP                                   :{BLACK}Ağaçlar için şeffaflık. Kilitlemek için Ctrl ile tıklayın
STR_TRANSPARENT_HOUSES_TOOLTIP                                  :{BLACK}Evler için şeffaflık. Kilitlemek için Ctrl ile tıklayın
STR_TRANSPARENT_INDUSTRIES_TOOLTIP                              :{BLACK}Fabrikalar için şeffaflık. Kilitlemek için Ctrl ile tıklayın
STR_TRANSPARENT_BUILDINGS_TOOLTIP                               :{BLACK}İstasyonlar, garajlar tershaneler vb. için şeffaflık. Kilitlemek için Ctrl ile tıklayın
STR_TRANSPARENT_BRIDGES_TOOLTIP                                 :{BLACK}Köprüler için şeffaflık. Kilitlemek için Ctrl ile tıklayın
STR_TRANSPARENT_STRUCTURES_TOOLTIP                              :{BLACK}Antenler ve deniz fenerleri için şeffaflık. Kilitlemek için Ctrl ile tıklayın
STR_TRANSPARENT_CATENARY_TOOLTIP                                :{BLACK}Tren elektrik hatları için şeffaflığı aç/kapat. Kilitlemek için Ctrl ile tıklayın
STR_TRANSPARENT_LOADING_TOOLTIP                                 :{BLACK}Transparan yükleme göstergesi. Kilitlemek için Ctrl ile tıklayın
STR_TRANSPARENT_INVISIBLE_TOOLTIP                               :{BLACK}Nesneleri şeffaf değil görünmez yap

# Linkgraph legend window
STR_LINKGRAPH_LEGEND_CAPTION                                    :{BLACK}Kargo Akış Göstergesi
STR_LINKGRAPH_LEGEND_ALL                                        :{BLACK}Hepsi
STR_LINKGRAPH_LEGEND_NONE                                       :{BLACK}Hiçbiri
STR_LINKGRAPH_LEGEND_SELECT_COMPANIES                           :{BLACK}Gösterilecek şirketleri seçin

# Linkgraph legend window and linkgraph legend in smallmap
STR_LINKGRAPH_LEGEND_UNUSED                                     :{TINY_FONT}{BLACK}kullanılmayan
STR_LINKGRAPH_LEGEND_SATURATED                                  :{TINY_FONT}{BLACK}doygun
STR_LINKGRAPH_LEGEND_OVERLOADED                                 :{TINY_FONT}{BLACK}aşırı dolu

# Base for station construction window(s)
STR_STATION_BUILD_COVERAGE_AREA_TITLE                           :{BLACK}Kapsama alanı
STR_STATION_BUILD_COVERAGE_OFF                                  :{BLACK}Kapalı
STR_STATION_BUILD_COVERAGE_ON                                   :{BLACK}Açık
STR_STATION_BUILD_COVERAGE_AREA_OFF_TOOLTIP                     :{BLACK}Kapsama alanını gösterme
STR_STATION_BUILD_COVERAGE_AREA_ON_TOOLTIP                      :{BLACK}Kapsama alanını göster
STR_STATION_BUILD_ACCEPTS_CARGO                                 :{BLACK}İstenen: {GOLD}{CARGO_LIST}
STR_STATION_BUILD_SUPPLIES_CARGO                                :{BLACK}Sağladıkları: {GOLD}{CARGO_LIST}

# Join station window
STR_JOIN_STATION_CAPTION                                        :{WHITE}İstasyonu birleştir
STR_JOIN_STATION_CREATE_SPLITTED_STATION                        :{YELLOW}Ayrı bir istasyon inşa et

STR_JOIN_WAYPOINT_CAPTION                                       :{WHITE}Yerimini birleştir
STR_JOIN_WAYPOINT_CREATE_SPLITTED_WAYPOINT                      :{YELLOW}Ayrı bir yerimi yap

# Rail construction toolbar
STR_RAIL_TOOLBAR_RAILROAD_CONSTRUCTION_CAPTION                  :Demiryolu Yapımı
STR_RAIL_TOOLBAR_ELRAIL_CONSTRUCTION_CAPTION                    :Elektrikli Ray Yapımı
STR_RAIL_TOOLBAR_MONORAIL_CONSTRUCTION_CAPTION                  :Monoray Yapımı
STR_RAIL_TOOLBAR_MAGLEV_CONSTRUCTION_CAPTION                    :Maglev Yapımı

STR_RAIL_TOOLBAR_TOOLTIP_BUILD_RAILROAD_TRACK                   :{BLACK}Demiryolu yap. Ctrl demiryolu inşa ederken silmeyi açar/kapatır. Shift ile tıklama maliyet tahminini gösterir
STR_RAIL_TOOLBAR_TOOLTIP_BUILD_AUTORAIL                         :{BLACK}Otoray kipinde ray yap. Ctrl ray yap/kaldır seçimini değiştirir. Shift ile tıklama maliyet tahminini gösterir
STR_RAIL_TOOLBAR_TOOLTIP_BUILD_TRAIN_DEPOT_FOR_BUILDING         :{BLACK}Tren garajı yap (tren yapımı ve bakımı için). ÜstKarakter ile tıklama maliyet tahminini gösterir
STR_RAIL_TOOLBAR_TOOLTIP_CONVERT_RAIL_TO_WAYPOINT               :{BLACK}Rayı yerimine çevir. Ctrl yerimlerini birleştirmeyi mümkün kılar. Shift ile tıklama maliyet tahminini gösterir
STR_RAIL_TOOLBAR_TOOLTIP_BUILD_RAILROAD_STATION                 :{BLACK}Tren istasyonu yap. Ctrl istasyonları birleştirmeyi mümkün kılar. Shift ile tıklama maliyet tahminini gösterir
STR_RAIL_TOOLBAR_TOOLTIP_BUILD_RAILROAD_SIGNALS                 :{BLACK}Demiryolu sinyali yap. Ctrl semafor/ışıklı işaret seçimi yapar{}Sürükleme düz bir ray boyunca işaretleri koyar. Ctrl sonraki kavşağa kadar işaretleri koyar{}Ctrl+Tıklama işaret seçim penceresini açar/kapatır. Shift ile tıklama maliyet tahminini gösterir
STR_RAIL_TOOLBAR_TOOLTIP_BUILD_RAILROAD_BRIDGE                  :{BLACK}Demiryolu köprüsü yap. Shift ile tıklama maliyet tahminini gösterir
STR_RAIL_TOOLBAR_TOOLTIP_BUILD_RAILROAD_TUNNEL                  :{BLACK}Demiryolu tüneli yap. Shift ile tıklama maliyet tahminini gösterir
STR_RAIL_TOOLBAR_TOOLTIP_TOGGLE_BUILD_REMOVE_FOR                :{BLACK}Trenyolu, işaret, yerimi ve istasyon yapımında sil/yap arasında geçiş. Yerimi ve istasyon raylarını da silmek için Ctrl'yi basılı tutun
STR_RAIL_TOOLBAR_TOOLTIP_CONVERT_RAIL                           :{BLACK}Ray türünü dönüştür/geliştir. Shift ile tıklama maliyet tahminini gösterir

STR_RAIL_NAME_RAILROAD                                          :Demiryolu
STR_RAIL_NAME_ELRAIL                                            :Elektrikli demiryolu
STR_RAIL_NAME_MONORAIL                                          :Monoray
STR_RAIL_NAME_MAGLEV                                            :Maglev

# Rail depot construction window
STR_BUILD_DEPOT_TRAIN_ORIENTATION_CAPTION                       :{WHITE}Tren Garajı Yönü
STR_BUILD_DEPOT_TRAIN_ORIENTATION_TOOLTIP                       :{BLACK}Tren garajı yönünü seçin

# Rail waypoint construction window
STR_WAYPOINT_CAPTION                                            :{WHITE}Yerimi
STR_WAYPOINT_GRAPHICS_TOOLTIP                                   :{BLACK}Yerimi türü seç

# Rail station construction window
STR_STATION_BUILD_RAIL_CAPTION                                  :{WHITE}Tren istasyonu Seçimi
STR_STATION_BUILD_ORIENTATION                                   :{BLACK}Yön
STR_STATION_BUILD_RAILROAD_ORIENTATION_TOOLTIP                  :{BLACK}Tren istasyonu yönünü seç
STR_STATION_BUILD_NUMBER_OF_TRACKS                              :{BLACK}Ray sayısı
STR_STATION_BUILD_NUMBER_OF_TRACKS_TOOLTIP                      :{BLACK}Tren istasyonu için peron sayısı seç
STR_STATION_BUILD_PLATFORM_LENGTH                               :{BLACK}Platform uzunluğu
STR_STATION_BUILD_PLATFORM_LENGTH_TOOLTIP                       :{BLACK}Tren istasyonu uzunluğu seç
STR_STATION_BUILD_DRAG_DROP                                     :{BLACK}Sürükle Bırak
STR_STATION_BUILD_DRAG_DROP_TOOLTIP                             :{BLACK}Sürükle bırak tekniğiyle istasyon kur

STR_STATION_BUILD_STATION_CLASS_TOOLTIP                         :{BLACK}Görüntülenecek istasyon türünü seçin
STR_STATION_BUILD_STATION_TYPE_TOOLTIP                          :{BLACK}Yapılacak istasyon türünü seçin

STR_STATION_CLASS_DFLT                                          :Varsayılan istasyon
STR_STATION_CLASS_WAYP                                          :Yerimleri

# Signal window
STR_BUILD_SIGNAL_CAPTION                                        :{WHITE}Sinyal Seçimi
STR_BUILD_SIGNAL_SEMAPHORE_NORM_TOOLTIP                         :{BLACK}Blok Sinyali (semafor){}Bu en temel sinyal türüdür, bir blok içinde aynı anda yalnız bir tren bulunmasına izin verir
STR_BUILD_SIGNAL_SEMAPHORE_ENTRY_TOOLTIP                        :{BLACK}Giriş-Sinyali (semafor){}Yolun devam eden bölümünde en az bir yeşil çıkış sinyali olduğu sürece yeşil yanar. Aksi halde kırmızı yanar
STR_BUILD_SIGNAL_SEMAPHORE_EXIT_TOOLTIP                         :{BLACK}Çıkış Sinyali (semafor){}Blok sinyali ile aynı şekilde çalışır ancak giriş ve karışık ön sinyaller ile doğru rengi tetiklemek gerekmektedir
STR_BUILD_SIGNAL_SEMAPHORE_COMBO_TOOLTIP                        :{BLACK}Karışık Sinyal (semafor){}Karışık sinyal hem giriş hem de çıkış sinyali gibi davranır. Bu şekilde büyük ön sinyal "ağaçları" yapabilirsiniz
STR_BUILD_SIGNAL_SEMAPHORE_PBS_TOOLTIP                          :{BLACK}Yol Sinyali (semafor){}Yol sinyali, gelen tren güvenli bir durma noktasına yol ayırabiliyor ise bir sinyal bloğuna aynı anda birden fazla trenin girmesine izin verir. Standart yol sinyalleri arka taraftan geçişe izin verir
STR_BUILD_SIGNAL_SEMAPHORE_PBS_OWAY_TOOLTIP                     :{BLACK}Tek Yön Yol Sinyali (semafor){}Yol sinyali, gelen tren güvenli bir durma noktasına yol ayırabiliyor ise bir sinyal bloğuna aynı anda birden fazla trenin girmesine izin verir. Tek yön yol sinyalleri arka taraftan geçişe izin vermez
STR_BUILD_SIGNAL_ELECTRIC_NORM_TOOLTIP                          :{BLACK}Blok Sinyali (elektrikli){}En temel sinyal türüdür, bir blok içinde aynı anda yalnız bir tren bulunmasına izin verir
STR_BUILD_SIGNAL_ELECTRIC_ENTRY_TOOLTIP                         :{BLACK}Giriş-Sinyali (elektrikli){}Yolun devam eden bölümünde en az bir yeşil çıkış sinyali olduğu sürece yeşil yanar. Aksi halde kırmızı yanar
STR_BUILD_SIGNAL_ELECTRIC_EXIT_TOOLTIP                          :{BLACK}Çıkış Sinyali (elektrikli){}Blok sinyali ile aynı şekilde çalışır ancak giriş ve karışık ön sinyaller ile doğru rengi tetiklemek gerekmektedir
STR_BUILD_SIGNAL_ELECTRIC_COMBO_TOOLTIP                         :{BLACK}Karışık Sinyal (elektrikli){}Karışık sinyal hem giriş hem de çıkış sinyali gibi davranır. Bu şekilde büyük ön sinyal "ağaçları" yapabilirsiniz
STR_BUILD_SIGNAL_ELECTRIC_PBS_TOOLTIP                           :{BLACK}Yol Sinyali (elektrikli){}Yol sinyali, gelen tren güvenli bir durma noktasına yol ayırabiliyor ise bir sinyal bloğuna aynı anda birden fazla trenin girmesine izin verir. Standart yol sinyalleri arka taraftan geçişe izin verir
STR_BUILD_SIGNAL_ELECTRIC_PBS_OWAY_TOOLTIP                      :{BLACK}Tek Yön Yol Sinyali (elektrikli){}Yol sinyali, gelen tren güvenli bir durma noktasına yol ayırabiliyor ise bir sinyal bloğuna aynı anda birden fazla trenin girmesine izin verir. Tek yön yol sinyalleri arka taraftan geçişe izin vermez
STR_BUILD_SIGNAL_CONVERT_TOOLTIP                                :{BLACK}Sinyal Dönüştür{}Seçildiğinde, tıklama var olan sinyali seçili sinyal tür ve alt türüne çevirir, CTRL ile tıklama mevcut alt türü değiştirir. Shift ile tıklama maliyet tahminini gösterir
STR_BUILD_SIGNAL_DRAG_SIGNALS_DENSITY_TOOLTIP                   :{BLACK}Sinyal sürükleme yoğunluğu
STR_BUILD_SIGNAL_DRAG_SIGNALS_DENSITY_DECREASE_TOOLTIP          :{BLACK}Sinyal sürükleme yoğunluğunu azalt
STR_BUILD_SIGNAL_DRAG_SIGNALS_DENSITY_INCREASE_TOOLTIP          :{BLACK}Sinyal sürükleme yoğunluğunu arttır

# Bridge selection window
STR_SELECT_RAIL_BRIDGE_CAPTION                                  :{WHITE}Tren Köprüsü Seç
STR_SELECT_ROAD_BRIDGE_CAPTION                                  :{WHITE}Köprü Seç
STR_SELECT_BRIDGE_SELECTION_TOOLTIP                             :{BLACK}Köprü seçimi - tercih ettiğiniz köprüyü yapmak için tıklayın
STR_SELECT_BRIDGE_INFO                                          :{GOLD}{STRING},{} {VELOCITY} {WHITE}{CURRENCY_LONG}
STR_SELECT_BRIDGE_SCENEDIT_INFO                                 :{GOLD}{STRING},{} {VELOCITY}
STR_BRIDGE_NAME_SUSPENSION_STEEL                                :Çelik, Asma
STR_BRIDGE_NAME_GIRDER_STEEL                                    :Çelik, Kirişli
STR_BRIDGE_NAME_CANTILEVER_STEEL                                :Çelik, Ağ
STR_BRIDGE_NAME_SUSPENSION_CONCRETE                             :Beton, Asma
STR_BRIDGE_NAME_WOODEN                                          :Odun
STR_BRIDGE_NAME_CONCRETE                                        :Beton
STR_BRIDGE_NAME_TUBULAR_STEEL                                   :Çelik, Tüplü
STR_BRIDGE_TUBULAR_SILICON                                      :Silikon, Tüplü


# Road construction toolbar
STR_ROAD_TOOLBAR_ROAD_CONSTRUCTION_CAPTION                      :{WHITE}Yol Yapımı
STR_ROAD_TOOLBAR_TRAM_CONSTRUCTION_CAPTION                      :{WHITE}Tramvay Yapımı
STR_ROAD_TOOLBAR_TOOLTIP_BUILD_ROAD_SECTION                     :{BLACK}Yol bölmesi yap. Ctrl yol için yap/kaldır geçişi sağlar. Shift ile tıklama maliyet tahminini gösterir
STR_ROAD_TOOLBAR_TOOLTIP_BUILD_TRAMWAY_SECTION                  :{BLACK}Tramvay yolu yap. Ctrl tramvay yolu için yap/kaldır geçişi sağlar. Shift ile tıklama maliyet tahminini gösterir
STR_ROAD_TOOLBAR_TOOLTIP_BUILD_AUTOROAD                         :{BLACK}Otomatik yol kipini kullanarak yol yap. Ctrl yol yapımı için yap/kaldır geçişi sağlar. Shift ile tıklama maliyet tahminini gösterir
STR_ROAD_TOOLBAR_TOOLTIP_BUILD_AUTOTRAM                         :{BLACK}Otomatik ray kipini kullanarak tramvay yolu yap. Ctrl ile tıklamak ray inşası için ekle/çıkar modunu değiştirir. Shift ile tıklamak inşa etmek/tahmini maliyeti göstermek modunu değiştirir
STR_ROAD_TOOLBAR_TOOLTIP_BUILD_ROAD_VEHICLE_DEPOT               :{BLACK}Garaj inşa et (araç alımı ve bakımı için). Shift ile tıklama satın alma/tahmini maliyeti gösterme arasında geçiş yapar
STR_ROAD_TOOLBAR_TOOLTIP_BUILD_TRAM_VEHICLE_DEPOT               :{BLACK}Tramvay garı inşa et (araç alımı ve bakımı için). Shift ile tıklamak satın alma/tahmini maliyeti gösterme arasında geçiş yapar
STR_ROAD_TOOLBAR_TOOLTIP_BUILD_BUS_STATION                      :{BLACK}Otobüs durağı inşa et. Ctrl ile tıklamak istasyonları birleştirmeyi aktif eder. Shift ile tıklamak inşa etmek/tahmini maliyeti göstermek arasında geçiş yapar.
STR_ROAD_TOOLBAR_TOOLTIP_BUILD_PASSENGER_TRAM_STATION           :{BLACK}Yolcu tramvayı istasyonu inşa et. Ctrl istasyonları birleştirmeyi mümkün kılar. Shift ile tıklama maliyet tahminini gösterir
STR_ROAD_TOOLBAR_TOOLTIP_BUILD_TRUCK_LOADING_BAY                :{BLACK}Kamyon yükleme bölgesi inşa et. Ctrl istasyonları birleştirmeyi mümkün kılar. Shift ile tıklama maliyet tahminini gösterir
STR_ROAD_TOOLBAR_TOOLTIP_BUILD_CARGO_TRAM_STATION               :{BLACK}Yük tramvayı istasyonu inşa et. Ctrl istasyonları birleştirmeyi mümkün kılar. Shift ile tıklama maliyet tahminini gösterir
STR_ROAD_TOOLBAR_TOOLTIP_TOGGLE_ONE_WAY_ROAD                    :{BLACK}Tek yönlü yolları etkinleştir/kapat
STR_ROAD_TOOLBAR_TOOLTIP_BUILD_ROAD_BRIDGE                      :{BLACK}Köprü yap. Shift ile tıklama maliyet tahminini gösterir
STR_ROAD_TOOLBAR_TOOLTIP_BUILD_TRAMWAY_BRIDGE                   :{BLACK}Tramvay köprüsü yap. Shift ile tıklama maliyet tahminini gösterir
STR_ROAD_TOOLBAR_TOOLTIP_BUILD_ROAD_TUNNEL                      :{BLACK}Tünel Yap. Shift ile tıklama maliyet tahminini gösterir
STR_ROAD_TOOLBAR_TOOLTIP_BUILD_TRAMWAY_TUNNEL                   :{BLACK}Tramvay tüneli yap. Shift ile tıklama maliyet tahminini gösterir
STR_ROAD_TOOLBAR_TOOLTIP_TOGGLE_BUILD_REMOVE_FOR_ROAD           :{BLACK}Yol yap/sil arasında geçiş yap
STR_ROAD_TOOLBAR_TOOLTIP_TOGGLE_BUILD_REMOVE_FOR_TRAMWAYS       :{BLACK}Tramvay yapımı/yıkımı

# Road depot construction window
STR_BUILD_DEPOT_ROAD_ORIENTATION_CAPTION                        :{WHITE}Garaj Yönü
STR_BUILD_DEPOT_ROAD_ORIENTATION_SELECT_TOOLTIP                 :{BLACK}Garaj yönünü seç
STR_BUILD_DEPOT_TRAM_ORIENTATION_CAPTION                        :{WHITE}Tramvay Garı Yönü
STR_BUILD_DEPOT_TRAM_ORIENTATION_SELECT_TOOLTIP                 :{BLACK}Tramvay garı yönü

# Road vehicle station construction window
STR_STATION_BUILD_BUS_ORIENTATION                               :{WHITE}Otobüs Durağı Yönü
STR_STATION_BUILD_BUS_ORIENTATION_TOOLTIP                       :{BLACK}Otobüs durağı yönünü seç
STR_STATION_BUILD_TRUCK_ORIENTATION                             :{WHITE}Kamyon Durağı Yönü
STR_STATION_BUILD_TRUCK_ORIENTATION_TOOLTIP                     :{BLACK}Kamyon durağı yönünü seç
STR_STATION_BUILD_PASSENGER_TRAM_ORIENTATION                    :{WHITE}Yolcu Tramvay İstasyonu Yönü
STR_STATION_BUILD_PASSENGER_TRAM_ORIENTATION_TOOLTIP            :{BLACK}Yolcu tramvayı istasyonu yönünü seçin
STR_STATION_BUILD_CARGO_TRAM_ORIENTATION                        :{WHITE}Yük Tramvay İstasyonu Yönü
STR_STATION_BUILD_CARGO_TRAM_ORIENTATION_TOOLTIP                :{BLACK}Yük tramvayı istasyonu yönünü seçin

# Waterways toolbar (last two for SE only)
STR_WATERWAYS_TOOLBAR_CAPTION                                   :{WHITE}Suyolu inşaatı
STR_WATERWAYS_TOOLBAR_CAPTION_SE                                :{WHITE}Suyolu
STR_WATERWAYS_TOOLBAR_BUILD_CANALS_TOOLTIP                      :{BLACK}Kanal yap. Shift ile tıklama maliyet tahminini gösterir
STR_WATERWAYS_TOOLBAR_BUILD_LOCKS_TOOLTIP                       :{BLACK}Yükseltme havuzu yap. Shift tuşu inşaat/maliyet tahminini gösterir
STR_WATERWAYS_TOOLBAR_BUILD_DEPOT_TOOLTIP                       :{BLACK}Tersane yap (gemi satın alımı ve bakımları için). Shift ile tıklama maliyet tahminini gösterir
STR_WATERWAYS_TOOLBAR_BUILD_DOCK_TOOLTIP                        :{BLACK}İskele inşa et. Ctrl istasyonları birleştirmeyi mümkün kılar. Shift ile tıklama maliyet tahminini gösterir
STR_WATERWAYS_TOOLBAR_BUOY_TOOLTIP                              :{BLACK}Yerimi olarak kullanilabilecek bir şamandıra yerlestir. Shift ile tıklama maliyet tahminini gösterir
STR_WATERWAYS_TOOLBAR_BUILD_AQUEDUCT_TOOLTIP                    :{BLACK}Su kemeri yap. Shift ile tıklama maliyet tahminini gösterir
STR_WATERWAYS_TOOLBAR_CREATE_LAKE_TOOLTIP                       :{BLACK}Su alanını belirle.{}Deniz seviyesinde CTRL tuşu basılı olmadığı sürece kanal yapar, basılıysa etraftakileri su altında bırakır
STR_WATERWAYS_TOOLBAR_CREATE_RIVER_TOOLTIP                      :{BLACK}Nehir yerleştir

# Ship depot construction window
STR_DEPOT_BUILD_SHIP_CAPTION                                    :{WHITE}Tersane Yönü
STR_DEPOT_BUILD_SHIP_ORIENTATION_TOOLTIP                        :{BLACK}İmalathane yönünü seç

# Dock construction window
STR_STATION_BUILD_DOCK_CAPTION                                  :{WHITE}İskele

# Airport toolbar
STR_TOOLBAR_AIRCRAFT_CAPTION                                    :{WHITE}Havalimanları
STR_TOOLBAR_AIRCRAFT_BUILD_AIRPORT_TOOLTIP                      :{BLACK}Havalimanı inşa et. Ctrl istasyonları birleştirmeyi mümkün kılar. Shift ile tıklama maliyet tahminini gösterir

# Airport construction window
STR_STATION_BUILD_AIRPORT_CAPTION                               :{WHITE}Havalimanı seçimi
STR_STATION_BUILD_AIRPORT_TOOLTIP                               :{BLACK}Havalimanı boyutunu seç
STR_STATION_BUILD_AIRPORT_CLASS_LABEL                           :{BLACK}Havalimanı sınıfı
STR_STATION_BUILD_AIRPORT_LAYOUT_NAME                           :{BLACK}Yerleşim {NUM}

STR_AIRPORT_SMALL                                               :Küçük
STR_AIRPORT_CITY                                                :Şehirlerarası
STR_AIRPORT_METRO                                               :Büyükşehir
STR_AIRPORT_INTERNATIONAL                                       :Uluslararası
STR_AIRPORT_COMMUTER                                            :Abonman
STR_AIRPORT_INTERCONTINENTAL                                    :Kıtalararası
STR_AIRPORT_HELIPORT                                            :Heliport
STR_AIRPORT_HELIDEPOT                                           :Heligaraj
STR_AIRPORT_HELISTATION                                         :Helistasyon

STR_AIRPORT_CLASS_SMALL                                         :Küçük havalimanları
STR_AIRPORT_CLASS_LARGE                                         :Büyük Havalimanları
STR_AIRPORT_CLASS_HUB                                           :Merkezi havalimanları
STR_AIRPORT_CLASS_HELIPORTS                                     :Helikopter havalimanları

STR_STATION_BUILD_NOISE                                         :{BLACK}Üretilen gürültü: {GOLD}{COMMA}

# Landscaping toolbar
STR_LANDSCAPING_TOOLBAR                                         :{WHITE}Arazi düzenleme
STR_LANDSCAPING_TOOLTIP_LOWER_A_CORNER_OF_LAND                  :{BLACK}Arazinin bir köşesini alçalt. Sürükleme ilk seçilen köşeyi alçaltır ve seçilen araziyi yeni yüksekliğe indirir. Ctrl bir alanı köşeden köşeye seçer. Shift ile tıklama maliyet tahminini gösterir
STR_LANDSCAPING_TOOLTIP_RAISE_A_CORNER_OF_LAND                  :{BLACK}Arazinin bir köşesini yükselt. Sürükleme ilk seçilen köşeyi yükseltir ve seçilen araziyi yeni yüksekliğe çıkarır. Ctrl bir alanı köşeden köşeye seçer. Shift ile tıklama maliyet tahminini gösterir
STR_LANDSCAPING_LEVEL_LAND_TOOLTIP                              :{BLACK}Bir alanı ilk seçilen köşenin yüksekliğine düzle. Ctrl ile alanı köşeden köşeye seçer. Shift ile tıklama maliyet tahminini gösterir
STR_LANDSCAPING_TOOLTIP_PURCHASE_LAND                           :{BLACK}Gelecekte kullanım için arazi satın al. Shift ile tıklama maliyet tahminini gösterir

# Object construction window
STR_OBJECT_BUILD_CAPTION                                        :{WHITE}Nesne Seçimi
STR_OBJECT_BUILD_TOOLTIP                                        :{BLACK}Yapılacak nesneyi seçin. Shift ile tıklama maliyet tahminini gösterir
STR_OBJECT_BUILD_CLASS_TOOLTIP                                  :{BLACK}İnşa edilecek nesnenin sınıfını seçin
STR_OBJECT_BUILD_PREVIEW_TOOLTIP                                :{BLACK}Nesnenin önizlemesi
STR_OBJECT_BUILD_SIZE                                           :{BLACK}Boyut: {GOLD}{NUM} x {NUM} kare

STR_OBJECT_CLASS_LTHS                                           :Deniz fenerleri
STR_OBJECT_CLASS_TRNS                                           :Vericiler

# Tree planting window (last two for SE only)
STR_PLANT_TREE_CAPTION                                          :{WHITE}Ağaçlar
STR_PLANT_TREE_TOOLTIP                                          :{BLACK}Dikilecek ağaç türünü seçin. Eğer alan zaten ağaç içeriyorsa, bu seçimden bağımsız olarak karışık ağaç türleri ekleyecek.
STR_TREES_RANDOM_TYPE                                           :{BLACK}Rastgele türde ağaçlar
STR_TREES_RANDOM_TYPE_TOOLTIP                                   :{BLACK}Rastgele türde ağaçlar koy. Shift ile ağaç koyma/maliyet gösterme tercihi yapılır
STR_TREES_RANDOM_TREES_BUTTON                                   :{BLACK}Rastgele Ağaç
STR_TREES_RANDOM_TREES_TOOLTIP                                  :{BLACK}Haritaya rastgele ağaç dik

# Land generation window (SE)
STR_TERRAFORM_TOOLBAR_LAND_GENERATION_CAPTION                   :{WHITE}Arazi Yapımı
STR_TERRAFORM_TOOLTIP_PLACE_ROCKY_AREAS_ON_LANDSCAPE            :{BLACK}Haritaya kayalık koy
STR_TERRAFORM_TOOLTIP_DEFINE_DESERT_AREA                        :{BLACK}Çöl alanı tanımla.{}Kaldırmak için CTRL'yi basılı tut
STR_TERRAFORM_TOOLTIP_INCREASE_SIZE_OF_LAND_AREA                :{BLACK}yükseltme/alçaltma alanını arttır
STR_TERRAFORM_TOOLTIP_DECREASE_SIZE_OF_LAND_AREA                :{BLACK}Yükseltme/alçaltma alanını arttır
STR_TERRAFORM_TOOLTIP_GENERATE_RANDOM_LAND                      :{BLACK}Rastgele harita yarat
STR_TERRAFORM_SE_NEW_WORLD                                      :{BLACK}Yeni senaryo oluştur
STR_TERRAFORM_RESET_LANDSCAPE                                   :{BLACK}Haritayı sıfırla
STR_TERRAFORM_RESET_LANDSCAPE_TOOLTIP                           :{BLACK}Haritada şirkete ait olan her şeyi sil

STR_QUERY_RESET_LANDSCAPE_CAPTION                               :{WHITE}Haritayı Sıfırla
STR_RESET_LANDSCAPE_CONFIRMATION_TEXT                           :{WHITE}Şirkete ait olan her şeyi silmek istediğinize emin misiniz?

# Town generation window (SE)
STR_FOUND_TOWN_CAPTION                                          :{WHITE}Şehir Yapımı
STR_FOUND_TOWN_NEW_TOWN_BUTTON                                  :{BLACK}Yeni Şehir
STR_FOUND_TOWN_NEW_TOWN_TOOLTIP                                 :{BLACK}Yeni şehir kur. Shift+Tıklama sadece tahmini maliyeti gösterir
STR_FOUND_TOWN_RANDOM_TOWN_BUTTON                               :{BLACK}Rastgele Şehir
STR_FOUND_TOWN_RANDOM_TOWN_TOOLTIP                              :{BLACK}Rastgele bir yerde şehir kur
STR_FOUND_TOWN_MANY_RANDOM_TOWNS                                :{BLACK}Birçok rastgele şehir
STR_FOUND_TOWN_RANDOM_TOWNS_TOOLTIP                             :{BLACK}Haritayı rastgele şehirlerle doldur

STR_FOUND_TOWN_NAME_TITLE                                       :{YELLOW}Kasaba adı:
STR_FOUND_TOWN_NAME_EDITOR_TITLE                                :{BLACK}Kasaba adı girin
STR_FOUND_TOWN_NAME_EDITOR_HELP                                 :{BLACK}Kasaba adı girmek için tıklayın
STR_FOUND_TOWN_NAME_RANDOM_BUTTON                               :{BLACK}Rastgele isim
STR_FOUND_TOWN_NAME_RANDOM_TOOLTIP                              :{BLACK}Yeni rastgele isim oluştur

STR_FOUND_TOWN_INITIAL_SIZE_TITLE                               :{YELLOW}Şehir büyüklüğü:
STR_FOUND_TOWN_INITIAL_SIZE_SMALL_BUTTON                        :{BLACK}Küçük
STR_FOUND_TOWN_INITIAL_SIZE_MEDIUM_BUTTON                       :{BLACK}Orta
STR_FOUND_TOWN_INITIAL_SIZE_LARGE_BUTTON                        :{BLACK}Büyük
STR_FOUND_TOWN_SIZE_RANDOM                                      :{BLACK}Rastgele
STR_FOUND_TOWN_INITIAL_SIZE_TOOLTIP                             :{BLACK}Şehir büyüklüğü seç
STR_FOUND_TOWN_CITY                                             :{BLACK}Şehir
STR_FOUND_TOWN_CITY_TOOLTIP                                     :{BLACK}Şehirler normal kasabalardan daha hızlı büyürler{}Ayarlara göre değişmekle birlikte, ilk kurulduklarında daha büyük olurlar.

STR_FOUND_TOWN_ROAD_LAYOUT                                      :{YELLOW}Kasaba yol yerleşimi:
STR_FOUND_TOWN_SELECT_TOWN_ROAD_LAYOUT                          :{BLACK}Bu kasaba için kullanılacak yol yerleşimini seç
STR_FOUND_TOWN_SELECT_LAYOUT_ORIGINAL                           :{BLACK}Özgün
STR_FOUND_TOWN_SELECT_LAYOUT_BETTER_ROADS                       :{BLACK}Daha iyi yollar
STR_FOUND_TOWN_SELECT_LAYOUT_2X2_GRID                           :{BLACK}2x2 şebeke
STR_FOUND_TOWN_SELECT_LAYOUT_3X3_GRID                           :{BLACK}3x3 şebeke
STR_FOUND_TOWN_SELECT_LAYOUT_RANDOM                             :{BLACK}Rastgele

# Fund new industry window
STR_FUND_INDUSTRY_CAPTION                                       :{WHITE}Yeni fabrika aç
STR_FUND_INDUSTRY_SELECTION_TOOLTIP                             :{BLACK}Bu listeden uygun fabrikayı seçin
STR_FUND_INDUSTRY_MANY_RANDOM_INDUSTRIES                        :Birçok rastgele fabrika
STR_FUND_INDUSTRY_MANY_RANDOM_INDUSTRIES_TOOLTIP                :{BLACK}Haritayı rastgele fabrikalarla doldur
STR_FUND_INDUSTRY_INDUSTRY_BUILD_COST                           :{BLACK}Fiyat: {YELLOW}{CURRENCY_LONG}
STR_FUND_INDUSTRY_PROSPECT_NEW_INDUSTRY                         :{BLACK}Tetkik arama
STR_FUND_INDUSTRY_BUILD_NEW_INDUSTRY                            :{BLACK}İnşa et
STR_FUND_INDUSTRY_FUND_NEW_INDUSTRY                             :{BLACK}Parayla Yap

# Industry cargoes window
STR_INDUSTRY_CARGOES_INDUSTRY_CAPTION                           :{WHITE}{STRING} fabrikası için sanayi zinciri
STR_INDUSTRY_CARGOES_CARGO_CAPTION                              :{WHITE}{STRING} kargo türü için sanayi zinciri
STR_INDUSTRY_CARGOES_PRODUCERS                                  :{WHITE}Üreten fabrikalar
STR_INDUSTRY_CARGOES_CUSTOMERS                                  :{WHITE}Kabul eden fabrikalar
STR_INDUSTRY_CARGOES_HOUSES                                     :{WHITE}Evler
STR_INDUSTRY_CARGOES_INDUSTRY_TOOLTIP                           :{BLACK}Sağlayanlarını ve müşterilerini görmek için fabrikayı tıklayın
STR_INDUSTRY_CARGOES_CARGO_TOOLTIP                              :{BLACK}{STRING}{}Sağlayanlarını ve müşterilerini görmek için kargoyu tıklayın
STR_INDUSTRY_DISPLAY_CHAIN                                      :{BLACK}Zinciri göster
STR_INDUSTRY_DISPLAY_CHAIN_TOOLTIP                              :{BLACK}Kargo sağlayan ve kabul eden fabrikaları göster
STR_INDUSTRY_CARGOES_NOTIFY_SMALLMAP                            :{BLACK}Küçük haritaya bağla
STR_INDUSTRY_CARGOES_NOTIFY_SMALLMAP_TOOLTIP                    :{BLACK}Gösterilen fabrikaları küçük haritada da seç
STR_INDUSTRY_CARGOES_SELECT_CARGO                               :{BLACK}Kargo seçin
STR_INDUSTRY_CARGOES_SELECT_CARGO_TOOLTIP                       :{BLACK}Göstermek istediğiniz kargoyu seçin
STR_INDUSTRY_CARGOES_SELECT_INDUSTRY                            :{BLACK}Fabrika seçin
STR_INDUSTRY_CARGOES_SELECT_INDUSTRY_TOOLTIP                    :{BLACK}Göstermek istediğiniz fabrikaları seçin

# Land area window
STR_LAND_AREA_INFORMATION_CAPTION                               :{WHITE}Arazi Bilgisi
STR_LAND_AREA_INFORMATION_COST_TO_CLEAR_N_A                     :{BLACK}Temizleme fiyatı: {LTBLUE}Yok
STR_LAND_AREA_INFORMATION_COST_TO_CLEAR                         :{BLACK}Temizleme fiyatı: {RED}{CURRENCY_LONG}
STR_LAND_AREA_INFORMATION_REVENUE_WHEN_CLEARED                  :{BLACK}Kaldırıldığında kazanılacak: {LTBLUE}{CURRENCY_LONG}
STR_LAND_AREA_INFORMATION_OWNER_N_A                             :Yok
STR_LAND_AREA_INFORMATION_OWNER                                 :{BLACK}Sahibi: {LTBLUE}{STRING}
STR_LAND_AREA_INFORMATION_ROAD_OWNER                            :{BLACK}Yolun sahibi: {LTBLUE}{STRING}
STR_LAND_AREA_INFORMATION_TRAM_OWNER                            :{BLACK}Tramvayın sahibi: {LTBLUE}{STRING}
STR_LAND_AREA_INFORMATION_RAIL_OWNER                            :{BLACK}Demiryolu sahibi: {LTBLUE}{STRING}
STR_LAND_AREA_INFORMATION_LOCAL_AUTHORITY                       :{BLACK}Belediyesi: {LTBLUE}{STRING}
STR_LAND_AREA_INFORMATION_LOCAL_AUTHORITY_NONE                  :Hiçbiri
STR_LAND_AREA_INFORMATION_LANDINFO_COORDS                       :{BLACK}Koordinatlar: {LTBLUE}{NUM} x {NUM} x {NUM} ({STRING})
STR_LAND_AREA_INFORMATION_BUILD_DATE                            :{BLACK}Yapım: {LTBLUE}{DATE_LONG}
STR_LAND_AREA_INFORMATION_STATION_CLASS                         :{BLACK}İstasyon sınıfı: {LTBLUE}{STRING}
STR_LAND_AREA_INFORMATION_STATION_TYPE                          :{BLACK}İstasyon türü: {LTBLUE}{STRING}
STR_LAND_AREA_INFORMATION_AIRPORT_CLASS                         :{BLACK}Havalimanı sınıfı: {LTBLUE}{STRING}
STR_LAND_AREA_INFORMATION_AIRPORT_NAME                          :{BLACK}Havalimanı adı: {LTBLUE}{STRING}
STR_LAND_AREA_INFORMATION_AIRPORTTILE_NAME                      :{BLACK}Havalimanı karesi adı: {LTBLUE}{STRING}
STR_LAND_AREA_INFORMATION_NEWGRF_NAME                           :{BLACK}NewGRF: {LTBLUE}{STRING}
STR_LAND_AREA_INFORMATION_CARGO_ACCEPTED                        :{BLACK}İstenen: {LTBLUE}
STR_LAND_AREA_INFORMATION_CARGO_EIGHTS                          :({COMMA}/8 {STRING})
STR_LANG_AREA_INFORMATION_RAIL_TYPE                             :{BLACK}Ray türü: {LTBLUE}{STRING}
STR_LANG_AREA_INFORMATION_RAIL_SPEED_LIMIT                      :{BLACK}Ray hız sınırı: {LTBLUE}{VELOCITY}
STR_LANG_AREA_INFORMATION_ROAD_SPEED_LIMIT                      :{BLACK}Yol hız sınırı: {LTBLUE}{VELOCITY}

# Description of land area of different tiles
STR_LAI_CLEAR_DESCRIPTION_ROCKS                                 :Kayalar
STR_LAI_CLEAR_DESCRIPTION_ROUGH_LAND                            :Engebeli arazi
STR_LAI_CLEAR_DESCRIPTION_BARE_LAND                             :Çıplak arazi
STR_LAI_CLEAR_DESCRIPTION_GRASS                                 :Çim
STR_LAI_CLEAR_DESCRIPTION_FIELDS                                :Mera
STR_LAI_CLEAR_DESCRIPTION_SNOW_COVERED_LAND                     :Karlı arazi
STR_LAI_CLEAR_DESCRIPTION_DESERT                                :Çöl

STR_LAI_RAIL_DESCRIPTION_TRACK                                  :Ray
STR_LAI_RAIL_DESCRIPTION_TRACK_WITH_NORMAL_SIGNALS              :Blok sinyalli ray
STR_LAI_RAIL_DESCRIPTION_TRACK_WITH_PRESIGNALS                  :Ön sinyalli ray
STR_LAI_RAIL_DESCRIPTION_TRACK_WITH_EXITSIGNALS                 :Çıkış sinyalli ray
STR_LAI_RAIL_DESCRIPTION_TRACK_WITH_COMBOSIGNALS                :Karışık sinyalli ray
STR_LAI_RAIL_DESCRIPTION_TRACK_WITH_PBSSIGNALS                  :Yol sinyalli ray
STR_LAI_RAIL_DESCRIPTION_TRACK_WITH_NOENTRYSIGNALS              :Tek yön yol sinyalli ray
STR_LAI_RAIL_DESCRIPTION_TRACK_WITH_NORMAL_PRESIGNALS           :Blok ve ön sinyalli ray
STR_LAI_RAIL_DESCRIPTION_TRACK_WITH_NORMAL_EXITSIGNALS          :Blok ve çıkış sinyalli ray
STR_LAI_RAIL_DESCRIPTION_TRACK_WITH_NORMAL_COMBOSIGNALS         :Blok ve karışık sinyalli ray
STR_LAI_RAIL_DESCRIPTION_TRACK_WITH_NORMAL_PBSSIGNALS           :Blok ve yol sinyalli ray
STR_LAI_RAIL_DESCRIPTION_TRACK_WITH_NORMAL_NOENTRYSIGNALS       :Blok ve tek yön yol sinyalli ray
STR_LAI_RAIL_DESCRIPTION_TRACK_WITH_PRE_EXITSIGNALS             :Ön ve çıkış sinyalli ray
STR_LAI_RAIL_DESCRIPTION_TRACK_WITH_PRE_COMBOSIGNALS            :Ön ve karışık sinyalli ray
STR_LAI_RAIL_DESCRIPTION_TRACK_WITH_PRE_PBSSIGNALS              :Ön ve yol sinyalli ray
STR_LAI_RAIL_DESCRIPTION_TRACK_WITH_PRE_NOENTRYSIGNALS          :Ön ve tek yön yol sinyalli ray
STR_LAI_RAIL_DESCRIPTION_TRACK_WITH_EXIT_COMBOSIGNALS           :Çıkış ve karışık sinyalli ray
STR_LAI_RAIL_DESCRIPTION_TRACK_WITH_EXIT_PBSSIGNALS             :Çıkış ve yol sinyalli ray
STR_LAI_RAIL_DESCRIPTION_TRACK_WITH_EXIT_NOENTRYSIGNALS         :Çıkış ve tek yön yol sinyalli ray
STR_LAI_RAIL_DESCRIPTION_TRACK_WITH_COMBO_PBSSIGNALS            :Karışık ve tek yön yol sinyalli ray
STR_LAI_RAIL_DESCRIPTION_TRACK_WITH_COMBO_NOENTRYSIGNALS        :Karışık ve tek yön yol sinyalli ray
STR_LAI_RAIL_DESCRIPTION_TRACK_WITH_PBS_NOENTRYSIGNALS          :Yol ve tek yön yol sinyalli ray
STR_LAI_RAIL_DESCRIPTION_TRAIN_DEPOT                            :Tren garajı

STR_LAI_ROAD_DESCRIPTION_ROAD                                   :Yol
STR_LAI_ROAD_DESCRIPTION_ROAD_WITH_STREETLIGHTS                 :Sokak lambalı yol
STR_LAI_ROAD_DESCRIPTION_TREE_LINED_ROAD                        :Ağaçli yol
STR_LAI_ROAD_DESCRIPTION_ROAD_VEHICLE_DEPOT                     :Karayolu garajı
STR_LAI_ROAD_DESCRIPTION_ROAD_RAIL_LEVEL_CROSSING               :Hemzemin geçit
STR_LAI_ROAD_DESCRIPTION_TRAMWAY                                :Tramvay

# Houses come directly from their building names
STR_LAI_TOWN_INDUSTRY_DESCRIPTION_UNDER_CONSTRUCTION            :{STRING} (inşa halinde)

STR_LAI_TREE_NAME_TREES                                         :Ağaçlar
STR_LAI_TREE_NAME_RAINFOREST                                    :Yağmur Ormanı
STR_LAI_TREE_NAME_CACTUS_PLANTS                                 :Kaktüs Bitkileri

STR_LAI_STATION_DESCRIPTION_RAILROAD_STATION                    :Tren istasyonu
STR_LAI_STATION_DESCRIPTION_AIRCRAFT_HANGAR                     :Hangar
STR_LAI_STATION_DESCRIPTION_AIRPORT                             :Havalimanı
STR_LAI_STATION_DESCRIPTION_TRUCK_LOADING_AREA                  :Kamyon durağı
STR_LAI_STATION_DESCRIPTION_BUS_STATION                         :Otobüs durağı
STR_LAI_STATION_DESCRIPTION_SHIP_DOCK                           :İskele
STR_LAI_STATION_DESCRIPTION_BUOY                                :Şamandıra
STR_LAI_STATION_DESCRIPTION_WAYPOINT                            :Yerimi

STR_LAI_WATER_DESCRIPTION_WATER                                 :Su
STR_LAI_WATER_DESCRIPTION_CANAL                                 :Kanal
STR_LAI_WATER_DESCRIPTION_LOCK                                  :Kilit
STR_LAI_WATER_DESCRIPTION_RIVER                                 :Nehir
STR_LAI_WATER_DESCRIPTION_COAST_OR_RIVERBANK                    :Sahil veya göl kenarı
STR_LAI_WATER_DESCRIPTION_SHIP_DEPOT                            :Tersane

# Industries come directly from their industry names

STR_LAI_TUNNEL_DESCRIPTION_RAILROAD                             :Demiryolu Tüneli
STR_LAI_TUNNEL_DESCRIPTION_ROAD                                 :Karayolu Tüneli

STR_LAI_BRIDGE_DESCRIPTION_RAIL_SUSPENSION_STEEL                :Çelik asma demiryolu köprüsü
STR_LAI_BRIDGE_DESCRIPTION_RAIL_GIRDER_STEEL                    :Çelik kirişli demiryolu köprüsü
STR_LAI_BRIDGE_DESCRIPTION_RAIL_CANTILEVER_STEEL                :Çelik ağ demiryolu köprüsü
STR_LAI_BRIDGE_DESCRIPTION_RAIL_SUSPENSION_CONCRETE             :Destekli beton asma demiryolu köprüsü
STR_LAI_BRIDGE_DESCRIPTION_RAIL_WOODEN                          :Odun demiryolu köprüsü
STR_LAI_BRIDGE_DESCRIPTION_RAIL_CONCRETE                        :Beton demiryolu köprüsü
STR_LAI_BRIDGE_DESCRIPTION_RAIL_TUBULAR_STEEL                   :Tüplü demiryolu köprüsü

STR_LAI_BRIDGE_DESCRIPTION_ROAD_SUSPENSION_STEEL                :Çelik asma karayolu köprüsü
STR_LAI_BRIDGE_DESCRIPTION_ROAD_GIRDER_STEEL                    :Çelik kirişli karayolu köprüsü
STR_LAI_BRIDGE_DESCRIPTION_ROAD_CANTILEVER_STEEL                :Çelik ağ karayolu köprüsü
STR_LAI_BRIDGE_DESCRIPTION_ROAD_SUSPENSION_CONCRETE             :Destekli beton asma karayolu köprüsü
STR_LAI_BRIDGE_DESCRIPTION_ROAD_WOODEN                          :Odun karayolu köprüsü
STR_LAI_BRIDGE_DESCRIPTION_ROAD_CONCRETE                        :Beton karayolu köprüsü
STR_LAI_BRIDGE_DESCRIPTION_ROAD_TUBULAR_STEEL                   :Tüplü karayolu köprüsü

STR_LAI_BRIDGE_DESCRIPTION_AQUEDUCT                             :Su kemeri

STR_LAI_OBJECT_DESCRIPTION_TRANSMITTER                          :Verici
STR_LAI_OBJECT_DESCRIPTION_LIGHTHOUSE                           :Fener
STR_LAI_OBJECT_DESCRIPTION_COMPANY_HEADQUARTERS                 :Şirket binasi
STR_LAI_OBJECT_DESCRIPTION_COMPANY_OWNED_LAND                   :Satın alınmış alan

# About OpenTTD window
STR_ABOUT_OPENTTD                                               :{WHITE}OpenTTD Hakkında
STR_ABOUT_ORIGINAL_COPYRIGHT                                    :{BLACK}Telif hakkı {COPYRIGHT} 1995 Chris Sawyer, Her hakkı saklıdır
STR_ABOUT_VERSION                                               :{BLACK}OpenTTD sürüm {REV}
STR_ABOUT_COPYRIGHT_OPENTTD                                     :{BLACK}OpenTTD {COPYRIGHT} 2002-2019 OpenTTD ekibi

# Framerate display window
############ Leave those lines in this order!!
############ End of leave-in-this-order
############ Leave those lines in this order!!
############ End of leave-in-this-order


# Save/load game/scenario
STR_SAVELOAD_SAVE_CAPTION                                       :{WHITE}Oyunu Kaydet
STR_SAVELOAD_LOAD_CAPTION                                       :{WHITE}Yükle
STR_SAVELOAD_SAVE_SCENARIO                                      :{WHITE}Senaryoyu Kaydet
STR_SAVELOAD_LOAD_SCENARIO                                      :{WHITE}Senaryoyu Yükle
STR_SAVELOAD_LOAD_HEIGHTMAP                                     :{WHITE}Yükseklik haritası yükle
STR_SAVELOAD_SAVE_HEIGHTMAP                                     :{WHITE}Yükseklik Haritasını Kaydet
STR_SAVELOAD_HOME_BUTTON                                        :{BLACK}Şu anki varsayılan kayıt/yükleme dizinine gitmek için tıklayın
STR_SAVELOAD_BYTES_FREE                                         :{BLACK}{BYTES} bos
STR_SAVELOAD_LIST_TOOLTIP                                       :{BLACK}Sürücü, klasör ve kayıtli oyun listesi
STR_SAVELOAD_EDITBOX_TOOLTIP                                    :{BLACK}Kaydetmek için kullanılacak dosya adı
STR_SAVELOAD_DELETE_BUTTON                                      :{BLACK}Sil
STR_SAVELOAD_DELETE_TOOLTIP                                     :{BLACK}Seçili oyunu sil
STR_SAVELOAD_SAVE_BUTTON                                        :{BLACK}Kaydet
STR_SAVELOAD_SAVE_TOOLTIP                                       :{BLACK}Oyunu seçilen isimle kaydet
STR_SAVELOAD_LOAD_BUTTON                                        :{BLACK}Yükle
STR_SAVELOAD_LOAD_TOOLTIP                                       :{BLACK}Seçili oyunu yükle
STR_SAVELOAD_LOAD_HEIGHTMAP_TOOLTIP                             :{BLACK}Seçili yükseklik haritasını yükle
STR_SAVELOAD_DETAIL_CAPTION                                     :{BLACK}Oyun Ayrıntıları
STR_SAVELOAD_DETAIL_NOT_AVAILABLE                               :{BLACK}Mevcut bilgi yok
STR_SAVELOAD_DETAIL_COMPANY_INDEX                               :{SILVER}{COMMA}: {WHITE}{STRING}
STR_SAVELOAD_DETAIL_GRFSTATUS                                   :{SILVER}NewGRF: {WHITE}{STRING}

STR_SAVELOAD_OSKTITLE                                           :{BLACK}Kayıtlı oyun için bir isim girin

# World generation
STR_MAPGEN_WORLD_GENERATION_CAPTION                             :{WHITE}Harita üretimi
STR_MAPGEN_MAPSIZE                                              :{BLACK}Harita boyutu:
STR_MAPGEN_MAPSIZE_TOOLTIP                                      :{BLACK}Haritanın büyüklüğünü kare sayısına göre seçin. Kullanılabilir karelerin sayısı bir miktar az olacaktır.
STR_MAPGEN_BY                                                   :{BLACK}*
STR_MAPGEN_NUMBER_OF_TOWNS                                      :{BLACK}Şehir sayısı:
STR_MAPGEN_DATE                                                 :{BLACK}Tarih:
STR_MAPGEN_NUMBER_OF_INDUSTRIES                                 :{BLACK}Fabrika sayısı:
STR_MAPGEN_MAX_HEIGHTLEVEL                                      :{BLACK}Azami harita yüksekliği:
STR_MAPGEN_MAX_HEIGHTLEVEL_UP                                   :{BLACK}Haritadaki azami dağ yüksekliğini bir arttır
STR_MAPGEN_MAX_HEIGHTLEVEL_DOWN                                 :{BLACK}Haritadaki azami dağ yüksekliğini bir azalt
STR_MAPGEN_SNOW_LINE_HEIGHT                                     :{BLACK}Kar yüksekliği:
STR_MAPGEN_SNOW_LINE_UP                                         :{BLACK}Kar yüksekliğini bir arttır
STR_MAPGEN_SNOW_LINE_DOWN                                       :{BLACK}Kar yüksekliğini bir azalt
STR_MAPGEN_LAND_GENERATOR                                       :{BLACK}Harita üretici:
STR_MAPGEN_TREE_PLACER                                          :{BLACK}Ağaç algoritması:
STR_MAPGEN_TERRAIN_TYPE                                         :{BLACK}Arazi türü:
STR_MAPGEN_QUANTITY_OF_SEA_LAKES                                :{BLACK}Deniz seviyesi:
STR_MAPGEN_QUANTITY_OF_RIVERS                                   :{BLACK}Nehirler:
STR_MAPGEN_SMOOTHNESS                                           :{BLACK}Düzlük seviyesi:
STR_MAPGEN_VARIETY                                              :{BLACK}Çeşitlilik dağılımı:
STR_MAPGEN_GENERATE                                             :{WHITE}Oluştur

# Strings for map borders at game generation
STR_MAPGEN_BORDER_TYPE                                          :{BLACK}Harita kenarları:
STR_MAPGEN_NORTHWEST                                            :{BLACK}Kuzeybatı
STR_MAPGEN_NORTHEAST                                            :{BLACK}Kuzeydoğu
STR_MAPGEN_SOUTHEAST                                            :{BLACK}Güneydoğu
STR_MAPGEN_SOUTHWEST                                            :{BLACK}Güneybatı
STR_MAPGEN_BORDER_FREEFORM                                      :{BLACK}Serbest
STR_MAPGEN_BORDER_WATER                                         :{BLACK}Su
STR_MAPGEN_BORDER_RANDOM                                        :{BLACK}Rastgele
STR_MAPGEN_BORDER_RANDOMIZE                                     :{BLACK}Rastgele
STR_MAPGEN_BORDER_MANUAL                                        :{BLACK}El ile

STR_MAPGEN_HEIGHTMAP_ROTATION                                   :{BLACK}Yükseklik haritası döndür:
STR_MAPGEN_HEIGHTMAP_NAME                                       :{BLACK}Yükseklik haritası adı:
STR_MAPGEN_HEIGHTMAP_SIZE_LABEL                                 :{BLACK}Boyut:
STR_MAPGEN_HEIGHTMAP_SIZE                                       :{ORANGE}{NUM} x {NUM}

STR_MAPGEN_MAX_HEIGHTLEVEL_QUERY_CAPT                           :{WHITE}Azami harita yüksekliğini değiştir
STR_MAPGEN_SNOW_LINE_QUERY_CAPT                                 :{WHITE}Kar yüksekliğini değiştir
STR_MAPGEN_START_DATE_QUERY_CAPT                                :{WHITE}Başlangıç yılını değiştir

# SE Map generation
STR_SE_MAPGEN_CAPTION                                           :{WHITE}Senaryo türü
STR_SE_MAPGEN_FLAT_WORLD                                        :{WHITE}Düzlük alan
STR_SE_MAPGEN_FLAT_WORLD_TOOLTIP                                :{BLACK}Düzlük alan oluştur
STR_SE_MAPGEN_RANDOM_LAND                                       :{WHITE}Rastgele alan
STR_SE_MAPGEN_FLAT_WORLD_HEIGHT                                 :{BLACK}Düzlüğün Yüksekliği:
STR_SE_MAPGEN_FLAT_WORLD_HEIGHT_DOWN                            :{BLACK}Düzlüğü bir alçalt
STR_SE_MAPGEN_FLAT_WORLD_HEIGHT_UP                              :{BLACK}Düzlüğün yüksekliğini bir arttır

STR_SE_MAPGEN_FLAT_WORLD_HEIGHT_QUERY_CAPT                      :{WHITE}Düzlüğün yüksekliğini değiştir

# Map generation progress
STR_GENERATION_WORLD                                            :{WHITE}Harita Oluşturuluyor...
STR_GENERATION_ABORT                                            :{BLACK}İptal
STR_GENERATION_ABORT_CAPTION                                    :{WHITE}Harita Yapmayı iptal Et
STR_GENERATION_ABORT_MESSAGE                                    :{YELLOW}Oluşturmayı iptal etmek istediğinizden emin misiniz?
STR_GENERATION_PROGRESS                                         :{WHITE}%{NUM} tamamlandı
STR_GENERATION_PROGRESS_NUM                                     :{BLACK}{NUM} / {NUM}
STR_GENERATION_WORLD_GENERATION                                 :{BLACK}Harita üretimi
STR_GENERATION_RIVER_GENERATION                                 :{BLACK}Nehir oluşturma
STR_GENERATION_TREE_GENERATION                                  :{BLACK}Ağaç üretimi
STR_GENERATION_OBJECT_GENERATION                                :{BLACK}Nesne oluşturma
STR_GENERATION_CLEARING_TILES                                   :{BLACK}Engebeli ve kayalık alan oluştur
STR_GENERATION_SETTINGUP_GAME                                   :{BLACK}Oyun ayarlanıyor
STR_GENERATION_PREPARING_TILELOOP                               :{BLACK}tile-loop çalıştırılıyor
STR_GENERATION_PREPARING_SCRIPT                                 :{BLACK}Betik çalıştırılıyor
STR_GENERATION_PREPARING_GAME                                   :{BLACK}Oyun hazırlanıyor

# NewGRF settings
STR_NEWGRF_SETTINGS_CAPTION                                     :{WHITE}NewGRF Ayarları
STR_NEWGRF_SETTINGS_INFO_TITLE                                  :{WHITE}Ayrıntılı NewGRF bilgileri
STR_NEWGRF_SETTINGS_ACTIVE_LIST                                 :{WHITE}Aktif NewGRF dosyaları
STR_NEWGRF_SETTINGS_INACTIVE_LIST                               :{WHITE}Aktif olmayan NewGRF dosyaları
STR_NEWGRF_SETTINGS_SELECT_PRESET                               :{ORANGE}Önceden belirlenmiş ayar seçin:
STR_NEWGRF_FILTER_TITLE                                         :{ORANGE}Süzgeç metni:
STR_NEWGRF_SETTINGS_PRESET_LIST_TOOLTIP                         :{BLACK}Seçili önayarı yükle
STR_NEWGRF_SETTINGS_PRESET_SAVE                                 :{BLACK}Önayarı kaydet
STR_NEWGRF_SETTINGS_PRESET_SAVE_TOOLTIP                         :{BLACK}Şimdiki listeyi önayar olarak kaydet
STR_NEWGRF_SETTINGS_PRESET_SAVE_QUERY                           :{BLACK}Önayar için isim girin
STR_NEWGRF_SETTINGS_PRESET_DELETE                               :{BLACK}Önayarı sil
STR_NEWGRF_SETTINGS_PRESET_DELETE_TOOLTIP                       :{BLACK}Seçili önayarı sil
STR_NEWGRF_SETTINGS_ADD                                         :{BLACK}Ekle
STR_NEWGRF_SETTINGS_ADD_FILE_TOOLTIP                            :{BLACK}seçili NewGRF'i ayarlarıma ekle
STR_NEWGRF_SETTINGS_RESCAN_FILES                                :{BLACK}Dosyaları tekrar tara
STR_NEWGRF_SETTINGS_RESCAN_FILES_TOOLTIP                        :{BLACK}Mümkün olan NewGRF dosyalarının listesini güncelle
STR_NEWGRF_SETTINGS_REMOVE                                      :{BLACK}Kaldır
STR_NEWGRF_SETTINGS_REMOVE_TOOLTIP                              :{BLACK}Seçili NewGRF dosyasını listeden kaldır
STR_NEWGRF_SETTINGS_MOVEUP                                      :{BLACK}Yukarı Taşı
STR_NEWGRF_SETTINGS_MOVEUP_TOOLTIP                              :{BLACK}Seçili NewGRF dosyasını listenin yukarısına taşı
STR_NEWGRF_SETTINGS_MOVEDOWN                                    :{BLACK}Aşağı Taşı
STR_NEWGRF_SETTINGS_MOVEDOWN_TOOLTIP                            :{BLACK}Seçili NewGRF dosyasını listenin aşağısına taşı
STR_NEWGRF_SETTINGS_UPGRADE                                     :{BLACK}Yükselt
STR_NEWGRF_SETTINGS_UPGRADE_TOOLTIP                             :{BLACK}Daha yeni sürümü yüklü NewGRF dosyalarını yükselt
STR_NEWGRF_SETTINGS_FILE_TOOLTIP                                :{BLACK}Yüklü NewGRF dosyalarının listesidir.

STR_NEWGRF_SETTINGS_SET_PARAMETERS                              :{BLACK}Parametreler
STR_NEWGRF_SETTINGS_SHOW_PARAMETERS                             :{BLACK}Parametreleri göster
STR_NEWGRF_SETTINGS_TOGGLE_PALETTE                              :{BLACK}Palet değiştir
STR_NEWGRF_SETTINGS_TOGGLE_PALETTE_TOOLTIP                      :{BLACK}Seçili NewGRF'nin paletini değiştir.{}Bu işlemi bu NewGRF'nin grafikleri oyun içerisinde pembe görünüyorsa yapın.
STR_NEWGRF_SETTINGS_APPLY_CHANGES                               :{BLACK}Uygula

STR_NEWGRF_SETTINGS_FIND_MISSING_CONTENT_BUTTON                 :{BLACK}Eksik içeriği internetten bul
STR_NEWGRF_SETTINGS_FIND_MISSING_CONTENT_TOOLTIP                :{BLACK}Eksik içeriğin internetten bulunup bulunamadığını kontrol et

STR_NEWGRF_SETTINGS_FILENAME                                    :{BLACK}Dosya adı: {SILVER}{STRING}
STR_NEWGRF_SETTINGS_GRF_ID                                      :{BLACK}GRF ID: {SILVER}{STRING}
STR_NEWGRF_SETTINGS_VERSION                                     :{BLACK}Sürüm: {SILVER}{NUM}
STR_NEWGRF_SETTINGS_MIN_VERSION                                 :{BLACK}En düşük uyumlu sürüm: {SILVER}{NUM}
STR_NEWGRF_SETTINGS_MD5SUM                                      :{BLACK}MD5sum: {SILVER}{STRING}
STR_NEWGRF_SETTINGS_PALETTE                                     :{BLACK}Palet: {SILVER}{STRING}
STR_NEWGRF_SETTINGS_PARAMETER                                   :{BLACK}Seçenekler: {SILVER}{STRING}

STR_NEWGRF_SETTINGS_NO_INFO                                     :{BLACK}Hiç bilgi yok
STR_NEWGRF_SETTINGS_NOT_FOUND                                   :{RED}Eşleşen dosya bulunamadı
STR_NEWGRF_SETTINGS_DISABLED                                    :{RED}Etkisiz
STR_NEWGRF_SETTINGS_INCOMPATIBLE                                :{RED}OpenTTD'nin bu sürümüyle uyumlu değil

# NewGRF save preset window
STR_SAVE_PRESET_CAPTION                                         :{WHITE}Ön ayarı kaydet
STR_SAVE_PRESET_LIST_TOOLTIP                                    :{BLACK}Kullanılabilir ön ayarların listesi, aşağıdaki isimle kaydetmek üzere kopyalamak için birini seçin
STR_SAVE_PRESET_TITLE                                           :{BLACK}Ön ayar için bir isim girin
STR_SAVE_PRESET_EDITBOX_TOOLTIP                                 :{BLACK}Geçerli seçimdeki ön ayarın kaydedilmek için adı
STR_SAVE_PRESET_CANCEL                                          :{BLACK}İptal
STR_SAVE_PRESET_CANCEL_TOOLTIP                                  :{BLACK}Ön ayarı değiştirme
STR_SAVE_PRESET_SAVE                                            :{BLACK}Kaydet
STR_SAVE_PRESET_SAVE_TOOLTIP                                    :{BLACK}Ön ayarı geçerli seçili isimle kaydet

# NewGRF parameters window
STR_NEWGRF_PARAMETERS_CAPTION                                   :{WHITE}NewGRF parametrelerini değiştir
STR_NEWGRF_PARAMETERS_CLOSE                                     :{BLACK}Kapat
STR_NEWGRF_PARAMETERS_RESET                                     :{BLACK}Sıfırla
STR_NEWGRF_PARAMETERS_RESET_TOOLTIP                             :{BLACK}Tüm parametreleri varsayılan değerlerine ata
STR_NEWGRF_PARAMETERS_DEFAULT_NAME                              :Parametre {NUM}
STR_NEWGRF_PARAMETERS_SETTING                                   :{STRING}: {ORANGE}{STRING}
STR_NEWGRF_PARAMETERS_NUM_PARAM                                 :{LTBLUE}Parametre sayısı: {ORANGE}{NUM}

# NewGRF inspect window
STR_NEWGRF_INSPECT_CAPTION                                      :{WHITE}İncele - {STRING}
STR_NEWGRF_INSPECT_PARENT_BUTTON                                :{BLACK}Kaynak
STR_NEWGRF_INSPECT_PARENT_TOOLTIP                               :{BLACK}Kaynak kapsamdaki nesneyi incele

STR_NEWGRF_INSPECT_CAPTION_OBJECT_AT                            :{1:HEX}'deki {0:STRING}
STR_NEWGRF_INSPECT_CAPTION_OBJECT_AT_OBJECT                     :Nesne
STR_NEWGRF_INSPECT_CAPTION_OBJECT_AT_RAIL_TYPE                  :Ray türü

STR_NEWGRF_INSPECT_QUERY_CAPTION                                :{WHITE}NewGRF değişkeni 60+x parametresi (onaltılı)

# Sprite aligner window
STR_SPRITE_ALIGNER_CAPTION                                      :{WHITE}Nesne hizalanıyor {COMMA} ({STRING})
STR_SPRITE_ALIGNER_NEXT_BUTTON                                  :{BLACK}Sonraki nesne
STR_SPRITE_ALIGNER_NEXT_TOOLTIP                                 :{BLACK}Tüm sahte/yeniden renklendirme/yazı tipi nesnelerini ve sondaki nesneden atlayarak bir sonraki normal nesneye geç
STR_SPRITE_ALIGNER_GOTO_BUTTON                                  :{BLACK}Nesneye git
STR_SPRITE_ALIGNER_GOTO_TOOLTIP                                 :{BLACK}Verilen nesneye git. Eğer normal bir nesne değilse, bir sonraki normal nesneye geç
STR_SPRITE_ALIGNER_PREVIOUS_BUTTON                              :{BLACK}Önceki nesne
STR_SPRITE_ALIGNER_PREVIOUS_TOOLTIP                             :{BLACK}Tüm sahte/yeniden renklendirme/yazı tipi nesnelerini ve baştaki sargıyı atlayarak bir önceki normal nesneye geç
STR_SPRITE_ALIGNER_SPRITE_TOOLTIP                               :{BLACK}Seçili nesnenin mevcut gösterimi. Bu nesneyi çizerken hizalama ihmal edilir
STR_SPRITE_ALIGNER_MOVE_TOOLTIP                                 :{BLACK}Nesneyi X ve Y ofsetlerini değiştirerek gezdir. Ctrl+Tıklama ile nesneleri bir kerede sekiz birim kaydır
STR_SPRITE_ALIGNER_RESET_BUTTON                                 :{BLACK}Bağılı sıfırla
STR_SPRITE_ALIGNER_RESET_TOOLTIP                                :{BLACK}Geçerli bağıl ofsetleri sıfırla
STR_SPRITE_ALIGNER_OFFSETS_ABS                                  :{BLACK}X ofseti: {NUM}, Y ofseti: {NUM} (Gerçek)
STR_SPRITE_ALIGNER_OFFSETS_REL                                  :{BLACK}X ofseti: {NUM}, Y ofseti: {NUM} (Bağıl)
STR_SPRITE_ALIGNER_PICKER_BUTTON                                :{BLACK}Nesne seç
STR_SPRITE_ALIGNER_PICKER_TOOLTIP                               :{BLACK}Ekrandaki herhangi bir yerden bir nesne seçin

STR_SPRITE_ALIGNER_GOTO_CAPTION                                 :{WHITE}Nesneye git

# NewGRF (self) generated warnings/errors
STR_NEWGRF_ERROR_MSG_INFO                                       :{SILVER}{STRING}
STR_NEWGRF_ERROR_MSG_WARNING                                    :{RED}Uyarı: {SILVER}{STRING}
STR_NEWGRF_ERROR_MSG_ERROR                                      :{RED}Hata: {SILVER}{STRING}
STR_NEWGRF_ERROR_MSG_FATAL                                      :{RED}Ölümcül hata: {SILVER}{STRING}
STR_NEWGRF_ERROR_FATAL_POPUP                                    :{WHITE}Ölümcül bir NewGRF hatası oluştu:{}{STRING}
STR_NEWGRF_ERROR_VERSION_NUMBER                                 :{1:STRING} OpenTTD tarafından belirtilen TTDPatch sürümüyle çalışmayacaktır
STR_NEWGRF_ERROR_DOS_OR_WINDOWS                                 :{1:STRING}, TTD'nin {STRING} sürümü içindir
STR_NEWGRF_ERROR_UNSET_SWITCH                                   :{1:STRING}, {STRING} ile kullanılmak için tasarlanmıştır
STR_NEWGRF_ERROR_INVALID_PARAMETER                              :{1:STRING} için geçersiz parametre: {STRING} ({NUM})
STR_NEWGRF_ERROR_LOAD_BEFORE                                    :{1:STRING} önce, {STRING} ondan sonra yüklenmeli
STR_NEWGRF_ERROR_LOAD_AFTER                                     :{1:STRING} sonra, {STRING} ondan önce yüklenmeli
STR_NEWGRF_ERROR_OTTD_VERSION_NUMBER                            :{1:STRING} OpenTTD {STRING} veya daha yüksek bir sürüm gerektirir
STR_NEWGRF_ERROR_AFTER_TRANSLATED_FILE                          :GRF dosyası çeviri için yapılmış
STR_NEWGRF_ERROR_TOO_MANY_NEWGRFS_LOADED                        :Çok fazla NewGRF yüklendi
STR_NEWGRF_ERROR_STATIC_GRF_CAUSES_DESYNC                       :{1:STRING} adlı NewGRF'yi {STRING} ile birlikte kullanmak senkronizasyon sorunu oluşturabilir
STR_NEWGRF_ERROR_UNEXPECTED_SPRITE                              :Beklenmedik nesne (nesne {3:NUM})
STR_NEWGRF_ERROR_UNKNOWN_PROPERTY                               :Bilinmeyen Action 0 özelliği {4:HEX} (nesne {3:NUM})
STR_NEWGRF_ERROR_INVALID_ID                                     :Geçersiz ID kullanım girişimi (nesne {3:NUM})
STR_NEWGRF_ERROR_CORRUPT_SPRITE                                 :{YELLOW}{STRING} bozuk bir nesne içeriyor. Tüm bozuk nesneler kırmızı bir soru işareti (?) olarak görünecektir
STR_NEWGRF_ERROR_MULTIPLE_ACTION_8                              :Birden çok Action 8 girişi içeriyor (nesne {3:NUM})
STR_NEWGRF_ERROR_READ_BOUNDS                                    :Pseudo-nesne bitiminden sonrasını okudu (nesne {3:NUM})
STR_NEWGRF_ERROR_GRM_FAILED                                     :İstenen GRF kaynakları mevcut değil (nesne {3:NUM})
STR_NEWGRF_ERROR_FORCEFULLY_DISABLED                            :{1:STRING} {STRING} tarafından deaktive edildi
STR_NEWGRF_ERROR_INVALID_SPRITE_LAYOUT                          :Geçersiz/bilinmeyen nesne yerleşim biçimi (nesne {3:NUM})

# NewGRF related 'general' warnings
STR_NEWGRF_POPUP_CAUTION_CAPTION                                :{WHITE}Uyarı!
STR_NEWGRF_CONFIRMATION_TEXT                                    :{YELLOW}Çalışan bir oyunu değiştirmek üzeresiniz. Bu OpenTTD'yi çökertebilir veya oyunun durumunu bozabilir. Bu konular hakkında sorun bildirmeyiniz.{}Bundan kesinlikle emin misiniz?

STR_NEWGRF_DUPLICATE_GRFID                                      :{WHITE}Dosya eklenemiyor: GRF ID çakışması
STR_NEWGRF_COMPATIBLE_LOADED                                    :{ORANGE}Eşleşen dosya bulunamadı (uyumlu GRF yüklendi)
STR_NEWGRF_TOO_MANY_NEWGRFS                                     :{WHITE}Dosya eklenemiyor: NewGRF dosya limitine ulaşıldı

STR_NEWGRF_COMPATIBLE_LOAD_WARNING                              :{WHITE}Eksik dosyalar için uyumlu GRF(ler) yüklendi
STR_NEWGRF_DISABLED_WARNING                                     :{WHITE}Eksik GRF dosyaları etkisizleştirildi
STR_NEWGRF_UNPAUSE_WARNING_TITLE                                :{YELLOW}Eksik GRF dosyası
STR_NEWGRF_UNPAUSE_WARNING                                      :{WHITE}Devam ettırme OpenTTD'yi çökertebilir. Takip eden çökmeler için hata rapor etmeyiniz.{}Gerçekten devam ettirmek istiyor musunuz?

# NewGRF status
STR_NEWGRF_LIST_NONE                                            :Hiçbiri
STR_NEWGRF_LIST_ALL_FOUND                                       :Tüm mevcut dosyalar
STR_NEWGRF_LIST_COMPATIBLE                                      :{YELLOW}Uyumlu dosyalar bulundu
STR_NEWGRF_LIST_MISSING                                         :{RED}Eksik dosyalar

# NewGRF 'it's broken' warnings
STR_NEWGRF_BROKEN                                               :{WHITE}NewGRF '{0:STRING}' davranışı muhtemelen senkron kaybı ve/veya çakılmalara neden olacak
STR_NEWGRF_BROKEN_POWERED_WAGON                                 :{WHITE}'{1:ENGINE}' için enerjilendirilmiş wagon durumunu depo dışındayken değiştirdi
STR_NEWGRF_BROKEN_VEHICLE_LENGTH                                :{WHITE}'{1:ENGINE}' hangar içinde değilken araç uzunluğunu değiştirdi
STR_NEWGRF_BROKEN_CAPACITY                                      :{WHITE}Bir garajda veya tamir halinde değilken araç kapasitesini '{1:ENGINE}' için değiştirdi
STR_BROKEN_VEHICLE_LENGTH                                       :{WHITE}'{VEHICLE}' adlı tren '{COMPANY}' şirketine ait olup uzunluğu geçersizdir. Muhtemelen NewGRF'lerle ilgili bir problemden kaynaklanıyor. Oyun senkron kaybına uğrayabilir ya da çakılabilir

STR_NEWGRF_BUGGY                                                :{WHITE}NewGRF '{0:STRING}' geçersiz bilgi vermektedir
STR_NEWGRF_BUGGY_ARTICULATED_CARGO                              :{WHITE}'{1:ENGINE}' için kargo tür değişim bilgisi yapımdan sonraki alım listesinden farklı. Bu otomatik yenileme-değiştirmenin kargo türünü doğru şekilde değiştirmesine engel olabilir
STR_NEWGRF_BUGGY_ENDLESS_PRODUCTION_CALLBACK                    :{WHITE}'{1:STRING}' üretim yordamında sonsuz döngüye neden oldu
STR_NEWGRF_BUGGY_UNKNOWN_CALLBACK_RESULT                        :{WHITE}{1:HEX} adlı callback hata ya da geçersiz sonuç döndü {2:HEX}

# 'User removed essential NewGRFs'-placeholders for stuff without specs
STR_NEWGRF_INVALID_CARGO                                        :<geçersiz kargo>
STR_NEWGRF_INVALID_CARGO_ABBREV                                 :??
STR_NEWGRF_INVALID_CARGO_QUANTITY                               :{COMMA} <geçersiz kargo>
STR_NEWGRF_INVALID_ENGINE                                       :<geçersiz araç modeli>
STR_NEWGRF_INVALID_INDUSTRYTYPE                                 :<geçersiz fabrika>

# Placeholders for other invalid stuff, e.g. vehicles that have gone (Game Script).
STR_INVALID_VEHICLE                                             :<geçersiz araç>

# NewGRF scanning window
STR_NEWGRF_SCAN_CAPTION                                         :{WHITE}NewGRF'ler taranıyor
STR_NEWGRF_SCAN_MESSAGE                                         :{BLACK}NewGRF'ler taranıyor. Sayıya bağlı olarak bu işlem biraz zaman alabilir...
STR_NEWGRF_SCAN_STATUS                                          :{BLACK}{1:NUM} NewGRF'den tahminen {0:NUM} NewGRF tarandı
STR_NEWGRF_SCAN_ARCHIVES                                        :Arşivler taranıyor

# Sign list window
STR_SIGN_LIST_CAPTION                                           :{WHITE}Tabela Listesi - {COMMA} Tabela
STR_SIGN_LIST_MATCH_CASE                                        :{BLACK}Büyük/küçük harf eşleştir
STR_SIGN_LIST_MATCH_CASE_TOOLTIP                                :{BLACK}Tabela adlarını süzgeç metniyle karşılaştırırken büyük/küçük harf eşleştirmeyi aç/kapa

# Sign window
STR_EDIT_SIGN_CAPTION                                           :{WHITE}Tabelayı değiştir
STR_EDIT_SIGN_NEXT_SIGN_TOOLTIP                                 :{BLACK}Sonraki tabelaya git
STR_EDIT_SIGN_PREVIOUS_SIGN_TOOLTIP                             :{BLACK}Önceki tabelaya git

STR_EDIT_SIGN_SIGN_OSKTITLE                                     :{BLACK}Tabela için bir isim girin

# Town directory window
STR_TOWN_DIRECTORY_CAPTION                                      :{WHITE}Şehirler
STR_TOWN_DIRECTORY_NONE                                         :{ORANGE}- Hiçbiri -
STR_TOWN_DIRECTORY_TOWN                                         :{ORANGE}{TOWN}{BLACK} ({COMMA})
STR_TOWN_DIRECTORY_LIST_TOOLTIP                                 :{BLACK}Şehir isimleri - şehre bakmak için ismine tıkla. Ctrl ile tıklama şehrin konumunu gösteren yeni bir pencere açar
STR_TOWN_POPULATION                                             :{BLACK}Dünya nüfusu: {COMMA}

# Town view window
STR_TOWN_VIEW_TOWN_CAPTION                                      :{WHITE}{TOWN}
STR_TOWN_VIEW_CITY_CAPTION                                      :{WHITE}{TOWN} (Şehir)
STR_TOWN_VIEW_POPULATION_HOUSES                                 :{BLACK}Nüfus: {ORANGE}{COMMA}{BLACK}  Ev: {ORANGE}{COMMA}
STR_TOWN_VIEW_CARGO_FOR_TOWNGROWTH                              :{BLACK}Kasaba büyümesi için gerekli kargo:
STR_TOWN_VIEW_CARGO_FOR_TOWNGROWTH_REQUIRED_GENERAL             :{ORANGE}{STRING}{RED} gerekli
STR_TOWN_VIEW_CARGO_FOR_TOWNGROWTH_REQUIRED_WINTER              :{ORANGE}{STRING}{BLACK} kışın gerekir
STR_TOWN_VIEW_CARGO_FOR_TOWNGROWTH_DELIVERED_GENERAL            :{ORANGE}{STRING}{GREEN} taşındı
STR_TOWN_VIEW_CARGO_FOR_TOWNGROWTH_REQUIRED                     :{ORANGE}{CARGO_TINY} / {CARGO_LONG}{RED} (hala ihtiyaç var)
STR_TOWN_VIEW_CARGO_FOR_TOWNGROWTH_DELIVERED                    :{ORANGE}{CARGO_TINY} / {CARGO_LONG}{GREEN} (taşındı)
STR_TOWN_VIEW_TOWN_GROWS_EVERY                                  :{BLACK}Kasaba her {ORANGE}{COMMA}{BLACK}{NBSP}günde bir büyür
STR_TOWN_VIEW_TOWN_GROWS_EVERY_FUNDED                           :{BLACK}Kasaba her {ORANGE}{COMMA}{BLACK}{NBSP}günde bir büyür (finanse edildiğinde)
STR_TOWN_VIEW_TOWN_GROW_STOPPED                                 :{BLACK}Kasaba {RED}büyümüyor{BLACK}
STR_TOWN_VIEW_NOISE_IN_TOWN                                     :{BLACK}Kasabadaki gürültü sınırı: {ORANGE}{COMMA}{BLACK}  En fazla: {ORANGE}{COMMA}
STR_TOWN_VIEW_CENTER_TOOLTIP                                    :{BLACK}Ana görüntüyü şehrin üzerine ortala. Ctrl ile tıklama şehrin konumunu gösteren yeni bir pencere açar
STR_TOWN_VIEW_LOCAL_AUTHORITY_BUTTON                            :{BLACK}Belediye
STR_TOWN_VIEW_LOCAL_AUTHORITY_TOOLTIP                           :{BLACK}Belediye hakkında bilgi göster
STR_TOWN_VIEW_RENAME_TOOLTIP                                    :{BLACK}Şehrin ismini değiştir

STR_TOWN_VIEW_EXPAND_BUTTON                                     :{BLACK}Genişlet
STR_TOWN_VIEW_EXPAND_TOOLTIP                                    :{BLACK}Şehrin boyutunu büyült
STR_TOWN_VIEW_DELETE_BUTTON                                     :{BLACK}Sil
STR_TOWN_VIEW_DELETE_TOOLTIP                                    :{BLACK}Bu şehri tamamen sil

STR_TOWN_VIEW_RENAME_TOWN_BUTTON                                :İsim değiştir

# Town local authority window
STR_LOCAL_AUTHORITY_CAPTION                                     :{WHITE}{TOWN} belediyesi
STR_LOCAL_AUTHORITY_COMPANY_RATINGS                             :{BLACK}Taşıma şirketi değerlendirmeleri:
STR_LOCAL_AUTHORITY_COMPANY_RATING                              :{YELLOW}{COMPANY} {COMPANY_NUM}: {ORANGE}{STRING}
STR_LOCAL_AUTHORITY_ACTIONS_TITLE                               :{BLACK}Yapılabilecekler:
STR_LOCAL_AUTHORITY_ACTIONS_TOOLTIP                             :{BLACK}Bu şehirde yapılabileceklerin listesi - ayrıntılar için üzerine tıklayın
STR_LOCAL_AUTHORITY_DO_IT_BUTTON                                :{BLACK}Yap
STR_LOCAL_AUTHORITY_DO_IT_TOOLTIP                               :{BLACK}Seçilen şeyi yap

STR_LOCAL_AUTHORITY_ACTION_SMALL_ADVERTISING_CAMPAIGN           :Küçük reklam kampanyası
STR_LOCAL_AUTHORITY_ACTION_MEDIUM_ADVERTISING_CAMPAIGN          :Orta reklam kampanyası
STR_LOCAL_AUTHORITY_ACTION_LARGE_ADVERTISING_CAMPAIGN           :Büyük reklam kampanyası
STR_LOCAL_AUTHORITY_ACTION_ROAD_RECONSTRUCTION                  :Bölgesel yol tamiratı için para bağışla
STR_LOCAL_AUTHORITY_ACTION_STATUE_OF_COMPANY                    :Şirket sahibinin heykelini dik
STR_LOCAL_AUTHORITY_ACTION_NEW_BUILDINGS                        :Yeni binalar yapılması için para ver
STR_LOCAL_AUTHORITY_ACTION_EXCLUSIVE_TRANSPORT                  :Ayrıcalıklı nakliyat haklarını satın al
STR_LOCAL_AUTHORITY_ACTION_BRIBE                                :Belediyeye rüşvet ver

STR_LOCAL_AUTHORITY_ACTION_TOOLTIP_SMALL_ADVERTISING            :{YELLOW} Müsteri çekmek için duvarlara poster yapıştır.{} Fiyat: {CURRENCY_LONG}
STR_LOCAL_AUTHORITY_ACTION_TOOLTIP_MEDIUM_ADVERTISING           :{YELLOW} Müsteri çekmek için radyoya reklam ver.{} Fiyat: {CURRENCY_LONG}
STR_LOCAL_AUTHORITY_ACTION_TOOLTIP_LARGE_ADVERTISING            :{YELLOW} Müsteri çekmek için televizyona reklam ver.{} Fiyat: {CURRENCY_LONG}
STR_LOCAL_AUTHORITY_ACTION_TOOLTIP_ROAD_RECONSTRUCTION          :{YELLOW} Yol tamirleri için belediyeye bağış yap. 6 ay boyunca şehrin yolları kullanılamaz.{} Fiyat: {CURRENCY_LONG}
STR_LOCAL_AUTHORITY_ACTION_TOOLTIP_STATUE_OF_COMPANY            :{YELLOW}Şirket sahibinin heykelini dik.{}Fiyatı: {CURRENCY_LONG}
STR_LOCAL_AUTHORITY_ACTION_TOOLTIP_NEW_BUILDINGS                :{YELLOW}Şehirde ticari binaların yapımı için bağış yap.{}Fiyatı: {CURRENCY_LONG}
STR_LOCAL_AUTHORITY_ACTION_TOOLTIP_EXCLUSIVE_TRANSPORT          :{YELLOW} Bir yıllık ayrıcalıklı nakliyat haklarını satın al. Belediye şehirde sadece senin şirketine yolcu ve kargo taşıma izni verir.{} Fiyat: {CURRENCY_LONG}
STR_LOCAL_AUTHORITY_ACTION_TOOLTIP_BRIBE                        :{YELLOW}Yakalanma riskini göze alarak belediyeye rüşvet ver.{}Fiyat: {CURRENCY_LONG}

# Goal window
STR_GOALS_CAPTION                                               :{WHITE}{COMPANY} Hedefler
STR_GOALS_SPECTATOR_CAPTION                                     :{WHITE}Evrensel Amaçlar
STR_GOALS_GLOBAL_TITLE                                          :{BLACK}Genel hedefler:
STR_GOALS_TEXT                                                  :{ORANGE}{STRING}
STR_GOALS_NONE                                                  :{ORANGE}- Hiçbiri -
STR_GOALS_SPECTATOR_NONE                                        :{ORANGE}- Kullanılamaz -
STR_GOALS_PROGRESS                                              :{ORANGE}{STRING}
STR_GOALS_PROGRESS_COMPLETE                                     :{GREEN}{STRING}
STR_GOALS_COMPANY_TITLE                                         :{BLACK}Şirket hedefleri:
STR_GOALS_TOOLTIP_CLICK_ON_SERVICE_TO_CENTER                    :{BLACK}Ana görünümü istenen fabrika/kasaba/kareye getirmek için hedefe tıklayın. Ctrl+Tıklama fabrika/kasaba/kare konumunda yeni bir pencerede görünüm açar

# Goal question window
STR_GOAL_QUESTION_CAPTION_QUESTION                              :Soru
STR_GOAL_QUESTION_CAPTION_INFORMATION                           :Bilgi
STR_GOAL_QUESTION_CAPTION_WARNING                               :Uyarı
STR_GOAL_QUESTION_CAPTION_ERROR                                 :Hata

############ Start of Goal Question button list
STR_GOAL_QUESTION_BUTTON_CANCEL                                 :İptal
STR_GOAL_QUESTION_BUTTON_OK                                     :Tamam
STR_GOAL_QUESTION_BUTTON_NO                                     :Hayır
STR_GOAL_QUESTION_BUTTON_YES                                    :Evet
STR_GOAL_QUESTION_BUTTON_DECLINE                                :Reddet
STR_GOAL_QUESTION_BUTTON_ACCEPT                                 :Kabul et
STR_GOAL_QUESTION_BUTTON_IGNORE                                 :Göz ardı et
STR_GOAL_QUESTION_BUTTON_RETRY                                  :Yeniden dene
STR_GOAL_QUESTION_BUTTON_PREVIOUS                               :Önceki
STR_GOAL_QUESTION_BUTTON_NEXT                                   :Sonraki
STR_GOAL_QUESTION_BUTTON_STOP                                   :Dur
STR_GOAL_QUESTION_BUTTON_START                                  :Başla
STR_GOAL_QUESTION_BUTTON_GO                                     :Git
STR_GOAL_QUESTION_BUTTON_CONTINUE                               :Devam et
STR_GOAL_QUESTION_BUTTON_RESTART                                :Yeniden başlat
STR_GOAL_QUESTION_BUTTON_POSTPONE                               :Ertele
STR_GOAL_QUESTION_BUTTON_SURRENDER                              :Yenilgiyi kabul et
STR_GOAL_QUESTION_BUTTON_CLOSE                                  :Kapat
############ End of Goal Question button list

# Subsidies window
STR_SUBSIDIES_CAPTION                                           :{WHITE}Teşvikler
STR_SUBSIDIES_OFFERED_TITLE                                     :{BLACK}Teklif edilmiş teşvikler:
STR_SUBSIDIES_OFFERED_FROM_TO                                   :{ORANGE}{STRING} {STRING} -> {STRING}{YELLOW} ({DATE_SHORT} tarihinden itibaren)
STR_SUBSIDIES_NONE                                              :{ORANGE}- Yok -
STR_SUBSIDIES_SUBSIDISED_TITLE                                  :{BLACK}Teşvik almakta olan hizmetler:
STR_SUBSIDIES_SUBSIDISED_FROM_TO                                :{ORANGE}{STRING} {STRING} -> {STRING}{YELLOW} ({COMPANY}{YELLOW}, {DATE_SHORT} tarihine kadar)
STR_SUBSIDIES_TOOLTIP_CLICK_ON_SERVICE_TO_CENTER                :{BLACK}Görüntüyü ortalamak için endüstriye/şehre tıklayın. Ctrl ile tıklama endüstrinin/şehrin konumunu gösteren yeni bir pencere açar

# Story book window
STR_STORY_BOOK_CAPTION                                          :{WHITE}{COMPANY} Hikaye Kitabı
STR_STORY_BOOK_SPECTATOR_CAPTION                                :{WHITE}Evrensel Hikaye Kitabı
STR_STORY_BOOK_TITLE                                            :{YELLOW}{STRING}
STR_STORY_BOOK_GENERIC_PAGE_ITEM                                :Sayfa {NUM}
STR_STORY_BOOK_SEL_PAGE_TOOLTIP                                 :{BLACK}Bu listeden seçerek istenilen sayfaya git.
STR_STORY_BOOK_PREV_PAGE                                        :{BLACK}Bir önceki
STR_STORY_BOOK_PREV_PAGE_TOOLTIP                                :{BLACK}Bir önceki sayfaya git
STR_STORY_BOOK_NEXT_PAGE                                        :{BLACK}Bir sonraki
STR_STORY_BOOK_NEXT_PAGE_TOOLTIP                                :{BLACK}Bir sonraki sayfaya git
STR_STORY_BOOK_INVALID_GOAL_REF                                 :{RED}Geçersiz amaç referansı

# Station list window
STR_STATION_LIST_TOOLTIP                                        :{BLACK}İstasyon isimleri - gitmek için istasyon ismini tıklayın. Ctrl ile tıklama istasyonun konumunu gösteren yeni bir pencere açar
STR_STATION_LIST_USE_CTRL_TO_SELECT_MORE                        :{BLACK}Birden fazla nesne seçmek için Ctrl'yi basılı tutun
STR_STATION_LIST_CAPTION                                        :{WHITE}{COMPANY} - {COMMA} İstasyon
STR_STATION_LIST_STATION                                        :{YELLOW}{STATION} {STATION_FEATURES}
STR_STATION_LIST_WAYPOINT                                       :{YELLOW}{WAYPOINT}
STR_STATION_LIST_NONE                                           :{YELLOW}- Yok -
STR_STATION_LIST_SELECT_ALL_FACILITIES                          :{BLACK}Tüm türleri seç
STR_STATION_LIST_SELECT_ALL_TYPES                               :{BLACK}Tüm kargo türlerini seç (hiç beklemeyenler dahil)
STR_STATION_LIST_NO_WAITING_CARGO                               :{BLACK}Hiç kargo yok

# Station view window
STR_STATION_VIEW_CAPTION                                        :{WHITE}{STATION} {STATION_FEATURES}
STR_STATION_VIEW_WAITING_CARGO                                  :{WHITE}{CARGO_LONG}
STR_STATION_VIEW_EN_ROUTE_FROM                                  :{YELLOW}({CARGO_SHORT} {STATION}'dan)
STR_STATION_VIEW_RESERVED                                       :{YELLOW}({CARGO_SHORT} yükleme için rezerve edilmiş)

STR_STATION_VIEW_ACCEPTS_BUTTON                                 :{BLACK}İstenen
STR_STATION_VIEW_ACCEPTS_TOOLTIP                                :{BLACK}İstenen kargoların listesini göster
STR_STATION_VIEW_ACCEPTS_CARGO                                  :{BLACK}İstenen: {WHITE}{CARGO_LIST}

STR_STATION_VIEW_EXCLUSIVE_RIGHTS_SELF                          :{BLACK}Bu istasyon şehrin ulaşım haklarına sahip.
STR_STATION_VIEW_EXCLUSIVE_RIGHTS_COMPANY                       :{YELLOW}{COMPANY}{BLACK} bu şehirdeki ulaşım haklarını satın aldı.

STR_STATION_VIEW_RATINGS_BUTTON                                 :{BLACK}Değerlendirmeler
STR_STATION_VIEW_RATINGS_TOOLTIP                                :{BLACK}İstasyon değerlendirmelerini göster
STR_STATION_VIEW_SUPPLY_RATINGS_TITLE                           :{BLACK}Aylık üretim ve yerel değerlendirme:
STR_STATION_VIEW_CARGO_SUPPLY_RATING                            :{WHITE}{STRING}: {YELLOW}{COMMA} / {STRING} (%{COMMA})

STR_STATION_VIEW_GROUP                                          :{BLACK}Grupla
STR_STATION_VIEW_WAITING_STATION                                :Durak: Bekleyen
STR_STATION_VIEW_WAITING_AMOUNT                                 :Miktar: Bekleyen
STR_STATION_VIEW_PLANNED_STATION                                :Durak: Planlanan
STR_STATION_VIEW_PLANNED_AMOUNT                                 :Miktar: Planlanan
STR_STATION_VIEW_FROM                                           :{YELLOW}{CARGO_SHORT}{STATION}'dan
STR_STATION_VIEW_VIA                                            :{YELLOW}{CARGO_SHORT}{STATION} üzerinden
STR_STATION_VIEW_TO                                             :{YELLOW}{CARGO_SHORT}{STATION}'a
STR_STATION_VIEW_FROM_ANY                                       :{RED}{CARGO_SHORT} bilinmeyen duraktan
STR_STATION_VIEW_TO_ANY                                         :{RED}{CARGO_SHORT} herhangi bir durağa
STR_STATION_VIEW_VIA_ANY                                        :{RED}{CARGO_SHORT} herhangi bir durak üzerinden
STR_STATION_VIEW_FROM_HERE                                      :{GREEN}{CARGO_SHORT} bu duraktan
STR_STATION_VIEW_VIA_HERE                                       :{GREEN}{CARGO_SHORT} bu durakta duruyor
STR_STATION_VIEW_TO_HERE                                        :{GREEN}{CARGO_SHORT} bu durağa
STR_STATION_VIEW_NONSTOP                                        :{YELLOW}{CARGO_SHORT} durmaksızın

STR_STATION_VIEW_GROUP_S_V_D                                    :Kaynak-Üzerinden-Hedef
STR_STATION_VIEW_GROUP_S_D_V                                    :Kaynak-Hedef-Üzerinden
STR_STATION_VIEW_GROUP_V_S_D                                    :Üzerinden-Kaynak-Hedef
STR_STATION_VIEW_GROUP_V_D_S                                    :Üzerinden-Hedef-Kaynak
STR_STATION_VIEW_GROUP_D_S_V                                    :Hedef-Kaynak-Üzerinden
STR_STATION_VIEW_GROUP_D_V_S                                    :Hedef-Üzerinden-Kaynak

############ range for rating starts
STR_CARGO_RATING_APPALLING                                      :Berbat
STR_CARGO_RATING_VERY_POOR                                      :Çok kötü
STR_CARGO_RATING_POOR                                           :Kötü
STR_CARGO_RATING_MEDIOCRE                                       :Normal
STR_CARGO_RATING_GOOD                                           :İyi
STR_CARGO_RATING_VERY_GOOD                                      :Çok iyi
STR_CARGO_RATING_EXCELLENT                                      :Harika
STR_CARGO_RATING_OUTSTANDING                                    :Mükemmel
############ range for rating ends

STR_STATION_VIEW_CENTER_TOOLTIP                                 :{BLACK}Durağın oldugu yere git. Ctrl ile tıklama durağın konumunu gösteren yeni bir pencere açar
STR_STATION_VIEW_RENAME_TOOLTIP                                 :{BLACK}İstasyonun ismini değiştir

STR_STATION_VIEW_SCHEDULED_TRAINS_TOOLTIP                       :{BLACK}Talimat listesinde bu durak olan trenleri listele
STR_STATION_VIEW_SCHEDULED_ROAD_VEHICLES_TOOLTIP                :{BLACK}Talimat listesinde bu durak olan tüm karayolu araçlarını listele
STR_STATION_VIEW_SCHEDULED_AIRCRAFT_TOOLTIP                     :{BLACK}Talimat listesinde bu durak olan uçakları listele
STR_STATION_VIEW_SCHEDULED_SHIPS_TOOLTIP                        :{BLACK}Talimat listesinde bu durak olan gemileri listele

STR_STATION_VIEW_RENAME_STATION_CAPTION                         :İstasyonu yeniden adlandır

STR_STATION_VIEW_CLOSE_AIRPORT                                  :{BLACK}Havalimanını kapat
STR_STATION_VIEW_CLOSE_AIRPORT_TOOLTIP                          :{BLACK}Uçağın bu havalimanına iniş yapmasını engelle

# Waypoint/buoy view window
STR_WAYPOINT_VIEW_CAPTION                                       :{WHITE}{WAYPOINT}
STR_WAYPOINT_VIEW_CENTER_TOOLTIP                                :{BLACK}Ana görünümü güzergaha ortala. Ctrl ile tıklama güzegahın konumunu gösteren yeni bir pencere açar
STR_WAYPOINT_VIEW_CHANGE_WAYPOINT_NAME                          :{BLACK}Ara nokta adını değiştir
STR_BUOY_VIEW_CENTER_TOOLTIP                                    :{BLACK}Ana görünümü şamandıra konumuna ortala. Ctrl ile tıklama şamandıranın konumunu gösteren yeni bir pencere açar
STR_BUOY_VIEW_CHANGE_BUOY_NAME                                  :{BLACK}Şamandıra adını değiştir

STR_EDIT_WAYPOINT_NAME                                          :{WHITE}Yerimi adını değiştir

# Finances window
STR_FINANCES_CAPTION                                            :{WHITE}{COMPANY} Hesaplar {BLACK}{COMPANY_NUM}
STR_FINANCES_EXPENDITURE_INCOME_TITLE                           :{WHITE}Gider/Gelir
STR_FINANCES_YEAR                                               :{WHITE}{NUM}
STR_FINANCES_SECTION_CONSTRUCTION                               :{GOLD}İnşaat
STR_FINANCES_SECTION_NEW_VEHICLES                               :{GOLD}Yeni Araçlar
STR_FINANCES_SECTION_TRAIN_RUNNING_COSTS                        :{GOLD}Tren Bakımları
STR_FINANCES_SECTION_ROAD_VEHICLE_RUNNING_COSTS                 :{GOLD}Kara Taşıtı Bakımları
STR_FINANCES_SECTION_AIRCRAFT_RUNNING_COSTS                     :{GOLD}Hava Taşıtı Bakımları
STR_FINANCES_SECTION_SHIP_RUNNING_COSTS                         :{GOLD}Gemi Bakımları
STR_FINANCES_SECTION_PROPERTY_MAINTENANCE                       :{GOLD}İnşaat bakımları
STR_FINANCES_SECTION_TRAIN_INCOME                               :{GOLD}Tren Geliri
STR_FINANCES_SECTION_ROAD_VEHICLE_INCOME                        :{GOLD}Kara Taşıtı Geliri
STR_FINANCES_SECTION_AIRCRAFT_INCOME                            :{GOLD}Hava Taşıtı Geliri
STR_FINANCES_SECTION_SHIP_INCOME                                :{GOLD}Gemi Geliri
STR_FINANCES_SECTION_LOAN_INTEREST                              :{GOLD}Kredi Faizi
STR_FINANCES_SECTION_OTHER                                      :{GOLD}Diğer
STR_FINANCES_NEGATIVE_INCOME                                    :{BLACK}-{CURRENCY_LONG}
STR_FINANCES_POSITIVE_INCOME                                    :{BLACK}+{CURRENCY_LONG}
STR_FINANCES_TOTAL_CAPTION                                      :{WHITE}Toplam:
STR_FINANCES_BANK_BALANCE_TITLE                                 :{WHITE}Banka Hesabı
STR_FINANCES_LOAN_TITLE                                         :{WHITE}Kredi
STR_FINANCES_MAX_LOAN                                           :{WHITE}Azami Kredi: {BLACK}{CURRENCY_LONG}
STR_FINANCES_TOTAL_CURRENCY                                     :{BLACK}{CURRENCY_LONG}
STR_FINANCES_BORROW_BUTTON                                      :{BLACK}{CURRENCY_LONG} Kredi Al
STR_FINANCES_BORROW_TOOLTIP                                     :{BLACK}Borcu arttır. Ctrl+Tıklama alınabilen en yüksek borcu alır
STR_FINANCES_REPAY_BUTTON                                       :{BLACK}{CURRENCY_LONG} Geri Öde
STR_FINANCES_REPAY_TOOLTIP                                      :{BLACK}Krediyi kısmen öde. Ctrl+Tıklama ödenebildiği kadar öder.
STR_FINANCES_INFRASTRUCTURE_BUTTON                              :{BLACK}Altyapı

# Company view
STR_COMPANY_VIEW_CAPTION                                        :{WHITE}{COMPANY} {BLACK}{COMPANY_NUM}
STR_COMPANY_VIEW_PRESIDENT_MANAGER_TITLE                        :{WHITE}{PRESIDENT_NAME}{}{GOLD}(Yönetici)

STR_COMPANY_VIEW_INAUGURATED_TITLE                              :{GOLD}Kuruluş: {WHITE}{NUM}
STR_COMPANY_VIEW_COLOUR_SCHEME_TITLE                            :{GOLD}Renk:
STR_COMPANY_VIEW_VEHICLES_TITLE                                 :{GOLD}Araçlar:
STR_COMPANY_VIEW_TRAINS                                         :{WHITE}{COMMA} tren
STR_COMPANY_VIEW_ROAD_VEHICLES                                  :{WHITE}{COMMA} karayolu aracı
STR_COMPANY_VIEW_AIRCRAFT                                       :{WHITE}{COMMA} uçak
STR_COMPANY_VIEW_SHIPS                                          :{WHITE}{COMMA} gemi
STR_COMPANY_VIEW_VEHICLES_NONE                                  :{WHITE}Yok
STR_COMPANY_VIEW_COMPANY_VALUE                                  :{GOLD}Şirket değeri: {WHITE}{CURRENCY_LONG}
STR_COMPANY_VIEW_SHARES_OWNED_BY                                :{WHITE}(%{COMMA} ortağı {COMPANY})
STR_COMPANY_VIEW_INFRASTRUCTURE                                 :{GOLD}Altyapı:
STR_COMPANY_VIEW_INFRASTRUCTURE_RAIL                            :{WHITE}{COMMA} ray parçası
STR_COMPANY_VIEW_INFRASTRUCTURE_ROAD                            :{WHITE}{COMMA} yol parçası
STR_COMPANY_VIEW_INFRASTRUCTURE_WATER                           :{WHITE}{COMMA} su karesi
STR_COMPANY_VIEW_INFRASTRUCTURE_STATION                         :{WHITE}{COMMA} istasyon karesi
STR_COMPANY_VIEW_INFRASTRUCTURE_AIRPORT                         :{WHITE}{COMMA} havalimanı
STR_COMPANY_VIEW_INFRASTRUCTURE_NONE                            :{WHITE}Hiçbiri

STR_COMPANY_VIEW_BUILD_HQ_BUTTON                                :{BLACK}Bina Yap
STR_COMPANY_VIEW_BUILD_HQ_TOOLTIP                               :{BLACK}Şirket binasını inşa et
STR_COMPANY_VIEW_VIEW_HQ_BUTTON                                 :{BLACK}Binaya Bak
STR_COMPANY_VIEW_VIEW_HQ_TOOLTIP                                :{BLACK}Şirket binasını gör
STR_COMPANY_VIEW_RELOCATE_HQ                                    :{BLACK}Binayı Taşı
STR_COMPANY_VIEW_RELOCATE_COMPANY_HEADQUARTERS                  :{BLACK}Şirket değerinin %1'i karşılığında binanın yerini değiştir. Shift+tıklama şirket binasının yerini değiştirmeden tahmini maliyeti gösterir
STR_COMPANY_VIEW_INFRASTRUCTURE_BUTTON                          :{BLACK}Ayrıntılar
STR_COMPANY_VIEW_INFRASTRUCTURE_TOOLTIP                         :{BLACK}Ayrıntılı altyapı sayılarını göster
STR_COMPANY_VIEW_GIVE_MONEY_BUTTON                              :{BLACK}Para ver

STR_COMPANY_VIEW_NEW_FACE_BUTTON                                :{BLACK}Yeni Surat
STR_COMPANY_VIEW_NEW_FACE_TOOLTIP                               :{BLACK}Müdür için yeni surat seç
STR_COMPANY_VIEW_COLOUR_SCHEME_BUTTON                           :{BLACK}Renkler
STR_COMPANY_VIEW_COLOUR_SCHEME_TOOLTIP                          :{BLACK}Araç renklerini değiştir
STR_COMPANY_VIEW_COMPANY_NAME_BUTTON                            :{BLACK}Şirket ismi
STR_COMPANY_VIEW_COMPANY_NAME_TOOLTIP                           :{BLACK}Şirket ismini değiştir
STR_COMPANY_VIEW_PRESIDENT_NAME_BUTTON                          :{BLACK}Müdür ismi
STR_COMPANY_VIEW_PRESIDENT_NAME_TOOLTIP                         :{BLACK}Müdürün ismini değiştir

STR_COMPANY_VIEW_BUY_SHARE_BUTTON                               :{BLACK}%25'ini satın al
STR_COMPANY_VIEW_SELL_SHARE_BUTTON                              :{BLACK}%25'ini geri ver
STR_COMPANY_VIEW_BUY_SHARE_TOOLTIP                              :{BLACK}Şirketin %25 hissesini al. Shift+tıklama hisse satın almadan tahmini maliyeti gösterir
STR_COMPANY_VIEW_SELL_SHARE_TOOLTIP                             :{BLACK}Şirketin %25 hissesini sat. Shift+tıklama hisse satmadan tahmini maliyeti gösterir

STR_COMPANY_VIEW_COMPANY_NAME_QUERY_CAPTION                     :Şirketin ismi
STR_COMPANY_VIEW_PRESIDENT_S_NAME_QUERY_CAPTION                 :Yöneticinin ismi
STR_COMPANY_VIEW_GIVE_MONEY_QUERY_CAPTION                       :Vermek istediğiniz para miktarını girin

STR_BUY_COMPANY_MESSAGE                                         :{WHITE}Şirketimizi satın alacak birilerini arıyoruz.{}{} {COMPANY} şirketini şu fiyata almak ister misiniz: {CURRENCY_LONG}?

# Company infrastructure window
STR_COMPANY_INFRASTRUCTURE_VIEW_CAPTION                         :{WHITE}{COMPANY} şirketinin altyapısı
STR_COMPANY_INFRASTRUCTURE_VIEW_RAIL_SECT                       :{GOLD}Demiryolu parçaları:
STR_COMPANY_INFRASTRUCTURE_VIEW_SIGNALS                         :{WHITE}Sinyaller
STR_COMPANY_INFRASTRUCTURE_VIEW_ROAD_SECT                       :{GOLD}Karayolu parçaları:
STR_COMPANY_INFRASTRUCTURE_VIEW_ROAD                            :{WHITE}Karayolu
STR_COMPANY_INFRASTRUCTURE_VIEW_TRAMWAY                         :{WHITE}Tramvay
STR_COMPANY_INFRASTRUCTURE_VIEW_WATER_SECT                      :{GOLD}Su kareleri:
STR_COMPANY_INFRASTRUCTURE_VIEW_CANALS                          :{WHITE}Kanallar
STR_COMPANY_INFRASTRUCTURE_VIEW_STATION_SECT                    :{GOLD}İstasyonlar:
STR_COMPANY_INFRASTRUCTURE_VIEW_STATIONS                        :{WHITE}İstasyon kareleri
STR_COMPANY_INFRASTRUCTURE_VIEW_AIRPORTS                        :{WHITE}Havalimanları
STR_COMPANY_INFRASTRUCTURE_VIEW_TOTAL                           :{WHITE}{CURRENCY_LONG}/yıl

# Industry directory
STR_INDUSTRY_DIRECTORY_CAPTION                                  :{WHITE}Fabrikalar
STR_INDUSTRY_DIRECTORY_NONE                                     :{ORANGE}- Hiçbiri -
STR_INDUSTRY_DIRECTORY_ITEM                                     :{ORANGE}{INDUSTRY}{BLACK} ({CARGO_LONG}{STRING}){YELLOW} (%{COMMA} taşındı)
STR_INDUSTRY_DIRECTORY_ITEM_TWO                                 :{ORANGE}{INDUSTRY}{BLACK} ({CARGO_LONG}{STRING}/{CARGO_LONG}{STRING}){YELLOW} (%{COMMA}/%{COMMA} taşındı)
STR_INDUSTRY_DIRECTORY_ITEM_NOPROD                              :{ORANGE}{INDUSTRY}
STR_INDUSTRY_DIRECTORY_LIST_CAPTION                             :{BLACK}Fabrika adları - görüntüyü fabrikada merkezlemek için adına tıklayın. Ctrl ile tıklama fabrikanın konumunu gösteren yeni bir pencere açar

# Industry view
STR_INDUSTRY_VIEW_CAPTION                                       :{WHITE}{INDUSTRY}
STR_INDUSTRY_VIEW_PRODUCTION_LAST_MONTH_TITLE                   :{BLACK}Geçen ayki üretim:
STR_INDUSTRY_VIEW_TRANSPORTED                                   :{YELLOW}{CARGO_LONG}{STRING}{BLACK} (%{COMMA} taşındı)
STR_INDUSTRY_VIEW_LOCATION_TOOLTIP                              :{BLACK}Görüntüyü fabrikada ortala. Ctrl ile tıklama fabrikanın konumunu gösteren yeni bir pencere açar
STR_INDUSTRY_VIEW_PRODUCTION_LEVEL                              :{BLACK}Üretim seviyesi: %{YELLOW}{COMMA}
STR_INDUSTRY_VIEW_INDUSTRY_ANNOUNCED_CLOSURE                    :{YELLOW}Fabrika çok yakında kapanacağını duyurdu!


STR_INDUSTRY_VIEW_REQUIRES                                      :{BLACK}Gereken:
STR_INDUSTRY_VIEW_ACCEPT_CARGO                                  :{YELLOW}{STRING}{BLACK}{3:STRING}
STR_INDUSTRY_VIEW_ACCEPT_CARGO_AMOUNT                           :{YELLOW}{STRING}{BLACK}: {CARGO_SHORT} bekliyor{STRING}

STR_CONFIG_GAME_PRODUCTION                                      :{WHITE}Üretimi değiştir (8'in katı, 2040'a kadar)
STR_CONFIG_GAME_PRODUCTION_LEVEL                                :{WHITE}Üretim seviyesini değiştir (yüzde olarak, %800'e kadar)

# Vehicle lists
STR_VEHICLE_LIST_TRAIN_CAPTION                                  :{WHITE}{STRING} - {COMMA} Tren
STR_VEHICLE_LIST_ROAD_VEHICLE_CAPTION                           :{WHITE}{STRING} - {COMMA} Karayolu Aracı
STR_VEHICLE_LIST_SHIP_CAPTION                                   :{WHITE}{STRING} - {COMMA} Gemi
STR_VEHICLE_LIST_AIRCRAFT_CAPTION                               :{WHITE}{STRING} - {COMMA} Uçak

STR_VEHICLE_LIST_TRAIN_LIST_TOOLTIP                             :{BLACK}Trenlar - daha fazla bilgi için trene tıklayın
STR_VEHICLE_LIST_ROAD_VEHICLE_TOOLTIP                           :{BLACK}Karayolu araçları - bilgi için araca tıklayın
STR_VEHICLE_LIST_SHIP_TOOLTIP                                   :{BLACK}Gemiler - bilgi için gemiye tıkla
STR_VEHICLE_LIST_AIRCRAFT_TOOLTIP                               :{BLACK}Uçak - ayrıntılı bilgi için uçağı tıkla

STR_VEHICLE_LIST_PROFIT_THIS_YEAR_LAST_YEAR                     :{TINY_FONT}{BLACK}Bu seneki kar: {CURRENCY_LONG} (geçen sene: {CURRENCY_LONG})

STR_VEHICLE_LIST_AVAILABLE_TRAINS                               :Kullanılabilir Trenler
STR_VEHICLE_LIST_AVAILABLE_ROAD_VEHICLES                        :Kullanılabilir Araçlar
STR_VEHICLE_LIST_AVAILABLE_SHIPS                                :Kullanılabilir Gemiler
STR_VEHICLE_LIST_AVAILABLE_AIRCRAFT                             :Kullanılabilir Uçaklar
STR_VEHICLE_LIST_AVAILABLE_ENGINES_TOOLTIP                      :{BLACK}Bu araç türü için mümkün olan lokomotif tasarımlarını göster

STR_VEHICLE_LIST_MANAGE_LIST                                    :{BLACK}Listeyi yönet
STR_VEHICLE_LIST_MANAGE_LIST_TOOLTIP                            :{BLACK}Listedeki tüm araçlara talimat ver
STR_VEHICLE_LIST_REPLACE_VEHICLES                               :Araçları Değiştir
STR_VEHICLE_LIST_SEND_FOR_SERVICING                             :Bakıma Gönder

STR_VEHICLE_LIST_SEND_TRAIN_TO_DEPOT                            :Garaja Gönder
STR_VEHICLE_LIST_SEND_ROAD_VEHICLE_TO_DEPOT                     :Garaja Gönder
STR_VEHICLE_LIST_SEND_SHIP_TO_DEPOT                             :Tersaneye Gönder
STR_VEHICLE_LIST_SEND_AIRCRAFT_TO_HANGAR                        :Hangara Gönder

STR_VEHICLE_LIST_MASS_STOP_LIST_TOOLTIP                         :{BLACK}Listedeki tüm araçları durdurmak için bas
STR_VEHICLE_LIST_MASS_START_LIST_TOOLTIP                        :{BLACK}Listedeki tüm araçları başlatmak için bas

STR_VEHICLE_LIST_SHARED_ORDERS_LIST_CAPTION                     :{WHITE}{COMMA} Aracın paylaşılan talimatları

# Group window
STR_GROUP_ALL_TRAINS                                            :Bütün trenler
STR_GROUP_ALL_ROAD_VEHICLES                                     :Tüm karayolu araçları
STR_GROUP_ALL_SHIPS                                             :Bütün Gemiler
STR_GROUP_ALL_AIRCRAFTS                                         :Bütün uçaklar

STR_GROUP_DEFAULT_TRAINS                                        :Gruplanmamış trenler
STR_GROUP_DEFAULT_ROAD_VEHICLES                                 :Gruplanmamış karayolu taşıtları
STR_GROUP_DEFAULT_SHIPS                                         :Gruplanmamış gemiler
STR_GROUP_DEFAULT_AIRCRAFTS                                     :Gruplanmamış uçaklar

STR_GROUPS_CLICK_ON_GROUP_FOR_TOOLTIP                           :{BLACK}Gruplar - gruba ait araçları listelemek için grubun üzerine tıklayın. Hiyerarşiyi düzenlemek için grupları sürükleyip bırakın.
STR_GROUP_CREATE_TOOLTIP                                        :{BLACK}Grup oluşturmak için tıklayın
STR_GROUP_DELETE_TOOLTIP                                        :{BLACK}Seçili grubu sil
STR_GROUP_RENAME_TOOLTIP                                        :{BLACK}Seçili grubun ismini değiştir
STR_GROUP_REPLACE_PROTECTION_TOOLTIP                            :{BLACK}Bu grubu otomatik yenilemeden ayrı tutmak için tıklayın

STR_QUERY_GROUP_DELETE_CAPTION                                  :{WHITE}Grubu Sil
STR_GROUP_DELETE_QUERY_TEXT                                     :{WHITE}Bu ve alt gruplarını silmek istediğinizden emin misiniz?

STR_GROUP_ADD_SHARED_VEHICLE                                    :Bütün paylaşılan araçlar
STR_GROUP_REMOVE_ALL_VEHICLES                                   :Bütün araçları çıkar

STR_GROUP_RENAME_CAPTION                                        :{BLACK}Grubun ismini değiştir

STR_GROUP_PROFIT_THIS_YEAR                                      :Bu yılki kar:
STR_GROUP_PROFIT_LAST_YEAR                                      :Geçen yılki kar:
STR_GROUP_OCCUPANCY                                             :Şu anki kullanım:
STR_GROUP_OCCUPANCY_VALUE                                       :%{NUM}

# Build vehicle window
STR_BUY_VEHICLE_TRAIN_RAIL_CAPTION                              :Yeni Tren
STR_BUY_VEHICLE_TRAIN_ELRAIL_CAPTION                            :Yeni Elektrikli Trenler
STR_BUY_VEHICLE_TRAIN_MONORAIL_CAPTION                          :Yeni Monoray
STR_BUY_VEHICLE_TRAIN_MAGLEV_CAPTION                            :Yeni Maglev

STR_BUY_VEHICLE_TRAIN_ALL_CAPTION                               :Trenler
STR_BUY_VEHICLE_ROAD_VEHICLE_CAPTION                            :Yeni Karayolu Araçları
STR_BUY_VEHICLE_SHIP_CAPTION                                    :Yeni gemi
STR_BUY_VEHICLE_AIRCRAFT_CAPTION                                :Yeni Hava Aracı

STR_PURCHASE_INFO_COST_WEIGHT                                   :{BLACK}Fiyat: {GOLD}{CURRENCY_LONG}{BLACK} Ağırlık: {GOLD}{WEIGHT_SHORT}
STR_PURCHASE_INFO_SPEED_POWER                                   :{BLACK}Hız: {GOLD}{VELOCITY}{BLACK} Güç: {GOLD}{POWER}
STR_PURCHASE_INFO_SPEED                                         :{BLACK}Hız: {GOLD}{VELOCITY}
STR_PURCHASE_INFO_SPEED_OCEAN                                   :{BLACK}Okyanus hızı: {GOLD}{VELOCITY}
STR_PURCHASE_INFO_SPEED_CANAL                                   :{BLACK}Kanal/nehir üzerinde hız: {GOLD}{VELOCITY}
STR_PURCHASE_INFO_RUNNINGCOST                                   :{BLACK}Bakım: {GOLD}{CURRENCY_LONG}/sene
STR_PURCHASE_INFO_CAPACITY                                      :{BLACK}Kapasite: {GOLD}{CARGO_LONG} {STRING}
STR_PURCHASE_INFO_REFITTABLE                                    :(modifiyeli)
STR_PURCHASE_INFO_DESIGNED_LIFE                                 :{BLACK}Yapım yılı: {GOLD}{NUM}{BLACK} Ömür: {GOLD}{COMMA} sene
STR_PURCHASE_INFO_RELIABILITY                                   :{BLACK}Aza. Güvenilirlik: {GOLD}%{COMMA}
STR_PURCHASE_INFO_COST                                          :{BLACK}Fiyat: {GOLD}{CURRENCY_LONG}
STR_PURCHASE_INFO_WEIGHT_CWEIGHT                                :{BLACK}Ağırlık: {GOLD}{WEIGHT_SHORT} ({WEIGHT_SHORT})
STR_PURCHASE_INFO_COST_SPEED                                    :{BLACK}Fiyat: {GOLD}{CURRENCY_LONG}{BLACK} Hız: {GOLD}{VELOCITY}
STR_PURCHASE_INFO_AIRCRAFT_CAPACITY                             :{BLACK}Kapasite: {GOLD}{CARGO_LONG}, {CARGO_LONG}
STR_PURCHASE_INFO_PWAGPOWER_PWAGWEIGHT                          :{BLACK}Güç Veren Vagonlar: {GOLD}+{POWER}{BLACK} Ağırlık: {GOLD}+{WEIGHT_SHORT}
STR_PURCHASE_INFO_REFITTABLE_TO                                 :{BLACK}Dönüştürülebildiği kargolar: {GOLD}{STRING}
STR_PURCHASE_INFO_ALL_TYPES                                     :Tüm kargo türleri
STR_PURCHASE_INFO_ALL_BUT                                       :Şunlar hariç tümü: {CARGO_LIST}
STR_PURCHASE_INFO_MAX_TE                                        :{BLACK}Aza. Çekim Gücü: {GOLD}{FORCE}
STR_PURCHASE_INFO_AIRCRAFT_RANGE                                :{BLACK}Menzil: {GOLD}{COMMA} kare
STR_PURCHASE_INFO_AIRCRAFT_TYPE                                 :{BLACK}Uçak türü: {GOLD}{STRING}

STR_BUY_VEHICLE_TRAIN_LIST_TOOLTIP                              :{BLACK}Tren seçim listesi. Bilgi için araç tıklayın. Ctrl+Tıklama araç türünün gizlenmesini açar/kapatır
STR_BUY_VEHICLE_ROAD_VEHICLE_LIST_TOOLTIP                       :{BLACK}Karayolu araçları seçim listesi. Bilgi için araca tıklayın. Ctrl+Tıklama araç türünün gizlenmesini açar/kapatır
STR_BUY_VEHICLE_SHIP_LIST_TOOLTIP                               :{BLACK}Gemi seçim listesi. Bilgi için gemiye tıklayın. Ctrl+Tıklama gemi türünün gizlenmesini açar/kapatır
STR_BUY_VEHICLE_AIRCRAFT_LIST_TOOLTIP                           :{BLACK}Uçak seçim listesi. Bilgi için uçağa tıklayın. Ctrl+Tıklama, uçak türünün gizliliğini açar/kapatır

STR_BUY_VEHICLE_TRAIN_BUY_VEHICLE_BUTTON                        :{BLACK}Araç Satın Al
STR_BUY_VEHICLE_ROAD_VEHICLE_BUY_VEHICLE_BUTTON                 :{BLACK}Araç Satın Al
STR_BUY_VEHICLE_SHIP_BUY_VEHICLE_BUTTON                         :{BLACK}Gemi Satın Al
STR_BUY_VEHICLE_AIRCRAFT_BUY_VEHICLE_BUTTON                     :{BLACK}Uçak Satın Al

STR_BUY_VEHICLE_TRAIN_BUY_VEHICLE_TOOLTIP                       :{BLACK}Seçili treni satın al. Shift ile tıklama satın almadan tahmini maliyeti gösterir.
STR_BUY_VEHICLE_ROAD_VEHICLE_BUY_VEHICLE_TOOLTIP                :{BLACK}İşaretli aracı al. Shift ile tıklama satın almadan tahmini maliyeti gösterir
STR_BUY_VEHICLE_SHIP_BUY_VEHICLE_TOOLTIP                        :{BLACK}Seçili gemiyi satın al. Shift ile tıklama satın almadan tahmini maliyeti gösterir
STR_BUY_VEHICLE_AIRCRAFT_BUY_VEHICLE_TOOLTIP                    :{BLACK}Seçili uçağı satın al. Shift ile tıklama satın almadan tahmini maliyeti gösterir

STR_BUY_VEHICLE_TRAIN_RENAME_BUTTON                             :{BLACK}Yeni isim
STR_BUY_VEHICLE_ROAD_VEHICLE_RENAME_BUTTON                      :{BLACK}İsim
STR_BUY_VEHICLE_SHIP_RENAME_BUTTON                              :{BLACK}İsim
STR_BUY_VEHICLE_AIRCRAFT_RENAME_BUTTON                          :{BLACK}İsim

STR_BUY_VEHICLE_TRAIN_RENAME_TOOLTIP                            :{BLACK}Treni yeniden adlandır
STR_BUY_VEHICLE_ROAD_VEHICLE_RENAME_TOOLTIP                     :{BLACK}Araç türünü yeniden adlandır
STR_BUY_VEHICLE_SHIP_RENAME_TOOLTIP                             :{BLACK}Gemi türünü adlandır
STR_BUY_VEHICLE_AIRCRAFT_RENAME_TOOLTIP                         :{BLACK}Uçak türünü adlandır

STR_BUY_VEHICLE_TRAIN_HIDE_TOGGLE_BUTTON                        :{BLACK}Gizle
STR_BUY_VEHICLE_ROAD_VEHICLE_HIDE_TOGGLE_BUTTON                 :{BLACK}Gizle
STR_BUY_VEHICLE_SHIP_HIDE_TOGGLE_BUTTON                         :{BLACK}Gizle
STR_BUY_VEHICLE_AIRCRAFT_HIDE_TOGGLE_BUTTON                     :{BLACK}Gizle

STR_BUY_VEHICLE_TRAIN_SHOW_TOGGLE_BUTTON                        :{BLACK}Görüntüle
STR_BUY_VEHICLE_ROAD_VEHICLE_SHOW_TOGGLE_BUTTON                 :{BLACK}Görüntüle
STR_BUY_VEHICLE_SHIP_SHOW_TOGGLE_BUTTON                         :{BLACK}Görüntüle
STR_BUY_VEHICLE_AIRCRAFT_SHOW_TOGGLE_BUTTON                     :{BLACK}Görüntüle

STR_BUY_VEHICLE_TRAIN_HIDE_SHOW_TOGGLE_TOOLTIP                  :{BLACK}Tren aracı türünün gizlenmesini/gösterilmesini aç/kapat
STR_BUY_VEHICLE_ROAD_VEHICLE_HIDE_SHOW_TOGGLE_TOOLTIP           :{BLACK}Yol aracı türünün gizlenmesini/gösterilmesini aç/kapat
STR_BUY_VEHICLE_SHIP_HIDE_SHOW_TOGGLE_TOOLTIP                   :{BLACK}Gemi türünün gizlenmesini/gösterilmesini aç/kapat
STR_BUY_VEHICLE_AIRCRAFT_HIDE_SHOW_TOGGLE_TOOLTIP               :{BLACK}Uçak türünün gizlenmesini/gösterilmesini aç/kapat

STR_QUERY_RENAME_TRAIN_TYPE_CAPTION                             :{WHITE}Tren yeniden adlandırılamaz
STR_QUERY_RENAME_ROAD_VEHICLE_TYPE_CAPTION                      :{WHITE}Araç türünü yeniden adlandır
STR_QUERY_RENAME_SHIP_TYPE_CAPTION                              :{WHITE}Gemi türünü adlandır
STR_QUERY_RENAME_AIRCRAFT_TYPE_CAPTION                          :{WHITE}Uçak türünü adlandır

# Depot window
STR_DEPOT_CAPTION                                               :{WHITE}{DEPOT}

STR_DEPOT_RENAME_TOOLTIP                                        :{BLACK}Deponun adını değiştir
STR_DEPOT_RENAME_DEPOT_CAPTION                                  :Depoyu yeniden adlandır

STR_DEPOT_NO_ENGINE                                             :{BLACK}-
STR_DEPOT_VEHICLE_TOOLTIP                                       :{BLACK}{ENGINE}{STRING}
STR_DEPOT_VEHICLE_TOOLTIP_CHAIN                                 :{BLACK}{NUM} araç{STRING}
STR_DEPOT_VEHICLE_TOOLTIP_CARGO                                 :{}{CARGO_LONG} ({CARGO_SHORT})

STR_DEPOT_TRAIN_LIST_TOOLTIP                                    :{BLACK}Trenler - trene vagon eklemek/kaldırmak için aracı sol tıkla sürükleyin, daha fazla bilgi için sağ tıklayın, iki fonkisyonu da takip eden vagon zincirine uygulamak için ctrl'e de basılı tutun.
STR_DEPOT_ROAD_VEHICLE_LIST_TOOLTIP                             :{BLACK}Araçlar - ayrıntılı bilgi için araca sağ tıkla
STR_DEPOT_SHIP_LIST_TOOLTIP                                     :{BLACK}Gemiler - bilgi için gemiye sağ tıkla
STR_DEPOT_AIRCRAFT_LIST_TOOLTIP                                 :{BLACK}Uçak - bilgi için uçağa sağ tıkla

STR_DEPOT_TRAIN_SELL_TOOLTIP                                    :{BLACK}Satmak için aracı buraya sürükleyin
STR_DEPOT_ROAD_VEHICLE_SELL_TOOLTIP                             :{BLACK}Satmak için aracı buraya sürükleyin
STR_DEPOT_SHIP_SELL_TOOLTIP                                     :{BLACK}Satmak için gemiyi buraya sürükle
STR_DEPOT_AIRCRAFT_SELL_TOOLTIP                                 :{BLACK}Satmak için uçağı buraya sürükleyin

STR_DEPOT_DRAG_WHOLE_TRAIN_TO_SELL_TOOLTIP                      :{BLACK}Trenin hepsini satmak için lokomotifi buraya sürükle

STR_DEPOT_SELL_ALL_BUTTON_TRAIN_TOOLTIP                         :{BLACK}Gardaki tüm trenleri sat
STR_DEPOT_SELL_ALL_BUTTON_ROAD_VEHICLE_TOOLTIP                  :{BLACK}Garajdaki tüm araçları sat
STR_DEPOT_SELL_ALL_BUTTON_SHIP_TOOLTIP                          :{BLACK}Tersanedeki tüm gemileri sat
STR_DEPOT_SELL_ALL_BUTTON_AIRCRAFT_TOOLTIP                      :{BLACK}Hangardaki tüm hava araçlarıni sat

STR_DEPOT_AUTOREPLACE_TRAIN_TOOLTIP                             :{BLACK}Gardaki tüm trenleri otomatik yenile
STR_DEPOT_AUTOREPLACE_ROAD_VEHICLE_TOOLTIP                      :{BLACK}Garajdaki tüm araçları otomatik yenile
STR_DEPOT_AUTOREPLACE_SHIP_TOOLTIP                              :{BLACK}Tersanedeki tüm gemileri otomatik yenile
STR_DEPOT_AUTOREPLACE_AIRCRAFT_TOOLTIP                          :{BLACK}Hangardaki tüm uçakları otomatik yenile

STR_DEPOT_TRAIN_NEW_VEHICLES_BUTTON                             :{BLACK}Yeni Araç
STR_DEPOT_ROAD_VEHICLE_NEW_VEHICLES_BUTTON                      :{BLACK}Yeni Araçlar
STR_DEPOT_SHIP_NEW_VEHICLES_BUTTON                              :{BLACK}Yeni gemi
STR_DEPOT_AIRCRAFT_NEW_VEHICLES_BUTTON                          :{BLACK}Yeni Hava Aracı

STR_DEPOT_TRAIN_NEW_VEHICLES_TOOLTIP                            :{BLACK}Yeni tren satın al
STR_DEPOT_ROAD_VEHICLE_NEW_VEHICLES_TOOLTIP                     :{BLACK}Yeni yol aracı satın al
STR_DEPOT_SHIP_NEW_VEHICLES_TOOLTIP                             :{BLACK}Yeni gemi satın al
STR_DEPOT_AIRCRAFT_NEW_VEHICLES_TOOLTIP                         :{BLACK}Yeni hava aracı satın al

STR_DEPOT_CLONE_TRAIN                                           :{BLACK}Treni kopyala
STR_DEPOT_CLONE_ROAD_VEHICLE                                    :{BLACK}Aracı Kopyala
STR_DEPOT_CLONE_SHIP                                            :{BLACK}Gemiyi kopyala
STR_DEPOT_CLONE_AIRCRAFT                                        :{BLACK}Uçağı kopyala

STR_DEPOT_CLONE_TRAIN_DEPOT_INFO                                :{BLACK}Tüm vagonlarla birlikte treni kopyalar. Önce bu düğmeye sonra da garın içindeki veya dışındaki bir trene tıklayın. Ctrl+tıklama talimatları paylaştırır. Shift+tıklama satın almadan tahmini maliyeti gösterir.
STR_DEPOT_CLONE_ROAD_VEHICLE_DEPOT_INFO                         :{BLACK}Karayolu aracının bir kopyasını yapar. Önce bu düğmeye sonra da garın içindeki veya dışındaki bir araca tıklayın. Ctrl+Tıklama talimatları paylaştırır. Shift+Tıklama satın almadan tahmini maliyeti gösterir
STR_DEPOT_CLONE_SHIP_DEPOT_INFO                                 :{BLACK}Geminin bir kopyasını oluşturur. Önce bu düğmeye sonra da tersanenin içindeki veya dışındaki bir gemiye tıklayın. Ctrl-tıklama talimatları paylaştırır. Shift ile tıklama satın almadan tahmini maliyeti gösterir
STR_DEPOT_CLONE_AIRCRAFT_INFO_HANGAR_WINDOW                     :{BLACK}Uçağın bir kopyasını oluşturur. Önce bu düğmeye sonra da hangarın içindeki veya dışındaki bir uçaga tıklayın. Ctrl-tıklama talimatları paylaştırır. Shift ile tıklama satın almadan tahmini maliyeti gösterir

STR_DEPOT_TRAIN_LOCATION_TOOLTIP                                :{BLACK}Tren garını göster. Ctrl ile tıklama garın konumunu gösteren yeni bir pencere açar
STR_DEPOT_ROAD_VEHICLE_LOCATION_TOOLTIP                         :{BLACK}Kara taşıtı garajını göster. Ctrl ile tıklama garajın konumunu gösteren yeni bir pencere açar
STR_DEPOT_SHIP_LOCATION_TOOLTIP                                 :{BLACK}Tersaneyi göster. Ctrl ile tıklama tershanenin konumunu gösteren yeni bir pencere açar
STR_DEPOT_AIRCRAFT_LOCATION_TOOLTIP                             :{BLACK}Hangarı göster. Ctrl ile tıklama hangarın konumunu gösteren yeni bir pencere açar

STR_DEPOT_VEHICLE_ORDER_LIST_TRAIN_TOOLTIP                      :{BLACK}Bu garı talimat listesinde içeren trenleri listele
STR_DEPOT_VEHICLE_ORDER_LIST_ROAD_VEHICLE_TOOLTIP               :{BLACK}Bu garajı talimat listesinde içeren tüm karayolu araçlarını listele
STR_DEPOT_VEHICLE_ORDER_LIST_SHIP_TOOLTIP                       :{BLACK}Bu tersaneyi talimat listesinde içeren gemileri listele
STR_DEPOT_VEHICLE_ORDER_LIST_AIRCRAFT_TOOLTIP                   :{BLACK}Bu havalimanındaki hangarlardan birini talimat listesinde içeren uçakları listele

STR_DEPOT_MASS_STOP_DEPOT_TRAIN_TOOLTIP                         :{BLACK}Gardaki tüm trenleri durdurmak için tıkla
STR_DEPOT_MASS_STOP_DEPOT_ROAD_VEHICLE_TOOLTIP                  :{BLACK}Garajdaki tüm araçları durdurmak için tıklayın
STR_DEPOT_MASS_STOP_DEPOT_SHIP_TOOLTIP                          :{BLACK}Tersanedeki tüm gemileri durdurmak için tıkla
STR_DEPOT_MASS_STOP_HANGAR_TOOLTIP                              :{BLACK}Hangardaki tüm uçakları durdurmak için tıkla

STR_DEPOT_MASS_START_DEPOT_TRAIN_TOOLTIP                        :{BLACK}Gardaki tüm trenleri başlatmak için tıkla
STR_DEPOT_MASS_START_DEPOT_ROAD_VEHICLE_TOOLTIP                 :{BLACK}Garajdaki tüm araçları başlatmak için tıklayın
STR_DEPOT_MASS_START_DEPOT_SHIP_TOOLTIP                         :{BLACK}Tersanedeki tüm gemileri başlatmak için tıkla
STR_DEPOT_MASS_START_HANGAR_TOOLTIP                             :{BLACK}Hangardaki tüm uçakları başlatmak için tıkla

STR_DEPOT_SELL_CONFIRMATION_TEXT                                :{YELLOW}Garajdaki bütün araçları satmak üzeresiniz. Emin misiniz?

# Engine preview window
STR_ENGINE_PREVIEW_CAPTION                                      :{WHITE}Araç üreticisinden mesaj
STR_ENGINE_PREVIEW_MESSAGE                                      :{GOLD}Yeni bir {STRING} tasarladık - bizim için bunu bir yıl denemeyi kabul ediyor musunuz?
STR_ENGINE_PREVIEW_RAILROAD_LOCOMOTIVE                          :lokomotif
STR_ENGINE_PREVIEW_ROAD_VEHICLE                                 :karayolu aracı
STR_ENGINE_PREVIEW_AIRCRAFT                                     :uçak
STR_ENGINE_PREVIEW_SHIP                                         :gemi
STR_ENGINE_PREVIEW_MONORAIL_LOCOMOTIVE                          :monoray lokomotifi
STR_ENGINE_PREVIEW_MAGLEV_LOCOMOTIVE                            :maglev lokomotifi

STR_ENGINE_PREVIEW_COST_WEIGHT_SPEED_POWER                      :{BLACK}Fiyat: {CURRENCY_LONG} Ağırlık: {WEIGHT_SHORT}{}Hız: {VELOCITY}  Güç: {POWER}{}İşletme Gideri: {CURRENCY_LONG}/yıl{}Kapasite: {CARGO_LONG}
STR_ENGINE_PREVIEW_COST_WEIGHT_SPEED_POWER_MAX_TE               :{BLACK}Maliyet: {CURRENCY_LONG} Ağırlık: {WEIGHT_SHORT}{}Hız: {VELOCITY}  Güç: {POWER}  Azami Tork: {6:FORCE}{}İşletme Gideri: {4:CURRENCY_LONG}/yıl{}Kapasite: {5:CARGO_LONG}
STR_ENGINE_PREVIEW_COST_MAX_SPEED_CAP_RUNCOST                   :{BLACK}Maliyet: {CURRENCY_LONG} Azami Hız: {VELOCITY}{}Kapasite: {CARGO_LONG}{}İşletme Gideri: {CURRENCY_LONG}/yıl
STR_ENGINE_PREVIEW_COST_MAX_SPEED_TYPE_CAP_CAP_RUNCOST          :{BLACK}Maliyet: {CURRENCY_LONG} Azami Hız: {VELOCITY}{}Uçak türü: {STRING}{}Kapasite: {CARGO_LONG}, {CARGO_LONG}{}İşletme Gideri: {CURRENCY_LONG}/yıl
STR_ENGINE_PREVIEW_COST_MAX_SPEED_TYPE_CAP_RUNCOST              :{BLACK}Maliyet: {CURRENCY_LONG} Azami Hız: {VELOCITY}{}Uçak türü: {STRING}{}Kapasite: {CARGO_LONG}{}İşletme Gideri: {CURRENCY_LONG}//yıl
STR_ENGINE_PREVIEW_COST_MAX_SPEED_TYPE_RANGE_CAP_CAP_RUNCOST    :{BLACK}Maliyet: {CURRENCY_LONG} Azami Hız: {VELOCITY}{}Uçak türü: {STRING} Menzil: {COMMA} kare{}Kapasite: {CARGO_LONG}, {CARGO_LONG}{}İşletme Gideri: {CURRENCY_LONG}/yıl
STR_ENGINE_PREVIEW_COST_MAX_SPEED_TYPE_RANGE_CAP_RUNCOST        :{BLACK}Maliyet: {CURRENCY_LONG} Azami Hız: {VELOCITY}{}Uçak türü: {STRING} Menzil: {COMMA} kare{}Kapasite: {CARGO_LONG}{}İşletme Gideri: {CURRENCY_LONG}/yıl

# Autoreplace window
STR_REPLACE_VEHICLES_WHITE                                      :{WHITE}Değiştir {STRING} - {STRING}
STR_REPLACE_VEHICLE_TRAIN                                       :Tren
STR_REPLACE_VEHICLE_ROAD_VEHICLE                                :Karayolu taşıtı
STR_REPLACE_VEHICLE_SHIP                                        :Gemi
STR_REPLACE_VEHICLE_AIRCRAFT                                    :Uçak

STR_REPLACE_VEHICLE_VEHICLES_IN_USE                             :{YELLOW}Kullanımdaki araçlar
STR_REPLACE_VEHICLE_VEHICLES_IN_USE_TOOLTIP                     :{BLACK}Sahip olduğunuz araçlara sahip sütun
STR_REPLACE_VEHICLE_AVAILABLE_VEHICLES                          :{YELLOW}Kullanılabilir araçlar
STR_REPLACE_VEHICLE_AVAILABLE_VEHICLES_TOOLTIP                  :{BLACK}Araç sütunu değiştirilmek için kullanılabilir

STR_REPLACE_HELP_LEFT_ARRAY                                     :{BLACK}Değiştirilecek türü seçin
STR_REPLACE_HELP_RIGHT_ARRAY                                    :{BLACK}Değiştirilecek türün yerine geçecek türü seçin

STR_REPLACE_VEHICLES_START                                      :{BLACK}Araçları Değiştirmeye Başla
STR_REPLACE_VEHICLES_NOW                                        :Tüm araçları hemen değiştir
STR_REPLACE_VEHICLES_WHEN_OLD                                   :Yalnız eski araçları değiştir
STR_REPLACE_HELP_START_BUTTON                                   :{BLACK}Değiştirme işlemini başlatmak için basın
STR_REPLACE_NOT_REPLACING                                       :{BLACK}Değiştirilmiyor
STR_REPLACE_NOT_REPLACING_VEHICLE_SELECTED                      :{BLACK}Hiç Araç Seçilmedi
STR_REPLACE_REPLACING_WHEN_OLD                                  :{ENGINE} eskidiğinde
STR_REPLACE_VEHICLES_STOP                                       :{BLACK}Araçları değiştirmeyi durdur
STR_REPLACE_HELP_STOP_BUTTON                                    :{BLACK}Değiştirme işlemini durdurmak için basın

STR_REPLACE_ENGINE_WAGON_SELECT_HELP                            :{BLACK}Lokomotif ve vagon değişimi pencereleri arasında geçiş yap.
STR_REPLACE_ENGINES                                             :Lokomotifler
STR_REPLACE_WAGONS                                              :Vagon
STR_REPLACE_ALL_RAILTYPE                                        :Tüm demiryolu araçları

STR_REPLACE_HELP_RAILTYPE                                       :{BLACK}Lokomatiflerini değiştireceğiniz ray türünü seçin
STR_REPLACE_HELP_REPLACE_INFO_TAB                               :{BLACK}Soldaki değiştiriliyorsa neyle değiştirildiğini göster
STR_REPLACE_RAIL_VEHICLES                                       :Demiryolu Araçları
STR_REPLACE_ELRAIL_VEHICLES                                     :Elektrikli Trenler
STR_REPLACE_MONORAIL_VEHICLES                                   :Monoray Araçları
STR_REPLACE_MAGLEV_VEHICLES                                     :Maglev Araçları

STR_REPLACE_REMOVE_WAGON                                        :{BLACK}Vagon kaldırma: {ORANGE}{STRING}
STR_REPLACE_REMOVE_WAGON_HELP                                   :{BLACK}Otomatik yenilemede tren boyutunun artması gerekiyorsa vagonları kaldır (en önden başlayarak yeterli sayıda vagon silinir)

# Vehicle view
STR_VEHICLE_VIEW_CAPTION                                        :{WHITE}{VEHICLE}

STR_VEHICLE_VIEW_TRAIN_LOCATION_TOOLTIP                         :{BLACK}Treni göster. Ctrl ile tıklama trenin konumunu gösteren yeni bir pencere açar
STR_VEHICLE_VIEW_ROAD_VEHICLE_LOCATION_TOOLTIP                  :{BLACK}Aracı göster. Ctrl ile tıklama aracın konumunu gösteren yeni bir pencere açar
STR_VEHICLE_VIEW_SHIP_LOCATION_TOOLTIP                          :{BLACK}Gemiyi göster. Ctrl ile tıklama geminin konumunu gösteren yeni bir pencere açar
STR_VEHICLE_VIEW_AIRCRAFT_LOCATION_TOOLTIP                      :{BLACK}Ana görüntüyü uçağın olduğu yere alır. Ctrl-tık ana görüntüde uçağı takip eder

STR_VEHICLE_VIEW_TRAIN_SEND_TO_DEPOT_TOOLTIP                    :{BLACK}Treni garaja gönder
STR_VEHICLE_VIEW_ROAD_VEHICLE_SEND_TO_DEPOT_TOOLTIP             :{BLACK}Aracı garaja gönder
STR_VEHICLE_VIEW_SHIP_SEND_TO_DEPOT_TOOLTIP                     :{BLACK}Tersaneye gönder
STR_VEHICLE_VIEW_AIRCRAFT_SEND_TO_DEPOT_TOOLTIP                 :{BLACK}Uçağı hangara gönder

STR_VEHICLE_VIEW_CLONE_TRAIN_INFO                               :{BLACK}Tüm vagonlarla birlikte treni kopyalar. Ctrl-Tıklama talimatları paylaştırır. Shift+Tıklama satın almadan tahmini maliyeti gösterir
STR_VEHICLE_VIEW_CLONE_ROAD_VEHICLE_INFO                        :{BLACK}Karayolu aracının bir kopyasını satın alır. Ctrl+Tıklama talimatları paylaştırır. Shift+Tıklama satın almadan tahmini maliyeti gösterir
STR_VEHICLE_VIEW_CLONE_SHIP_INFO                                :{BLACK}Geminin bir kopyasını satın alır. Ctrl-Tıklama talimatları paylaştırır. Shift+Tıklama satın almadan tahmini maliyeti gösterir
STR_VEHICLE_VIEW_CLONE_AIRCRAFT_INFO                            :{BLACK}Uçağın bir kopyasını satın alır. Ctrl-Tıklama talimatları paylaştırır. Shift-Tıklama satın almadan tahmini maliyeti gösterir

STR_VEHICLE_VIEW_TRAIN_IGNORE_SIGNAL_TOOLTIP                    :{BLACK}Treni sinyale uymadan ilerlemeye zorla

STR_VEHICLE_VIEW_TRAIN_REFIT_TOOLTIP                            :{BLACK}Treni başka bir kargo taşıması için modifiye et
STR_VEHICLE_VIEW_ROAD_VEHICLE_REFIT_TOOLTIP                     :{BLACK}Kamyonu başka türde kargo taşıyabilmesi için modifiye et
STR_VEHICLE_VIEW_SHIP_REFIT_TOOLTIP                             :{BLACK}Başka bir kargo türü için gemiyi modifiye et
STR_VEHICLE_VIEW_AIRCRAFT_REFIT_TOOLTIP                         :{BLACK}Başka bir yük taşımak için modifiye et

STR_VEHICLE_VIEW_TRAIN_REVERSE_TOOLTIP                          :{BLACK}Treni ters çevir
STR_VEHICLE_VIEW_ROAD_VEHICLE_REVERSE_TOOLTIP                   :{BLACK}Aracı etrafta dolaşmaya zorla

STR_VEHICLE_VIEW_TRAIN_ORDERS_TOOLTIP                           :{BLACK}Trenin talimatlarını göster. Ctrl-Tık trenin çizelgesini gösterir
STR_VEHICLE_VIEW_ROAD_VEHICLE_ORDERS_TOOLTIP                    :{BLACK}Aracın talimatlarını göster. Ctrl-Tık aracın çizelgesini gösterir
STR_VEHICLE_VIEW_SHIP_ORDERS_TOOLTIP                            :{BLACK}Geminin talimatlarını göster. Ctrl-Tık geminin çizelgesini gösterir.
STR_VEHICLE_VIEW_AIRCRAFT_ORDERS_TOOLTIP                        :{BLACK}Uçağın talimatlarını göster. Ctrl-Tık uçağın çizelgesini gösterir

STR_VEHICLE_VIEW_TRAIN_SHOW_DETAILS_TOOLTIP                     :{BLACK}Tren ayrıntılarını göster
STR_VEHICLE_VIEW_ROAD_VEHICLE_SHOW_DETAILS_TOOLTIP              :{BLACK}Karayolu aracı ayrıntılarını göster
STR_VEHICLE_VIEW_SHIP_SHOW_DETAILS_TOOLTIP                      :{BLACK}Gemi ayrıntılarını göster
STR_VEHICLE_VIEW_AIRCRAFT_SHOW_DETAILS_TOOLTIP                  :{BLACK}Uçak ayrıntılarını göster

STR_VEHICLE_VIEW_TRAIN_STATE_START_STOP_TOOLTIP                 :{BLACK}Trenin mevcut hareketi - treni durdurmak/başlatmak için buraya tıklayın. Hedefe gitmek için CTRL+Tıkla
STR_VEHICLE_VIEW_ROAD_VEHICLE_STATE_START_STOP_TOOLTIP          :{BLACK}Aracın mevcut hareketi - durdurmak/başlatmak için tıklayın. Hedefe gitmek için CTRL+Tıklama
STR_VEHICLE_VIEW_SHIP_STATE_START_STOP_TOOLTIP                  :{BLACK}Geminin mevcut hareketi - durdurmak/başlatmak için buraya tıklayın. Hedefe gitmek için CTRL+Tıklama
STR_VEHICLE_VIEW_AIRCRAFT_STATE_START_STOP_TOOLTIP              :{BLACK}Uçağın durumu - uçağı durdurmak/başlatmak için tıklayın. Ctrl+Tıklama ile hedefe gidin

# Messages in the start stop button in the vehicle view
STR_VEHICLE_STATUS_LOADING_UNLOADING                            :{LTBLUE}Yükleme / Boşaltma
STR_VEHICLE_STATUS_LEAVING                                      :{LTBLUE}Ayrılıyor
STR_VEHICLE_STATUS_CRASHED                                      :{RED}Çarptı!
STR_VEHICLE_STATUS_BROKEN_DOWN                                  :{RED}Arızalı
STR_VEHICLE_STATUS_STOPPED                                      :{RED}Durdu
STR_VEHICLE_STATUS_TRAIN_STOPPING_VEL                           :{RED}Frenliyor, {VELOCITY}
STR_VEHICLE_STATUS_TRAIN_NO_POWER                               :{RED}Elektrik yok
STR_VEHICLE_STATUS_TRAIN_STUCK                                  :{ORANGE}Boş yol bekleniyor
STR_VEHICLE_STATUS_AIRCRAFT_TOO_FAR                             :{ORANGE}Bir sonraki hedefe çok uzak

STR_VEHICLE_STATUS_HEADING_FOR_STATION_VEL                      :{LTBLUE}{STATION} istikametine gidiyor, {VELOCITY}
STR_VEHICLE_STATUS_NO_ORDERS_VEL                                :{LTBLUE}Talimat yok, {VELOCITY}
STR_VEHICLE_STATUS_HEADING_FOR_WAYPOINT_VEL                     :{LTBLUE}Gidilen -> {WAYPOINT}, {VELOCITY}
STR_VEHICLE_STATUS_HEADING_FOR_DEPOT_VEL                        :{ORANGE}{DEPOT} istikametine gidiyor, {VELOCITY}
STR_VEHICLE_STATUS_HEADING_FOR_DEPOT_SERVICE_VEL                :{LTBLUE}{DEPOT}'nda bakıma gir, {VELOCITY}

# Vehicle stopped/started animations
STR_VEHICLE_COMMAND_STOPPED_SMALL                               :{TINY_FONT}{RED}Durdu
STR_VEHICLE_COMMAND_STOPPED                                     :{RED}Durdu
STR_VEHICLE_COMMAND_STARTED_SMALL                               :{TINY_FONT}{GREEN}Başladı
STR_VEHICLE_COMMAND_STARTED                                     :{GREEN}Başladı

# Vehicle details
STR_VEHICLE_DETAILS_CAPTION                                     :{WHITE}{VEHICLE} (Detaylar)
STR_VEHICLE_NAME_BUTTON                                         :{BLACK}İsim

STR_VEHICLE_DETAILS_TRAIN_RENAME                                :{BLACK}Treni adlandır
STR_VEHICLE_DETAILS_ROAD_VEHICLE_RENAME                         :{BLACK}Karayolu aracını adlandır
STR_VEHICLE_DETAILS_SHIP_RENAME                                 :{BLACK}Gemiyi adlandır
STR_VEHICLE_DETAILS_AIRCRAFT_RENAME                             :{BLACK}Uçağı adlandır

STR_VEHICLE_INFO_AGE_RUNNING_COST_YR                            :{BLACK}Yaş: {LTBLUE}{STRING}{BLACK}   İşletme Gideri: {LTBLUE}{CURRENCY_LONG}/yr
# The next two need to stay in this order
STR_VEHICLE_INFO_AGE                                            :{COMMA} sene ({COMMA})
STR_VEHICLE_INFO_AGE_RED                                        :{RED}{COMMA} sene ({COMMA})

STR_VEHICLE_INFO_MAX_SPEED                                      :{BLACK}Azami Hız: {LTBLUE}{VELOCITY}
STR_VEHICLE_INFO_MAX_SPEED_TYPE                                 :{BLACK}Azami hız: {LTBLUE}{VELOCITY} {BLACK}Uçak türü: {LTBLUE}{STRING}
STR_VEHICLE_INFO_MAX_SPEED_TYPE_RANGE                           :{BLACK}Azami hız: {LTBLUE}{VELOCITY} {BLACK}Uçak türü: {LTBLUE}{STRING} {BLACK}Menzil: {LTBLUE}{COMMA} kare
STR_VEHICLE_INFO_WEIGHT_POWER_MAX_SPEED                         :{BLACK}Ağırlık: {LTBLUE}{WEIGHT_SHORT} {BLACK}Güç: {LTBLUE}{POWER}{BLACK} Azami Hız: {LTBLUE}{VELOCITY}
STR_VEHICLE_INFO_WEIGHT_POWER_MAX_SPEED_MAX_TE                  :{BLACK}Ağırlık: {LTBLUE}{WEIGHT_SHORT} {BLACK}Güç: {LTBLUE}{POWER}{BLACK} Azami Hız: {LTBLUE}{VELOCITY} {BLACK}Azami Tork: {LTBLUE}{FORCE}

STR_VEHICLE_INFO_PROFIT_THIS_YEAR_LAST_YEAR                     :{BLACK}Bu yılki kar: {LTBLUE}{CURRENCY_LONG} (geçen yıl: {CURRENCY_LONG})
STR_VEHICLE_INFO_RELIABILITY_BREAKDOWNS                         :{BLACK}Güvenilirlik: {LTBLUE}{COMMA}%  {BLACK}Son bakımdan beri bozulma sayısı: {LTBLUE}{COMMA}

STR_VEHICLE_INFO_BUILT_VALUE                                    :{LTBLUE}{ENGINE} {BLACK}Üretim: {LTBLUE}{NUM}{BLACK} Değer: {LTBLUE}{CURRENCY_LONG}
STR_VEHICLE_INFO_NO_CAPACITY                                    :{BLACK}Kapasite: {LTBLUE}Yok{STRING}
STR_VEHICLE_INFO_CAPACITY                                       :{BLACK}Kapasite: {LTBLUE}{CARGO_LONG}{3:STRING}
STR_VEHICLE_INFO_CAPACITY_MULT                                  :{BLACK}Kapasite: {LTBLUE}{CARGO_LONG}{3:STRING} (x{4:NUM})
STR_VEHICLE_INFO_CAPACITY_CAPACITY                              :{BLACK}Kapasite: {LTBLUE}{CARGO_LONG}, {CARGO_LONG}{STRING}

STR_VEHICLE_INFO_FEEDER_CARGO_VALUE                             :{BLACK}Aktarma Maliyeti: {LTBLUE}{CURRENCY_LONG}

STR_VEHICLE_DETAILS_SERVICING_INTERVAL_DAYS                     :{BLACK}Bakım aralığı: {LTBLUE}{COMMA}{NBSP}günde bir{BLACK}   Son bakım: {LTBLUE}{DATE_LONG}
STR_VEHICLE_DETAILS_SERVICING_INTERVAL_PERCENT                  :{BLACK}Bakım zamanı: {LTBLUE}%{COMMA}{BLACK}   Son bakım: {LTBLUE}{DATE_LONG}
STR_VEHICLE_DETAILS_INCREASE_SERVICING_INTERVAL_TOOLTIP         :{BLACK}Bakım periyodunu 10 arttır. Ctrl-tıklama bakım periyodunu 5 arttırır.
STR_VEHICLE_DETAILS_DECREASE_SERVICING_INTERVAL_TOOLTIP         :{BLACK}Bakım periyodunu 10 azalt. Ctrl+Tıklama bakım periyodunu 5 azaltır

STR_SERVICE_INTERVAL_DROPDOWN_TOOLTIP                           :{BLACK}Bakım aralığı türünü değiştir
STR_VEHICLE_DETAILS_DEFAULT                                     :Varsayılan
STR_VEHICLE_DETAILS_DAYS                                        :Gün
STR_VEHICLE_DETAILS_PERCENT                                     :Yüzde

STR_QUERY_RENAME_TRAIN_CAPTION                                  :{WHITE}Treni adlandır
STR_QUERY_RENAME_ROAD_VEHICLE_CAPTION                           :{WHITE}Karayolu aracını adlandır
STR_QUERY_RENAME_SHIP_CAPTION                                   :{WHITE}Gemiyi adlandır
STR_QUERY_RENAME_AIRCRAFT_CAPTION                               :{WHITE}Uçağı adlandır

# Extra buttons for train details windows
STR_VEHICLE_DETAILS_TRAIN_ENGINE_BUILT_AND_VALUE                :{LTBLUE}{ENGINE}{BLACK}   Tarih: {LTBLUE}{NUM}{BLACK} Değeri: {LTBLUE}{CURRENCY_LONG}
STR_VEHICLE_DETAILS_TRAIN_WAGON_VALUE                           :{LTBLUE}{ENGINE}{BLACK}   Değeri: {LTBLUE}{CURRENCY_LONG}

STR_VEHICLE_DETAILS_TRAIN_TOTAL_CAPACITY_TEXT                   :{BLACK}Bu trenin toplam kapasitesi:
STR_VEHICLE_DETAILS_TRAIN_TOTAL_CAPACITY                        :{LTBLUE}- {CARGO_LONG} ({CARGO_SHORT})
STR_VEHICLE_DETAILS_TRAIN_TOTAL_CAPACITY_MULT                   :{LTBLUE}- {CARGO_LONG} ({CARGO_SHORT}) (x{NUM})

STR_VEHICLE_DETAILS_CARGO_EMPTY                                 :{LTBLUE}Boş
STR_VEHICLE_DETAILS_CARGO_FROM                                  :{LTBLUE}{CARGO_LONG} - {STATION}
STR_VEHICLE_DETAILS_CARGO_FROM_MULT                             :{LTBLUE}{CARGO_LONG} geldiği yer: {STATION} (x{NUM})

STR_VEHICLE_DETAIL_TAB_CARGO                                    :{BLACK}Kargo
STR_VEHICLE_DETAILS_TRAIN_CARGO_TOOLTIP                         :{BLACK}Taşınan kargonun ayrıntıları
STR_VEHICLE_DETAIL_TAB_INFORMATION                              :{BLACK}Bilgi
STR_VEHICLE_DETAILS_TRAIN_INFORMATION_TOOLTIP                   :{BLACK}Trenin ayrıntıları
STR_VEHICLE_DETAIL_TAB_CAPACITIES                               :{BLACK}Kapasite
STR_VEHICLE_DETAILS_TRAIN_CAPACITIES_TOOLTIP                    :{BLACK}Her aracın kapasitesi
STR_VEHICLE_DETAIL_TAB_TOTAL_CARGO                              :{BLACK}Toplam Kargo
STR_VEHICLE_DETAILS_TRAIN_TOTAL_CARGO_TOOLTIP                   :{BLACK}Trenin kargo türlerine ayrılmış toplam kapasitesini göster

STR_VEHICLE_DETAILS_TRAIN_ARTICULATED_RV_CAPACITY               :{BLACK}Kapasite: {LTBLUE}

# Vehicle refit
STR_REFIT_CAPTION                                               :{WHITE}{VEHICLE} (Modifiye)
STR_REFIT_TITLE                                                 :{GOLD}Taşınacak kargo türünü seçin:
STR_REFIT_NEW_CAPACITY_COST_OF_REFIT                            :{BLACK}Yeni kapasite: {GOLD}{CARGO_LONG}{}{BLACK}Modifiye fiyatı: {RED}{CURRENCY_LONG}
STR_REFIT_NEW_CAPACITY_INCOME_FROM_REFIT                        :{BLACK}Yeni kapasite: {GOLD}{CARGO_LONG}{}{BLACK}Modifiyeden elde edilen kar: {GREEN}{CURRENCY_LONG}
STR_REFIT_NEW_CAPACITY_COST_OF_AIRCRAFT_REFIT                   :{BLACK}Yeni kapasite: {GOLD}{CARGO_LONG}, {GOLD}{CARGO_LONG}{}{BLACK}Modifiye bedeli: {RED}{CURRENCY_LONG}
STR_REFIT_NEW_CAPACITY_INCOME_FROM_AIRCRAFT_REFIT               :{BLACK}Yeni kapasite: {GOLD}{CARGO_LONG}, {GOLD}{CARGO_LONG}{}{BLACK}Modifiyeden elde edilen gelir: {GREEN}{CURRENCY_LONG}
STR_REFIT_SELECT_VEHICLES_TOOLTIP                               :{BLACK}Dönüşecek araçları seçin. Fare ile sürüklemek birden fazla aracı seçmeye izin verir. Boş alana tıklamak tüm aracı seçtirir. Ctrl+Tıklama bir aracı ve takip eden katarı seçmeye olan sağlar

STR_REFIT_TRAIN_LIST_TOOLTIP                                    :{BLACK}Trenin taşıyacağı kargo türünü seçin
STR_REFIT_ROAD_VEHICLE_LIST_TOOLTIP                             :{BLACK}Kamyonun taşıyacağı kargo türünü seçin
STR_REFIT_SHIP_LIST_TOOLTIP                                     :{BLACK}Taşınacak kargoyu seçin
STR_REFIT_AIRCRAFT_LIST_TOOLTIP                                 :{BLACK}Uçak tarafından taşınacak kargo türünü seçin

STR_REFIT_TRAIN_REFIT_BUTTON                                    :{BLACK}Modifiye
STR_REFIT_ROAD_VEHICLE_REFIT_BUTTON                             :{BLACK}Aracı modifiye et
STR_REFIT_SHIP_REFIT_BUTTON                                     :{BLACK}modifiye
STR_REFIT_AIRCRAFT_REFIT_BUTTON                                 :{BLACK}Modifiye

STR_REFIT_TRAIN_REFIT_TOOLTIP                                   :{BLACK}Treni seçilen kargoyu taşıyacak şekilde modifiye et
STR_REFIT_ROAD_VEHICLE_REFIT_TOOLTIP                            :{BLACK}Kamyonu seçili kargoyu taşıyabilmesi için modifiye et
STR_REFIT_SHIP_REFIT_TOOLTIP                                    :{BLACK}Seçili kargoyu taşımak için modifiye et
STR_REFIT_AIRCRAFT_REFIT_TOOLTIP                                :{BLACK}Seçili kargoyu taşıması için uçağı modifiye et

# Order view
STR_ORDERS_CAPTION                                              :{WHITE}{VEHICLE} (Talimatlar)
STR_ORDERS_TIMETABLE_VIEW                                       :{BLACK}Zaman çizelgesi
STR_ORDERS_TIMETABLE_VIEW_TOOLTIP                               :{BLACK}Zaman tablosu görünümüne geç

STR_ORDERS_LIST_TOOLTIP                                         :{BLACK}Talimat listesi - seçmek için komutu tıklayın. CTRL + tıklama istasyona kaydırır
STR_ORDER_INDEX                                                 :{COMMA}:{NBSP}
STR_ORDER_TEXT                                                  :{STRING} {STRING} {STRING}

STR_ORDERS_END_OF_ORDERS                                        :- - Talimatların Sonu - -
STR_ORDERS_END_OF_SHARED_ORDERS                                 :- - Paylaşılmış talimat sonu - -

# Order bottom buttons
STR_ORDER_NON_STOP                                              :{BLACK}Durmaksızın
STR_ORDER_GO_TO                                                 :Git
STR_ORDER_GO_NON_STOP_TO                                        :Durmaksızın git
STR_ORDER_GO_VIA                                                :Üzerinden git
STR_ORDER_GO_NON_STOP_VIA                                       :Durmadan üzerinden git
STR_ORDER_TOOLTIP_NON_STOP                                      :{BLACK}Seçili emrin durma davranışını değiştir

STR_ORDER_TOGGLE_FULL_LOAD                                      :{BLACK}Bir kargoyu tam yükle
STR_ORDER_DROP_LOAD_IF_POSSIBLE                                 :Mümkünse yükle
STR_ORDER_DROP_FULL_LOAD_ALL                                    :Tüm kargoyu yükle
STR_ORDER_DROP_FULL_LOAD_ANY                                    :Bir kargoyu yükle
STR_ORDER_DROP_NO_LOADING                                       :Yükleme yapma
STR_ORDER_TOOLTIP_FULL_LOAD                                     :{BLACK}Seçili emrin doldurma davranışını değiştir

STR_ORDER_TOGGLE_UNLOAD                                         :{BLACK}Tümünü boşalt
STR_ORDER_DROP_UNLOAD_IF_ACCEPTED                               :Kabul edilirse yükle
STR_ORDER_DROP_UNLOAD                                           :Tümünü boşalt
STR_ORDER_DROP_TRANSFER                                         :Aktar
STR_ORDER_DROP_NO_UNLOADING                                     :Boşaltma yapma
STR_ORDER_TOOLTIP_UNLOAD                                        :{BLACK}Seçili emrin boşaltma davranışını değiştir

STR_ORDER_REFIT                                                 :{BLACK}Modifiye
STR_ORDER_REFIT_TOOLTIP                                         :{BLACK}Bu talimatta değiştirilecek kargo türünü seçin. Değiştirmeyi kaldırmak için Ctrl ile tıklayın
STR_ORDER_REFIT_AUTO                                            :{BLACK}İstasyonda taşı
STR_ORDER_REFIT_AUTO_TOOLTIP                                    :{BLACK}Bu talimatta hangi kargo türünün taşınacağını seçin. Ctrl+Tıklama ile taşıma talimatını kaldırın. İstasyonlarda taşıma sadece izin verilen araçlarda mümkündür
STR_ORDER_DROP_REFIT_AUTO                                       :Sabit kargo
STR_ORDER_DROP_REFIT_AUTO_ANY                                   :Kullanılabilir kargo

STR_ORDER_SERVICE                                               :{BLACK}Bakım
STR_ORDER_DROP_GO_ALWAYS_DEPOT                                  :Her zaman git
STR_ORDER_DROP_SERVICE_DEPOT                                    :Gerekiyorsa bakıma gir
STR_ORDER_DROP_HALT_DEPOT                                       :Dur
STR_ORDER_SERVICE_TOOLTIP                                       :{BLACK}Bakım gerekmiyorsa bunu atla

STR_ORDER_CONDITIONAL_VARIABLE_TOOLTIP                          :{BLACK}Dallanmanın temel alacağı araç verisi

# Conditional order variables, must follow order of OrderConditionVariable enum
STR_ORDER_CONDITIONAL_LOAD_PERCENTAGE                           :Yükleme yüzdesi
STR_ORDER_CONDITIONAL_RELIABILITY                               :Güvenilirlik
STR_ORDER_CONDITIONAL_MAX_SPEED                                 :Azami hız
STR_ORDER_CONDITIONAL_AGE                                       :Araç yaşı (yıl)
STR_ORDER_CONDITIONAL_REQUIRES_SERVICE                          :Bakım gerektirir
STR_ORDER_CONDITIONAL_UNCONDITIONALLY                           :Her zaman
STR_ORDER_CONDITIONAL_REMAINING_LIFETIME                        :Kalan ömrü (yıl)

STR_ORDER_CONDITIONAL_COMPARATOR_TOOLTIP                        :{BLACK}Araç verisinin verilen değerle nasıl karşılaştırılacağı
STR_ORDER_CONDITIONAL_COMPARATOR_EQUALS                         :eşittir
STR_ORDER_CONDITIONAL_COMPARATOR_NOT_EQUALS                     :farklıdır
STR_ORDER_CONDITIONAL_COMPARATOR_LESS_THAN                      :küçüktür
STR_ORDER_CONDITIONAL_COMPARATOR_LESS_EQUALS                    :küçük eşit
STR_ORDER_CONDITIONAL_COMPARATOR_MORE_THAN                      :büyüktür
STR_ORDER_CONDITIONAL_COMPARATOR_MORE_EQUALS                    :büyük eşit
STR_ORDER_CONDITIONAL_COMPARATOR_IS_TRUE                        :doğrudur
STR_ORDER_CONDITIONAL_COMPARATOR_IS_FALSE                       :yanlıştır

STR_ORDER_CONDITIONAL_VALUE_TOOLTIP                             :{BLACK}Araç verisi ile karşılaştırılacak değer
STR_ORDER_CONDITIONAL_VALUE_CAPT                                :{WHITE}Karşılaştırma yapılacak değeri giriniz

STR_ORDERS_SKIP_BUTTON                                          :{BLACK}Atla
STR_ORDERS_SKIP_TOOLTIP                                         :{BLACK}Şimdiki talimatı atla ve sonrakine geç. CTRL ile tıklanırsa seçili talimata geçilir

STR_ORDERS_DELETE_BUTTON                                        :{BLACK}Sil
STR_ORDERS_DELETE_TOOLTIP                                       :{BLACK}Seçili talimatı sil
STR_ORDERS_DELETE_ALL_TOOLTIP                                   :{BLACK}Tüm talimatları sil
STR_ORDERS_STOP_SHARING_BUTTON                                  :{BLACK}Paylaşmaktan vazgeç
STR_ORDERS_STOP_SHARING_TOOLTIP                                 :{BLACK}Talimat listesini paylaşmaktan vazgeç. Ctrl+Tıklama ayrıca tüm talimat listesini siler

STR_ORDERS_GO_TO_BUTTON                                         :{BLACK}Git
STR_ORDER_GO_TO_NEAREST_DEPOT                                   :En yakın gara git
STR_ORDER_GO_TO_NEAREST_HANGAR                                  :En yakın hangara git
STR_ORDER_CONDITIONAL                                           :Duruma göre dallan
STR_ORDER_SHARE                                                 :Emirleri paylaştır
STR_ORDERS_GO_TO_TOOLTIP                                        :{BLACK}Seçili talimatın önüne ya da listenin sonuna yeni talimat ekle. Ctrl tuşuna basmak; istasyon talimatlarını 'bir kargo türünü tam yükle', yol imi talimatlarını 'durmaksızın', garaj talimatlarını 'bakıma gir' olarak değiştirir. 'Talimatları paylaş' veya Ctrl bu aracın talimatlarını seçili araçla paylaşmasını sağlar. Bir araca tıklamak o aracın talimatlarını kopyalar. Bir garaj talimatı araca otomatik olarak bakım yapılması özelliğini kapatır

STR_ORDERS_VEH_WITH_SHARED_ORDERS_LIST_TOOLTIP                  :{BLACK}Aynı talimatlara sahip bütün araçları göster

# String parts to build the order string
STR_ORDER_GO_TO_WAYPOINT                                        :{WAYPOINT} üzerinden git
STR_ORDER_GO_NON_STOP_TO_WAYPOINT                               :{WAYPOINT} üzerinden durmaksızın git

STR_ORDER_SERVICE_AT                                            :Burada bakıma gir
STR_ORDER_SERVICE_NON_STOP_AT                                   :Durmaksızın bakıma gir

STR_ORDER_NEAREST_DEPOT                                         :en yakın
STR_ORDER_NEAREST_HANGAR                                        :en yakın Hangar
STR_ORDER_TRAIN_DEPOT                                           :Tren Garajı
STR_ORDER_ROAD_VEHICLE_DEPOT                                    :Karayolu Garajı
STR_ORDER_SHIP_DEPOT                                            :Tersane
STR_ORDER_GO_TO_NEAREST_DEPOT_FORMAT                            :{STRING} {STRING} {STRING}
STR_ORDER_GO_TO_DEPOT_FORMAT                                    :{STRING} {DEPOT}

STR_ORDER_REFIT_ORDER                                           :(Moifiye ile > {STRING})
STR_ORDER_REFIT_STOP_ORDER                                      :(Kargo türünü {STRING} yap ve dur)
STR_ORDER_STOP_ORDER                                            :(Dur)

STR_ORDER_GO_TO_STATION                                         :{STRING} {STATION} {STRING}

STR_ORDER_IMPLICIT                                              :(Otomatik)

STR_ORDER_FULL_LOAD                                             :(Tam yükle)
STR_ORDER_FULL_LOAD_ANY                                         :(Bir kargoyu tam yükle)
STR_ORDER_NO_LOAD                                               :(Yükleme yapma)
STR_ORDER_UNLOAD                                                :(Kargoyu boşalt ve al)
STR_ORDER_UNLOAD_FULL_LOAD                                      :(Boşalt ve tam yüklemeyi bekle)
STR_ORDER_UNLOAD_FULL_LOAD_ANY                                  :(Boşalt ve herhangi bir tam dolduruşu)
STR_ORDER_UNLOAD_NO_LOAD                                        :(Boşalt ve boş kal)
STR_ORDER_TRANSFER                                              :(Aktar ve kargoyu al)
STR_ORDER_TRANSFER_FULL_LOAD                                    :(Aktar ve tam dolduruşu bekle)
STR_ORDER_TRANSFER_FULL_LOAD_ANY                                :(Aktar ve herhangi bir tam dolduruşu bekle)
STR_ORDER_TRANSFER_NO_LOAD                                      :(Aktar ve boş ayrıl)
STR_ORDER_NO_UNLOAD                                             :(Boşaltma ve kargo al)
STR_ORDER_NO_UNLOAD_FULL_LOAD                                   :(Boşaltma ve tam dolduruşu bekle)
STR_ORDER_NO_UNLOAD_FULL_LOAD_ANY                               :(Boşaltma ve herhangi bir tam dolduruşu bekle)
STR_ORDER_NO_UNLOAD_NO_LOAD                                     :(Boşaltma ve yükleme yok)

STR_ORDER_AUTO_REFIT                                            :({STRING} taşımak için)
STR_ORDER_FULL_LOAD_REFIT                                       :({STRING} taşımak için tam doldur)
STR_ORDER_FULL_LOAD_ANY_REFIT                                   :({STRING} taşımak için herhangi bir kargoyu tam doldur)
STR_ORDER_UNLOAD_REFIT                                          :({STRING} taşımak için boşalt ve kargoyu al)
STR_ORDER_UNLOAD_FULL_LOAD_REFIT                                :({STRING} taşımak için boşalt ve tam doldur)
STR_ORDER_UNLOAD_FULL_LOAD_ANY_REFIT                            :({STRING} taşımak için boşalt ve herhangi bir kargoyu tam doldur)
STR_ORDER_TRANSFER_REFIT                                        :({STRING} taşımak için aktar ve kargo al)
STR_ORDER_TRANSFER_FULL_LOAD_REFIT                              :({STRING} taşımak için aktar ve tam doldur)
STR_ORDER_TRANSFER_FULL_LOAD_ANY_REFIT                          :({STRING} taşımak için aktar ve herhangi bir kargoyu tam doldur)
STR_ORDER_NO_UNLOAD_REFIT                                       :({STRING} taşımak için boşaltmadan kargo al)
STR_ORDER_NO_UNLOAD_FULL_LOAD_REFIT                             :({STRING} taşımak için boşaltmadan tam doldur)
STR_ORDER_NO_UNLOAD_FULL_LOAD_ANY_REFIT                         :({STRING} taşımak için boşaltmadan herhangi bir kargoyu tam doldur)

STR_ORDER_AUTO_REFIT_ANY                                        :kullanılabilir kargo

STR_ORDER_STOP_LOCATION_NEAR_END                                :[yakın uç]
STR_ORDER_STOP_LOCATION_MIDDLE                                  :[orta]
STR_ORDER_STOP_LOCATION_FAR_END                                 :[uzak uç]

STR_ORDER_OUT_OF_RANGE                                          :{RED} (Bir sonraki hedef menzil dışında)

STR_ORDER_CONDITIONAL_UNCONDITIONAL                             :Emre sıçra {COMMA}
STR_ORDER_CONDITIONAL_NUM                                       :{COMMA} no'lu emre {STRING} {STRING} {COMMA} sağlandığında sıçra
STR_ORDER_CONDITIONAL_TRUE_FALSE                                :{COMMA} nolu emre {STRING} {STRING} sağlandığında sıçra

STR_INVALID_ORDER                                               :{RED} (Hatalı talimat)

# Time table window
STR_TIMETABLE_TITLE                                             :{WHITE}{VEHICLE} (Zaman çizelgesi)
STR_TIMETABLE_ORDER_VIEW                                        :{BLACK}Talimatlar
STR_TIMETABLE_ORDER_VIEW_TOOLTIP                                :{BLACK}Emir görünümüne geç

STR_TIMETABLE_TOOLTIP                                           :{BLACK}Zaman çizelgesi - işaretlemek için bir talimata tıklayın

STR_TIMETABLE_NO_TRAVEL                                         :Sefer yok
STR_TIMETABLE_NOT_TIMETABLEABLE                                 :Yolculuk (otomatik; bir sonraki elle verilmiş talimat tarafından zamanlanır)
STR_TIMETABLE_TRAVEL_NOT_TIMETABLED                             :Gezi (zamanlı değil)
STR_TIMETABLE_TRAVEL_NOT_TIMETABLED_SPEED                       :En çok {2:VELOCITY} hız ile git (zaman tablosu yok)
STR_TIMETABLE_TRAVEL_FOR                                        :{STRING} boyunca yol al
STR_TIMETABLE_TRAVEL_FOR_SPEED                                  :{STRING} boyunca en çok {VELOCITY} hız ile git
STR_TIMETABLE_TRAVEL_FOR_ESTIMATED                              :Seyahat et ({STRING} için, hareket planı yok)
STR_TIMETABLE_TRAVEL_FOR_SPEED_ESTIMATED                        :Seyahat et ({STRING} için, hareket planı yok) en fazla {VELOCITY} hızı ile
STR_TIMETABLE_STAY_FOR_ESTIMATED                                :({STRING} kalma, hareket saati yok)
STR_TIMETABLE_AND_TRAVEL_FOR_ESTIMATED                          :({STRING} için seyahat, hareket saati yok)
STR_TIMETABLE_STAY_FOR                                          :{STRING} bekle
STR_TIMETABLE_AND_TRAVEL_FOR                                    :ve şuraya sefer yap: {STRING}
STR_TIMETABLE_DAYS                                              :{COMMA}{NBSP}gün
STR_TIMETABLE_TICKS                                             :{COMMA}{NBSP}birim

STR_TIMETABLE_TOTAL_TIME                                        :{BLACK}Bu zaman çizelgesinin bitmesi {STRING} sürecek
STR_TIMETABLE_TOTAL_TIME_INCOMPLETE                             :{BLACK}Bu zaman çizelgesinin bitmesi en az {STRING} sürecek (tamamı hesaplanmadı)

STR_TIMETABLE_STATUS_ON_TIME                                    :{BLACK}Bu araç zamanında çalışıyor
STR_TIMETABLE_STATUS_LATE                                       :{BLACK}Bu araç {STRING} geç çalışıyor
STR_TIMETABLE_STATUS_EARLY                                      :{BLACK}Bu araç {STRING} erken çalışıyor
STR_TIMETABLE_STATUS_NOT_STARTED                                :{BLACK}Bu çizelge henüz başlatılmadı
STR_TIMETABLE_STATUS_START_AT                                   :{BLACK}Bu çizelge {STRING} tarihinde başlayacak

STR_TIMETABLE_STARTING_DATE                                     :{BLACK}Başlangıç tarihi
STR_TIMETABLE_STARTING_DATE_TOOLTIP                             :{BLACK}Bu zaman çizelgesinin başlangıcı olarak bir tarih seçin. Ctrl+Tıklama bu zaman çizelgesinin başlangıcını seçer ve eğer komuta zaman çizelgesi uygulanmışsa bu komutu paylaşan tüm araçlara göreli komutlarını baz alarak eşit dağıtır.

STR_TIMETABLE_CHANGE_TIME                                       :{BLACK}Zamanı değiştir
STR_TIMETABLE_WAIT_TIME_TOOLTIP                                 :{BLACK}Seçili talimatın harcaması gereken süreyi değiştir

STR_TIMETABLE_CLEAR_TIME                                        :{BLACK}Zamanı Temizle
STR_TIMETABLE_CLEAR_TIME_TOOLTIP                                :{BLACK}Seçili talimatın harcaması gereken süreyi sil

STR_TIMETABLE_CHANGE_SPEED                                      :{BLACK}Hız Sınırını Değiştir
STR_TIMETABLE_CHANGE_SPEED_TOOLTIP                              :{BLACK}Seçili emrin azami hızını değiştir

STR_TIMETABLE_CLEAR_SPEED                                       :{BLACK}Hız Sınırını Kaldır
STR_TIMETABLE_CLEAR_SPEED_TOOLTIP                               :{BLACK}Seçili emrin azami hızını kaldır

STR_TIMETABLE_RESET_LATENESS                                    :{BLACK}Gecikme sayacını sıfırla
STR_TIMETABLE_RESET_LATENESS_TOOLTIP                            :{BLACK}Geç kalma sayacını sıfırla, böylece araç zamanında gitmiş sayılacak

STR_TIMETABLE_AUTOFILL                                          :{BLACK}Otomatik doldur
STR_TIMETABLE_AUTOFILL_TOOLTIP                                  :{BLACK}Zaman tablosunu bir sonraki yolculuktaki değerlerle otomatik doldur (Bekleme sürelerini tutmak için Ctrl ile tıklanır)

STR_TIMETABLE_EXPECTED                                          :{BLACK}Beklenen
STR_TIMETABLE_SCHEDULED                                         :{BLACK}Programlanan
STR_TIMETABLE_EXPECTED_TOOLTIP                                  :{BLACK}Beklenen ile programlanan arasında geçiş yap

STR_TIMETABLE_ARRIVAL_ABBREVIATION                              :V:
STR_TIMETABLE_DEPARTURE_ABBREVIATION                            :Ç:


# Date window (for timetable)
STR_DATE_CAPTION                                                :{WHITE}Tarihi belirle
STR_DATE_SET_DATE                                               :{BLACK}Tarihi belirle
STR_DATE_SET_DATE_TOOLTIP                                       :{BLACK}Çizelgenin başlangıç tarihi olarak seçilen tarihi kullan
STR_DATE_DAY_TOOLTIP                                            :{BLACK}Günü seç
STR_DATE_MONTH_TOOLTIP                                          :{BLACK}Ayı seç
STR_DATE_YEAR_TOOLTIP                                           :{BLACK}Yılı seç


# AI debug window
STR_AI_DEBUG                                                    :{WHITE}YZ Hata Ayıklama
STR_AI_DEBUG_NAME_AND_VERSION                                   :{BLACK}{STRING} (v{NUM})
STR_AI_DEBUG_NAME_TOOLTIP                                       :{BLACK}Betik adı
STR_AI_DEBUG_SETTINGS                                           :{BLACK}YZ Ayarları
STR_AI_DEBUG_SETTINGS_TOOLTIP                                   :{BLACK}Betik ayarlarını değiştir
STR_AI_DEBUG_RELOAD                                             :{BLACK}YZ'yı baştan yükle
STR_AI_DEBUG_RELOAD_TOOLTIP                                     :{BLACK}YZ'yı öldür, kodu tekrar yükle ve YZ'yı tekrar başlat
STR_AI_DEBUG_BREAK_STR_ON_OFF_TOOLTIP                           :{BLACK}YZ log iletisi durma metni ile eşleştiğinde duraklatmayı aç/kapa
STR_AI_DEBUG_BREAK_ON_LABEL                                     :{BLACK}Geldiğinde duraklatılacak metin:
STR_AI_DEBUG_BREAK_STR_OSKTITLE                                 :{BLACK}Geldiğinde duraklatılacak metin
STR_AI_DEBUG_BREAK_STR_TOOLTIP                                  :{BLACK}Bir YZ log mesajı metin ile eşleşirse, oyun duraklatılır
STR_AI_DEBUG_MATCH_CASE                                         :{BLACK}Büyük/küçük harf eşleştir
STR_AI_DEBUG_MATCH_CASE_TOOLTIP                                 :{BLACK}YZ günlük iletilerini durma metni ile karşılaştırırken büyük/küçük harf eşleşmesini aç/kapa
STR_AI_DEBUG_CONTINUE                                           :{BLACK}Devam et
STR_AI_DEBUG_CONTINUE_TOOLTIP                                   :{BLACK}YZ'yi devam ettir
STR_AI_DEBUG_SELECT_AI_TOOLTIP                                  :{BLACK}Bu YZ için hata ayıklama çıktısı göster
STR_AI_GAME_SCRIPT                                              :{BLACK}Oyun Betiği
STR_AI_GAME_SCRIPT_TOOLTIP                                      :{BLACK}Oyun Betiği günlüğünü kontrol edin

STR_ERROR_AI_NO_AI_FOUND                                        :Yüklenecek uygun bir YZ bulunamadı.{}Bu YZ boş bir YZ'dir ve hiçbir şey yapmaz.{}'Çevrimiçi İçerik" sistemiyle pekçok YZ'yi indirebilirsiniz
STR_ERROR_AI_PLEASE_REPORT_CRASH                                :{WHITE}Çalışan betiklerden biri çöktü. Lütfen bu durumu YZ Hata Ayıklama Penceresi görüntüsüyle birlikte dosyanın yazarına bildirin
STR_ERROR_AI_DEBUG_SERVER_ONLY                                  :{YELLOW}YZ Hata Ayıklama penceresi sadece sunucu içindir

# AI configuration window
STR_AI_CONFIG_CAPTION                                           :{WHITE}YZ Yapılandırması
STR_AI_CONFIG_GAMELIST_TOOLTIP                                  :{BLACK}Bir sonraki oyunda yüklenecek Oyun Betiği
STR_AI_CONFIG_AILIST_TOOLTIP                                    :{BLACK}Bir sonraki oyunda yüklenecek YZ'ler
STR_AI_CONFIG_HUMAN_PLAYER                                      :İnsan oyuncu
STR_AI_CONFIG_RANDOM_AI                                         :Rastgele YZ
STR_AI_CONFIG_NONE                                              :(hiçbiri)

STR_AI_CONFIG_MOVE_UP                                           :{BLACK}Yukarı taşı
STR_AI_CONFIG_MOVE_UP_TOOLTIP                                   :{BLACK}Seçilen YZ'yi listede yukarı taşı
STR_AI_CONFIG_MOVE_DOWN                                         :{BLACK}Aşağı taşı
STR_AI_CONFIG_MOVE_DOWN_TOOLTIP                                 :{BLACK}Seçilen YZ'yi listede aşağı taşı

STR_AI_CONFIG_GAMESCRIPT                                        :{SILVER}Oyun Betiği
STR_AI_CONFIG_AI                                                :{SILVER}YZ'ler

STR_AI_CONFIG_CHANGE                                            :{BLACK}{STRING} Seç
STR_AI_CONFIG_CHANGE_NONE                                       :
STR_AI_CONFIG_CHANGE_AI                                         :YZ
STR_AI_CONFIG_CHANGE_GAMESCRIPT                                 :Oyun Betiği
STR_AI_CONFIG_CHANGE_TOOLTIP                                    :{BLACK}Başka bir betik yükle
STR_AI_CONFIG_CONFIGURE                                         :{BLACK}Yapılandır
STR_AI_CONFIG_CONFIGURE_TOOLTIP                                 :{BLACK}Betik parametrelerini yapılandır

# Available AIs window
STR_AI_LIST_CAPTION                                             :{WHITE}Mevcut {STRING}
STR_AI_LIST_CAPTION_AI                                          :YZ'ler
STR_AI_LIST_CAPTION_GAMESCRIPT                                  :Oyun Betikleri
STR_AI_LIST_TOOLTIP                                             :{BLACK}Bir betik seçmek için tıklayın

STR_AI_LIST_AUTHOR                                              :{LTBLUE}Yazar: {ORANGE}{STRING}
STR_AI_LIST_VERSION                                             :{LTBLUE}Sürüm: {ORANGE}{NUM}
STR_AI_LIST_URL                                                 :{LTBLUE}URL: {ORANGE}{STRING}

STR_AI_LIST_ACCEPT                                              :{BLACK}Kabul et
STR_AI_LIST_ACCEPT_TOOLTIP                                      :{BLACK}Vurgulanan betiği seç
STR_AI_LIST_CANCEL                                              :{BLACK}İptal
STR_AI_LIST_CANCEL_TOOLTIP                                      :{BLACK}Betiği değiştirme

# AI Parameters
STR_AI_SETTINGS_CAPTION                                         :{WHITE}{STRING} Parametreler
STR_AI_SETTINGS_CAPTION_AI                                      :YZ
STR_AI_SETTINGS_CAPTION_GAMESCRIPT                              :Oyun Betiği
STR_AI_SETTINGS_CLOSE                                           :{BLACK}Kapat
STR_AI_SETTINGS_RESET                                           :{BLACK}Yeniden başlat
STR_AI_SETTINGS_SETTING                                         :{STRING}: {ORANGE}{STRING}
STR_AI_SETTINGS_START_DELAY                                     :Bu YZ bir öncekinden kaç gün sonra başlayacak (yaklaşık): {ORANGE}{STRING}


# Textfile window
STR_TEXTFILE_README_CAPTION                                     :{WHITE}{STRING} adlı {STRING}'nin benioku dosyası
STR_TEXTFILE_CHANGELOG_CAPTION                                  :{WHITE}{STRING} adlı {STRING}'nin değişiklik kaydı
STR_TEXTFILE_LICENCE_CAPTION                                    :{WHITE}{STRING} adlı {STRING}'nin lisansı
STR_TEXTFILE_WRAP_TEXT                                          :{WHITE}Metni kaydır
STR_TEXTFILE_WRAP_TEXT_TOOLTIP                                  :{BLACK}Metni, okumak için gezinmeyi önlemek üzere kaydır
STR_TEXTFILE_VIEW_README                                        :{BLACK}Benioku dosyasını göster
STR_TEXTFILE_VIEW_CHANGELOG                                     :{BLACK}Değişiklik kayıtları
STR_TEXTFILE_VIEW_LICENCE                                       :{BLACK}Lisans


# Vehicle loading indicators
STR_PERCENT_UP_SMALL                                            :{TINY_FONT}{WHITE}%{NUM}{UP_ARROW}
STR_PERCENT_UP                                                  :{WHITE}%{NUM}{UP_ARROW}
STR_PERCENT_DOWN_SMALL                                          :{TINY_FONT}{WHITE}%{NUM}{DOWN_ARROW}
STR_PERCENT_DOWN                                                :{WHITE}%{NUM}{DOWN_ARROW}
STR_PERCENT_UP_DOWN_SMALL                                       :{TINY_FONT}{WHITE}%{NUM}{UP_ARROW}{DOWN_ARROW}
STR_PERCENT_UP_DOWN                                             :{WHITE}%{NUM}{UP_ARROW}{DOWN_ARROW}
STR_PERCENT_NONE_SMALL                                          :{TINY_FONT}{WHITE}%{NUM}
STR_PERCENT_NONE                                                :{WHITE}{NUM}%

# Income 'floats'
STR_INCOME_FLOAT_COST_SMALL                                     :{TINY_FONT}{RED}Gider: {CURRENCY_LONG}
STR_INCOME_FLOAT_COST                                           :{RED}Gider: {CURRENCY_LONG}
STR_INCOME_FLOAT_INCOME_SMALL                                   :{TINY_FONT}{GREEN}Gelir: {CURRENCY_LONG}
STR_INCOME_FLOAT_INCOME                                         :{GREEN}Gelir: {CURRENCY_LONG}
STR_FEEDER_TINY                                                 :{TINY_FONT}{YELLOW}Gönder: {CURRENCY_LONG}
STR_FEEDER                                                      :{YELLOW}Gönder: {CURRENCY_LONG}
STR_FEEDER_INCOME_TINY                                          :{TINY_FONT}{YELLOW}Aktarım: {CURRENCY_LONG}{WHITE} / {GREEN}Gelir: {CURRENCY_LONG}
STR_FEEDER_INCOME                                               :{YELLOW}Aktarım: {CURRENCY_LONG}{WHITE} / {GREEN}Gelir: {CURRENCY_LONG}
STR_FEEDER_COST_TINY                                            :{TINY_FONT}{YELLOW}Aktarım: {CURRENCY_LONG}{WHITE} / {RED}Ücret: {CURRENCY_LONG}
STR_FEEDER_COST                                                 :{YELLOW}Aktarım: {CURRENCY_LONG}{WHITE} / {RED}Ücret: {CURRENCY_LONG}
STR_MESSAGE_ESTIMATED_COST                                      :{WHITE}Tahmini Gider: {CURRENCY_LONG}
STR_MESSAGE_ESTIMATED_INCOME                                    :{WHITE}Tahmini Gelir: {CURRENCY_LONG}

# Saveload messages
STR_ERROR_SAVE_STILL_IN_PROGRESS                                :{WHITE}Kayıt işlemi sürüyor,{}lütfen bitene kadar bekleyin!
STR_ERROR_AUTOSAVE_FAILED                                       :{WHITE}Otomatik kayıt başarısız
STR_ERROR_UNABLE_TO_READ_DRIVE                                  :{BLACK}Sürücü okunamıyor
STR_ERROR_GAME_SAVE_FAILED                                      :{WHITE}Oyun kaydedilemedi{}{STRING}
STR_ERROR_UNABLE_TO_DELETE_FILE                                 :{WHITE}Dosya silinemedi
STR_ERROR_GAME_LOAD_FAILED                                      :{WHITE}Dosya yüklenemedi{}{STRING}
STR_GAME_SAVELOAD_ERROR_BROKEN_INTERNAL_ERROR                   :İç hata: {STRING}
STR_GAME_SAVELOAD_ERROR_BROKEN_SAVEGAME                         :Bozuk kayıtlı oyun - {STRING}
STR_GAME_SAVELOAD_ERROR_TOO_NEW_SAVEGAME                        :Oyun yeni bir sürümle kaydedilmiş.
STR_GAME_SAVELOAD_ERROR_FILE_NOT_READABLE                       :Dosya okunabilir değil
STR_GAME_SAVELOAD_ERROR_FILE_NOT_WRITEABLE                      :Dosya yazılabilir değil
STR_GAME_SAVELOAD_ERROR_DATA_INTEGRITY_CHECK_FAILED             :Veri sağlamlık kontrolü başarısız
STR_GAME_SAVELOAD_NOT_AVAILABLE                                 :<uygun değil>
STR_WARNING_LOADGAME_REMOVED_TRAMS                              :{WHITE}Oyun tramvay desteği olmayan bir sürümde kaydedilmiş. Tüm tramvaylar kaldırılmıştır

# Map generation messages
STR_ERROR_COULD_NOT_CREATE_TOWN                                 :{WHITE}Harita oluşturulması iptal edildi...{}... uygun yerleşim bölgesi yok
STR_ERROR_NO_TOWN_IN_SCENARIO                                   :{WHITE}... Bu senaryoda hiç şehir yok

STR_ERROR_PNGMAP                                                :{WHITE}PNG'den yükseklik haritası yüklenemedi...
STR_ERROR_PNGMAP_FILE_NOT_FOUND                                 :{WHITE}... dosya bulunamadı
STR_ERROR_PNGMAP_IMAGE_TYPE                                     :{WHITE}... resim türü işlenemiyor. 8 veya 24-bit PNG resmi gerekli
STR_ERROR_PNGMAP_MISC                                           :{WHITE}... yanlış bir şeyler oldu (muhtemelen dosya bozuk)

STR_ERROR_BMPMAP                                                :{WHITE}Arazi BMP'den yüklenemedi...
STR_ERROR_BMPMAP_IMAGE_TYPE                                     :{WHITE}... resim türü çevrilemedi

STR_ERROR_HEIGHTMAP_TOO_LARGE                                   :{WHITE}... resim çok büyük

STR_WARNING_HEIGHTMAP_SCALE_CAPTION                             :{WHITE}Ölcek uyarısı
STR_WARNING_HEIGHTMAP_SCALE_MESSAGE                             :{YELLOW}Kaynak haritanin boyutunu değiştirmek önerilmez. Harita oluşturmaya devam edilsin mi?

# Soundset messages
STR_WARNING_FALLBACK_SOUNDSET                                   :{WHITE}Yalnız yedek ses kümesi bulundu. Ses istiyorsanız, içerik indirme sisteminden ses kümesi indirin

# Screenshot related messages
STR_WARNING_SCREENSHOT_SIZE_CAPTION                             :{WHITE}Dev ekran görüntüsü
STR_WARNING_SCREENSHOT_SIZE_MESSAGE                             :{YELLOW}Ekran görüntüsünün çözünürlüğü {COMMA} x {COMMA} piksel. Görüntüyü kaydetmek biraz zaman alabilir. Devam etmek istiyor musunuz?

STR_MESSAGE_SCREENSHOT_SUCCESSFULLY                             :{WHITE}Ekran görüntüsü '{STRING}' olarak kaydedildi
STR_ERROR_SCREENSHOT_FAILED                                     :{WHITE}Ekran görüntüsü alınamadı!

# Error message titles
STR_ERROR_MESSAGE_CAPTION                                       :{YELLOW}Mesaj
STR_ERROR_MESSAGE_CAPTION_OTHER_COMPANY                         :{YELLOW}Mesaj (gönderen {STRING})

# Generic construction errors
STR_ERROR_OFF_EDGE_OF_MAP                                       :{WHITE}Harita kenarında
STR_ERROR_TOO_CLOSE_TO_EDGE_OF_MAP                              :{WHITE}Sınıra çok yakın
STR_ERROR_NOT_ENOUGH_CASH_REQUIRES_CURRENCY                     :{WHITE}Para yetersiz - gerekli miktar: {CURRENCY_LONG}
STR_ERROR_FLAT_LAND_REQUIRED                                    :{WHITE}Zeminin düzleştirilmesi gerekli
STR_ERROR_LAND_SLOPED_IN_WRONG_DIRECTION                        :{WHITE}Arazi yanlış yöne doğru meyilli
STR_ERROR_CAN_T_DO_THIS                                         :{WHITE}Bu yapılamaz...
STR_ERROR_BUILDING_MUST_BE_DEMOLISHED                           :{WHITE}Önce bina yıkılmalı
STR_ERROR_CAN_T_CLEAR_THIS_AREA                                 :{WHITE}Bu alan temizlenemez...
STR_ERROR_SITE_UNSUITABLE                                       :{WHITE}... yer uygun değil
STR_ERROR_ALREADY_BUILT                                         :{WHITE}... zaten yapıldı
STR_ERROR_OWNED_BY                                              :{WHITE}... sahibi {STRING}
STR_ERROR_AREA_IS_OWNED_BY_ANOTHER                              :{WHITE}... alan başka bir şirkete ait
STR_ERROR_TERRAFORM_LIMIT_REACHED                               :{WHITE}... yeryüzü şekillendirme sınırına ulaştınız
STR_ERROR_CLEARING_LIMIT_REACHED                                :{WHITE}... kare temizleme sınırına ulaştınız
STR_ERROR_TREE_PLANT_LIMIT_REACHED                              :{WHITE}... ağaç dikme sınırına ulaştınız
STR_ERROR_NAME_MUST_BE_UNIQUE                                   :{WHITE}İsim daha önce kullanılmamış olmalı
STR_ERROR_GENERIC_OBJECT_IN_THE_WAY                             :{WHITE}yolda {1:STRING} var
STR_ERROR_NOT_ALLOWED_WHILE_PAUSED                              :{WHITE}Oyun duraklatılmışken izin verilmiyor

# Local authority errors
STR_ERROR_LOCAL_AUTHORITY_REFUSES_TO_ALLOW_THIS                 :{WHITE}{TOWN} belediyesi buna izin vermiyor
STR_ERROR_LOCAL_AUTHORITY_REFUSES_AIRPORT                       :{WHITE}{TOWN} belediyesi bu şehir için başka havalimanına izin vermiyor
STR_ERROR_LOCAL_AUTHORITY_REFUSES_NOISE                         :{WHITE}{TOWN} belediyesi gürültü endişesiyle havalimanına izin vermiyor
STR_ERROR_BRIBE_FAILED                                          :{WHITE}Rüşvet teşebbüsünüz müfettişler tarafından tespit edildi

# Levelling errors
STR_ERROR_CAN_T_RAISE_LAND_HERE                                 :{WHITE}Burada arazi yükseltilemez...
STR_ERROR_CAN_T_LOWER_LAND_HERE                                 :{WHITE}Burada arazi alçaltılamaz...
STR_ERROR_CAN_T_LEVEL_LAND_HERE                                 :{WHITE}Burada toprağı düzleyemezsiniz...
STR_ERROR_EXCAVATION_WOULD_DAMAGE                               :{WHITE}Kazı tünele hasar verebilir
STR_ERROR_ALREADY_AT_SEA_LEVEL                                  :{WHITE}... zaten deniz seviyesinde
STR_ERROR_TOO_HIGH                                              :{WHITE}... çok yüksek
STR_ERROR_ALREADY_LEVELLED                                      :{WHITE}... zaten düz
STR_ERROR_BRIDGE_TOO_HIGH_AFTER_LOWER_LAND                      :{WHITE}Ardından üzerindeki köprü çok yüksek olacaktı.

# Company related errors
STR_ERROR_CAN_T_CHANGE_COMPANY_NAME                             :{WHITE}Şirket ismi değiştirilemez...
STR_ERROR_CAN_T_CHANGE_PRESIDENT                                :{WHITE}Yönetici ismi degitirilemez...

STR_ERROR_MAXIMUM_PERMITTED_LOAN                                :{WHITE}... izin verilen azami borç {CURRENCY_LONG}
STR_ERROR_CAN_T_BORROW_ANY_MORE_MONEY                           :{WHITE}Daha fazla kredi alınamaz...
STR_ERROR_LOAN_ALREADY_REPAYED                                  :{WHITE}... ödenecek borç yok
STR_ERROR_CURRENCY_REQUIRED                                     :{WHITE}... {CURRENCY_LONG} gerekli
STR_ERROR_CAN_T_REPAY_LOAN                                      :{WHITE}Kredi ödenemiyor...
STR_ERROR_INSUFFICIENT_FUNDS                                    :{WHITE}Bankadan borç alınan para verilemez...
STR_ERROR_CAN_T_BUY_COMPANY                                     :{WHITE}Şirket satın alınamaz...
STR_ERROR_CAN_T_BUILD_COMPANY_HEADQUARTERS                      :{WHITE}Şirket binasi yapılamaz...
STR_ERROR_CAN_T_BUY_25_SHARE_IN_THIS                            :{WHITE}Şirketin %25'i alınamıyor...
STR_ERROR_CAN_T_SELL_25_SHARE_IN                                :{WHITE}Şirketin %25'i satılamıyor...
STR_ERROR_PROTECTED                                             :{WHITE}Bu şirket hisselerini satacak kadar eski değil...

# Town related errors
STR_ERROR_CAN_T_GENERATE_TOWN                                   :{WHITE}Şehir kurulamaz
STR_ERROR_CAN_T_RENAME_TOWN                                     :{WHITE}İsim değiştirilemiyor...
STR_ERROR_CAN_T_FOUND_TOWN_HERE                                 :{WHITE}Buraya şehir yapılamıyor...
STR_ERROR_CAN_T_EXPAND_TOWN                                     :{WHITE}Şehir genişletilemiyor...
STR_ERROR_TOO_CLOSE_TO_EDGE_OF_MAP_SUB                          :{WHITE}... haritanin kenarına çok yakın
STR_ERROR_TOO_CLOSE_TO_ANOTHER_TOWN                             :{WHITE}... başka bir şehire çok yakın
STR_ERROR_TOO_MANY_TOWNS                                        :{WHITE}... çok fazla şehir var
STR_ERROR_NO_SPACE_FOR_TOWN                                     :{WHITE}... haritada boş yer yok
STR_ERROR_TOWN_EXPAND_WARN_NO_ROADS                             :{WHITE}Kasaba yol yapmayacak. Yol yapımını Gelişmiş Ayarlar->Ekonomi->Şehirler'den etkinleştirebilirsiniz
STR_ERROR_ROAD_WORKS_IN_PROGRESS                                :{WHITE}Yol çalışmaları
STR_ERROR_TOWN_CAN_T_DELETE                                     :{WHITE}Bu kasaba silinemiyor...{}Bir istasyon veya garaj kasabaya atıfta bulunuyor ya da bir kasaba karesi kaldırılamıyor
STR_ERROR_STATUE_NO_SUITABLE_PLACE                              :{WHITE}... bu şehrin merkezinde heykel için uygun bir yer yok

# Industry related errors
STR_ERROR_TOO_MANY_INDUSTRIES                                   :{WHITE}... çok fazla fabrika var
STR_ERROR_CAN_T_GENERATE_INDUSTRIES                             :{WHITE}Fabrika yapılamıyor...
STR_ERROR_CAN_T_BUILD_HERE                                      :{WHITE}Buraya {STRING} yapılamaz...
STR_ERROR_CAN_T_CONSTRUCT_THIS_INDUSTRY                         :{WHITE}Buraya bu fabrikadan yapılamaz...
STR_ERROR_INDUSTRY_TOO_CLOSE                                    :{WHITE}... başka bir fabrikaya çok yakın
STR_ERROR_MUST_FOUND_TOWN_FIRST                                 :{WHITE}... önce şehir yapılmalı
STR_ERROR_ONLY_ONE_ALLOWED_PER_TOWN                             :{WHITE}... her şehirde yalnızca bir tane olabilir
STR_ERROR_CAN_ONLY_BE_BUILT_IN_TOWNS_WITH_POPULATION_OF_1200    :{WHITE}... yalnızca nüfusu en az 1200 olan şehirlere yapılabilir
STR_ERROR_CAN_ONLY_BE_BUILT_IN_RAINFOREST                       :{WHITE}... yalnızca yağmur ormanlarında yapılabilir
STR_ERROR_CAN_ONLY_BE_BUILT_IN_DESERT                           :{WHITE}... yalnızca çöllerde yapılabilir
STR_ERROR_CAN_ONLY_BE_BUILT_IN_TOWNS                            :{WHITE}... yalnızca şehirlerde yapılabilir (evlerin yerine)
STR_ERROR_CAN_ONLY_BE_BUILT_NEAR_TOWN_CENTER                    :{WHITE}... yalnızca şehir merkezlerinin yakınına yapılabilir
STR_ERROR_CAN_ONLY_BE_BUILT_IN_LOW_AREAS                        :{WHITE}... yalnız alçak bölgelere yapılabilir
STR_ERROR_CAN_ONLY_BE_POSITIONED                                :{WHITE}... sadece haritanın kenarlarına yerleştirilebilir
STR_ERROR_FOREST_CAN_ONLY_BE_PLANTED                            :{WHITE}... orman sadece kar sınırı üzerinde olabilir
STR_ERROR_CAN_ONLY_BE_BUILT_ABOVE_SNOW_LINE                     :{WHITE}... yalnız kar çizgisinin üzerinde yapılabilir
STR_ERROR_CAN_ONLY_BE_BUILT_BELOW_SNOW_LINE                     :{WHITE}... yalnız kar çizgisinin altında yapılabilir

STR_ERROR_NO_SUITABLE_PLACES_FOR_INDUSTRIES                     :{WHITE}'{STRING}' fabrikaları için uygun bir alan yoktu
STR_ERROR_NO_SUITABLE_PLACES_FOR_INDUSTRIES_EXPLANATION         :{WHITE}Daha iyi bir harita için harita oluşturma parametrelerini değiştirin

# Station construction related errors
STR_ERROR_CAN_T_BUILD_RAILROAD_STATION                          :{WHITE}Buraya tren istasyonu yapılamıyor...
STR_ERROR_CAN_T_BUILD_BUS_STATION                               :{WHITE}Otobüs durağı yapılamıyor...
STR_ERROR_CAN_T_BUILD_TRUCK_STATION                             :{WHITE}Kamyon durağı yapılamıyor...
STR_ERROR_CAN_T_BUILD_PASSENGER_TRAM_STATION                    :{WHITE}Yolcu tramvayı istasyonu yapılamaz...
STR_ERROR_CAN_T_BUILD_CARGO_TRAM_STATION                        :{WHITE}Yük tramvayı istasyonu yapılamaz...
STR_ERROR_CAN_T_BUILD_DOCK_HERE                                 :{WHITE}Buraya iskele yapılamaz...
STR_ERROR_CAN_T_BUILD_AIRPORT_HERE                              :{WHITE}Buraya havalimanı yapılamaz...

STR_ERROR_ADJOINS_MORE_THAN_ONE_EXISTING                        :{WHITE}Birden fazla istasyona bitişik
STR_ERROR_STATION_TOO_SPREAD_OUT                                :{WHITE}... istasyon çok yayılmış
STR_ERROR_TOO_MANY_STATIONS_LOADING                             :{WHITE}Haritada çok fazla istasyon var
STR_ERROR_TOO_MANY_STATION_SPECS                                :{WHITE}Çok fazla demiryolu istasyon parçası var
STR_ERROR_TOO_MANY_BUS_STOPS                                    :{WHITE}Çok fazla durak var
STR_ERROR_TOO_MANY_TRUCK_STOPS                                  :{WHITE}Çok fazla kamyon yükleme yeri var
STR_ERROR_TOO_CLOSE_TO_ANOTHER_DOCK                             :{WHITE}Başka bir limana çok yakın
STR_ERROR_TOO_CLOSE_TO_ANOTHER_AIRPORT                          :{WHITE}Başka bir havalimanına çok yakın
STR_ERROR_CAN_T_RENAME_STATION                                  :{WHITE}İsim değiştirilemiyor...
STR_ERROR_DRIVE_THROUGH_ON_TOWN_ROAD                            :{WHITE}... bu yol belediyeye ait
STR_ERROR_DRIVE_THROUGH_DIRECTION                               :{WHITE}... yol yanlış yönde
STR_ERROR_DRIVE_THROUGH_CORNER                                  :{WHITE}... yol üstü duraklar köşe üzerine inşa edilemez
STR_ERROR_DRIVE_THROUGH_JUNCTION                                :{WHITE}... yol üstü duraklar kavşak üzerine inşa edilemez

# Station destruction related errors
STR_ERROR_CAN_T_REMOVE_PART_OF_STATION                          :{WHITE}İstasyonun parçasi kaldırılamaz...
STR_ERROR_MUST_REMOVE_RAILWAY_STATION_FIRST                     :{WHITE}Önce tren istasyonu kaldırılmalı
STR_ERROR_CAN_T_REMOVE_BUS_STATION                              :{WHITE}Otobüs durağı kaldırılamaz...
STR_ERROR_CAN_T_REMOVE_TRUCK_STATION                            :{WHITE}Kamyon durağı kaldırılamaz...
STR_ERROR_CAN_T_REMOVE_PASSENGER_TRAM_STATION                   :{WHITE}Yolcu tramvayı istasyonu kaldırılamıyor...
STR_ERROR_CAN_T_REMOVE_CARGO_TRAM_STATION                       :{WHITE}Yük tramvayı istasyonu kaldırılamıyor...
STR_ERROR_MUST_REMOVE_ROAD_STOP_FIRST                           :{WHITE}Önce durağı kaldırmalısınız
STR_ERROR_THERE_IS_NO_STATION                                   :{WHITE}... burada istasyon yok

STR_ERROR_MUST_DEMOLISH_RAILROAD                                :{WHITE}Önce tren istasyonu yıkılmalı
STR_ERROR_MUST_DEMOLISH_BUS_STATION_FIRST                       :{WHITE}Önce otobüs durağı yıkılmalı
STR_ERROR_MUST_DEMOLISH_TRUCK_STATION_FIRST                     :{WHITE}Önce kamyon durağı yıkılmalı
STR_ERROR_MUST_DEMOLISH_PASSENGER_TRAM_STATION_FIRST            :{WHITE}Önce yolcu tramvayı istasyonu yıkılmalı
STR_ERROR_MUST_DEMOLISH_CARGO_TRAM_STATION_FIRST                :{WHITE}Önce yük tramvayı istasyonu kaldırılmalı
STR_ERROR_MUST_DEMOLISH_DOCK_FIRST                              :{WHITE}Önce liman yıkılmalı
STR_ERROR_MUST_DEMOLISH_AIRPORT_FIRST                           :{WHITE}Önce havalimanı yıkılmalı

# Waypoint related errors
STR_ERROR_WAYPOINT_ADJOINS_MORE_THAN_ONE_EXISTING               :{WHITE}Birden fazla mevcut yerimini birleştirir
STR_ERROR_TOO_CLOSE_TO_ANOTHER_WAYPOINT                         :{WHITE}Diğer yerimine çok yakın

STR_ERROR_CAN_T_BUILD_TRAIN_WAYPOINT                            :{WHITE}Buraya tren yerimi yapılamaz...
STR_ERROR_CAN_T_POSITION_BUOY_HERE                              :{WHITE}Buraya şamandıra yerleştirilemez...
STR_ERROR_CAN_T_CHANGE_WAYPOINT_NAME                            :{WHITE}Yerimi adı değiştirilemedi...

STR_ERROR_CAN_T_REMOVE_TRAIN_WAYPOINT                           :{WHITE}Tren yerimi kaldırılamaz...
STR_ERROR_MUST_REMOVE_RAILWAYPOINT_FIRST                        :{WHITE}Önce demiryolu yerimi kaldırılmalı
STR_ERROR_BUOY_IN_THE_WAY                                       :{WHITE}... yolda şamandıra var
STR_ERROR_BUOY_IS_IN_USE                                        :{WHITE}... şamandıra başka bir şirket tarafından kullanılıyor!

# Depot related errors
STR_ERROR_CAN_T_BUILD_TRAIN_DEPOT                               :{WHITE}Buraya tren garajı yapılamıyor...
STR_ERROR_CAN_T_BUILD_ROAD_DEPOT                                :{WHITE}Buraya garaj yapılamaz...
STR_ERROR_CAN_T_BUILD_TRAM_DEPOT                                :{WHITE}Buraya tramvay garı yapılamaz...
STR_ERROR_CAN_T_BUILD_SHIP_DEPOT                                :{WHITE}Buraya tersane yapılamaz...

STR_ERROR_CAN_T_RENAME_DEPOT                                    :{WHITE}Depo yeniden adlandırılamıyor

STR_ERROR_TRAIN_MUST_BE_STOPPED_INSIDE_DEPOT                    :{WHITE}... depoda durdurulmalı
STR_ERROR_ROAD_VEHICLE_MUST_BE_STOPPED_INSIDE_DEPOT             :{WHITE}... garajda durdurulmalı
STR_ERROR_SHIP_MUST_BE_STOPPED_INSIDE_DEPOT                     :{WHITE}... tersane içerisinde durdurulmalı
STR_ERROR_AIRCRAFT_MUST_BE_STOPPED_INSIDE_HANGAR                :{WHITE}... hangar içerisinde durdurulmalı

STR_ERROR_TRAINS_CAN_ONLY_BE_ALTERED_INSIDE_A_DEPOT             :{WHITE}Sadece garda durdurulmuş trenler üzerinde işlem yapılabilir
STR_ERROR_TRAIN_TOO_LONG                                        :{WHITE}Tren çok uzun
STR_ERROR_CAN_T_REVERSE_DIRECTION_RAIL_VEHICLE                  :{WHITE}Aracın yönü çevrilemiyor...
STR_ERROR_CAN_T_REVERSE_DIRECTION_RAIL_VEHICLE_MULTIPLE_UNITS   :{WHITE}... birden fazla birimden oluşuyor
STR_ERROR_INCOMPATIBLE_RAIL_TYPES                               :Uyumsuz ray türleri

STR_ERROR_CAN_T_MOVE_VEHICLE                                    :{WHITE}Araç hareket edemiyor...
STR_ERROR_REAR_ENGINE_FOLLOW_FRONT                              :{WHITE}Arkadaki lokomotif daima önündekini takip edecek
STR_ERROR_UNABLE_TO_FIND_ROUTE_TO                               :{WHITE}Yakındaki bir gara gidecek yol yok
STR_ERROR_UNABLE_TO_FIND_LOCAL_DEPOT                            :{WHITE}Yerel garaj bulunamadı

STR_ERROR_DEPOT_WRONG_DEPOT_TYPE                                :Yanlış gar türü

# Autoreplace related errors
STR_ERROR_TRAIN_TOO_LONG_AFTER_REPLACEMENT                      :{WHITE}{VEHICLE} değiştirmeden sonra çok uzun oldu
STR_ERROR_AUTOREPLACE_NOTHING_TO_DO                             :{WHITE}Hiçbir otomatik değiştirme/yenileme kuralı uygulanmadı
STR_ERROR_AUTOREPLACE_MONEY_LIMIT                               :(para yetmedi)

# Rail construction errors
STR_ERROR_IMPOSSIBLE_TRACK_COMBINATION                          :{WHITE}İmkansiz ray birleşimi
STR_ERROR_MUST_REMOVE_SIGNALS_FIRST                             :{WHITE}Önce işaretleri kaldırmalısınız
STR_ERROR_NO_SUITABLE_RAILROAD_TRACK                            :{WHITE}Uygun ray yok
STR_ERROR_MUST_REMOVE_RAILROAD_TRACK                            :{WHITE}Önce ray kaldırılmalı
STR_ERROR_CROSSING_ON_ONEWAY_ROAD                               :{WHITE}Yol tek yönlü veya kapalı
STR_ERROR_CROSSING_DISALLOWED                                   :{WHITE}Bu ray türü için hemzemin geçit yapılamaz
STR_ERROR_CAN_T_BUILD_SIGNALS_HERE                              :{WHITE}Buraya sinyal yapılamıyor...
STR_ERROR_CAN_T_BUILD_RAILROAD_TRACK                            :{WHITE}Buraya ray yapılamıyor...
STR_ERROR_CAN_T_REMOVE_RAILROAD_TRACK                           :{WHITE}Buradan ray kaldırılamıyor...
STR_ERROR_CAN_T_REMOVE_SIGNALS_FROM                             :{WHITE}Buradan sinyaller kaldırılamıyor...
STR_ERROR_SIGNAL_CAN_T_CONVERT_SIGNALS_HERE                     :{WHITE}Buradaki sinyaller dönüştürülemez...
STR_ERROR_THERE_IS_NO_RAILROAD_TRACK                            :{WHITE}... ray yok
STR_ERROR_THERE_ARE_NO_SIGNALS                                  :{WHITE}... sinyal yok

STR_ERROR_CAN_T_CONVERT_RAIL                                    :{WHITE}Ray türü burada değiştirilemiyor...

# Road construction errors
STR_ERROR_MUST_REMOVE_ROAD_FIRST                                :{WHITE}Önce yol silinmeli
STR_ERROR_ONEWAY_ROADS_CAN_T_HAVE_JUNCTION                      :{WHITE}... tek yönlü yollar kesişemez
STR_ERROR_CAN_T_BUILD_ROAD_HERE                                 :{WHITE}Yol buraya yapılamıyor...
STR_ERROR_CAN_T_BUILD_TRAMWAY_HERE                              :{WHITE}Buraya tramvay yapılamaz...
STR_ERROR_CAN_T_REMOVE_ROAD_FROM                                :{WHITE}Yol buradan kaldırılamıyor...
STR_ERROR_CAN_T_REMOVE_TRAMWAY_FROM                             :{WHITE}Tramvay kaldırılamaz...
STR_ERROR_THERE_IS_NO_ROAD                                      :{WHITE}... karayolu yok
STR_ERROR_THERE_IS_NO_TRAMWAY                                   :{WHITE}... tramvay yolu yok

# Waterway construction errors
STR_ERROR_CAN_T_BUILD_CANALS                                    :{WHITE}Buraya kanal yapılamaz...
STR_ERROR_CAN_T_BUILD_LOCKS                                     :{WHITE}Buraya yükseltme havuzu yapılamaz...
STR_ERROR_CAN_T_PLACE_RIVERS                                    :{WHITE}Burada nehirler yapamazsınız...
STR_ERROR_MUST_BE_BUILT_ON_WATER                                :{WHITE}... suya yapılmali
STR_ERROR_CAN_T_BUILD_ON_WATER                                  :{WHITE}... suya yapılamaz
STR_ERROR_CAN_T_BUILD_ON_SEA                                    :{WHITE}... açık denizde yapılamaz
STR_ERROR_CAN_T_BUILD_ON_CANAL                                  :{WHITE}... kanal üzerinde yapılamaz
STR_ERROR_CAN_T_BUILD_ON_RIVER                                  :{WHITE}... nehir üzerinde yapılamaz
STR_ERROR_MUST_DEMOLISH_CANAL_FIRST                             :{WHITE}Önce kanal kaldırılmalı
STR_ERROR_CAN_T_BUILD_AQUEDUCT_HERE                             :{WHITE}Buraya su kemeri yapılamaz...

# Tree related errors
STR_ERROR_TREE_ALREADY_HERE                                     :{WHITE}... burada zaten ağaç var
STR_ERROR_TREE_WRONG_TERRAIN_FOR_TREE_TYPE                      :{WHITE}... bu ağaç türü için yanlış arazi
STR_ERROR_CAN_T_PLANT_TREE_HERE                                 :{WHITE}Buraya ağaç dikilemez...

# Bridge related errors
STR_ERROR_CAN_T_BUILD_BRIDGE_HERE                               :{WHITE}Buraya köprü yapılamaz...
STR_ERROR_MUST_DEMOLISH_BRIDGE_FIRST                            :{WHITE}Önce köprü yıkılmalı
STR_ERROR_CAN_T_START_AND_END_ON                                :{WHITE}Aynı noktada başlayıp bitemez
STR_ERROR_BRIDGEHEADS_NOT_SAME_HEIGHT                           :{WHITE}Köprü uçları aynı seviyede değil
STR_ERROR_BRIDGE_TOO_LOW_FOR_TERRAIN                            :{WHITE}Köprü bu arazi için çok alçakta
STR_ERROR_BRIDGE_TOO_HIGH_FOR_TERRAIN                           :{WHITE}Köprü bu arazi için çok yüksek.
STR_ERROR_START_AND_END_MUST_BE_IN                              :{WHITE}Başlangıç ve bitiş aynı çizgi üzerinde olmalı
STR_ERROR_ENDS_OF_BRIDGE_MUST_BOTH                              :{WHITE}... köprünün her iki ucu da karada olmalı
STR_ERROR_BRIDGE_TOO_LONG                                       :{WHITE}... köprü çok uzun
STR_ERROR_BRIDGE_THROUGH_MAP_BORDER                             :{WHITE}Köprü haritanın dışında sonlanacaktı

# Tunnel related errors
STR_ERROR_CAN_T_BUILD_TUNNEL_HERE                               :{WHITE}Buraya tünel yapılamaz...
STR_ERROR_SITE_UNSUITABLE_FOR_TUNNEL                            :{WHITE}Yer tünel girişi için uygun değil
STR_ERROR_MUST_DEMOLISH_TUNNEL_FIRST                            :{WHITE}Önce tünel yıkılmalı
STR_ERROR_ANOTHER_TUNNEL_IN_THE_WAY                             :{WHITE}Yolda başka bir tünel var
STR_ERROR_TUNNEL_THROUGH_MAP_BORDER                             :{WHITE}Tünel haritanın dışında bitiyor
STR_ERROR_UNABLE_TO_EXCAVATE_LAND                               :{WHITE}Tünelin diğer ucunda düzeltme yapılmasi gerekiyor
STR_ERROR_TUNNEL_TOO_LONG                                       :{WHITE}... tünel çok uzun

# Object related errors
STR_ERROR_TOO_MANY_OBJECTS                                      :{WHITE}... çok fazla nesne var
STR_ERROR_CAN_T_BUILD_OBJECT                                    :{WHITE}Nesne inşa edilemiyor...
STR_ERROR_OBJECT_IN_THE_WAY                                     :{WHITE}Yolda nesne var
STR_ERROR_COMPANY_HEADQUARTERS_IN                               :{WHITE}... yolda şirket binası var
STR_ERROR_CAN_T_PURCHASE_THIS_LAND                              :{WHITE}Burası satın alınamaz...
STR_ERROR_YOU_ALREADY_OWN_IT                                    :{WHITE}... zaten senin!

# Group related errors
STR_ERROR_GROUP_CAN_T_CREATE                                    :{WHITE}Grup oluşturulamıyor...
STR_ERROR_GROUP_CAN_T_DELETE                                    :{WHITE}Bu grup silinemiyor...
STR_ERROR_GROUP_CAN_T_RENAME                                    :{WHITE}Grubun ismi değiştirilemiyor...
STR_ERROR_GROUP_CAN_T_SET_PARENT                                :{WHITE}Üst grup ayarlanamıyor...
STR_ERROR_GROUP_CAN_T_REMOVE_ALL_VEHICLES                       :{WHITE}Bu gruptaki bütün araçlar çıkartılamıyor...
STR_ERROR_GROUP_CAN_T_ADD_VEHICLE                               :{WHITE}Araç bu gruba eklenemiyor...
STR_ERROR_GROUP_CAN_T_ADD_SHARED_VEHICLE                        :{WHITE}Paylaşılan araçlar bu gruba eklenemiyor...

# Generic vehicle errors
STR_ERROR_TRAIN_IN_THE_WAY                                      :{WHITE}Yolda tren var
STR_ERROR_ROAD_VEHICLE_IN_THE_WAY                               :{WHITE}Yolda araç var
STR_ERROR_SHIP_IN_THE_WAY                                       :{WHITE}Yolda gemi var
STR_ERROR_AIRCRAFT_IN_THE_WAY                                   :{WHITE}Yolda uçak var

STR_ERROR_CAN_T_REFIT_TRAIN                                     :{WHITE}Modifiye edilemiyor...
STR_ERROR_CAN_T_REFIT_ROAD_VEHICLE                              :{WHITE}Araç modifiye edilemiyor...
STR_ERROR_CAN_T_REFIT_SHIP                                      :{WHITE}Modifiye edilemez...
STR_ERROR_CAN_T_REFIT_AIRCRAFT                                  :{WHITE}Modifiye edilemez...

STR_ERROR_CAN_T_RENAME_TRAIN                                    :{WHITE}Tren adlandırılamıyor...
STR_ERROR_CAN_T_RENAME_ROAD_VEHICLE                             :{WHITE}Araç adlandırılamıyor...
STR_ERROR_CAN_T_RENAME_SHIP                                     :{WHITE}Gemi adlandırılamaz...
STR_ERROR_CAN_T_RENAME_AIRCRAFT                                 :{WHITE}Uçak adlandırılamaz...

STR_ERROR_CAN_T_STOP_START_TRAIN                                :{WHITE}Tren durdurulamaz/başlatılamaz...
STR_ERROR_CAN_T_STOP_START_ROAD_VEHICLE                         :{WHITE}Araç başlatılamıyor/durdurulamıyor...
STR_ERROR_CAN_T_STOP_START_SHIP                                 :{WHITE}Gemi durdurulamaz/başlatılamaz...
STR_ERROR_CAN_T_STOP_START_AIRCRAFT                             :{WHITE}Uçak durdurulamaz/başlatılamaz...

STR_ERROR_CAN_T_SEND_TRAIN_TO_DEPOT                             :{WHITE}Tren garaja gönderilemiyor...
STR_ERROR_CAN_T_SEND_ROAD_VEHICLE_TO_DEPOT                      :{WHITE}Araç garaja gidemiyor...
STR_ERROR_CAN_T_SEND_SHIP_TO_DEPOT                              :{WHITE}Gemi tersaneye gönderilemez...
STR_ERROR_CAN_T_SEND_AIRCRAFT_TO_HANGAR                         :{WHITE}Hava taşıtı hangara gönderilemiyor...

STR_ERROR_CAN_T_BUY_TRAIN                                       :{WHITE}Tren alınamıyor...
STR_ERROR_CAN_T_BUY_ROAD_VEHICLE                                :{WHITE}Kara taşıtı alınamıyor...
STR_ERROR_CAN_T_BUY_SHIP                                        :{WHITE}Gemi alınamıyor...
STR_ERROR_CAN_T_BUY_AIRCRAFT                                    :{WHITE}Uçak alınamıyor...

STR_ERROR_CAN_T_RENAME_TRAIN_TYPE                               :{WHITE}Tren yeniden adlandırılamaz...
STR_ERROR_CAN_T_RENAME_ROAD_VEHICLE_TYPE                        :{WHITE}Araç türü yeniden adlandırılamıyor...
STR_ERROR_CAN_T_RENAME_SHIP_TYPE                                :{WHITE}Gemi türü adlandırılamaz...
STR_ERROR_CAN_T_RENAME_AIRCRAFT_TYPE                            :{WHITE}Uçak türü adlandırılamaz...

STR_ERROR_CAN_T_SELL_TRAIN                                      :{WHITE}Tren satılamaz...
STR_ERROR_CAN_T_SELL_ROAD_VEHICLE                               :{WHITE}Karayolu aracı satılamıyor...
STR_ERROR_CAN_T_SELL_SHIP                                       :{WHITE}Gemi satılamaz...
STR_ERROR_CAN_T_SELL_AIRCRAFT                                   :{WHITE}Uçak satılamıyor...

STR_ERROR_RAIL_VEHICLE_NOT_AVAILABLE                            :{WHITE}Tren kullanılamaz
STR_ERROR_ROAD_VEHICLE_NOT_AVAILABLE                            :{WHITE}Araç kullanılamaz
STR_ERROR_SHIP_NOT_AVAILABLE                                    :{WHITE}Gemi kullanılamaz
STR_ERROR_AIRCRAFT_NOT_AVAILABLE                                :{WHITE}Uçak kullanılamaz

STR_ERROR_TOO_MANY_VEHICLES_IN_GAME                             :{WHITE}Oyunda çok fazla araç var
STR_ERROR_CAN_T_CHANGE_SERVICING                                :{WHITE}Servis aralığı değiştirilemiyor...

STR_ERROR_VEHICLE_IS_DESTROYED                                  :{WHITE}... araç imha edilmiş

STR_ERROR_NO_VEHICLES_AVAILABLE_AT_ALL                          :{WHITE}Hiçbir araç kullanılabilir olmayacak
STR_ERROR_NO_VEHICLES_AVAILABLE_AT_ALL_EXPLANATION              :{WHITE}Yeni NewGRF yapılandırmanızı değiştirin
STR_ERROR_NO_VEHICLES_AVAILABLE_YET                             :{WHITE}Henüz hiçbir araç kullanılabilir değil
STR_ERROR_NO_VEHICLES_AVAILABLE_YET_EXPLANATION                 :{WHITE}{DATE_SHORT} sonra yeni bir oyun başlat veya erken araç sağlayan NewGRF kullan

# Specific vehicle errors
STR_ERROR_CAN_T_MAKE_TRAIN_PASS_SIGNAL                          :{WHITE}Tehlikedeki tren sinyali geçemez...
STR_ERROR_CAN_T_REVERSE_DIRECTION_TRAIN                         :{WHITE}Tren çevrilemez...
STR_ERROR_TRAIN_START_NO_POWER                                  :Trenin gücü yok

STR_ERROR_CAN_T_MAKE_ROAD_VEHICLE_TURN                          :{WHITE}Kara taşıtı U dönüşü yapamıyor...

STR_ERROR_AIRCRAFT_IS_IN_FLIGHT                                 :{WHITE}Şu an uçuşta

# Order related errors
STR_ERROR_NO_MORE_SPACE_FOR_ORDERS                              :{WHITE}Çok fazla talimat var
STR_ERROR_TOO_MANY_ORDERS                                       :{WHITE}Çok fazla talimat
STR_ERROR_CAN_T_INSERT_NEW_ORDER                                :{WHITE}Yeni talimat verilemiyor...
STR_ERROR_CAN_T_DELETE_THIS_ORDER                               :{WHITE}Bu talimat silinemez...
STR_ERROR_CAN_T_MODIFY_THIS_ORDER                               :{WHITE}Bu talimat değiştirilemez...
STR_ERROR_CAN_T_MOVE_THIS_ORDER                                 :{WHITE}Talimat taşınamıyor...
STR_ERROR_CAN_T_SKIP_ORDER                                      :{WHITE}Talimat atlanamıyor...
STR_ERROR_CAN_T_SKIP_TO_ORDER                                   :{WHITE}Seçili talimata atlanamıyor...
STR_ERROR_CAN_T_COPY_SHARE_ORDER                                :{WHITE}... araç istasyonların tümüne gidemiyor
STR_ERROR_CAN_T_ADD_ORDER                                       :{WHITE}... araç bu istasyona gidemiyor
STR_ERROR_CAN_T_ADD_ORDER_SHARED                                :{WHITE}... bu emri paylaşan bir araç bu istasyona gidemiyor

STR_ERROR_CAN_T_SHARE_ORDER_LIST                                :{WHITE}Talimat listesi paylasilamiyor...
STR_ERROR_CAN_T_STOP_SHARING_ORDER_LIST                         :{WHITE}Paylaşılan talimat listesini durduramazsınız...
STR_ERROR_CAN_T_COPY_ORDER_LIST                                 :{WHITE}Talimat listesi kopyalanamiyor...
STR_ERROR_TOO_FAR_FROM_PREVIOUS_DESTINATION                     :{WHITE}... önceki hedeften çok uzak
STR_ERROR_AIRCRAFT_NOT_ENOUGH_RANGE                             :{WHITE}... uçağın menzili yeterli değil

# Timetable related errors
STR_ERROR_CAN_T_TIMETABLE_VEHICLE                               :{WHITE}Aracın zaman çizelgesi oluşturulamıyor...
STR_ERROR_TIMETABLE_ONLY_WAIT_AT_STATIONS                       :{WHITE}Araçlar sadece istasyonlarda bekleyebilir
STR_ERROR_TIMETABLE_NOT_STOPPING_HERE                           :{WHITE}Araç bu istasyonda durmuyor

# Sign related errors
STR_ERROR_TOO_MANY_SIGNS                                        :{WHITE}... çok fazla tabela var
STR_ERROR_CAN_T_PLACE_SIGN_HERE                                 :{WHITE}Buraya tabela konulamıyor...
STR_ERROR_CAN_T_CHANGE_SIGN_NAME                                :{WHITE}Tabela adı değiştirilemiyor...
STR_ERROR_CAN_T_DELETE_SIGN                                     :{WHITE}Tabelayı silemezsiniz...

# Translatable comment for OpenTTD's desktop shortcut
STR_DESKTOP_SHORTCUT_COMMENT                                    :Transport Tycoon Deluxe'ü temel alan bir simülasyon oyunu

# Translatable descriptions in media/baseset/*.ob* files
STR_BASEGRAPHICS_DOS_DESCRIPTION                                :Özgün Transport Tycoon Deluxe DOS sürümü grafikleri.
STR_BASEGRAPHICS_DOS_DE_DESCRIPTION                             :Özgün Transport Tycoon Deluxe DOS (Almanca) sürümü grafikleri.
STR_BASEGRAPHICS_WIN_DESCRIPTION                                :Özgün Transport Tycoon Deluxe Windows sürümü grafikleri.
STR_BASESOUNDS_DOS_DESCRIPTION                                  :Özgün Transport Tycoon Deluxe DOS sürümü sesleri.
STR_BASESOUNDS_WIN_DESCRIPTION                                  :Özgün Transport Tycoon Deluxe Windows sürümü sesleri.
STR_BASESOUNDS_NONE_DESCRIPTION                                 :Ses içermeyen boş bir ses kümesi.
STR_BASEMUSIC_WIN_DESCRIPTION                                   :Özgün Transport Tycoon Deluxe Windows sürümü müzikleri.
STR_BASEMUSIC_NONE_DESCRIPTION                                  :Müzik içermeyen boş bir müzik paketi.

##id 0x2000
# Town building names
STR_TOWN_BUILDING_NAME_TALL_OFFICE_BLOCK_1                      :Yüksek ofis binasi
STR_TOWN_BUILDING_NAME_OFFICE_BLOCK_1                           :Ofis binasi
STR_TOWN_BUILDING_NAME_SMALL_BLOCK_OF_FLATS_1                   :Küçük apartman
STR_TOWN_BUILDING_NAME_CHURCH_1                                 :Kilise
STR_TOWN_BUILDING_NAME_LARGE_OFFICE_BLOCK_1                     :Geniş ofis binasi
STR_TOWN_BUILDING_NAME_TOWN_HOUSES_1                            :Evler
STR_TOWN_BUILDING_NAME_HOTEL_1                                  :Otel
STR_TOWN_BUILDING_NAME_STATUE_1                                 :Heykel
STR_TOWN_BUILDING_NAME_FOUNTAIN_1                               :Fıskiye
STR_TOWN_BUILDING_NAME_PARK_1                                   :Park
STR_TOWN_BUILDING_NAME_OFFICE_BLOCK_2                           :Ofis binasi
STR_TOWN_BUILDING_NAME_SHOPS_AND_OFFICES_1                      :Dükkanlar ve ofisler
STR_TOWN_BUILDING_NAME_MODERN_OFFICE_BUILDING_1                 :Modern ofis binasi
STR_TOWN_BUILDING_NAME_WAREHOUSE_1                              :Depo
STR_TOWN_BUILDING_NAME_OFFICE_BLOCK_3                           :Ofis binasi
STR_TOWN_BUILDING_NAME_STADIUM_1                                :Stadyum
STR_TOWN_BUILDING_NAME_OLD_HOUSES_1                             :Eski evler
STR_TOWN_BUILDING_NAME_COTTAGES_1                               :Kulübe
STR_TOWN_BUILDING_NAME_HOUSES_1                                 :Evler
STR_TOWN_BUILDING_NAME_FLATS_1                                  :Daireler
STR_TOWN_BUILDING_NAME_TALL_OFFICE_BLOCK_2                      :Yüksek ofis binasi
STR_TOWN_BUILDING_NAME_SHOPS_AND_OFFICES_2                      :Dükkan ve ofisler
STR_TOWN_BUILDING_NAME_SHOPS_AND_OFFICES_3                      :Dükkan ve ofisler
STR_TOWN_BUILDING_NAME_THEATER_1                                :Tiyatro
STR_TOWN_BUILDING_NAME_STADIUM_2                                :Stadyum
STR_TOWN_BUILDING_NAME_OFFICES_1                                :Ofisler
STR_TOWN_BUILDING_NAME_HOUSES_2                                 :Evler
STR_TOWN_BUILDING_NAME_CINEMA_1                                 :Sinema
STR_TOWN_BUILDING_NAME_SHOPPING_MALL_1                          :Alışveriş merkezi
STR_TOWN_BUILDING_NAME_IGLOO_1                                  :Eskimo Evi
STR_TOWN_BUILDING_NAME_TEPEES_1                                 :Çadır
STR_TOWN_BUILDING_NAME_TEAPOT_HOUSE_1                           :Çaydanlık ev
STR_TOWN_BUILDING_NAME_PIGGY_BANK_1                             :Kumbara

##id 0x4800
# industry names
STR_INDUSTRY_NAME_COAL_MINE                                     :Kömür Madeni
STR_INDUSTRY_NAME_POWER_STATION                                 :Elektrik Santrali
STR_INDUSTRY_NAME_SAWMILL                                       :Keresteci
STR_INDUSTRY_NAME_SAWMILL.tamlanan                              :Kerestecisi
STR_INDUSTRY_NAME_FOREST                                        :Orman
STR_INDUSTRY_NAME_FOREST.tamlanan                               :Ormanı
STR_INDUSTRY_NAME_OIL_REFINERY                                  :Petrol Rafinerisi
STR_INDUSTRY_NAME_OIL_RIG                                       :Petrol Platformu
STR_INDUSTRY_NAME_FACTORY                                       :Fabrika
STR_INDUSTRY_NAME_FACTORY.tamlanan                              :Fabrikası
STR_INDUSTRY_NAME_PRINTING_WORKS                                :Basımevi
STR_INDUSTRY_NAME_STEEL_MILL                                    :Çelik Fabrikası
STR_INDUSTRY_NAME_FARM                                          :Çiftlik
STR_INDUSTRY_NAME_FARM.tamlanan                                 :Çiftliği
STR_INDUSTRY_NAME_COPPER_ORE_MINE                               :Bakır Madeni
STR_INDUSTRY_NAME_OIL_WELLS                                     :Petrol Kuyuları
STR_INDUSTRY_NAME_BANK                                          :Banka
STR_INDUSTRY_NAME_BANK.tamlanan                                 :Bankası
STR_INDUSTRY_NAME_FOOD_PROCESSING_PLANT                         :Yemek Fabrikası
STR_INDUSTRY_NAME_PAPER_MILL                                    :Kağıt Fabrikası
STR_INDUSTRY_NAME_GOLD_MINE                                     :Altın Madeni
STR_INDUSTRY_NAME_BANK_TROPIC_ARCTIC                            :Banka
STR_INDUSTRY_NAME_BANK_TROPIC_ARCTIC.tamlanan                   :Bankası
STR_INDUSTRY_NAME_DIAMOND_MINE                                  :Elmas Madeni
STR_INDUSTRY_NAME_IRON_ORE_MINE                                 :Demir Madeni
STR_INDUSTRY_NAME_FRUIT_PLANTATION                              :Meyve Bahçesi
STR_INDUSTRY_NAME_RUBBER_PLANTATION                             :Kauçuk Bahçesi
STR_INDUSTRY_NAME_WATER_SUPPLY                                  :Su Kaynağı
STR_INDUSTRY_NAME_WATER_TOWER                                   :Su Kulesi
STR_INDUSTRY_NAME_FACTORY_2                                     :Fabrika
STR_INDUSTRY_NAME_FACTORY_2.tamlanan                            :Fabrikası
STR_INDUSTRY_NAME_FARM_2                                        :Çiftlik
STR_INDUSTRY_NAME_FARM_2.tamlanan                               :Çiftliği
STR_INDUSTRY_NAME_LUMBER_MILL                                   :Oduncu
STR_INDUSTRY_NAME_LUMBER_MILL.tamlanan                          :Oduncusu
STR_INDUSTRY_NAME_COTTON_CANDY_FOREST                           :Pamuk Şeker Ormanı
STR_INDUSTRY_NAME_CANDY_FACTORY                                 :Tatlı Fabrikası
STR_INDUSTRY_NAME_BATTERY_FARM                                  :Pil Çiftliği
STR_INDUSTRY_NAME_COLA_WELLS                                    :Kola Kuyuları
STR_INDUSTRY_NAME_TOY_SHOP                                      :Oyuncakçı
STR_INDUSTRY_NAME_TOY_SHOP.tamlanan                             :Oyuncakçısı
STR_INDUSTRY_NAME_TOY_FACTORY                                   :Oyuncak Fabrikası
STR_INDUSTRY_NAME_PLASTIC_FOUNTAINS                             :Plastik Çeşmesi
STR_INDUSTRY_NAME_FIZZY_DRINK_FACTORY                           :Gazlı İçecek Fabrikası
STR_INDUSTRY_NAME_BUBBLE_GENERATOR                              :Balon Yapıcısı
STR_INDUSTRY_NAME_TOFFEE_QUARRY                                 :Şekerleme Madeni
STR_INDUSTRY_NAME_SUGAR_MINE                                    :Şeker Madeni

############ WARNING, using range 0x6000 for strings that are stored in the savegame
############ These strings may never get a new id, or savegames will break!
##id 0x6000
STR_SV_EMPTY                                                    :
STR_SV_UNNAMED                                                  :İsimsiz
STR_SV_TRAIN_NAME                                               :Tren {COMMA}
STR_SV_ROAD_VEHICLE_NAME                                        :Karayolu Aracı {COMMA}
STR_SV_SHIP_NAME                                                :Gemi {COMMA}
STR_SV_AIRCRAFT_NAME                                            :Uçak {COMMA}

STR_SV_STNAME                                                   :{STRING}
STR_SV_STNAME_NORTH                                             :{STRING} Kuzey
STR_SV_STNAME_SOUTH                                             :{STRING} Güney
STR_SV_STNAME_EAST                                              :{STRING} Doğu
STR_SV_STNAME_WEST                                              :{STRING} Batı
STR_SV_STNAME_CENTRAL                                           :{STRING} Merkez
STR_SV_STNAME_TRANSFER                                          :{STRING} Transfer
STR_SV_STNAME_HALT                                              :{STRING} Asağısı
STR_SV_STNAME_VALLEY                                            :{STRING} Vadisi
STR_SV_STNAME_HEIGHTS                                           :{STRING} Tepesi
STR_SV_STNAME_WOODS                                             :{STRING} Koruluğu
STR_SV_STNAME_LAKESIDE                                          :{STRING} Gölü
STR_SV_STNAME_EXCHANGE                                          :{STRING} Santrali
STR_SV_STNAME_AIRPORT                                           :{STRING} Havalimanı
STR_SV_STNAME_OILFIELD                                          :{STRING} Kuyusu
STR_SV_STNAME_MINES                                             :{STRING} Madeni
STR_SV_STNAME_DOCKS                                             :{STRING} İskelesi
STR_SV_STNAME_BUOY                                              :{STRING}
STR_SV_STNAME_WAYPOINT                                          :{STRING}
##id 0x6020
STR_SV_STNAME_ANNEXE                                            :{STRING} Eklemesi
STR_SV_STNAME_SIDINGS                                           :{STRING} Kenarı
STR_SV_STNAME_BRANCH                                            :{STRING} Kolu
STR_SV_STNAME_UPPER                                             :Yukarı {STRING}
STR_SV_STNAME_LOWER                                             :Aşağı {STRING}
STR_SV_STNAME_HELIPORT                                          :{STRING} Heliport
STR_SV_STNAME_FOREST                                            :{STRING} Ormanı
STR_SV_STNAME_FALLBACK                                          :{STRING} {NUM}. istasyon
############ end of savegame specific region!

##id 0x8000
# Vehicle names
STR_VEHICLE_NAME_TRAIN_ENGINE_RAIL_KIRBY_PAUL_TANK_STEAM        :Kirby Paul Tank (Buhar)
STR_VEHICLE_NAME_TRAIN_ENGINE_RAIL_MJS_250_DIESEL               :MJS 250 (Dizel)
STR_VEHICLE_NAME_TRAIN_ENGINE_RAIL_PLODDYPHUT_CHOO_CHOO         :Ploddyphut Choo-Choo
STR_VEHICLE_NAME_TRAIN_ENGINE_RAIL_POWERNAUT_CHOO_CHOO          :Powernaut Choo-Choo
STR_VEHICLE_NAME_TRAIN_ENGINE_RAIL_MIGHTYMOVER_CHOO_CHOO        :MightyMover Choo-Choo
STR_VEHICLE_NAME_TRAIN_ENGINE_RAIL_PLODDYPHUT_DIESEL            :Ploddyphut Dizel
STR_VEHICLE_NAME_TRAIN_ENGINE_RAIL_POWERNAUT_DIESEL             :Powernaut Dizel
STR_VEHICLE_NAME_TRAIN_ENGINE_RAIL_WILLS_2_8_0_STEAM            :Wills 2-8-0 (Buhar)
STR_VEHICLE_NAME_TRAIN_ENGINE_RAIL_CHANEY_JUBILEE_STEAM         :Chaney 'Jubilee' (Buhar)
STR_VEHICLE_NAME_TRAIN_ENGINE_RAIL_GINZU_A4_STEAM               :Ginzu 'A4' (Buhar)
STR_VEHICLE_NAME_TRAIN_ENGINE_RAIL_SH_8P_STEAM                  :SH '8P' (Buhar)
STR_VEHICLE_NAME_TRAIN_ENGINE_RAIL_MANLEY_MOREL_DMU_DIESEL      :Manley-Morel DMU (Dizel)
STR_VEHICLE_NAME_TRAIN_ENGINE_RAIL_DASH_DIESEL                  :'Dash' (Dizel)
STR_VEHICLE_NAME_TRAIN_ENGINE_RAIL_SH_HENDRY_25_DIESEL          :SH/Hendry '25' (Dizel)
STR_VEHICLE_NAME_TRAIN_ENGINE_RAIL_UU_37_DIESEL                 :UU '37' (Dizel)
STR_VEHICLE_NAME_TRAIN_ENGINE_RAIL_FLOSS_47_DIESEL              :Floss '47' (Dizel)
STR_VEHICLE_NAME_TRAIN_ENGINE_RAIL_CS_4000_DIESEL               :CS 4000 (Dizel)
STR_VEHICLE_NAME_TRAIN_ENGINE_RAIL_CS_2400_DIESEL               :CS 2400 (Dizel)
STR_VEHICLE_NAME_TRAIN_ENGINE_RAIL_CENTENNIAL_DIESEL            :Centennial (Dizel)
STR_VEHICLE_NAME_TRAIN_ENGINE_RAIL_KELLING_3100_DIESEL          :Kelling 3100 (Dizel)
STR_VEHICLE_NAME_TRAIN_ENGINE_RAIL_TURNER_TURBO_DIESEL          :Turner Turbo (Dizel)
STR_VEHICLE_NAME_TRAIN_ENGINE_RAIL_MJS_1000_DIESEL              :MJS 1000 (Dizel)
STR_VEHICLE_NAME_TRAIN_ENGINE_RAIL_SH_125_DIESEL                :SH '125' (Dizel)
STR_VEHICLE_NAME_TRAIN_ENGINE_RAIL_SH_30_ELECTRIC               :SH '30' (Elektrik)
STR_VEHICLE_NAME_TRAIN_ENGINE_RAIL_SH_40_ELECTRIC               :SH '40' (Elektrik)
STR_VEHICLE_NAME_TRAIN_ENGINE_RAIL_T_I_M_ELECTRIC               :'T.I.M.' (Elektrik)
STR_VEHICLE_NAME_TRAIN_ENGINE_RAIL_ASIASTAR_ELECTRIC            :'AsiaStar' (Elektrik)
STR_VEHICLE_NAME_TRAIN_WAGON_RAIL_PASSENGER_CAR                 :Yolcu Vagonu
STR_VEHICLE_NAME_TRAIN_WAGON_RAIL_MAIL_VAN                      :Posta Vagonu
STR_VEHICLE_NAME_TRAIN_WAGON_RAIL_COAL_CAR                      :Kömür Vagonu
STR_VEHICLE_NAME_TRAIN_WAGON_RAIL_OIL_TANKER                    :Petrol Tankeri
STR_VEHICLE_NAME_TRAIN_WAGON_RAIL_LIVESTOCK_VAN                 :Hayvan Vagonu
STR_VEHICLE_NAME_TRAIN_WAGON_RAIL_GOODS_VAN                     :Eşya Vagonu
STR_VEHICLE_NAME_TRAIN_WAGON_RAIL_GRAIN_HOPPER                  :Tahıl Vagonu
STR_VEHICLE_NAME_TRAIN_WAGON_RAIL_WOOD_TRUCK                    :Odun Vagonu
STR_VEHICLE_NAME_TRAIN_WAGON_RAIL_IRON_ORE_HOPPER               :Demir Vagonu
STR_VEHICLE_NAME_TRAIN_WAGON_RAIL_STEEL_TRUCK                   :Çelik Vagonu
STR_VEHICLE_NAME_TRAIN_WAGON_RAIL_ARMORED_VAN                   :Zırhlı Vagon
STR_VEHICLE_NAME_TRAIN_WAGON_RAIL_FOOD_VAN                      :Gıda Vagonu
STR_VEHICLE_NAME_TRAIN_WAGON_RAIL_PAPER_TRUCK                   :Kağıt Vagonu
STR_VEHICLE_NAME_TRAIN_WAGON_RAIL_COPPER_ORE_HOPPER             :Bakır Vagonu
STR_VEHICLE_NAME_TRAIN_WAGON_RAIL_WATER_TANKER                  :Su Tankeri
STR_VEHICLE_NAME_TRAIN_WAGON_RAIL_FRUIT_TRUCK                   :Meyve Vagonu
STR_VEHICLE_NAME_TRAIN_WAGON_RAIL_RUBBER_TRUCK                  :Kauçuk Vagonu
STR_VEHICLE_NAME_TRAIN_WAGON_RAIL_SUGAR_TRUCK                   :Şeker Vagonu
STR_VEHICLE_NAME_TRAIN_WAGON_RAIL_COTTON_CANDY_HOPPER           :Pamuk Şeker Vagonu
STR_VEHICLE_NAME_TRAIN_WAGON_RAIL_TOFFEE_HOPPER                 :Şekerleme Vagonu
STR_VEHICLE_NAME_TRAIN_WAGON_RAIL_BUBBLE_VAN                    :Baloncuk Vagonu
STR_VEHICLE_NAME_TRAIN_WAGON_RAIL_COLA_TANKER                   :Kola Tankeri
STR_VEHICLE_NAME_TRAIN_WAGON_RAIL_CANDY_VAN                     :Tatlı Vagonu
STR_VEHICLE_NAME_TRAIN_WAGON_RAIL_TOY_VAN                       :Oyuncak Vagonu
STR_VEHICLE_NAME_TRAIN_WAGON_RAIL_BATTERY_TRUCK                 :Pil Vagonu
STR_VEHICLE_NAME_TRAIN_WAGON_RAIL_FIZZY_DRINK_TRUCK             :Gazlı İçecek Vagonu
STR_VEHICLE_NAME_TRAIN_WAGON_RAIL_PLASTIC_TRUCK                 :Plastik Vagonu
STR_VEHICLE_NAME_TRAIN_ENGINE_MONORAIL_X2001_ELECTRIC           :'X2001' (Elektrik)
STR_VEHICLE_NAME_TRAIN_ENGINE_MONORAIL_MILLENNIUM_Z1_ELECTRIC   :'Millennium Z1' (Elektrik)
STR_VEHICLE_NAME_TRAIN_ENGINE_MONORAIL_WIZZOWOW_Z99             :Wizzowow Z99
STR_VEHICLE_NAME_TRAIN_WAGON_MONORAIL_PASSENGER_CAR             :Yolcu Vagonu
STR_VEHICLE_NAME_TRAIN_WAGON_MONORAIL_MAIL_VAN                  :Posta Vagonu
STR_VEHICLE_NAME_TRAIN_WAGON_MONORAIL_COAL_CAR                  :Kömür Vagonu
STR_VEHICLE_NAME_TRAIN_WAGON_MONORAIL_OIL_TANKER                :Petrol Tankeri
STR_VEHICLE_NAME_TRAIN_WAGON_MONORAIL_LIVESTOCK_VAN             :Hayvan Vagonu
STR_VEHICLE_NAME_TRAIN_WAGON_MONORAIL_GOODS_VAN                 :Eşya Vagonu
STR_VEHICLE_NAME_TRAIN_WAGON_MONORAIL_GRAIN_HOPPER              :Tahıl Vagonu
STR_VEHICLE_NAME_TRAIN_WAGON_MONORAIL_WOOD_TRUCK                :Odun Vagonu
STR_VEHICLE_NAME_TRAIN_WAGON_MONORAIL_IRON_ORE_HOPPER           :Demir Vagonu
STR_VEHICLE_NAME_TRAIN_WAGON_MONORAIL_STEEL_TRUCK               :Çelik Vagonu
STR_VEHICLE_NAME_TRAIN_WAGON_MONORAIL_ARMORED_VAN               :Zırhlı Vagon
STR_VEHICLE_NAME_TRAIN_WAGON_MONORAIL_FOOD_VAN                  :Gıda Vagonu
STR_VEHICLE_NAME_TRAIN_WAGON_MONORAIL_PAPER_TRUCK               :Kağıt Vagonu
STR_VEHICLE_NAME_TRAIN_WAGON_MONORAIL_COPPER_ORE_HOPPER         :Bakır Vagonu
STR_VEHICLE_NAME_TRAIN_WAGON_MONORAIL_WATER_TANKER              :Su Tankeri
STR_VEHICLE_NAME_TRAIN_WAGON_MONORAIL_FRUIT_TRUCK               :Meyve Vagonu
STR_VEHICLE_NAME_TRAIN_WAGON_MONORAIL_RUBBER_TRUCK              :Kauçuk Vagonu
STR_VEHICLE_NAME_TRAIN_WAGON_MONORAIL_SUGAR_TRUCK               :Şeker Vagonu
STR_VEHICLE_NAME_TRAIN_WAGON_MONORAIL_COTTON_CANDY_HOPPER       :Pamukhelva Vagonu
STR_VEHICLE_NAME_TRAIN_WAGON_MONORAIL_TOFFEE_HOPPER             :Bonbon Vagonu
STR_VEHICLE_NAME_TRAIN_WAGON_MONORAIL_BUBBLE_VAN                :Balon Vagonu
STR_VEHICLE_NAME_TRAIN_WAGON_MONORAIL_COLA_TANKER               :Kola Tankeri
STR_VEHICLE_NAME_TRAIN_WAGON_MONORAIL_CANDY_VAN                 :Tatlı Vagonu
STR_VEHICLE_NAME_TRAIN_WAGON_MONORAIL_TOY_VAN                   :Oyuncak Vagonu
STR_VEHICLE_NAME_TRAIN_WAGON_MONORAIL_BATTERY_TRUCK             :Pil Vagonu
STR_VEHICLE_NAME_TRAIN_WAGON_MONORAIL_FIZZY_DRINK_TRUCK         :İçecek Vagonu
STR_VEHICLE_NAME_TRAIN_WAGON_MONORAIL_PLASTIC_TRUCK             :Plastik Vagonu
STR_VEHICLE_NAME_TRAIN_ENGINE_MAGLEV_LEV1_LEVIATHAN_ELECTRIC    :Lev1 'Leviathan' (Elektrik)
STR_VEHICLE_NAME_TRAIN_ENGINE_MAGLEV_LEV2_CYCLOPS_ELECTRIC      :Lev2 'Cyclops' (Elektrik)
STR_VEHICLE_NAME_TRAIN_ENGINE_MAGLEV_LEV3_PEGASUS_ELECTRIC      :Lev3 'Pegasus' (Elektrik)
STR_VEHICLE_NAME_TRAIN_ENGINE_MAGLEV_LEV4_CHIMAERA_ELECTRIC     :Lev4 'Chimaera' (Elektrik)
STR_VEHICLE_NAME_TRAIN_ENGINE_MAGLEV_WIZZOWOW_ROCKETEER         :Wizzowow Rocketeer
STR_VEHICLE_NAME_TRAIN_WAGON_MAGLEV_PASSENGER_CAR               :Yolcu Vagonu
STR_VEHICLE_NAME_TRAIN_WAGON_MAGLEV_MAIL_VAN                    :Posta Vagonu
STR_VEHICLE_NAME_TRAIN_WAGON_MAGLEV_COAL_CAR                    :Kömür Vagonu
STR_VEHICLE_NAME_TRAIN_WAGON_MAGLEV_OIL_TANKER                  :Petrol Tankeri
STR_VEHICLE_NAME_TRAIN_WAGON_MAGLEV_LIVESTOCK_VAN               :Hayvan Vagonu
STR_VEHICLE_NAME_TRAIN_WAGON_MAGLEV_GOODS_VAN                   :Eşya Vagonu
STR_VEHICLE_NAME_TRAIN_WAGON_MAGLEV_GRAIN_HOPPER                :Tahıl Vagonu
STR_VEHICLE_NAME_TRAIN_WAGON_MAGLEV_WOOD_TRUCK                  :Odun Vagonu
STR_VEHICLE_NAME_TRAIN_WAGON_MAGLEV_IRON_ORE_HOPPER             :Demir Vagonu
STR_VEHICLE_NAME_TRAIN_WAGON_MAGLEV_STEEL_TRUCK                 :Çelik Vagonu
STR_VEHICLE_NAME_TRAIN_WAGON_MAGLEV_ARMORED_VAN                 :Zırhlı Vagon
STR_VEHICLE_NAME_TRAIN_WAGON_MAGLEV_FOOD_VAN                    :Gıda Vagonu
STR_VEHICLE_NAME_TRAIN_WAGON_MAGLEV_PAPER_TRUCK                 :Kağıt Vagonu
STR_VEHICLE_NAME_TRAIN_WAGON_MAGLEV_COPPER_ORE_HOPPER           :Bakır Vagonu
STR_VEHICLE_NAME_TRAIN_WAGON_MAGLEV_WATER_TANKER                :Su Tankeri
STR_VEHICLE_NAME_TRAIN_WAGON_MAGLEV_FRUIT_TRUCK                 :Meyve Vagonu
STR_VEHICLE_NAME_TRAIN_WAGON_MAGLEV_RUBBER_TRUCK                :Kauçuk Vagonu
STR_VEHICLE_NAME_TRAIN_WAGON_MAGLEV_SUGAR_TRUCK                 :Şeker Vagonu
STR_VEHICLE_NAME_TRAIN_WAGON_MAGLEV_COTTON_CANDY_HOPPER         :Pamukhelva Vagonu
STR_VEHICLE_NAME_TRAIN_WAGON_MAGLEV_TOFFEE_HOPPER               :Bonbon Vagonu
STR_VEHICLE_NAME_TRAIN_WAGON_MAGLEV_BUBBLE_VAN                  :Balon Vagonu
STR_VEHICLE_NAME_TRAIN_WAGON_MAGLEV_COLA_TANKER                 :Kola Tankeri
STR_VEHICLE_NAME_TRAIN_WAGON_MAGLEV_CANDY_VAN                   :Tatlı Vagonu
STR_VEHICLE_NAME_TRAIN_WAGON_MAGLEV_TOY_VAN                     :Oyuncak Vagonu
STR_VEHICLE_NAME_TRAIN_WAGON_MAGLEV_BATTERY_TRUCK               :Pil Vagonu
STR_VEHICLE_NAME_TRAIN_WAGON_MAGLEV_FIZZY_DRINK_TRUCK           :İçecek Tankeri
STR_VEHICLE_NAME_TRAIN_WAGON_MAGLEV_PLASTIC_TRUCK               :Plastik Vagonu
STR_VEHICLE_NAME_ROAD_VEHICLE_MPS_REGAL_BUS                     :MPS Regal Otobüs
STR_VEHICLE_NAME_ROAD_VEHICLE_HEREFORD_LEOPARD_BUS              :Hereford Leopard Otobüs
STR_VEHICLE_NAME_ROAD_VEHICLE_FOSTER_BUS                        :Foster Otobüs
STR_VEHICLE_NAME_ROAD_VEHICLE_FOSTER_MKII_SUPERBUS              :Foster MkII Süperbüs
STR_VEHICLE_NAME_ROAD_VEHICLE_PLODDYPHUT_MKI_BUS                :Ploddyphut MkI Otobüs
STR_VEHICLE_NAME_ROAD_VEHICLE_PLODDYPHUT_MKII_BUS               :Ploddyphut MkII Otobüs
STR_VEHICLE_NAME_ROAD_VEHICLE_PLODDYPHUT_MKIII_BUS              :Ploddyphut MkIII Otobüs
STR_VEHICLE_NAME_ROAD_VEHICLE_BALOGH_COAL_TRUCK                 :Balogh Kömür Kamyonu
STR_VEHICLE_NAME_ROAD_VEHICLE_UHL_COAL_TRUCK                    :Uhl Kömür Kamyonu
STR_VEHICLE_NAME_ROAD_VEHICLE_DW_COAL_TRUCK                     :DW Kömür Kamyonu
STR_VEHICLE_NAME_ROAD_VEHICLE_MPS_MAIL_TRUCK                    :MPS Posta Kamyonu
STR_VEHICLE_NAME_ROAD_VEHICLE_REYNARD_MAIL_TRUCK                :Reynard Posta Kamyonu
STR_VEHICLE_NAME_ROAD_VEHICLE_PERRY_MAIL_TRUCK                  :Perry Posta Kamyonu
STR_VEHICLE_NAME_ROAD_VEHICLE_MIGHTYMOVER_MAIL_TRUCK            :MightyMover Posta Kamyonu
STR_VEHICLE_NAME_ROAD_VEHICLE_POWERNAUGHT_MAIL_TRUCK            :Powernaught Posta Kamyonu
STR_VEHICLE_NAME_ROAD_VEHICLE_WIZZOWOW_MAIL_TRUCK               :Wizzowow Posta Kamyonu
STR_VEHICLE_NAME_ROAD_VEHICLE_WITCOMBE_OIL_TANKER               :Witcombe Petrol Tankeri
STR_VEHICLE_NAME_ROAD_VEHICLE_FOSTER_OIL_TANKER                 :Foster Petrol Tankeri
STR_VEHICLE_NAME_ROAD_VEHICLE_PERRY_OIL_TANKER                  :Perry Petrol Tankeri
STR_VEHICLE_NAME_ROAD_VEHICLE_TALBOTT_LIVESTOCK_VAN             :Talbott Hayvan Kamyonu
STR_VEHICLE_NAME_ROAD_VEHICLE_UHL_LIVESTOCK_VAN                 :Uhl Hayvan Kamyonu
STR_VEHICLE_NAME_ROAD_VEHICLE_FOSTER_LIVESTOCK_VAN              :Foster Hayvan Kamyonu
STR_VEHICLE_NAME_ROAD_VEHICLE_BALOGH_GOODS_TRUCK                :Balogh Eşya Kamyonu
STR_VEHICLE_NAME_ROAD_VEHICLE_CRAIGHEAD_GOODS_TRUCK             :Craighead Eşya Kamyonu
STR_VEHICLE_NAME_ROAD_VEHICLE_GOSS_GOODS_TRUCK                  :Goss Eşya Kamyonu
STR_VEHICLE_NAME_ROAD_VEHICLE_HEREFORD_GRAIN_TRUCK              :Hereford Tahıl Kamyonu
STR_VEHICLE_NAME_ROAD_VEHICLE_THOMAS_GRAIN_TRUCK                :Thomas Tahıl Kamyonu
STR_VEHICLE_NAME_ROAD_VEHICLE_GOSS_GRAIN_TRUCK                  :Goss Tahıl Kamyonu
STR_VEHICLE_NAME_ROAD_VEHICLE_WITCOMBE_WOOD_TRUCK               :Witcombe Odun Kamyonu
STR_VEHICLE_NAME_ROAD_VEHICLE_FOSTER_WOOD_TRUCK                 :Foster Odun Kamyonu
STR_VEHICLE_NAME_ROAD_VEHICLE_MORELAND_WOOD_TRUCK               :Moreland Odun Kamyonu
STR_VEHICLE_NAME_ROAD_VEHICLE_MPS_IRON_ORE_TRUCK                :MPS Demir Kamyonu
STR_VEHICLE_NAME_ROAD_VEHICLE_UHL_IRON_ORE_TRUCK                :Uhl Demir Kamyonu
STR_VEHICLE_NAME_ROAD_VEHICLE_CHIPPY_IRON_ORE_TRUCK             :Chippy Demir Kamyonu
STR_VEHICLE_NAME_ROAD_VEHICLE_BALOGH_STEEL_TRUCK                :Balogh Çelik Kamyonu
STR_VEHICLE_NAME_ROAD_VEHICLE_UHL_STEEL_TRUCK                   :Uhl Çelik Kamyonu
STR_VEHICLE_NAME_ROAD_VEHICLE_KELLING_STEEL_TRUCK               :Kelling Çelik Kamyonu
STR_VEHICLE_NAME_ROAD_VEHICLE_BALOGH_ARMORED_TRUCK              :Balogh Zırhlı Araç
STR_VEHICLE_NAME_ROAD_VEHICLE_UHL_ARMORED_TRUCK                 :Uhl Zırhlı Araç
STR_VEHICLE_NAME_ROAD_VEHICLE_FOSTER_ARMORED_TRUCK              :Foster Zırhlı Araç
STR_VEHICLE_NAME_ROAD_VEHICLE_FOSTER_FOOD_VAN                   :Foster Gıda Arabası
STR_VEHICLE_NAME_ROAD_VEHICLE_PERRY_FOOD_VAN                    :Perry Gıda Arabası
STR_VEHICLE_NAME_ROAD_VEHICLE_CHIPPY_FOOD_VAN                   :Chippy Gıda Arabası
STR_VEHICLE_NAME_ROAD_VEHICLE_UHL_PAPER_TRUCK                   :Uhl Kağıt Kamyonu
STR_VEHICLE_NAME_ROAD_VEHICLE_BALOGH_PAPER_TRUCK                :Balogh Kağıt Kamyonu
STR_VEHICLE_NAME_ROAD_VEHICLE_MPS_PAPER_TRUCK                   :MPS Kağıt Kamyonu
STR_VEHICLE_NAME_ROAD_VEHICLE_MPS_COPPER_ORE_TRUCK              :MPS Bakır Kamyonu
STR_VEHICLE_NAME_ROAD_VEHICLE_UHL_COPPER_ORE_TRUCK              :Uhl Bakır Kamyonu
STR_VEHICLE_NAME_ROAD_VEHICLE_GOSS_COPPER_ORE_TRUCK             :Goss Bakır Kamyonu
STR_VEHICLE_NAME_ROAD_VEHICLE_UHL_WATER_TANKER                  :Uhl Su Tankeri
STR_VEHICLE_NAME_ROAD_VEHICLE_BALOGH_WATER_TANKER               :Balogh Su Tankeri
STR_VEHICLE_NAME_ROAD_VEHICLE_MPS_WATER_TANKER                  :MPS Su Tankeri
STR_VEHICLE_NAME_ROAD_VEHICLE_BALOGH_FRUIT_TRUCK                :Balogh Meyve Kamyonu
STR_VEHICLE_NAME_ROAD_VEHICLE_UHL_FRUIT_TRUCK                   :Uhl Meyve Kamyonu
STR_VEHICLE_NAME_ROAD_VEHICLE_KELLING_FRUIT_TRUCK               :Kelling Meyve Kamyonu
STR_VEHICLE_NAME_ROAD_VEHICLE_BALOGH_RUBBER_TRUCK               :Balogh Kauçuk Kamyonu
STR_VEHICLE_NAME_ROAD_VEHICLE_UHL_RUBBER_TRUCK                  :Uhl Kauçuk Kamyonu
STR_VEHICLE_NAME_ROAD_VEHICLE_RMT_RUBBER_TRUCK                  :RMT Kauçuk Kamyonu
STR_VEHICLE_NAME_ROAD_VEHICLE_MIGHTYMOVER_SUGAR_TRUCK           :MightyMover Şeker Kamyonu
STR_VEHICLE_NAME_ROAD_VEHICLE_POWERNAUGHT_SUGAR_TRUCK           :Powernaught Şeker Kamyonu
STR_VEHICLE_NAME_ROAD_VEHICLE_WIZZOWOW_SUGAR_TRUCK              :Wizzowow Şeker Kamyonu
STR_VEHICLE_NAME_ROAD_VEHICLE_MIGHTYMOVER_COLA_TRUCK            :MightyMover Kola Kamyonu
STR_VEHICLE_NAME_ROAD_VEHICLE_POWERNAUGHT_COLA_TRUCK            :Powernaught Kola Kamyonu
STR_VEHICLE_NAME_ROAD_VEHICLE_WIZZOWOW_COLA_TRUCK               :Wizzowow Kola Kamyonu
STR_VEHICLE_NAME_ROAD_VEHICLE_MIGHTYMOVER_COTTON_CANDY          :MightyMover Pamukhelva Kamyonu
STR_VEHICLE_NAME_ROAD_VEHICLE_POWERNAUGHT_COTTON_CANDY          :Powernaught Pamukhelva Kamyonu
STR_VEHICLE_NAME_ROAD_VEHICLE_WIZZOWOW_COTTON_CANDY_TRUCK       :Wizzowow Pamukhelva Kamyonu
STR_VEHICLE_NAME_ROAD_VEHICLE_MIGHTYMOVER_TOFFEE_TRUCK          :MightyMover Bonbon Kamyonu
STR_VEHICLE_NAME_ROAD_VEHICLE_POWERNAUGHT_TOFFEE_TRUCK          :Powernaught Bonbon Kamyonu
STR_VEHICLE_NAME_ROAD_VEHICLE_WIZZOWOW_TOFFEE_TRUCK             :Wizzowow Bonbon Kamyonu
STR_VEHICLE_NAME_ROAD_VEHICLE_MIGHTYMOVER_TOY_VAN               :MightyMover Oyuncak Kamyonu
STR_VEHICLE_NAME_ROAD_VEHICLE_POWERNAUGHT_TOY_VAN               :Powernaught Oyuncak Kamyonu
STR_VEHICLE_NAME_ROAD_VEHICLE_WIZZOWOW_TOY_VAN                  :Wizzowow Oyuncak Kamyonu
STR_VEHICLE_NAME_ROAD_VEHICLE_MIGHTYMOVER_CANDY_TRUCK           :MightyMover Tatlı Kamyonu
STR_VEHICLE_NAME_ROAD_VEHICLE_POWERNAUGHT_CANDY_TRUCK           :Powernaught Tatlı Kamyonu
STR_VEHICLE_NAME_ROAD_VEHICLE_WIZZOWOW_CANDY_TRUCK              :Wizzowow Tatlı Kamyonu
STR_VEHICLE_NAME_ROAD_VEHICLE_MIGHTYMOVER_BATTERY_TRUCK         :MightyMover Pil Kamyonu
STR_VEHICLE_NAME_ROAD_VEHICLE_POWERNAUGHT_BATTERY_TRUCK         :Powernaught Pil Kamyonu
STR_VEHICLE_NAME_ROAD_VEHICLE_WIZZOWOW_BATTERY_TRUCK            :Wizzowow Pil Kamyonu
STR_VEHICLE_NAME_ROAD_VEHICLE_MIGHTYMOVER_FIZZY_DRINK           :MightyMover içecek Tankeri
STR_VEHICLE_NAME_ROAD_VEHICLE_POWERNAUGHT_FIZZY_DRINK           :Powernaught içecek Tankeri
STR_VEHICLE_NAME_ROAD_VEHICLE_WIZZOWOW_FIZZY_DRINK_TRUCK        :Wizzowow içecek Tankeri
STR_VEHICLE_NAME_ROAD_VEHICLE_MIGHTYMOVER_PLASTIC_TRUCK         :MightyMover Plastik Kamyonu
STR_VEHICLE_NAME_ROAD_VEHICLE_POWERNAUGHT_PLASTIC_TRUCK         :Powernaught Plastik Kamyonu
STR_VEHICLE_NAME_ROAD_VEHICLE_WIZZOWOW_PLASTIC_TRUCK            :Wizzowow Plastik Kamyonu
STR_VEHICLE_NAME_ROAD_VEHICLE_MIGHTYMOVER_BUBBLE_TRUCK          :MightyMover Balon Kamyonu
STR_VEHICLE_NAME_ROAD_VEHICLE_POWERNAUGHT_BUBBLE_TRUCK          :Powernaught Balon Kamyonu
STR_VEHICLE_NAME_ROAD_VEHICLE_WIZZOWOW_BUBBLE_TRUCK             :Wizzowow Balon Kamyonu
STR_VEHICLE_NAME_SHIP_MPS_OIL_TANKER                            :MPS Petrol Tankeri
STR_VEHICLE_NAME_SHIP_CS_INC_OIL_TANKER                         :CS-Inc. Petrol Tankeri
STR_VEHICLE_NAME_SHIP_MPS_PASSENGER_FERRY                       :MPS Yolcu Vapuru
STR_VEHICLE_NAME_SHIP_FFP_PASSENGER_FERRY                       :FFP Yolcu Vapuru
STR_VEHICLE_NAME_SHIP_BAKEWELL_300_HOVERCRAFT                   :Bakewell 300 Hoverkraft
STR_VEHICLE_NAME_SHIP_CHUGGER_CHUG_PASSENGER                    :Chugger-Chug Deniz otobüsü
STR_VEHICLE_NAME_SHIP_SHIVERSHAKE_PASSENGER_FERRY               :Shivershake Deniz otobüsü
STR_VEHICLE_NAME_SHIP_YATE_CARGO_SHIP                           :Yate Kargo gemisi
STR_VEHICLE_NAME_SHIP_BAKEWELL_CARGO_SHIP                       :Bakewell Kargo gemisi
STR_VEHICLE_NAME_SHIP_MIGHTYMOVER_CARGO_SHIP                    :MightyMover Kargo gemisi
STR_VEHICLE_NAME_SHIP_POWERNAUT_CARGO_SHIP                      :Powernaut Kargo gemisi
STR_VEHICLE_NAME_AIRCRAFT_SAMPSON_U52                           :Sampson U52
STR_VEHICLE_NAME_AIRCRAFT_COLEMAN_COUNT                         :Coleman Count
STR_VEHICLE_NAME_AIRCRAFT_FFP_DART                              :FFP Dart
STR_VEHICLE_NAME_AIRCRAFT_YATE_HAUGAN                           :Yate Haugan
STR_VEHICLE_NAME_AIRCRAFT_BAKEWELL_COTSWALD_LB_3                :Bakewell Cotswald LB-3
STR_VEHICLE_NAME_AIRCRAFT_BAKEWELL_LUCKETT_LB_8                 :Bakewell Luckett LB-8
STR_VEHICLE_NAME_AIRCRAFT_BAKEWELL_LUCKETT_LB_9                 :Bakewell Luckett LB-9
STR_VEHICLE_NAME_AIRCRAFT_BAKEWELL_LUCKETT_LB80                 :Bakewell Luckett LB80
STR_VEHICLE_NAME_AIRCRAFT_BAKEWELL_LUCKETT_LB_10                :Bakewell Luckett LB-10
STR_VEHICLE_NAME_AIRCRAFT_BAKEWELL_LUCKETT_LB_11                :Bakewell Luckett LB-11
STR_VEHICLE_NAME_AIRCRAFT_YATE_AEROSPACE_YAC_1_11               :Yate Aerospace YAC 1-11
STR_VEHICLE_NAME_AIRCRAFT_DARWIN_100                            :Darwin 100
STR_VEHICLE_NAME_AIRCRAFT_DARWIN_200                            :Darwin 200
STR_VEHICLE_NAME_AIRCRAFT_DARWIN_300                            :Darwin 300
STR_VEHICLE_NAME_AIRCRAFT_DARWIN_400                            :Darwin 400
STR_VEHICLE_NAME_AIRCRAFT_DARWIN_500                            :Darwin 500
STR_VEHICLE_NAME_AIRCRAFT_DARWIN_600                            :Darwin 600
STR_VEHICLE_NAME_AIRCRAFT_GURU_GALAXY                           :Guru Galaxy
STR_VEHICLE_NAME_AIRCRAFT_AIRTAXI_A21                           :Airtaxi A21
STR_VEHICLE_NAME_AIRCRAFT_AIRTAXI_A31                           :Airtaxi A31
STR_VEHICLE_NAME_AIRCRAFT_AIRTAXI_A32                           :Airtaxi A32
STR_VEHICLE_NAME_AIRCRAFT_AIRTAXI_A33                           :Airtaxi A33
STR_VEHICLE_NAME_AIRCRAFT_YATE_AEROSPACE_YAE46                  :Yate Aerospace YAe46
STR_VEHICLE_NAME_AIRCRAFT_DINGER_100                            :Dinger 100
STR_VEHICLE_NAME_AIRCRAFT_AIRTAXI_A34_1000                      :AirTaxi A34-1000
STR_VEHICLE_NAME_AIRCRAFT_YATE_Z_SHUTTLE                        :Yate Z-Shuttle
STR_VEHICLE_NAME_AIRCRAFT_KELLING_K1                            :Kelling K1
STR_VEHICLE_NAME_AIRCRAFT_KELLING_K6                            :Kelling K6
STR_VEHICLE_NAME_AIRCRAFT_KELLING_K7                            :Kelling K7
STR_VEHICLE_NAME_AIRCRAFT_DARWIN_700                            :Darwin 700
STR_VEHICLE_NAME_AIRCRAFT_FFP_HYPERDART_2                       :FFP Hyperdart 2
STR_VEHICLE_NAME_AIRCRAFT_DINGER_200                            :Dinger 200
STR_VEHICLE_NAME_AIRCRAFT_DINGER_1000                           :Dinger 1000
STR_VEHICLE_NAME_AIRCRAFT_PLODDYPHUT_100                        :Ploddyphut 100
STR_VEHICLE_NAME_AIRCRAFT_PLODDYPHUT_500                        :Ploddyphut 500
STR_VEHICLE_NAME_AIRCRAFT_FLASHBANG_X1                          :Flashbang X1
STR_VEHICLE_NAME_AIRCRAFT_JUGGERPLANE_M1                        :Juggerplane M1
STR_VEHICLE_NAME_AIRCRAFT_FLASHBANG_WIZZER                      :Flashbang Wizzer
STR_VEHICLE_NAME_AIRCRAFT_TRICARIO_HELICOPTER                   :Tricario Helikopter
STR_VEHICLE_NAME_AIRCRAFT_GURU_X2_HELICOPTER                    :Guru X2 Helikopter
STR_VEHICLE_NAME_AIRCRAFT_POWERNAUT_HELICOPTER                  :Powernaut Helikopter

##id 0x8800
# Formatting of some strings
STR_FORMAT_DATE_TINY                                            :{STRING}-{STRING}-{NUM}
STR_FORMAT_DATE_SHORT                                           :{STRING} {NUM}
STR_FORMAT_DATE_LONG                                            :{STRING} {STRING} {NUM}
STR_FORMAT_DATE_ISO                                             :{2:NUM}-{1:STRING}-{0:STRING}

STR_FORMAT_BUOY_NAME                                            :{TOWN} Şamandırası
STR_FORMAT_BUOY_NAME_SERIAL                                     :{TOWN} Şamandırası #{COMMA}
STR_FORMAT_COMPANY_NUM                                          :(Company {COMMA})
STR_FORMAT_GROUP_NAME                                           :Grup {COMMA}
STR_FORMAT_INDUSTRY_NAME                                        :{TOWN} {STRING.tamlanan}
STR_FORMAT_WAYPOINT_NAME                                        :Yerimi {TOWN}
STR_FORMAT_WAYPOINT_NAME_SERIAL                                 :Yerimi {TOWN} #{COMMA}

STR_FORMAT_DEPOT_NAME_TRAIN                                     :{TOWN} Tren Garajı
STR_FORMAT_DEPOT_NAME_TRAIN_SERIAL                              :{TOWN} Tren Garajı #{COMMA}
STR_FORMAT_DEPOT_NAME_ROAD_VEHICLE                              :{TOWN} Karayolu Taşıtı Garajı
STR_FORMAT_DEPOT_NAME_ROAD_VEHICLE_SERIAL                       :{TOWN} Karayolu Taşıtı Garajı #{COMMA}
STR_FORMAT_DEPOT_NAME_SHIP                                      :{TOWN} Tersanesi
STR_FORMAT_DEPOT_NAME_SHIP_SERIAL                               :{TOWN} Tersane #{COMMA}
STR_FORMAT_DEPOT_NAME_AIRCRAFT                                  :{STATION} Hangarı

STR_UNKNOWN_STATION                                             :bilinmeyen istasyon
STR_DEFAULT_SIGN_NAME                                           :Tabela
STR_COMPANY_SOMEONE                                             :birisi

STR_SAVEGAME_NAME_DEFAULT                                       :{COMPANY}, {STRING}
STR_SAVEGAME_NAME_SPECTATOR                                     :Gözlemci, {1:STRING}

# Viewport strings
STR_VIEWPORT_TOWN_POP                                           :{WHITE}{TOWN} ({COMMA})
STR_VIEWPORT_TOWN                                               :{WHITE}{TOWN}
STR_VIEWPORT_TOWN_TINY_BLACK                                    :{TINY_FONT}{BLACK}{TOWN}
STR_VIEWPORT_TOWN_TINY_WHITE                                    :{TINY_FONT}{WHITE}{TOWN}

STR_VIEWPORT_SIGN_SMALL_BLACK                                   :{TINY_FONT}{BLACK}{SIGN}
STR_VIEWPORT_SIGN_SMALL_WHITE                                   :{TINY_FONT}{WHITE}{SIGN}

STR_VIEWPORT_STATION                                            :{STATION} {STATION_FEATURES}
STR_VIEWPORT_STATION_TINY                                       :{TINY_FONT}{STATION}

STR_VIEWPORT_WAYPOINT                                           :{WAYPOINT}
STR_VIEWPORT_WAYPOINT_TINY                                      :{TINY_FONT}{WAYPOINT}

# Simple strings to get specific types of data
STR_COMPANY_NAME                                                :{COMPANY}
STR_COMPANY_NAME_COMPANY_NUM                                    :{COMPANY} {COMPANY_NUM}
STR_DEPOT_NAME                                                  :{DEPOT}
STR_ENGINE_NAME                                                 :{ENGINE}
STR_HIDDEN_ENGINE_NAME                                          :{ENGINE} (gizli)
STR_GROUP_NAME                                                  :{GROUP}
STR_INDUSTRY_NAME                                               :{INDUSTRY}
STR_PRESIDENT_NAME                                              :{PRESIDENT_NAME}
STR_SIGN_NAME                                                   :{SIGN}
STR_STATION_NAME                                                :{STATION}
STR_TOWN_NAME                                                   :{TOWN}
STR_VEHICLE_NAME                                                :{VEHICLE}
STR_WAYPOINT_NAME                                               :{WAYPOINT}

STR_JUST_CARGO                                                  :{CARGO_LONG}
STR_JUST_CHECKMARK                                              :{CHECKMARK}
STR_JUST_COMMA                                                  :{COMMA}
STR_JUST_CURRENCY_SHORT                                         :{CURRENCY_SHORT}
STR_JUST_CURRENCY_LONG                                          :{CURRENCY_LONG}
STR_JUST_CARGO_LIST                                             :{CARGO_LIST}
STR_JUST_INT                                                    :{NUM}
STR_JUST_DATE_TINY                                              :{DATE_TINY}
STR_JUST_DATE_SHORT                                             :{DATE_SHORT}
STR_JUST_DATE_LONG                                              :{DATE_LONG}
STR_JUST_DATE_ISO                                               :{DATE_ISO}
STR_JUST_STRING                                                 :{STRING}
STR_JUST_STRING_STRING                                          :{STRING}{STRING}
STR_JUST_RAW_STRING                                             :{STRING}
STR_JUST_BIG_RAW_STRING                                         :{BIG_FONT}{STRING}

# Slightly 'raw' stringcodes with colour or size
STR_BLACK_COMMA                                                 :{BLACK}{COMMA}
STR_TINY_BLACK_COMA                                             :{TINY_FONT}{BLACK}{COMMA}
STR_TINY_COMMA                                                  :{TINY_FONT}{COMMA}
STR_BLUE_COMMA                                                  :{BLUE}{COMMA}
STR_RED_COMMA                                                   :{RED}{COMMA}
STR_WHITE_COMMA                                                 :{WHITE}{COMMA}
STR_TINY_BLACK_DECIMAL                                          :{TINY_FONT}{BLACK}{DECIMAL}
STR_COMPANY_MONEY                                               :{WHITE}{CURRENCY_LONG}
STR_BLACK_DATE_LONG                                             :{BLACK}{DATE_LONG}
STR_WHITE_DATE_LONG                                             :{WHITE}{DATE_LONG}
STR_SHORT_DATE                                                  :{WHITE}{DATE_TINY}
STR_DATE_LONG_SMALL                                             :{TINY_FONT}{BLACK}{DATE_LONG}
STR_TINY_GROUP                                                  :{TINY_FONT}{GROUP}
STR_BLACK_INT                                                   :{BLACK}{NUM}
STR_ORANGE_INT                                                  :{ORANGE}{NUM}
STR_WHITE_SIGN                                                  :{WHITE}{SIGN}
STR_TINY_BLACK_STATION                                          :{TINY_FONT}{BLACK}{STATION}
STR_BLACK_STRING                                                :{BLACK}{STRING}
STR_BLACK_RAW_STRING                                            :{BLACK}{STRING}
STR_ORANGE_STRING                                               :{ORANGE}{STRING}
STR_LTBLUE_STRING                                               :{LTBLUE}{STRING}
STR_WHITE_STRING                                                :{WHITE}{STRING}
STR_ORANGE_STRING1_WHITE                                        :{ORANGE}{STRING}{WHITE}
STR_ORANGE_STRING1_LTBLUE                                       :{ORANGE}{STRING}{LTBLUE}
STR_TINY_BLACK_HEIGHT                                           :{TINY_FONT}{BLACK}{HEIGHT}
STR_TINY_BLACK_VEHICLE                                          :{TINY_FONT}{BLACK}{VEHICLE}
STR_TINY_RIGHT_ARROW                                            :{TINY_FONT}{RIGHT_ARROW}

STR_BLACK_1                                                     :{BLACK}1
STR_BLACK_2                                                     :{BLACK}2
STR_BLACK_3                                                     :{BLACK}3
STR_BLACK_4                                                     :{BLACK}4
STR_BLACK_5                                                     :{BLACK}5
STR_BLACK_6                                                     :{BLACK}6
STR_BLACK_7                                                     :{BLACK}7

STR_TRAIN                                                       :{BLACK}{TRAIN}
STR_BUS                                                         :{BLACK}{BUS}
STR_LORRY                                                       :{BLACK}{LORRY}
STR_PLANE                                                       :{BLACK}{PLANE}
STR_SHIP                                                        :{BLACK}{SHIP}

STR_TOOLBAR_RAILTYPE_VELOCITY                                   :{STRING} ({VELOCITY})<|MERGE_RESOLUTION|>--- conflicted
+++ resolved
@@ -2079,12 +2079,6 @@
 STR_NETWORK_SERVER                                              :Sunucu
 STR_NETWORK_CLIENT                                              :İstemci
 STR_NETWORK_SPECTATORS                                          :İzleyiciler
-
-<<<<<<< HEAD
-STR_NETWORK_TOOLBAR_LIST_SPECTATOR                              :{BLACK}İzleyici
-=======
-STR_NETWORK_GIVE_MONEY_CAPTION                                  :{WHITE}Vermek istediğiniz para miktarını girin
->>>>>>> ba55f93f
 
 # Network set password
 STR_COMPANY_PASSWORD_CANCEL                                     :{BLACK}Girilen parolayı kaydetme
