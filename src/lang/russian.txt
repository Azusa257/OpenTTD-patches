##name Russian
##ownname Русский
##isocode ru_RU
##plural 6
##textdir ltr
##digitsep {NBSP}
##digitsepcur {NBSP}
##decimalsep ,
##winlangid 0x0419
##grflangid 0x07
##gender m f n p
##case m f n p nom gen dat acc abl pre


# This file is part of OpenTTD.
# OpenTTD is free software; you can redistribute it and/or modify it under the terms of the GNU General Public License as published by the Free Software Foundation, version 2.
# OpenTTD is distributed in the hope that it will be useful, but WITHOUT ANY WARRANTY; without even the implied warranty of MERCHANTABILITY or FITNESS FOR A PARTICULAR PURPOSE.
# See the GNU General Public License for more details. You should have received a copy of the GNU General Public License along with OpenTTD. If not, see <http://www.gnu.org/licenses/>.


##id 0x0000
STR_NULL                                                        :
STR_EMPTY                                                       :
STR_UNDEFINED                                                   :(неопределено)
STR_JUST_NOTHING                                                :Ничего

# Cargo related strings
# Plural cargo name
STR_CARGO_PLURAL_NOTHING                                        :
STR_CARGO_PLURAL_PASSENGERS                                     :{G=p}Пассажиры
STR_CARGO_PLURAL_PASSENGERS.gen                                 :пассажиров
STR_CARGO_PLURAL_PASSENGERS.acc                                 :пассажиров
STR_CARGO_PLURAL_COAL                                           :{G=m}Уголь
STR_CARGO_PLURAL_COAL.gen                                       :угля
STR_CARGO_PLURAL_COAL.acc                                       :уголь
STR_CARGO_PLURAL_MAIL                                           :{G=f}Почта
STR_CARGO_PLURAL_MAIL.gen                                       :почты
STR_CARGO_PLURAL_MAIL.acc                                       :почту
STR_CARGO_PLURAL_OIL                                            :{G=f}Нефть
STR_CARGO_PLURAL_OIL.gen                                        :нефти
STR_CARGO_PLURAL_OIL.acc                                        :нефть
STR_CARGO_PLURAL_LIVESTOCK                                      :{G=m}Скот
STR_CARGO_PLURAL_LIVESTOCK.gen                                  :скота
STR_CARGO_PLURAL_LIVESTOCK.acc                                  :скот
STR_CARGO_PLURAL_GOODS                                          :{G=p}Товары
STR_CARGO_PLURAL_GOODS.gen                                      :товаров
STR_CARGO_PLURAL_GOODS.acc                                      :товары
STR_CARGO_PLURAL_GRAIN                                          :{G=n}Зерно
STR_CARGO_PLURAL_GRAIN.gen                                      :зерна
STR_CARGO_PLURAL_GRAIN.acc                                      :зерно
STR_CARGO_PLURAL_WOOD                                           :{G=f}Древесина
STR_CARGO_PLURAL_WOOD.gen                                       :древесины
STR_CARGO_PLURAL_WOOD.acc                                       :древесину
STR_CARGO_PLURAL_IRON_ORE                                       :{G=f}Железная руда
STR_CARGO_PLURAL_IRON_ORE.gen                                   :железной руды
STR_CARGO_PLURAL_IRON_ORE.acc                                   :железную руду
STR_CARGO_PLURAL_STEEL                                          :{G=f}Сталь
STR_CARGO_PLURAL_STEEL.gen                                      :стали
STR_CARGO_PLURAL_STEEL.acc                                      :сталь
STR_CARGO_PLURAL_VALUABLES                                      :{G=p}Драгоценности
STR_CARGO_PLURAL_VALUABLES.gen                                  :драгоценностей
STR_CARGO_PLURAL_VALUABLES.acc                                  :драгоценности
STR_CARGO_PLURAL_COPPER_ORE                                     :{G=f}Медная руда
STR_CARGO_PLURAL_COPPER_ORE.gen                                 :медной руды
STR_CARGO_PLURAL_COPPER_ORE.acc                                 :медную руду
STR_CARGO_PLURAL_MAIZE                                          :{G=f}Кукуруза
STR_CARGO_PLURAL_MAIZE.gen                                      :кукурузы
STR_CARGO_PLURAL_MAIZE.acc                                      :кукурузу
STR_CARGO_PLURAL_FRUIT                                          :{G=p}Фрукты
STR_CARGO_PLURAL_FRUIT.gen                                      :фруктов
STR_CARGO_PLURAL_FRUIT.acc                                      :фрукты
STR_CARGO_PLURAL_DIAMONDS                                       :{G=p}Алмазы
STR_CARGO_PLURAL_DIAMONDS.gen                                   :алмазов
STR_CARGO_PLURAL_DIAMONDS.acc                                   :алмазы
STR_CARGO_PLURAL_FOOD                                           :{G=p}Продукты
STR_CARGO_PLURAL_FOOD.gen                                       :продуктов
STR_CARGO_PLURAL_FOOD.acc                                       :продукты
STR_CARGO_PLURAL_PAPER                                          :{G=f}Бумага
STR_CARGO_PLURAL_PAPER.gen                                      :бумаги
STR_CARGO_PLURAL_PAPER.acc                                      :бумагу
STR_CARGO_PLURAL_GOLD                                           :{G=n}Золото
STR_CARGO_PLURAL_GOLD.gen                                       :золота
STR_CARGO_PLURAL_GOLD.acc                                       :золото
STR_CARGO_PLURAL_WATER                                          :{G=f}Вода
STR_CARGO_PLURAL_WATER.gen                                      :воды
STR_CARGO_PLURAL_WATER.acc                                      :воду
STR_CARGO_PLURAL_WHEAT                                          :{G=f}Пшеница
STR_CARGO_PLURAL_WHEAT.gen                                      :пшеницы
STR_CARGO_PLURAL_WHEAT.acc                                      :пшеницу
STR_CARGO_PLURAL_RUBBER                                         :{G=m}Каучук
STR_CARGO_PLURAL_RUBBER.gen                                     :каучука
STR_CARGO_PLURAL_RUBBER.acc                                     :каучук
STR_CARGO_PLURAL_SUGAR                                          :{G=m}Сахар
STR_CARGO_PLURAL_SUGAR.gen                                      :сахара
STR_CARGO_PLURAL_SUGAR.acc                                      :сахар
STR_CARGO_PLURAL_TOYS                                           :{G=p}Игрушки
STR_CARGO_PLURAL_TOYS.gen                                       :игрушек
STR_CARGO_PLURAL_TOYS.acc                                       :игрушки
STR_CARGO_PLURAL_SWEETS                                         :{G=p}Конфеты
STR_CARGO_PLURAL_SWEETS.gen                                     :конфет
STR_CARGO_PLURAL_SWEETS.acc                                     :конфеты
STR_CARGO_PLURAL_COLA                                           :{G=f}Кола
STR_CARGO_PLURAL_COLA.gen                                       :колы
STR_CARGO_PLURAL_COLA.acc                                       :колу
STR_CARGO_PLURAL_CANDYFLOSS                                     :{G=f}Сахарная вата
STR_CARGO_PLURAL_CANDYFLOSS.gen                                 :сахарной ваты
STR_CARGO_PLURAL_CANDYFLOSS.acc                                 :сахарную вату
STR_CARGO_PLURAL_BUBBLES                                        :{G=p}Пузырьки
STR_CARGO_PLURAL_BUBBLES.gen                                    :пузырьков
STR_CARGO_PLURAL_BUBBLES.acc                                    :пузырьки
STR_CARGO_PLURAL_TOFFEE                                         :{G=p}Ириски
STR_CARGO_PLURAL_TOFFEE.gen                                     :ирисок
STR_CARGO_PLURAL_TOFFEE.acc                                     :ириски
STR_CARGO_PLURAL_BATTERIES                                      :{G=p}Батарейки
STR_CARGO_PLURAL_BATTERIES.gen                                  :батареек
STR_CARGO_PLURAL_BATTERIES.acc                                  :батарейки
STR_CARGO_PLURAL_PLASTIC                                        :{G=m}Пластик
STR_CARGO_PLURAL_PLASTIC.gen                                    :пластика
STR_CARGO_PLURAL_PLASTIC.acc                                    :пластик
STR_CARGO_PLURAL_FIZZY_DRINKS                                   :{G=f}Газировка
STR_CARGO_PLURAL_FIZZY_DRINKS.gen                               :газировки
STR_CARGO_PLURAL_FIZZY_DRINKS.acc                               :газировку

# Singular cargo name
STR_CARGO_SINGULAR_NOTHING                                      :
STR_CARGO_SINGULAR_PASSENGER                                    :{G=p}Пассажиры
STR_CARGO_SINGULAR_PASSENGER.gen                                :пассажиров
STR_CARGO_SINGULAR_PASSENGER.acc                                :пассажиров
STR_CARGO_SINGULAR_COAL                                         :{G=m}Уголь
STR_CARGO_SINGULAR_COAL.gen                                     :угля
STR_CARGO_SINGULAR_COAL.acc                                     :уголь
STR_CARGO_SINGULAR_MAIL                                         :{G=f}Почта
STR_CARGO_SINGULAR_MAIL.gen                                     :почты
STR_CARGO_SINGULAR_MAIL.acc                                     :почту
STR_CARGO_SINGULAR_OIL                                          :{G=f}Нефть
STR_CARGO_SINGULAR_OIL.gen                                      :нефти
STR_CARGO_SINGULAR_OIL.acc                                      :нефть
STR_CARGO_SINGULAR_LIVESTOCK                                    :{G=m}Скот
STR_CARGO_SINGULAR_LIVESTOCK.gen                                :скота
STR_CARGO_SINGULAR_LIVESTOCK.acc                                :скот
STR_CARGO_SINGULAR_GOODS                                        :{G=p}Товары
STR_CARGO_SINGULAR_GOODS.gen                                    :товаров
STR_CARGO_SINGULAR_GOODS.acc                                    :товары
STR_CARGO_SINGULAR_GRAIN                                        :{G=n}Зерно
STR_CARGO_SINGULAR_GRAIN.gen                                    :зерна
STR_CARGO_SINGULAR_GRAIN.acc                                    :зерно
STR_CARGO_SINGULAR_WOOD                                         :{G=f}Древесина
STR_CARGO_SINGULAR_WOOD.gen                                     :древесины
STR_CARGO_SINGULAR_WOOD.acc                                     :древесину
STR_CARGO_SINGULAR_IRON_ORE                                     :{G=f}Железная руда
STR_CARGO_SINGULAR_IRON_ORE.gen                                 :железной руды
STR_CARGO_SINGULAR_IRON_ORE.acc                                 :железную руду
STR_CARGO_SINGULAR_STEEL                                        :{G=f}Сталь
STR_CARGO_SINGULAR_STEEL.gen                                    :стали
STR_CARGO_SINGULAR_STEEL.acc                                    :сталь
STR_CARGO_SINGULAR_VALUABLES                                    :{G=p}Драгоценности
STR_CARGO_SINGULAR_VALUABLES.gen                                :драгоценностей
STR_CARGO_SINGULAR_VALUABLES.acc                                :драгоценности
STR_CARGO_SINGULAR_COPPER_ORE                                   :{G=f}Медная руда
STR_CARGO_SINGULAR_COPPER_ORE.gen                               :медной руды
STR_CARGO_SINGULAR_COPPER_ORE.acc                               :медную руду
STR_CARGO_SINGULAR_MAIZE                                        :{G=f}Кукуруза
STR_CARGO_SINGULAR_MAIZE.gen                                    :кукурузы
STR_CARGO_SINGULAR_MAIZE.acc                                    :кукурузу
STR_CARGO_SINGULAR_FRUIT                                        :{G=p}Фрукты
STR_CARGO_SINGULAR_FRUIT.gen                                    :фруктов
STR_CARGO_SINGULAR_FRUIT.acc                                    :фрукты
STR_CARGO_SINGULAR_DIAMOND                                      :{G=p}Алмазы
STR_CARGO_SINGULAR_DIAMOND.gen                                  :алмазов
STR_CARGO_SINGULAR_DIAMOND.acc                                  :алмазы
STR_CARGO_SINGULAR_FOOD                                         :{G=p}Продукты
STR_CARGO_SINGULAR_FOOD.gen                                     :продуктов
STR_CARGO_SINGULAR_FOOD.acc                                     :продукты
STR_CARGO_SINGULAR_PAPER                                        :{G=f}Бумага
STR_CARGO_SINGULAR_PAPER.gen                                    :бумаги
STR_CARGO_SINGULAR_PAPER.acc                                    :бумагу
STR_CARGO_SINGULAR_GOLD                                         :{G=n}Золото
STR_CARGO_SINGULAR_GOLD.gen                                     :золота
STR_CARGO_SINGULAR_GOLD.acc                                     :золото
STR_CARGO_SINGULAR_WATER                                        :{G=f}Вода
STR_CARGO_SINGULAR_WATER.gen                                    :воды
STR_CARGO_SINGULAR_WATER.acc                                    :воду
STR_CARGO_SINGULAR_WHEAT                                        :{G=f}Пшеница
STR_CARGO_SINGULAR_WHEAT.gen                                    :пшеницы
STR_CARGO_SINGULAR_WHEAT.acc                                    :пшеницу
STR_CARGO_SINGULAR_RUBBER                                       :{G=m}Каучук
STR_CARGO_SINGULAR_RUBBER.gen                                   :каучука
STR_CARGO_SINGULAR_RUBBER.acc                                   :каучук
STR_CARGO_SINGULAR_SUGAR                                        :{G=m}Сахар
STR_CARGO_SINGULAR_SUGAR.gen                                    :сахара
STR_CARGO_SINGULAR_SUGAR.acc                                    :сахар
STR_CARGO_SINGULAR_TOY                                          :{G=p}Игрушки
STR_CARGO_SINGULAR_TOY.gen                                      :игрушек
STR_CARGO_SINGULAR_TOY.acc                                      :игрушки
STR_CARGO_SINGULAR_SWEETS                                       :{G=p}Конфеты
STR_CARGO_SINGULAR_SWEETS.gen                                   :конфет
STR_CARGO_SINGULAR_SWEETS.acc                                   :конфеты
STR_CARGO_SINGULAR_COLA                                         :{G=f}Кола
STR_CARGO_SINGULAR_COLA.gen                                     :колы
STR_CARGO_SINGULAR_COLA.acc                                     :колу
STR_CARGO_SINGULAR_CANDYFLOSS                                   :{G=f}Сахарная вата
STR_CARGO_SINGULAR_CANDYFLOSS.gen                               :сахарной ваты
STR_CARGO_SINGULAR_CANDYFLOSS.acc                               :сахарную вату
STR_CARGO_SINGULAR_BUBBLE                                       :{G=p}Пузырьки
STR_CARGO_SINGULAR_BUBBLE.gen                                   :пузырьков
STR_CARGO_SINGULAR_BUBBLE.acc                                   :пузырьки
STR_CARGO_SINGULAR_TOFFEE                                       :{G=p}Ириски
STR_CARGO_SINGULAR_TOFFEE.gen                                   :ирисок
STR_CARGO_SINGULAR_TOFFEE.acc                                   :ириски
STR_CARGO_SINGULAR_BATTERY                                      :{G=p}Батарейки
STR_CARGO_SINGULAR_BATTERY.gen                                  :батареек
STR_CARGO_SINGULAR_BATTERY.acc                                  :батарейки
STR_CARGO_SINGULAR_PLASTIC                                      :{G=m}Пластик
STR_CARGO_SINGULAR_PLASTIC.gen                                  :пластика
STR_CARGO_SINGULAR_PLASTIC.acc                                  :пластик
STR_CARGO_SINGULAR_FIZZY_DRINK                                  :{G=f}Газировка
STR_CARGO_SINGULAR_FIZZY_DRINK.gen                              :газировки
STR_CARGO_SINGULAR_FIZZY_DRINK.acc                              :газировку

# Quantity of cargo
STR_QUANTITY_NOTHING                                            :
STR_QUANTITY_PASSENGERS                                         :{COMMA}{NBSP}пассажир{P "" а ов}
STR_QUANTITY_COAL                                               :{WEIGHT_LONG} угля
STR_QUANTITY_MAIL                                               :{COMMA}{NBSP}меш{P ок ка ков} почты
STR_QUANTITY_OIL                                                :{VOLUME_LONG} нефти
STR_QUANTITY_LIVESTOCK                                          :{COMMA}{NBSP}голов{P а ы ""} домашнего скота
STR_QUANTITY_GOODS                                              :{COMMA}{NBSP}ящик{P "" а ов} товаров
STR_QUANTITY_GRAIN                                              :{WEIGHT_LONG} зерна
STR_QUANTITY_WOOD                                               :{WEIGHT_LONG} древесины
STR_QUANTITY_IRON_ORE                                           :{WEIGHT_LONG} железной руды
STR_QUANTITY_STEEL                                              :{WEIGHT_LONG} стали
STR_QUANTITY_VALUABLES                                          :{COMMA}{NBSP}меш{P ок ка ков} драгоценностей
STR_QUANTITY_COPPER_ORE                                         :{WEIGHT_LONG} медной руды
STR_QUANTITY_MAIZE                                              :{WEIGHT_LONG} кукурузы
STR_QUANTITY_FRUIT                                              :{WEIGHT_LONG} фруктов
STR_QUANTITY_DIAMONDS                                           :{COMMA}{NBSP}меш{P ок ка ков} алмазов
STR_QUANTITY_FOOD                                               :{WEIGHT_LONG} продуктов
STR_QUANTITY_PAPER                                              :{WEIGHT_LONG} бумаги
STR_QUANTITY_GOLD                                               :{COMMA}{NBSP}меш{P ок ка ков} золота
STR_QUANTITY_WATER                                              :{VOLUME_LONG} воды
STR_QUANTITY_WHEAT                                              :{WEIGHT_LONG} пшеницы
STR_QUANTITY_RUBBER                                             :{VOLUME_LONG} каучука
STR_QUANTITY_SUGAR                                              :{WEIGHT_LONG} сахара
STR_QUANTITY_TOYS                                               :{COMMA}{NBSP}игруш{P ка ки ек}
STR_QUANTITY_SWEETS                                             :{COMMA}{NBSP}короб{P ка ки ок} конфет
STR_QUANTITY_COLA                                               :{VOLUME_LONG} колы
STR_QUANTITY_CANDYFLOSS                                         :{WEIGHT_LONG} сахарной ваты
STR_QUANTITY_BUBBLES                                            :{COMMA} пузыр{P ёк ька ьков}
STR_QUANTITY_TOFFEE                                             :{WEIGHT_LONG} ирисок
STR_QUANTITY_BATTERIES                                          :{COMMA} батаре{P йка йки ек}
STR_QUANTITY_PLASTIC                                            :{VOLUME_LONG} пластика
STR_QUANTITY_FIZZY_DRINKS                                       :{COMMA} бан{P ка ки ок} газировки
STR_QUANTITY_N_A                                                :отсутствует

# Two letter abbreviation of cargo name
STR_ABBREV_NOTHING                                              :
STR_ABBREV_PASSENGERS                                           :{TINY_FONT}ПС
STR_ABBREV_COAL                                                 :{TINY_FONT}УГ
STR_ABBREV_MAIL                                                 :{TINY_FONT}ПЧ
STR_ABBREV_OIL                                                  :{TINY_FONT}НФ
STR_ABBREV_LIVESTOCK                                            :{TINY_FONT}СК
STR_ABBREV_GOODS                                                :{TINY_FONT}ТВ
STR_ABBREV_GRAIN                                                :{TINY_FONT}ЗР
STR_ABBREV_WOOD                                                 :{TINY_FONT}ДВ
STR_ABBREV_IRON_ORE                                             :{TINY_FONT}ЖР
STR_ABBREV_STEEL                                                :{TINY_FONT}СТ
STR_ABBREV_VALUABLES                                            :{TINY_FONT}ДР
STR_ABBREV_COPPER_ORE                                           :{TINY_FONT}МР
STR_ABBREV_MAIZE                                                :{TINY_FONT}КК
STR_ABBREV_FRUIT                                                :{TINY_FONT}ФР
STR_ABBREV_DIAMONDS                                             :{TINY_FONT}АЛ
STR_ABBREV_FOOD                                                 :{TINY_FONT}ПР
STR_ABBREV_PAPER                                                :{TINY_FONT}БМ
STR_ABBREV_GOLD                                                 :{TINY_FONT}ЗЛ
STR_ABBREV_WATER                                                :{TINY_FONT}ВД
STR_ABBREV_WHEAT                                                :{TINY_FONT}ПШ
STR_ABBREV_RUBBER                                               :{TINY_FONT}КЧ
STR_ABBREV_SUGAR                                                :{TINY_FONT}СХ
STR_ABBREV_TOYS                                                 :{TINY_FONT}ИГ
STR_ABBREV_SWEETS                                               :{TINY_FONT}КФ
STR_ABBREV_COLA                                                 :{TINY_FONT}КЛ
STR_ABBREV_CANDYFLOSS                                           :{TINY_FONT}СВ
STR_ABBREV_BUBBLES                                              :{TINY_FONT}ПЗ
STR_ABBREV_TOFFEE                                               :{TINY_FONT}ИР
STR_ABBREV_BATTERIES                                            :{TINY_FONT}БТ
STR_ABBREV_PLASTIC                                              :{TINY_FONT}ПЛ
STR_ABBREV_FIZZY_DRINKS                                         :{TINY_FONT}ГЗ
STR_ABBREV_NONE                                                 :{TINY_FONT}НЕТ
STR_ABBREV_ALL                                                  :{TINY_FONT}Все

# 'Mode' of transport for cargoes
STR_PASSENGERS                                                  :{COMMA}{NBSP}пассажир{P "" а ов}
STR_BAGS                                                        :{COMMA}{NBSP}меш{P ок ка ков}
STR_TONS                                                        :{COMMA}{NBSP}тонн{P а ы ""}
STR_LITERS                                                      :{COMMA}{NBSP}литр{P "" а ов}
STR_ITEMS                                                       :{COMMA}{NBSP}штук{P а и ""}
STR_CRATES                                                      :{COMMA}{NBSP}ящик{P "" а ов}

STR_COLOUR_DEFAULT                                              :По умолчанию
###length 17
STR_COLOUR_DARK_BLUE                                            :Тёмно-синий
STR_COLOUR_PALE_GREEN                                           :Светло-зелёный
STR_COLOUR_PINK                                                 :Розовый
STR_COLOUR_YELLOW                                               :Жёлтый
STR_COLOUR_RED                                                  :Красный
STR_COLOUR_LIGHT_BLUE                                           :Голубой
STR_COLOUR_GREEN                                                :Зелёный
STR_COLOUR_DARK_GREEN                                           :Тёмно-зелёный
STR_COLOUR_BLUE                                                 :Синий
STR_COLOUR_CREAM                                                :Кремовый
STR_COLOUR_MAUVE                                                :Лиловый
STR_COLOUR_PURPLE                                               :Пурпурный
STR_COLOUR_ORANGE                                               :Оранжевый
STR_COLOUR_BROWN                                                :Коричневый
STR_COLOUR_GREY                                                 :Серый
STR_COLOUR_WHITE                                                :Белый
STR_COLOUR_RANDOM                                               :Случайный

# Units used in OpenTTD
STR_UNITS_VELOCITY_IMPERIAL                                     :{COMMA}{NBSP}мил{P я и ь}/ч
STR_UNITS_VELOCITY_METRIC                                       :{COMMA}{NBSP}км/ч
STR_UNITS_VELOCITY_SI                                           :{COMMA}{NBSP}м/с
STR_UNITS_VELOCITY_GAMEUNITS                                    :{DECIMAL}{NBSP}кл./день

STR_UNIT_NAME_VELOCITY_IMPERIAL                                 :миль/ч
STR_UNIT_NAME_VELOCITY_METRIC                                   :км/ч
STR_UNIT_NAME_VELOCITY_SI                                       :м/с
STR_UNIT_NAME_VELOCITY_GAMEUNITS                                :клетки в день

STR_UNITS_POWER_IMPERIAL                                        :{COMMA}{NBSP}лс
STR_UNITS_POWER_METRIC                                          :{COMMA}{NBSP}лс
STR_UNITS_POWER_SI                                              :{COMMA}{NBSP}кВт

STR_UNITS_POWER_IMPERIAL_TO_WEIGHT_IMPERIAL                     :{DECIMAL}{NBSP}лс/т
STR_UNITS_POWER_IMPERIAL_TO_WEIGHT_METRIC                       :{DECIMAL}{NBSP}лс/т
STR_UNITS_POWER_IMPERIAL_TO_WEIGHT_SI                           :{DECIMAL}{NBSP}лс/Мг
STR_UNITS_POWER_METRIC_TO_WEIGHT_IMPERIAL                       :{DECIMAL}{NBSP}лс/т
STR_UNITS_POWER_METRIC_TO_WEIGHT_METRIC                         :{DECIMAL}{NBSP}лс/т
STR_UNITS_POWER_METRIC_TO_WEIGHT_SI                             :{DECIMAL}{NBSP}лс/Мг
STR_UNITS_POWER_SI_TO_WEIGHT_IMPERIAL                           :{DECIMAL}{NBSP}кВт/т
STR_UNITS_POWER_SI_TO_WEIGHT_METRIC                             :{DECIMAL}{NBSP}кВт/т
STR_UNITS_POWER_SI_TO_WEIGHT_SI                                 :{DECIMAL}{NBSP}Вт/кг

STR_UNITS_WEIGHT_SHORT_IMPERIAL                                 :{COMMA}{NBSP}т
STR_UNITS_WEIGHT_SHORT_METRIC                                   :{COMMA}{NBSP}т
STR_UNITS_WEIGHT_SHORT_SI                                       :{COMMA}{NBSP}кг

STR_UNITS_WEIGHT_LONG_IMPERIAL                                  :{COMMA}{NBSP}тонн{P а ы ""}
STR_UNITS_WEIGHT_LONG_METRIC                                    :{COMMA}{NBSP}тонн{P а ы ""}
STR_UNITS_WEIGHT_LONG_SI                                        :{COMMA}{NBSP}кг

STR_UNITS_VOLUME_SHORT_IMPERIAL                                 :{COMMA}{NBSP}гал.
STR_UNITS_VOLUME_SHORT_METRIC                                   :{COMMA}{NBSP}л
STR_UNITS_VOLUME_SHORT_SI                                       :{COMMA}{NBSP}м³

STR_UNITS_VOLUME_LONG_IMPERIAL                                  :{COMMA}{NBSP}галлон{P "" а ов}
STR_UNITS_VOLUME_LONG_METRIC                                    :{COMMA}{NBSP}литр{P "" а ов}
STR_UNITS_VOLUME_LONG_SI                                        :{COMMA}{NBSP}м³

STR_UNITS_FORCE_IMPERIAL                                        :{COMMA}{NBSP}фунт{P "" а ов}-силы
STR_UNITS_FORCE_METRIC                                          :{COMMA}{NBSP}кгс
STR_UNITS_FORCE_SI                                              :{COMMA}{NBSP}кН

STR_UNITS_HEIGHT_IMPERIAL                                       :{COMMA}{NBSP}фут{P "" а ов}
STR_UNITS_HEIGHT_METRIC                                         :{COMMA}{NBSP}м
STR_UNITS_HEIGHT_SI                                             :{COMMA}{NBSP}м

# Common window strings
STR_LIST_FILTER_TITLE                                           :{BLACK}Фильтр:
STR_LIST_FILTER_OSKTITLE                                        :{BLACK}Введите ключевые слова для фильтрации списка
STR_LIST_FILTER_TOOLTIP                                         :{BLACK}Введите ключевые слова для фильтрации списка

STR_TOOLTIP_GROUP_ORDER                                         :{BLACK}Выбор порядка группировки
STR_TOOLTIP_SORT_ORDER                                          :{BLACK}Смена направления сортировки (убывание/возрастание)
STR_TOOLTIP_SORT_CRITERIA                                       :{BLACK}Смена критерия сортировки
STR_TOOLTIP_FILTER_CRITERIA                                     :{BLACK}Выберите фильтр
STR_BUTTON_SORT_BY                                              :{BLACK}Сортировка
STR_BUTTON_RENAME                                               :{BLACK}Переименовать
STR_BUTTON_CATCHMENT                                            :{BLACK}Охват
STR_TOOLTIP_CATCHMENT                                           :{BLACK}Показать область, обслуживаемую станцией.

STR_TOOLTIP_CLOSE_WINDOW                                        :{BLACK}Закрыть окно
STR_TOOLTIP_WINDOW_TITLE_DRAG_THIS                              :{BLACK}Окна можно перетаскивать, схватив за заголовок
STR_TOOLTIP_SHADE                                               :{BLACK}Свернуть окно, оставив заголовок
STR_TOOLTIP_DEBUG                                               :{BLACK}Показать отладочную информацию NewGRF
STR_TOOLTIP_DEFSIZE                                             :{BLACK}Изменить размеры окна на значения по умолчанию. Ctrl+щелчок сохранит текущий размер как значение по умолчанию.
STR_TOOLTIP_STICKY                                              :{BLACK}Игнорировать нажатия клавиши «Закрыть все окна». Ctrl+щелчок установит такое поведение по умолчанию.
STR_TOOLTIP_RESIZE                                              :{BLACK}Нажмите и тащите для изменения размера окна
STR_TOOLTIP_TOGGLE_LARGE_SMALL_WINDOW                           :{BLACK}Большое/маленькое окно
STR_TOOLTIP_VSCROLL_BAR_SCROLLS_LIST                            :{BLACK}Прокрутка вверх/вниз
STR_TOOLTIP_HSCROLL_BAR_SCROLLS_LIST                            :{BLACK}Прокрутка влево/вправо
STR_TOOLTIP_DEMOLISH_BUILDINGS_ETC                              :{BLACK}Полная очистка прямоугольного участка земли.{}При нажатом Ctrl - выбор диагональной области.{}При нажатом Shift - оценка стоимости очистки.

# Show engines button
###length VEHICLE_TYPES
STR_SHOW_HIDDEN_ENGINES_VEHICLE_TRAIN                           :{BLACK}Показать скрытые
STR_SHOW_HIDDEN_ENGINES_VEHICLE_ROAD_VEHICLE                    :{BLACK}Показать скрытые
STR_SHOW_HIDDEN_ENGINES_VEHICLE_SHIP                            :{BLACK}Показать скрытые
STR_SHOW_HIDDEN_ENGINES_VEHICLE_AIRCRAFT                        :{BLACK}Показать скрытые

###length VEHICLE_TYPES
STR_SHOW_HIDDEN_ENGINES_VEHICLE_TRAIN_TOOLTIP                   :{BLACK}Если эта кнопка нажата, скрытые модели локомотивов и вагонов также будут показаны
STR_SHOW_HIDDEN_ENGINES_VEHICLE_ROAD_VEHICLE_TOOLTIP            :{BLACK}Если эта кнопка нажата, скрытые модели автомобилей также будут показаны
STR_SHOW_HIDDEN_ENGINES_VEHICLE_SHIP_TOOLTIP                    :{BLACK}Если эта кнопка нажата, скрытые модели судов также будут показаны
STR_SHOW_HIDDEN_ENGINES_VEHICLE_AIRCRAFT_TOOLTIP                :{BLACK}Если эта кнопка нажата, скрытые модели воздушных судов также будут показаны

# Query window
STR_BUTTON_DEFAULT                                              :{BLACK}По умолчанию
STR_BUTTON_CANCEL                                               :{BLACK}Отмена
STR_BUTTON_OK                                                   :{BLACK}OK
STR_WARNING_PASSWORD_SECURITY                                   :{YELLOW}Внимание: администраторы сервера могут увидеть текст, введённый в это поле.

# On screen keyboard window
STR_OSK_KEYBOARD_LAYOUT                                         :`1234567890-=\qwertyuiop[]asdfghjkl;'  zxcvbnm,./ .
STR_OSK_KEYBOARD_LAYOUT_CAPS                                    :~!@#$%^&*()_+|QWERTYUIOP{{}}ASDFGHJKL:"  ZXCVBNM<>? .

# Measurement tooltip
STR_MEASURE_LENGTH                                              :{BLACK}Длина: {NUM}
STR_MEASURE_AREA                                                :{BLACK}Площадь: {NUM} × {NUM}
STR_MEASURE_LENGTH_HEIGHTDIFF                                   :{BLACK}Длина: {NUM}{}Разница высот: {HEIGHT}
STR_MEASURE_AREA_HEIGHTDIFF                                     :{BLACK}Площадь: {NUM} x {NUM}{}Разница высот: {HEIGHT}
STR_MEASURE_DIST_HEIGHTDIFF                                     :{BLACK}Расстояние «Манхэттэн»: {NUM}{}Расстояние по прямой: {NUM}{}Расстояние от ближайшего края: {NUM}{}Высота над уровнем моря: {HEIGHT}{}Разница высот: {HEIGHT}


# These are used in buttons
STR_SORT_BY_CAPTION_NAME                                        :{BLACK}Название
STR_SORT_BY_CAPTION_DATE                                        :{BLACK}Дата
# These are used in dropdowns
STR_SORT_BY_NAME                                                :Название
STR_SORT_BY_PRODUCTION                                          :Производительность
STR_SORT_BY_TYPE                                                :Тип
STR_SORT_BY_TRANSPORTED                                         :% перевезённого
STR_SORT_BY_NUMBER                                              :Номер
STR_SORT_BY_PROFIT_LAST_YEAR                                    :Прибыль в прошлом году
STR_SORT_BY_PROFIT_THIS_YEAR                                    :Прибыль в текущем году
STR_SORT_BY_AGE                                                 :Возраст
STR_SORT_BY_RELIABILITY                                         :Надёжность
STR_SORT_BY_TOTAL_CAPACITY_PER_CARGOTYPE                        :Вместимость груза
STR_SORT_BY_MAX_SPEED                                           :Максимальная скорость
STR_SORT_BY_MODEL                                               :Модель
STR_SORT_BY_VALUE                                               :Стоимость
STR_SORT_BY_LENGTH                                              :Длина
STR_SORT_BY_LIFE_TIME                                           :Оставшийся срок службы
STR_SORT_BY_TIMETABLE_DELAY                                     :Отставание от графика
STR_SORT_BY_FACILITY                                            :Тип станции
STR_SORT_BY_WAITING_TOTAL                                       :Общий объём груза
STR_SORT_BY_WAITING_AVAILABLE                                   :Объём доступного груза
STR_SORT_BY_RATING_MAX                                          :Наивысший рейтинг
STR_SORT_BY_RATING_MIN                                          :Низший рейтинг
STR_SORT_BY_ENGINE_ID                                           :Идентификатор (классическая сортировка)
STR_SORT_BY_COST                                                :Цена
STR_SORT_BY_POWER                                               :Мощность
STR_SORT_BY_TRACTIVE_EFFORT                                     :Тяговое усилие
STR_SORT_BY_INTRO_DATE                                          :Время начала производства
STR_SORT_BY_RUNNING_COST                                        :Стоимость обслуживания
STR_SORT_BY_POWER_VS_RUNNING_COST                               :Мощность/стоимость обслуживания
STR_SORT_BY_CARGO_CAPACITY                                      :Вместимость
STR_SORT_BY_RANGE                                               :Дальность полёта
STR_SORT_BY_POPULATION                                          :Население
STR_SORT_BY_RATING                                              :Рейтинг
STR_SORT_BY_NUM_VEHICLES                                        :Количество транспортных средств
STR_SORT_BY_TOTAL_PROFIT_LAST_YEAR                              :Общая прибыль в прошлом году
STR_SORT_BY_TOTAL_PROFIT_THIS_YEAR                              :Общая прибыль в этом году
STR_SORT_BY_AVERAGE_PROFIT_LAST_YEAR                            :Средняя прибыль в прошлом году
STR_SORT_BY_AVERAGE_PROFIT_THIS_YEAR                            :Средняя прибыль в этом году

# Group by options for vehicle list
STR_GROUP_BY_NONE                                               :Нет
STR_GROUP_BY_SHARED_ORDERS                                      :Общие задания

# Order button in shared orders vehicle list
STR_GOTO_ORDER_VIEW                                             :{BLACK}Маршрут
STR_GOTO_ORDER_VIEW_TOOLTIP                                     :{BLACK}Показать общий маршрут этой группы транспорта

# Tooltips for the main toolbar
###length 31
STR_TOOLBAR_TOOLTIP_PAUSE_GAME                                  :{BLACK}Пауза
STR_TOOLBAR_TOOLTIP_FORWARD                                     :{BLACK}Ускорить игру
STR_TOOLBAR_TOOLTIP_OPTIONS                                     :{BLACK}Настройки
STR_TOOLBAR_TOOLTIP_SAVE_GAME_ABANDON_GAME                      :{BLACK}Сохранение игры, главное меню, выход
STR_TOOLBAR_TOOLTIP_DISPLAY_MAP                                 :{BLACK}Показать карту
STR_TOOLBAR_TOOLTIP_DISPLAY_TOWN_DIRECTORY                      :{BLACK}Список городов
STR_TOOLBAR_TOOLTIP_DISPLAY_SUBSIDIES                           :{BLACK}Показать субсидии
STR_TOOLBAR_TOOLTIP_DISPLAY_LIST_OF_COMPANY_STATIONS            :{BLACK}Список станций
STR_TOOLBAR_TOOLTIP_DISPLAY_COMPANY_FINANCES                    :{BLACK}Показать финансовую информацию компании
STR_TOOLBAR_TOOLTIP_DISPLAY_COMPANY_GENERAL                     :{BLACK}Показать основную информацию о компании
STR_TOOLBAR_TOOLTIP_DISPLAY_STORY_BOOK                          :{BLACK}Показать историю компании
STR_TOOLBAR_TOOLTIP_DISPLAY_GOALS_LIST                          :{BLACK}Показать список задач
STR_TOOLBAR_TOOLTIP_DISPLAY_GRAPHS                              :{BLACK}Показать графики
STR_TOOLBAR_TOOLTIP_DISPLAY_COMPANY_LEAGUE                      :{BLACK}Показать рейтинги компаний
STR_TOOLBAR_TOOLTIP_FUND_CONSTRUCTION_OF_NEW                    :{BLACK}Список существующих предприятий; создание новых
STR_TOOLBAR_TOOLTIP_DISPLAY_LIST_OF_COMPANY_TRAINS              :{BLACK}Список поездов. Ctrl+щелчок переключает отображение по группам.
STR_TOOLBAR_TOOLTIP_DISPLAY_LIST_OF_COMPANY_ROAD_VEHICLES       :{BLACK}Список автотранспорта. Ctrl+щелчок переключает отображение по группам.
STR_TOOLBAR_TOOLTIP_DISPLAY_LIST_OF_COMPANY_SHIPS               :{BLACK}Список судов. Ctrl+щелчок переключает отображение по группам.
STR_TOOLBAR_TOOLTIP_DISPLAY_LIST_OF_COMPANY_AIRCRAFT            :{BLACK}Список авиатранспорта. Ctrl+щелчок переключает отображение по группам.
STR_TOOLBAR_TOOLTIP_ZOOM_THE_VIEW_IN                            :{BLACK}Приблизить
STR_TOOLBAR_TOOLTIP_ZOOM_THE_VIEW_OUT                           :{BLACK}Отдалить
STR_TOOLBAR_TOOLTIP_BUILD_RAILROAD_TRACK                        :{BLACK}Строительство железных дорог
STR_TOOLBAR_TOOLTIP_BUILD_ROADS                                 :{BLACK}Строительство автомобильных дорог
STR_TOOLBAR_TOOLTIP_BUILD_TRAMWAYS                              :{BLACK}Строительство трамвайных путей
STR_TOOLBAR_TOOLTIP_BUILD_SHIP_DOCKS                            :{BLACK}Строительство водных коммуникаций
STR_TOOLBAR_TOOLTIP_BUILD_AIRPORTS                              :{BLACK}Строительство аэропортов
STR_TOOLBAR_TOOLTIP_LANDSCAPING                                 :{BLACK}Открыть панель ландшафта для изменения рельефа, посадки деревьев и т.д.
STR_TOOLBAR_TOOLTIP_SHOW_SOUND_MUSIC_WINDOW                     :{BLACK}Настройка звука и музыки
STR_TOOLBAR_TOOLTIP_SHOW_LAST_MESSAGE_NEWS                      :{BLACK}Показать последнее сообщение; настройки сообщений
STR_TOOLBAR_TOOLTIP_LAND_BLOCK_INFORMATION                      :{BLACK}Информация о территории, консоль, отладка скриптов, снимки экрана, об игре
STR_TOOLBAR_TOOLTIP_SWITCH_TOOLBAR                              :{BLACK}Переключить панели инструментов

# Extra tooltips for the scenario editor toolbar
STR_SCENEDIT_TOOLBAR_TOOLTIP_SAVE_SCENARIO_LOAD_SCENARIO        :{BLACK}Сохранение/загрузка сценария, выход из редактора, выход
STR_SCENEDIT_TOOLBAR_OPENTTD                                    :{YELLOW}OpenTTD
STR_SCENEDIT_TOOLBAR_SCENARIO_EDITOR                            :{YELLOW}Редактор сценариев
STR_SCENEDIT_TOOLBAR_TOOLTIP_MOVE_THE_STARTING_DATE_BACKWARD    :{BLACK}Начать игру на 1 год раньше
STR_SCENEDIT_TOOLBAR_TOOLTIP_MOVE_THE_STARTING_DATE_FORWARD     :{BLACK}Начать игру на 1 год позже
STR_SCENEDIT_TOOLBAR_TOOLTIP_SET_DATE                           :{BLACK}Нажмите, чтобы изменить год начала игры
STR_SCENEDIT_TOOLBAR_TOOLTIP_DISPLAY_MAP_TOWN_DIRECTORY         :{BLACK}Показать карту; список городов
STR_SCENEDIT_TOOLBAR_LANDSCAPE_GENERATION                       :{BLACK}Создание ландшафта
STR_SCENEDIT_TOOLBAR_TOWN_GENERATION                            :{BLACK}Создание городов
STR_SCENEDIT_TOOLBAR_INDUSTRY_GENERATION                        :{BLACK}Создание предприятий
STR_SCENEDIT_TOOLBAR_ROAD_CONSTRUCTION                          :{BLACK}Строительство автомобильных дорог
STR_SCENEDIT_TOOLBAR_TRAM_CONSTRUCTION                          :{BLACK}Строительство трамвайных путей
STR_SCENEDIT_TOOLBAR_PLANT_TREES                                :{BLACK}Посадить деревья. При нажатом Shift - оценка стоимости высадки.
STR_SCENEDIT_TOOLBAR_PLACE_SIGN                                 :{BLACK}Поставить метку
STR_SCENEDIT_TOOLBAR_PLACE_OBJECT                               :{BLACK}Разместить объект.{}При нажатом Ctrl - выбор диагональной области.{}При нажатом Shift - оценка стоимости строительства.

# Scenario editor file menu
###length 7
STR_SCENEDIT_FILE_MENU_SAVE_SCENARIO                            :Сохранить сценарий
STR_SCENEDIT_FILE_MENU_LOAD_SCENARIO                            :Загрузить сценарий
STR_SCENEDIT_FILE_MENU_SAVE_HEIGHTMAP                           :Сохранить карту высот
STR_SCENEDIT_FILE_MENU_LOAD_HEIGHTMAP                           :Загрузить карту высот
STR_SCENEDIT_FILE_MENU_QUIT_EDITOR                              :Выйти из редактора
STR_SCENEDIT_FILE_MENU_SEPARATOR                                :
STR_SCENEDIT_FILE_MENU_QUIT                                     :Выход

# Settings menu
###length 15
STR_SETTINGS_MENU_GAME_OPTIONS                                  :Основные настройки
STR_SETTINGS_MENU_CONFIG_SETTINGS_TREE                          :Расширенные настройки
STR_SETTINGS_MENU_AI_SETTINGS                                   :Настройки ИИ
STR_SETTINGS_MENU_GAMESCRIPT_SETTINGS                           :Настройки игровых скриптов
STR_SETTINGS_MENU_NEWGRF_SETTINGS                               :Настройки NewGRF
STR_SETTINGS_MENU_TRANSPARENCY_OPTIONS                          :Настройки прозрачности
STR_SETTINGS_MENU_TOWN_NAMES_DISPLAYED                          :Показывать названия городов
STR_SETTINGS_MENU_STATION_NAMES_DISPLAYED                       :Показывать названия станций
STR_SETTINGS_MENU_WAYPOINTS_DISPLAYED                           :Показывать имена точек пути
STR_SETTINGS_MENU_SIGNS_DISPLAYED                               :Показывать метки
STR_SETTINGS_MENU_SHOW_COMPETITOR_SIGNS                         :Показывать названия станций конкурентов
STR_SETTINGS_MENU_FULL_ANIMATION                                :Полная анимация
STR_SETTINGS_MENU_FULL_DETAIL                                   :Полная детализация
STR_SETTINGS_MENU_TRANSPARENT_BUILDINGS                         :Прозрачные здания
STR_SETTINGS_MENU_TRANSPARENT_SIGNS                             :Прозрачные надписи

# File menu
###length 5
STR_FILE_MENU_SAVE_GAME                                         :Сохранить игру
STR_FILE_MENU_LOAD_GAME                                         :Загрузить игру
STR_FILE_MENU_QUIT_GAME                                         :В главное меню
STR_FILE_MENU_SEPARATOR                                         :
STR_FILE_MENU_EXIT                                              :Выход

# Map menu
###length 4
STR_MAP_MENU_MAP_OF_WORLD                                       :Карта мира
STR_MAP_MENU_EXTRA_VIEWPORT                                     :Доп. окно просмотра
STR_MAP_MENU_LINGRAPH_LEGEND                                    :Схема грузопотоков
STR_MAP_MENU_SIGN_LIST                                          :Список табличек

# Town menu
###length 2
STR_TOWN_MENU_TOWN_DIRECTORY                                    :Список городов
STR_TOWN_MENU_FOUND_TOWN                                        :Основать город

# Subsidies menu
###length 1
STR_SUBSIDIES_MENU_SUBSIDIES                                    :Субсидии

# Graph menu
###length 6
STR_GRAPH_MENU_OPERATING_PROFIT_GRAPH                           :График прибыли
STR_GRAPH_MENU_INCOME_GRAPH                                     :График дохода
STR_GRAPH_MENU_DELIVERED_CARGO_GRAPH                            :График доставленного груза
STR_GRAPH_MENU_PERFORMANCE_HISTORY_GRAPH                        :График рейтинга компаний
STR_GRAPH_MENU_COMPANY_VALUE_GRAPH                              :График стоимости компаний
STR_GRAPH_MENU_CARGO_PAYMENT_RATES                              :График оплаты перевозок

# Company league menu
###length 3
STR_GRAPH_MENU_COMPANY_LEAGUE_TABLE                             :Табель о рангах
STR_GRAPH_MENU_DETAILED_PERFORMANCE_RATING                      :Рейтинг в деталях
STR_GRAPH_MENU_HIGHSCORE                                        :Таблица рекордов

# Industry menu
###length 3
STR_INDUSTRY_MENU_INDUSTRY_DIRECTORY                            :Список предприятий
STR_INDUSTRY_MENU_INDUSTRY_CHAIN                                :Производственные цепочки
STR_INDUSTRY_MENU_FUND_NEW_INDUSTRY                             :Создать новое предприятие

# URailway construction menu
###length 4
STR_RAIL_MENU_RAILROAD_CONSTRUCTION                             :Строительство неэлектрифицированной ж/д
STR_RAIL_MENU_ELRAIL_CONSTRUCTION                               :Строительство электрифицированной ж/д
STR_RAIL_MENU_MONORAIL_CONSTRUCTION                             :Строительство монорельсовой ж/д
STR_RAIL_MENU_MAGLEV_CONSTRUCTION                               :Строительство магнитной ж/д

# Road construction menu
###length 2
STR_ROAD_MENU_ROAD_CONSTRUCTION                                 :Строительство автомобильной инфраструктуры
STR_ROAD_MENU_TRAM_CONSTRUCTION                                 :Строительство трамвайной инфраструктуры

# Waterways construction menu
###length 1
STR_WATERWAYS_MENU_WATERWAYS_CONSTRUCTION                       :Строительство инфраструктуры водного транспорта

# Aairport construction menu
###length 1
STR_AIRCRAFT_MENU_AIRPORT_CONSTRUCTION                          :Строительство аэропортов

# Landscaping menu
###length 3
STR_LANDSCAPING_MENU_LANDSCAPING                                :Ландшафт
STR_LANDSCAPING_MENU_PLANT_TREES                                :Высадка деревьев
STR_LANDSCAPING_MENU_PLACE_SIGN                                 :Поставить метку

# Music menu
###length 1
STR_TOOLBAR_SOUND_MUSIC                                         :Звук/музыка

# Message menu
###length 3
STR_NEWS_MENU_LAST_MESSAGE_NEWS_REPORT                          :Последняя новость
STR_NEWS_MENU_MESSAGE_HISTORY_MENU                              :История сообщений
STR_NEWS_MENU_DELETE_ALL_MESSAGES                               :Удалить все сообщения

# About menu
###length 10
STR_ABOUT_MENU_LAND_BLOCK_INFO                                  :Информация об участке земли
STR_ABOUT_MENU_SEPARATOR                                        :
STR_ABOUT_MENU_TOGGLE_CONSOLE                                   :Консоль
STR_ABOUT_MENU_AI_DEBUG                                         :Отладка ИИ / скриптов
STR_ABOUT_MENU_SCREENSHOT                                       :Снимок экрана
STR_ABOUT_MENU_SHOW_FRAMERATE                                   :Информация о скорости игры
STR_ABOUT_MENU_ABOUT_OPENTTD                                    :Об игре
STR_ABOUT_MENU_SPRITE_ALIGNER                                   :Выравнивание спрайтов
STR_ABOUT_MENU_TOGGLE_BOUNDING_BOXES                            :Переключить ограничивающие рамки
STR_ABOUT_MENU_TOGGLE_DIRTY_BLOCKS                              :Подкрашивать блоки, требующие перерисовки

# Place in highscore window
###length 15
STR_ORDINAL_NUMBER_1ST                                          :1-е
STR_ORDINAL_NUMBER_2ND                                          :2-е
STR_ORDINAL_NUMBER_3RD                                          :3-е
STR_ORDINAL_NUMBER_4TH                                          :4-е
STR_ORDINAL_NUMBER_5TH                                          :5-е
STR_ORDINAL_NUMBER_6TH                                          :6-е
STR_ORDINAL_NUMBER_7TH                                          :7-е
STR_ORDINAL_NUMBER_8TH                                          :8-е
STR_ORDINAL_NUMBER_9TH                                          :9-е
STR_ORDINAL_NUMBER_10TH                                         :10-е
STR_ORDINAL_NUMBER_11TH                                         :11-е
STR_ORDINAL_NUMBER_12TH                                         :12-е
STR_ORDINAL_NUMBER_13TH                                         :13-е
STR_ORDINAL_NUMBER_14TH                                         :14-е
STR_ORDINAL_NUMBER_15TH                                         :15-е

###length 31
STR_DAY_NUMBER_1ST                                              :1-е
STR_DAY_NUMBER_2ND                                              :2-е
STR_DAY_NUMBER_3RD                                              :3-е
STR_DAY_NUMBER_4TH                                              :4-е
STR_DAY_NUMBER_5TH                                              :5-е
STR_DAY_NUMBER_6TH                                              :6-е
STR_DAY_NUMBER_7TH                                              :7-е
STR_DAY_NUMBER_8TH                                              :8-е
STR_DAY_NUMBER_9TH                                              :9-е
STR_DAY_NUMBER_10TH                                             :10-е
STR_DAY_NUMBER_11TH                                             :11-е
STR_DAY_NUMBER_12TH                                             :12-е
STR_DAY_NUMBER_13TH                                             :13-е
STR_DAY_NUMBER_14TH                                             :14-е
STR_DAY_NUMBER_15TH                                             :15-е
STR_DAY_NUMBER_16TH                                             :16-е
STR_DAY_NUMBER_17TH                                             :17-е
STR_DAY_NUMBER_18TH                                             :18-е
STR_DAY_NUMBER_19TH                                             :19-е
STR_DAY_NUMBER_20TH                                             :20-е
STR_DAY_NUMBER_21ST                                             :21-е
STR_DAY_NUMBER_22ND                                             :22-е
STR_DAY_NUMBER_23RD                                             :23-е
STR_DAY_NUMBER_24TH                                             :24-е
STR_DAY_NUMBER_25TH                                             :25-е
STR_DAY_NUMBER_26TH                                             :26-е
STR_DAY_NUMBER_27TH                                             :27-е
STR_DAY_NUMBER_28TH                                             :28-е
STR_DAY_NUMBER_29TH                                             :29-е
STR_DAY_NUMBER_30TH                                             :30-е
STR_DAY_NUMBER_31ST                                             :31-е

###length 12
STR_MONTH_ABBREV_JAN                                            :Янв
STR_MONTH_ABBREV_JAN.gen                                        :янв
STR_MONTH_ABBREV_FEB                                            :Фев
STR_MONTH_ABBREV_FEB.gen                                        :фев
STR_MONTH_ABBREV_MAR                                            :Мар
STR_MONTH_ABBREV_MAR.gen                                        :мар
STR_MONTH_ABBREV_APR                                            :Апр
STR_MONTH_ABBREV_APR.gen                                        :апр
STR_MONTH_ABBREV_MAY                                            :Май
STR_MONTH_ABBREV_MAY.gen                                        :мая
STR_MONTH_ABBREV_JUN                                            :Июн
STR_MONTH_ABBREV_JUN.gen                                        :июн
STR_MONTH_ABBREV_JUL                                            :Июл
STR_MONTH_ABBREV_JUL.gen                                        :июл
STR_MONTH_ABBREV_AUG                                            :Авг
STR_MONTH_ABBREV_AUG.gen                                        :авг
STR_MONTH_ABBREV_SEP                                            :Сен
STR_MONTH_ABBREV_SEP.gen                                        :сен
STR_MONTH_ABBREV_OCT                                            :Окт
STR_MONTH_ABBREV_OCT.gen                                        :окт
STR_MONTH_ABBREV_NOV                                            :Ноя
STR_MONTH_ABBREV_NOV.gen                                        :ноя
STR_MONTH_ABBREV_DEC                                            :Дек
STR_MONTH_ABBREV_DEC.gen                                        :дек

###length 12
STR_MONTH_JAN                                                   :Январь
STR_MONTH_FEB                                                   :Февраль
STR_MONTH_MAR                                                   :Март
STR_MONTH_APR                                                   :Апрель
STR_MONTH_MAY                                                   :Май
STR_MONTH_JUN                                                   :Июнь
STR_MONTH_JUL                                                   :Июль
STR_MONTH_AUG                                                   :Август
STR_MONTH_SEP                                                   :Сентябрь
STR_MONTH_OCT                                                   :Октябрь
STR_MONTH_NOV                                                   :Ноябрь
STR_MONTH_DEC                                                   :Декабрь

###length VEHICLE_TYPES
STR_VEHICLE_TYPE_TRAINS                                         :Ж/д транспорт
STR_VEHICLE_TYPE_ROAD_VEHICLES                                  :Автотранспорт
STR_VEHICLE_TYPE_SHIPS                                          :Водный транспорт
STR_VEHICLE_TYPE_AIRCRAFT                                       :Авиатранспорт

# Graph window
STR_GRAPH_KEY_BUTTON                                            :{BLACK}Легенда
STR_GRAPH_KEY_TOOLTIP                                           :{BLACK}Показать легенду к графикам
STR_GRAPH_X_LABEL_MONTH                                         :{TINY_FONT}{STRING}
STR_GRAPH_X_LABEL_MONTH_YEAR                                    :{TINY_FONT}{STRING}{}{NUM}
STR_GRAPH_Y_LABEL                                               :{TINY_FONT}{STRING}
STR_GRAPH_Y_LABEL_NUMBER                                        :{TINY_FONT}{COMMA}

STR_GRAPH_OPERATING_PROFIT_CAPTION                              :{WHITE}График прибыли
STR_GRAPH_INCOME_CAPTION                                        :{WHITE}График дохода
STR_GRAPH_CARGO_DELIVERED_CAPTION                               :{WHITE}Количество доставленного груза
STR_GRAPH_COMPANY_PERFORMANCE_RATINGS_CAPTION                   :{WHITE}Рейтинг компании (макс=1000)
STR_GRAPH_COMPANY_VALUES_CAPTION                                :{WHITE}Стоимость компании

STR_GRAPH_CARGO_PAYMENT_RATES_CAPTION                           :{WHITE}Оплата за перевозку грузов
STR_GRAPH_CARGO_PAYMENT_RATES_X_LABEL                           :{TINY_FONT}{BLACK}Дней в пути
STR_GRAPH_CARGO_PAYMENT_RATES_TITLE                             :{TINY_FONT}{BLACK}Оплата за перевозку 10{NBSP}единиц (10{NBSP}000 литров) груза на расстояние в 20 клеток
STR_GRAPH_CARGO_ENABLE_ALL                                      :{TINY_FONT}{BLACK}Показать все
STR_GRAPH_CARGO_DISABLE_ALL                                     :{TINY_FONT}{BLACK}Спрятать все
STR_GRAPH_CARGO_TOOLTIP_ENABLE_ALL                              :{BLACK}Показать все виды грузов на графике
STR_GRAPH_CARGO_TOOLTIP_DISABLE_ALL                             :{BLACK}Скрыть все виды грузов на графике
STR_GRAPH_CARGO_PAYMENT_TOGGLE_CARGO                            :{BLACK}Включить/выключить отображение груза на графике
STR_GRAPH_CARGO_PAYMENT_CARGO                                   :{TINY_FONT}{BLACK}{STRING}

STR_GRAPH_PERFORMANCE_DETAIL_TOOLTIP                            :{BLACK}Показать составляющие части рейтинга

# Graph key window
STR_GRAPH_KEY_CAPTION                                           :{WHITE}Легенда
STR_GRAPH_KEY_COMPANY_SELECTION_TOOLTIP                         :{BLACK}Включить/выключить отображение компании на графике

# Company league window
STR_COMPANY_LEAGUE_TABLE_CAPTION                                :{WHITE}Сравнительная таблица компаний
STR_COMPANY_LEAGUE_COMPANY_NAME                                 :{ORANGE}{COMPANY} {BLACK}{COMPANY_NUM} «{STRING}»
STR_COMPANY_LEAGUE_PERFORMANCE_TITLE_ENGINEER                   :Инженер
STR_COMPANY_LEAGUE_PERFORMANCE_TITLE_TRAFFIC_MANAGER            :Регулировщик
STR_COMPANY_LEAGUE_PERFORMANCE_TITLE_TRANSPORT_COORDINATOR      :Диспетчер
STR_COMPANY_LEAGUE_PERFORMANCE_TITLE_ROUTE_SUPERVISOR           :Координатор
STR_COMPANY_LEAGUE_PERFORMANCE_TITLE_DIRECTOR                   :Директор
STR_COMPANY_LEAGUE_PERFORMANCE_TITLE_CHIEF_EXECUTIVE            :Топ-менеджер
STR_COMPANY_LEAGUE_PERFORMANCE_TITLE_CHAIRMAN                   :Председатель
STR_COMPANY_LEAGUE_PERFORMANCE_TITLE_PRESIDENT                  :Президент
STR_COMPANY_LEAGUE_PERFORMANCE_TITLE_TYCOON                     :Магнат

# Performance detail window
STR_PERFORMANCE_DETAIL                                          :{WHITE}Рейтинг в деталях
STR_PERFORMANCE_DETAIL_KEY                                      :{BLACK}Детали
STR_PERFORMANCE_DETAIL_AMOUNT_CURRENCY                          :{BLACK}({CURRENCY_SHORT}/{CURRENCY_SHORT})
STR_PERFORMANCE_DETAIL_AMOUNT_INT                               :{BLACK}({COMMA}/{COMMA})
STR_PERFORMANCE_DETAIL_PERCENT                                  :{WHITE}{NUM}%
STR_PERFORMANCE_DETAIL_SELECT_COMPANY_TOOLTIP                   :{BLACK}Подробная информация о компании

###length 10
STR_PERFORMANCE_DETAIL_VEHICLES                                 :{BLACK}Количество ТС:
STR_PERFORMANCE_DETAIL_STATIONS                                 :{BLACK}Станции:
STR_PERFORMANCE_DETAIL_MIN_PROFIT                               :{BLACK}Мин. прибыль:
STR_PERFORMANCE_DETAIL_MIN_INCOME                               :{BLACK}Мин. доход:
STR_PERFORMANCE_DETAIL_MAX_INCOME                               :{BLACK}Макс. доход:
STR_PERFORMANCE_DETAIL_DELIVERED                                :{BLACK}Доставлено:
STR_PERFORMANCE_DETAIL_CARGO                                    :{BLACK}Типы грузов:
STR_PERFORMANCE_DETAIL_MONEY                                    :{BLACK}Деньги:
STR_PERFORMANCE_DETAIL_LOAN                                     :{BLACK}Сумма кредита:
STR_PERFORMANCE_DETAIL_TOTAL                                    :{BLACK}Всего:

###length 10
STR_PERFORMANCE_DETAIL_VEHICLES_TOOLTIP                         :{BLACK}Количество транспортных средств, принёсших доход в прошлом году
STR_PERFORMANCE_DETAIL_STATIONS_TOOLTIP                         :{BLACK}Количество обслуживаемых станций. Если несколько типов станций связаны в одну, они все учитываются отдельно.
STR_PERFORMANCE_DETAIL_MIN_PROFIT_TOOLTIP                       :{BLACK}Прибыль транспорта с самым низким доходом (среди транспортных средств старше 2-х лет)
STR_PERFORMANCE_DETAIL_MIN_INCOME_TOOLTIP                       :{BLACK}Наименьший квартальный доход за последние 3 года
STR_PERFORMANCE_DETAIL_MAX_INCOME_TOOLTIP                       :{BLACK}Наибольший квартальный доход за последние 3 года
STR_PERFORMANCE_DETAIL_DELIVERED_TOOLTIP                        :{BLACK}Количество груза, доставленного за последние 4 квартала
STR_PERFORMANCE_DETAIL_CARGO_TOOLTIP                            :{BLACK}Количество видов груза, доставленных за последний квартал
STR_PERFORMANCE_DETAIL_MONEY_TOOLTIP                            :{BLACK}Количество денег на банковском счету компании
STR_PERFORMANCE_DETAIL_LOAN_TOOLTIP                             :{BLACK}Размер кредита, взятого этой компанией в банке
STR_PERFORMANCE_DETAIL_TOTAL_TOOLTIP                            :{BLACK}Всего пунктов из общего количества возможных

# Music window
STR_MUSIC_JAZZ_JUKEBOX_CAPTION                                  :{WHITE}Музыкальный автомат
STR_MUSIC_PLAYLIST_ALL                                          :{TINY_FONT}{BLACK}Все
STR_MUSIC_PLAYLIST_OLD_STYLE                                    :{TINY_FONT}{BLACK}Старый стиль
STR_MUSIC_PLAYLIST_NEW_STYLE                                    :{TINY_FONT}{BLACK}Новый стиль
STR_MUSIC_PLAYLIST_EZY_STREET                                   :{TINY_FONT}{BLACK}Уличный стиль
STR_MUSIC_PLAYLIST_CUSTOM_1                                     :{TINY_FONT}{BLACK}Пользоват. 1
STR_MUSIC_PLAYLIST_CUSTOM_2                                     :{TINY_FONT}{BLACK}Пользоват. 2
STR_MUSIC_MUSIC_VOLUME                                          :{TINY_FONT}{BLACK}Громкость музыки
STR_MUSIC_EFFECTS_VOLUME                                        :{TINY_FONT}{BLACK}Громкость звука
STR_MUSIC_TRACK_NONE                                            :{TINY_FONT}{DKGREEN}--
STR_MUSIC_TRACK_DIGIT                                           :{TINY_FONT}{DKGREEN}{ZEROFILL_NUM}
STR_MUSIC_TITLE_NONE                                            :{TINY_FONT}{DKGREEN}------
STR_MUSIC_TITLE_NOMUSIC                                         :{TINY_FONT}{DKGREEN}Музыкальное оформление недоступно
STR_MUSIC_TITLE_NAME                                            :{TINY_FONT}{DKGREEN}«{STRING}»
STR_MUSIC_TRACK                                                 :{TINY_FONT}{BLACK}Трек
STR_MUSIC_XTITLE                                                :{TINY_FONT}{BLACK}Название
STR_MUSIC_SHUFFLE                                               :{TINY_FONT}{BLACK}Случ. выбор
STR_MUSIC_PROGRAM                                               :{TINY_FONT}{BLACK}Программа
STR_MUSIC_TOOLTIP_SKIP_TO_PREVIOUS_TRACK                        :{BLACK}Играть предыдущий трек в программе
STR_MUSIC_TOOLTIP_SKIP_TO_NEXT_TRACK_IN_SELECTION               :{BLACK}Играть следующий трек в программе
STR_MUSIC_TOOLTIP_STOP_PLAYING_MUSIC                            :{BLACK}Остановить воспроизведение
STR_MUSIC_TOOLTIP_START_PLAYING_MUSIC                           :{BLACK}Начать
STR_MUSIC_TOOLTIP_DRAG_SLIDERS_TO_SET_MUSIC                     :{BLACK}Перемещайте ползунки для изменения громкости
STR_MUSIC_TOOLTIP_SELECT_ALL_TRACKS_PROGRAM                     :{BLACK}Выбор программы «Все треки»
STR_MUSIC_TOOLTIP_SELECT_OLD_STYLE_MUSIC                        :{BLACK}Выбор программы «Старый стиль музыки»
STR_MUSIC_TOOLTIP_SELECT_NEW_STYLE_MUSIC                        :{BLACK}Выбор программы «Новый стиль музыки»
STR_MUSIC_TOOLTIP_SELECT_EZY_STREET_STYLE                       :{BLACK}Выбор программы «Ezy Street»
STR_MUSIC_TOOLTIP_SELECT_CUSTOM_1_USER_DEFINED                  :{BLACK}Выбор программы «Пользоват. 1»
STR_MUSIC_TOOLTIP_SELECT_CUSTOM_2_USER_DEFINED                  :{BLACK}Выбор программы «Пользоват. 2»
STR_MUSIC_TOOLTIP_TOGGLE_PROGRAM_SHUFFLE                        :{BLACK}Вкл./Выкл. случайный выбор программы
STR_MUSIC_TOOLTIP_SHOW_MUSIC_TRACK_SELECTION                    :{BLACK}Показать окно выбора музыкальных треков

# Playlist window
STR_PLAYLIST_MUSIC_SELECTION_SETNAME                            :{WHITE}Музыкальная программа - '{STRING}'
STR_PLAYLIST_TRACK_NAME                                         :{TINY_FONT}{LTBLUE}{ZEROFILL_NUM} «{STRING}»
STR_PLAYLIST_TRACK_INDEX                                        :{TINY_FONT}{BLACK}Номер трека
STR_PLAYLIST_PROGRAM                                            :{TINY_FONT}{BLACK}Программа - «{STRING}»
STR_PLAYLIST_CLEAR                                              :{TINY_FONT}{BLACK}Очистить
STR_PLAYLIST_CHANGE_SET                                         :{BLACK}Изменить набор
STR_PLAYLIST_TOOLTIP_CLEAR_CURRENT_PROGRAM_CUSTOM1              :{BLACK}Очистка пользовательской программы
STR_PLAYLIST_TOOLTIP_CHANGE_SET                                 :{BLACK}Сменить выбор музыкального оформления на другой установленный набор
STR_PLAYLIST_TOOLTIP_CLICK_TO_ADD_TRACK                         :{BLACK}Щёлкните по названию трека для добавления в пользовательскую программу
STR_PLAYLIST_TOOLTIP_CLICK_TO_REMOVE_TRACK                      :{BLACK}Выберите трек для удаления из пользовательского списка

# Highscore window
STR_HIGHSCORE_TOP_COMPANIES_WHO_REACHED                         :{BIG_FONT}{BLACK}Крупнейшие компании, достигшие {NUM} года
STR_HIGHSCORE_TOP_COMPANIES_NETWORK_GAME                        :{BIG_FONT}{BLACK}Порядковая таблица компаний в {NUM}
STR_HIGHSCORE_POSITION                                          :{BIG_FONT}{BLACK}{COMMA}.
STR_HIGHSCORE_PERFORMANCE_TITLE_BUSINESSMAN                     :Бизнесмен
STR_HIGHSCORE_PERFORMANCE_TITLE_BUSINESSMAN.abl                 :бизнесменом
STR_HIGHSCORE_PERFORMANCE_TITLE_ENTREPRENEUR                    :Предприниматель
STR_HIGHSCORE_PERFORMANCE_TITLE_ENTREPRENEUR.abl                :предпринимателем
STR_HIGHSCORE_PERFORMANCE_TITLE_INDUSTRIALIST                   :Промышленник
STR_HIGHSCORE_PERFORMANCE_TITLE_INDUSTRIALIST.abl               :промышленником
STR_HIGHSCORE_PERFORMANCE_TITLE_CAPITALIST                      :Капиталист
STR_HIGHSCORE_PERFORMANCE_TITLE_CAPITALIST.abl                  :капиталистом
STR_HIGHSCORE_PERFORMANCE_TITLE_MAGNATE                         :Магнат
STR_HIGHSCORE_PERFORMANCE_TITLE_MAGNATE.abl                     :магнатом
STR_HIGHSCORE_PERFORMANCE_TITLE_MOGUL                           :Транспортный король
STR_HIGHSCORE_PERFORMANCE_TITLE_MOGUL.abl                       :транспортным королём
STR_HIGHSCORE_PERFORMANCE_TITLE_TYCOON_OF_THE_CENTURY           :Магнат Века
STR_HIGHSCORE_PERFORMANCE_TITLE_TYCOON_OF_THE_CENTURY.abl       :Магнатом Века
STR_HIGHSCORE_NAME                                              :{PRESIDENT_NAME}, {COMPANY}
STR_HIGHSCORE_STATS                                             :{BIG_FONT}«{STRING}» ({COMMA})
STR_HIGHSCORE_COMPANY_ACHIEVES_STATUS                           :{BIG_FONT}{BLACK}Директора компании «{COMPANY}» называют {STRING.abl}!
STR_HIGHSCORE_PRESIDENT_OF_COMPANY_ACHIEVES_STATUS              :{BIG_FONT}{WHITE}{PRESIDENT_NAME}, президент компании «{COMPANY}», заслужил титул «{STRING}»!

# Smallmap window
STR_SMALLMAP_CAPTION                                            :{WHITE}Карта - {STRING}

###length 7
STR_SMALLMAP_TYPE_CONTOURS                                      :Рельеф
STR_SMALLMAP_TYPE_VEHICLES                                      :Транспорт
STR_SMALLMAP_TYPE_INDUSTRIES                                    :Предприятия
STR_SMALLMAP_TYPE_ROUTEMAP                                      :Грузовые потоки
STR_SMALLMAP_TYPE_ROUTES                                        :Маршруты
STR_SMALLMAP_TYPE_VEGETATION                                    :Растительность
STR_SMALLMAP_TYPE_OWNERS                                        :Владельцы

STR_SMALLMAP_TOOLTIP_SHOW_LAND_CONTOURS_ON_MAP                  :{BLACK}Показать контуры земли на карте
STR_SMALLMAP_TOOLTIP_SHOW_VEHICLES_ON_MAP                       :{BLACK}Показать транспорт на карте
STR_SMALLMAP_TOOLTIP_SHOW_INDUSTRIES_ON_MAP                     :{BLACK}Показать предприятия на карте
STR_SMALLMAP_TOOLTIP_SHOW_LINK_STATS_ON_MAP                     :{BLACK}Показать на карте грузовые потоки
STR_SMALLMAP_TOOLTIP_SHOW_TRANSPORT_ROUTES_ON                   :{BLACK}Показать маршруты на карте
STR_SMALLMAP_TOOLTIP_SHOW_VEGETATION_ON_MAP                     :{BLACK}Показать растительность на карте
STR_SMALLMAP_TOOLTIP_SHOW_LAND_OWNERS_ON_MAP                    :{BLACK}Показать владельцев земли на карте
STR_SMALLMAP_TOOLTIP_INDUSTRY_SELECTION                         :{BLACK}Щелчок по типу предприятия переключает отображение его на карте. Ctrl+щелчок отключает все типы, кроме выбранного. Повторный Ctrl+щелчок включает все типы предприятий.
STR_SMALLMAP_TOOLTIP_COMPANY_SELECTION                          :{BLACK}Щелчок по названию компании переключает отображение её собственности на карте. Ctrl+щелчок отключает отображение всех компаний, кроме выбранной. Повторный Ctrl+щелчок включает отображение всех компаний.
STR_SMALLMAP_TOOLTIP_CARGO_SELECTION                            :{BLACK}Щелчок по названию груза переключает видимость этого груза. Ctrl+щелчок прячет все грузы кроме выбранного. Повторный Ctrl+щелчок отображает все грузы.

STR_SMALLMAP_LEGENDA_ROADS                                      :{TINY_FONT}{BLACK}Автодороги
STR_SMALLMAP_LEGENDA_RAILROADS                                  :{TINY_FONT}{BLACK}Железные дороги
STR_SMALLMAP_LEGENDA_STATIONS_AIRPORTS_DOCKS                    :{TINY_FONT}{BLACK}Станции/Аэропорты/Пристани
STR_SMALLMAP_LEGENDA_BUILDINGS_INDUSTRIES                       :{TINY_FONT}{BLACK}Строения/Предприятия
STR_SMALLMAP_LEGENDA_VEHICLES                                   :{TINY_FONT}{BLACK}Транспорт
STR_SMALLMAP_LEGENDA_TRAINS                                     :{TINY_FONT}{BLACK}Ж/д транспорт
STR_SMALLMAP_LEGENDA_ROAD_VEHICLES                              :{TINY_FONT}{BLACK}Автотранспорт
STR_SMALLMAP_LEGENDA_SHIPS                                      :{TINY_FONT}{BLACK}Водный транспорт
STR_SMALLMAP_LEGENDA_AIRCRAFT                                   :{TINY_FONT}{BLACK}Авиатранспорт
STR_SMALLMAP_LEGENDA_TRANSPORT_ROUTES                           :{TINY_FONT}{BLACK}Маршруты транспорта
STR_SMALLMAP_LEGENDA_FOREST                                     :{TINY_FONT}{BLACK}Лес
STR_SMALLMAP_LEGENDA_RAILROAD_STATION                           :{TINY_FONT}{BLACK}Ж/д станция
STR_SMALLMAP_LEGENDA_TRUCK_LOADING_BAY                          :{TINY_FONT}{BLACK}Грузовой терминал
STR_SMALLMAP_LEGENDA_BUS_STATION                                :{TINY_FONT}{BLACK}Автобусная станция
STR_SMALLMAP_LEGENDA_AIRPORT_HELIPORT                           :{TINY_FONT}{BLACK}Аэропорт/Вертодром
STR_SMALLMAP_LEGENDA_DOCK                                       :{TINY_FONT}{BLACK}Пристань
STR_SMALLMAP_LEGENDA_ROUGH_LAND                                 :{TINY_FONT}{BLACK}Бездорожье
STR_SMALLMAP_LEGENDA_GRASS_LAND                                 :{TINY_FONT}{BLACK}Трава
STR_SMALLMAP_LEGENDA_BARE_LAND                                  :{TINY_FONT}{BLACK}Пустырь
STR_SMALLMAP_LEGENDA_RAINFOREST                                 :{TINY_FONT}{BLACK}Джунгли
STR_SMALLMAP_LEGENDA_FIELDS                                     :{TINY_FONT}{BLACK}Поля
STR_SMALLMAP_LEGENDA_TREES                                      :{TINY_FONT}{BLACK}Деревья
STR_SMALLMAP_LEGENDA_ROCKS                                      :{TINY_FONT}{BLACK}Камни
STR_SMALLMAP_LEGENDA_WATER                                      :{TINY_FONT}{BLACK}Вода
STR_SMALLMAP_LEGENDA_NO_OWNER                                   :{TINY_FONT}{BLACK}Нет владельца
STR_SMALLMAP_LEGENDA_TOWNS                                      :{TINY_FONT}{BLACK}Города
STR_SMALLMAP_LEGENDA_INDUSTRIES                                 :{TINY_FONT}{BLACK}Предприятия
STR_SMALLMAP_LEGENDA_DESERT                                     :{TINY_FONT}{BLACK}Пустыня
STR_SMALLMAP_LEGENDA_SNOW                                       :{TINY_FONT}{BLACK}Снег

STR_SMALLMAP_TOOLTIP_TOGGLE_TOWN_NAMES_ON_OFF                   :{BLACK}Включить/выключить названия городов
STR_SMALLMAP_CENTER                                             :{BLACK}Центрировать миникарту по этой позиции
STR_SMALLMAP_INDUSTRY                                           :{TINY_FONT}{STRING} ({NUM})
STR_SMALLMAP_LINKSTATS                                          :{TINY_FONT}{STRING}
STR_SMALLMAP_COMPANY                                            :{TINY_FONT}{COMPANY}
STR_SMALLMAP_TOWN                                               :{TINY_FONT}{WHITE}{TOWN}
STR_SMALLMAP_DISABLE_ALL                                        :{BLACK}Выключить все
STR_SMALLMAP_ENABLE_ALL                                         :{BLACK}Включить все
STR_SMALLMAP_SHOW_HEIGHT                                        :{BLACK}Рельеф
STR_SMALLMAP_TOOLTIP_DISABLE_ALL_INDUSTRIES                     :{BLACK}Скрыть все предприятия на карте
STR_SMALLMAP_TOOLTIP_ENABLE_ALL_INDUSTRIES                      :{BLACK}Показать все предприятия на карте
STR_SMALLMAP_TOOLTIP_SHOW_HEIGHT                                :{BLACK}Отображение рельефа на карте
STR_SMALLMAP_TOOLTIP_DISABLE_ALL_COMPANIES                      :{BLACK}Скрыть собственность всех компаний
STR_SMALLMAP_TOOLTIP_ENABLE_ALL_COMPANIES                       :{BLACK}Показать собственность всех компаний на карте
STR_SMALLMAP_TOOLTIP_DISABLE_ALL_CARGOS                         :{BLACK}Не отображать грузы на карте
STR_SMALLMAP_TOOLTIP_ENABLE_ALL_CARGOS                          :{BLACK}Отображать все виды грузов на карте

# Status bar messages
STR_STATUSBAR_TOOLTIP_SHOW_LAST_NEWS                            :{BLACK}Показать последнее сообщение или новость
STR_STATUSBAR_COMPANY_NAME                                      :{SILVER}- -  {COMPANY}  - -
STR_STATUSBAR_PAUSED                                            :{YELLOW}*  *  ПАУЗА  *  *
STR_STATUSBAR_PAUSED_LINK_GRAPH                                 :{ORANGE}* * ПАУЗА (ожидает обновления графа распределения) * *
STR_STATUSBAR_AUTOSAVE                                          :{RED}АВТОСОХРАНЕНИЕ
STR_STATUSBAR_SAVING_GAME                                       :{RED}*  *  СОХРАНЕНИЕ ИГРЫ  *  *

STR_STATUSBAR_SPECTATOR                                         :{WHITE}(зритель)

# News message history
STR_MESSAGE_HISTORY                                             :{WHITE}История сообщений
STR_MESSAGE_HISTORY_TOOLTIP                                     :{BLACK}Список недавних новостей
STR_MESSAGE_NEWS_FORMAT                                         :{STRING}  -  {STRING}

STR_NEWS_MESSAGE_CAPTION                                        :{WHITE}Сообщение
STR_NEWS_CUSTOM_ITEM                                            :{BIG_FONT}{BLACK}{STRING}

STR_NEWS_FIRST_TRAIN_ARRIVAL                                    :{BIG_FONT}{BLACK}Жители празднуют!{}Первый поезд прибыл на станцию {STATION}!
STR_NEWS_FIRST_BUS_ARRIVAL                                      :{BIG_FONT}{BLACK}Жители празднуют!{}Первый автобус прибыл на остановку {STATION}!
STR_NEWS_FIRST_TRUCK_ARRIVAL                                    :{BIG_FONT}{BLACK}Жители празднуют!{}Первый грузовик прибыл на терминал {STATION}!
STR_NEWS_FIRST_PASSENGER_TRAM_ARRIVAL                           :{BIG_FONT}{BLACK}Жители празднуют!{}Первый трамвай прибыл на {STATION}!
STR_NEWS_FIRST_CARGO_TRAM_ARRIVAL                               :{BIG_FONT}{BLACK}Жители празднуют!{}Первый грузовой трамвай прибыл на {STATION}!
STR_NEWS_FIRST_SHIP_ARRIVAL                                     :{BIG_FONT}{BLACK}Жители празднуют!{}Первое судно причалило к {STATION}!
STR_NEWS_FIRST_AIRCRAFT_ARRIVAL                                 :{BIG_FONT}{BLACK}Жители празднуют!{}Первый самолёт прибыл в {STATION}!

STR_NEWS_TRAIN_CRASH                                            :{BIG_FONT}{BLACK}Столкновение поездов!{}{COMMA} человек{P "" а ""} погиб{P "" ло ло} в результате крушения!
STR_NEWS_ROAD_VEHICLE_CRASH_DRIVER                              :{BIG_FONT}{BLACK}АВАРИЯ!{}Водитель транспортного средства погиб при столкновении с поездом.
STR_NEWS_ROAD_VEHICLE_CRASH                                     :{BIG_FONT}{BLACK}АВАРИЯ!{}{COMMA} человек{P "" а ""} погиб{P "" ло ло} при столкновении с поездом!
STR_NEWS_AIRCRAFT_CRASH                                         :{BIG_FONT}{BLACK}Авиакатастрофа!{}{COMMA} человек{P "" а ""} погиб{P "" ло ло} в огне в {STATION}!
STR_NEWS_PLANE_CRASH_OUT_OF_FUEL                                :{BIG_FONT}{BLACK}Авиакатастрофа!{}В самолёте закончилось топливо, {COMMA} человек{P "" а ""} погиб{P "" ло ло} при падении!

STR_NEWS_DISASTER_ZEPPELIN                                      :{BIG_FONT}{BLACK}Крушение дирижабля в {STATION}!
STR_NEWS_DISASTER_SMALL_UFO                                     :{BIG_FONT}{BLACK}Автомобиль уничтожен при столкновении с НЛО!
STR_NEWS_DISASTER_AIRPLANE_OIL_REFINERY                         :{BIG_FONT}{BLACK}Взрыв нефтеперегонного завода вблизи г.{NBSP}{TOWN}!
STR_NEWS_DISASTER_HELICOPTER_FACTORY                            :{BIG_FONT}{BLACK}Взрыв завода при подозрительных обстоятельствах вблизи г.{NBSP}{TOWN}!
STR_NEWS_DISASTER_BIG_UFO                                       :{BIG_FONT}{BLACK}НЛО приземлилось возле г.{NBSP}{TOWN}!
STR_NEWS_DISASTER_COAL_MINE_SUBSIDENCE                          :{BIG_FONT}{BLACK}Обвал на угольной шахте вызвал оползень в районе г.{NBSP}{TOWN}!
STR_NEWS_DISASTER_FLOOD_VEHICLE                                 :{BIG_FONT}{BLACK}Потоп!{}По крайней мере {COMMA} человек{P "" а ""} пропал{P "" о о} без вести в результате наводнения!

STR_NEWS_COMPANY_IN_TROUBLE_TITLE                               :{BIG_FONT}{BLACK}Транспортная компания в опасном положении!
STR_NEWS_COMPANY_IN_TROUBLE_DESCRIPTION                         :{BIG_FONT}{BLACK}{STRING} будет продана или объявлена банкротом, если не улучшит финансовые показатели!
STR_NEWS_COMPANY_MERGER_TITLE                                   :{BIG_FONT}{BLACK}Объединение компаний!
STR_NEWS_COMPANY_MERGER_DESCRIPTION                             :{BIG_FONT}{BLACK}{STRING} продана {STRING} за {CURRENCY_LONG}!
STR_NEWS_COMPANY_BANKRUPT_TITLE                                 :{BIG_FONT}{BLACK}Банкрот!
STR_NEWS_COMPANY_BANKRUPT_DESCRIPTION                           :{BIG_FONT}{BLACK}{STRING} была закрыта кредиторами! Все активы распроданы!
STR_NEWS_COMPANY_LAUNCH_TITLE                                   :{BIG_FONT}{BLACK}Основана новая транспортная компания!
STR_NEWS_COMPANY_LAUNCH_DESCRIPTION                             :{BIG_FONT}{BLACK}{STRING} начинает строительство около г.{NBSP}{TOWN}!
STR_NEWS_MERGER_TAKEOVER_TITLE                                  :{BIG_FONT}{BLACK}{STRING} выкуплена {STRING}!
STR_PRESIDENT_NAME_MANAGER                                      :{BLACK}{PRESIDENT_NAME}{}(Директор)

STR_NEWS_NEW_TOWN                                               :{BLACK}{BIG_FONT}Компания «{STRING}» профинансировала основание города {TOWN}!
STR_NEWS_NEW_TOWN_UNSPONSORED                                   :{BLACK}{BIG_FONT}Основан новый город - {TOWN}!

STR_NEWS_INDUSTRY_CONSTRUCTION                                  :{BIG_FONT}{BLACK}Новое предприятие! {STRING} стро{G 0 и и и я}тся возле г.{NBSP}{TOWN}!
STR_NEWS_INDUSTRY_PLANTED                                       :{BIG_FONT}{BLACK}Новое предприятие! {STRING} заложен{G 0 "" а о ы} возле г.{NBSP}{TOWN}!

STR_NEWS_INDUSTRY_CLOSURE_GENERAL                               :{BIG_FONT}{BLACK}Предприятие «{STRING}» объявляет о скором закрытии!
STR_NEWS_INDUSTRY_CLOSURE_SUPPLY_PROBLEMS                       :{BIG_FONT}{BLACK}{STRING} закрывается из-за проблем с поставками сырья!
STR_NEWS_INDUSTRY_CLOSURE_LACK_OF_TREES                         :{BIG_FONT}{BLACK}«{STRING}» объявляет о закрытии в связи с полной вырубкой близлежащих лесов!

STR_NEWS_EURO_INTRODUCTION                                      :{BIG_FONT}{BLACK}Создан европейский валютный союз!{}{}Теперь в вашей стране в качестве единой валюты используется евро!
STR_NEWS_BEGIN_OF_RECESSION                                     :{BIG_FONT}{BLACK}Мировой спад{}{}Финансовые эксперты дают ужасные прогнозы в связи с кризисом экономики!
STR_NEWS_END_OF_RECESSION                                       :{BIG_FONT}{BLACK}Спад закончился!{}{}Увеличение объёмов торговли внушает уверенность владельцам предприятий. Экономика укрепляет свои позиции.

STR_NEWS_INDUSTRY_PRODUCTION_INCREASE_GENERAL                   :{BIG_FONT}{BLACK}Предприятие «{INDUSTRY}» увеличивает объёмы производства!
STR_NEWS_INDUSTRY_PRODUCTION_INCREASE_COAL                      :{BIG_FONT}{BLACK}«{INDUSTRY}» начинает разработку нового угольного пласта! Добыча увеличена вдвое!
STR_NEWS_INDUSTRY_PRODUCTION_INCREASE_OIL                       :{BIG_FONT}{BLACK}Обнаружены новые запасы нефти!{}«{INDUSTRY}» увеличивает темпы добычи вдвое!
STR_NEWS_INDUSTRY_PRODUCTION_INCREASE_FARM                      :{BIG_FONT}{BLACK}«{INDUSTRY}» внедряет новые методы ведения с/х, что позволит удвоить производительность!
STR_NEWS_INDUSTRY_PRODUCTION_INCREASE_SMOOTH                    :{BIG_FONT}{BLACK}Предприятие «{1:INDUSTRY}» увеличивает производство {0:STRING.gen} на{NBSP}{2:COMMA}%!
STR_NEWS_INDUSTRY_PRODUCTION_DECREASE_GENERAL                   :{BIG_FONT}{BLACK}Производительность предприятия «{INDUSTRY}» упала на 50%
STR_NEWS_INDUSTRY_PRODUCTION_DECREASE_FARM                      :{BIG_FONT}{BLACK}Из-за нашествия вредителей «{INDUSTRY}» снижает производительность на 50%!
STR_NEWS_INDUSTRY_PRODUCTION_DECREASE_SMOOTH                    :{BIG_FONT}{BLACK}Предприятие «{1:INDUSTRY}» снижает производство {0:STRING.gen} на{NBSP}{2:COMMA}%!

###length VEHICLE_TYPES
STR_NEWS_TRAIN_IS_WAITING                                       :{WHITE}ТС «{VEHICLE}» ждёт в депо
STR_NEWS_ROAD_VEHICLE_IS_WAITING                                :{WHITE}ТС «{VEHICLE}» ждёт в гараже
STR_NEWS_SHIP_IS_WAITING                                        :{WHITE}ТС «{VEHICLE}» ждёт в доке
STR_NEWS_AIRCRAFT_IS_WAITING                                    :{WHITE}ТС «{VEHICLE}» ждёт в ангаре
###next-name-looks-similar

# Order review system / warnings
STR_NEWS_VEHICLE_HAS_TOO_FEW_ORDERS                             :{WHITE}У ТС «{VEHICLE}» мало заданий
STR_NEWS_VEHICLE_HAS_VOID_ORDER                                 :{WHITE}У ТС «{VEHICLE}» недействительное задание
STR_NEWS_VEHICLE_HAS_DUPLICATE_ENTRY                            :{WHITE}У ТС «{VEHICLE}» повторяющиеся задания
STR_NEWS_VEHICLE_HAS_INVALID_ENTRY                              :{WHITE}У ТС «{VEHICLE}» некорректный пункт назначения
STR_NEWS_PLANE_USES_TOO_SHORT_RUNWAY                            :{WHITE}{VEHICLE} направлен{G 0 "" а о ы} в аэропорт со слишком короткой взлётно-посадочной полосой

STR_NEWS_VEHICLE_IS_GETTING_OLD                                 :{WHITE}ТС «{VEHICLE}» устарело
STR_NEWS_VEHICLE_IS_GETTING_VERY_OLD                            :{WHITE}ТС «{VEHICLE}» сильно устарело
STR_NEWS_VEHICLE_IS_GETTING_VERY_OLD_AND                        :{WHITE}ТС «{VEHICLE}» очень сильно устарело и требует срочной замены
STR_NEWS_TRAIN_IS_STUCK                                         :{WHITE}ТС «{VEHICLE}» не может найти путь для продолжения движения
STR_NEWS_VEHICLE_IS_LOST                                        :{WHITE}ТС «{VEHICLE}» заблудилось
STR_NEWS_VEHICLE_IS_UNPROFITABLE                                :{WHITE}Доход ТС «{VEHICLE}» в прошлом году составил {CURRENCY_LONG}
STR_NEWS_AIRCRAFT_DEST_TOO_FAR                                  :{WHITE}ТС «{VEHICLE}» не может достичь пункта назначения - слишком далеко

STR_NEWS_ORDER_REFIT_FAILED                                     :{WHITE}ТС «{VEHICLE}» остановлено из-за сбоя переоборудования
STR_NEWS_VEHICLE_AUTORENEW_FAILED                               :{WHITE}Сбой автообновления ТС «{VEHICLE}»{}{STRING}

STR_NEWS_NEW_VEHICLE_NOW_AVAILABLE                              :{BIG_FONT}{BLACK}Начато серийное производство новой модели {STRING.gen}!
STR_NEWS_NEW_VEHICLE_TYPE                                       :{BIG_FONT}{BLACK}{ENGINE}
STR_NEWS_NEW_VEHICLE_NOW_AVAILABLE_WITH_TYPE                    :{BLACK}Начато серийное производство новой модели {STRING.gen}! - {ENGINE}

STR_NEWS_SHOW_VEHICLE_GROUP_TOOLTIP                             :{BLACK}Открыть окно групп транспорта и выбрать группу, к которой принадлежит это транспортное средство

STR_NEWS_STATION_NO_LONGER_ACCEPTS_CARGO                        :{WHITE}{STATION} больше не принимает {STRING.acc}
STR_NEWS_STATION_NO_LONGER_ACCEPTS_CARGO_OR_CARGO               :{WHITE}{STATION} больше не принимает {STRING.acc} и {STRING.acc}
STR_NEWS_STATION_NOW_ACCEPTS_CARGO                              :{WHITE}{STATION} теперь принимает {STRING.acc}
STR_NEWS_STATION_NOW_ACCEPTS_CARGO_AND_CARGO                    :{WHITE}{STATION} теперь принимает {STRING.acc} и {STRING.acc}

STR_NEWS_OFFER_OF_SUBSIDY_EXPIRED                               :{BIG_FONT}{BLACK}Предложение субсидии истекло:{}{}Перевозка {STRING.gen} по маршруту {STRING} - {STRING} субсидироваться не будет.
STR_NEWS_SUBSIDY_WITHDRAWN_SERVICE                              :{BIG_FONT}{BLACK}Срок субсидии истёк:{}{}Перевозка {STRING.gen} по маршруту {STRING} - {STRING} больше не субсидируется.
STR_NEWS_SERVICE_SUBSIDY_OFFERED                                :{BIG_FONT}{BLACK}Предложена субсидия:{}{}Первая компания, которая повезёт {STRING.acc} по маршруту {STRING} - {STRING}, будет получать субсидию от местных властей в течение {NUM} {P года лет лет}!
###length 4
STR_NEWS_SERVICE_SUBSIDY_AWARDED_HALF                           :{BIG_FONT}{BLACK}Компания «{STRING}» получает субсидию!{}{}Перевозка {STRING.gen} по маршруту {STRING} - {STRING} будет оплачиваться в полуторном размере в течение {NUM} {P года лет лет}!
STR_NEWS_SERVICE_SUBSIDY_AWARDED_DOUBLE                         :{BIG_FONT}{BLACK}Компания «{STRING}» получает субсидию!{}{}Перевозка {STRING.gen} по маршруту {STRING} - {STRING} будет оплачиваться в двойном размере в течение {NUM} {P года лет лет}!
STR_NEWS_SERVICE_SUBSIDY_AWARDED_TRIPLE                         :{BIG_FONT}{BLACK}Компания «{STRING}» получает субсидию!{}{}Перевозка {STRING.gen} по маршруту {STRING} - {STRING} будет оплачиваться в тройном размере в течение {NUM} {P года лет лет}!
STR_NEWS_SERVICE_SUBSIDY_AWARDED_QUADRUPLE                      :{BIG_FONT}{BLACK}Компания «{STRING}» получает субсидию!{}{}Перевозка {STRING.gen} по маршруту {STRING} - {STRING} будет оплачиваться в четырёхкратном размере в течение {NUM} {P года лет лет}!

STR_NEWS_ROAD_REBUILDING                                        :{BIG_FONT}{BLACK}Хаос на дорогах города{NBSP}{TOWN}!{}{}Профинансированная {STRING} реконструкция дорог на 6 месяцев парализовала работу автотранспорта!
STR_NEWS_EXCLUSIVE_RIGHTS_TITLE                                 :{BIG_FONT}{BLACK}Транспортный монополист!
STR_NEWS_EXCLUSIVE_RIGHTS_DESCRIPTION                           :{BIG_FONT}{BLACK}Администрация г.{NBSP}{TOWN} заключила контракт с компанией «{STRING}», предоставляющий ей эксклюзивные права на транспортные услуги в городе сроком на 1{NBSP}год!

# Extra view window
STR_EXTRA_VIEWPORT_TITLE                                        :{WHITE}Окно просмотра {COMMA}
STR_EXTRA_VIEW_MOVE_VIEW_TO_MAIN                                :{BLACK}Из основного окна
STR_EXTRA_VIEW_MOVE_VIEW_TO_MAIN_TT                             :{BLACK}Показать то, что отображается в основном окне
STR_EXTRA_VIEW_MOVE_MAIN_TO_VIEW                                :{BLACK}В основное окно
STR_EXTRA_VIEW_MOVE_MAIN_TO_VIEW_TT                             :{BLACK}Показать в основном окне

# Game options window
STR_GAME_OPTIONS_CAPTION                                        :{WHITE}Основные настройки
STR_GAME_OPTIONS_CURRENCY_UNITS_FRAME                           :{BLACK}Валюта
STR_GAME_OPTIONS_CURRENCY_UNITS_DROPDOWN_TOOLTIP                :{BLACK}Смена используемой в игре валюты

###length 42
STR_GAME_OPTIONS_CURRENCY_GBP                                   :Английский фунт (£)
STR_GAME_OPTIONS_CURRENCY_USD                                   :Доллар США ($)
STR_GAME_OPTIONS_CURRENCY_EUR                                   :Евро (€)
STR_GAME_OPTIONS_CURRENCY_JPY                                   :Японская иена (¥)
STR_GAME_OPTIONS_CURRENCY_ATS                                   :Австрийский шиллинг (ATS)
STR_GAME_OPTIONS_CURRENCY_BEF                                   :Бельгийский франк (BEF)
STR_GAME_OPTIONS_CURRENCY_CHF                                   :Швейцарский франк (CHF)
STR_GAME_OPTIONS_CURRENCY_CZK                                   :Чешская крона (CZK)
STR_GAME_OPTIONS_CURRENCY_DEM                                   :Немецкая марка (DEM)
STR_GAME_OPTIONS_CURRENCY_DKK                                   :Датская крона (DKK)
STR_GAME_OPTIONS_CURRENCY_ESP                                   :Испанская песета (ESP)
STR_GAME_OPTIONS_CURRENCY_FIM                                   :Финская марка (FIM)
STR_GAME_OPTIONS_CURRENCY_FRF                                   :Французский франк (FRF)
STR_GAME_OPTIONS_CURRENCY_GRD                                   :Греческая драхма (GRD)
STR_GAME_OPTIONS_CURRENCY_HUF                                   :Венгерский форинт (HUF)
STR_GAME_OPTIONS_CURRENCY_ISK                                   :Исландская крона (ISK)
STR_GAME_OPTIONS_CURRENCY_ITL                                   :Итальянская лира (ITL)
STR_GAME_OPTIONS_CURRENCY_NLG                                   :Нидерландский гульден (NLG)
STR_GAME_OPTIONS_CURRENCY_NOK                                   :Норвежская крона (NOK)
STR_GAME_OPTIONS_CURRENCY_PLN                                   :Польский злотый (PLN)
STR_GAME_OPTIONS_CURRENCY_RON                                   :Румынский лей (RON)
STR_GAME_OPTIONS_CURRENCY_RUR                                   :Российский рубль (старый) (RUR)
STR_GAME_OPTIONS_CURRENCY_SIT                                   :Словенский толар (SIT)
STR_GAME_OPTIONS_CURRENCY_SEK                                   :Шведская крона (SEK)
STR_GAME_OPTIONS_CURRENCY_TRY                                   :Турецкая лира (TRY)
STR_GAME_OPTIONS_CURRENCY_SKK                                   :Словацкая крона (SKK)
STR_GAME_OPTIONS_CURRENCY_BRL                                   :Бразильский реал (BRL)
STR_GAME_OPTIONS_CURRENCY_EEK                                   :Эстонская крона (EEK)
STR_GAME_OPTIONS_CURRENCY_LTL                                   :Литовский лит (LTL)
STR_GAME_OPTIONS_CURRENCY_KRW                                   :Южнокорейская вона (KRW)
STR_GAME_OPTIONS_CURRENCY_ZAR                                   :Южноафриканский ранд (ZAR)
STR_GAME_OPTIONS_CURRENCY_CUSTOM                                :Своя...
STR_GAME_OPTIONS_CURRENCY_GEL                                   :Грузинский лари (GEL)
STR_GAME_OPTIONS_CURRENCY_IRR                                   :Иранский риал (IRR)
STR_GAME_OPTIONS_CURRENCY_RUB                                   :Российский рубль (RUB)
STR_GAME_OPTIONS_CURRENCY_MXN                                   :Мексиканский песо (MXN)
STR_GAME_OPTIONS_CURRENCY_NTD                                   :Новый тайваньский доллар (NTD)
STR_GAME_OPTIONS_CURRENCY_CNY                                   :Китайский юань (CNY)
STR_GAME_OPTIONS_CURRENCY_HKD                                   :Гонконгский доллар (HKD)
STR_GAME_OPTIONS_CURRENCY_INR                                   :Индийская рупия (INR)
STR_GAME_OPTIONS_CURRENCY_IDR                                   :Индонезийская рупия (IDR)
STR_GAME_OPTIONS_CURRENCY_MYR                                   :Малайзийский ринггит (MYR)

STR_GAME_OPTIONS_AUTOSAVE_FRAME                                 :{BLACK}Автосохранение
STR_GAME_OPTIONS_AUTOSAVE_DROPDOWN_TOOLTIP                      :{BLACK}Интервал автосохранения игры

# Autosave dropdown
###length 5
STR_GAME_OPTIONS_AUTOSAVE_DROPDOWN_OFF                          :Отключено
STR_GAME_OPTIONS_AUTOSAVE_DROPDOWN_EVERY_1_MONTH                :Каждый месяц
STR_GAME_OPTIONS_AUTOSAVE_DROPDOWN_EVERY_3_MONTHS               :Каждые 3 месяца
STR_GAME_OPTIONS_AUTOSAVE_DROPDOWN_EVERY_6_MONTHS               :Каждые 6 месяцев
STR_GAME_OPTIONS_AUTOSAVE_DROPDOWN_EVERY_12_MONTHS              :Каждый год

STR_GAME_OPTIONS_LANGUAGE                                       :{BLACK}Язык
STR_GAME_OPTIONS_LANGUAGE_TOOLTIP                               :{BLACK}Язык пользовательского интерфейса
STR_GAME_OPTIONS_LANGUAGE_PERCENTAGE                            :{STRING} ({NUM}% перевед{P ён ено ено})

STR_GAME_OPTIONS_FULLSCREEN                                     :{BLACK}Полноэкранный режим
STR_GAME_OPTIONS_FULLSCREEN_TOOLTIP                             :{BLACK}Включить/выключить полноэкранный режим

STR_GAME_OPTIONS_RESOLUTION                                     :{BLACK}Разрешение экрана
STR_GAME_OPTIONS_RESOLUTION_TOOLTIP                             :{BLACK}Выбор разрешения экрана
STR_GAME_OPTIONS_RESOLUTION_OTHER                               :Другое
STR_GAME_OPTIONS_RESOLUTION_ITEM                                :{NUM}x{NUM}

STR_GAME_OPTIONS_VIDEO_ACCELERATION                             :{BLACK}Аппаратное ускорение
STR_GAME_OPTIONS_VIDEO_ACCELERATION_TOOLTIP                     :{BLACK}Включить/выключить аппаратное ускорение. После этого игру потребуется перезапустить.
STR_GAME_OPTIONS_VIDEO_ACCELERATION_RESTART                     :{WHITE}Эта настройка будет применена только после перезапуска игры

STR_GAME_OPTIONS_VIDEO_VSYNC                                    :{BLACK}Вертикальная синхронизация
STR_GAME_OPTIONS_VIDEO_VSYNC_TOOLTIP                            :{BLACK}Включить/выключить вертикальную синхронизацию. После этого игру потребуется перезапустить. Работает только при включённом аппаратном ускорении.

STR_GAME_OPTIONS_VIDEO_DRIVER_INFO                              :{BLACK}Видеодрайвер: {STRING}

STR_GAME_OPTIONS_GUI_SCALE_FRAME                                :{BLACK}Масштаб интерфейса
STR_GAME_OPTIONS_GUI_SCALE_TOOLTIP                              :{BLACK}Изменяйте масштаб интерфейса с помощью ползунка. Удерживайте Ctrl для тонкой настройки.
STR_GAME_OPTIONS_GUI_SCALE_AUTO                                 :{BLACK}Автоопределение
STR_GAME_OPTIONS_GUI_SCALE_AUTO_TOOLTIP                         :{BLACK}Нажмите для автоматической установки масштаба интерфейса

STR_GAME_OPTIONS_GUI_SCALE_BEVELS                               :{BLACK}Рельефные элементы
STR_GAME_OPTIONS_GUI_SCALE_BEVELS_TOOLTIP                       :{BLACK}Масштабировать рельефные элементы интерфейса

STR_GAME_OPTIONS_GUI_SCALE_1X                                   :1x
STR_GAME_OPTIONS_GUI_SCALE_2X                                   :2x
STR_GAME_OPTIONS_GUI_SCALE_3X                                   :3x
STR_GAME_OPTIONS_GUI_SCALE_4X                                   :4x
STR_GAME_OPTIONS_GUI_SCALE_5X                                   :5x

STR_GAME_OPTIONS_GRAPHICS                                       :{BLACK}Настройки графики

STR_GAME_OPTIONS_REFRESH_RATE                                   :{BLACK}Частота обновления экрана
STR_GAME_OPTIONS_REFRESH_RATE_TOOLTIP                           :{BLACK}Выбор частоты обновления экрана
STR_GAME_OPTIONS_REFRESH_RATE_ITEM                              :{NUM}{NBSP}Гц
STR_GAME_OPTIONS_REFRESH_RATE_WARNING                           :{WHITE}Частота обновления выше 60{NBSP}Гц может отрицательно сказаться на производительности.

STR_GAME_OPTIONS_BASE_GRF                                       :{BLACK}Основной графический пакет
STR_GAME_OPTIONS_BASE_GRF_TOOLTIP                               :{BLACK}Выбор основного графического пакета
STR_GAME_OPTIONS_BASE_GRF_STATUS                                :{RED}{NUM} отсутствующи{P й х х}/повреждённы{P й х х} файл{P "" а ов}
STR_GAME_OPTIONS_BASE_GRF_DESCRIPTION_TOOLTIP                   :{BLACK}Дополнительная информация о выбранном графическом пакете

STR_GAME_OPTIONS_BASE_SFX                                       :{BLACK}Основной звуковой пакет
STR_GAME_OPTIONS_BASE_SFX_TOOLTIP                               :{BLACK}Выбор основного пакета звуковых эффектов
STR_GAME_OPTIONS_BASE_SFX_DESCRIPTION_TOOLTIP                   :{BLACK}Дополнительная информация о выбранном пакете звуковых эффектов

STR_GAME_OPTIONS_BASE_MUSIC                                     :{BLACK}Основной музыкальный пакет
STR_GAME_OPTIONS_BASE_MUSIC_TOOLTIP                             :{BLACK}Выбор основного музыкального пакета
STR_GAME_OPTIONS_BASE_MUSIC_STATUS                              :{RED}{NUM} повреждённы{P й х х} файл{P "" а ов}
STR_GAME_OPTIONS_BASE_MUSIC_DESCRIPTION_TOOLTIP                 :{BLACK}Дополнительная информация о выбранном музыкальном пакете

STR_ERROR_RESOLUTION_LIST_FAILED                                :{WHITE}Не удалось получить список поддерживаемых разрешений экрана
STR_ERROR_FULLSCREEN_FAILED                                     :{WHITE}Сбой полноэкранного режима

# Custom currency window

STR_CURRENCY_WINDOW                                             :{WHITE}Своя валюта
STR_CURRENCY_EXCHANGE_RATE                                      :{LTBLUE}Обменный курс: {ORANGE}{CURRENCY_LONG} = £{COMMA}
STR_CURRENCY_DECREASE_EXCHANGE_RATE_TOOLTIP                     :{BLACK}Повысить курс вашей валюты по отношению к фунту (£)
STR_CURRENCY_INCREASE_EXCHANGE_RATE_TOOLTIP                     :{BLACK}Снизить курс вашей валюты по отношению к фунту (£)
STR_CURRENCY_SET_EXCHANGE_RATE_TOOLTIP                          :{BLACK}Установить курс вашей валюты по отношению к фунту (£)

STR_CURRENCY_SEPARATOR                                          :{LTBLUE}Разделитель: {ORANGE}{STRING}
STR_CURRENCY_SET_CUSTOM_CURRENCY_SEPARATOR_TOOLTIP              :{BLACK}Установить разделитель тысяч

STR_CURRENCY_PREFIX                                             :{LTBLUE}Префикс: {ORANGE}{STRING}
STR_CURRENCY_SET_CUSTOM_CURRENCY_PREFIX_TOOLTIP                 :{BLACK}Установить префикс вашей валюты
STR_CURRENCY_SUFFIX                                             :{LTBLUE}Суффикс: {ORANGE}{STRING}
STR_CURRENCY_SET_CUSTOM_CURRENCY_SUFFIX_TOOLTIP                 :{BLACK}Установить суффикс вашей валюты

STR_CURRENCY_SWITCH_TO_EURO                                     :{LTBLUE}Переход на евро: {ORANGE}в {NUM} году
STR_CURRENCY_SWITCH_TO_EURO_NEVER                               :{LTBLUE}Переход на евро: {ORANGE}никогда
STR_CURRENCY_SET_CUSTOM_CURRENCY_TO_EURO_TOOLTIP                :{BLACK}Установить год перехода на евро
STR_CURRENCY_DECREASE_CUSTOM_CURRENCY_TO_EURO_TOOLTIP           :{BLACK}Перейти на евро раньше
STR_CURRENCY_INCREASE_CUSTOM_CURRENCY_TO_EURO_TOOLTIP           :{BLACK}Перейти на евро позже

STR_CURRENCY_PREVIEW                                            :{LTBLUE}Образец: {ORANGE}{CURRENCY_LONG}
STR_CURRENCY_CUSTOM_CURRENCY_PREVIEW_TOOLTIP                    :{BLACK}10{NBSP}000 фунтов стерлингов (£) в вашей валюте
STR_CURRENCY_CHANGE_PARAMETER                                   :{BLACK}Изменить параметр валюты

STR_NONE                                                        :Нет
STR_FUNDING_ONLY                                                :Строить самому
STR_MINIMAL                                                     :Минимальное
STR_NUM_VERY_LOW                                                :Очень малое
STR_NUM_LOW                                                     :Малое
STR_NUM_NORMAL                                                  :Среднее
STR_NUM_HIGH                                                    :Большое
STR_NUM_CUSTOM                                                  :Указанное
STR_NUM_CUSTOM_NUMBER                                           :Заданный ({NUM})

STR_VARIETY_NONE                                                :Нет
STR_VARIETY_VERY_LOW                                            :Очень низкое
STR_VARIETY_LOW                                                 :Низкое
STR_VARIETY_MEDIUM                                              :Среднее
STR_VARIETY_HIGH                                                :Большое
STR_VARIETY_VERY_HIGH                                           :Очень большое

###length 5
STR_AI_SPEED_VERY_SLOW                                          :Очень медленная
STR_AI_SPEED_SLOW                                               :Медленная
STR_AI_SPEED_MEDIUM                                             :Средняя
STR_AI_SPEED_FAST                                               :Быстрая
STR_AI_SPEED_VERY_FAST                                          :Очень быстрая

###length 6
STR_SEA_LEVEL_VERY_LOW                                          :Очень малое
STR_SEA_LEVEL_VERY_LOW.p                                        :Очень низкие
STR_SEA_LEVEL_LOW                                               :Малое
STR_SEA_LEVEL_LOW.p                                             :Малые
STR_SEA_LEVEL_MEDIUM                                            :Среднее
STR_SEA_LEVEL_MEDIUM.p                                          :Средние
STR_SEA_LEVEL_HIGH                                              :Большое
STR_SEA_LEVEL_HIGH.p                                            :Высокие
STR_SEA_LEVEL_CUSTOM                                            :Заданный
STR_SEA_LEVEL_CUSTOM_PERCENTAGE                                 :Заданный ({NUM}%)

###length 4
STR_RIVERS_NONE                                                 :Нет
STR_RIVERS_FEW                                                  :Малое
STR_RIVERS_MODERATE                                             :Среднее
STR_RIVERS_LOT                                                  :Большое

###length 3
STR_DISASTER_NONE                                               :нет
STR_DISASTER_REDUCED                                            :сниженная
STR_DISASTER_NORMAL                                             :обычная

###length 4
STR_SUBSIDY_X1_5                                                :x1,5
STR_SUBSIDY_X2                                                  :x2
STR_SUBSIDY_X3                                                  :x3
STR_SUBSIDY_X4                                                  :x4

###length 4
STR_CLIMATE_TEMPERATE_LANDSCAPE                                 :Умеренный ландшафт
STR_CLIMATE_SUB_ARCTIC_LANDSCAPE                                :Субарктический ландшафт
STR_CLIMATE_SUB_TROPICAL_LANDSCAPE                              :Субтропический ландшафт
STR_CLIMATE_TOYLAND_LANDSCAPE                                   :Игрушечный ландшафт

###length 7
STR_TERRAIN_TYPE_VERY_FLAT                                      :Плоский
STR_TERRAIN_TYPE_FLAT                                           :Равнинный
STR_TERRAIN_TYPE_HILLY                                          :Холмистый
STR_TERRAIN_TYPE_MOUNTAINOUS                                    :Преимущественно горный
STR_TERRAIN_TYPE_ALPINIST                                       :Исключительно горный
STR_TERRAIN_TYPE_CUSTOM                                         :Установить высоту вручную
STR_TERRAIN_TYPE_CUSTOM_VALUE                                   :Установленная высота ({NUM})

###length 4
STR_CITY_APPROVAL_LENIENT                                       :снисходительное
STR_CITY_APPROVAL_TOLERANT                                      :терпимое
STR_CITY_APPROVAL_HOSTILE                                       :отрицательное
STR_CITY_APPROVAL_PERMISSIVE                                    :дозволяющее (нет ограничений)

STR_WARNING_NO_SUITABLE_AI                                      :{WHITE}Модули ИИ отсутствуют.{}Их можно скачать через систему проверки онлайн-контента.

# Settings tree window
STR_CONFIG_SETTING_TREE_CAPTION                                 :{WHITE}Расширенные настройки
STR_CONFIG_SETTING_FILTER_TITLE                                 :{BLACK}Фильтр:
STR_CONFIG_SETTING_EXPAND_ALL                                   :{BLACK}Развернуть всё
STR_CONFIG_SETTING_COLLAPSE_ALL                                 :{BLACK}Свернуть всё
STR_CONFIG_SETTING_RESET_ALL                                    :{BLACK}Сбросить все значения
STR_CONFIG_SETTING_NO_EXPLANATION_AVAILABLE_HELPTEXT            :(нет описания)
STR_CONFIG_SETTING_DEFAULT_VALUE                                :{LTBLUE}Значение по умолчанию: {ORANGE}{STRING}
STR_CONFIG_SETTING_TYPE                                         :{LTBLUE}Тип настроек: {ORANGE}{STRING}
STR_CONFIG_SETTING_TYPE_CLIENT                                  :Настройки клиента (не содержатся в файлах сохранений; влияют на все игры)
STR_CONFIG_SETTING_TYPE_GAME_MENU                               :Настройки игры (содержатся в файлах сохранений; действительны только для новых игр)
STR_CONFIG_SETTING_TYPE_GAME_INGAME                             :Настройки игры (содержатся в файлах сохранений; действительны только для текущей игры)
STR_CONFIG_SETTING_TYPE_COMPANY_MENU                            :Настройки компании (содержатся в файлах сохранений; действительны только для новых игр)
STR_CONFIG_SETTING_TYPE_COMPANY_INGAME                          :Настройки компании (содержатся в файлах сохранений; действительны только для текущей игры)
STR_CONFIG_SETTING_RESET_ALL_CONFIRMATION_DIALOG_CAPTION        :{WHITE}Внимание!
STR_CONFIG_SETTING_RESET_ALL_CONFIRMATION_DIALOG_TEXT           :{WHITE}Вы уверены, что хотите сбросить все настройки игры к значениям по умолчанию?

STR_CONFIG_SETTING_RESTRICT_CATEGORY                            :{BLACK}Категория:
STR_CONFIG_SETTING_RESTRICT_TYPE                                :{BLACK}Тип:
STR_CONFIG_SETTING_RESTRICT_DROPDOWN_HELPTEXT                   :{BLACK}Отображать в списке только настройки, соответствующие выбранной категории
STR_CONFIG_SETTING_RESTRICT_BASIC                               :Основные настройки (только самые важные)
STR_CONFIG_SETTING_RESTRICT_ADVANCED                            :Расширенные настройки (практически все)
STR_CONFIG_SETTING_RESTRICT_ALL                                 :Все настройки (включая самые непонятные)
STR_CONFIG_SETTING_RESTRICT_CHANGED_AGAINST_DEFAULT             :Настройки со значениями, отличающимися от значений по умолчанию
STR_CONFIG_SETTING_RESTRICT_CHANGED_AGAINST_NEW                 :Настройки со значениями, отличающимися от настроек новой игры

STR_CONFIG_SETTING_TYPE_DROPDOWN_HELPTEXT                       :{BLACK}Ограничивает список ниже определёнными типами настроек
STR_CONFIG_SETTING_TYPE_DROPDOWN_ALL                            :Все настройки
STR_CONFIG_SETTING_TYPE_DROPDOWN_CLIENT                         :Настройки клиента (не записываются в сохранения; влияют на все игры)
STR_CONFIG_SETTING_TYPE_DROPDOWN_GAME_MENU                      :Настройки игры (записываются в сохранения; влияют только на новые игры)
STR_CONFIG_SETTING_TYPE_DROPDOWN_GAME_INGAME                    :Настройки игры (записываются в сохранение; влияют только на текущую игру)
STR_CONFIG_SETTING_TYPE_DROPDOWN_COMPANY_MENU                   :Настройки компании (записываются в сохранения; влияют только на новые игры)
STR_CONFIG_SETTING_TYPE_DROPDOWN_COMPANY_INGAME                 :Настройки компании (записываются в сохранение; влияют только на текущую компанию)

STR_CONFIG_SETTINGS_NONE                                        :{WHITE}- Нет -
###length 3
STR_CONFIG_SETTING_CATEGORY_HIDES                               :{BLACK}Чтобы показать все результаты поиска, выберите{}{SILVER}категорию{BLACK}: {WHITE}{STRING}
STR_CONFIG_SETTING_TYPE_HIDES                                   :{BLACK}Чтобы показать все результаты поиска, выберите{}{SILVER}тип{BLACK}: {WHITE}Все настройки
STR_CONFIG_SETTING_CATEGORY_AND_TYPE_HIDES                      :{BLACK}Чтобы показать все результаты поиска, выберите{}{SILVER}категорию{BLACK}: {WHITE}{STRING} {BLACK}и {SILVER}тип{BLACK}: {WHITE}Все настройки

###length 3
STR_CONFIG_SETTING_OFF                                          :нет
STR_CONFIG_SETTING_ON                                           :да
STR_CONFIG_SETTING_DISABLED                                     :отключено

###length 3
STR_CONFIG_SETTING_COMPANIES_OFF                                :нет
STR_CONFIG_SETTING_COMPANIES_OWN                                :для своей компании
STR_CONFIG_SETTING_COMPANIES_ALL                                :для всех компаний

###length 3
STR_CONFIG_SETTING_NONE                                         :нет
STR_CONFIG_SETTING_ORIGINAL                                     :оригинальное
STR_CONFIG_SETTING_ORIGINAL.f                                   :оригинальная
STR_CONFIG_SETTING_REALISTIC                                    :реалистичное
STR_CONFIG_SETTING_REALISTIC.f                                  :реалистичная

###length 3
STR_CONFIG_SETTING_HORIZONTAL_POS_LEFT                          :слева
STR_CONFIG_SETTING_HORIZONTAL_POS_CENTER                        :посередине
STR_CONFIG_SETTING_HORIZONTAL_POS_RIGHT                         :справа

STR_CONFIG_SETTING_MAXIMUM_INITIAL_LOAN                         :Максимальная сумма кредита: {STRING}
STR_CONFIG_SETTING_MAXIMUM_INITIAL_LOAN_HELPTEXT                :Максимальная сумма кредита для компании (без учета инфляции)

STR_CONFIG_SETTING_INTEREST_RATE                                :Процентная ставка: {STRING}
STR_CONFIG_SETTING_INTEREST_RATE_HELPTEXT                       :Процентная ставка по кредитам; также устанавливает уровень инфляции, если та включена.

STR_CONFIG_SETTING_RUNNING_COSTS                                :Эксплуатационные расходы: {STRING}
STR_CONFIG_SETTING_RUNNING_COSTS_HELPTEXT                       :Установите уровень стоимости обслуживания и эксплуатации транспорта и инфраструктуры

STR_CONFIG_SETTING_CONSTRUCTION_SPEED                           :Скорость строительства: {STRING}
STR_CONFIG_SETTING_CONSTRUCTION_SPEED_HELPTEXT                  :Ограничьте количество строительных мероприятий для ИИ

STR_CONFIG_SETTING_VEHICLE_BREAKDOWNS                           :Вероятность поломки транспорта: {STRING}
STR_CONFIG_SETTING_VEHICLE_BREAKDOWNS_HELPTEXT                  :Вероятность поломок редко обслуживаемого транспорта

STR_CONFIG_SETTING_SUBSIDY_MULTIPLIER                           :Множитель субсидий: {STRING}
STR_CONFIG_SETTING_SUBSIDY_MULTIPLIER_HELPTEXT                  :Установите множитель оплаты за субсидируемые перевозки

STR_CONFIG_SETTING_SUBSIDY_DURATION                             :Длительность субсидий: {STRING}
STR_CONFIG_SETTING_SUBSIDY_DURATION_HELPTEXT                    :Время, в течение которого выплачиваются субсидии.

STR_CONFIG_SETTING_SUBSIDY_DURATION_VALUE                       :{NUM} {P год года лет}
###setting-zero-is-special
STR_CONFIG_SETTING_SUBSIDY_DURATION_DISABLED                    :субсидии отключены

STR_CONFIG_SETTING_CONSTRUCTION_COSTS                           :Затраты на строительство: {STRING}
STR_CONFIG_SETTING_CONSTRUCTION_COSTS_HELPTEXT                  :Установите уровень затрат на строительство и приобретение

STR_CONFIG_SETTING_RECESSIONS                                   :Экономические кризисы: {STRING}
STR_CONFIG_SETTING_RECESSIONS_HELPTEXT                          :При включении раз в несколько лет в экономике может начаться кризис. В это время объёмы производства значительно снижаются (они возвращаются к прежнему уровню, когда спад заканчивается).

STR_CONFIG_SETTING_TRAIN_REVERSING                              :Запретить разворот поездов на станциях: {STRING}
STR_CONFIG_SETTING_TRAIN_REVERSING_HELPTEXT                     :Если включено, поезда не будут разворачиваться на проходных станциях, даже если это позволит сократить путь к следующему пункту назначения

STR_CONFIG_SETTING_DISASTERS                                    :Катастрофы: {STRING}
STR_CONFIG_SETTING_DISASTERS_HELPTEXT                           :Включение/отключение катастроф, которые могут время от времени блокировать или уничтожать транспортные средства или инфраструктуру

STR_CONFIG_SETTING_CITY_APPROVAL                                :Отношение городской администрации к компаниям: {STRING}
STR_CONFIG_SETTING_CITY_APPROVAL_HELPTEXT                       :Выберите уровень влияния шума и загрязнения окружающей среды компаниями на их рейтинг в городах и возможность дальнейшего строительства в городах

STR_CONFIG_SETTING_MAP_HEIGHT_LIMIT                             :Максимальная высота объектов на карте: {STRING}
STR_CONFIG_SETTING_MAP_HEIGHT_LIMIT_HELPTEXT                    :Установить максимальное значение высоты гор на карте. «(Автовыбор)» подберёт приемлемое значение после создания ландшафта.
STR_CONFIG_SETTING_MAP_HEIGHT_LIMIT_VALUE                       :{NUM}
###setting-zero-is-special
STR_CONFIG_SETTING_MAP_HEIGHT_LIMIT_AUTO                        :(автовыбор)
STR_CONFIG_SETTING_TOO_HIGH_MOUNTAIN                            :{WHITE}Невозможно изменить максимальную высоту. На карте есть горы выше этого значения.

STR_CONFIG_SETTING_AUTOSLOPE                                    :Разрешить изм. ландшафта под зданиями, дорогами и т. д. (автоспуски): {STRING}
STR_CONFIG_SETTING_AUTOSLOPE_HELPTEXT                           :Разрешить изменение ландшафта под домами и дорогами, не требуя их сноса

STR_CONFIG_SETTING_CATCHMENT                                    :Зона покрытия зависит от типа станции: {STRING}
STR_CONFIG_SETTING_CATCHMENT_HELPTEXT                           :Установить различный размер зоны покрытия для различных типов станций и аэропортов

STR_CONFIG_SETTING_SERVE_NEUTRAL_INDUSTRIES                     :Предприятия с собственными станциями используют станции игроков: {STRING}
STR_CONFIG_SETTING_SERVE_NEUTRAL_INDUSTRIES_HELPTEXT            :При включении - предприятия, имеющие собственные станции погрузки (например, нефтяные платформы), смогут обслуживаться также и станциями игроков, построенными поблизости.{}При отключении - предприятия будут производить погрузку только через свои внутренние станции, и эти станции будут обслуживать только своё предприятие.

STR_CONFIG_SETTING_EXTRADYNAMITE                                :Разрешить снос (почти) всех городских объектов: {STRING}
STR_CONFIG_SETTING_EXTRADYNAMITE_HELPTEXT                       :Упростить снос городских зданий и инфраструктуры

STR_CONFIG_SETTING_TRAIN_LENGTH                                 :Максимальная длина состава: {STRING}
STR_CONFIG_SETTING_TRAIN_LENGTH_HELPTEXT                        :Настройка максимальной длины состава
STR_CONFIG_SETTING_TILE_LENGTH                                  :{COMMA} клет{P ка ки ок}

STR_CONFIG_SETTING_SMOKE_AMOUNT                                 :Количество дыма/искр у локомотивов: {STRING}
STR_CONFIG_SETTING_SMOKE_AMOUNT_HELPTEXT                        :Количество дыма или искр, появляющихся над локомотивом

STR_CONFIG_SETTING_TRAIN_ACCELERATION_MODEL                     :Модель ускорения поездов: {STRING.f}
STR_CONFIG_SETTING_TRAIN_ACCELERATION_MODEL_HELPTEXT            :Настройка модели ускорения поездов. При использовании «оригинальной» модели все поезда одинаково замедляются при движении в гору. При использовании «реалистичной» модели поезда замедляются на подъёмах и поворотах в зависимости от различных характеристик, например, длины состава и тягового усилия локомотива.

STR_CONFIG_SETTING_ROAD_VEHICLE_ACCELERATION_MODEL              :Модель ускорения автотранспорта: {STRING.f}
STR_CONFIG_SETTING_ROAD_VEHICLE_ACCELERATION_MODEL_HELPTEXT     :Настройка модели ускорения автотранспорта. При использовании «оригинальной» модели все автомобили одинаково замедляются при движении в гору. При использовании «реалистичной» модели автомобили замедляются на подъёмах в зависимости от различных характеристик двигателя, например, тягового усилия.

STR_CONFIG_SETTING_TRAIN_SLOPE_STEEPNESS                        :Крутизна склона для поездов: {STRING}
STR_CONFIG_SETTING_TRAIN_SLOPE_STEEPNESS_HELPTEXT               :Настройка крутизны склона для поездов. Высокие значения делают подъём более тяжёлым.
STR_CONFIG_SETTING_PERCENTAGE                                   :{COMMA}%

STR_CONFIG_SETTING_ROAD_VEHICLE_SLOPE_STEEPNESS                 :Крутизна склона для автотранспорта: {STRING}
STR_CONFIG_SETTING_ROAD_VEHICLE_SLOPE_STEEPNESS_HELPTEXT        :Настройка крутизны склона для автотранспорта. Высокие значения делают подъём более тяжёлым.

STR_CONFIG_SETTING_FORBID_90_DEG                                :Запретить 90-градусные повороты на ж/д: {STRING}
STR_CONFIG_SETTING_FORBID_90_DEG_HELPTEXT                       :Поворот на 90° происходит, когда к горизонтальному участку рельсов примыкает вертикальный. В остальных случаях поезда поворачивают на 45°.

STR_CONFIG_SETTING_DISTANT_JOIN_STATIONS                        :Разрешить объединение не примыкающих друг к другу станций: {STRING}
STR_CONFIG_SETTING_DISTANT_JOIN_STATIONS_HELPTEXT               :Разрешить объединять несколько станций в одну, даже если они не примыкают друг к другу. Требуется нажать Ctrl+щелчок при расширении станции.

STR_CONFIG_SETTING_INFLATION                                    :Включить инфляцию: {STRING}
STR_CONFIG_SETTING_INFLATION_HELPTEXT                           :Включить инфляцию, при которой затраты растут немного быстрее, чем доходы

STR_CONFIG_SETTING_MAX_BRIDGE_LENGTH                            :Максимальная длина моста: {STRING}
STR_CONFIG_SETTING_MAX_BRIDGE_LENGTH_HELPTEXT                   :Ограничение на длину строящихся мостов

STR_CONFIG_SETTING_MAX_BRIDGE_HEIGHT                            :Максимальная высота мостов: {STRING}
STR_CONFIG_SETTING_MAX_BRIDGE_HEIGHT_HELPTEXT                   :Максимальная допустимая высота мостов

STR_CONFIG_SETTING_MAX_TUNNEL_LENGTH                            :Максимальная длина туннеля: {STRING}
STR_CONFIG_SETTING_MAX_TUNNEL_LENGTH_HELPTEXT                   :Ограничение на длину строящихся туннелей

STR_CONFIG_SETTING_RAW_INDUSTRY_CONSTRUCTION_METHOD             :Способ создания сырьевых предприятий: {STRING}
STR_CONFIG_SETTING_RAW_INDUSTRY_CONSTRUCTION_METHOD_HELPTEXT    :Способ создания сырьевых предприятий.{}«Не создавать» - отключить возможность их создания транспортными компаниями.{}«Геологоразведка» - предприятие будет создано в случайном месте на карте; иногда геологи не находят месторождений, и постройка предприятия отменяется.{}«Как и остальные» - сырьевые предприятия строятся как и перерабатывающие, с выбором места постройки.
###length 3
STR_CONFIG_SETTING_RAW_INDUSTRY_CONSTRUCTION_METHOD_NONE        :не создавать
STR_CONFIG_SETTING_RAW_INDUSTRY_CONSTRUCTION_METHOD_NORMAL      :как и остальные
STR_CONFIG_SETTING_RAW_INDUSTRY_CONSTRUCTION_METHOD_PROSPECTING :геологоразведка

STR_CONFIG_SETTING_INDUSTRY_PLATFORM                            :Ровная поверхность вокруг предприятий: {STRING}
STR_CONFIG_SETTING_INDUSTRY_PLATFORM_HELPTEXT                   :Радиус выравниваемой местности вокруг новых предприятий. Это позволяет подготовить место для постройки станций, дорог и{NBSP}т.{NBSP}п.

STR_CONFIG_SETTING_MULTIPINDTOWN                                :Разрешить несколько предприятий одного типа на город: {STRING}
STR_CONFIG_SETTING_MULTIPINDTOWN_HELPTEXT                       :Обычно к каждому городу относится не более одного предприятия каждого типа. Включение данной настройки снимает это ограничение.

STR_CONFIG_SETTING_SIGNALSIDE                                   :Показывать сигналы: {STRING}
STR_CONFIG_SETTING_SIGNALSIDE_HELPTEXT                          :Сторона железнодорожного полотна, на которой будут устанавливаться сигналы
###length 3
STR_CONFIG_SETTING_SIGNALSIDE_LEFT                              :слева
STR_CONFIG_SETTING_SIGNALSIDE_DRIVING_SIDE                      :на стороне движения автотранспорта
STR_CONFIG_SETTING_SIGNALSIDE_RIGHT                             :справа

STR_CONFIG_SETTING_SHOWFINANCES                                 :Показывать финансовую статистику каждый год: {STRING}
STR_CONFIG_SETTING_SHOWFINANCES_HELPTEXT                        :Показывать окно с финансовой информацией в конце каждого года для упрощения контроля финансового состояния компании

STR_CONFIG_SETTING_NONSTOP_BY_DEFAULT                           :Создавать задания с меткой «без остановок»: {STRING}
STR_CONFIG_SETTING_NONSTOP_BY_DEFAULT_HELPTEXT                  :Обычно транспортное средство останавливается на каждой станции, через которое проезжает. Если в задании стоит метка «без остановок», то ТС не останавливается на пути к станции назначения. Эта настройка влияет только на вновь создаваемые задания; после создания маршрута каждое задание можно настроить индивидуально.

STR_CONFIG_SETTING_STOP_LOCATION                                :По умолчанию поезда останавливаются {STRING} станции
STR_CONFIG_SETTING_STOP_LOCATION_HELPTEXT                       :Укажите, в какой части станции должны останавливаться поезда. «Начало станции» обозначает тот край платформы, куда поезд прибывает; «середина станции» - середину платформы; «конец станции» - край платформы, противоположный тому, откуда прибыл поезд. Учтите, что это значения по умолчанию; в каждом задании можно указать своё место остановки.
###length 3
STR_CONFIG_SETTING_STOP_LOCATION_NEAR_END                       :в начале
STR_CONFIG_SETTING_STOP_LOCATION_MIDDLE                         :в середине
STR_CONFIG_SETTING_STOP_LOCATION_FAR_END                        :в конце

STR_CONFIG_SETTING_AUTOSCROLL                                   :Смещать обзор, когда курсор находится у края экрана: {STRING}
STR_CONFIG_SETTING_AUTOSCROLL_HELPTEXT                          :Включает смещение обзора при приближении указателя мыши к краю экрана
###length 4
STR_CONFIG_SETTING_AUTOSCROLL_DISABLED                          :нет
STR_CONFIG_SETTING_AUTOSCROLL_MAIN_VIEWPORT_FULLSCREEN          :в основном окне при полноэкранном режиме
STR_CONFIG_SETTING_AUTOSCROLL_MAIN_VIEWPORT                     :в основном окне
STR_CONFIG_SETTING_AUTOSCROLL_EVERY_VIEWPORT                    :во всех окнах

STR_CONFIG_SETTING_BRIBE                                        :Разрешить подкупать местные власти: {STRING}
STR_CONFIG_SETTING_BRIBE_HELPTEXT                               :Позволять компаниям подкупать городскую администрацию. Если факт подкупа раскроется, рейтинг компании в городе падает и взимодействие с местной администрацией прекращается на 6 месяцев.

STR_CONFIG_SETTING_ALLOW_EXCLUSIVE                              :Разрешить покупать эксклюзивные транспортные права: {STRING}
STR_CONFIG_SETTING_ALLOW_EXCLUSIVE_HELPTEXT                     :Если компания покапает эксклюзивные транспортные права, то на станции конкурентов не будет поступать груз и не будут приходить пассажиры в течение года

STR_CONFIG_SETTING_ALLOW_FUND_BUILDINGS                         :Разрешить финансирование строительства зданий: {STRING}
STR_CONFIG_SETTING_ALLOW_FUND_BUILDINGS_HELPTEXT                :Разрешить транспортым компаниям финансировать строительство новых городских зданий

STR_CONFIG_SETTING_ALLOW_FUND_ROAD                              :Разрешить финансирование реконструкции дорог: {STRING}
STR_CONFIG_SETTING_ALLOW_FUND_ROAD_HELPTEXT                     :Позволить компаниям финансировать в городах дорожные работы, парализующие работу автотранспорта

STR_CONFIG_SETTING_ALLOW_GIVE_MONEY                             :Разрешить передачу денег другим компаниям: {STRING}
STR_CONFIG_SETTING_ALLOW_GIVE_MONEY_HELPTEXT                    :Позволить компаниям в сетевой игре передавать друг другу деньги

STR_CONFIG_SETTING_FREIGHT_TRAINS                               :Множитель массы груза для поездов: {STRING}
STR_CONFIG_SETTING_FREIGHT_TRAINS_HELPTEXT                      :Множитель массы груза, перевозимого поездами. Высокие значения увеличат нагрузку на локомотивы, особенно при подъёме в гору.

STR_CONFIG_SETTING_PLANE_SPEED                                  :Множитель скорости самолётов: {STRING}
STR_CONFIG_SETTING_PLANE_SPEED_HELPTEXT                         :Ограничение скорости воздушных судов относительно другого транспорта для снижения сверхприбылей от использования самолётов
STR_CONFIG_SETTING_PLANE_SPEED_VALUE                            :1 / {COMMA}

STR_CONFIG_SETTING_PLANE_CRASHES                                :Вероятность падения самолётов: {STRING}
STR_CONFIG_SETTING_PLANE_CRASHES_HELPTEXT                       :Настройка вероятности падения самолёта.{}У крупных самолётов всегда есть риск крушения при посадке в маленьких аэропортах.
###length 3
STR_CONFIG_SETTING_PLANE_CRASHES_NONE                           :отсутствует
STR_CONFIG_SETTING_PLANE_CRASHES_REDUCED                        :сниженная
STR_CONFIG_SETTING_PLANE_CRASHES_NORMAL                         :обычная

STR_CONFIG_SETTING_STOP_ON_TOWN_ROAD                            :Позволять строить остановки на городских дорогах: {STRING}
STR_CONFIG_SETTING_STOP_ON_TOWN_ROAD_HELPTEXT                   :Разрешить компаниям строить сквозные остановки на муниципальных дорогах
STR_CONFIG_SETTING_STOP_ON_COMPETITOR_ROAD                      :Разрешить проезд через остановки соперников по их дорогам: {STRING}
STR_CONFIG_SETTING_STOP_ON_COMPETITOR_ROAD_HELPTEXT             :Разрешить компаниям строить сквозные остановки на дорогах, принадлежащих другим транспортным компаниям
STR_CONFIG_SETTING_DYNAMIC_ENGINES_EXISTING_VEHICLES            :{WHITE}Изменение этого параметра невозможно, если в игре есть транспортные средства.

STR_CONFIG_SETTING_INFRASTRUCTURE_MAINTENANCE                   :Обслуживание инфраструктуры: {STRING}
STR_CONFIG_SETTING_INFRASTRUCTURE_MAINTENANCE_HELPTEXT          :Включает затраты на содержание инфраструктуры. Стоимость непропорционально увеличивается с ростом транспортной сети, оказывая, таким образом, большее влияние на крупные компании, чем на малые.

STR_CONFIG_SETTING_COMPANY_STARTING_COLOUR                      :Фирменный цвет компании: {STRING}
STR_CONFIG_SETTING_COMPANY_STARTING_COLOUR_HELPTEXT             :Выберите начальный фирменный цвет компании

STR_CONFIG_SETTING_NEVER_EXPIRE_AIRPORTS                        :Аэропорты не устаревают: {STRING}
STR_CONFIG_SETTING_NEVER_EXPIRE_AIRPORTS_HELPTEXT               :При включении все типы аэропортов доступны для строительства в любое время после их первоначального появления

STR_CONFIG_SETTING_WARN_LOST_VEHICLE                            :Предупреждать, если ТС потерялось: {STRING}
STR_CONFIG_SETTING_WARN_LOST_VEHICLE_HELPTEXT                   :Включает сообщения о транспортых средствах, которые не могут найти путь к месту назначения

STR_CONFIG_SETTING_ORDER_REVIEW                                 :Проверять маршруты на правильность: {STRING}
STR_CONFIG_SETTING_ORDER_REVIEW_HELPTEXT                        :Включает периодическую проверку маршрутов транспорта и сообщения о наличии некоторых очевидных проблем в них
###length 3
STR_CONFIG_SETTING_ORDER_REVIEW_OFF                             :не проверять
STR_CONFIG_SETTING_ORDER_REVIEW_EXDEPOT                         :у всех запущенных
STR_CONFIG_SETTING_ORDER_REVIEW_ON                              :у всех

STR_CONFIG_SETTING_WARN_INCOME_LESS                             :Предупреждать, если доход ТС отрицателен: {STRING}
STR_CONFIG_SETTING_WARN_INCOME_LESS_HELPTEXT                    :Включает сообщения о транспортых средствах, не принёсших прибыли по итогам прошедшего года

STR_CONFIG_SETTING_NEVER_EXPIRE_VEHICLES                        :Транспорт не будет выходить из эксплуатации: {STRING}
STR_CONFIG_SETTING_NEVER_EXPIRE_VEHICLES_HELPTEXT               :При включении все транспортные средства остаются доступными для покупки в любое время после начала их производства

STR_CONFIG_SETTING_AUTORENEW_VEHICLE                            :Автозамена изношенного транспорта: {STRING}
STR_CONFIG_SETTING_AUTORENEW_VEHICLE_HELPTEXT                   :Включает автоматическую замену устаревших транспортных средств

STR_CONFIG_SETTING_AUTORENEW_MONTHS                             :Автозамена транспорта {STRING} истечения срока эксплуатации
STR_CONFIG_SETTING_AUTORENEW_MONTHS_HELPTEXT                    :Относительный возраст транспортного средства, после которого оно подлежит автозамене
###length 2
STR_CONFIG_SETTING_AUTORENEW_MONTHS_VALUE_BEFORE                :за {COMMA} месяц{P "" а ев} до
STR_CONFIG_SETTING_AUTORENEW_MONTHS_VALUE_AFTER                 :спустя {COMMA} месяц{P "" а ев} после

STR_CONFIG_SETTING_AUTORENEW_MONEY                              :Сумма, необходимая для автозамены: {STRING}
STR_CONFIG_SETTING_AUTORENEW_MONEY_HELPTEXT                     :Минимальная сумма денег на счёте компании, необходимая для начала автозамены

STR_CONFIG_SETTING_ERRMSG_DURATION                              :Длительность сообщения об ошибке: {STRING}
STR_CONFIG_SETTING_ERRMSG_DURATION_HELPTEXT                     :Длительность показа красных окон с сообщениями об ошибках. Эта настройка не действует на некоторые сообщения (о критических ошибках) - они не закрываются автоматически, только вручную.
STR_CONFIG_SETTING_ERRMSG_DURATION_VALUE                        :{COMMA} секунд{P а ы ""}

STR_CONFIG_SETTING_HOVER_DELAY                                  :Показывать подсказки: {STRING}
STR_CONFIG_SETTING_HOVER_DELAY_HELPTEXT                         :Задержка между наведением указателя мыши на элемент интерфейса и появлением подсказки. Если это значение равно 0, подсказки появляются по щелчку правой кнопки мыши.
STR_CONFIG_SETTING_HOVER_DELAY_VALUE                            :при наведении указателя на {COMMA} миллисекунд{P у ы ""}
###setting-zero-is-special
STR_CONFIG_SETTING_HOVER_DELAY_DISABLED                         :щелчком правой кнопкой мыши

STR_CONFIG_SETTING_POPULATION_IN_LABEL                          :Показывать количество жителей в названии города: {STRING}
STR_CONFIG_SETTING_POPULATION_IN_LABEL_HELPTEXT                 :Показывать количество жителей городов в названиях

STR_CONFIG_SETTING_GRAPH_LINE_THICKNESS                         :Толщина линий графиков: {STRING}
STR_CONFIG_SETTING_GRAPH_LINE_THICKNESS_HELPTEXT                :Толщина линий графиков. Тонкие линии более точны; толстые линии лучше видны и их цвета лучше различимы.

STR_CONFIG_SETTING_SHOW_NEWGRF_NAME                             :Показывать имя NewGRF в окне покупки транспорта: {STRING}
STR_CONFIG_SETTING_SHOW_NEWGRF_NAME_HELPTEXT                    :Показывать название модуля NewGRF, содержащего выбранную модель транспортного средства, в окне покупки транспорта.
STR_CONFIG_SETTING_SHOW_CARGO_IN_LISTS                          :Показывать типы перевозимых грузов в списках ТС: {STRING}
STR_CONFIG_SETTING_SHOW_CARGO_IN_LISTS_HELPTEXT                 :Если включено, в списках транспорта будут указаны типы грузов, которые каждое ТС может перевозить.

STR_CONFIG_SETTING_LANDSCAPE                                    :Тип карты: {STRING}
STR_CONFIG_SETTING_LANDSCAPE_HELPTEXT                           :Тип карты определяет основу игрового процесса, например, доступные типы транспорта и грузов, различные условия роста городов. Всё это также может быть изменено с помощью модулей NewGRF и игровых скриптов.

STR_CONFIG_SETTING_LAND_GENERATOR                               :Генератор ландшафта: {STRING}
STR_CONFIG_SETTING_LAND_GENERATOR_HELPTEXT                      :Оригинальный генератор рассчитан на базовый графический набор и создаёт ландшафт из типовых элементов.{}TerraGenesis использует для создания ландшафта шум Перлина и более тонко настраивается.
###length 2
STR_CONFIG_SETTING_LAND_GENERATOR_ORIGINAL                      :Оригинальный
STR_CONFIG_SETTING_LAND_GENERATOR_TERRA_GENESIS                 :TerraGenesis

STR_CONFIG_SETTING_TERRAIN_TYPE                                 :Тип ландшафта: {STRING}
STR_CONFIG_SETTING_TERRAIN_TYPE_HELPTEXT                        :(Только для TerraGenesis){}Холмистость ландшафта

STR_CONFIG_SETTING_INDUSTRY_DENSITY                             :Количество предприятий: {STRING}
STR_CONFIG_SETTING_INDUSTRY_DENSITY_HELPTEXT                    :Выберите, сколько предприятий создавать в начале и на каком уровне поддерживать их количество в процессе игры.

STR_CONFIG_SETTING_OIL_REF_EDGE_DISTANCE                        :Макс. расстояние от края карты до предприятий нефтяной индустрии: {STRING}
STR_CONFIG_SETTING_OIL_REF_EDGE_DISTANCE_HELPTEXT               :Эта настройка ограничивает расстояние от края карты до нефтяных платформ и нефтеперерабатывающих заводов. Таким образом, на краях карты, оканчивающихся водой, они будут строиться у берега. На картах размером более 256 это значение будет соответственно увеличено.

STR_CONFIG_SETTING_SNOWLINE_HEIGHT                              :Высота снеговой линии: {STRING}
STR_CONFIG_SETTING_SNOWLINE_HEIGHT_HELPTEXT                     :Это значение определяет, на какой высоте в субарктическом климате устанавливается снеговой покров. Наличие снега влияет на расстановку предприятий и на условия роста городов.{}Значение может быть установлено только в редакторе сценариев; иначе оно рассчитывается в зависимости от значения «снежного покрытия».

STR_CONFIG_SETTING_SNOW_COVERAGE                                :Снежное покрытие: {STRING}
STR_CONFIG_SETTING_SNOW_COVERAGE_HELPTEXT                       :Это значение определяет примерную относительную площадь суши, покрытой снегом в субарктическом климате. Наличие снега влияет на расположение предприятий и на условия роста городов.{}Используется только при создании карты. Земля чуть выше уровня моря никогда не покрывается снегом.
STR_CONFIG_SETTING_SNOW_COVERAGE_VALUE                          :{NUM}%

STR_CONFIG_SETTING_DESERT_COVERAGE                              :Песчаное покрытие: {STRING}
STR_CONFIG_SETTING_DESERT_COVERAGE_HELPTEXT                     :Это значение определяет примерную относительную площадь суши, покрытой песком в тропическом климате. Пустыни влияют на расположение предприятий.{}Используется только при создании карты.
STR_CONFIG_SETTING_DESERT_COVERAGE_VALUE                        :{NUM}%

STR_CONFIG_SETTING_ROUGHNESS_OF_TERRAIN                         :Грубость ландшафта: {STRING}
STR_CONFIG_SETTING_ROUGHNESS_OF_TERRAIN_HELPTEXT                :(Только для TerraGenesis){}Выберите количество гор и холмов на карте. На гладком ландшафте холмов немного и они более пологие. На грубом - много гор, и ландшафт может показаться слишком однообразным.
###length 4
STR_CONFIG_SETTING_ROUGHNESS_OF_TERRAIN_VERY_SMOOTH             :Очень гладкий
STR_CONFIG_SETTING_ROUGHNESS_OF_TERRAIN_SMOOTH                  :Гладкий
STR_CONFIG_SETTING_ROUGHNESS_OF_TERRAIN_ROUGH                   :Грубый
STR_CONFIG_SETTING_ROUGHNESS_OF_TERRAIN_VERY_ROUGH              :Очень грубый

STR_CONFIG_SETTING_VARIETY                                      :Разнообразие ландшафта: {STRING}
STR_CONFIG_SETTING_VARIETY_HELPTEXT                             :(Только для TerraGenesis){}Определяет наличие на карте как горных, так и равнинных областей. Поскольку данная настройка влияет только на сглаживание карты, остальные настройки должны быть выставлены в горный ландшафт.

STR_CONFIG_SETTING_RIVER_AMOUNT                                 :Количество рек: {STRING}
STR_CONFIG_SETTING_RIVER_AMOUNT_HELPTEXT                        :Выберите количество рек на карте

STR_CONFIG_SETTING_TREE_PLACER                                  :Алгоритм рассадки деревьев: {STRING}
STR_CONFIG_SETTING_TREE_PLACER_HELPTEXT                         :Выберите способ распределения деревьев на карте: «оригинальный» алгоритм высаживает их равномерно по всей карте; «улучшенный» - группами.
###length 3
STR_CONFIG_SETTING_TREE_PLACER_NONE                             :Нет
STR_CONFIG_SETTING_TREE_PLACER_ORIGINAL                         :Оригинальный
STR_CONFIG_SETTING_TREE_PLACER_IMPROVED                         :Улучшенный

STR_CONFIG_SETTING_ROAD_SIDE                                    :Движение автотранспорта: {STRING}
STR_CONFIG_SETTING_ROAD_SIDE_HELPTEXT                           :Выберите сторону дороги, по которой движется автотранспорт

###length 2
STR_CONFIG_SETTING_ROAD_SIDE_LEFT                               :Левостороннее
STR_CONFIG_SETTING_ROAD_SIDE_RIGHT                              :Правостороннее

STR_CONFIG_SETTING_HEIGHTMAP_ROTATION                           :Вращение карты высот: {STRING}
###length 2
STR_CONFIG_SETTING_HEIGHTMAP_ROTATION_COUNTER_CLOCKWISE         :Против часовой стрелки
STR_CONFIG_SETTING_HEIGHTMAP_ROTATION_CLOCKWISE                 :По часовой стрелке

STR_CONFIG_SETTING_SE_FLAT_WORLD_HEIGHT                         :Уровень высоты для карт с плоским рельефом: {STRING}
###length 2
STR_CONFIG_SETTING_EDGES_NOT_EMPTY                              :{WHITE}Одна или несколько клеток в северном углу не пусты
STR_CONFIG_SETTING_EDGES_NOT_WATER                              :{WHITE}Одна или несколько клеток берега без воды

STR_CONFIG_SETTING_STATION_SPREAD                               :Максимальный размер станции: {STRING}
STR_CONFIG_SETTING_STATION_SPREAD_HELPTEXT                      :Максимальный размер области, которую может занимать станция или её составные части.{}Имейте в виду, что большие значения замедляют игру.

STR_CONFIG_SETTING_SERVICEATHELIPAD                             :Проводить ТО на вертолётных площадках: {STRING}
STR_CONFIG_SETTING_SERVICEATHELIPAD_HELPTEXT                    :Проводить техническое обслуживание вертолётов при каждой посадке, в том числе на вертолётных площадках, где нет ангара

STR_CONFIG_SETTING_LINK_TERRAFORM_TOOLBAR                       :Связать ландшафтную панель с транспортной: {STRING}
STR_CONFIG_SETTING_LINK_TERRAFORM_TOOLBAR_HELPTEXT              :Открывать панель инструментов для изменения ландшафта вместе с панелью создания транспортных коммуникаций

STR_CONFIG_SETTING_SMALLMAP_LAND_COLOUR                         :Цвет ландшафта на миникарте: {STRING}
STR_CONFIG_SETTING_SMALLMAP_LAND_COLOUR_HELPTEXT                :Цвет ландшафта на миникарте
###length 3
STR_CONFIG_SETTING_SMALLMAP_LAND_COLOUR_GREEN                   :зелёный
STR_CONFIG_SETTING_SMALLMAP_LAND_COLOUR_DARK_GREEN              :тёмно-зелёный
STR_CONFIG_SETTING_SMALLMAP_LAND_COLOUR_VIOLET                  :фиолетовый

STR_CONFIG_SETTING_LINKGRAPH_COLOURS                            :Цвета потоков грузоперевозок: {STRING}
STR_CONFIG_SETTING_LINKGRAPH_COLOURS_HELPTEXT                   :Выберите цветовую схему графического отображения потоков движения грузов.
###length 4
STR_CONFIG_SETTING_LINKGRAPH_COLOURS_GREEN_TO_RED               :зелёный и красный (оригинальные)
STR_CONFIG_SETTING_LINKGRAPH_COLOURS_GREEN_TO_BLUE              :зелёный и синий
STR_CONFIG_SETTING_LINKGRAPH_COLOURS_GREY_TO_RED                :серый и красный
STR_CONFIG_SETTING_LINKGRAPH_COLOURS_GREYSCALE                  :оттенки серого

STR_CONFIG_SETTING_SCROLLMODE                                   :Перемещение обзора: {STRING}
STR_CONFIG_SETTING_SCROLLMODE_HELPTEXT                          :Способ перемещения по игровому полю
###length 4
STR_CONFIG_SETTING_SCROLLMODE_DEFAULT                           :перемещать обзор с помощью ПКМ, зафиксировав курсор
STR_CONFIG_SETTING_SCROLLMODE_RMB_LOCKED                        :перемещать карту с помощью ПКМ, зафиксировав курсор
STR_CONFIG_SETTING_SCROLLMODE_RMB                               :перемещать с помощью ПКМ
STR_CONFIG_SETTING_SCROLLMODE_LMB                               :перемещать с помощью ЛКМ

STR_CONFIG_SETTING_SMOOTH_SCROLLING                             :Плавное перемещение: {STRING}
STR_CONFIG_SETTING_SMOOTH_SCROLLING_HELPTEXT                    :Настройка перемещения обзора в основном окне при щелчке по миникарте или по команде обзора какого-нибудь объекта. Если включено, то обзор смещается плавно; если отключено - то мгновенно.

STR_CONFIG_SETTING_MEASURE_TOOLTIP                              :Показывать замеры при строительстве: {STRING}
STR_CONFIG_SETTING_MEASURE_TOOLTIP_HELPTEXT                     :Показывать расстояния и разницу высот при строительстве

STR_CONFIG_SETTING_LIVERIES                                     :Показывать индивидуальную окраску транспорта: {STRING}
STR_CONFIG_SETTING_LIVERIES_HELPTEXT                            :Включить индивидуальную окраску различных видов транспорта вместо общего цвета компании
###length 3
STR_CONFIG_SETTING_LIVERIES_NONE                                :нет
STR_CONFIG_SETTING_LIVERIES_OWN                                 :только для своей компании
STR_CONFIG_SETTING_LIVERIES_ALL                                 :для всех компаний

STR_CONFIG_SETTING_PREFER_TEAMCHAT                              :Использовать Enter для командного чата: {STRING}
STR_CONFIG_SETTING_PREFER_TEAMCHAT_HELPTEXT                     :Использовать «Enter» для командного чата, а «Ctrl+Enter» - для общего

STR_CONFIG_SETTING_SCROLLWHEEL_MULTIPLIER                       :Скорость смещения обзора прокруткой колеса мыши: {STRING}
STR_CONFIG_SETTING_SCROLLWHEEL_MULTIPLIER_HELPTEXT              :Настройка скорости смещения обзора с помощью колеса прокрутки

STR_CONFIG_SETTING_SCROLLWHEEL_SCROLLING                        :Использовать колесо прокрутки: {STRING}
STR_CONFIG_SETTING_SCROLLWHEEL_SCROLLING_HELPTEXT               :Можно настроить смещение обзора с помощью качающегося колеса прокрутки
###length 3
STR_CONFIG_SETTING_SCROLLWHEEL_ZOOM                             :для масштабирования
STR_CONFIG_SETTING_SCROLLWHEEL_SCROLL                           :для смещения обзора
STR_CONFIG_SETTING_SCROLLWHEEL_OFF                              :не использовать

STR_CONFIG_SETTING_OSK_ACTIVATION                               :Экранная клавиатура: {STRING}
STR_CONFIG_SETTING_OSK_ACTIVATION_HELPTEXT                      :Выберите способ открытия экранной клавиатуры для ввода текста с помощью указателя. Эта настройка предназначена для мобильных устройств, не имеющих клавиатуры.
###length 4
STR_CONFIG_SETTING_OSK_ACTIVATION_DISABLED                      :отключена
STR_CONFIG_SETTING_OSK_ACTIVATION_DOUBLE_CLICK                  :двойной щелчок
STR_CONFIG_SETTING_OSK_ACTIVATION_SINGLE_CLICK_FOCUS            :одиночный щелчок (когда фокус в поле ввода)
STR_CONFIG_SETTING_OSK_ACTIVATION_SINGLE_CLICK                  :одиночный щелчок (немедленно)

STR_CONFIG_SETTING_USE_RELAY_SERVICE                            :Использовать транслятор: {STRING}
STR_CONFIG_SETTING_USE_RELAY_SERVICE_HELPTEXT                   :Если подключиться к игровому серверу напрямую не удаётся, клиент может установить соединение через сервер-транслятор. Использование транслятора можно разрешить без запроса, запретить, или спрашивать каждый раз при подключении.
###length 3
STR_CONFIG_SETTING_USE_RELAY_SERVICE_NEVER                      :нет
STR_CONFIG_SETTING_USE_RELAY_SERVICE_ASK                        :спрашивать
STR_CONFIG_SETTING_USE_RELAY_SERVICE_ALLOW                      :да

STR_CONFIG_SETTING_RIGHT_MOUSE_BTN_EMU                          :Эмуляция нажатия правой кнопки мыши: {STRING}
STR_CONFIG_SETTING_RIGHT_MOUSE_BTN_EMU_HELPTEXT                 :Выбор способа эмуляции нажатия правой кнопки мыши
###length 3
STR_CONFIG_SETTING_RIGHT_MOUSE_BTN_EMU_COMMAND                  :Команд.
STR_CONFIG_SETTING_RIGHT_MOUSE_BTN_EMU_CONTROL                  :Контрол.
STR_CONFIG_SETTING_RIGHT_MOUSE_BTN_EMU_OFF                      :Выкл.

STR_CONFIG_SETTING_RIGHT_MOUSE_WND_CLOSE                        :Закрывать окна щелчком ПКМ: {STRING}
STR_CONFIG_SETTING_RIGHT_MOUSE_WND_CLOSE_HELPTEXT               :Закрывать окно щелчком правой кнопкой мыши в его пределах. При этом отключается появление подсказок по правой кнопке.

STR_CONFIG_SETTING_AUTOSAVE                                     :Автосохранение: {STRING}
STR_CONFIG_SETTING_AUTOSAVE_HELPTEXT                            :Укажите интервал между автоматическими сохранениями

STR_CONFIG_SETTING_DATE_FORMAT_IN_SAVE_NAMES                    :Использовать {STRING} формат даты для имён сохранений
STR_CONFIG_SETTING_DATE_FORMAT_IN_SAVE_NAMES_HELPTEXT           :Формат даты, использующийся в названиях сохранённых игр
###length 3
STR_CONFIG_SETTING_DATE_FORMAT_IN_SAVE_NAMES_LONG               :длинный (31-е дек 2008 г.)
STR_CONFIG_SETTING_DATE_FORMAT_IN_SAVE_NAMES_SHORT              :короткий (31.12.2008)
STR_CONFIG_SETTING_DATE_FORMAT_IN_SAVE_NAMES_ISO                :ISO (2008-12-31)

STR_CONFIG_SETTING_PAUSE_ON_NEW_GAME                            :Автопауза в начале игры: {STRING}
STR_CONFIG_SETTING_PAUSE_ON_NEW_GAME_HELPTEXT                   :Включение паузы при старте новой игры, чтобы лучше изучить карту

STR_CONFIG_SETTING_COMMAND_PAUSE_LEVEL                          :Во время паузы разрешить: {STRING}
STR_CONFIG_SETTING_COMMAND_PAUSE_LEVEL_HELPTEXT                 :Настройка допустимых действий во время паузы
###length 4
STR_CONFIG_SETTING_COMMAND_PAUSE_LEVEL_NO_ACTIONS               :ничего
STR_CONFIG_SETTING_COMMAND_PAUSE_LEVEL_ALL_NON_CONSTRUCTION     :все действия, кроме строительства
STR_CONFIG_SETTING_COMMAND_PAUSE_LEVEL_ALL_NON_LANDSCAPING      :все действия, кроме изменения ландшафта
STR_CONFIG_SETTING_COMMAND_PAUSE_LEVEL_ALL_ACTIONS              :все действия

STR_CONFIG_SETTING_ADVANCED_VEHICLE_LISTS                       :Показывать группы в списке транспорта: {STRING}
STR_CONFIG_SETTING_ADVANCED_VEHICLE_LISTS_HELPTEXT              :Включить расширенный список транспорта, позволяющий объединять транспортные средства в группы

STR_CONFIG_SETTING_LOADING_INDICATORS                           :Показывать индикатор загрузки: {STRING}
STR_CONFIG_SETTING_LOADING_INDICATORS_HELPTEXT                  :Отображение индикаторов загрузки над загружающимся и разгружающимся транспортом

STR_CONFIG_SETTING_TIMETABLE_IN_TICKS                           :Графики движения в «тиках», а не днях: {STRING}
STR_CONFIG_SETTING_TIMETABLE_IN_TICKS_HELPTEXT                  :Измерять время в графиках движения игровыми «тиками», а не днями. 1 день равен 74 «тикам».

STR_CONFIG_SETTING_TIMETABLE_SHOW_ARRIVAL_DEPARTURE             :Показывать время прибытия и отправления в графиках: {STRING}
STR_CONFIG_SETTING_TIMETABLE_SHOW_ARRIVAL_DEPARTURE_HELPTEXT    :Показывать ожидаемое время прибытия и отправления в графиках движения

STR_CONFIG_SETTING_QUICKGOTO                                    :Быстрое создание заданий транспорта: {STRING}
STR_CONFIG_SETTING_QUICKGOTO_HELPTEXT                           :Открывать окно маршрута с нажатой кнопкой «Следовать»

STR_CONFIG_SETTING_DEFAULT_RAIL_TYPE                            :Тип ж/д путей по умолчанию (после старта/загрузки): {STRING}
STR_CONFIG_SETTING_DEFAULT_RAIL_TYPE_HELPTEXT                   :Тип железнодорожных путей, выбираемый по умолчанию после старта или загрузки игры.{}«Первые доступные» - самый старый тип рельсов.{}«Последние доступные» - самый новый тип.{}«Наиболее используемые» - тип рельсов, наиболее широко используемых в игре.
###length 3
STR_CONFIG_SETTING_DEFAULT_RAIL_TYPE_FIRST                      :первые доступные
STR_CONFIG_SETTING_DEFAULT_RAIL_TYPE_LAST                       :последние доступные
STR_CONFIG_SETTING_DEFAULT_RAIL_TYPE_MOST_USED                  :наиболее используемые

STR_CONFIG_SETTING_SHOW_TRACK_RESERVATION                       :Показывать зарезервированные пути: {STRING}
STR_CONFIG_SETTING_SHOW_TRACK_RESERVATION_HELPTEXT              :Подсвечивать зарезервированные пути для решения проблем на путях с маршрутными сигналами

STR_CONFIG_SETTING_PERSISTENT_BUILDINGTOOLS                     :Инструменты строительства активны после использования: {STRING}
STR_CONFIG_SETTING_PERSISTENT_BUILDINGTOOLS_HELPTEXT            :Инструменты строительства мостов, туннелей и{NBSP}т.{NBSP}п. не отключаются самостоятельно после использования

STR_CONFIG_SETTING_AUTO_REMOVE_SIGNALS                          :Убирать мешающие ж/д сигналы при строительстве: {STRING}
STR_CONFIG_SETTING_AUTO_REMOVE_SIGNALS_HELPTEXT                 :Автоматически убирать сигналы, мешающие постройке новых рельсовых путей. Это может привести к столкновению поездов.

STR_CONFIG_SETTING_FAST_FORWARD_SPEED_LIMIT                     :Предел ускорения игры: {STRING}
STR_CONFIG_SETTING_FAST_FORWARD_SPEED_LIMIT_HELPTEXT            :Настройка предела ускорения игры.{}0 - предела нет; игра будет идти с максимально возможной скоростью.{}При значениях ниже 100% игра будет замедляться.{}Реальное значение ускорения зависит от конфигурации компьютера и количества объектов в игре.
STR_CONFIG_SETTING_FAST_FORWARD_SPEED_LIMIT_VAL                 :{NUM}% обычной скорости
###setting-zero-is-special
STR_CONFIG_SETTING_FAST_FORWARD_SPEED_LIMIT_ZERO                :нет (настолько быстро, насколько позволяет компьютер)

STR_CONFIG_SETTING_SOUND_TICKER                                 :Бегущая строка: {STRING}
STR_CONFIG_SETTING_SOUND_TICKER_HELPTEXT                        :Воспроизводить звук при появлении бегущей строки с новостями

STR_CONFIG_SETTING_SOUND_NEWS                                   :Новости: {STRING}
STR_CONFIG_SETTING_SOUND_NEWS_HELPTEXT                          :Воспроизводить звуковые эффекты при публикации новостных статей

STR_CONFIG_SETTING_SOUND_NEW_YEAR                               :Финансовый отчёт: {STRING}
STR_CONFIG_SETTING_SOUND_NEW_YEAR_HELPTEXT                      :Воспроизводить звуковой эффект при отображении финансового отчёта компании за прошедшие годы

STR_CONFIG_SETTING_SOUND_CONFIRM                                :Строительство: {STRING}
STR_CONFIG_SETTING_SOUND_CONFIRM_HELPTEXT                       :Воспроизводить звуковые эффекты при строительстве и других действиях

STR_CONFIG_SETTING_SOUND_CLICK                                  :Нажатия кнопок: {STRING}
STR_CONFIG_SETTING_SOUND_CLICK_HELPTEXT                         :Воспроизводить звук нажатий на кнопки

STR_CONFIG_SETTING_SOUND_DISASTER                               :Аварии и катастрофы: {STRING}
STR_CONFIG_SETTING_SOUND_DISASTER_HELPTEXT                      :Воспроизводить звук аварий и катастроф

STR_CONFIG_SETTING_SOUND_VEHICLE                                :Транспорт: {STRING}
STR_CONFIG_SETTING_SOUND_VEHICLE_HELPTEXT                       :Воспроизводить звук, издаваемый транспортом

STR_CONFIG_SETTING_SOUND_AMBIENT                                :Фон: {STRING}
STR_CONFIG_SETTING_SOUND_AMBIENT_HELPTEXT                       :Воспроизводить фоновый шум ландшафта, предприятий и городов

STR_CONFIG_SETTING_MAX_TRAINS                                   :Максимальное количество поездов на игрока: {STRING}
STR_CONFIG_SETTING_MAX_TRAINS_HELPTEXT                          :Максимальное количество поездов, которое может иметь транспортная компания

STR_CONFIG_SETTING_MAX_ROAD_VEHICLES                            :Максимальное количество автотранспорта на игрока: {STRING}
STR_CONFIG_SETTING_MAX_ROAD_VEHICLES_HELPTEXT                   :Максимальное количество автомобилей, которое может иметь транспортная компания

STR_CONFIG_SETTING_MAX_AIRCRAFT                                 :Максимальное количество авиатранспорта на игрока: {STRING}
STR_CONFIG_SETTING_MAX_AIRCRAFT_HELPTEXT                        :Максимальное количество воздушных судов, которое может иметь транспортная компания

STR_CONFIG_SETTING_MAX_SHIPS                                    :Максимальное количество судов на игрока: {STRING}
STR_CONFIG_SETTING_MAX_SHIPS_HELPTEXT                           :Максимальное количество судов, которое может иметь транспортная компания

STR_CONFIG_SETTING_AI_BUILDS_TRAINS                             :Запретить покупку поездов компьютером: {STRING}
STR_CONFIG_SETTING_AI_BUILDS_TRAINS_HELPTEXT                    :Запрет покупки железнодорожного транспорта для компаний, управляемых компьютером

STR_CONFIG_SETTING_AI_BUILDS_ROAD_VEHICLES                      :Запретить покупку автомобилей компьютером: {STRING}
STR_CONFIG_SETTING_AI_BUILDS_ROAD_VEHICLES_HELPTEXT             :Запрет покупки автотранспорта для компаний, управляемых компьютером

STR_CONFIG_SETTING_AI_BUILDS_AIRCRAFT                           :Запретить покупку авиатранспорта компьютером: {STRING}
STR_CONFIG_SETTING_AI_BUILDS_AIRCRAFT_HELPTEXT                  :Запрет покупки воздушного транспорта для компаний, управляемых компьютером

STR_CONFIG_SETTING_AI_BUILDS_SHIPS                              :Запретить покупку судов компьютером: {STRING}
STR_CONFIG_SETTING_AI_BUILDS_SHIPS_HELPTEXT                     :Запрет покупки водного транспорта для компаний, управляемых компьютером

STR_CONFIG_SETTING_AI_PROFILE                                   :Исходный профиль настроек: {STRING}
STR_CONFIG_SETTING_AI_PROFILE_HELPTEXT                          :Выберите, какой профиль настроек использовать случайному ИИ или для начальных значений при добавлении нового ИИ или сценария игры
###length 3
STR_CONFIG_SETTING_AI_PROFILE_EASY                              :Лёгкий
STR_CONFIG_SETTING_AI_PROFILE_MEDIUM                            :Средний
STR_CONFIG_SETTING_AI_PROFILE_HARD                              :Сложный

STR_CONFIG_SETTING_AI_IN_MULTIPLAYER                            :Разрешить ИИ в сетевой игре: {STRING}
STR_CONFIG_SETTING_AI_IN_MULTIPLAYER_HELPTEXT                   :Разрешить игрокам, управляемым компьютером, участвовать в сетевых играх

STR_CONFIG_SETTING_SCRIPT_MAX_OPCODES                           :Количество операций перед остановкой скрипта: {STRING}
STR_CONFIG_SETTING_SCRIPT_MAX_OPCODES_HELPTEXT                  :Максимальное количество операций, которое скрипт может выполнить за один цикл
STR_CONFIG_SETTING_SCRIPT_MAX_MEMORY                            :Макс. объём памяти для скрипта: {STRING}
STR_CONFIG_SETTING_SCRIPT_MAX_MEMORY_HELPTEXT                   :Объём памяти, который может использовать скрипт. При превышении этого объёма скрипт будет принудительно завершён. Для больших карт это значение, возможно, потребуется увеличить.
STR_CONFIG_SETTING_SCRIPT_MAX_MEMORY_VALUE                      :{COMMA} МиБ

STR_CONFIG_SETTING_SERVINT_ISPERCENT                            :Интервал тех. обслуживания в процентах: {STRING}
STR_CONFIG_SETTING_SERVINT_ISPERCENT_HELPTEXT                   :Выберите, должно ли техническое обслуживание транспорта выполняться через определённые промежутки времени, либо при снижении надёжности транспортного средства на определённый процент от максимума

STR_CONFIG_SETTING_SERVINT_TRAINS                               :Интервал ТО по умолчанию для поездов: {STRING}
STR_CONFIG_SETTING_SERVINT_TRAINS_HELPTEXT                      :Настройка периодичности технического обслуживания для новых поездов
STR_CONFIG_SETTING_SERVINT_ROAD_VEHICLES                        :Интервал ТО по умолчанию для автотранспорта: {STRING}
STR_CONFIG_SETTING_SERVINT_ROAD_VEHICLES_HELPTEXT               :Настройка периодичности технического обслуживания для новых автомобилей
STR_CONFIG_SETTING_SERVINT_AIRCRAFT                             :Интервал ТО по умолчанию для авиатранспорта: {STRING}
STR_CONFIG_SETTING_SERVINT_AIRCRAFT_HELPTEXT                    :Настройка периодичности технического обслуживания для новых воздушных судов
STR_CONFIG_SETTING_SERVINT_SHIPS                                :Интервал ТО по умолчанию для судов: {STRING}
STR_CONFIG_SETTING_SERVINT_SHIPS_HELPTEXT                       :Настройка периодичности технического обслуживания для новых судов
STR_CONFIG_SETTING_SERVINT_VALUE                                :{COMMA}{NBSP}д{P ень ня ней}/%
###setting-zero-is-special
STR_CONFIG_SETTING_SERVINT_DISABLED                             :отключен

STR_CONFIG_SETTING_NOSERVICE                                    :Не обслуживать транспорт, если отключены поломки: {STRING}
STR_CONFIG_SETTING_NOSERVICE_HELPTEXT                           :Отключение технического обслуживания транспортных средств, если отключены поломки. (Если транспорт не заходит в депо, автозамена не работает).

STR_CONFIG_SETTING_WAGONSPEEDLIMITS                             :Учитывать ограничение скорости у вагонов: {STRING}
STR_CONFIG_SETTING_WAGONSPEEDLIMITS_HELPTEXT                    :При наличии в составе вагонов с ограничением скорости учитывать это ограничение при определении максимальной скорости состава

STR_CONFIG_SETTING_DISABLE_ELRAILS                              :Выключить электрифицированную железную дорогу: {STRING}
STR_CONFIG_SETTING_DISABLE_ELRAILS_HELPTEXT                     :При включении этой настройки электровозы смогут ездить по неэлектрифицированной железной дороге

STR_CONFIG_SETTING_NEWS_ARRIVAL_FIRST_VEHICLE_OWN               :Первое транспортное средство игрока на станции: {STRING}
STR_CONFIG_SETTING_NEWS_ARRIVAL_FIRST_VEHICLE_OWN_HELPTEXT      :Показывать новости о первом транспортном средстве, прибывающем на станцию игрока

STR_CONFIG_SETTING_NEWS_ARRIVAL_FIRST_VEHICLE_OTHER             :Первое транспортное средство конкурента на станции: {STRING}
STR_CONFIG_SETTING_NEWS_ARRIVAL_FIRST_VEHICLE_OTHER_HELPTEXT    :Показывать новости о первом транспортном средстве, прибывающем на станцию конкурента

STR_CONFIG_SETTING_NEWS_ACCIDENTS_DISASTERS                     :Аварии и катастрофы: {STRING}
STR_CONFIG_SETTING_NEWS_ACCIDENTS_DISASTERS_HELPTEXT            :Показывать новости об авариях и катастрофах

STR_CONFIG_SETTING_NEWS_ACCIDENT_OTHER                          :Аварии, произошедшие с транспортом конкурентов: {STRING}
STR_CONFIG_SETTING_NEWS_ACCIDENT_OTHER_HELPTEXT                 :Показывать новости об авариях, произошедших с транспортными средствами конкурирующих компаний

STR_CONFIG_SETTING_NEWS_COMPANY_INFORMATION                     :Информация о компании: {STRING}
STR_CONFIG_SETTING_NEWS_COMPANY_INFORMATION_HELPTEXT            :Показывать новости об основании и риске банкротства транспортных компаний

STR_CONFIG_SETTING_NEWS_INDUSTRY_OPEN                           :Открытие предприятий: {STRING}
STR_CONFIG_SETTING_NEWS_INDUSTRY_OPEN_HELPTEXT                  :Показывать новости об открывающихся предприятиях

STR_CONFIG_SETTING_NEWS_INDUSTRY_CLOSE                          :Закрытие предприятий: {STRING}
STR_CONFIG_SETTING_NEWS_INDUSTRY_CLOSE_HELPTEXT                 :Показывать новости о закрывающихся предприятиях

STR_CONFIG_SETTING_NEWS_ECONOMY_CHANGES                         :Изменения в экономике: {STRING}
STR_CONFIG_SETTING_NEWS_ECONOMY_CHANGES_HELPTEXT                :Показывать новости о глобальных изменениях в экономике

STR_CONFIG_SETTING_NEWS_INDUSTRY_CHANGES_COMPANY                :Изм. производительности предприятий, обслуж. компанией: {STRING}
STR_CONFIG_SETTING_NEWS_INDUSTRY_CHANGES_COMPANY_HELPTEXT       :Показывать новости об изменении производительности предприятий, обслуживаемых компанией игрока

STR_CONFIG_SETTING_NEWS_INDUSTRY_CHANGES_OTHER                  :Изм. производительности предприятий, обслуж. конкурентами: {STRING}
STR_CONFIG_SETTING_NEWS_INDUSTRY_CHANGES_OTHER_HELPTEXT         :Показывать новости об изменении производительности предприятий, обслуживаемых конкурентами

STR_CONFIG_SETTING_NEWS_INDUSTRY_CHANGES_UNSERVED               :Изм. производительности предпр., никем не обслуживаемых: {STRING}
STR_CONFIG_SETTING_NEWS_INDUSTRY_CHANGES_UNSERVED_HELPTEXT      :Показывать новости об изменении производительности никем не обслуживаемых предприятий

STR_CONFIG_SETTING_NEWS_ADVICE                                  :Советы и сведения, касающиеся транспорта компании: {STRING}
STR_CONFIG_SETTING_NEWS_ADVICE_HELPTEXT                         :Показывать сообщения о транспортных средствах, на которые следует обратить внимание

STR_CONFIG_SETTING_NEWS_NEW_VEHICLES                            :Новый транспорт: {STRING}
STR_CONFIG_SETTING_NEWS_NEW_VEHICLES_HELPTEXT                   :Показывать новости о новых моделях транспортных средств

STR_CONFIG_SETTING_NEWS_CHANGES_ACCEPTANCE                      :Изменения в списке принимаемых грузов: {STRING}
STR_CONFIG_SETTING_NEWS_CHANGES_ACCEPTANCE_HELPTEXT             :Показывать сообщения об изменении списка принимаемых станциями грузов

STR_CONFIG_SETTING_NEWS_SUBSIDIES                               :Субсидии: {STRING}
STR_CONFIG_SETTING_NEWS_SUBSIDIES_HELPTEXT                      :Показывать новости, связанные с субсидиями

STR_CONFIG_SETTING_NEWS_GENERAL_INFORMATION                     :Общая информация: {STRING}
STR_CONFIG_SETTING_NEWS_GENERAL_INFORMATION_HELPTEXT            :Показывать общие новости, вроде покупки эксклюзивных транспортных прав или проведения реконструкции дорог
###length 3
STR_CONFIG_SETTING_NEWS_MESSAGES_OFF                            :отключено
STR_CONFIG_SETTING_NEWS_MESSAGES_SUMMARY                        :кратко
STR_CONFIG_SETTING_NEWS_MESSAGES_FULL                           :полностью

STR_CONFIG_SETTING_COLOURED_NEWS_YEAR                           :Цветные газеты появляются в {STRING} году
STR_CONFIG_SETTING_COLOURED_NEWS_YEAR_HELPTEXT                  :Обычно в газетах печатают чёрно-белые изображения, а начиная с указанного года - цветные
STR_CONFIG_SETTING_STARTING_YEAR                                :Год начала игры: {STRING}

STR_CONFIG_SETTING_ENDING_YEAR                                  :Последний год игры: {STRING}
STR_CONFIG_SETTING_ENDING_YEAR_HELPTEXT                         :По прошествии указанного года рассчитывается рейтинг компании и выводится таблица рекордов. После этого игру можно продолжить.{}Если указанный год предшествует году начала игры, то таблица рекордов не отображается.
STR_CONFIG_SETTING_ENDING_YEAR_VALUE                            :{NUM}
###setting-zero-is-special
STR_CONFIG_SETTING_ENDING_YEAR_ZERO                             :Никогда

STR_CONFIG_SETTING_ECONOMY_TYPE                                 :Экономика: {STRING}
STR_CONFIG_SETTING_ECONOMY_TYPE_HELPTEXT                        :При плавной экономике изменения в производительности предприятий небольшие и происходят чаще.{}При стабильной экономике предприятия не закрываются и не меняют производительность.{}Типы предприятий, добавленные с помощью NewGRF, могут игнорировать эту настройку.
###length 3
STR_CONFIG_SETTING_ECONOMY_TYPE_ORIGINAL                        :классическая
STR_CONFIG_SETTING_ECONOMY_TYPE_SMOOTH                          :плавная
STR_CONFIG_SETTING_ECONOMY_TYPE_FROZEN                          :стабильная

STR_CONFIG_SETTING_ALLOW_SHARES                                 :Разрешить торговлю акциями других компаний: {STRING}
STR_CONFIG_SETTING_ALLOW_SHARES_HELPTEXT                        :Разрешает торговлю акциями транспортных компаний. Акции выпускаются компаниями через некоторое время после основания.

STR_CONFIG_SETTING_MIN_YEARS_FOR_SHARES                         :Мин. возраст компании для выпуска акций: {STRING}
STR_CONFIG_SETTING_MIN_YEARS_FOR_SHARES_HELPTEXT                :Минимальный возраст, которого должна достичь компания для начала выпуска акций, которыми смогут торговать другие игроки.

STR_CONFIG_SETTING_FEEDER_PAYMENT_SHARE                         :Процент дохода, начисляемый при частичной перевозке: {STRING}
STR_CONFIG_SETTING_FEEDER_PAYMENT_SHARE_HELPTEXT                :Процент прибыли, начисляемый транспорту за частичную перевозку груза.

STR_CONFIG_SETTING_SIMULATE_SIGNALS                             :Симуляция светофоров в туннелях и на мостах каждые: {STRING}
STR_CONFIG_SETTING_SIMULATE_SIGNALS_VALUE                       :{COMMA} клет{P ку ки ок}

STR_CONFIG_SETTING_DRAG_SIGNALS_DENSITY                         :При перетаскивании ставить сигналы каждые: {STRING}
STR_CONFIG_SETTING_DRAG_SIGNALS_DENSITY_HELPTEXT                :Настройка периодичности расстановки сигналов методом перетаскивания. Сигналы будут устанавливаться до первого встреченного препятствия (пересечения или другого сигнала).
STR_CONFIG_SETTING_DRAG_SIGNALS_DENSITY_VALUE                   :{COMMA} клет{P ку ки ок}
STR_CONFIG_SETTING_DRAG_SIGNALS_FIXED_DISTANCE                  :Равномерная расстановка сигналов при перетаскивании: {STRING}
STR_CONFIG_SETTING_DRAG_SIGNALS_FIXED_DISTANCE_HELPTEXT         :Настройка метода расстановки сигналов с помощью Ctrl+перетаскивания. Если равномерная расстановка отключена, то сигналы дополнительно ставятся перед мостами, туннелями и после них. Если включена, то сигналы ставятся ровно на каждой N-й клетке.

STR_CONFIG_SETTING_SEMAPHORE_BUILD_BEFORE_DATE                  :Строить семафоры старого стиля: до {STRING} года
STR_CONFIG_SETTING_SEMAPHORE_BUILD_BEFORE_DATE_HELPTEXT         :Год, начиная с которого на железных дорогах начинают использоваться светофоры. До этого строятся семафоры (которые функционируют точно так же, только выглядят по-другому).

STR_CONFIG_SETTING_CYCLE_SIGNAL_TYPES                           :Выбор сигналов (Ctrl+щелчок): {STRING}
STR_CONFIG_SETTING_CYCLE_SIGNAL_TYPES_HELPTEXT                  :Выбор предлагаемых типов сигналов при их модификации с помощью Ctrl+щелчка по установленному сигналу
###length 2
STR_CONFIG_SETTING_CYCLE_SIGNAL_PBS                             :только маршрутные
STR_CONFIG_SETTING_CYCLE_SIGNAL_ALL                             :все отображаемые

STR_CONFIG_SETTING_SIGNAL_GUI_MODE                              :Типы сигналов в панели строительства: {STRING}
STR_CONFIG_SETTING_SIGNAL_GUI_MODE_HELPTEXT                     :Выбор типов сигналов, отображаемых в панели строительства.
###length 2
STR_CONFIG_SETTING_SIGNAL_GUI_MODE_PATH                         :только маршрутные
STR_CONFIG_SETTING_SIGNAL_GUI_MODE_ALL_CYCLE_PATH               :все

STR_CONFIG_SETTING_TOWN_LAYOUT                                  :Тип дорожной сети для новых городов: {STRING}
STR_CONFIG_SETTING_TOWN_LAYOUT_HELPTEXT                         :Тип дорожной сети в новых городах
###length 5
STR_CONFIG_SETTING_TOWN_LAYOUT_DEFAULT                          :классический алгоритм
STR_CONFIG_SETTING_TOWN_LAYOUT_BETTER_ROADS                     :улучшенный алгоритм
STR_CONFIG_SETTING_TOWN_LAYOUT_2X2_GRID                         :решёткой 2x2
STR_CONFIG_SETTING_TOWN_LAYOUT_3X3_GRID                         :решёткой 3x3
STR_CONFIG_SETTING_TOWN_LAYOUT_RANDOM                           :выбирается случайно

STR_CONFIG_SETTING_ALLOW_TOWN_ROADS                             :Городам разрешено строить дороги: {STRING}
STR_CONFIG_SETTING_ALLOW_TOWN_ROADS_HELPTEXT                    :Разрешить администрации городов расширять дорожную сеть. При отключенной настройке города самостоятельно расти не будут.
STR_CONFIG_SETTING_ALLOW_TOWN_LEVEL_CROSSINGS                   :Города могут создавать ж/д переезды: {STRING}
STR_CONFIG_SETTING_ALLOW_TOWN_LEVEL_CROSSINGS_HELPTEXT          :Разрешить городам строить дороги через железнодорожные пути

STR_CONFIG_SETTING_NOISE_LEVEL                                  :Разрешить городам контролировать уровень шума аэропортов: {STRING}
STR_CONFIG_SETTING_NOISE_LEVEL_HELPTEXT                         :При выключенной настройке количество аэропортов ограничено двумя на каждый город. При включенной - администрация города ограничивает только уровень допустимого шума (он зависит от количества жителей). Уровень шума, производимого аэропортом, зависит от его типа и расстояния от центра города.

STR_CONFIG_SETTING_TOWN_FOUNDING                                :Строительство городов в игре: {STRING}
STR_CONFIG_SETTING_TOWN_FOUNDING_HELPTEXT                       :Включение данной настройки позволяет игрокам основывать новые города
###length 3
STR_CONFIG_SETTING_TOWN_FOUNDING_FORBIDDEN                      :запрещено
STR_CONFIG_SETTING_TOWN_FOUNDING_ALLOWED                        :разрешено
STR_CONFIG_SETTING_TOWN_FOUNDING_ALLOWED_CUSTOM_LAYOUT          :разрешено с выбором сети дорог

STR_CONFIG_SETTING_TOWN_CARGOGENMODE                            :Количество грузов и пассажиров в городах: {STRING}
STR_CONFIG_SETTING_TOWN_CARGOGENMODE_HELPTEXT                   :Зависимость количества грузов и пассажиров от размера города.{}Линейная: в городе двукратного размера появляется в 2 раза больше пассажиров.{}Квадратичная: в городе двукратного размера появляется в 4 раза больше пассажиров.
###length 2
STR_CONFIG_SETTING_TOWN_CARGOGENMODE_ORIGINAL                   :квадратичная зависимость (оригинальная)
STR_CONFIG_SETTING_TOWN_CARGOGENMODE_BITCOUNT                   :линейная зависимость

STR_CONFIG_SETTING_EXTRA_TREE_PLACEMENT                         :Рост деревьев в игре: {STRING}
STR_CONFIG_SETTING_EXTRA_TREE_PLACEMENT_HELPTEXT                :Настройка роста и произвольного появления новых деревьев со временем. Это может влиять на работоспособность некоторых предприятий, например, лесопилок.
###length 4
STR_CONFIG_SETTING_EXTRA_TREE_PLACEMENT_NO_SPREAD               :существующие растут, новые не появляются {RED}(ломается лесопилка)
STR_CONFIG_SETTING_EXTRA_TREE_PLACEMENT_SPREAD_RAINFOREST       :существующие растут, новые - только в тропических лесах
STR_CONFIG_SETTING_EXTRA_TREE_PLACEMENT_SPREAD_ALL              :растут старые и появляются новые
STR_CONFIG_SETTING_EXTRA_TREE_PLACEMENT_NO_GROWTH_NO_SPREAD     :нет {RED}(ломается лесопилка)

STR_CONFIG_SETTING_TOOLBAR_POS                                  :Положение главной панели инструментов: {STRING}
STR_CONFIG_SETTING_TOOLBAR_POS_HELPTEXT                         :Горизонтальное расположение основной панели инструментов в верхней части экрана
STR_CONFIG_SETTING_STATUSBAR_POS                                :Расположение строки состояния: {STRING}
STR_CONFIG_SETTING_STATUSBAR_POS_HELPTEXT                       :Горизонтальное положение строки состояния в нижней части экрана
STR_CONFIG_SETTING_SNAP_RADIUS                                  :Радиус прилипания окна: {STRING}
STR_CONFIG_SETTING_SNAP_RADIUS_HELPTEXT                         :Расстояние от перетаскиваемого окна до соседних окон, к которым оно будет «прилипать».
STR_CONFIG_SETTING_SNAP_RADIUS_VALUE                            :{COMMA} точ{P ка ки ек}
###setting-zero-is-special
STR_CONFIG_SETTING_SNAP_RADIUS_DISABLED                         :отключен
STR_CONFIG_SETTING_SOFT_LIMIT                                   :Макс. количество открытых окон (не закреплённых): {STRING}
STR_CONFIG_SETTING_SOFT_LIMIT_HELPTEXT                          :Максимальное количество не закреплённых окон, при превышении которого старые окна будут автоматически закрываться, чтобы освободить место на экране
STR_CONFIG_SETTING_SOFT_LIMIT_VALUE                             :{COMMA}
###setting-zero-is-special
STR_CONFIG_SETTING_SOFT_LIMIT_DISABLED                          :отключен

STR_CONFIG_SETTING_ZOOM_MIN                                     :Максимальный уровень приближения: {STRING}
STR_CONFIG_SETTING_ZOOM_MIN_HELPTEXT                            :Максимальный допустимый уровень приближения. Учтите, что включение приближения требует дополнительных затрат оперативной памяти.
STR_CONFIG_SETTING_ZOOM_MAX                                     :Максимальный уровень удаления: {STRING}
STR_CONFIG_SETTING_ZOOM_MAX_HELPTEXT                            :Максимальный допустимый уровень удаления. Использование удаления может вызывать задержки в игре.
###length 6
STR_CONFIG_SETTING_ZOOM_LVL_MIN                                 :4x
STR_CONFIG_SETTING_ZOOM_LVL_IN_2X                               :2x
STR_CONFIG_SETTING_ZOOM_LVL_NORMAL                              :нормальный
STR_CONFIG_SETTING_ZOOM_LVL_OUT_2X                              :2x
STR_CONFIG_SETTING_ZOOM_LVL_OUT_4X                              :4x
STR_CONFIG_SETTING_ZOOM_LVL_OUT_8X                              :8x

STR_CONFIG_SETTING_SPRITE_ZOOM_MIN                              :Использовать спрайты с разрешением до: {STRING}
STR_CONFIG_SETTING_SPRITE_ZOOM_MIN_HELPTEXT                     :Ограничение максимального разрешения спрайтов отключает использование графики высокого разрешения, даже если она доступна. Это можно использовать для унификации внешнего вида игры при одновременном использовании различных модулей NewGRF, некоторые из которых содержат графику высокого разрешения, а другие - нет.
###length 3
STR_CONFIG_SETTING_SPRITE_ZOOM_LVL_MIN                          :4x
STR_CONFIG_SETTING_SPRITE_ZOOM_LVL_IN_2X                        :2x
STR_CONFIG_SETTING_SPRITE_ZOOM_LVL_NORMAL                       :1x

STR_CONFIG_SETTING_TOWN_GROWTH                                  :Скорость роста городов: {STRING}
STR_CONFIG_SETTING_TOWN_GROWTH_HELPTEXT                         :Скорость роста городов
###length 5
STR_CONFIG_SETTING_TOWN_GROWTH_NONE                             :нет
STR_CONFIG_SETTING_TOWN_GROWTH_SLOW                             :низкая
STR_CONFIG_SETTING_TOWN_GROWTH_NORMAL                           :обычная
STR_CONFIG_SETTING_TOWN_GROWTH_FAST                             :высокая
STR_CONFIG_SETTING_TOWN_GROWTH_VERY_FAST                        :очень высокая

STR_CONFIG_SETTING_LARGER_TOWNS                                 :Часть городов, которые станут мегаполисами: {STRING}
STR_CONFIG_SETTING_LARGER_TOWNS_HELPTEXT                        :Часть городов, которая станет мегаполисами. Изначальный размер и скорость роста мегаполисов выше, чем у остальных городов.
STR_CONFIG_SETTING_LARGER_TOWNS_VALUE                           :1 из {COMMA}
###setting-zero-is-special
STR_CONFIG_SETTING_LARGER_TOWNS_DISABLED                        :нет
STR_CONFIG_SETTING_CITY_SIZE_MULTIPLIER                         :Стартовый множитель размера мегаполисов: {STRING}
STR_CONFIG_SETTING_CITY_SIZE_MULTIPLIER_HELPTEXT                :Средний размер мегаполисов по сравнению с остальными городами в начале игры

STR_CONFIG_SETTING_LINKGRAPH_INTERVAL                           :Обновлять граф распределения раз в {STRING}{NBSP}д{P 0:2 ень ня ней}
STR_CONFIG_SETTING_LINKGRAPH_INTERVAL_HELPTEXT                  :Период перерасчёта графов распределения. В каждом цикле рассчитывается не граф полностью, а только один из его компонентов. Чем меньше это значение, тем больше будет нагрузка на процессор. Чем больше значение, тем больше времени пройдёт перед началом расчёта графов для новых маршрутов.
STR_CONFIG_SETTING_LINKGRAPH_TIME                               :Пересчитывать граф распределения раз в {STRING}{NBSP}д{P 0:2 ень ня ней}
STR_CONFIG_SETTING_LINKGRAPH_TIME_HELPTEXT                      :Время, отведённое для перерасчёта компонентов графа. Расчёт запускается отдельным потоком и продолжается в течение указанного количества игровых дней. Если значение будет слишком маленьким, то, возможно, расчёт не успеет завершиться, и игра будет ждать завершения (это приведёт к задержкам). При больших значениях графы распределения будут медленнее обновляться при изменениях маршрутов.

STR_CONFIG_SETTING_DISTRIBUTION_PAX                             :Распределение пассажиров: {STRING}
STR_CONFIG_SETTING_DISTRIBUTION_PAX_HELPTEXT                    :«Симметричное» означает, что примерно одинаковое количество пассажиров будет направляться по прямому и обратному маршрутам.{}«Несимметричное» означает, что пассажиропотоки в любых направлениях не будут зависеть друг от друга.{}«Вручную» - не использовать автоматическое распределение для пассажиров.
STR_CONFIG_SETTING_DISTRIBUTION_MAIL                            :Распределение почты: {STRING}
STR_CONFIG_SETTING_DISTRIBUTION_MAIL_HELPTEXT                   :«Симметричное» означает, что примерно одинаковое количество почты будет направляться по прямому и обратному маршрутам.{}«Несимметричное» означает, что объёмы почты в любых направлениях не будут зависеть друг от друга.{}«Вручную» - не использовать автоматическое распределение для почты.
STR_CONFIG_SETTING_DISTRIBUTION_ARMOURED                        :Распределение ценных грузов: {STRING}
STR_CONFIG_SETTING_DISTRIBUTION_ARMOURED_HELPTEXT               :Ценные грузы - это драгоценности, алмазы и золото. Модули NewGRF могут изменить определения грузов.{}«Симметричное» означает, что примерно одинаковое количество груза будет направляться по прямому и обратному маршрутам.{}«Несимметричное» означает, что объёмы грузов в любых направлениях не будут зависеть друг от друга.{}«Вручную» - не использовать автоматическое распределение грузов.{}На субарктических картах рекомендуется установить несимметричное или ручное распределение, так как банки не возвращают золото в шахты. В умеренном или субтропическом климате можно установить симметричное распределение, так как банки обмениваются ценностями между собой.
STR_CONFIG_SETTING_DISTRIBUTION_DEFAULT                         :Распределение прочих грузов: {STRING}
STR_CONFIG_SETTING_DISTRIBUTION_DEFAULT_HELPTEXT                :«Несимметричное» означает, что объёмы грузов в любых направлениях не будут зависеть друг от друга.{}«Вручную» - не использовать автоматическое распределение грузов.
###length 3
STR_CONFIG_SETTING_DISTRIBUTION_MANUAL                          :вручную
STR_CONFIG_SETTING_DISTRIBUTION_ASYMMETRIC                      :несимметричное
STR_CONFIG_SETTING_DISTRIBUTION_SYMMETRIC                       :симметричное

STR_CONFIG_SETTING_LINKGRAPH_ACCURACY                           :Точность распределения: {STRING}
STR_CONFIG_SETTING_LINKGRAPH_ACCURACY_HELPTEXT                  :Чем выше данное значение, тем больше процессорного времени используется для расчёта графа грузоперевозок. При высоких значениях возможны задержки в игре. Однако при низких значениях расчёты грузопотоков будут неточными, и грузы, возможно, будут отправляться не туда, куда нужно.

STR_CONFIG_SETTING_DEMAND_DISTANCE                              :Зависимость спроса от расстояния: {STRING}
STR_CONFIG_SETTING_DEMAND_DISTANCE_HELPTEXT                     :Если это значение больше 0, то количество груза, отправляемого с одной станции на другую, будет зависеть от расстояния между станциями. Чем выше это значение, тем больше груза будет отправляться к ближним станциям и меньше{NBSP}- к дальним.
STR_CONFIG_SETTING_DEMAND_SIZE                                  :Количество возвращаемого груза при симметричном распределении: {STRING}
STR_CONFIG_SETTING_DEMAND_SIZE_HELPTEXT                         :Установка этого значения ниже 100% заставит распределение быть менее «симметричным»: количество возвращаемого груза сможет быть меньше, чем количество отправленного. Установка в 0% сделает распределение полностью асимметричным.

STR_CONFIG_SETTING_SHORT_PATH_SATURATION                        :Предел загрузки коротких маршрутов перед использованием вместительных: {STRING}
STR_CONFIG_SETTING_SHORT_PATH_SATURATION_HELPTEXT               :При наличии нескольких маршрутов между станциями алгоритм распределения грузов будет использовать кратчайший маршрут до его загрузки, потом следующий по длине и т.{NBSP}д. При избытке груза маршруты будут перегружаться начиная с самых производительных. Загрузка рассчитывается исходя из оценки пропускной способности (которая может быть неточной) и интенсивности использования. Эта настройка определяет, насколько загружать маршрут перед тем, как начать использовать следующий. Установите значение ниже 100% для того, чтобы избежать задержки груза, если пропускная способность маршрута будет переоценена алгоритмом.

STR_CONFIG_SETTING_LOCALISATION_UNITS_VELOCITY                  :Система единиц для скорости: {STRING}
STR_CONFIG_SETTING_LOCALISATION_UNITS_VELOCITY_HELPTEXT         :Показывать значения скорости в выбранной системе единиц
###length 4
STR_CONFIG_SETTING_LOCALISATION_UNITS_VELOCITY_IMPERIAL         :английская (миль/ч)
STR_CONFIG_SETTING_LOCALISATION_UNITS_VELOCITY_METRIC           :метрическая (км/ч)
STR_CONFIG_SETTING_LOCALISATION_UNITS_VELOCITY_SI               :СИ (м/с)
STR_CONFIG_SETTING_LOCALISATION_UNITS_VELOCITY_GAMEUNITS        :внутриигровая (клетки в день)

STR_CONFIG_SETTING_LOCALISATION_UNITS_POWER                     :Система единиц для мощности: {STRING}
STR_CONFIG_SETTING_LOCALISATION_UNITS_POWER_HELPTEXT            :Показывать значения мощности двигателей транспортных средств в выбранной системе единиц
###length 3
STR_CONFIG_SETTING_LOCALISATION_UNITS_POWER_IMPERIAL            :английская (л. с.)
STR_CONFIG_SETTING_LOCALISATION_UNITS_POWER_METRIC              :метрическая (л. с.)
STR_CONFIG_SETTING_LOCALISATION_UNITS_POWER_SI                  :СИ (кВт)

STR_CONFIG_SETTING_LOCALISATION_UNITS_WEIGHT                    :Система единиц для массы: {STRING}
STR_CONFIG_SETTING_LOCALISATION_UNITS_WEIGHT_HELPTEXT           :Показывать значения массы в выбранной системе единиц
###length 3
STR_CONFIG_SETTING_LOCALISATION_UNITS_WEIGHT_IMPERIAL           :английская (малая тонна)
STR_CONFIG_SETTING_LOCALISATION_UNITS_WEIGHT_METRIC             :метрическая (т)
STR_CONFIG_SETTING_LOCALISATION_UNITS_WEIGHT_SI                 :СИ (кг)

STR_CONFIG_SETTING_LOCALISATION_UNITS_VOLUME                    :Система единиц для объёма: {STRING}
STR_CONFIG_SETTING_LOCALISATION_UNITS_VOLUME_HELPTEXT           :Показывать значения объёма в выбранной системе единиц
###length 3
STR_CONFIG_SETTING_LOCALISATION_UNITS_VOLUME_IMPERIAL           :английская (галлон)
STR_CONFIG_SETTING_LOCALISATION_UNITS_VOLUME_METRIC             :метрическая (л)
STR_CONFIG_SETTING_LOCALISATION_UNITS_VOLUME_SI                 :СИ (м³)

STR_CONFIG_SETTING_LOCALISATION_UNITS_FORCE                     :Система единиц для тягового усилия: {STRING}
STR_CONFIG_SETTING_LOCALISATION_UNITS_FORCE_HELPTEXT            :Показывать значения тягового усилия в выбранной системе единиц
###length 3
STR_CONFIG_SETTING_LOCALISATION_UNITS_FORCE_IMPERIAL            :английская (фунт-сила)
STR_CONFIG_SETTING_LOCALISATION_UNITS_FORCE_METRIC              :метрическая (кгс)
STR_CONFIG_SETTING_LOCALISATION_UNITS_FORCE_SI                  :СИ (кН)

STR_CONFIG_SETTING_LOCALISATION_UNITS_HEIGHT                    :Система единиц для высоты: {STRING}
STR_CONFIG_SETTING_LOCALISATION_UNITS_HEIGHT_HELPTEXT           :Показывать значения высоты в выбранной системе единиц
###length 3
STR_CONFIG_SETTING_LOCALISATION_UNITS_HEIGHT_IMPERIAL           :английская (фут)
STR_CONFIG_SETTING_LOCALISATION_UNITS_HEIGHT_METRIC             :метрическая (м)
STR_CONFIG_SETTING_LOCALISATION_UNITS_HEIGHT_SI                 :СИ (м)

STR_CONFIG_SETTING_LOCALISATION                                 :{ORANGE}Локализация
STR_CONFIG_SETTING_GRAPHICS                                     :{ORANGE}Графика
STR_CONFIG_SETTING_SOUND                                        :{ORANGE}Звуковые эффекты
STR_CONFIG_SETTING_INTERFACE                                    :{ORANGE}Интерфейс
STR_CONFIG_SETTING_INTERFACE_GENERAL                            :{ORANGE}Общие настройки
STR_CONFIG_SETTING_INTERFACE_VIEWPORTS                          :{ORANGE}Окна просмотра
STR_CONFIG_SETTING_INTERFACE_CONSTRUCTION                       :{ORANGE}Строительство
STR_CONFIG_SETTING_ADVISORS                                     :{ORANGE}Новости и информация
STR_CONFIG_SETTING_COMPANY                                      :{ORANGE}Компания
STR_CONFIG_SETTING_ACCOUNTING                                   :{ORANGE}Финансы
STR_CONFIG_SETTING_VEHICLES                                     :{ORANGE}Транспорт
STR_CONFIG_SETTING_VEHICLES_PHYSICS                             :{ORANGE}Физическая модель
STR_CONFIG_SETTING_VEHICLES_ROUTING                             :{ORANGE}Маршруты
STR_CONFIG_SETTING_LIMITATIONS                                  :{ORANGE}Ограничения
STR_CONFIG_SETTING_ACCIDENTS                                    :{ORANGE}Аварии и катастрофы
STR_CONFIG_SETTING_GENWORLD                                     :{ORANGE}Создание карты
STR_CONFIG_SETTING_ENVIRONMENT                                  :{ORANGE}Окружение
STR_CONFIG_SETTING_ENVIRONMENT_AUTHORITIES                      :{ORANGE}Городская администрация
STR_CONFIG_SETTING_ENVIRONMENT_TOWNS                            :{ORANGE}Города
STR_CONFIG_SETTING_ENVIRONMENT_INDUSTRIES                       :{ORANGE}Предприятия
STR_CONFIG_SETTING_ENVIRONMENT_CARGODIST                        :{ORANGE}Распределение грузов
STR_CONFIG_SETTING_AI                                           :{ORANGE}Конкуренты
STR_CONFIG_SETTING_AI_NPC                                       :{ORANGE}Искусственный интеллект
STR_CONFIG_SETTING_NETWORK                                      :{ORANGE}Сеть

STR_CONFIG_SETTING_PATHFINDER_FOR_TRAINS                        :Алгоритм поиска пути для поездов: {STRING}
STR_CONFIG_SETTING_PATHFINDER_FOR_TRAINS_HELPTEXT               :Алгоритм поиска пути, используемый поездами
STR_CONFIG_SETTING_PATHFINDER_FOR_ROAD_VEHICLES                 :Алгоритм поиска пути для автотранспорта: {STRING}
STR_CONFIG_SETTING_PATHFINDER_FOR_ROAD_VEHICLES_HELPTEXT        :Алгоритм поиска пути, используемый автомобилями
STR_CONFIG_SETTING_PATHFINDER_FOR_SHIPS                         :Алгоритм поиска пути для судов: {STRING}
STR_CONFIG_SETTING_PATHFINDER_FOR_SHIPS_HELPTEXT                :Алгоритм поиска пути, используемый водным транспортом
STR_CONFIG_SETTING_REVERSE_AT_SIGNALS                           :Автоматический разворот у сигналов: {STRING}
STR_CONFIG_SETTING_REVERSE_AT_SIGNALS_HELPTEXT                  :Разрешить поездам разворачиваться у светофора, если они долго ждут разрешающего сигнала
###length 2
STR_CONFIG_SETTING_PATHFINDER_NPF                               :NPF
STR_CONFIG_SETTING_PATHFINDER_YAPF                              :YAPF {BLUE}(Рекомендуется)

STR_CONFIG_SETTING_QUERY_CAPTION                                :{WHITE}Изменить значение

# Config errors
STR_CONFIG_ERROR                                                :{WHITE}Ошибка в файле конфигурации...
STR_CONFIG_ERROR_ARRAY                                          :{WHITE}... ошибка в массиве «{STRING}»
STR_CONFIG_ERROR_INVALID_VALUE                                  :{WHITE}... неверное значение «{STRING}» параметра «{STRING}»
STR_CONFIG_ERROR_TRAILING_CHARACTERS                            :{WHITE}... лишние символы после «{STRING}»
STR_CONFIG_ERROR_DUPLICATE_GRFID                                :{WHITE}... игнорируется NewGRF «{STRING}»: у него такой же идентификатор GRF, как и у «{STRING}»
STR_CONFIG_ERROR_INVALID_GRF                                    :{WHITE}... игнорируется неверный NewGRF «{STRING}»: {STRING}
STR_CONFIG_ERROR_INVALID_GRF_NOT_FOUND                          :не найден
STR_CONFIG_ERROR_INVALID_GRF_UNSAFE                             :использование в качестве статического небезопасно
STR_CONFIG_ERROR_INVALID_GRF_SYSTEM                             :системный NewGRF
STR_CONFIG_ERROR_INVALID_GRF_INCOMPATIBLE                       :несовместим с данной версией OpenTTD
STR_CONFIG_ERROR_INVALID_GRF_UNKNOWN                            :неизвестный
STR_CONFIG_ERROR_INVALID_SAVEGAME_COMPRESSION_LEVEL             :{WHITE}... уровень сжатия «{STRING}» неверный
STR_CONFIG_ERROR_INVALID_SAVEGAME_COMPRESSION_ALGORITHM         :{WHITE}... алгоритм сохранения «{STRING}» недоступен. Будет использоваться «{STRING}»
STR_CONFIG_ERROR_INVALID_BASE_GRAPHICS_NOT_FOUND                :{WHITE}... графический пакет «{STRING}» не найден
STR_CONFIG_ERROR_INVALID_BASE_SOUNDS_NOT_FOUND                  :{WHITE}... звуковой пакет «{STRING}» не найден
STR_CONFIG_ERROR_INVALID_BASE_MUSIC_NOT_FOUND                   :{WHITE}... музыкальный пакет «{STRING}» не найден
STR_CONFIG_ERROR_OUT_OF_MEMORY                                  :{WHITE}Нехватка оперативной памяти
STR_CONFIG_ERROR_SPRITECACHE_TOO_BIG                            :{WHITE}Не удалось выделить {BYTES} для кэша спрайтов. Размер кэша снижен до {BYTES}. Это отрицательно скажется на производительности OpenTTD. Чтобы снизить затраты памяти, отключите 32-битную графику и снизьте максимальный уровень приближения.

# Video initalization errors
STR_VIDEO_DRIVER_ERROR                                          :{WHITE}Ошибка в настройках графики...
STR_VIDEO_DRIVER_ERROR_NO_HARDWARE_ACCELERATION                 :{WHITE}... не найдено подходящего графического процессора. Аппаратное ускорение отключено.

# Intro window
STR_INTRO_CAPTION                                               :{WHITE}OpenTTD {REV}

STR_INTRO_NEW_GAME                                              :{BLACK}Новая игра
STR_INTRO_LOAD_GAME                                             :{BLACK}Загрузить игру
STR_INTRO_PLAY_SCENARIO                                         :{BLACK}Играть сценарий
STR_INTRO_PLAY_HEIGHTMAP                                        :{BLACK}Загрузить карту высот
STR_INTRO_SCENARIO_EDITOR                                       :{BLACK}Редактор сценариев
STR_INTRO_MULTIPLAYER                                           :{BLACK}Сетевая игра

STR_INTRO_GAME_OPTIONS                                          :{BLACK}Основные настройки
STR_INTRO_HIGHSCORE                                             :{BLACK}Таблица рекордов
STR_INTRO_CONFIG_SETTINGS_TREE                                  :{BLACK}Расширенные настройки
STR_INTRO_NEWGRF_SETTINGS                                       :{BLACK}Настройки NewGRF
STR_INTRO_ONLINE_CONTENT                                        :{BLACK}Проверить онлайн-контент
STR_INTRO_AI_SETTINGS                                           :{BLACK}Настройки ИИ
STR_INTRO_GAMESCRIPT_SETTINGS                                   :{BLACK}Настройки игровых скриптов
STR_INTRO_QUIT                                                  :{BLACK}Выход

STR_INTRO_TOOLTIP_NEW_GAME                                      :{BLACK}Начать новую игру. Ctrl+щелчок пропускает этап настройки карты.
STR_INTRO_TOOLTIP_LOAD_GAME                                     :{BLACK}Загрузить сохранённую игру
STR_INTRO_TOOLTIP_PLAY_HEIGHTMAP                                :{BLACK}Начать новую игру, используя карту высот в качестве шаблона карты
STR_INTRO_TOOLTIP_PLAY_SCENARIO                                 :{BLACK}Начать новую игру, используя сценарий
STR_INTRO_TOOLTIP_SCENARIO_EDITOR                               :{BLACK}Создать собственный сценарий
STR_INTRO_TOOLTIP_MULTIPLAYER                                   :{BLACK}Начать сетевую игру

STR_INTRO_TOOLTIP_TEMPERATE                                     :{BLACK}Выбрать умеренный климат
STR_INTRO_TOOLTIP_SUB_ARCTIC_LANDSCAPE                          :{BLACK}Выбрать субарктический климат
STR_INTRO_TOOLTIP_SUB_TROPICAL_LANDSCAPE                        :{BLACK}Выбрать субтропический климат
STR_INTRO_TOOLTIP_TOYLAND_LANDSCAPE                             :{BLACK}Выбрать игрушечный мир

STR_INTRO_TOOLTIP_GAME_OPTIONS                                  :{BLACK}Изменить основные настройки игры
STR_INTRO_TOOLTIP_HIGHSCORE                                     :{BLACK}Показать таблицу рекордов
STR_INTRO_TOOLTIP_CONFIG_SETTINGS_TREE                          :{BLACK}Изменить расширенные настройки игры
STR_INTRO_TOOLTIP_NEWGRF_SETTINGS                               :{BLACK}Показать настройки NewGRF
STR_INTRO_TOOLTIP_ONLINE_CONTENT                                :{BLACK}Найти новый и обновлённый контент для загрузки
STR_INTRO_TOOLTIP_AI_SETTINGS                                   :{BLACK}Показать настройки ИИ
STR_INTRO_TOOLTIP_GAMESCRIPT_SETTINGS                           :{BLACK}Показать настройки игровых скриптов
STR_INTRO_TOOLTIP_QUIT                                          :{BLACK}Выйти из OpenTTD

STR_INTRO_BASESET                                               :{BLACK}В выбранном наборе базовой графики отсутству{P 0 е ю ю}т {NUM} спрайт{P "" а ов}. Пожалуйста, обновите набор графики.
STR_INTRO_TRANSLATION                                           :{BLACK}На этот язык не переведен{P 0 а ы о} {NUM} строк{P а и ""}. Вы можете помочь проекту, зарегистрировавшись как переводчик. Инструкции в файле readme.txt.

# Quit window
STR_QUIT_CAPTION                                                :{WHITE}Выход
STR_QUIT_ARE_YOU_SURE_YOU_WANT_TO_EXIT_OPENTTD                  :{YELLOW}Вы уверены, что хотите выйти из OpenTTD?
STR_QUIT_YES                                                    :{BLACK}Да
STR_QUIT_NO                                                     :{BLACK}Нет

# Abandon game
STR_ABANDON_GAME_CAPTION                                        :{WHITE}В главное меню
STR_ABANDON_GAME_QUERY                                          :{YELLOW}Вы действительно хотите выйти из игры?
STR_ABANDON_SCENARIO_QUERY                                      :{YELLOW}Вы уверены, что хотите выйти из этого сценария?

# Cheat window
STR_CHEATS                                                      :{WHITE}Читы
STR_CHEATS_TOOLTIP                                              :{BLACK}Галочки показывают, использовали ли Вы этот чит раньше
STR_CHEATS_NOTE                                                 :{BLACK}Внимание! Их использование записывается при сохранении игры!
STR_CHEAT_MONEY                                                 :{LTBLUE}Добавить {CURRENCY_LONG}
STR_CHEAT_CHANGE_COMPANY                                        :{LTBLUE}Игра за компанию: {ORANGE}{COMMA}
STR_CHEAT_EXTRA_DYNAMITE                                        :{LTBLUE}Волшебный динамит (снос ВСЕГО): {ORANGE}{STRING}
STR_CHEAT_CROSSINGTUNNELS                                       :{LTBLUE}Туннели могут пересекаться: {ORANGE}{STRING}
STR_CHEAT_NO_JETCRASH                                           :{LTBLUE}Большие самолёты реже разбиваются в малых аэропортах: {ORANGE}{STRING}
STR_CHEAT_EDIT_MAX_HL                                           :{LTBLUE}Изменить макс. высоту карты: {ORANGE}{NUM}
STR_CHEAT_EDIT_MAX_HL_QUERY_CAPT                                :{WHITE}Изменить максимальную высоту гор на карте
STR_CHEAT_CHANGE_DATE                                           :{LTBLUE}Изменение даты: {ORANGE} {DATE_SHORT}
STR_CHEAT_CHANGE_DATE_QUERY_CAPT                                :{WHITE}Изменить текущий год
STR_CHEAT_SETUP_PROD                                            :{LTBLUE}Разрешить изменение производительности: {ORANGE}{STRING}

# Livery window
STR_LIVERY_CAPTION                                              :{WHITE}Цвета компании «{COMPANY}»

STR_LIVERY_GENERAL_TOOLTIP                                      :{BLACK}Настройка основной цветовой схемы
STR_LIVERY_TRAIN_TOOLTIP                                        :{BLACK}Настройка цветовой схемы поездов
STR_LIVERY_ROAD_VEHICLE_TOOLTIP                                 :{BLACK}Настройка цветовой схемы автотранспорта
STR_LIVERY_SHIP_TOOLTIP                                         :{BLACK}Настройка цветовой схемы судов
STR_LIVERY_AIRCRAFT_TOOLTIP                                     :{BLACK}Настройка цветовой схемы авиатранспорта
STR_LIVERY_PRIMARY_TOOLTIP                                      :{BLACK}Настройка основного цвета выбранного вида транспорта. Ctrl+щелчок установит выбранный цвет для всех видов транспорта.
STR_LIVERY_SECONDARY_TOOLTIP                                    :{BLACK}Настройка дополнительного цвета выбранного вида транспорта. Ctrl+щелчок установит выбранный цвет для всех видов транспорта.
STR_LIVERY_PANEL_TOOLTIP                                        :{BLACK}Выберите цветовую схему для изменения, либо несколько схем с Ctrl. Щёлкните по флажку для использования выбранной схемы.

###length 23
STR_LIVERY_DEFAULT                                              :Стандарт. окраска
STR_LIVERY_STEAM                                                :Паровоз
STR_LIVERY_DIESEL                                               :Тепловоз
STR_LIVERY_ELECTRIC                                             :Электровоз
STR_LIVERY_MONORAIL                                             :Монорельсовый локомотив
STR_LIVERY_MAGLEV                                               :Магнитный локомотив
STR_LIVERY_DMU                                                  :Многосекц. тепловоз
STR_LIVERY_EMU                                                  :Многосекц. электровоз
STR_LIVERY_PASSENGER_WAGON_STEAM                                :Пассаж. вагон (паровоз)
STR_LIVERY_PASSENGER_WAGON_DIESEL                               :Пассаж. вагон (тепловоз)
STR_LIVERY_PASSENGER_WAGON_ELECTRIC                             :Пассаж. вагон (электро)
STR_LIVERY_PASSENGER_WAGON_MONORAIL                             :Пассаж. вагон (монорельс)
STR_LIVERY_PASSENGER_WAGON_MAGLEV                               :Пассаж. вагон (магнит.)
STR_LIVERY_FREIGHT_WAGON                                        :Грузовой вагон
STR_LIVERY_BUS                                                  :Автобус
STR_LIVERY_TRUCK                                                :Грузовой автомобиль
STR_LIVERY_PASSENGER_SHIP                                       :Пассажирское судно
STR_LIVERY_FREIGHT_SHIP                                         :Грузовое судно
STR_LIVERY_HELICOPTER                                           :Вертолёт
STR_LIVERY_SMALL_PLANE                                          :Малый самолёт
STR_LIVERY_LARGE_PLANE                                          :Большой самолёт
STR_LIVERY_PASSENGER_TRAM                                       :Пассажирский трамвай
STR_LIVERY_FREIGHT_TRAM                                         :Грузовой трамвай

# Face selection window
STR_FACE_CAPTION                                                :{WHITE}Внешний вид
STR_FACE_CANCEL_TOOLTIP                                         :{BLACK}Не менять внешность
STR_FACE_OK_TOOLTIP                                             :{BLACK}Применить новую внешность
STR_FACE_RANDOM                                                 :{BLACK}Случайное

STR_FACE_MALE_BUTTON                                            :{BLACK}Мужское
STR_FACE_MALE_TOOLTIP                                           :{BLACK}Выбор мужских лиц
STR_FACE_FEMALE_BUTTON                                          :{BLACK}Женское
STR_FACE_FEMALE_TOOLTIP                                         :{BLACK}Выбор женских лиц
STR_FACE_NEW_FACE_BUTTON                                        :{BLACK}Мне повезёт!
STR_FACE_NEW_FACE_TOOLTIP                                       :{BLACK}Создание внешности случайным образом
STR_FACE_ADVANCED                                               :{BLACK}Детально
STR_FACE_ADVANCED_TOOLTIP                                       :{BLACK}Расширенная настройка внешности
STR_FACE_SIMPLE                                                 :{BLACK}Просто
STR_FACE_SIMPLE_TOOLTIP                                         :{BLACK}Простое создание внешности
STR_FACE_LOAD                                                   :{BLACK}Загрузить
STR_FACE_LOAD_TOOLTIP                                           :{BLACK}Загрузить внешность
STR_FACE_LOAD_DONE                                              :{WHITE}Ваша внешность загружена из файла конфигурации.
STR_FACE_FACECODE                                               :{BLACK}Числовой код
STR_FACE_FACECODE_TOOLTIP                                       :{BLACK}Посмотреть или изменить код внешности
STR_FACE_FACECODE_CAPTION                                       :{WHITE}Числовой код внешнего вида
STR_FACE_FACECODE_SET                                           :{WHITE}Числовой код нового лица установлен.
STR_FACE_FACECODE_ERR                                           :{WHITE}Невозможно изменить внешность - значение должно быть целым и лежать в диапазоне от 0 до 4 294 967 295
STR_FACE_SAVE                                                   :{BLACK}Сохранить
STR_FACE_SAVE_TOOLTIP                                           :{BLACK}Сохранить внешность
STR_FACE_SAVE_DONE                                              :{WHITE}Внешность сохранена в файле конфигурации.
STR_FACE_EUROPEAN                                               :{BLACK}Европ.
STR_FACE_SELECT_EUROPEAN                                        :{BLACK}Выбрать европеоидный тип лица
STR_FACE_AFRICAN                                                :{BLACK}Африк.
STR_FACE_SELECT_AFRICAN                                         :{BLACK}Выбрать африканский тип лица
STR_FACE_YES                                                    :Да
STR_FACE_NO                                                     :Нет
STR_FACE_MOUSTACHE_EARRING_TOOLTIP                              :{BLACK}Включить усы или серьги
STR_FACE_HAIR                                                   :Волосы:
STR_FACE_HAIR_TOOLTIP                                           :{BLACK}Изменить волосы
STR_FACE_EYEBROWS                                               :Брови:
STR_FACE_EYEBROWS_TOOLTIP                                       :{BLACK}Изменить брови
STR_FACE_EYECOLOUR                                              :Цвет глаз:
STR_FACE_EYECOLOUR_TOOLTIP                                      :{BLACK}Изменить цвет глаз
STR_FACE_GLASSES                                                :Очки:
STR_FACE_GLASSES_TOOLTIP                                        :{BLACK}Наличие очков
STR_FACE_GLASSES_TOOLTIP_2                                      :{BLACK}Изменить очки
STR_FACE_NOSE                                                   :Нос:
STR_FACE_NOSE_TOOLTIP                                           :{BLACK}Изменить нос
STR_FACE_LIPS                                                   :Губы:
STR_FACE_MOUSTACHE                                              :Усы:
STR_FACE_LIPS_MOUSTACHE_TOOLTIP                                 :{BLACK}Изменить губы или усы
STR_FACE_CHIN                                                   :Подбородок:
STR_FACE_CHIN_TOOLTIP                                           :{BLACK}Изменить подбородок
STR_FACE_JACKET                                                 :Пиджак:
STR_FACE_JACKET_TOOLTIP                                         :{BLACK}Изменить пиджак
STR_FACE_COLLAR                                                 :Воротник:
STR_FACE_COLLAR_TOOLTIP                                         :{BLACK}Изменить воротник
STR_FACE_TIE                                                    :Галстук:
STR_FACE_EARRING                                                :Серьга:
STR_FACE_TIE_EARRING_TOOLTIP                                    :{BLACK}Изменить галстук или серьгу

# Matches ServerGameType
###length 3
STR_NETWORK_SERVER_VISIBILITY_LOCAL                             :Локальный
STR_NETWORK_SERVER_VISIBILITY_PUBLIC                            :Публичный
STR_NETWORK_SERVER_VISIBILITY_INVITE_ONLY                       :По приглашению

# Network server list
STR_NETWORK_SERVER_LIST_CAPTION                                 :{WHITE}Сетевая игра
STR_NETWORK_SERVER_LIST_PLAYER_NAME                             :{BLACK}Имя игрока:
STR_NETWORK_SERVER_LIST_ENTER_NAME_TOOLTIP                      :{BLACK}Это имя, которое будет видно другим игрокам

STR_NETWORK_SERVER_LIST_GAME_NAME                               :{BLACK}Название
STR_NETWORK_SERVER_LIST_GAME_NAME_TOOLTIP                       :{BLACK}Название игры
STR_NETWORK_SERVER_LIST_GENERAL_ONLINE                          :{BLACK}{COMMA}/{COMMA} - {COMMA}/{COMMA}
STR_NETWORK_SERVER_LIST_CLIENTS_CAPTION                         :{BLACK}Клиенты
STR_NETWORK_SERVER_LIST_CLIENTS_CAPTION_TOOLTIP                 :{BLACK}Клиентов сейчас/макс.{}Компаний сейчас/макс.
STR_NETWORK_SERVER_LIST_MAP_SIZE_SHORT                          :{BLACK}{COMMA}×{COMMA}
STR_NETWORK_SERVER_LIST_MAP_SIZE_CAPTION                        :{BLACK}Размер карты
STR_NETWORK_SERVER_LIST_MAP_SIZE_CAPTION_TOOLTIP                :{BLACK}Размер карты игры{}Нажмите для сортировки по площади
STR_NETWORK_SERVER_LIST_DATE_CAPTION                            :{BLACK}Дата
STR_NETWORK_SERVER_LIST_DATE_CAPTION_TOOLTIP                    :{BLACK}Текущая дата
STR_NETWORK_SERVER_LIST_YEARS_CAPTION                           :{BLACK}Лет
STR_NETWORK_SERVER_LIST_YEARS_CAPTION_TOOLTIP                   :{BLACK}Количество лет, прошедших в игре
STR_NETWORK_SERVER_LIST_INFO_ICONS_TOOLTIP                      :{BLACK}Язык, версия сервера и{NBSP}т.{NBSP}п.

STR_NETWORK_SERVER_LIST_CLICK_GAME_TO_SELECT                    :{BLACK}Выберите игру из списка
STR_NETWORK_SERVER_LIST_LAST_JOINED_SERVER                      :{BLACK}Последний сервер, к которому вы подключались:
STR_NETWORK_SERVER_LIST_CLICK_TO_SELECT_LAST                    :{BLACK}Нажмите для выбора последнего сервера

STR_NETWORK_SERVER_LIST_GAME_INFO                               :{SILVER}ИНФОРМАЦИЯ ОБ ИГРЕ
STR_NETWORK_SERVER_LIST_CLIENTS                                 :{SILVER}Клиенты: {WHITE}{COMMA} / {COMMA} - {COMMA} / {COMMA}
STR_NETWORK_SERVER_LIST_LANDSCAPE                               :{SILVER}Ландшафт: {WHITE}{STRING}
STR_NETWORK_SERVER_LIST_MAP_SIZE                                :{SILVER}Размер карты: {WHITE}{COMMA}×{COMMA}
STR_NETWORK_SERVER_LIST_SERVER_VERSION                          :{SILVER}Версия сервера: {WHITE}{STRING}
STR_NETWORK_SERVER_LIST_SERVER_ADDRESS                          :{SILVER}Адрес сервера: {WHITE}{STRING}
STR_NETWORK_SERVER_LIST_INVITE_CODE                             :{SILVER}Код-приглашение: {WHITE}{STRING}
STR_NETWORK_SERVER_LIST_START_DATE                              :{SILVER}Дата начала: {WHITE}{DATE_SHORT}
STR_NETWORK_SERVER_LIST_CURRENT_DATE                            :{SILVER}Текущая дата: {WHITE}{DATE_SHORT}
STR_NETWORK_SERVER_LIST_GAMESCRIPT                              :{SILVER}Игровой скрипт: {WHITE}{STRING} (v{NUM})
STR_NETWORK_SERVER_LIST_PASSWORD                                :{SILVER}Защищён паролем!
STR_NETWORK_SERVER_LIST_SERVER_OFFLINE                          :{SILVER}СЕРВЕР ОТКЛЮЧЁН
STR_NETWORK_SERVER_LIST_SERVER_FULL                             :{SILVER}СЕРВЕР ЗАПОЛНЕН
STR_NETWORK_SERVER_LIST_SERVER_BANNED                           :{SILVER}ВЫ ЗАБЛОКИРОВАНЫ НА СЕРВЕРЕ
STR_NETWORK_SERVER_LIST_SERVER_TOO_OLD                          :{SILVER}СЕРВЕР УСТАРЕВШЕЙ ВЕРСИИ
STR_NETWORK_SERVER_LIST_VERSION_MISMATCH                        :{SILVER}ВЕРСИЯ НЕ ПОДХОДИТ
STR_NETWORK_SERVER_LIST_GRF_MISMATCH                            :{SILVER}НЕ СОВПАДАЕТ НАБОР NEWGRF

STR_NETWORK_SERVER_LIST_JOIN_GAME                               :{BLACK}Присоединиться
STR_NETWORK_SERVER_LIST_REFRESH                                 :{BLACK}Обновить информацию
STR_NETWORK_SERVER_LIST_REFRESH_TOOLTIP                         :{BLACK}Обновить информацию о сервере

STR_NETWORK_SERVER_LIST_SEARCH_SERVER_INTERNET                  :{BLACK}Искать в интернете
STR_NETWORK_SERVER_LIST_SEARCH_SERVER_INTERNET_TOOLTIP          :{BLACK}Поиск общедоступных серверов в интернете
STR_NETWORK_SERVER_LIST_SEARCH_SERVER_LAN                       :{BLACK}Искать в ЛВС
STR_NETWORK_SERVER_LIST_SEARCH_SERVER_LAN_TOOLTIP               :{BLACK}Поиск серверов в локальной сети
STR_NETWORK_SERVER_LIST_ADD_SERVER                              :{BLACK}Добавить сервер
STR_NETWORK_SERVER_LIST_ADD_SERVER_TOOLTIP                      :{BLACK}Добавить в список новый сервер. Можно указать адрес сервера или код-приглашение.
STR_NETWORK_SERVER_LIST_START_SERVER                            :{BLACK}Запуск сервера
STR_NETWORK_SERVER_LIST_START_SERVER_TOOLTIP                    :{BLACK}Запуск сервера на вашем компьютере

STR_NETWORK_SERVER_LIST_PLAYER_NAME_OSKTITLE                    :{BLACK}Введите ваше имя
STR_NETWORK_SERVER_LIST_ENTER_SERVER_ADDRESS                    :{BLACK}Введите адрес сервера или код-приглашение

# Start new multiplayer server
STR_NETWORK_START_SERVER_CAPTION                                :{WHITE}Запуск новой сетевой игры

STR_NETWORK_START_SERVER_NEW_GAME_NAME                          :{BLACK}Название игры:
STR_NETWORK_START_SERVER_NEW_GAME_NAME_TOOLTIP                  :{BLACK}Название игры, которое игроки увидят в меню выбора сетевой игры
STR_NETWORK_START_SERVER_SET_PASSWORD                           :{BLACK}Установить пароль
STR_NETWORK_START_SERVER_PASSWORD_TOOLTIP                       :{BLACK}Защитите вашу игру паролем, если не хотите, чтобы к ней могли подключиться посторонние.

STR_NETWORK_START_SERVER_VISIBILITY_LABEL                       :{BLACK}Видимость
STR_NETWORK_START_SERVER_VISIBILITY_TOOLTIP                     :{BLACK}Видимость вашего сервера в публичном списке
STR_NETWORK_START_SERVER_CLIENTS_SELECT                         :{BLACK}{NUM} клиент{P "" а ов}
STR_NETWORK_START_SERVER_NUMBER_OF_CLIENTS                      :{BLACK}Макс. количество клиентов:
STR_NETWORK_START_SERVER_NUMBER_OF_CLIENTS_TOOLTIP              :{BLACK}Выбор максимального числа клиентов. Не все места обязательно должны быть заняты.
STR_NETWORK_START_SERVER_COMPANIES_SELECT                       :{BLACK}{NUM} компани{P я и й}
STR_NETWORK_START_SERVER_NUMBER_OF_COMPANIES                    :{BLACK}Макс. количество компаний:
STR_NETWORK_START_SERVER_NUMBER_OF_COMPANIES_TOOLTIP            :{BLACK}Ограничить максимальное количество компаний на сервере

STR_NETWORK_START_SERVER_NEW_GAME_NAME_OSKTITLE                 :{BLACK}Введите название сетевой игры

# Network connecting window
STR_NETWORK_CONNECTING_CAPTION                                  :{WHITE}Соединение...

STR_NETWORK_CONNECTING_WAITING                                  :{BLACK}Готовится присоединиться {NUM} клиент{P "" а ов}
STR_NETWORK_CONNECTING_DOWNLOADING_1                            :{BLACK}{BYTES} загружено
STR_NETWORK_CONNECTING_DOWNLOADING_2                            :{BLACK}Загружено {BYTES} / {BYTES}

###length 8
STR_NETWORK_CONNECTING_1                                        :{BLACK}(1/6) Соединение...
STR_NETWORK_CONNECTING_2                                        :{BLACK}(2/6) Авторизация...
STR_NETWORK_CONNECTING_3                                        :{BLACK}(3/6) Ожидание...
STR_NETWORK_CONNECTING_4                                        :{BLACK}(4/6) Загрузка карты...
STR_NETWORK_CONNECTING_5                                        :{BLACK}(5/6) Обработка...
STR_NETWORK_CONNECTING_6                                        :{BLACK}(6/6) Регистрация...
STR_NETWORK_CONNECTING_SPECIAL_1                                :{BLACK}Получение информации об игре...
STR_NETWORK_CONNECTING_SPECIAL_2                                :{BLACK}Получение информации о компаниях...

STR_NETWORK_CONNECTION_DISCONNECT                               :{BLACK}Отключиться

STR_NETWORK_NEED_GAME_PASSWORD_CAPTION                          :{WHITE}Сервер защищён. Введите пароль.
STR_NETWORK_NEED_COMPANY_PASSWORD_CAPTION                       :{WHITE}Компания защищена. Введите пароль.

# Network company list added strings
STR_NETWORK_COMPANY_LIST_CLIENT_LIST                            :Список игроков
STR_NETWORK_COMPANY_LIST_SPECTATE                               :Стать зрителем

# Network client list
STR_NETWORK_CLIENT_LIST_CAPTION                                 :{WHITE}Сетевая игра
STR_NETWORK_CLIENT_LIST_SERVER                                  :{BLACK}Сервер
STR_NETWORK_CLIENT_LIST_SERVER_NAME                             :{BLACK}Название
STR_NETWORK_CLIENT_LIST_SERVER_NAME_TOOLTIP                     :{BLACK}Название вашего сервера
STR_NETWORK_CLIENT_LIST_SERVER_NAME_EDIT_TOOLTIP                :{BLACK}Сменить название сервера
STR_NETWORK_CLIENT_LIST_SERVER_NAME_QUERY_CAPTION               :Название сервера
STR_NETWORK_CLIENT_LIST_SERVER_VISIBILITY                       :{BLACK}Видимость
STR_NETWORK_CLIENT_LIST_SERVER_VISIBILITY_TOOLTIP               :{BLACK}Видимость вашего сервера в публичном списке
STR_NETWORK_CLIENT_LIST_SERVER_INVITE_CODE                      :{BLACK}Приглашение
STR_NETWORK_CLIENT_LIST_SERVER_INVITE_CODE_TOOLTIP              :{BLACK}Код-приглашение, с помощью которого другие игроки смогут подключиться к вашему серверу
STR_NETWORK_CLIENT_LIST_SERVER_CONNECTION_TYPE                  :{BLACK}Подключение
STR_NETWORK_CLIENT_LIST_SERVER_CONNECTION_TYPE_TOOLTIP          :{BLACK}Способ подключения других игроков к вашему серверу
STR_NETWORK_CLIENT_LIST_PLAYER                                  :{BLACK}Игрок
STR_NETWORK_CLIENT_LIST_PLAYER_NAME                             :{BLACK}Имя
STR_NETWORK_CLIENT_LIST_PLAYER_NAME_TOOLTIP                     :{BLACK}Ваше игровое имя
STR_NETWORK_CLIENT_LIST_PLAYER_NAME_EDIT_TOOLTIP                :{BLACK}Изменить имя игрока
STR_NETWORK_CLIENT_LIST_PLAYER_NAME_QUERY_CAPTION               :Ваше игровое имя
STR_NETWORK_CLIENT_LIST_ADMIN_CLIENT_TOOLTIP                    :{BLACK}Административные действия, применимые к этому игроку
STR_NETWORK_CLIENT_LIST_ADMIN_COMPANY_TOOLTIP                   :{BLACK}Административные действия, применимые к этой компании
STR_NETWORK_CLIENT_LIST_JOIN_TOOLTIP                            :{BLACK}Присоединиться к этой компании
STR_NETWORK_CLIENT_LIST_CHAT_CLIENT_TOOLTIP                     :{BLACK}Отправить сообщение этому игроку
STR_NETWORK_CLIENT_LIST_CHAT_COMPANY_TOOLTIP                    :{BLACK}Послать сообщение всем игрокам этой компании
STR_NETWORK_CLIENT_LIST_CHAT_SPECTATOR_TOOLTIP                  :{BLACK}Послать сообщение всем зрителям
STR_NETWORK_CLIENT_LIST_SPECTATORS                              :Зрители
STR_NETWORK_CLIENT_LIST_NEW_COMPANY                             :(Новая компания)
STR_NETWORK_CLIENT_LIST_NEW_COMPANY_TOOLTIP                     :{BLACK}Основать новую транспортную компанию и присоединиться к ней
STR_NETWORK_CLIENT_LIST_PLAYER_ICON_SELF_TOOLTIP                :{BLACK}Это вы!
STR_NETWORK_CLIENT_LIST_PLAYER_ICON_HOST_TOOLTIP                :{BLACK}Это организатор игры
STR_NETWORK_CLIENT_LIST_CLIENT_COMPANY_COUNT                    :{BLACK}{NUM} клиент{P "" а ов} / {NUM} компани{P я и й}

# Matches ConnectionType
###length 5
STR_NETWORK_CLIENT_LIST_SERVER_CONNECTION_TYPE_UNKNOWN          :{BLACK}Локальное
STR_NETWORK_CLIENT_LIST_SERVER_CONNECTION_TYPE_ISOLATED         :{RED}Другие игроки не могут подключиться
STR_NETWORK_CLIENT_LIST_SERVER_CONNECTION_TYPE_DIRECT           :{BLACK}Публичное
STR_NETWORK_CLIENT_LIST_SERVER_CONNECTION_TYPE_STUN             :{BLACK}Сервер за NAT
STR_NETWORK_CLIENT_LIST_SERVER_CONNECTION_TYPE_TURN             :{BLACK}Через транслятор

STR_NETWORK_CLIENT_LIST_ADMIN_CLIENT_KICK                       :Отключить
STR_NETWORK_CLIENT_LIST_ADMIN_CLIENT_BAN                        :Заблокировать
STR_NETWORK_CLIENT_LIST_ADMIN_COMPANY_RESET                     :Удалить
STR_NETWORK_CLIENT_LIST_ADMIN_COMPANY_UNLOCK                    :Сбросить пароль

STR_NETWORK_CLIENT_LIST_ASK_CAPTION                             :{WHITE}Подтверждение действия
STR_NETWORK_CLIENT_LIST_ASK_CLIENT_KICK                         :{YELLOW}Отключить игрока «{STRING}»?
STR_NETWORK_CLIENT_LIST_ASK_CLIENT_BAN                          :{YELLOW}Заблокировать игрока «{STRING}»?
STR_NETWORK_CLIENT_LIST_ASK_COMPANY_RESET                       :{YELLOW}Удалить компанию «{COMPANY}»?
STR_NETWORK_CLIENT_LIST_ASK_COMPANY_UNLOCK                      :{YELLOW}Сбросить пароль у компании «{COMPANY}»?

STR_NETWORK_ASK_RELAY_CAPTION                                   :{WHITE}Использовать транслятор?
STR_NETWORK_ASK_RELAY_TEXT                                      :{YELLOW}Не удалось установить соединение с сервером «{STRING}».{}Перенаправить соединение через «{STRING}»?
STR_NETWORK_ASK_RELAY_NO                                        :{BLACK}Нет
STR_NETWORK_ASK_RELAY_YES_ONCE                                  :{BLACK}Да, однократно
STR_NETWORK_ASK_RELAY_YES_ALWAYS                                :{BLACK}Да, всегда

STR_NETWORK_SPECTATORS                                          :Зрители

# Network set password
STR_COMPANY_PASSWORD_CANCEL                                     :{BLACK}Не сохранять пароль
STR_COMPANY_PASSWORD_OK                                         :{BLACK}Задать новый пароль компании
STR_COMPANY_PASSWORD_CAPTION                                    :{WHITE}Пароль компании
STR_COMPANY_PASSWORD_MAKE_DEFAULT                               :{BLACK}Пароль компании по умолчанию
STR_COMPANY_PASSWORD_MAKE_DEFAULT_TOOLTIP                       :{BLACK}Использовать этот пароль для всех новых компаний по умолчанию

# Network company info join/password
STR_COMPANY_VIEW_JOIN                                           :{BLACK}Подключиться
STR_COMPANY_VIEW_JOIN_TOOLTIP                                   :{BLACK}Подключиться и играть за эту компанию
STR_COMPANY_VIEW_PASSWORD                                       :{BLACK}Пароль
STR_COMPANY_VIEW_PASSWORD_TOOLTIP                               :{BLACK}Защитить вашу компанию паролем, чтобы посторонние пользователи не могли присоединиться.
STR_COMPANY_VIEW_SET_PASSWORD                                   :{BLACK}Установить пароль компании

# Network chat
STR_NETWORK_CHAT_SEND                                           :{BLACK}Отправить
STR_NETWORK_CHAT_COMPANY_CAPTION                                :[Команда] :
STR_NETWORK_CHAT_CLIENT_CAPTION                                 :[Лично] {STRING}:
STR_NETWORK_CHAT_ALL_CAPTION                                    :[Всем] :

STR_NETWORK_CHAT_COMPANY                                        :[Команда] {STRING}: {WHITE}{STRING}
STR_NETWORK_CHAT_TO_COMPANY                                     :[Команде] {STRING}: {WHITE}{STRING}
STR_NETWORK_CHAT_CLIENT                                         :[Лично] {STRING}: {WHITE}{STRING}
STR_NETWORK_CHAT_TO_CLIENT                                      :[Лично] для {STRING}: {WHITE}{STRING}
STR_NETWORK_CHAT_ALL                                            :[Всем] {STRING}: {WHITE}{STRING}
STR_NETWORK_CHAT_EXTERNAL                                       :[{3:STRING}] {0:STRING}: {WHITE}{1:STRING}
STR_NETWORK_CHAT_OSKTITLE                                       :{BLACK}Введите текст для сетевого сообщения

# Network messages
STR_NETWORK_ERROR_NOTAVAILABLE                                  :{WHITE}Не найдены сетевые устройства
STR_NETWORK_ERROR_NOCONNECTION                                  :{WHITE}Время ожидания ответа от сервера истекло. Возможно, сервер отклонил запрос.
STR_NETWORK_ERROR_NEWGRF_MISMATCH                               :{WHITE}Невозможно присоединиться из-за несоответствия NewGRF
STR_NETWORK_ERROR_DESYNC                                        :{WHITE}Синхронизация сетевой игры не удалась
STR_NETWORK_ERROR_LOSTCONNECTION                                :{WHITE}Соединение сетевой игры потеряно
STR_NETWORK_ERROR_SAVEGAMEERROR                                 :{WHITE}Не удалось загрузить сохранение
STR_NETWORK_ERROR_SERVER_START                                  :{WHITE}Не удалось запустить сервер
STR_NETWORK_ERROR_SERVER_ERROR                                  :{WHITE}Произошла ошибка протокола, и соединение было закрыто
STR_NETWORK_ERROR_BAD_PLAYER_NAME                               :{WHITE}Не указано имя игрока. Его можно ввести в верхней части окна «Сетевая игра».
STR_NETWORK_ERROR_BAD_SERVER_NAME                               :{WHITE}Не указано имя сервера. Его можно ввести в верхней части окна «Сетевая игра».
STR_NETWORK_ERROR_WRONG_REVISION                                :{WHITE}Версия этого клиента не совместима с версией сервера
STR_NETWORK_ERROR_WRONG_PASSWORD                                :{WHITE}Неверный пароль
STR_NETWORK_ERROR_SERVER_FULL                                   :{WHITE}Сервер переполнен
STR_NETWORK_ERROR_SERVER_BANNED                                 :{WHITE}Вас заблокировали на этом сервере
STR_NETWORK_ERROR_KICKED                                        :{WHITE}Вас отключили от игры
STR_NETWORK_ERROR_KICK_MESSAGE                                  :{WHITE}Причина: {STRING}
STR_NETWORK_ERROR_CHEATER                                       :{WHITE}Чит-коды не разрешены на этом сервере
STR_NETWORK_ERROR_TOO_MANY_COMMANDS                             :{WHITE}Вы посылали на сервер слишком много команд
STR_NETWORK_ERROR_TIMEOUT_PASSWORD                              :{WHITE}Вы не успели ввести пароль
STR_NETWORK_ERROR_TIMEOUT_COMPUTER                              :{WHITE}Ваш компьютер работает слишком медленно и не поспевает за сервером
STR_NETWORK_ERROR_TIMEOUT_MAP                                   :{WHITE}Ваш компьютер тратит много времени на загрузку карты
STR_NETWORK_ERROR_TIMEOUT_JOIN                                  :{WHITE}Ваш компьютер тратит много времени на подключение к серверу
STR_NETWORK_ERROR_INVALID_CLIENT_NAME                           :{WHITE}Неверно указано имя игрока

STR_NETWORK_ERROR_CLIENT_GUI_LOST_CONNECTION_CAPTION            :{WHITE}Подключение утеряно
STR_NETWORK_ERROR_CLIENT_GUI_LOST_CONNECTION                    :{WHITE}В течение {NUM} секунд{P ы "" ""} от сервера не поступало никаких данных

###length 21
STR_NETWORK_ERROR_CLIENT_GENERAL                                :общая ошибка
STR_NETWORK_ERROR_CLIENT_DESYNC                                 :ошибка синхронизации
STR_NETWORK_ERROR_CLIENT_SAVEGAME                               :не смог загрузить карту
STR_NETWORK_ERROR_CLIENT_CONNECTION_LOST                        :соединение потеряно
STR_NETWORK_ERROR_CLIENT_PROTOCOL_ERROR                         :ошибка протокола
STR_NETWORK_ERROR_CLIENT_NEWGRF_MISMATCH                        :Несоответствие NewGRF
STR_NETWORK_ERROR_CLIENT_NOT_AUTHORIZED                         :не авторизован
STR_NETWORK_ERROR_CLIENT_NOT_EXPECTED                           :получен неверно сформированный пакет
STR_NETWORK_ERROR_CLIENT_WRONG_REVISION                         :версии не совпадают
STR_NETWORK_ERROR_CLIENT_NAME_IN_USE                            :это имя уже используется
STR_NETWORK_ERROR_CLIENT_WRONG_PASSWORD                         :неверный пароль
STR_NETWORK_ERROR_CLIENT_COMPANY_MISMATCH                       :неправильный параметр company в DoCommand
STR_NETWORK_ERROR_CLIENT_KICKED                                 :вас выкинул сервер
STR_NETWORK_ERROR_CLIENT_CHEATER                                :попытался применить чит
STR_NETWORK_ERROR_CLIENT_SERVER_FULL                            :сервер переполнен
STR_NETWORK_ERROR_CLIENT_TOO_MANY_COMMANDS                      :посылал слишком много команд
STR_NETWORK_ERROR_CLIENT_TIMEOUT_PASSWORD                       :пароль не получен вовремя
STR_NETWORK_ERROR_CLIENT_TIMEOUT_COMPUTER                       :время вышло
STR_NETWORK_ERROR_CLIENT_TIMEOUT_MAP                            :загрузка карты заняла слишком много времени
STR_NETWORK_ERROR_CLIENT_TIMEOUT_JOIN                           :обработка карты заняла слишком много времени
STR_NETWORK_ERROR_CLIENT_INVALID_CLIENT_NAME                    :имя клиента некорректно

# Network related errors
STR_NETWORK_SERVER_MESSAGE                                      :*** {1:STRING}

###length 12
STR_NETWORK_SERVER_MESSAGE_GAME_PAUSED                          :Игра остановлена ({STRING})
STR_NETWORK_SERVER_MESSAGE_GAME_STILL_PAUSED_1                  :Игра всё ещё остановлена ({STRING})
STR_NETWORK_SERVER_MESSAGE_GAME_STILL_PAUSED_2                  :Игра всё ещё остановлена ({STRING}, {STRING})
STR_NETWORK_SERVER_MESSAGE_GAME_STILL_PAUSED_3                  :Игра всё ещё остановлена ({STRING}, {STRING}, {STRING})
STR_NETWORK_SERVER_MESSAGE_GAME_STILL_PAUSED_4                  :Игра всё еще в паузе ({STRING}, {STRING}, {STRING}, {STRING})
STR_NETWORK_SERVER_MESSAGE_GAME_STILL_PAUSED_5                  :Игра всё ещё остановлена ({STRING}, {STRING}, {STRING}, {STRING}, {STRING})
STR_NETWORK_SERVER_MESSAGE_GAME_UNPAUSED                        :Игра продолжена ({STRING})
STR_NETWORK_SERVER_MESSAGE_GAME_REASON_NOT_ENOUGH_PLAYERS       :количество игроков
STR_NETWORK_SERVER_MESSAGE_GAME_REASON_CONNECTING_CLIENTS       :подключение клиентов
STR_NETWORK_SERVER_MESSAGE_GAME_REASON_MANUAL                   :вручную
STR_NETWORK_SERVER_MESSAGE_GAME_REASON_GAME_SCRIPT              :игровой скрипт
STR_NETWORK_SERVER_MESSAGE_GAME_REASON_LINK_GRAPH               :ожидает обновления графа распределения

STR_NETWORK_MESSAGE_CLIENT_LEAVING                              :отключение
STR_NETWORK_MESSAGE_CLIENT_JOINED                               :*** {STRING} подключился к игре
STR_NETWORK_MESSAGE_CLIENT_JOINED_ID                            :*** {0:STRING} подключился к игре (клиент #{2:NUM})
STR_NETWORK_MESSAGE_CLIENT_COMPANY_JOIN                         :*** {0:STRING} подключился к компании #{2:NUM}
STR_NETWORK_MESSAGE_CLIENT_COMPANY_SPECTATE                     :*** {STRING} подключился в качестве зрителя
STR_NETWORK_MESSAGE_CLIENT_COMPANY_NEW                          :*** {0:STRING} основал новую компанию (#{2:NUM})
STR_NETWORK_MESSAGE_CLIENT_LEFT                                 :*** {0:STRING} покинул игру ({2:STRING})
STR_NETWORK_MESSAGE_NAME_CHANGE                                 :*** {STRING} сменил(а) имя на {STRING}
STR_NETWORK_MESSAGE_GIVE_MONEY                                  :*** Компания «{0:STRING}» передала «{1:STRING}» {2:CURRENCY_LONG}
STR_NETWORK_MESSAGE_SERVER_SHUTDOWN                             :{WHITE}Сервер закрыл сессию
STR_NETWORK_MESSAGE_SERVER_REBOOT                               :{WHITE}Сервер перезапускается...{}Пожалуйста, подождите...
STR_NETWORK_MESSAGE_KICKED                                      :*** {STRING} был исключён из игры. Причина: ({STRING})

STR_NETWORK_ERROR_COORDINATOR_REGISTRATION_FAILED               :{WHITE}Не удалось зарегистрировать сервер
STR_NETWORK_ERROR_COORDINATOR_REUSE_OF_INVITE_CODE              :{WHITE}В сети есть ещё один сервер с таким же кодом приглашения. Переключаюсь в режим локального сервера.
STR_NETWORK_ERROR_COORDINATOR_ISOLATED                          :{WHITE}Клиентские подключения к вашему серверу запрещены
STR_NETWORK_ERROR_COORDINATOR_ISOLATED_DETAIL                   :{WHITE}Другие игроки не смогут подключиться к вашему серверу

# Content downloading window
STR_CONTENT_TITLE                                               :{WHITE}Загрузка контента
STR_CONTENT_TYPE_CAPTION                                        :{BLACK}Тип
STR_CONTENT_TYPE_CAPTION_TOOLTIP                                :{BLACK}Тип контента
STR_CONTENT_NAME_CAPTION                                        :{BLACK}Название
STR_CONTENT_NAME_CAPTION_TOOLTIP                                :{BLACK}Наименование контента
STR_CONTENT_MATRIX_TOOLTIP                                      :{BLACK}Нажмите на строке для просмотра подробностей{}Отметьте флажком для загрузки
STR_CONTENT_SELECT_ALL_CAPTION                                  :{BLACK}Выбрать всё
STR_CONTENT_SELECT_ALL_CAPTION_TOOLTIP                          :{BLACK}Пометить весь контент для загрузки
STR_CONTENT_SELECT_UPDATES_CAPTION                              :{BLACK}Выбрать обновления
STR_CONTENT_SELECT_UPDATES_CAPTION_TOOLTIP                      :{BLACK}Отметить для загрузки обновления для имеющегося контента
STR_CONTENT_UNSELECT_ALL_CAPTION                                :{BLACK}Снять выделение
STR_CONTENT_UNSELECT_ALL_CAPTION_TOOLTIP                        :{BLACK}Ничего не загружать
STR_CONTENT_SEARCH_EXTERNAL                                     :{BLACK}Искать на сторонних сайтах
STR_CONTENT_SEARCH_EXTERNAL_TOOLTIP                             :{BLACK}Результаты поиска находятся на сторонних сайтах, не имеющих отношения к OpenTTD
STR_CONTENT_SEARCH_EXTERNAL_DISCLAIMER_CAPTION                  :{WHITE}Вы покидаете OpenTTD!
STR_CONTENT_SEARCH_EXTERNAL_DISCLAIMER                          :{WHITE}Условия загрузки содержимого со сторонних сайтов могут различаться.{}За инструкциями по установке компонентов OpenTTD вам следует обратиться на соответствующие сайты.{}Вы желаете продолжить?
STR_CONTENT_FILTER_TITLE                                        :{BLACK}Фильтр:
STR_CONTENT_OPEN_URL                                            :{BLACK}Посетить сайт
STR_CONTENT_OPEN_URL_TOOLTIP                                    :{BLACK}Посетить веб-сайт с информацией об этом модуле
STR_CONTENT_DOWNLOAD_CAPTION                                    :{BLACK}Скачать
STR_CONTENT_DOWNLOAD_CAPTION_TOOLTIP                            :{BLACK}Начать загрузку выбранного контента
STR_CONTENT_TOTAL_DOWNLOAD_SIZE                                 :{SILVER}Всего для загруки: {WHITE}{BYTES}
STR_CONTENT_DETAIL_TITLE                                        :{SILVER}ИНФОРМАЦИЯ О КОНТЕНТЕ

###length 5
STR_CONTENT_DETAIL_SUBTITLE_UNSELECTED                          :{SILVER}Не выбран для загрузки
STR_CONTENT_DETAIL_SUBTITLE_SELECTED                            :{SILVER}Будет загружен
STR_CONTENT_DETAIL_SUBTITLE_AUTOSELECTED                        :{SILVER}Этот модуль зависит от другого и будет загружен
STR_CONTENT_DETAIL_SUBTITLE_ALREADY_HERE                        :{SILVER}Уже установлен
STR_CONTENT_DETAIL_SUBTITLE_DOES_NOT_EXIST                      :{SILVER}Этот модуль неизвестен и не может быть загружен в OpenTTD

STR_CONTENT_DETAIL_UPDATE                                       :{SILVER}Это обновление имеющ{G его ей его их}ся {STRING.gen}
STR_CONTENT_DETAIL_NAME                                         :{SILVER}Наименование: {WHITE}{STRING}
STR_CONTENT_DETAIL_VERSION                                      :{SILVER}Версия: {WHITE}{STRING}
STR_CONTENT_DETAIL_DESCRIPTION                                  :{SILVER}Описание: {WHITE}{STRING}
STR_CONTENT_DETAIL_URL                                          :{SILVER}URL: {WHITE}{STRING}
STR_CONTENT_DETAIL_TYPE                                         :{SILVER}Тип: {WHITE}{STRING}
STR_CONTENT_DETAIL_FILESIZE                                     :{SILVER}Размер: {WHITE}{BYTES}
STR_CONTENT_DETAIL_SELECTED_BECAUSE_OF                          :{SILVER}Выбрано вместе с {WHITE}{STRING}
STR_CONTENT_DETAIL_DEPENDENCIES                                 :{SILVER}Зависимости: {WHITE}{STRING}
STR_CONTENT_DETAIL_TAGS                                         :{SILVER}Теги: {WHITE}{STRING}
STR_CONTENT_NO_ZLIB                                             :{WHITE}OpenTTD скомпилирован без поддержки библиотеки «zlib»...
STR_CONTENT_NO_ZLIB_SUB                                         :{WHITE}... загрузка контента невозможна!

# Order of these is important!
STR_CONTENT_TYPE_BASE_GRAPHICS                                  :{G=m}Осн. графика
STR_CONTENT_TYPE_BASE_GRAPHICS.gen                              :графического пакета
STR_CONTENT_TYPE_BASE_GRAPHICS.acc                              :графический пакет
STR_CONTENT_TYPE_NEWGRF                                         :{G=m}NewGRF
STR_CONTENT_TYPE_AI                                             :{G=m}ИИ
STR_CONTENT_TYPE_AI_LIBRARY                                     :{G=f}Библиотека ИИ
STR_CONTENT_TYPE_AI_LIBRARY.gen                                 :библиотеки ИИ
STR_CONTENT_TYPE_AI_LIBRARY.acc                                 :библиотеку ИИ
STR_CONTENT_TYPE_SCENARIO                                       :{G=m}Сценарий
STR_CONTENT_TYPE_SCENARIO.gen                                   :сценария
STR_CONTENT_TYPE_SCENARIO.acc                                   :сценарий
STR_CONTENT_TYPE_HEIGHTMAP                                      :{G=f}Карта высот
STR_CONTENT_TYPE_HEIGHTMAP.gen                                  :карты высот
STR_CONTENT_TYPE_HEIGHTMAP.acc                                  :карту высот
STR_CONTENT_TYPE_BASE_SOUNDS                                    :Осн. звуки
STR_CONTENT_TYPE_BASE_SOUNDS.gen                                :звукового пакета
STR_CONTENT_TYPE_BASE_SOUNDS.acc                                :звуковой пакет
STR_CONTENT_TYPE_BASE_MUSIC                                     :{G=f}Музыка
STR_CONTENT_TYPE_BASE_MUSIC.gen                                 :музыки
STR_CONTENT_TYPE_BASE_MUSIC.acc                                 :музыку
STR_CONTENT_TYPE_GAME_SCRIPT                                    :Игровой скрипт
STR_CONTENT_TYPE_GS_LIBRARY                                     :Библиотека ИС

# Content downloading progress window
STR_CONTENT_DOWNLOAD_TITLE                                      :{WHITE}Загрузка контента...
STR_CONTENT_DOWNLOAD_INITIALISE                                 :{WHITE}Запрашиваем файлы...
STR_CONTENT_DOWNLOAD_FILE                                       :{WHITE}Идёт загрузка {STRING} ({NUM} из {NUM})
STR_CONTENT_DOWNLOAD_COMPLETE                                   :{WHITE}Загрузка завершена
STR_CONTENT_DOWNLOAD_PROGRESS_SIZE                              :{WHITE}{BYTES} из {BYTES} загружено ({NUM}%)

# Content downloading error messages
STR_CONTENT_ERROR_COULD_NOT_CONNECT                             :{WHITE}Не удалось соединиться с сервером контента...
STR_CONTENT_ERROR_COULD_NOT_DOWNLOAD                            :{WHITE}Ошибка загрузки...
STR_CONTENT_ERROR_COULD_NOT_DOWNLOAD_FILE_NOT_WRITABLE          :{WHITE}... невозможно записать файл
STR_CONTENT_ERROR_COULD_NOT_EXTRACT                             :{WHITE}Не удалось распаковать скачанный файл

STR_MISSING_GRAPHICS_SET_CAPTION                                :{WHITE}Отсутствует графический пакет
STR_MISSING_GRAPHICS_SET_MESSAGE                                :{BLACK}Для запуска OpenTTD требуется графический пакет. Скачать и установить его?
STR_MISSING_GRAPHICS_YES_DOWNLOAD                               :{BLACK}Да, скачать
STR_MISSING_GRAPHICS_NO_QUIT                                    :{BLACK}Нет, выйти

STR_MISSING_GRAPHICS_ERROR_TITLE                                :{WHITE}Не удалось загрузка
STR_MISSING_GRAPHICS_ERROR                                      :{BLACK}Не удалось скачать графики.{}Пожалуйста, загрузите графики вручную.
STR_MISSING_GRAPHICS_ERROR_QUIT                                 :{BLACK}Выйти из OpenTTD

# Transparency settings window
STR_TRANSPARENCY_CAPTION                                        :{WHITE}Настройки прозрачности
STR_TRANSPARENT_SIGNS_TOOLTIP                                   :{BLACK}Переключение прозрачности надписей. Ctrl+щелчок - заблокировать.
STR_TRANSPARENT_TREES_TOOLTIP                                   :{BLACK}Переключение прозрачности деревьев. Ctrl+щелчок - заблокировать.
STR_TRANSPARENT_HOUSES_TOOLTIP                                  :{BLACK}Переключение прозрачности городских зданий. Ctrl+щелчок - заблокировать.
STR_TRANSPARENT_INDUSTRIES_TOOLTIP                              :{BLACK}Переключение прозрачности предприятий. Ctrl+щелчок - заблокировать.
STR_TRANSPARENT_BUILDINGS_TOOLTIP                               :{BLACK}Переключение прозрачности построенных игроками объектов: станций, депо, точек пути и пр. Ctrl+щелчок - заблокировать.
STR_TRANSPARENT_BRIDGES_TOOLTIP                                 :{BLACK}Переключение прозрачности мостов. Ctrl+щелчок - заблокировать.
STR_TRANSPARENT_STRUCTURES_TOOLTIP                              :{BLACK}Переключение прозрачности таких сооружений, как маяки и антенны. Ctrl+щелчок - заблокировать.
STR_TRANSPARENT_CATENARY_TOOLTIP                                :{BLACK}Переключение прозрачности контактной сети. Ctrl+щелчок - заблокировать.
STR_TRANSPARENT_LOADING_TOOLTIP                                 :{BLACK}Переключение прозрачности индикаторов загрузки. Ctrl+щелчок - заблокировать.
STR_TRANSPARENT_INVISIBLE_TOOLTIP                               :{BLACK}Сделать объекты не прозрачными, а полностью невидимыми

# Linkgraph legend window
STR_LINKGRAPH_LEGEND_CAPTION                                    :{BLACK}Схема грузопотоков
STR_LINKGRAPH_LEGEND_ALL                                        :{BLACK}Все
STR_LINKGRAPH_LEGEND_NONE                                       :{BLACK}Нет
STR_LINKGRAPH_LEGEND_SELECT_COMPANIES                           :{BLACK}Выберите компании для отображения
STR_LINKGRAPH_LEGEND_COMPANY_TOOLTIP                            :{BLACK}{STRING}{}{COMPANY}

# Linkgraph legend window and linkgraph legend in smallmap
STR_LINKGRAPH_LEGEND_UNUSED                                     :{TINY_FONT}{BLACK}неиспольз.
STR_LINKGRAPH_LEGEND_SATURATED                                  :{TINY_FONT}{BLACK}загруж.
STR_LINKGRAPH_LEGEND_OVERLOADED                                 :{TINY_FONT}{BLACK}перегруз

# Linkgraph tooltip
STR_LINKGRAPH_STATS_TOOLTIP                                     :{BLACK}{CARGO_LONG} в месяц к перевозке от {STATION} к {STATION} ({COMMA}% ёмкости){STRING}
STR_LINKGRAPH_STATS_TOOLTIP_RETURN_EXTENSION                    :{}{CARGO_LONG} к возврату ({COMMA}% ёмкости)
STR_LINKGRAPH_STATS_TOOLTIP_TIME_EXTENSION                      :{}Среднее время в пути: {NUM}{NBSP}д{P ень ня ней}
STR_LINKGRAPH_STATS_TOOLTIP_TIME_EXTENSION_GENERAL              :{}Среднее время в пути: {STRING}
STR_LINKGRAPH_STATS_TOOLTIP_CAPACITY                            :{}Ёмкость: {CARGO_LONG}

# Base for station construction window(s)
STR_STATION_BUILD_COVERAGE_AREA_TITLE                           :{BLACK}Подсветка зоны покрытия
STR_STATION_BUILD_COVERAGE_OFF                                  :{BLACK}Выкл
STR_STATION_BUILD_COVERAGE_ON                                   :{BLACK}Вкл
STR_STATION_BUILD_COVERAGE_AREA_OFF_TOOLTIP                     :{BLACK}Не показывать зону покрытия
STR_STATION_BUILD_COVERAGE_AREA_ON_TOOLTIP                      :{BLACK}Показывать зону покрытия
STR_STATION_BUILD_ACCEPTS_CARGO                                 :{BLACK}Принимается: {GOLD}{CARGO_LIST}
STR_STATION_BUILD_SUPPLIES_CARGO                                :{BLACK}Отправляется: {GOLD}{CARGO_LIST}
STR_STATION_BUILD_INFRASTRUCTURE_COST                           :{BLACK}Стоимость обслуживания: {GOLD}{CURRENCY_SHORT}/г

# Join station window
STR_JOIN_STATION_CAPTION                                        :{WHITE}Объединить станции
STR_JOIN_STATION_CREATE_SPLITTED_STATION                        :{YELLOW}Построить отдельную станцию

STR_JOIN_WAYPOINT_CAPTION                                       :{WHITE}Объединить точки
STR_JOIN_WAYPOINT_CREATE_SPLITTED_WAYPOINT                      :{YELLOW}Поставить отдельную точку пути

# Generic toolbar
STR_TOOLBAR_DISABLED_NO_VEHICLE_AVAILABLE                       :{BLACK}Отключено, так как нет подходящих транспортных средств для этой инфраструктуры

# Rail construction toolbar
STR_RAIL_TOOLBAR_RAILROAD_CONSTRUCTION_CAPTION                  :Неэлектрифицированная ж/д
STR_RAIL_TOOLBAR_ELRAIL_CONSTRUCTION_CAPTION                    :Электрифицированная ж/д
STR_RAIL_TOOLBAR_MONORAIL_CONSTRUCTION_CAPTION                  :Монорельсовая ж/д
STR_RAIL_TOOLBAR_MAGLEV_CONSTRUCTION_CAPTION                    :Магнитная ж/д

STR_RAIL_TOOLBAR_TOOLTIP_BUILD_RAILROAD_TRACK                   :{BLACK}Строительство железной дороги. При нажатом Ctrl - удаление путей. При нажатом Shift - оценка стоимости строительства.
STR_RAIL_TOOLBAR_TOOLTIP_BUILD_AUTORAIL                         :{BLACK}Строительство ж/д путей в автоматическом режиме. При нажатом Ctrl - удаление путей. При нажатом Shift - оценка стоимости строительства.
STR_RAIL_TOOLBAR_TOOLTIP_BUILD_TRAIN_DEPOT_FOR_BUILDING         :{BLACK}Строительство депо (для приобретения и обслуживания поездов). При нажатом Shift - оценка стоимости строительства.
STR_RAIL_TOOLBAR_TOOLTIP_CONVERT_RAIL_TO_WAYPOINT               :{BLACK}Установка на рельсах точек пути. Нажатие Ctrl позволяет объединять точки. При нажатом Shift - оценка стоимости строительства.
STR_RAIL_TOOLBAR_TOOLTIP_BUILD_RAILROAD_STATION                 :{BLACK}Строительство ж/д станций. Нажатие Ctrl позволяет объединять станции. При нажатом Shift - оценка стоимости строительства.
STR_RAIL_TOOLBAR_TOOLTIP_BUILD_RAILROAD_SIGNALS                 :{BLACK}Установка сигналов. Ctrl переключает семафоры/светофоры.{}Перетаскиванием можно строить сигналы на прямом участке пути. С нажатым Ctrl - строительство сигналов до ближайшего пересечения или сигнала.{}Ctrl+щелчок переключает открытие окна выбора сигналов. При нажатом Shift - оценка стоимости строительства.
STR_RAIL_TOOLBAR_TOOLTIP_BUILD_RAILROAD_BRIDGE                  :{BLACK}Строительство ж/д мостов. При нажатом Shift - оценка стоимости строительства.
STR_RAIL_TOOLBAR_TOOLTIP_BUILD_RAILROAD_TUNNEL                  :{BLACK}Строительство ж/д туннелей. При нажатом Shift - оценка стоимости строительства.
STR_RAIL_TOOLBAR_TOOLTIP_TOGGLE_BUILD_REMOVE_FOR                :{BLACK}Переключение между строительством и удалением ж/д путей, сигналов, станций. При нажатом Ctrl убирает станции с рельсами.
STR_RAIL_TOOLBAR_TOOLTIP_CONVERT_RAIL                           :{BLACK}Преобразовать/модернизировать рельсы. При нажатом Shift - оценка стоимости модернизации.

STR_RAIL_NAME_RAILROAD                                          :Ж/д
STR_RAIL_NAME_RAILROAD.m                                        :Ж/д
STR_RAIL_NAME_RAILROAD.n                                        :Ж/д
STR_RAIL_NAME_ELRAIL                                            :Электрифиц. ж/д
STR_RAIL_NAME_ELRAIL.m                                          :Электрифиц. ж/д
STR_RAIL_NAME_ELRAIL.n                                          :Электрифиц. ж/д
STR_RAIL_NAME_MONORAIL                                          :Монорельсовый
STR_RAIL_NAME_MONORAIL.m                                        :Монорельсовый
STR_RAIL_NAME_MONORAIL.n                                        :Монорельсовое
STR_RAIL_NAME_MAGLEV                                            :Магнитный
STR_RAIL_NAME_MAGLEV.m                                          :Магнитный
STR_RAIL_NAME_MAGLEV.n                                          :Магнитное

# Rail depot construction window
STR_BUILD_DEPOT_TRAIN_ORIENTATION_CAPTION                       :{WHITE}Направление депо
STR_BUILD_DEPOT_TRAIN_ORIENTATION_TOOLTIP                       :{BLACK}Выбор направления депо

# Rail waypoint construction window
STR_WAYPOINT_CAPTION                                            :{WHITE}Точка пути
STR_WAYPOINT_GRAPHICS_TOOLTIP                                   :{BLACK}Выбор типа точки пути

# Rail station construction window
STR_STATION_BUILD_RAIL_CAPTION                                  :{WHITE}Выбор ж/д станции
STR_STATION_BUILD_ORIENTATION                                   :{BLACK}Направление
STR_STATION_BUILD_RAILROAD_ORIENTATION_TOOLTIP                  :{BLACK}Выберите направление ж/д станции
STR_STATION_BUILD_NUMBER_OF_TRACKS                              :{BLACK}Количество путей
STR_STATION_BUILD_NUMBER_OF_TRACKS_TOOLTIP                      :{BLACK}Укажите количество платформ ж/д станции
STR_STATION_BUILD_PLATFORM_LENGTH                               :{BLACK}Длина платформы
STR_STATION_BUILD_PLATFORM_LENGTH_TOOLTIP                       :{BLACK}Укажите длину ж/д станции
STR_STATION_BUILD_DRAG_DROP                                     :{BLACK}Произвольно
STR_STATION_BUILD_DRAG_DROP_TOOLTIP                             :{BLACK}Постройка станции на указанном игроком участке

STR_STATION_BUILD_STATION_CLASS_TOOLTIP                         :{BLACK}Выберите класс станций для отображения
STR_STATION_BUILD_STATION_TYPE_TOOLTIP                          :{BLACK}Выберите тип станции для постройки

STR_STATION_CLASS_DFLT                                          :По умолчанию
STR_STATION_CLASS_WAYP                                          :Точки пути

# Signal window
STR_BUILD_SIGNAL_CAPTION                                        :{WHITE}Выбор сигналов
STR_BUILD_SIGNAL_TOGGLE_ADVANCED_SIGNAL_TOOLTIP                 :{BLACK}Переключить отображение расширенного списка сигналов
STR_BUILD_SIGNAL_SEMAPHORE_NORM_TOOLTIP                         :{BLACK}Стандартный семафор{}Не позволяет нескольким поездам одновременно находиться на одном блок-участке.
STR_BUILD_SIGNAL_SEMAPHORE_ENTRY_TOOLTIP                        :{BLACK}Входной семафор{}Открыт, если хотя бы один из выходных сигналов на следующей секции путей открыт. В остальных случаях закрыт.
STR_BUILD_SIGNAL_SEMAPHORE_EXIT_TOOLTIP                         :{BLACK}Выходной семафор{}Работает как обычный семафор, но его состояние учитывается при работе входных и комбинированных сигналов.
STR_BUILD_SIGNAL_SEMAPHORE_COMBO_TOOLTIP                        :{BLACK}Комбинированный семафор{}Работает одновременно как входной и выходной семафор. Это позволяет построить большую разветвлённую сеть.
STR_BUILD_SIGNAL_SEMAPHORE_PBS_TOOLTIP                          :{BLACK}Маршрутный семафор{}Позволяет нескольким поездам находиться в одном сигнальном блоке, если каждый из них может зарезервировать безопасный путь. Допускает следование поездов в обе стороны.
STR_BUILD_SIGNAL_SEMAPHORE_PBS_OWAY_TOOLTIP                     :{BLACK}Односторонний маршрутн. семафор{}Позволяет нескольким поездам находиться в одном сигнальном блоке, если каждый из них может зарезервировать безопасный путь. Не допускает следования поездов в обратную сторону.
STR_BUILD_SIGNAL_ELECTRIC_NORM_TOOLTIP                          :{BLACK}Стандартный светофор{}Не позволяет нескольким поездам одновременно находиться на одном блок-участке.
STR_BUILD_SIGNAL_ELECTRIC_ENTRY_TOOLTIP                         :{BLACK}Входной светофор{}Открыт, если хотя бы один из выходных сигналов на следующей секции путей открыт. В остальных случаях закрыт.
STR_BUILD_SIGNAL_ELECTRIC_EXIT_TOOLTIP                          :{BLACK}Выходной светофор{}Работает как обычный светофор, но его состояние учитывается при работе входных и комбинированных сигналов.
STR_BUILD_SIGNAL_ELECTRIC_COMBO_TOOLTIP                         :{BLACK}Комбинированный светофор{}Работает одновременно как входной и выходной светофор. Это позволяет построить большую разветвлённую сеть.
STR_BUILD_SIGNAL_ELECTRIC_PBS_TOOLTIP                           :{BLACK}Маршрутный светофор{}Позволяет нескольким поездам находиться в одном сигнальном блоке, если каждый из них может зарезервировать безопасный путь. Допускает следование поездов в обе стороны.
STR_BUILD_SIGNAL_ELECTRIC_PBS_OWAY_TOOLTIP                      :{BLACK}Односторонний маршрутн. светофор{}Позволяет нескольким поездам находиться в одном сигнальном блоке, если каждый из них может зарезервировать безопасный путь. Не допускает следования поездов в обратную сторону.
STR_BUILD_SIGNAL_CONVERT_TOOLTIP                                :{BLACK}Изменение типа сигнала{}Когда кнопка нажата, щёлкните для преобразования существующего сигнала в сигнал выбранного типа и варианта, или щёлкните с нажатым Ctrl для перебора существующих вариантов. Shift+щелчок - оценка стоимости преобразования.
STR_BUILD_SIGNAL_DRAG_SIGNALS_DENSITY_TOOLTIP                   :{BLACK}Расстояние между сигналами при протягивании
STR_BUILD_SIGNAL_DRAG_SIGNALS_DENSITY_DECREASE_TOOLTIP          :{BLACK}Уменьшить расстояние между сигналами при протягивании
STR_BUILD_SIGNAL_DRAG_SIGNALS_DENSITY_INCREASE_TOOLTIP          :{BLACK}Увеличить расстояние между сигналами при протягивании

# Bridge selection window
STR_SELECT_RAIL_BRIDGE_CAPTION                                  :{WHITE}Выберите железнодорожный мост
STR_SELECT_ROAD_BRIDGE_CAPTION                                  :{WHITE}Выберите тип моста
STR_SELECT_BRIDGE_SELECTION_TOOLTIP                             :{BLACK}Выбор моста - щёлкните по изображению моста, который вы хотите построить
STR_SELECT_BRIDGE_INFO                                          :{GOLD}{STRING}{}{VELOCITY}; {WHITE}{CURRENCY_LONG}
STR_SELECT_BRIDGE_SCENEDIT_INFO                                 :{GOLD}{STRING},{} {VELOCITY}
STR_BRIDGE_NAME_SUSPENSION_STEEL                                :Висячий стальной
STR_BRIDGE_NAME_GIRDER_STEEL                                    :Балочный стальной
STR_BRIDGE_NAME_CANTILEVER_STEEL                                :Консольный стальной
STR_BRIDGE_NAME_SUSPENSION_CONCRETE                             :Висячий бетонный
STR_BRIDGE_NAME_WOODEN                                          :Деревянный
STR_BRIDGE_NAME_CONCRETE                                        :Бетонный
STR_BRIDGE_NAME_TUBULAR_STEEL                                   :Трубчатый стальной
STR_BRIDGE_TUBULAR_SILICON                                      :Трубчатый кремниевый


# Road construction toolbar
STR_ROAD_TOOLBAR_ROAD_CONSTRUCTION_CAPTION                      :{WHITE}Автомобильные коммуникации
STR_ROAD_TOOLBAR_TRAM_CONSTRUCTION_CAPTION                      :{WHITE}Трамвайные коммуникации
STR_ROAD_TOOLBAR_TOOLTIP_BUILD_ROAD_SECTION                     :{BLACK}Строительство автомобильных дорог. При нажатом Ctrl - удаление дороги. При нажатом Shift - оценка стоимости строительства.
STR_ROAD_TOOLBAR_TOOLTIP_BUILD_TRAMWAY_SECTION                  :{BLACK}Строительство трамвайных путей. При нажатом Ctrl - удаление путей. При нажатом Shift - оценка стоимости строительства.
STR_ROAD_TOOLBAR_TOOLTIP_BUILD_AUTOROAD                         :{BLACK}Строительство автодорог в автоматическом режиме. При нажатом Ctrl - удаление дороги. При нажатом Shift - оценка стоимости строительства.
STR_ROAD_TOOLBAR_TOOLTIP_BUILD_AUTOTRAM                         :{BLACK}Строительство трамвайных путей в автоматическом режиме. При нажатом Ctrl - удаление путей. При нажатом Shift - оценка стоимости строительства.
STR_ROAD_TOOLBAR_TOOLTIP_BUILD_ROAD_VEHICLE_DEPOT               :{BLACK}Строительство гаражей (для приобретения и обслуживания автомобилей). При нажатом Shift - оценка стоимости строительства.
STR_ROAD_TOOLBAR_TOOLTIP_BUILD_TRAM_VEHICLE_DEPOT               :{BLACK}Строительство трамвайных депо (для приобретения и обслуживания трамваев). При нажатом Shift - оценка стоимости строительства.
STR_ROAD_TOOLBAR_TOOLTIP_BUILD_BUS_STATION                      :{BLACK}Строительство автобусных остановок. Нажатие Ctrl позволяет объединять станции. При нажатом Shift - оценка стоимости строительства.
STR_ROAD_TOOLBAR_TOOLTIP_BUILD_PASSENGER_TRAM_STATION           :{BLACK}Строительство трамвайных остановок. Нажатие Ctrl позволяет объединять станции. При нажатом Shift - оценка стоимости строительства.
STR_ROAD_TOOLBAR_TOOLTIP_BUILD_TRUCK_LOADING_BAY                :{BLACK}Строительство грузовых терминалов. Нажатие Ctrl позволяет объединять станции. При нажатом Shift - оценка стоимости строительства.
STR_ROAD_TOOLBAR_TOOLTIP_BUILD_CARGO_TRAM_STATION               :{BLACK}Строительство грузовых трамвайных станций. Нажатие Ctrl позволяет объединять станции. При нажатом Shift - оценка стоимости строительства.
STR_ROAD_TOOLBAR_TOOLTIP_TOGGLE_ONE_WAY_ROAD                    :{BLACK}Включить/отключить односторонние дороги
STR_ROAD_TOOLBAR_TOOLTIP_BUILD_ROAD_BRIDGE                      :{BLACK}Строительство автомобильных мостов. При нажатом Shift - оценка стоимости строительства.
STR_ROAD_TOOLBAR_TOOLTIP_BUILD_TRAMWAY_BRIDGE                   :{BLACK}Строительство трамвайных мостов. При нажатом Shift - оценка стоимости строительства.
STR_ROAD_TOOLBAR_TOOLTIP_BUILD_ROAD_TUNNEL                      :{BLACK}Строительство автомобильных туннелей. При нажатом Shift - оценка стоимости строительства.
STR_ROAD_TOOLBAR_TOOLTIP_BUILD_TRAMWAY_TUNNEL                   :{BLACK}Строительство трамвайных туннелей. При нажатом Shift - оценка стоимости строительства.
STR_ROAD_TOOLBAR_TOOLTIP_TOGGLE_BUILD_REMOVE_FOR_ROAD           :{BLACK}Строительство/удаление автомобильных дорог и станций
STR_ROAD_TOOLBAR_TOOLTIP_TOGGLE_BUILD_REMOVE_FOR_TRAMWAYS       :{BLACK}Строительство/удаление трамвайных путей и станций
STR_ROAD_TOOLBAR_TOOLTIP_CONVERT_ROAD                           :{BLACK}Реконструкция/изменение типа дорожного полотна. С нажатым Shift - оценка стоимости строительства.
STR_ROAD_TOOLBAR_TOOLTIP_CONVERT_TRAM                           :{BLACK}Реконструкция трамвайных путей. С нажатым Shift - оценка стоимости строительства.

STR_ROAD_NAME_ROAD                                              :Автомобильная дорога
STR_ROAD_NAME_TRAM                                              :Трамвайные пути

# Road depot construction window
STR_BUILD_DEPOT_ROAD_ORIENTATION_CAPTION                        :{WHITE}Направление гаража
STR_BUILD_DEPOT_ROAD_ORIENTATION_SELECT_TOOLTIP                 :{BLACK}Выбор ориентации гаража
STR_BUILD_DEPOT_TRAM_ORIENTATION_CAPTION                        :{WHITE}Ориентация трамвайного депо
STR_BUILD_DEPOT_TRAM_ORIENTATION_SELECT_TOOLTIP                 :{BLACK}Выбор ориентации трамвайного депо

# Road vehicle station construction window
STR_STATION_BUILD_BUS_ORIENTATION                               :{WHITE}Направление остановки
STR_STATION_BUILD_BUS_ORIENTATION_TOOLTIP                       :{BLACK}Выберите направление автобусной остановки
STR_STATION_BUILD_TRUCK_ORIENTATION                             :{WHITE}Ориентация терминала
STR_STATION_BUILD_TRUCK_ORIENTATION_TOOLTIP                     :{BLACK}Выберите направление грузового терминала
STR_STATION_BUILD_PASSENGER_TRAM_ORIENTATION                    :{WHITE}Направление пассажирской трамвайной остановки
STR_STATION_BUILD_PASSENGER_TRAM_ORIENTATION_TOOLTIP            :{BLACK}Выберите направление пассажирской трамвайной остановки
STR_STATION_BUILD_CARGO_TRAM_ORIENTATION                        :{WHITE}Направление грузовой трамвайной остановки
STR_STATION_BUILD_CARGO_TRAM_ORIENTATION_TOOLTIP                :{BLACK}Выберите направление грузовой трамвайной остановки

# Waterways toolbar (last two for SE only)
STR_WATERWAYS_TOOLBAR_CAPTION                                   :{WHITE}Судоходные коммуникации
STR_WATERWAYS_TOOLBAR_CAPTION_SE                                :{WHITE}Водные пути
STR_WATERWAYS_TOOLBAR_BUILD_CANALS_TOOLTIP                      :{BLACK}Строительство каналов. При нажатом Shift - оценка стоимости строительства.
STR_WATERWAYS_TOOLBAR_BUILD_LOCKS_TOOLTIP                       :{BLACK}Строительство шлюзов. При нажатом Shift - оценка стоимости строительства.
STR_WATERWAYS_TOOLBAR_BUILD_DEPOT_TOOLTIP                       :{BLACK}Строительство доков (для приобретения и обслуживания судов). При нажатом Shift - оценка стоимости строительства.
STR_WATERWAYS_TOOLBAR_BUILD_DOCK_TOOLTIP                        :{BLACK}Строительство пристаней. Нажатие Ctrl позволяет объединять станции. При нажатом Shift - оценка стоимости строительства.
STR_WATERWAYS_TOOLBAR_BUOY_TOOLTIP                              :{BLACK}Буи помогают в навигации на больших расстояниях; используйте их как маршрутные точки. При нажатом Shift - оценка стоимости строительства.
STR_WATERWAYS_TOOLBAR_BUILD_AQUEDUCT_TOOLTIP                    :{BLACK}Строительство акведуков. При нажатом Shift - оценка стоимости строительства.
STR_WATERWAYS_TOOLBAR_CREATE_LAKE_TOOLTIP                       :{BLACK}Создать канал.{}При зажатом Ctrl клетка на уровне моря наполняется водой.
STR_WATERWAYS_TOOLBAR_CREATE_RIVER_TOOLTIP                      :{BLACK}Создание рек на карте. При нажатом Ctrl они создаются по диагонали.

# Ship depot construction window
STR_DEPOT_BUILD_SHIP_CAPTION                                    :{WHITE}Направление дока
STR_DEPOT_BUILD_SHIP_ORIENTATION_TOOLTIP                        :{BLACK}Выберите направление дока

# Dock construction window
STR_STATION_BUILD_DOCK_CAPTION                                  :{WHITE}Пристань

# Airport toolbar
STR_TOOLBAR_AIRCRAFT_CAPTION                                    :{WHITE}Аэропорты
STR_TOOLBAR_AIRCRAFT_BUILD_AIRPORT_TOOLTIP                      :{BLACK}Строительство аэропортов. Нажатие Ctrl позволяет объединять станции. При нажатом Shift - оценка стоимости строительства.

# Airport construction window
STR_STATION_BUILD_AIRPORT_CAPTION                               :{WHITE}Выбор аэропорта
STR_STATION_BUILD_AIRPORT_TOOLTIP                               :{BLACK}Выберите размер/тип аэропорта
STR_STATION_BUILD_AIRPORT_CLASS_LABEL                           :{BLACK}Тип аэропорта
STR_STATION_BUILD_AIRPORT_LAYOUT_NAME                           :{BLACK}Зона {NUM}

STR_AIRPORT_SMALL                                               :Малый
STR_AIRPORT_CITY                                                :Городской
STR_AIRPORT_METRO                                               :Федеральный
STR_AIRPORT_INTERNATIONAL                                       :Международный
STR_AIRPORT_COMMUTER                                            :Пригородный
STR_AIRPORT_INTERCONTINENTAL                                    :Межконтинентальный
STR_AIRPORT_HELIPORT                                            :Вертолётная площадка
STR_AIRPORT_HELIDEPOT                                           :Вертолётное депо
STR_AIRPORT_HELISTATION                                         :Вертолётная станция

STR_AIRPORT_CLASS_SMALL                                         :Малые аэропорты
STR_AIRPORT_CLASS_SMALL.nom                                     :Малый
STR_AIRPORT_CLASS_LARGE                                         :Средние аэропорты
STR_AIRPORT_CLASS_LARGE.nom                                     :Средний
STR_AIRPORT_CLASS_HUB                                           :Большие аэропорты
STR_AIRPORT_CLASS_HUB.nom                                       :Большой
STR_AIRPORT_CLASS_HELIPORTS                                     :Вертолётные площадки
STR_AIRPORT_CLASS_HELIPORTS.nom                                 :Вертолётный

STR_STATION_BUILD_NOISE                                         :{BLACK}Производимый шум: {GOLD}{COMMA}

# Landscaping toolbar
STR_LANDSCAPING_TOOLBAR                                         :{WHITE}Ландшафт
STR_LANDSCAPING_TOOLTIP_LOWER_A_CORNER_OF_LAND                  :{BLACK}Опустить угол земли. Перетаскивание опускает первый выбранный угол и выравнивает выбранную область до новой высоты угла.{}При нажатом Ctrl - выбор диагональной области.{}При нажатом Shift - оценка стоимости строительства.
STR_LANDSCAPING_TOOLTIP_RAISE_A_CORNER_OF_LAND                  :{BLACK}Поднять угол земли. Перетаскивание поднимает первый выбранный угол и выравнивает выбранную область до новой высоты угла.{}При нажатом Ctrl - выбор диагональной области.{}При нажатом Shift - оценка стоимости строительства.
STR_LANDSCAPING_LEVEL_LAND_TOOLTIP                              :{BLACK}Выровнять землю до высоты первого выбранного угла.{}При нажатом Ctrl - выбор диагональной области.{}При нажатом Shift - оценка стоимости выравнивания.
STR_LANDSCAPING_TOOLTIP_PURCHASE_LAND                           :{BLACK}Покупка земли.{}При нажатом Ctrl - выбор диагональной области.{}При нажатом Shift - оценка стоимости покупки.
STR_LANDSCAPING_TOOLTIP_RULER_TOOL                              :{BLACK}Виртуальная линейка для измерения расстояний и высот

# Object construction window
STR_OBJECT_BUILD_CAPTION                                        :{WHITE}Выбор объекта
STR_OBJECT_BUILD_TOOLTIP                                        :{BLACK}Выберите создаваемый объект.{}При нажатом Ctrl они размещаются в диагональной области.{}При нажатом Shift - оценка стоимости постройки.
STR_OBJECT_BUILD_CLASS_TOOLTIP                                  :{BLACK}Выберите класс объекта для строительства
STR_OBJECT_BUILD_PREVIEW_TOOLTIP                                :{BLACK}Предварительный просмотр объекта
STR_OBJECT_BUILD_SIZE                                           :{BLACK}Размер: {GOLD}{NUM} × {NUM} клеток

STR_OBJECT_CLASS_LTHS                                           :Маяки
STR_OBJECT_CLASS_TRNS                                           :Передатчики

# Tree planting window (last eight for SE only)
STR_PLANT_TREE_CAPTION                                          :{WHITE}Деревья
STR_PLANT_TREE_TOOLTIP                                          :{BLACK}Выберите тип деревьев для посадки. Если на участке уже есть деревья, будут добавлены несколько деревьев различного типа, независимо от выбранного.
STR_TREES_RANDOM_TYPE                                           :{BLACK}Деревья случайного типа
STR_TREES_RANDOM_TYPE_TOOLTIP                                   :{BLACK}Высадка деревьев случайного типа. При нажатом Shift - оценка стоимости высадки.
STR_TREES_RANDOM_TREES_BUTTON                                   :{BLACK}Расставить по карте
STR_TREES_RANDOM_TREES_TOOLTIP                                  :{BLACK}Разместить деревья на местности случайным образом
STR_TREES_MODE_NORMAL_BUTTON                                    :{BLACK}Дерево
STR_TREES_MODE_NORMAL_TOOLTIP                                   :{BLACK}Высадка отдельных деревьев
STR_TREES_MODE_FOREST_SM_BUTTON                                 :{BLACK}Роща
STR_TREES_MODE_FOREST_SM_TOOLTIP                                :{BLACK}Создание небольших рощ
STR_TREES_MODE_FOREST_LG_BUTTON                                 :{BLACK}Лес
STR_TREES_MODE_FOREST_LG_TOOLTIP                                :{BLACK}Создание крупных лесов

# Land generation window (SE)
STR_TERRAFORM_TOOLBAR_LAND_GENERATION_CAPTION                   :{WHITE}Генератор карты
STR_TERRAFORM_TOOLTIP_PLACE_ROCKY_AREAS_ON_LANDSCAPE            :{BLACK}Разместить скалы на карте
STR_TERRAFORM_TOOLTIP_DEFINE_DESERT_AREA                        :{BLACK}Задать площадь пустыни.{}Нажмите и держите CTRL для удаления
STR_TERRAFORM_TOOLTIP_INCREASE_SIZE_OF_LAND_AREA                :{BLACK}Увеличить площадь изменения рельефа
STR_TERRAFORM_TOOLTIP_DECREASE_SIZE_OF_LAND_AREA                :{BLACK}Уменьшить площадь изменения рельефа
STR_TERRAFORM_TOOLTIP_GENERATE_RANDOM_LAND                      :{BLACK}Создать случайную карту
STR_TERRAFORM_SE_NEW_WORLD                                      :{BLACK}Создать новый сценарий
STR_TERRAFORM_RESET_LANDSCAPE                                   :{BLACK}Сбросить карту
STR_TERRAFORM_RESET_LANDSCAPE_TOOLTIP                           :{BLACK}Удалить с карты всё имущество, принадлежащее игрокам

STR_QUERY_RESET_LANDSCAPE_CAPTION                               :{WHITE}Сбросить карту
STR_RESET_LANDSCAPE_CONFIRMATION_TEXT                           :{WHITE}Вы уверены, что хотите удалить все имущество игроков?

# Town generation window (SE)
STR_FOUND_TOWN_CAPTION                                          :{WHITE}Создание городов
STR_FOUND_TOWN_NEW_TOWN_BUTTON                                  :{BLACK}Новый город
STR_FOUND_TOWN_NEW_TOWN_TOOLTIP                                 :{BLACK}Построить новый город. Shift+щелчок - оценка стоимости основания.
STR_FOUND_TOWN_RANDOM_TOWN_BUTTON                               :{BLACK}Случайный город
STR_FOUND_TOWN_RANDOM_TOWN_TOOLTIP                              :{BLACK}Создать город в случайном месте
STR_FOUND_TOWN_MANY_RANDOM_TOWNS                                :{BLACK}Множество различных городов
STR_FOUND_TOWN_RANDOM_TOWNS_TOOLTIP                             :{BLACK}Разместить на карте различные города случайным образом
STR_FOUND_TOWN_EXPAND_ALL_TOWNS                                 :{BLACK}Расширить все города
STR_FOUND_TOWN_EXPAND_ALL_TOWNS_TOOLTIP                         :{BLACK}Увеличить размер всех городов

STR_FOUND_TOWN_NAME_TITLE                                       :{YELLOW}Название города:
STR_FOUND_TOWN_NAME_EDITOR_TITLE                                :{BLACK}Введите название города
STR_FOUND_TOWN_NAME_EDITOR_HELP                                 :{BLACK}Щёлкните, чтобы переименовать город
STR_FOUND_TOWN_NAME_RANDOM_BUTTON                               :{BLACK}Случайное название
STR_FOUND_TOWN_NAME_RANDOM_TOOLTIP                              :{BLACK}Выбрать случайное название

STR_FOUND_TOWN_INITIAL_SIZE_TITLE                               :{YELLOW}Размер города:
STR_FOUND_TOWN_INITIAL_SIZE_SMALL_BUTTON                        :{BLACK}Малый
STR_FOUND_TOWN_INITIAL_SIZE_MEDIUM_BUTTON                       :{BLACK}Средний
STR_FOUND_TOWN_INITIAL_SIZE_LARGE_BUTTON                        :{BLACK}Большой
STR_FOUND_TOWN_SIZE_RANDOM                                      :{BLACK}Случайно
STR_FOUND_TOWN_INITIAL_SIZE_TOOLTIP                             :{BLACK}Выбор размера города
STR_FOUND_TOWN_CITY                                             :{BLACK}Мегаполис
STR_FOUND_TOWN_CITY_TOOLTIP                                     :{BLACK}Большие города растут быстрее, чем маленькие.{}В зависимости от настроек, они при создании имеют больший размер.

STR_FOUND_TOWN_ROAD_LAYOUT                                      :{YELLOW}Сеть городских дорог:
STR_FOUND_TOWN_SELECT_TOWN_ROAD_LAYOUT                          :{BLACK}Тип сети городских дорог
STR_FOUND_TOWN_SELECT_LAYOUT_ORIGINAL                           :{BLACK}Стандартная
STR_FOUND_TOWN_SELECT_LAYOUT_BETTER_ROADS                       :{BLACK}Улучшенная
STR_FOUND_TOWN_SELECT_LAYOUT_2X2_GRID                           :{BLACK}Решётка 2x2
STR_FOUND_TOWN_SELECT_LAYOUT_3X3_GRID                           :{BLACK}Решётка 3x3
STR_FOUND_TOWN_SELECT_LAYOUT_RANDOM                             :{BLACK}Случайная

# Fund new industry window
STR_FUND_INDUSTRY_CAPTION                                       :{WHITE}Создать новое предприятие
STR_FUND_INDUSTRY_SELECTION_TOOLTIP                             :{BLACK}Выберите тип предприятия из списка
STR_FUND_INDUSTRY_MANY_RANDOM_INDUSTRIES                        :{BLACK}Множество различных предприятий
STR_FUND_INDUSTRY_MANY_RANDOM_INDUSTRIES_TOOLTIP                :{BLACK}Разместить на карте различные предприятия случайным образом
STR_FUND_INDUSTRY_MANY_RANDOM_INDUSTRIES_CAPTION                :{WHITE}Множество различных предприятий
STR_FUND_INDUSTRY_MANY_RANDOM_INDUSTRIES_QUERY                  :{YELLOW}Разместить на карте различные предприятия случайным образом?
STR_FUND_INDUSTRY_INDUSTRY_BUILD_COST                           :{BLACK}Цена: {YELLOW}{CURRENCY_LONG}
STR_FUND_INDUSTRY_PROSPECT_NEW_INDUSTRY                         :{BLACK}Разведать
STR_FUND_INDUSTRY_BUILD_NEW_INDUSTRY                            :{BLACK}Построить
STR_FUND_INDUSTRY_FUND_NEW_INDUSTRY                             :{BLACK}Профинансировать
STR_FUND_INDUSTRY_REMOVE_ALL_INDUSTRIES                         :{BLACK}Убрать все предприятия
STR_FUND_INDUSTRY_REMOVE_ALL_INDUSTRIES_TOOLTIP                 :{BLACK}Убрать все предприятия с карты
STR_FUND_INDUSTRY_REMOVE_ALL_INDUSTRIES_CAPTION                 :{WHITE}Убрать все предприятия
STR_FUND_INDUSTRY_REMOVE_ALL_INDUSTRIES_QUERY                   :{YELLOW}Убрать все предприятия с карты?

# Industry cargoes window
STR_INDUSTRY_CARGOES_INDUSTRY_CAPTION                           :{WHITE}Цепочка грузоперевозок для {STRING.gen}
STR_INDUSTRY_CARGOES_CARGO_CAPTION                              :{WHITE}Цепочка грузоперевозок для {STRING.gen}
STR_INDUSTRY_CARGOES_PRODUCERS                                  :{WHITE}Производители
STR_INDUSTRY_CARGOES_CUSTOMERS                                  :{WHITE}Потребители
STR_INDUSTRY_CARGOES_HOUSES                                     :{WHITE}Городские здания
STR_INDUSTRY_CARGOES_INDUSTRY_TOOLTIP                           :{BLACK}Щелчок по предприятию покажет его поставщиков и потребителей
STR_INDUSTRY_CARGOES_CARGO_TOOLTIP                              :{BLACK}{STRING}{}Щелчок по типу груза покажет его производителей и потребителей
STR_INDUSTRY_DISPLAY_CHAIN                                      :{BLACK}Показать цепочку
STR_INDUSTRY_DISPLAY_CHAIN_TOOLTIP                              :{BLACK}Показать производителей сырья и потребителей продукции этого предприятия
STR_INDUSTRY_CARGOES_NOTIFY_SMALLMAP                            :{BLACK}Показать на карте
STR_INDUSTRY_CARGOES_NOTIFY_SMALLMAP_TOOLTIP                    :{BLACK}Показать на карте выбранные предприятия
STR_INDUSTRY_CARGOES_SELECT_CARGO                               :{BLACK}Выберите груз
STR_INDUSTRY_CARGOES_SELECT_CARGO_TOOLTIP                       :{BLACK}Выберите груз для отображения
STR_INDUSTRY_CARGOES_SELECT_INDUSTRY                            :{BLACK}Выберите предприятие
STR_INDUSTRY_CARGOES_SELECT_INDUSTRY_TOOLTIP                    :{BLACK}Выберите предприятие для отображения

# Land area window
STR_LAND_AREA_INFORMATION_CAPTION                               :{WHITE}Информация о территории
STR_LAND_AREA_INFORMATION_LOCATION_TOOLTIP                      :{BLACK}Показать этот участок земли в основном окне. Ctrl+щелчок - показать в дополнительном окне.
STR_LAND_AREA_INFORMATION_COST_TO_CLEAR_N_A                     :{BLACK}Стоимость очистки: {LTBLUE}(недоступна)
STR_LAND_AREA_INFORMATION_COST_TO_CLEAR                         :{BLACK}Стоимость очистки: {RED}{CURRENCY_LONG}
STR_LAND_AREA_INFORMATION_REVENUE_WHEN_CLEARED                  :{BLACK}Выручка от продажи: {LTBLUE}{CURRENCY_LONG}
STR_LAND_AREA_INFORMATION_OWNER_N_A                             :отсутствует
STR_LAND_AREA_INFORMATION_OWNER                                 :{BLACK}Владелец: {LTBLUE}{STRING}
STR_LAND_AREA_INFORMATION_ROAD_OWNER                            :{BLACK}Владелец дороги: {LTBLUE}{STRING}
STR_LAND_AREA_INFORMATION_TRAM_OWNER                            :{BLACK}Владелец трамвая: {LTBLUE}{STRING}
STR_LAND_AREA_INFORMATION_RAIL_OWNER                            :{BLACK}Владелец ж/д пути: {LTBLUE}{STRING}
STR_LAND_AREA_INFORMATION_LOCAL_AUTHORITY                       :{BLACK}Администрация: {LTBLUE}{STRING}
STR_LAND_AREA_INFORMATION_LOCAL_AUTHORITY_NONE                  :Нет
STR_LAND_AREA_INFORMATION_LANDINFO_COORDS                       :{BLACK}Координаты: {LTBLUE}{NUM} × {NUM} × {NUM} ({STRING})
STR_LAND_AREA_INFORMATION_BUILD_DATE                            :{BLACK}Построено: {LTBLUE}{DATE_LONG}
STR_LAND_AREA_INFORMATION_STATION_CLASS                         :{BLACK}Класс станции: {LTBLUE}{STRING}
STR_LAND_AREA_INFORMATION_STATION_TYPE                          :{BLACK}Тип станции: {LTBLUE}{STRING}
STR_LAND_AREA_INFORMATION_AIRPORT_CLASS                         :{BLACK}Класс аэропорта: {LTBLUE}{STRING.nom}
STR_LAND_AREA_INFORMATION_AIRPORT_NAME                          :{BLACK}Тип аэропорта: {LTBLUE}{STRING}
STR_LAND_AREA_INFORMATION_AIRPORTTILE_NAME                      :{BLACK}Зона аэропорта: {LTBLUE}{STRING}
STR_LAND_AREA_INFORMATION_NEWGRF_NAME                           :{BLACK}NewGRF: {LTBLUE}{STRING}
STR_LAND_AREA_INFORMATION_CARGO_ACCEPTED                        :{BLACK}Принимает: {LTBLUE}
STR_LAND_AREA_INFORMATION_CARGO_EIGHTS                          :({COMMA}/8 {STRING})
STR_LANG_AREA_INFORMATION_RAIL_TYPE                             :{BLACK}Тип ж/д полотна: {LTBLUE}{STRING}
STR_LANG_AREA_INFORMATION_ROAD_TYPE                             :{BLACK}Тип дорожного полотна: {LTBLUE}{STRING}
STR_LANG_AREA_INFORMATION_TRAM_TYPE                             :{BLACK}Тип трамвайных путей: {LTBLUE}{STRING}
STR_LANG_AREA_INFORMATION_RAIL_SPEED_LIMIT                      :{BLACK}Макс. скорость ж/д: {LTBLUE}{VELOCITY}
STR_LANG_AREA_INFORMATION_ROAD_SPEED_LIMIT                      :{BLACK}Макс. скорость авто: {LTBLUE}{VELOCITY}
STR_LANG_AREA_INFORMATION_TRAM_SPEED_LIMIT                      :{BLACK}Ограничение скорости трамваев: {LTBLUE}{VELOCITY}

# Description of land area of different tiles
STR_LAI_CLEAR_DESCRIPTION_ROCKS                                 :Камни
STR_LAI_CLEAR_DESCRIPTION_ROUGH_LAND                            :Бездорожье
STR_LAI_CLEAR_DESCRIPTION_BARE_LAND                             :Пустырь
STR_LAI_CLEAR_DESCRIPTION_GRASS                                 :Трава
STR_LAI_CLEAR_DESCRIPTION_FIELDS                                :Поля
STR_LAI_CLEAR_DESCRIPTION_SNOW_COVERED_LAND                     :Заснеженная земля
STR_LAI_CLEAR_DESCRIPTION_DESERT                                :Пустыня

STR_LAI_RAIL_DESCRIPTION_TRACK                                  :Ж/д путь
STR_LAI_RAIL_DESCRIPTION_TRACK_WITH_NORMAL_SIGNALS              :Ж/д путь с сигналами
STR_LAI_RAIL_DESCRIPTION_TRACK_WITH_PRESIGNALS                  :Ж/д путь с входными сигналами
STR_LAI_RAIL_DESCRIPTION_TRACK_WITH_EXITSIGNALS                 :Ж/д путь с выходными сигналами
STR_LAI_RAIL_DESCRIPTION_TRACK_WITH_COMBOSIGNALS                :Ж/д путь с комбинированными сигналами
STR_LAI_RAIL_DESCRIPTION_TRACK_WITH_PBSSIGNALS                  :Ж/д путь с маршрутными сигналами
STR_LAI_RAIL_DESCRIPTION_TRACK_WITH_NOENTRYSIGNALS              :Ж/д путь с односторонними маршрутными сигналами
STR_LAI_RAIL_DESCRIPTION_TRACK_WITH_NORMAL_PRESIGNALS           :Ж/д путь с обычным и входным сигналами
STR_LAI_RAIL_DESCRIPTION_TRACK_WITH_NORMAL_EXITSIGNALS          :Ж/д путь с обычным и выходным сигналами
STR_LAI_RAIL_DESCRIPTION_TRACK_WITH_NORMAL_COMBOSIGNALS         :Ж/д путь с обычными и комбинированными сигналами
STR_LAI_RAIL_DESCRIPTION_TRACK_WITH_NORMAL_PBSSIGNALS           :Ж/д путь с обычными и маршрутными сигналами
STR_LAI_RAIL_DESCRIPTION_TRACK_WITH_NORMAL_NOENTRYSIGNALS       :Ж/д путь с обычным и односторонним маршрутным сигналами
STR_LAI_RAIL_DESCRIPTION_TRACK_WITH_PRE_EXITSIGNALS             :Ж/д путь с входным и выходным сигналами
STR_LAI_RAIL_DESCRIPTION_TRACK_WITH_PRE_COMBOSIGNALS            :Ж/д путь с входным и комбинированным сигналами
STR_LAI_RAIL_DESCRIPTION_TRACK_WITH_PRE_PBSSIGNALS              :Ж/д путь с входными и маршрутными сигналами
STR_LAI_RAIL_DESCRIPTION_TRACK_WITH_PRE_NOENTRYSIGNALS          :Ж/д путь с входным и односторонним маршрутным сигналами
STR_LAI_RAIL_DESCRIPTION_TRACK_WITH_EXIT_COMBOSIGNALS           :Ж/д путь с выходными и комбинированными сигналами
STR_LAI_RAIL_DESCRIPTION_TRACK_WITH_EXIT_PBSSIGNALS             :Ж/д путь с выходным и маршрутным сигналами
STR_LAI_RAIL_DESCRIPTION_TRACK_WITH_EXIT_NOENTRYSIGNALS         :Ж/д путь с выходным и односторонним маршрутным сигналами
STR_LAI_RAIL_DESCRIPTION_TRACK_WITH_COMBO_PBSSIGNALS            :Ж/д путь с комбинированным и маршрутным сигналами
STR_LAI_RAIL_DESCRIPTION_TRACK_WITH_COMBO_NOENTRYSIGNALS        :Ж/д путь с комбинированным и односторонним маршрутным сигналами
STR_LAI_RAIL_DESCRIPTION_TRACK_WITH_PBS_NOENTRYSIGNALS          :Ж/д путь с маршрутным и односторонним маршрутным сигналами
STR_LAI_RAIL_DESCRIPTION_TRAIN_DEPOT                            :Ж/д депо

STR_LAI_ROAD_DESCRIPTION_ROAD                                   :Автодорога
STR_LAI_ROAD_DESCRIPTION_ROAD_WITH_STREETLIGHTS                 :Освещённая автодорога
STR_LAI_ROAD_DESCRIPTION_TREE_LINED_ROAD                        :Автодорога с озеленением
STR_LAI_ROAD_DESCRIPTION_ROAD_VEHICLE_DEPOT                     :Гараж
STR_LAI_ROAD_DESCRIPTION_ROAD_RAIL_LEVEL_CROSSING               :Железнодорожный переезд
STR_LAI_ROAD_DESCRIPTION_TRAMWAY                                :Трамвайные пути

# Houses come directly from their building names
STR_LAI_TOWN_INDUSTRY_DESCRIPTION_UNDER_CONSTRUCTION            :{STRING} (на реконструкции)

STR_LAI_TREE_NAME_TREES                                         :Деревья
STR_LAI_TREE_NAME_RAINFOREST                                    :Джунгли
STR_LAI_TREE_NAME_CACTUS_PLANTS                                 :Кактусы

STR_LAI_STATION_DESCRIPTION_RAILROAD_STATION                    :Ж/д станция
STR_LAI_STATION_DESCRIPTION_AIRCRAFT_HANGAR                     :Ангар
STR_LAI_STATION_DESCRIPTION_AIRPORT                             :Аэропорт
STR_LAI_STATION_DESCRIPTION_TRUCK_LOADING_AREA                  :Грузовой терминал
STR_LAI_STATION_DESCRIPTION_BUS_STATION                         :Автобусная остановка
STR_LAI_STATION_DESCRIPTION_SHIP_DOCK                           :Пристань
STR_LAI_STATION_DESCRIPTION_BUOY                                :Буй
STR_LAI_STATION_DESCRIPTION_WAYPOINT                            :Точка пути

STR_LAI_WATER_DESCRIPTION_WATER                                 :Вода
STR_LAI_WATER_DESCRIPTION_CANAL                                 :Канал
STR_LAI_WATER_DESCRIPTION_LOCK                                  :Шлюз
STR_LAI_WATER_DESCRIPTION_RIVER                                 :Река
STR_LAI_WATER_DESCRIPTION_COAST_OR_RIVERBANK                    :Морской или речной берег
STR_LAI_WATER_DESCRIPTION_SHIP_DEPOT                            :Верфь

# Industries come directly from their industry names

STR_LAI_TUNNEL_DESCRIPTION_RAILROAD                             :Железнодорожный туннель
STR_LAI_TUNNEL_DESCRIPTION_RAILROAD_SIGNAL                      :Железнодорожный туннель с симуляцией светофоров
STR_LAI_TUNNEL_DESCRIPTION_ROAD                                 :Автомобильный туннель

STR_LAI_BRIDGE_DESCRIPTION_RAILROAD_SIGNAL                      :Железнодорожный мост с симуляцией светофоров
STR_LAI_BRIDGE_DESCRIPTION_RAIL_SUSPENSION_STEEL                :Стальной висячий ж/д мост
STR_LAI_BRIDGE_DESCRIPTION_RAIL_GIRDER_STEEL                    :Стальной балочный ж/д мост
STR_LAI_BRIDGE_DESCRIPTION_RAIL_CANTILEVER_STEEL                :Стальной консольный ж/д мост
STR_LAI_BRIDGE_DESCRIPTION_RAIL_SUSPENSION_CONCRETE             :Железобетонный висячий ж/д мост
STR_LAI_BRIDGE_DESCRIPTION_RAIL_WOODEN                          :Деревянный ж/д мост
STR_LAI_BRIDGE_DESCRIPTION_RAIL_CONCRETE                        :Бетонный ж/д мост
STR_LAI_BRIDGE_DESCRIPTION_RAIL_TUBULAR_STEEL                   :Трубчатый ж/д мост

STR_LAI_BRIDGE_DESCRIPTION_ROAD_SUSPENSION_STEEL                :Стальной висячий автомобильный мост
STR_LAI_BRIDGE_DESCRIPTION_ROAD_GIRDER_STEEL                    :Стальной балочный автомобильный мост
STR_LAI_BRIDGE_DESCRIPTION_ROAD_CANTILEVER_STEEL                :Стальной консольный автомобильный мост
STR_LAI_BRIDGE_DESCRIPTION_ROAD_SUSPENSION_CONCRETE             :Железобетонный висячий автомобильный мост
STR_LAI_BRIDGE_DESCRIPTION_ROAD_WOODEN                          :Деревянный автомобильный мост
STR_LAI_BRIDGE_DESCRIPTION_ROAD_CONCRETE                        :Бетонный автомобильный мост
STR_LAI_BRIDGE_DESCRIPTION_ROAD_TUBULAR_STEEL                   :Трубчатый автомобильный мост

STR_LAI_BRIDGE_DESCRIPTION_AQUEDUCT                             :Акведук

STR_LAI_OBJECT_DESCRIPTION_TRANSMITTER                          :Передатчик
STR_LAI_OBJECT_DESCRIPTION_LIGHTHOUSE                           :Маяк
STR_LAI_OBJECT_DESCRIPTION_COMPANY_HEADQUARTERS                 :Штаб-квартира компании
STR_LAI_OBJECT_DESCRIPTION_COMPANY_OWNED_LAND                   :Земля в собственности компании

# About OpenTTD window
STR_ABOUT_OPENTTD                                               :{WHITE}Об OpenTTD
STR_ABOUT_ORIGINAL_COPYRIGHT                                    :{BLACK}Оригинальные авторские права {COPYRIGHT} 1995 Chris Sawyer. Все права защищены.
STR_ABOUT_VERSION                                               :{BLACK}OpenTTD версия {REV}
STR_ABOUT_COPYRIGHT_OPENTTD                                     :{BLACK}OpenTTD {COPYRIGHT} 2002-{STRING} Команда разработчиков OpenTTD

# Framerate display window
STR_FRAMERATE_CAPTION                                           :{WHITE}Скорость игры
STR_FRAMERATE_CAPTION_SMALL                                     :{STRING}{WHITE} ({DECIMAL}x)
STR_FRAMERATE_RATE_GAMELOOP                                     :{BLACK}Скорость расчёта игры: {STRING}
STR_FRAMERATE_RATE_GAMELOOP_TOOLTIP                             :{BLACK}Кол-во игровых циклов, рассчитываемых в секунду.
STR_FRAMERATE_RATE_BLITTER                                      :{BLACK}Вывод на экран: {STRING}
STR_FRAMERATE_RATE_BLITTER_TOOLTIP                              :{BLACK}Кол-во отображаемых кадров в секунду.
STR_FRAMERATE_SPEED_FACTOR                                      :{BLACK}Текущая скорость игры: {DECIMAL}x
STR_FRAMERATE_SPEED_FACTOR_TOOLTIP                              :{BLACK}Фактическая скорость игры (по сравнению с ожидаемой скоростью при нормальной скорости симуляции).
STR_FRAMERATE_CURRENT                                           :{WHITE}Сейчас
STR_FRAMERATE_AVERAGE                                           :{WHITE}В среднем
STR_FRAMERATE_MEMORYUSE                                         :{WHITE}Объём памяти
STR_FRAMERATE_DATA_POINTS                                       :{BLACK}Данные по {COMMA} измерени{P ю ям ям}
STR_FRAMERATE_MS_GOOD                                           :{LTBLUE}{DECIMAL} мс
STR_FRAMERATE_MS_WARN                                           :{YELLOW}{DECIMAL} мс
STR_FRAMERATE_MS_BAD                                            :{RED}{DECIMAL} мс
STR_FRAMERATE_FPS_GOOD                                          :{LTBLUE}{DECIMAL} кадр{P "" а ов}/с
STR_FRAMERATE_FPS_WARN                                          :{YELLOW}{DECIMAL} кадр{P "" а ов}/с
STR_FRAMERATE_FPS_BAD                                           :{RED}{DECIMAL} кадр{P "" а ов}/с
STR_FRAMERATE_BYTES_GOOD                                        :{LTBLUE}{BYTES}
STR_FRAMERATE_GRAPH_MILLISECONDS                                :{TINY_FONT}{COMMA} мс
STR_FRAMERATE_GRAPH_SECONDS                                     :{TINY_FONT}{COMMA} с

###length 15
STR_FRAMERATE_GAMELOOP                                          :{BLACK}Расчёт игрового цикла:
STR_FRAMERATE_GL_ECONOMY                                        :{BLACK} Расчёт объёмов груза:
STR_FRAMERATE_GL_TRAINS                                         :{BLACK} Движение поездов:
STR_FRAMERATE_GL_ROADVEHS                                       :{BLACK} Движение автомобилей:
STR_FRAMERATE_GL_SHIPS                                          :{BLACK} Движение судов:
STR_FRAMERATE_GL_AIRCRAFT                                       :{BLACK} Движение воздушных судов:
STR_FRAMERATE_GL_LANDSCAPE                                      :{BLACK} Изменения на карте:
STR_FRAMERATE_GL_LINKGRAPH                                      :{BLACK} Задержка графа распределения:
STR_FRAMERATE_DRAWING                                           :{BLACK}Отрисовка изображения:
STR_FRAMERATE_DRAWING_VIEWPORTS                                 :{BLACK} Дополнительные окна:
STR_FRAMERATE_VIDEO                                             :{BLACK}Вывод на экран:
STR_FRAMERATE_SOUND                                             :{BLACK}Обработка звука:
STR_FRAMERATE_ALLSCRIPTS                                        :{BLACK}  Выполнение скриптов:
STR_FRAMERATE_GAMESCRIPT                                        :{BLACK}   Игровой скрипт:
STR_FRAMERATE_AI                                                :{BLACK}   ИИ {NUM} {STRING}

###length 15
STR_FRAMETIME_CAPTION_GAMELOOP                                  :Расчёт игрового цикла
STR_FRAMETIME_CAPTION_GL_ECONOMY                                :Расчёт объёмов груза
STR_FRAMETIME_CAPTION_GL_TRAINS                                 :Движение поездов
STR_FRAMETIME_CAPTION_GL_ROADVEHS                               :Движение автомобилей
STR_FRAMETIME_CAPTION_GL_SHIPS                                  :Движение судов
STR_FRAMETIME_CAPTION_GL_AIRCRAFT                               :Движение воздушных судов
STR_FRAMETIME_CAPTION_GL_LANDSCAPE                              :Расчёт изменений на карте
STR_FRAMETIME_CAPTION_GL_LINKGRAPH                              :Задержка графа распределения
STR_FRAMETIME_CAPTION_DRAWING                                   :Отрисовка изображения
STR_FRAMETIME_CAPTION_DRAWING_VIEWPORTS                         :Отрисовка изображения в доп. окнах
STR_FRAMETIME_CAPTION_VIDEO                                     :Вывод на экран
STR_FRAMETIME_CAPTION_SOUND                                     :Обработка звука
STR_FRAMETIME_CAPTION_ALLSCRIPTS                                :Общее время выполнения скриптов
STR_FRAMETIME_CAPTION_GAMESCRIPT                                :Время выполнения игрового скрипта
STR_FRAMETIME_CAPTION_AI                                        :ИИ {NUM} {STRING}


# Save/load game/scenario
STR_SAVELOAD_SAVE_CAPTION                                       :{WHITE}Сохранить игру
STR_SAVELOAD_LOAD_CAPTION                                       :{WHITE}Загрузить игру
STR_SAVELOAD_SAVE_SCENARIO                                      :{WHITE}Сохранить сценарий
STR_SAVELOAD_LOAD_SCENARIO                                      :{WHITE}Загрузить сценарий
STR_SAVELOAD_LOAD_HEIGHTMAP                                     :{WHITE}Загрузить карту
STR_SAVELOAD_SAVE_HEIGHTMAP                                     :{WHITE}Сохранить карту высот
STR_SAVELOAD_HOME_BUTTON                                        :{BLACK}Переход в каталог загрузки и сохранения, установленный по умолчанию
STR_SAVELOAD_BYTES_FREE                                         :{BLACK}{BYTES} свободно
STR_SAVELOAD_LIST_TOOLTIP                                       :{BLACK}Список дисков, папок и сохранённых игр
STR_SAVELOAD_EDITBOX_TOOLTIP                                    :{BLACK}Выбранное название для сохранения игры
STR_SAVELOAD_DELETE_BUTTON                                      :{BLACK}Удалить
STR_SAVELOAD_DELETE_TOOLTIP                                     :{BLACK}Удалить выбранную сохранённую игру
STR_SAVELOAD_SAVE_BUTTON                                        :{BLACK}Сохранить
STR_SAVELOAD_SAVE_TOOLTIP                                       :{BLACK}Сохранить игру под выбранным именем
STR_SAVELOAD_LOAD_BUTTON                                        :{BLACK}Загрузить
STR_SAVELOAD_LOAD_TOOLTIP                                       :{BLACK}Загрузить выбранную игру
STR_SAVELOAD_LOAD_HEIGHTMAP_TOOLTIP                             :{BLACK}Загрузить выбранную карту высот
STR_SAVELOAD_DETAIL_CAPTION                                     :{BLACK}Информация об игре
STR_SAVELOAD_DETAIL_NOT_AVAILABLE                               :{BLACK}Нет информации.
STR_SAVELOAD_DETAIL_COMPANY_INDEX                               :{SILVER}{COMMA}: {WHITE}{STRING}
STR_SAVELOAD_DETAIL_GRFSTATUS                                   :{SILVER}NewGRF: {WHITE}{STRING}
STR_SAVELOAD_FILTER_TITLE                                       :{BLACK}Фильтр:
STR_SAVELOAD_OVERWRITE_TITLE                                    :{WHITE}Перезапись файла
STR_SAVELOAD_OVERWRITE_WARNING                                  :{YELLOW}Перезаписать файл?
STR_SAVELOAD_DIRECTORY                                          :{STRING} (Каталог)
STR_SAVELOAD_PARENT_DIRECTORY                                   :{STRING} (Родительский каталог)

STR_SAVELOAD_OSKTITLE                                           :{BLACK}Введите название сохраняемой игры

# World generation
STR_MAPGEN_WORLD_GENERATION_CAPTION                             :{WHITE}Создание мира
STR_MAPGEN_MAPSIZE                                              :{BLACK}Размер карты:
STR_MAPGEN_MAPSIZE_TOOLTIP                                      :{BLACK}Выберите размер карты в клетках. Размер поля, доступного игрокам, будет немного меньше.
STR_MAPGEN_BY                                                   :{BLACK}×
STR_MAPGEN_NUMBER_OF_TOWNS                                      :{BLACK}Количество городов:
STR_MAPGEN_TOWN_NAME_LABEL                                      :{BLACK}Названия городов:
STR_MAPGEN_TOWN_NAME_DROPDOWN_TOOLTIP                           :{BLACK}Язык, который будет использоваться для выбора названий населённых пунктов
STR_MAPGEN_DATE                                                 :{BLACK}Дата:
STR_MAPGEN_NUMBER_OF_INDUSTRIES                                 :{BLACK}Кол-во предпр.:
STR_MAPGEN_HEIGHTMAP_HEIGHT                                     :{BLACK}Высочайшая вершина:
STR_MAPGEN_HEIGHTMAP_HEIGHT_UP                                  :{BLACK}Увеличить максимальную высоту гор на карте на 1
STR_MAPGEN_HEIGHTMAP_HEIGHT_DOWN                                :{BLACK}Уменьшить максимальную высоту гор на карте на 1
STR_MAPGEN_SNOW_COVERAGE                                        :{BLACK}Снежное покрытие:
STR_MAPGEN_SNOW_COVERAGE_UP                                     :{BLACK}Увеличить площадь снежного покрытия на 10%
STR_MAPGEN_SNOW_COVERAGE_DOWN                                   :{BLACK}Уменьшить площадь снежного покрытия на 10%
STR_MAPGEN_SNOW_COVERAGE_TEXT                                   :{BLACK}{NUM}%
STR_MAPGEN_DESERT_COVERAGE                                      :{BLACK}Песчаное покрытие:
STR_MAPGEN_DESERT_COVERAGE_UP                                   :{BLACK}Увеличить площадь песчаного покрытия на 10%
STR_MAPGEN_DESERT_COVERAGE_DOWN                                 :{BLACK}Уменьшить площадь песчаного покрытия на 10%
STR_MAPGEN_DESERT_COVERAGE_TEXT                                 :{BLACK}{NUM}%
<<<<<<< HEAD
STR_MAPGEN_SNOW_LINE_HEIGHT                                     :{BLACK}Снеговая линия:
STR_MAPGEN_SNOW_LINE_UP                                         :{BLACK}Поднять снеговую линию
STR_MAPGEN_SNOW_LINE_DOWN                                       :{BLACK}Опустить снеговую линию
STR_MAPGEN_LAND_GENERATOR                                       :{BLACK}Генератор ландшафта:
=======
>>>>>>> dced2d8c
STR_MAPGEN_TERRAIN_TYPE                                         :{BLACK}Тип ландшафта:
STR_MAPGEN_SEA_LEVEL                                            :{BLACK}Количество морей и озёр:
STR_MAPGEN_QUANTITY_OF_RIVERS                                   :{BLACK}Количество рек:
STR_MAPGEN_SMOOTHNESS                                           :{BLACK}Грубость ландшафта:
STR_MAPGEN_VARIETY                                              :{BLACK}Разнообразие ландшафта:
STR_MAPGEN_GENERATE                                             :{WHITE}Создать
STR_MAPGEN_NEWGRF_SETTINGS                                      :{BLACK}Настройки NewGRF
STR_MAPGEN_NEWGRF_SETTINGS_TOOLTIP                              :{BLACK}Показать настройки NewGRF
STR_MAPGEN_AI_SETTINGS                                          :{BLACK}Настройки ИИ
STR_MAPGEN_AI_SETTINGS_TOOLTIP                                  :{BLACK}Показать настройки ИИ
STR_MAPGEN_GS_SETTINGS                                          :{BLACK}Настройки игровых скриптов
STR_MAPGEN_GS_SETTINGS_TOOLTIP                                  :{BLACK}Показать настройки игровых скриптов

###length 21
STR_MAPGEN_TOWN_NAME_ORIGINAL_ENGLISH                           :Английские
STR_MAPGEN_TOWN_NAME_FRENCH                                     :Французские
STR_MAPGEN_TOWN_NAME_GERMAN                                     :Немецкие
STR_MAPGEN_TOWN_NAME_ADDITIONAL_ENGLISH                         :Английские (дополн.)
STR_MAPGEN_TOWN_NAME_LATIN_AMERICAN                             :Латино-американские
STR_MAPGEN_TOWN_NAME_SILLY                                      :Английские (шуточные)
STR_MAPGEN_TOWN_NAME_SWEDISH                                    :Шведские
STR_MAPGEN_TOWN_NAME_DUTCH                                      :Нидерландские
STR_MAPGEN_TOWN_NAME_FINNISH                                    :Финские
STR_MAPGEN_TOWN_NAME_POLISH                                     :Польские
STR_MAPGEN_TOWN_NAME_SLOVAK                                     :Словацкие
STR_MAPGEN_TOWN_NAME_NORWEGIAN                                  :Норвежские
STR_MAPGEN_TOWN_NAME_HUNGARIAN                                  :Венгерские
STR_MAPGEN_TOWN_NAME_AUSTRIAN                                   :Австрийские
STR_MAPGEN_TOWN_NAME_ROMANIAN                                   :Румынские
STR_MAPGEN_TOWN_NAME_CZECH                                      :Чешские
STR_MAPGEN_TOWN_NAME_SWISS                                      :Швейцарские
STR_MAPGEN_TOWN_NAME_DANISH                                     :Датские
STR_MAPGEN_TOWN_NAME_TURKISH                                    :Турецкие
STR_MAPGEN_TOWN_NAME_ITALIAN                                    :Итальянские
STR_MAPGEN_TOWN_NAME_CATALAN                                    :Каталанские

# Strings for map borders at game generation
STR_MAPGEN_BORDER_TYPE                                          :{BLACK}Края карты:
STR_MAPGEN_NORTHWEST                                            :{BLACK}Северо-запад
STR_MAPGEN_NORTHEAST                                            :{BLACK}Северо-восток
STR_MAPGEN_SOUTHEAST                                            :{BLACK}Юго-восток
STR_MAPGEN_SOUTHWEST                                            :{BLACK}Юго-запад
STR_MAPGEN_BORDER_FREEFORM                                      :{BLACK}Свободный
STR_MAPGEN_BORDER_WATER                                         :{BLACK}Водный
STR_MAPGEN_BORDER_RANDOM                                        :{BLACK}Случайно
STR_MAPGEN_BORDER_RANDOMIZE                                     :{BLACK}Случайно
STR_MAPGEN_BORDER_MANUAL                                        :{BLACK}Вручную

STR_MAPGEN_HEIGHTMAP_ROTATION                                   :{BLACK}Поворот карты:
STR_MAPGEN_HEIGHTMAP_NAME                                       :{BLACK}Название карты:
STR_MAPGEN_HEIGHTMAP_SIZE_LABEL                                 :{BLACK}Размер:
STR_MAPGEN_HEIGHTMAP_SIZE                                       :{ORANGE}{NUM} × {NUM}

STR_MAPGEN_TERRAIN_TYPE_QUERY_CAPT                              :{WHITE}Максимальная высота
STR_MAPGEN_HEIGHTMAP_HEIGHT_QUERY_CAPT                          :{WHITE}Cамая высокая вершина
STR_MAPGEN_SNOW_COVERAGE_QUERY_CAPT                             :{WHITE}Снежное покрытие (в %)
STR_MAPGEN_DESERT_COVERAGE_QUERY_CAPT                           :{WHITE}Песчаное покрытие (в %)
STR_MAPGEN_SNOW_LINE_QUERY_CAPT                                 :{WHITE}Изменить высоту снеговой линии
STR_MAPGEN_START_DATE_QUERY_CAPT                                :{WHITE}Изменить год начала игры

# SE Map generation
STR_SE_MAPGEN_CAPTION                                           :{WHITE}Тип сценария
STR_SE_MAPGEN_FLAT_WORLD                                        :{WHITE}Плоский рельеф
STR_SE_MAPGEN_FLAT_WORLD_TOOLTIP                                :{BLACK}Создать ровную землю
STR_SE_MAPGEN_RANDOM_LAND                                       :{WHITE}Случайный рельеф
STR_SE_MAPGEN_FLAT_WORLD_HEIGHT                                 :{BLACK}Высота над уровнем моря:
STR_SE_MAPGEN_FLAT_WORLD_HEIGHT_DOWN                            :{BLACK}Поднять уровень ровной земли на 1
STR_SE_MAPGEN_FLAT_WORLD_HEIGHT_UP                              :{BLACK}Опустить уровень ровной земли на 1

STR_SE_MAPGEN_FLAT_WORLD_HEIGHT_QUERY_CAPT                      :{WHITE}Изменить высоту ровной земли

# Map generation progress
STR_GENERATION_WORLD                                            :{WHITE}Создание мира...
STR_GENERATION_ABORT                                            :{BLACK}Прервать
STR_GENERATION_ABORT_CAPTION                                    :{WHITE}Прервать создание игрового мира
STR_GENERATION_ABORT_MESSAGE                                    :{YELLOW}Вы действительно хотите прервать создание мира?
STR_GENERATION_PROGRESS                                         :{WHITE}{NUM}% готово
STR_GENERATION_PROGRESS_NUM                                     :{BLACK}{NUM} / {NUM}
STR_GENERATION_WORLD_GENERATION                                 :{BLACK}Создание мира
STR_GENERATION_RIVER_GENERATION                                 :{BLACK}Создание рек
STR_GENERATION_TREE_GENERATION                                  :{BLACK}Высадка лесов
STR_GENERATION_OBJECT_GENERATION                                :{BLACK}Создание объектов
STR_GENERATION_CLEARING_TILES                                   :{BLACK}Расстановка декораций и камней
STR_GENERATION_SETTINGUP_GAME                                   :{BLACK}Настройка
STR_GENERATION_PREPARING_TILELOOP                               :{BLACK}Подготовка к запуску...
STR_GENERATION_PREPARING_SCRIPT                                 :{BLACK}Выполняется скрипт
STR_GENERATION_PREPARING_GAME                                   :{BLACK}Подготовка игры

# NewGRF settings
STR_NEWGRF_SETTINGS_CAPTION                                     :{WHITE}Настройки NewGRF
STR_NEWGRF_SETTINGS_INFO_TITLE                                  :{WHITE}Информация о модуле NewGRF
STR_NEWGRF_SETTINGS_ACTIVE_LIST                                 :{WHITE}Активные файлы NewGRF
STR_NEWGRF_SETTINGS_INACTIVE_LIST                               :{WHITE}Неактивные файлы NewGRF
STR_NEWGRF_SETTINGS_SELECT_PRESET                               :{ORANGE}Набор файлов:
STR_NEWGRF_FILTER_TITLE                                         :{ORANGE}Фильтр:
STR_NEWGRF_SETTINGS_PRESET_LIST_TOOLTIP                         :{BLACK}Загрузить выбранный набор
STR_NEWGRF_SETTINGS_PRESET_SAVE                                 :{BLACK}Сохранить набор
STR_NEWGRF_SETTINGS_PRESET_SAVE_TOOLTIP                         :{BLACK}Сохранить этот список как набор
STR_NEWGRF_SETTINGS_PRESET_DELETE                               :{BLACK}Удалить набор
STR_NEWGRF_SETTINGS_PRESET_DELETE_TOOLTIP                       :{BLACK}Удалить выбранный набор
STR_NEWGRF_SETTINGS_ADD                                         :{BLACK}Добавить
STR_NEWGRF_SETTINGS_ADD_FILE_TOOLTIP                            :{BLACK}Добавить выбранный файл NewGRF в ваш список
STR_NEWGRF_SETTINGS_RESCAN_FILES                                :{BLACK}Обновить
STR_NEWGRF_SETTINGS_RESCAN_FILES_TOOLTIP                        :{BLACK}Обновить список доступных файлов NewGRF
STR_NEWGRF_SETTINGS_REMOVE                                      :{BLACK}Удалить
STR_NEWGRF_SETTINGS_REMOVE_TOOLTIP                              :{BLACK}Удалить выбранный файл NewGRF из списка
STR_NEWGRF_SETTINGS_MOVEUP                                      :{BLACK}Вверх
STR_NEWGRF_SETTINGS_MOVEUP_TOOLTIP                              :{BLACK}Переместить выбранный файл NewGRF выше по списку
STR_NEWGRF_SETTINGS_MOVEDOWN                                    :{BLACK}Вниз
STR_NEWGRF_SETTINGS_MOVEDOWN_TOOLTIP                            :{BLACK}Переместить выбранный файл NewGRF ниже по списку
STR_NEWGRF_SETTINGS_UPGRADE                                     :{BLACK}Обновить
STR_NEWGRF_SETTINGS_UPGRADE_TOOLTIP                             :{BLACK}Обновить файлы модулей NewGRF, если есть такая возможность
STR_NEWGRF_SETTINGS_FILE_TOOLTIP                                :{BLACK}Список используемых файлов NewGRF

STR_NEWGRF_SETTINGS_SET_PARAMETERS                              :{BLACK}Параметры
STR_NEWGRF_SETTINGS_SHOW_PARAMETERS                             :{BLACK}Показать параметры
STR_NEWGRF_SETTINGS_TOGGLE_PALETTE                              :{BLACK}Переключить палитру
STR_NEWGRF_SETTINGS_TOGGLE_PALETTE_TOOLTIP                      :{BLACK}Переключить палитру для выбраного NewGRF файла.{}Используйте переключение, если графика отрисовывается розовым цветом.
STR_NEWGRF_SETTINGS_APPLY_CHANGES                               :{BLACK}Применить изменения

STR_NEWGRF_SETTINGS_FIND_MISSING_CONTENT_BUTTON                 :{BLACK}Найти отсутствующие файлы в сети
STR_NEWGRF_SETTINGS_FIND_MISSING_CONTENT_TOOLTIP                :{BLACK}Попытаться найти отсутствующие файлы в сети

STR_NEWGRF_SETTINGS_FILENAME                                    :{BLACK}Имя файла: {SILVER}{STRING}
STR_NEWGRF_SETTINGS_GRF_ID                                      :{BLACK}GRF ID: {SILVER}{STRING}
STR_NEWGRF_SETTINGS_VERSION                                     :{BLACK}Версия: {SILVER}{NUM}
STR_NEWGRF_SETTINGS_MIN_VERSION                                 :{BLACK}Совместимо с версией не ниже: {SILVER}{NUM}
STR_NEWGRF_SETTINGS_MD5SUM                                      :{BLACK}MD5: {SILVER}{STRING}
STR_NEWGRF_SETTINGS_PALETTE                                     :{BLACK}Палитра: {SILVER}{STRING}
STR_NEWGRF_SETTINGS_PALETTE_DEFAULT                             :Стандартная (D)
STR_NEWGRF_SETTINGS_PALETTE_DEFAULT_32BPP                       :Стандартная (D) / 32 bpp
STR_NEWGRF_SETTINGS_PALETTE_LEGACY                              :Устаревшая (W)
STR_NEWGRF_SETTINGS_PALETTE_LEGACY_32BPP                        :Устаревшая (W) / 32 bpp
STR_NEWGRF_SETTINGS_PARAMETER                                   :{BLACK}Параметры: {SILVER}{STRING}
STR_NEWGRF_SETTINGS_PARAMETER_NONE                              :Нет

STR_NEWGRF_SETTINGS_NO_INFO                                     :{BLACK}Нет доступной информации
STR_NEWGRF_SETTINGS_NOT_FOUND                                   :{RED}Файл не найден
STR_NEWGRF_SETTINGS_DISABLED                                    :{RED}Отключено
STR_NEWGRF_SETTINGS_INCOMPATIBLE                                :{RED}Несовместимо с данной версией OpenTTD

# NewGRF save preset window
STR_SAVE_PRESET_CAPTION                                         :{WHITE}Сохранение набора
STR_SAVE_PRESET_LIST_TOOLTIP                                    :{BLACK}Список доступных наборов. Выберите один из них, чтобы скопировать его название в строку имени.
STR_SAVE_PRESET_TITLE                                           :{BLACK}Введите имя набора
STR_SAVE_PRESET_EDITBOX_TOOLTIP                                 :{BLACK}Текущее имя для сохранения набора
STR_SAVE_PRESET_CANCEL                                          :{BLACK}Отмена
STR_SAVE_PRESET_CANCEL_TOOLTIP                                  :{BLACK}Не делать никаких изменений
STR_SAVE_PRESET_SAVE                                            :{BLACK}Сохранить
STR_SAVE_PRESET_SAVE_TOOLTIP                                    :{BLACK}Сохранить набор под выбранным именем

# NewGRF parameters window
STR_NEWGRF_PARAMETERS_CAPTION                                   :{WHITE}Изменить параметры NewGRF
STR_NEWGRF_PARAMETERS_CLOSE                                     :{BLACK}Закрыть
STR_NEWGRF_PARAMETERS_RESET                                     :{BLACK}Сброс
STR_NEWGRF_PARAMETERS_RESET_TOOLTIP                             :{BLACK}Сбросить значения всех параметров
STR_NEWGRF_PARAMETERS_DEFAULT_NAME                              :Параметр {NUM}
STR_NEWGRF_PARAMETERS_SETTING                                   :{STRING}: {ORANGE}{STRING}
STR_NEWGRF_PARAMETERS_NUM_PARAM                                 :{LTBLUE}Количество параметров: {ORANGE}{NUM}

# NewGRF inspect window
STR_NEWGRF_INSPECT_CAPTION                                      :{WHITE}Просмотр - {STRING}
STR_NEWGRF_INSPECT_PARENT_BUTTON                                :{BLACK}Родитель
STR_NEWGRF_INSPECT_PARENT_TOOLTIP                               :{BLACK}Просмотр объекта в контексте родителя

STR_NEWGRF_INSPECT_CAPTION_OBJECT_AT                            :{STRING} в {HEX}
STR_NEWGRF_INSPECT_CAPTION_OBJECT_AT_OBJECT                     :Объект
STR_NEWGRF_INSPECT_CAPTION_OBJECT_AT_RAIL_TYPE                  :Тип рельсов

STR_NEWGRF_INSPECT_QUERY_CAPTION                                :{WHITE}Параметр переменной NewGRF 60+x (шестнадцатеричный)

# Sprite aligner window
STR_SPRITE_ALIGNER_CAPTION                                      :{WHITE}Выравнивание спрайта {COMMA} ({STRING})
STR_SPRITE_ALIGNER_NEXT_BUTTON                                  :{BLACK}Следующий спрайт
STR_SPRITE_ALIGNER_NEXT_TOOLTIP                                 :{BLACK}Перейти к следующему нормальному спрайту, пропуская изменяющие цвет, шрифтовые, псевдоспрайты. Переход из конца списка к первому спрайту.
STR_SPRITE_ALIGNER_GOTO_BUTTON                                  :{BLACK}Перейти к спрайту
STR_SPRITE_ALIGNER_GOTO_TOOLTIP                                 :{BLACK}Перейти к заданному спрайту. Если спрайт не нормальный, переход пройзойдет к следующему нормальному.
STR_SPRITE_ALIGNER_PREVIOUS_BUTTON                              :{BLACK}Предыдущий спрайт
STR_SPRITE_ALIGNER_PREVIOUS_TOOLTIP                             :{BLACK}Перейти к предыдущему нормальному спрайту, пропуская изменяющие цвет, шрифтовые, псевдоспрайты. Переход из начала списка к последнему спрайту.
STR_SPRITE_ALIGNER_SPRITE_TOOLTIP                               :{BLACK}Представление выбранного спрайта. Выравнивание не учитывается при прорисовке этого спрайта.
STR_SPRITE_ALIGNER_MOVE_TOOLTIP                                 :{BLACK}Двигайте спрайт, изменяя смещение по осям X и Y. С помощью Ctrl+щелчка можно сдвигать спрайты на 8 единиц.

###length 2
STR_SPRITE_ALIGNER_CENTRE_OFFSET                                :{BLACK}Смещение в центре
STR_SPRITE_ALIGNER_CENTRE_SPRITE                                :{BLACK}Спрайт в центре

STR_SPRITE_ALIGNER_CROSSHAIR                                    :{BLACK}Перекрестие

STR_SPRITE_ALIGNER_RESET_BUTTON                                 :{BLACK}Сброс смещения
STR_SPRITE_ALIGNER_RESET_TOOLTIP                                :{BLACK}Сбросить значения относительного смещения
STR_SPRITE_ALIGNER_OFFSETS_ABS                                  :{BLACK}Смещение X: {NUM}; смещение Y: {NUM} (абсолютное)
STR_SPRITE_ALIGNER_OFFSETS_REL                                  :{BLACK}Смещение X: {NUM}; смещение Y: {NUM} (относительное)
STR_SPRITE_ALIGNER_PICKER_BUTTON                                :{BLACK}Выбрать спрайт
STR_SPRITE_ALIGNER_PICKER_TOOLTIP                               :{BLACK}Выберите любой спрайт на экране

STR_SPRITE_ALIGNER_GOTO_CAPTION                                 :{WHITE}Перейти к спрайту

# NewGRF (self) generated warnings/errors
STR_NEWGRF_ERROR_MSG_INFO                                       :{SILVER}{STRING}
STR_NEWGRF_ERROR_MSG_WARNING                                    :{RED}Внимание: {SILVER}{STRING}
STR_NEWGRF_ERROR_MSG_ERROR                                      :{RED}Ошибка: {SILVER}{STRING}
STR_NEWGRF_ERROR_MSG_FATAL                                      :{RED}Критическая ошибка: {SILVER}{STRING}
STR_NEWGRF_ERROR_FATAL_POPUP                                    :{WHITE}Ошибка при работе с NewGRF:{}{STRING}
STR_NEWGRF_ERROR_POPUP                                          :{WHITE}Ошибка, связанная с модулем NewGRF:{}{STRING}
STR_NEWGRF_ERROR_VERSION_NUMBER                                 :{1:STRING} не будет работать с версией TTDPatch, сообщенной OpenTTD.
STR_NEWGRF_ERROR_DOS_OR_WINDOWS                                 :Файл {1:STRING} требует TTD версии {2:STRING}
STR_NEWGRF_ERROR_UNSET_SWITCH                                   :{1:STRING} предполагается использовать совместно с {2:STRING}
STR_NEWGRF_ERROR_INVALID_PARAMETER                              :Неверный параметр {1:STRING}: параметр {2:STRING} ({3:NUM})
STR_NEWGRF_ERROR_LOAD_BEFORE                                    :{1:STRING} должен быть загружен перед {2:STRING}.
STR_NEWGRF_ERROR_LOAD_AFTER                                     :{1:STRING} должен быть загружен после {2:STRING}.
STR_NEWGRF_ERROR_OTTD_VERSION_NUMBER                            :Для {1:STRING} требуется OpenTTD версии {2:STRING} или выше
STR_NEWGRF_ERROR_AFTER_TRANSLATED_FILE                          :файл GRF, который им переводится.
STR_NEWGRF_ERROR_TOO_MANY_NEWGRFS_LOADED                        :Загружено слишком много модулей NewGRF
STR_NEWGRF_ERROR_STATIC_GRF_CAUSES_DESYNC                       :Загрузка {1:STRING} в качестве статического NewGRF с {2:STRING} может вызвать рассинхронизацию
STR_NEWGRF_ERROR_UNEXPECTED_SPRITE                              :Неверный спрайт (спрайт {3:NUM})
STR_NEWGRF_ERROR_UNKNOWN_PROPERTY                               :Неизвестное свойство у «Action 0» {4:HEX} (спрайт {3:NUM})
STR_NEWGRF_ERROR_INVALID_ID                                     :Попытка использования недопустимого идентификатора (спрайт {3:NUM})
STR_NEWGRF_ERROR_CORRUPT_SPRITE                                 :{YELLOW}{STRING} содержит повреждённый спрайт. Все повреждённые спрайты будут показаны красным знаком вопроса (?).
STR_NEWGRF_ERROR_MULTIPLE_ACTION_8                              :Содержит несколько блоков «Action 8» (спрайт {3:NUM})
STR_NEWGRF_ERROR_READ_BOUNDS                                    :Чтение за концом псевдо-спрайта (спрайт {3:NUM})
STR_NEWGRF_ERROR_GRM_FAILED                                     :Запрошенные ресурсы GRF недоступны (спрайт {3:NUM})
STR_NEWGRF_ERROR_FORCEFULLY_DISABLED                            :{1:STRING} был отключён из-за {2:STRING}
STR_NEWGRF_ERROR_INVALID_SPRITE_LAYOUT                          :Недопустимый/неизвестный формат расположения спрайтов (спрайт {3:NUM})
STR_NEWGRF_ERROR_LIST_PROPERTY_TOO_LONG                         :Слишком много элементов в списке значений (спрайт {3:NUM}, свойство {4:HEX})
STR_NEWGRF_ERROR_INDPROD_CALLBACK                               :Неверная обработка продукции предприятия (спрайт {3:NUM}, "{2:STRING}")

# NewGRF related 'general' warnings
STR_NEWGRF_POPUP_CAUTION_CAPTION                                :{WHITE}Осторожно!
STR_NEWGRF_CONFIRMATION_TEXT                                    :{YELLOW}Вы собираетесь внести изменения в запущенную игру. Это может привести к нестабильной работе или к аварийному завершению OpenTTD. В этом случае не надо присылать отчёты об ошибках.{}Вы действительно хотите это сделать?

STR_NEWGRF_DUPLICATE_GRFID                                      :{WHITE}Невозможно добавить файл: дублируются GRF ID
STR_NEWGRF_COMPATIBLE_LOADED                                    :{ORANGE}Соответствующий файл не найден (загружен совместимый GRF)
STR_NEWGRF_TOO_MANY_NEWGRFS                                     :{WHITE}Не удалось добавить файл: слишком много модулей NewGRF

STR_NEWGRF_COMPATIBLE_LOAD_WARNING                              :{WHITE}Вместо отсутствующих загружены совместимые файлы NewGRF
STR_NEWGRF_DISABLED_WARNING                                     :{WHITE}Отсутствующие файлы NewGRF были отключены
STR_NEWGRF_UNPAUSE_WARNING_TITLE                                :{YELLOW}Недостающие GRF файлы
STR_NEWGRF_UNPAUSE_WARNING                                      :{WHITE}Снятие с паузы может привести к ошибке OpenTTD.{}Вы хотите запустить игру?

# NewGRF status
STR_NEWGRF_LIST_NONE                                            :Нет
###length 3
STR_NEWGRF_LIST_ALL_FOUND                                       :Все файлы доступны
STR_NEWGRF_LIST_COMPATIBLE                                      :{YELLOW}Найдены совместимые файлы
STR_NEWGRF_LIST_MISSING                                         :{RED}Файлы отсутствуют

# NewGRF 'it's broken' warnings
STR_NEWGRF_BROKEN                                               :{WHITE}Файл NewGRF «{0:STRING}» может привести к потере синхронизации и/или к аварийному завершению игры.
STR_NEWGRF_BROKEN_POWERED_WAGON                                 :{WHITE}Меняется состояние локомотива «{1:ENGINE}», находящегося вне депо
STR_NEWGRF_BROKEN_VEHICLE_LENGTH                                :{WHITE}Меняется длина транспорта «{1:ENGINE}», находящегося вне депо
STR_NEWGRF_BROKEN_CAPACITY                                      :{WHITE}Он изменил ёмкость ТС «{1:ENGINE}» за пределами депо или без задания на переоборудование
STR_BROKEN_VEHICLE_LENGTH                                       :{WHITE}Поезд «{VEHICLE}», принадлежащий «{COMPANY}», имеет неправильную длину. Вероятно, это вызвано ошибками в одном из модулей NewGRF. Игра может рассинхронизироваться или вылететь.

STR_NEWGRF_BUGGY                                                :{WHITE}NewGRF «{0:STRING}» предоставляет неверную информацию.
STR_NEWGRF_BUGGY_ARTICULATED_CARGO                              :{WHITE}Информация о вместимости/переоборудовании для локомотива «{1:ENGINE}» после постройки отличается от сведений в списке покупки, что может помешать функции автообновления/автозамены корректно произвести переоборудование.
STR_NEWGRF_BUGGY_ENDLESS_PRODUCTION_CALLBACK                    :{WHITE}Модуль «{1:STRING}» вызвал бесконечный цикл
STR_NEWGRF_BUGGY_UNKNOWN_CALLBACK_RESULT                        :{WHITE}Функция обратного вызова {1:HEX} вернула непонятный/неверный результат {2:HEX}
STR_NEWGRF_BUGGY_INVALID_CARGO_PRODUCTION_CALLBACK              :{WHITE}«{1:STRING}» вернул неверный тип груза по адресу {2:HEX}

# 'User removed essential NewGRFs'-placeholders for stuff without specs
STR_NEWGRF_INVALID_CARGO                                        :<неизвестный груз>
STR_NEWGRF_INVALID_CARGO_ABBREV                                 :??
STR_NEWGRF_INVALID_CARGO_QUANTITY                               :{COMMA} <неизвестного груза>
STR_NEWGRF_INVALID_ENGINE                                       :<неправильная модель>
STR_NEWGRF_INVALID_INDUSTRYTYPE                                 :<неизвестное предприятие>

# Placeholders for other invalid stuff, e.g. vehicles that have gone (Game Script).
STR_INVALID_VEHICLE                                             :<недопустимое ТС>

# NewGRF scanning window
STR_NEWGRF_SCAN_CAPTION                                         :{WHITE}Сканирование NewGRF
STR_NEWGRF_SCAN_MESSAGE                                         :{BLACK}Идёт сканирование NewGRF. Это займёт некоторое время...
STR_NEWGRF_SCAN_STATUS                                          :{BLACK}Просканирован{P 0 "" о о} {NUM} из {NUM} модул{P я ей ей} NewGRF
STR_NEWGRF_SCAN_ARCHIVES                                        :Поиск архивов

# Sign list window
STR_SIGN_LIST_CAPTION                                           :{WHITE}Список табличек - {COMMA} таблич{P ка ки ек}
STR_SIGN_LIST_MATCH_CASE                                        :{BLACK}Регистр
STR_SIGN_LIST_MATCH_CASE_TOOLTIP                                :{BLACK}Переключить проверку регистра при сравнении названий табличек с фильтром

# Sign window
STR_EDIT_SIGN_CAPTION                                           :{WHITE}Изменить текст таблички
STR_EDIT_SIGN_LOCATION_TOOLTIP                                  :{BLACK}Показать знак в основном окне. Ctrl+щелчок - показать в дополнительном окне.
STR_EDIT_SIGN_NEXT_SIGN_TOOLTIP                                 :{BLACK}К следующей табличке
STR_EDIT_SIGN_PREVIOUS_SIGN_TOOLTIP                             :{BLACK}К предыдущей табличке

STR_EDIT_SIGN_SIGN_OSKTITLE                                     :{BLACK}Введите название таблички

# Town directory window
STR_TOWN_DIRECTORY_CAPTION                                      :{WHITE}Города
STR_TOWN_DIRECTORY_NONE                                         :{ORANGE}- Нет -
STR_TOWN_DIRECTORY_TOWN                                         :{ORANGE}{TOWN}{BLACK} ({COMMA})
STR_TOWN_DIRECTORY_CITY                                         :{ORANGE}{TOWN}{YELLOW} (Мегаполис){BLACK} ({COMMA})
STR_TOWN_DIRECTORY_LIST_TOOLTIP                                 :{BLACK}Список городов. Щелчок по названию показывает город в основном окне. Ctrl+щелчок показывает в дополнительном окне.
STR_TOWN_POPULATION                                             :{BLACK}Население: {COMMA}

# Town view window
STR_TOWN_VIEW_TOWN_CAPTION                                      :{WHITE}{TOWN}
STR_TOWN_VIEW_CITY_CAPTION                                      :{WHITE}{TOWN} (Мегаполис)
STR_TOWN_VIEW_POPULATION_HOUSES                                 :{BLACK}Население: {ORANGE}{COMMA}{BLACK} Зданий: {ORANGE}{COMMA}
STR_TOWN_VIEW_CARGO_LAST_MONTH_MAX                              :{BLACK}{CARGO_LIST} в прошлом месяце: {ORANGE}{COMMA}{BLACK} Макс.: {ORANGE}{COMMA}
STR_TOWN_VIEW_CARGO_FOR_TOWNGROWTH                              :{BLACK}Груз, необходимый для роста города:
STR_TOWN_VIEW_CARGO_FOR_TOWNGROWTH_REQUIRED_GENERAL             :{ORANGE}{STRING}{RED} требу{G 0 е е е ю}тся
STR_TOWN_VIEW_CARGO_FOR_TOWNGROWTH_REQUIRED_WINTER              :{ORANGE}{STRING}{BLACK} требу{G 0 е е е ю}тся зимой
STR_TOWN_VIEW_CARGO_FOR_TOWNGROWTH_DELIVERED_GENERAL            :{ORANGE}{STRING}{GREEN} доставлено
STR_TOWN_VIEW_CARGO_FOR_TOWNGROWTH_REQUIRED                     :{ORANGE}{CARGO_TINY} / {CARGO_LONG}{RED} (недостаточно)
STR_TOWN_VIEW_CARGO_FOR_TOWNGROWTH_DELIVERED                    :{ORANGE}{CARGO_TINY} / {CARGO_LONG}{GREEN} (достаточно)
STR_TOWN_VIEW_TOWN_GROWS_EVERY                                  :{BLACK}Город растёт раз в {ORANGE}{COMMA}{BLACK}{NBSP}д{P ень ня ней}
STR_TOWN_VIEW_TOWN_GROWS_EVERY_FUNDED                           :{BLACK}Город растёт раз в {ORANGE}{COMMA}{BLACK}{NBSP}д{P ень ня ней} (профинансировано)
STR_TOWN_VIEW_TOWN_GROW_STOPPED                                 :{BLACK}Город {RED}не{BLACK} развивается
STR_TOWN_VIEW_NOISE_IN_TOWN                                     :{BLACK}Уровень шума в городе: {ORANGE}{COMMA}{BLACK}  макс: {ORANGE}{COMMA}
STR_TOWN_VIEW_CENTER_TOOLTIP                                    :{BLACK}Показать город в основном окне. Ctrl+щелчок - показать в дополнительном окне.
STR_TOWN_VIEW_LOCAL_AUTHORITY_BUTTON                            :{BLACK}Администрация
STR_TOWN_VIEW_LOCAL_AUTHORITY_TOOLTIP                           :{BLACK}Взаимодействие с администрацией города
STR_TOWN_VIEW_RENAME_TOOLTIP                                    :{BLACK}Переименовать город

STR_TOWN_VIEW_EXPAND_BUTTON                                     :{BLACK}Расширить
STR_TOWN_VIEW_EXPAND_TOOLTIP                                    :{BLACK}Увеличить размер города
STR_TOWN_VIEW_DELETE_BUTTON                                     :{BLACK}Уничтожить
STR_TOWN_VIEW_DELETE_TOOLTIP                                    :{BLACK}Полностью уничтожить этот город

STR_TOWN_VIEW_RENAME_TOWN_BUTTON                                :Переименовать город

# Town local authority window
STR_LOCAL_AUTHORITY_CAPTION                                     :{WHITE}Администрация г.{NBSP}{TOWN}
STR_LOCAL_AUTHORITY_ZONE                                        :{BLACK}Граница
STR_LOCAL_AUTHORITY_ZONE_TOOLTIP                                :{BLACK}Показать область, находящуюся под управлением местной администрации.
STR_LOCAL_AUTHORITY_COMPANY_RATINGS                             :{BLACK}Рейтинг транспортных компаний
STR_LOCAL_AUTHORITY_COMPANY_RATING                              :{YELLOW}{COMPANY} {COMPANY_NUM}: {ORANGE}{STRING}
STR_LOCAL_AUTHORITY_ACTIONS_TITLE                               :{BLACK}Доступные действия:
STR_LOCAL_AUTHORITY_ACTIONS_TOOLTIP                             :{BLACK}Список возможных действий в этом городе. Описание выбранного действия приводится ниже.
STR_LOCAL_AUTHORITY_DO_IT_BUTTON                                :{BLACK}Выполнить
STR_LOCAL_AUTHORITY_DO_IT_TOOLTIP                               :{BLACK}Выполнить выбранное действие

###length 8
STR_LOCAL_AUTHORITY_ACTION_SMALL_ADVERTISING_CAMPAIGN           :Малая рекламная кампания
STR_LOCAL_AUTHORITY_ACTION_MEDIUM_ADVERTISING_CAMPAIGN          :Средняя рекламная кампания
STR_LOCAL_AUTHORITY_ACTION_LARGE_ADVERTISING_CAMPAIGN           :Большая рекламная кампания
STR_LOCAL_AUTHORITY_ACTION_ROAD_RECONSTRUCTION                  :Профинансировать ремонт городских дорог
STR_LOCAL_AUTHORITY_ACTION_STATUE_OF_COMPANY                    :Установить статую владельца компании
STR_LOCAL_AUTHORITY_ACTION_NEW_BUILDINGS                        :Профинансировать строительство новых зданий
STR_LOCAL_AUTHORITY_ACTION_EXCLUSIVE_TRANSPORT                  :Купить эксклюзивные транспортные права
STR_LOCAL_AUTHORITY_ACTION_BRIBE                                :Взятка местной администрации

###length 8
STR_LOCAL_AUTHORITY_ACTION_TOOLTIP_SMALL_ADVERTISING            :{PUSH_COLOUR}{YELLOW}Провести малую рекламную кампанию для увеличения грузо- и пассажиропотока на ваших станциях.{}Она временно повысит рейтинг ваших станций, построенных рядом с центром города.{}{POP_COLOUR}Стоимость: {CURRENCY_LONG}
STR_LOCAL_AUTHORITY_ACTION_TOOLTIP_MEDIUM_ADVERTISING           :{PUSH_COLOUR}{YELLOW}Провести среднюю рекламную кампанию для увеличения грузо- и пассажиропотока на ваших станциях.{}Она временно повысит рейтинг ваших станций, находящихся не очень далеко от центра города.{}{POP_COLOUR}Стоимость: {CURRENCY_LONG}
STR_LOCAL_AUTHORITY_ACTION_TOOLTIP_LARGE_ADVERTISING            :{PUSH_COLOUR}{YELLOW}Провести большую рекламную кампанию для увеличения грузо- и пассажиропотока на ваших станциях.{}Она временно повысит рейтинг ваших станций на значительной площади в городе и окрестностях.{}{POP_COLOUR}Стоимость: {CURRENCY_LONG}
STR_LOCAL_AUTHORITY_ACTION_TOOLTIP_ROAD_RECONSTRUCTION          :{PUSH_COLOUR}{YELLOW}Профинансировать реконструкцию городских дорог.{}Вызывает большие нарушения движения на срок до 6 месяцев.{}{POP_COLOUR}Стоимость: {CURRENCY_LONG}
STR_LOCAL_AUTHORITY_ACTION_TOOLTIP_STATUE_OF_COMPANY            :{PUSH_COLOUR}{YELLOW}Установить статую в честь вашей компании.{}Она добавит рейтинг вашим станциям.{}{POP_COLOUR}Стоимость: {CURRENCY_LONG}
STR_LOCAL_AUTHORITY_ACTION_TOOLTIP_NEW_BUILDINGS                :{PUSH_COLOUR}{YELLOW}Профинансировать строительство новых зданий.{}Это временно ускорит рост города.{}{POP_COLOUR}Стоимость: {CURRENCY_LONG}
STR_LOCAL_AUTHORITY_ACTION_TOOLTIP_EXCLUSIVE_TRANSPORT          :{PUSH_COLOUR}{YELLOW}Приобрести годовые эксклюзивные права на транспортные перевозки в городе.{}Городская администрация разрешит пользоваться ТОЛЬКО вашими станциями.{}{POP_COLOUR}Стоимость: {CURRENCY_LONG}
STR_LOCAL_AUTHORITY_ACTION_TOOLTIP_BRIBE                        :{PUSH_COLOUR}{YELLOW}Дать взятку городской администрации для повышения рейтинга. Существует риск санкций, если факт подкупа раскроется.{}{POP_COLOUR}Цена: {CURRENCY_LONG}

# Goal window
STR_GOALS_CAPTION                                               :{WHITE}Задачи компании «{COMPANY}»
STR_GOALS_SPECTATOR_CAPTION                                     :{WHITE}Глобальные задачи
STR_GOALS_SPECTATOR                                             :Глобальные задачи
STR_GOALS_GLOBAL_BUTTON                                         :{BLACK}Глобальные
STR_GOALS_GLOBAL_BUTTON_HELPTEXT                                :{BLACK}Показать глобальные задачи
STR_GOALS_COMPANY_BUTTON                                        :{BLACK}Компания
STR_GOALS_COMPANY_BUTTON_HELPTEXT                               :{BLACK}Показать задачи компании
STR_GOALS_TEXT                                                  :{ORANGE}{STRING}
STR_GOALS_NONE                                                  :{ORANGE}- Нет -
STR_GOALS_PROGRESS                                              :{ORANGE}{STRING}
STR_GOALS_PROGRESS_COMPLETE                                     :{GREEN}{STRING}
STR_GOALS_TOOLTIP_CLICK_ON_SERVICE_TO_CENTER                    :{BLACK}Щёлкните по задаче, чтобы показать предприятие/город/клетку. Ctrl+щелчок показывает в новом окне.

# Goal question window
STR_GOAL_QUESTION_CAPTION_QUESTION                              :{BLACK}Вопрос
STR_GOAL_QUESTION_CAPTION_INFORMATION                           :{BLACK}Информация
STR_GOAL_QUESTION_CAPTION_WARNING                               :{BLACK}Предупреждение
STR_GOAL_QUESTION_CAPTION_ERROR                                 :{YELLOW}Ошибка

# Goal Question button list
###length 18
STR_GOAL_QUESTION_BUTTON_CANCEL                                 :Отменить
STR_GOAL_QUESTION_BUTTON_OK                                     :Ok
STR_GOAL_QUESTION_BUTTON_NO                                     :Нет
STR_GOAL_QUESTION_BUTTON_YES                                    :Да
STR_GOAL_QUESTION_BUTTON_DECLINE                                :Отклонить
STR_GOAL_QUESTION_BUTTON_ACCEPT                                 :Принять
STR_GOAL_QUESTION_BUTTON_IGNORE                                 :Пропустить
STR_GOAL_QUESTION_BUTTON_RETRY                                  :Повторить
STR_GOAL_QUESTION_BUTTON_PREVIOUS                               :Назад
STR_GOAL_QUESTION_BUTTON_NEXT                                   :Далее
STR_GOAL_QUESTION_BUTTON_STOP                                   :Стоп
STR_GOAL_QUESTION_BUTTON_START                                  :Пуск
STR_GOAL_QUESTION_BUTTON_GO                                     :Начать
STR_GOAL_QUESTION_BUTTON_CONTINUE                               :Продолжить
STR_GOAL_QUESTION_BUTTON_RESTART                                :Перезапустить
STR_GOAL_QUESTION_BUTTON_POSTPONE                               :Отсрочить
STR_GOAL_QUESTION_BUTTON_SURRENDER                              :Сдаться
STR_GOAL_QUESTION_BUTTON_CLOSE                                  :Закрыть

# Subsidies window
STR_SUBSIDIES_CAPTION                                           :{WHITE}Субсидии
STR_SUBSIDIES_OFFERED_TITLE                                     :{BLACK}Предлагаемые субсидии:
STR_SUBSIDIES_OFFERED_FROM_TO                                   :{ORANGE}{STRING} по маршруту из {STRING} в {STRING}{YELLOW} (по {DATE_SHORT})
STR_SUBSIDIES_NONE                                              :{ORANGE}- Нет -
STR_SUBSIDIES_SUBSIDISED_TITLE                                  :{BLACK}Субсидируемые маршруты:
STR_SUBSIDIES_SUBSIDISED_FROM_TO                                :{ORANGE}{STRING} по маршруту из {STRING} в {STRING}{YELLOW} ({COMPANY}{YELLOW}, до {DATE_SHORT})
STR_SUBSIDIES_TOOLTIP_CLICK_ON_SERVICE_TO_CENTER                :{BLACK}Нажмите на маршрут для отображения предприятия/города. Ctrl+щелчок показывает в дополнительном окне.

# Story book window
STR_STORY_BOOK_CAPTION                                          :{WHITE}История компании «{COMPANY}»
STR_STORY_BOOK_SPECTATOR_CAPTION                                :{WHITE}Мировая история
STR_STORY_BOOK_SPECTATOR                                        :Мировая история
STR_STORY_BOOK_TITLE                                            :{YELLOW}{STRING}
STR_STORY_BOOK_GENERIC_PAGE_ITEM                                :Стр. {NUM}
STR_STORY_BOOK_SEL_PAGE_TOOLTIP                                 :{BLACK}Перейти на нужную страницу, выбрав её в выпадающем списке.
STR_STORY_BOOK_PREV_PAGE                                        :{BLACK}Предыдущая
STR_STORY_BOOK_PREV_PAGE_TOOLTIP                                :{BLACK}Предыдущая страница
STR_STORY_BOOK_NEXT_PAGE                                        :{BLACK}Следующая
STR_STORY_BOOK_NEXT_PAGE_TOOLTIP                                :{BLACK}Следующая страница
STR_STORY_BOOK_INVALID_GOAL_REF                                 :{RED}Неверная ссылка на достижение

# Station list window
STR_STATION_LIST_TOOLTIP                                        :{BLACK}Список станций - щелчок по названию показывает станцию в основном окне. Ctrl+щелчок показывает в дополнительном окне.
STR_STATION_LIST_USE_CTRL_TO_SELECT_MORE                        :{BLACK}Нажмите и удерживайте Ctrl для выбора более одного варианта
STR_STATION_LIST_CAPTION                                        :{WHITE}{COMPANY} - {COMMA} станци{P я и й}
STR_STATION_LIST_STATION                                        :{YELLOW}{STATION} {STATION_FEATURES}
STR_STATION_LIST_WAYPOINT                                       :{YELLOW}{WAYPOINT}
STR_STATION_LIST_NONE                                           :{YELLOW}- Нет -
STR_STATION_LIST_SELECT_ALL_FACILITIES                          :{BLACK}Показать все станции
STR_STATION_LIST_SELECT_ALL_TYPES                               :{BLACK}Выбрать все типы грузов
STR_STATION_LIST_NO_WAITING_CARGO                               :{BLACK}На станции нет грузов, ожидающих погрузки

# Station view window
STR_STATION_VIEW_CAPTION                                        :{WHITE}{STATION} {STATION_FEATURES}
STR_STATION_VIEW_WAITING_CARGO                                  :{WHITE}{CARGO_LONG}
STR_STATION_VIEW_RESERVED                                       :{YELLOW}({CARGO_SHORT} зарезервировано для погрузки)

STR_STATION_VIEW_ACCEPTS_BUTTON                                 :{BLACK}Принимает
STR_STATION_VIEW_ACCEPTS_TOOLTIP                                :{BLACK}Показать список принимаемых грузов
STR_STATION_VIEW_ACCEPTS_CARGO                                  :{BLACK}Принимается: {WHITE}{CARGO_LIST}

STR_STATION_VIEW_EXCLUSIVE_RIGHTS_SELF                          :{BLACK}Компания-владелец этой станции обладает эксклюзивными правами перевозки пассажиров и грузов в этом городе.
STR_STATION_VIEW_EXCLUSIVE_RIGHTS_COMPANY                       :{YELLOW}{COMPANY}{BLACK} приобрела эксклюзивные права на перевозку пассажиров и грузов в этом городе.

STR_STATION_VIEW_RATINGS_BUTTON                                 :{BLACK}Рейтинг
STR_STATION_VIEW_RATINGS_TOOLTIP                                :{BLACK}Показать рейтинг станции
STR_STATION_VIEW_SUPPLY_RATINGS_TITLE                           :{BLACK}Месячный объём перевозок и местный рейтинг:
STR_STATION_VIEW_CARGO_SUPPLY_RATING                            :{WHITE}{STRING}: {YELLOW}{COMMA} / {STRING} ({COMMA}%)

STR_STATION_VIEW_GROUP                                          :{BLACK}Группировать
STR_STATION_VIEW_WAITING_STATION                                :по станции (ожидающие)
STR_STATION_VIEW_WAITING_AMOUNT                                 :по количеству (ожидающие)
STR_STATION_VIEW_PLANNED_STATION                                :по станции (планируемые)
STR_STATION_VIEW_PLANNED_AMOUNT                                 :по количеству (планируемые)
STR_STATION_VIEW_FROM                                           :{YELLOW}{CARGO_SHORT} из {STATION}
STR_STATION_VIEW_VIA                                            :{YELLOW}{CARGO_SHORT} через {STATION}
STR_STATION_VIEW_TO                                             :{YELLOW}{CARGO_SHORT} в {STATION}
STR_STATION_VIEW_FROM_ANY                                       :{RED}{CARGO_SHORT} с неизвестной станции
STR_STATION_VIEW_TO_ANY                                         :{RED}{CARGO_SHORT} на любую станцию
STR_STATION_VIEW_VIA_ANY                                        :{RED}{CARGO_SHORT} через любую станцию
STR_STATION_VIEW_FROM_HERE                                      :{GREEN}{CARGO_SHORT} с этой станции
STR_STATION_VIEW_VIA_HERE                                       :{GREEN}{CARGO_SHORT} через эту станцию
STR_STATION_VIEW_TO_HERE                                        :{GREEN}{CARGO_SHORT} на эту станцию
STR_STATION_VIEW_NONSTOP                                        :{YELLOW}{CARGO_SHORT} без остановок

STR_STATION_VIEW_GROUP_S_V_D                                    :Откуда - Через - Куда
STR_STATION_VIEW_GROUP_S_D_V                                    :Откуда - Куда - Через
STR_STATION_VIEW_GROUP_V_S_D                                    :Через - Откуда - Куда
STR_STATION_VIEW_GROUP_V_D_S                                    :Через - Куда - Откуда
STR_STATION_VIEW_GROUP_D_S_V                                    :Куда - Откуда - Через
STR_STATION_VIEW_GROUP_D_V_S                                    :Куда - Через - Откуда

###length 8
STR_CARGO_RATING_APPALLING                                      :Ужасный
STR_CARGO_RATING_VERY_POOR                                      :Очень плохой
STR_CARGO_RATING_POOR                                           :Плохой
STR_CARGO_RATING_MEDIOCRE                                       :Посредственный
STR_CARGO_RATING_GOOD                                           :Хороший
STR_CARGO_RATING_VERY_GOOD                                      :Очень хороший
STR_CARGO_RATING_EXCELLENT                                      :Отличный
STR_CARGO_RATING_OUTSTANDING                                    :Великолепный

STR_STATION_VIEW_CENTER_TOOLTIP                                 :{BLACK}Показать станцию в основном окне. Ctrl+щелчок - показать в дополнительном окне.
STR_STATION_VIEW_RENAME_TOOLTIP                                 :{BLACK}Переименовать станцию

STR_STATION_VIEW_SCHEDULED_TRAINS_TOOLTIP                       :{BLACK}Показать список поездов, маршрут которых проходит через эту станцию
STR_STATION_VIEW_SCHEDULED_ROAD_VEHICLES_TOOLTIP                :{BLACK}Показать список автомобилей, маршрут которых проходит через эту станцию/остановку
STR_STATION_VIEW_SCHEDULED_AIRCRAFT_TOOLTIP                     :{BLACK}Показать список воздушных судов, маршрут которых проходит через этот аэропорт
STR_STATION_VIEW_SCHEDULED_SHIPS_TOOLTIP                        :{BLACK}Показать список судов, маршрут которых проходит через эту пристань

STR_STATION_VIEW_RENAME_STATION_CAPTION                         :Название станции

STR_STATION_VIEW_CLOSE_AIRPORT                                  :{BLACK}Закрыть аэропорт
STR_STATION_VIEW_CLOSE_AIRPORT_TOOLTIP                          :{BLACK}Запретить воздушным судам садиться в этом аэропорту

# Waypoint/buoy view window
STR_WAYPOINT_VIEW_CAPTION                                       :{WHITE}{WAYPOINT}
STR_WAYPOINT_VIEW_CENTER_TOOLTIP                                :{BLACK}Показать точку пути в основном окне. Ctrl+щелчок - показать в дополнительном окне.
STR_WAYPOINT_VIEW_CHANGE_WAYPOINT_NAME                          :{BLACK}Переименовать точку пути
STR_BUOY_VIEW_CENTER_TOOLTIP                                    :{BLACK}Показать буй в основном окне. Ctrl+щелчок - показать в дополнительном окне.
STR_BUOY_VIEW_CHANGE_BUOY_NAME                                  :{BLACK}Изменить название буя

STR_EDIT_WAYPOINT_NAME                                          :{WHITE}Название точки пути

# Finances window
STR_FINANCES_CAPTION                                            :{WHITE}Финансы - {COMPANY} {BLACK}{COMPANY_NUM}
STR_FINANCES_YEAR                                               :{WHITE}{NUM}

###length 3
STR_FINANCES_REVENUE_TITLE                                      :{WHITE}Доходы
STR_FINANCES_OPERATING_EXPENSES_TITLE                           :{WHITE}Операционные расходы
STR_FINANCES_CAPITAL_EXPENSES_TITLE                             :{WHITE}Капитальные расходы


###length 13
STR_FINANCES_SECTION_CONSTRUCTION                               :{GOLD}Строительство
STR_FINANCES_SECTION_NEW_VEHICLES                               :{GOLD}Новая техника
STR_FINANCES_SECTION_TRAIN_RUNNING_COSTS                        :{GOLD}Поезда
STR_FINANCES_SECTION_ROAD_VEHICLE_RUNNING_COSTS                 :{GOLD}Автотранспорт
STR_FINANCES_SECTION_AIRCRAFT_RUNNING_COSTS                     :{GOLD}Авиация
STR_FINANCES_SECTION_SHIP_RUNNING_COSTS                         :{GOLD}Суда
STR_FINANCES_SECTION_INFRASTRUCTURE                             :{GOLD}Инфраструктура
STR_FINANCES_SECTION_TRAIN_REVENUE                              :{GOLD}Поезда
STR_FINANCES_SECTION_ROAD_VEHICLE_REVENUE                       :{GOLD}Автотранспорт
STR_FINANCES_SECTION_AIRCRAFT_REVENUE                           :{GOLD}Авиация
STR_FINANCES_SECTION_SHIP_REVENUE                               :{GOLD}Суда
STR_FINANCES_SECTION_LOAN_INTEREST                              :{GOLD}Платёж по кредиту
STR_FINANCES_SECTION_OTHER                                      :{GOLD}Прочие расходы

STR_FINANCES_TOTAL_CAPTION                                      :{WHITE}Всего
STR_FINANCES_NEGATIVE_INCOME                                    :-{CURRENCY_LONG}
STR_FINANCES_ZERO_INCOME                                        :{CURRENCY_LONG}
STR_FINANCES_POSITIVE_INCOME                                    :+{CURRENCY_LONG}
STR_FINANCES_PROFIT                                             :{WHITE}Прибыль
STR_FINANCES_BANK_BALANCE_TITLE                                 :{WHITE}Баланс:
STR_FINANCES_OWN_FUNDS_TITLE                                    :{WHITE}Собственные средства
STR_FINANCES_LOAN_TITLE                                         :{WHITE}Взято в кредит
STR_FINANCES_INTEREST_RATE                                      :{WHITE}Проценты по кредиту: {BLACK}{NUM}%
STR_FINANCES_MAX_LOAN                                           :{WHITE}Макс. сумма кредита: {BLACK}{CURRENCY_LONG}
STR_FINANCES_TOTAL_CURRENCY                                     :{BLACK}{CURRENCY_LONG}
STR_FINANCES_BANK_BALANCE                                       :{WHITE}{CURRENCY_LONG}
STR_FINANCES_BORROW_BUTTON                                      :{BLACK}Занять {CURRENCY_LONG}
STR_FINANCES_BORROW_TOOLTIP                                     :{BLACK}Взять деньги в кредит. Ctrl+щелчок - взять максимально возможную сумму.
STR_FINANCES_REPAY_BUTTON                                       :{BLACK}Отдать {CURRENCY_LONG}
STR_FINANCES_REPAY_TOOLTIP                                      :{BLACK}Вернуть часть кредита. Ctrl+щелчок - вернуть всё, по возможности.
STR_FINANCES_INFRASTRUCTURE_BUTTON                              :{BLACK}Инфраструктура

# Company view
STR_COMPANY_VIEW_CAPTION                                        :{WHITE}{COMPANY} {BLACK}{COMPANY_NUM}
STR_COMPANY_VIEW_PRESIDENT_MANAGER_TITLE                        :{WHITE}{PRESIDENT_NAME}{}{GOLD}(Директор)

STR_COMPANY_VIEW_INAUGURATED_TITLE                              :{GOLD}В должности с {WHITE}{NUM} года
STR_COMPANY_VIEW_COLOUR_SCHEME_TITLE                            :{GOLD}Цвет:
STR_COMPANY_VIEW_VEHICLES_TITLE                                 :{GOLD}Транспорт:
STR_COMPANY_VIEW_TRAINS                                         :{WHITE}{COMMA} поезд{P "" а ов}
STR_COMPANY_VIEW_ROAD_VEHICLES                                  :{WHITE}{COMMA} автомобил{P ь я ей}
STR_COMPANY_VIEW_AIRCRAFT                                       :{WHITE}{COMMA} воздушн{P ое ых ых} суд{P но на ов}
STR_COMPANY_VIEW_SHIPS                                          :{WHITE}{COMMA} суд{P но на ов}
STR_COMPANY_VIEW_VEHICLES_NONE                                  :{WHITE}нет
STR_COMPANY_VIEW_COMPANY_VALUE                                  :{GOLD}Стоимость компании: {WHITE}{CURRENCY_LONG}
STR_COMPANY_VIEW_SHARES_OWNED_BY                                :{WHITE}({COMMA}% владеет {COMPANY})
STR_COMPANY_VIEW_INFRASTRUCTURE                                 :{GOLD}Инфраструктура:
STR_COMPANY_VIEW_INFRASTRUCTURE_RAIL                            :{WHITE}{COMMA} ж/д участ{P ок ка ков}
STR_COMPANY_VIEW_INFRASTRUCTURE_ROAD                            :{WHITE}{COMMA} дорожны{P й х х} участ{P ок ка ков}
STR_COMPANY_VIEW_INFRASTRUCTURE_WATER                           :{WHITE}{COMMA} водны{P й х х} участ{P ок ка ков}
STR_COMPANY_VIEW_INFRASTRUCTURE_STATION                         :{WHITE}{COMMA} участ{P ок ка ков} занято станциями
STR_COMPANY_VIEW_INFRASTRUCTURE_AIRPORT                         :{WHITE}{COMMA} аэропорт{P "" а ов}
STR_COMPANY_VIEW_INFRASTRUCTURE_NONE                            :{WHITE}Нет

STR_COMPANY_VIEW_BUILD_HQ_BUTTON                                :{BLACK}Построить штаб
STR_COMPANY_VIEW_BUILD_HQ_TOOLTIP                               :{BLACK}Построить штаб-квартиру компании
STR_COMPANY_VIEW_VIEW_HQ_BUTTON                                 :{BLACK}Осмотреть штаб
STR_COMPANY_VIEW_VIEW_HQ_TOOLTIP                                :{BLACK}Осмотреть штаб-квартиру компании
STR_COMPANY_VIEW_RELOCATE_HQ                                    :{BLACK}Переместить
STR_COMPANY_VIEW_RELOCATE_COMPANY_HEADQUARTERS                  :{BLACK}Переместить штаб-квартиру компании в другое место за 1% оценочной стоимости капитала компании. Shift+щелчок - оценка стоимости переноса.
STR_COMPANY_VIEW_INFRASTRUCTURE_BUTTON                          :{BLACK}Подробности
STR_COMPANY_VIEW_INFRASTRUCTURE_TOOLTIP                         :{BLACK}Посмотреть подробный состав инфраструктуры
STR_COMPANY_VIEW_GIVE_MONEY_BUTTON                              :{BLACK}Передать деньги
STR_COMPANY_VIEW_GIVE_MONEY_TOOLTIP                             :{BLACK}Передать некоторую сумму денег этой компании

STR_COMPANY_VIEW_NEW_FACE_BUTTON                                :{BLACK}Внешность
STR_COMPANY_VIEW_NEW_FACE_TOOLTIP                               :{BLACK}Изменить внешность директора
STR_COMPANY_VIEW_COLOUR_SCHEME_BUTTON                           :{BLACK}Цвет
STR_COMPANY_VIEW_COLOUR_SCHEME_TOOLTIP                          :{BLACK}Изменить цвет транспортных средств компании
STR_COMPANY_VIEW_COMPANY_NAME_BUTTON                            :{BLACK}Название
STR_COMPANY_VIEW_COMPANY_NAME_TOOLTIP                           :{BLACK}Изменить название компании
STR_COMPANY_VIEW_PRESIDENT_NAME_BUTTON                          :{BLACK}Директор
STR_COMPANY_VIEW_PRESIDENT_NAME_TOOLTIP                         :{BLACK}Изменить имя директора

STR_COMPANY_VIEW_BUY_SHARE_BUTTON                               :{BLACK}Купить 25% акций компании
STR_COMPANY_VIEW_SELL_SHARE_BUTTON                              :{BLACK}Продать 25% акций компании
STR_COMPANY_VIEW_BUY_SHARE_TOOLTIP                              :{BLACK}Купить 25% акций этой компании. Shift+щелчок - оценка стоимости акций.
STR_COMPANY_VIEW_SELL_SHARE_TOOLTIP                             :{BLACK}Продать 25% акций этой компании. Shift+щелчок - оценка стоимости акций.

STR_COMPANY_VIEW_COMPANY_NAME_QUERY_CAPTION                     :Компания
STR_COMPANY_VIEW_PRESIDENT_S_NAME_QUERY_CAPTION                 :Имя директора
STR_COMPANY_VIEW_GIVE_MONEY_QUERY_CAPTION                       :Введите сумму, которую собираетесь передать

STR_BUY_COMPANY_MESSAGE                                         :{WHITE}Мы ищем потенциального покупателя для нашей компании.{}{}Не желаете ли Вы приобрести {COMPANY} за {CURRENCY_LONG}?

# Company infrastructure window
STR_COMPANY_INFRASTRUCTURE_VIEW_CAPTION                         :{WHITE}Инфраструктура «{COMPANY}»
STR_COMPANY_INFRASTRUCTURE_VIEW_RAIL_SECT                       :{GOLD}Ж/д участки:
STR_COMPANY_INFRASTRUCTURE_VIEW_SIGNALS                         :{WHITE}Сигналы
STR_COMPANY_INFRASTRUCTURE_VIEW_ROAD_SECT                       :{GOLD}Дорожные участки:
STR_COMPANY_INFRASTRUCTURE_VIEW_TRAM_SECT                       :{GOLD}Трамвайные участки:
STR_COMPANY_INFRASTRUCTURE_VIEW_WATER_SECT                      :{GOLD}Водные участки:
STR_COMPANY_INFRASTRUCTURE_VIEW_CANALS                          :{WHITE}Каналы
STR_COMPANY_INFRASTRUCTURE_VIEW_STATION_SECT                    :{GOLD}Станции:
STR_COMPANY_INFRASTRUCTURE_VIEW_STATIONS                        :{WHITE}Площадь станций
STR_COMPANY_INFRASTRUCTURE_VIEW_AIRPORTS                        :{WHITE}Аэропорты
STR_COMPANY_INFRASTRUCTURE_VIEW_TOTAL                           :{WHITE}{CURRENCY_LONG}/год

# Industry directory
STR_INDUSTRY_DIRECTORY_CAPTION                                  :{WHITE}Предприятия
STR_INDUSTRY_DIRECTORY_NONE                                     :{ORANGE}- Нет -
STR_INDUSTRY_DIRECTORY_ITEM_INFO                                :{BLACK}{CARGO_LONG}{STRING}{YELLOW} ({COMMA}% перевезено){BLACK}
STR_INDUSTRY_DIRECTORY_ITEM_NOPROD                              :{ORANGE}{INDUSTRY}
STR_INDUSTRY_DIRECTORY_ITEM_PROD1                               :{ORANGE}{INDUSTRY} {STRING}
STR_INDUSTRY_DIRECTORY_ITEM_PROD2                               :{ORANGE}{INDUSTRY} {STRING}, {STRING}
STR_INDUSTRY_DIRECTORY_ITEM_PROD3                               :{ORANGE}{INDUSTRY} {STRING}, {STRING}, {STRING}
STR_INDUSTRY_DIRECTORY_ITEM_PRODMORE                            :{ORANGE}{INDUSTRY} {STRING}, {STRING}, {STRING} и ещё {NUM}...
STR_INDUSTRY_DIRECTORY_LIST_CAPTION                             :{BLACK}Список предприятий - щелчок по названию показывает предприятие в основном окне. Ctrl+щелчок показывает в дополнительном окне.
STR_INDUSTRY_DIRECTORY_ACCEPTED_CARGO_FILTER                    :{BLACK}Принимаемый груз: {SILVER}{STRING}
STR_INDUSTRY_DIRECTORY_PRODUCED_CARGO_FILTER                    :{BLACK}Производимый груз: {SILVER}{STRING}
STR_INDUSTRY_DIRECTORY_FILTER_ALL_TYPES                         :Любой
STR_INDUSTRY_DIRECTORY_FILTER_NONE                              :Отсутствует

# Industry view
STR_INDUSTRY_VIEW_CAPTION                                       :{WHITE}{INDUSTRY}
STR_INDUSTRY_VIEW_PRODUCTION_LAST_MONTH_TITLE                   :{BLACK}Произведено в прошлом месяце:
STR_INDUSTRY_VIEW_TRANSPORTED                                   :{YELLOW}{CARGO_LONG}{STRING}{BLACK} ({COMMA}% перевезено)
STR_INDUSTRY_VIEW_LOCATION_TOOLTIP                              :{BLACK}Показать предприятие в основном окне. Ctrl+щелчок - показать в дополнительном окне.
STR_INDUSTRY_VIEW_PRODUCTION_LEVEL                              :{BLACK}Производительность: {YELLOW}{COMMA}%
STR_INDUSTRY_VIEW_INDUSTRY_ANNOUNCED_CLOSURE                    :{YELLOW}Предприятие скоро закрывается!

STR_INDUSTRY_VIEW_REQUIRES_N_CARGO                              :{BLACK}Требует: {YELLOW}{STRING}{STRING}
STR_INDUSTRY_VIEW_PRODUCES_N_CARGO                              :{BLACK}Производит: {YELLOW}{STRING}{STRING}
STR_INDUSTRY_VIEW_CARGO_LIST_EXTENSION                          :, {STRING}{STRING}

STR_INDUSTRY_VIEW_REQUIRES                                      :{BLACK}Требуется:
STR_INDUSTRY_VIEW_ACCEPT_CARGO                                  :{YELLOW}{0:STRING}{BLACK}{3:STRING}
STR_INDUSTRY_VIEW_ACCEPT_CARGO_AMOUNT                           :{YELLOW}{STRING}{BLACK}: {CARGO_SHORT} ожидает{STRING}

STR_CONFIG_GAME_PRODUCTION                                      :{WHITE}Изменить производительность (кратно 8, до 2040)
STR_CONFIG_GAME_PRODUCTION_LEVEL                                :{WHITE}Изменить производительность (в процентах, до 800%)

# Vehicle lists
###length VEHICLE_TYPES
STR_VEHICLE_LIST_TRAIN_CAPTION                                  :{WHITE}{STRING} - {COMMA} поезд{P "" а ов}
STR_VEHICLE_LIST_ROAD_VEHICLE_CAPTION                           :{WHITE}{STRING} - {COMMA} автомобил{P ь я ей}
STR_VEHICLE_LIST_SHIP_CAPTION                                   :{WHITE}{STRING} - {COMMA} суд{P но на ов}
STR_VEHICLE_LIST_AIRCRAFT_CAPTION                               :{WHITE}{STRING} - {COMMA} воздушн{P ое ых ых} суд{P но на ов}

###length VEHICLE_TYPES
STR_VEHICLE_LIST_TRAIN_LIST_TOOLTIP                             :{BLACK}Поезда - щёлкните для получения информации
STR_VEHICLE_LIST_ROAD_VEHICLE_TOOLTIP                           :{BLACK}Автомобили - щёлкните для получения информации
STR_VEHICLE_LIST_SHIP_TOOLTIP                                   :{BLACK}Суда - щёлкните для получения информации
STR_VEHICLE_LIST_AIRCRAFT_TOOLTIP                               :{BLACK}Авиатранспорт - щёлкните для получения информации

###length VEHICLE_TYPES
STR_VEHICLE_LIST_AVAILABLE_TRAINS                               :Доступные поезда
STR_VEHICLE_LIST_AVAILABLE_ROAD_VEHICLES                        :Доступные автомобили
STR_VEHICLE_LIST_AVAILABLE_SHIPS                                :Доступные суда
STR_VEHICLE_LIST_AVAILABLE_AIRCRAFT                             :Доступные самолёты

STR_VEHICLE_LIST_MANAGE_LIST                                    :{BLACK}Организация
STR_VEHICLE_LIST_MANAGE_LIST_TOOLTIP                            :{BLACK}Управление транспортом, находящимся в этом списке
STR_VEHICLE_LIST_REPLACE_VEHICLES                               :Замена транспорта
STR_VEHICLE_LIST_SEND_FOR_SERVICING                             :Отправить на тех. обслуживание
STR_VEHICLE_LIST_PROFIT_THIS_YEAR_LAST_YEAR                     :{TINY_FONT}{BLACK}Прибыль в этом году: {CURRENCY_LONG} (в прошлом году: {CURRENCY_LONG})
STR_VEHICLE_LIST_CARGO                                          :{TINY_FONT}{BLACK}[{CARGO_LIST}]
STR_VEHICLE_LIST_NAME_AND_CARGO                                 :{TINY_FONT}{BLACK}{STRING} {STRING}

STR_VEHICLE_LIST_SEND_TRAIN_TO_DEPOT                            :Отправить в депо
STR_VEHICLE_LIST_SEND_ROAD_VEHICLE_TO_DEPOT                     :Отправить в гараж
STR_VEHICLE_LIST_SEND_SHIP_TO_DEPOT                             :Отправить в док
STR_VEHICLE_LIST_SEND_AIRCRAFT_TO_HANGAR                        :Отправить в ангар

STR_VEHICLE_LIST_MASS_STOP_LIST_TOOLTIP                         :{BLACK}Нажмите для остановки всего транспорта в списке
STR_VEHICLE_LIST_MASS_START_LIST_TOOLTIP                        :{BLACK}Нажмите для запуска всего транспорта в списке
STR_VEHICLE_LIST_AVAILABLE_ENGINES_TOOLTIP                      :{BLACK}Список доступных двигателей для выбранного вида транспорта

STR_VEHICLE_LIST_SHARED_ORDERS_LIST_CAPTION                     :{WHITE}Общий маршрут для {COMMA} ед. транспорта

# Group window
###length VEHICLE_TYPES
STR_GROUP_ALL_TRAINS                                            :Все поезда
STR_GROUP_ALL_ROAD_VEHICLES                                     :Весь автотранспорт
STR_GROUP_ALL_SHIPS                                             :Все суда
STR_GROUP_ALL_AIRCRAFTS                                         :Все самолёты

###length VEHICLE_TYPES
STR_GROUP_DEFAULT_TRAINS                                        :Без группы
STR_GROUP_DEFAULT_ROAD_VEHICLES                                 :Без группы
STR_GROUP_DEFAULT_SHIPS                                         :Без группы
STR_GROUP_DEFAULT_AIRCRAFTS                                     :Без группы

STR_GROUP_COUNT_WITH_SUBGROUP                                   :{TINY_FONT}{COMMA} (+{COMMA})

STR_GROUPS_CLICK_ON_GROUP_FOR_TOOLTIP                           :{BLACK}Щёлкните по имени группы для отображения списка транспорта. Можно создавать вложенные группы с помощью перетаскивания.
STR_GROUP_CREATE_TOOLTIP                                        :{BLACK}Создать группу
STR_GROUP_DELETE_TOOLTIP                                        :{BLACK}Удалить выбранную группу
STR_GROUP_RENAME_TOOLTIP                                        :{BLACK}Переименовать выбранную группу
STR_GROUP_LIVERY_TOOLTIP                                        :{BLACK}Изменить цвет выбранной группы
STR_GROUP_REPLACE_PROTECTION_TOOLTIP                            :{BLACK}Защита транспорта в группе от глобальной автозамены. Ctrl+щелчок - защита также и вложенных групп.

STR_QUERY_GROUP_DELETE_CAPTION                                  :{WHITE}Удаление группы
STR_GROUP_DELETE_QUERY_TEXT                                     :{WHITE}Удалить эту и все вложенные группы?

STR_GROUP_ADD_SHARED_VEHICLE                                    :Добавить транспорт с общим маршрутом
STR_GROUP_REMOVE_ALL_VEHICLES                                   :Удалить все

STR_GROUP_RENAME_CAPTION                                        :{BLACK}Название группы

STR_GROUP_PROFIT_THIS_YEAR                                      :Прибыль в текущем году:
STR_GROUP_PROFIT_LAST_YEAR                                      :Прибыль в прошлом году:
STR_GROUP_OCCUPANCY                                             :Средняя загрузка ТС:
STR_GROUP_OCCUPANCY_VALUE                                       :{NUM}%

# Build vehicle window
###length 4
STR_BUY_VEHICLE_TRAIN_RAIL_CAPTION                              :Новые поезда
STR_BUY_VEHICLE_TRAIN_ELRAIL_CAPTION                            :Новые поезда
STR_BUY_VEHICLE_TRAIN_MONORAIL_CAPTION                          :Новые монорельсовые поезда
STR_BUY_VEHICLE_TRAIN_MAGLEV_CAPTION                            :Новые магниторельсовые поезда

STR_BUY_VEHICLE_ROAD_VEHICLE_CAPTION                            :Новые автомобили
STR_BUY_VEHICLE_TRAM_VEHICLE_CAPTION                            :Новые трамваи

# Vehicle availability
###length VEHICLE_TYPES
STR_BUY_VEHICLE_TRAIN_ALL_CAPTION                               :Новые поезда
STR_BUY_VEHICLE_ROAD_VEHICLE_ALL_CAPTION                        :Новые автомобили
STR_BUY_VEHICLE_SHIP_CAPTION                                    :Новые суда
STR_BUY_VEHICLE_AIRCRAFT_CAPTION                                :Новые воздушные суда

STR_PURCHASE_INFO_COST_WEIGHT                                   :{BLACK}Цена: {GOLD}{CURRENCY_LONG}{BLACK} Масса: {GOLD}{WEIGHT_SHORT}
STR_PURCHASE_INFO_COST_REFIT_WEIGHT                             :{BLACK}Цена: {GOLD}{CURRENCY_LONG}{BLACK} (Стоимость переоборудования: {GOLD}{CURRENCY_LONG}{BLACK}) Масса: {GOLD}{WEIGHT_SHORT}
STR_PURCHASE_INFO_SPEED_POWER                                   :{BLACK}Скорость: {GOLD}{VELOCITY}{BLACK} Мощность: {GOLD}{POWER}
STR_PURCHASE_INFO_SPEED                                         :{BLACK}Скорость: {GOLD}{VELOCITY}
STR_PURCHASE_INFO_SPEED_OCEAN                                   :{BLACK}Скорость в море: {GOLD}{VELOCITY}
STR_PURCHASE_INFO_SPEED_CANAL                                   :{BLACK}Скорость в каналах и реках: {GOLD}{VELOCITY}
STR_PURCHASE_INFO_RUNNINGCOST                                   :{BLACK}Стоимость обслуживания: {GOLD}{CURRENCY_LONG}/год
STR_PURCHASE_INFO_CAPACITY                                      :{BLACK}Ёмкость: {GOLD}{CARGO_LONG} {STRING}
STR_PURCHASE_INFO_REFITTABLE                                    :(переоб.)
STR_PURCHASE_INFO_DESIGNED_LIFE                                 :{BLACK}Разработан в {GOLD}{NUM} г.{BLACK} Срок службы: {GOLD}{COMMA} {P год года лет}
STR_PURCHASE_INFO_DESIGNED                                      :{BLACK}Разработан в {GOLD}{NUM} г.
STR_PURCHASE_INFO_RELIABILITY                                   :{BLACK}Макс. надёжность: {GOLD}{COMMA}%
STR_PURCHASE_INFO_COST                                          :{BLACK}Цена: {GOLD}{CURRENCY_LONG}
STR_PURCHASE_INFO_COST_REFIT                                    :{BLACK}Цена: {GOLD}{CURRENCY_LONG}{BLACK} (Стоимость переоборудования: {GOLD}{CURRENCY_LONG}{BLACK})
STR_PURCHASE_INFO_WEIGHT_CWEIGHT                                :{BLACK}Масса: {GOLD}{WEIGHT_SHORT} ({WEIGHT_SHORT})
STR_PURCHASE_INFO_COST_SPEED                                    :{BLACK}Цена: {GOLD}{CURRENCY_LONG}{BLACK} Скорость: {GOLD}{VELOCITY}
STR_PURCHASE_INFO_COST_REFIT_SPEED                              :{BLACK}Цена: {GOLD}{CURRENCY_LONG}{BLACK} (Стоимость переоборудования: {GOLD}{CURRENCY_LONG}{BLACK}) Скорость: {GOLD}{VELOCITY}
STR_PURCHASE_INFO_AIRCRAFT_CAPACITY                             :{BLACK}Ёмкость: {GOLD}{CARGO_LONG}, {CARGO_LONG}
STR_PURCHASE_INFO_PWAGPOWER_PWAGWEIGHT                          :{BLACK}Ведущие вагоны: {GOLD}+{POWER}{BLACK} Масса: {GOLD}+{WEIGHT_SHORT}
STR_PURCHASE_INFO_REFITTABLE_TO                                 :{BLACK}Может перевозить: {GOLD}{STRING}
STR_PURCHASE_INFO_ALL_TYPES                                     :Все типы грузов
STR_PURCHASE_INFO_NONE                                          :Нет
STR_PURCHASE_INFO_ENGINES_ONLY                                  :Только локомотивы
STR_PURCHASE_INFO_ALL_BUT                                       :Всё, кроме {CARGO_LIST}
STR_PURCHASE_INFO_MAX_TE                                        :{BLACK}Макс. тяговое усилие: {GOLD}{FORCE}
STR_PURCHASE_INFO_AIRCRAFT_RANGE                                :{BLACK}Дальность: {GOLD}{COMMA} клет{P ка ки ок}
STR_PURCHASE_INFO_AIRCRAFT_TYPE                                 :{BLACK}Тип возд. судна: {GOLD}{STRING}

###length 3
STR_CARGO_TYPE_FILTER_ALL                                       :Все типы грузов
STR_CARGO_TYPE_FILTER_FREIGHT                                   :Груз
STR_CARGO_TYPE_FILTER_NONE                                      :Нет

###length VEHICLE_TYPES
STR_BUY_VEHICLE_TRAIN_LIST_TOOLTIP                              :{BLACK}Список железнодорожного транспорта - щёлкните для получения информации. Ctrl+щелчок скроет/покажет ТС.
STR_BUY_VEHICLE_ROAD_VEHICLE_LIST_TOOLTIP                       :{BLACK}Список автотранспорта - щёлкните для получения информации. Ctrl+щелчок скроет/покажет выбранный автомобиль.
STR_BUY_VEHICLE_SHIP_LIST_TOOLTIP                               :{BLACK}Список судов - щёлкните для получения информации. Ctrl+щелчок скроет/покажет выбранное судно.
STR_BUY_VEHICLE_AIRCRAFT_LIST_TOOLTIP                           :{BLACK}Список воздушных судов - щёлкните для получения информации. Ctrl+щелчок скроет/покажет ТС.

STR_BUY_REFIT_VEHICLE_BUY_VEHICLE_BUTTON                        :{BLACK}Переоборудовать
STR_BUY_REFIT_VEHICLE_BUY_VEHICLE_TOOLTIP                       :{BLACK}Переоборудовать купленное транспортное средство сразу после покупки для выделенного вида груза

###length VEHICLE_TYPES
STR_BUY_VEHICLE_TRAIN_BUY_VEHICLE_BUTTON                        :{BLACK}Купить
STR_BUY_VEHICLE_ROAD_VEHICLE_BUY_VEHICLE_BUTTON                 :{BLACK}Купить
STR_BUY_VEHICLE_SHIP_BUY_VEHICLE_BUTTON                         :{BLACK}Купить
STR_BUY_VEHICLE_AIRCRAFT_BUY_VEHICLE_BUTTON                     :{BLACK}Купить

###length VEHICLE_TYPES
STR_BUY_VEHICLE_TRAIN_BUY_REFIT_VEHICLE_BUTTON                  :{BLACK}Купить и переоборудовать
STR_BUY_VEHICLE_ROAD_VEHICLE_BUY_REFIT_VEHICLE_BUTTON           :{BLACK}Купить и переоборудовать
STR_BUY_VEHICLE_SHIP_BUY_REFIT_VEHICLE_BUTTON                   :{BLACK}Купить и переоборудовать
STR_BUY_VEHICLE_AIRCRAFT_BUY_REFIT_VEHICLE_BUTTON               :{BLACK}Купить и переоборудовать

###length VEHICLE_TYPES
STR_BUY_VEHICLE_TRAIN_BUY_VEHICLE_TOOLTIP                       :{BLACK}Приобрести выбранный локомотив/вагон. Shift+щелчок покажет ориентировочную стоимость покупки.
STR_BUY_VEHICLE_ROAD_VEHICLE_BUY_VEHICLE_TOOLTIP                :{BLACK}Приобрести выбранный автомобиль. Shift+щелчок покажет ориентировочную стоимость покупки.
STR_BUY_VEHICLE_SHIP_BUY_VEHICLE_TOOLTIP                        :{BLACK}Приобрести выбранное судно. Shift+щелчок покажет ориентировочную стоимость покупки.
STR_BUY_VEHICLE_AIRCRAFT_BUY_VEHICLE_TOOLTIP                    :{BLACK}Приобрести выбранное воздушное судно. Shift+щелчок покажет ориентировочную стоимость покупки.

###length VEHICLE_TYPES
STR_BUY_VEHICLE_TRAIN_BUY_REFIT_VEHICLE_TOOLTIP                 :{BLACK}Приобрести и переоборудовать выбранный локомотив/вагон. Shift+щелчок покажет ориентировочную стоимость покупки.
STR_BUY_VEHICLE_ROAD_VEHICLE_BUY_REFIT_VEHICLE_TOOLTIP          :{BLACK}Приобрести и переоборудовать выбранный автомобиль. Shift+щелчок покажет ориентировочную стоимость покупки.
STR_BUY_VEHICLE_SHIP_BUY_REFIT_VEHICLE_TOOLTIP                  :{BLACK}Приобрести и переоборудовать выбранное судно. Shift+щелчок покажет ориентировочную стоимость покупки.
STR_BUY_VEHICLE_AIRCRAFT_BUY_REFIT_VEHICLE_TOOLTIP              :{BLACK}Приобрести и переоборудовать выбранное воздушное судно. Shift+щелчок покажет ориентировочную стоимость покупки.

###length VEHICLE_TYPES
STR_BUY_VEHICLE_TRAIN_RENAME_BUTTON                             :{BLACK}Переименовать
STR_BUY_VEHICLE_ROAD_VEHICLE_RENAME_BUTTON                      :{BLACK}Переименовать
STR_BUY_VEHICLE_SHIP_RENAME_BUTTON                              :{BLACK}Переименовать
STR_BUY_VEHICLE_AIRCRAFT_RENAME_BUTTON                          :{BLACK}Переименовать

###length VEHICLE_TYPES
STR_BUY_VEHICLE_TRAIN_RENAME_TOOLTIP                            :{BLACK}Изменить название модели поезда
STR_BUY_VEHICLE_ROAD_VEHICLE_RENAME_TOOLTIP                     :{BLACK}Изменить название модели автомобиля
STR_BUY_VEHICLE_SHIP_RENAME_TOOLTIP                             :{BLACK}Изменить название модели судна
STR_BUY_VEHICLE_AIRCRAFT_RENAME_TOOLTIP                         :{BLACK}Изменить название модели возд. судна

###length VEHICLE_TYPES
STR_BUY_VEHICLE_TRAIN_HIDE_TOGGLE_BUTTON                        :{BLACK}Скрыть
STR_BUY_VEHICLE_ROAD_VEHICLE_HIDE_TOGGLE_BUTTON                 :{BLACK}Скрыть
STR_BUY_VEHICLE_SHIP_HIDE_TOGGLE_BUTTON                         :{BLACK}Скрыть
STR_BUY_VEHICLE_AIRCRAFT_HIDE_TOGGLE_BUTTON                     :{BLACK}Скрыть

###length VEHICLE_TYPES
STR_BUY_VEHICLE_TRAIN_SHOW_TOGGLE_BUTTON                        :{BLACK}Показать
STR_BUY_VEHICLE_ROAD_VEHICLE_SHOW_TOGGLE_BUTTON                 :{BLACK}Показать
STR_BUY_VEHICLE_SHIP_SHOW_TOGGLE_BUTTON                         :{BLACK}Показать
STR_BUY_VEHICLE_AIRCRAFT_SHOW_TOGGLE_BUTTON                     :{BLACK}Показать

###length VEHICLE_TYPES
STR_BUY_VEHICLE_TRAIN_HIDE_SHOW_TOGGLE_TOOLTIP                  :{BLACK}Переключить скрытие/отображение выбранного локомотива/вагона
STR_BUY_VEHICLE_ROAD_VEHICLE_HIDE_SHOW_TOGGLE_TOOLTIP           :{BLACK}Переключить скрытие/отображение выбранной модели автомобиля
STR_BUY_VEHICLE_SHIP_HIDE_SHOW_TOGGLE_TOOLTIP                   :{BLACK}Переключить скрытие/отображение выбранной модели судна
STR_BUY_VEHICLE_AIRCRAFT_HIDE_SHOW_TOGGLE_TOOLTIP               :{BLACK}Переключить скрытие/отображение выбранной модели воздушного судна

###length VEHICLE_TYPES
STR_QUERY_RENAME_TRAIN_TYPE_CAPTION                             :{WHITE}Название модели поезда
STR_QUERY_RENAME_ROAD_VEHICLE_TYPE_CAPTION                      :{WHITE}Название модели автомобиля
STR_QUERY_RENAME_SHIP_TYPE_CAPTION                              :{WHITE}Название модели судна
STR_QUERY_RENAME_AIRCRAFT_TYPE_CAPTION                          :{WHITE}Название модели возд. судна

# Depot window
STR_DEPOT_CAPTION                                               :{WHITE}{DEPOT}

STR_DEPOT_RENAME_TOOLTIP                                        :{BLACK}Переименовать депо
STR_DEPOT_RENAME_DEPOT_CAPTION                                  :Название депо

STR_DEPOT_NO_ENGINE                                             :{BLACK}-
STR_DEPOT_VEHICLE_TOOLTIP                                       :{BLACK}{ENGINE}{STRING}
STR_DEPOT_VEHICLE_TOOLTIP_CHAIN                                 :{BLACK}{NUM} единиц{P а "" ""}{STRING}
STR_DEPOT_VEHICLE_TOOLTIP_CARGO                                 :{}{CARGO_LONG} ({CARGO_SHORT})

###length VEHICLE_TYPES
STR_DEPOT_TRAIN_LIST_TOOLTIP                                    :{BLACK}Поезда в депо. Изменяйте составы с помощью перетаскивания; нажмите ПКМ для получения информации.{}При нажатой Ctrl обе функции применяются от выбранного вагона до конца состава.
STR_DEPOT_ROAD_VEHICLE_LIST_TOOLTIP                             :{BLACK}Автомобили в гараже. Нажмите ПКМ для получения информации.
STR_DEPOT_SHIP_LIST_TOOLTIP                                     :{BLACK}Суда в доке. Нажмите ПКМ для получения информации.
STR_DEPOT_AIRCRAFT_LIST_TOOLTIP                                 :{BLACK}Воздушный транспорт в ангаре. Нажмите ПКМ для получения информации.

###length VEHICLE_TYPES
STR_DEPOT_TRAIN_SELL_TOOLTIP                                    :{BLACK}Перетащите сюда транспортное средство, чтобы продать его
STR_DEPOT_ROAD_VEHICLE_SELL_TOOLTIP                             :{BLACK}Перетащите сюда автомобиль, чтобы продать его
STR_DEPOT_SHIP_SELL_TOOLTIP                                     :{BLACK}Перетащите сюда судно, чтобы продать его
STR_DEPOT_AIRCRAFT_SELL_TOOLTIP                                 :{BLACK}Перетащите сюда воздушное судно, чтобы продать его

###length VEHICLE_TYPES
STR_DEPOT_SELL_ALL_BUTTON_TRAIN_TOOLTIP                         :{BLACK}Продать все поезда в депо
STR_DEPOT_SELL_ALL_BUTTON_ROAD_VEHICLE_TOOLTIP                  :{BLACK}Продать все автомобили в гараже
STR_DEPOT_SELL_ALL_BUTTON_SHIP_TOOLTIP                          :{BLACK}Продать все суда в доке
STR_DEPOT_SELL_ALL_BUTTON_AIRCRAFT_TOOLTIP                      :{BLACK}Продать все воздушные суда в ангаре

###length VEHICLE_TYPES
STR_DEPOT_AUTOREPLACE_TRAIN_TOOLTIP                             :{BLACK}Автозамена всех поездов в депо
STR_DEPOT_AUTOREPLACE_ROAD_VEHICLE_TOOLTIP                      :{BLACK}Автозамена всех авто в гараже
STR_DEPOT_AUTOREPLACE_SHIP_TOOLTIP                              :{BLACK}Автозамена всех судов в доке
STR_DEPOT_AUTOREPLACE_AIRCRAFT_TOOLTIP                          :{BLACK}Автозамена всего авиатранспорта в ангаре

###length VEHICLE_TYPES
STR_DEPOT_TRAIN_NEW_VEHICLES_BUTTON                             :{BLACK}Новый состав
STR_DEPOT_ROAD_VEHICLE_NEW_VEHICLES_BUTTON                      :{BLACK}Новый автомобиль
STR_DEPOT_SHIP_NEW_VEHICLES_BUTTON                              :{BLACK}Новое судно
STR_DEPOT_AIRCRAFT_NEW_VEHICLES_BUTTON                          :{BLACK}Новое возд. судно

###length VEHICLE_TYPES
STR_DEPOT_TRAIN_NEW_VEHICLES_TOOLTIP                            :{BLACK}Купить новый поезд
STR_DEPOT_ROAD_VEHICLE_NEW_VEHICLES_TOOLTIP                     :{BLACK}Купить новый автомобиль
STR_DEPOT_SHIP_NEW_VEHICLES_TOOLTIP                             :{BLACK}Купить новое судно
STR_DEPOT_AIRCRAFT_NEW_VEHICLES_TOOLTIP                         :{BLACK}Купить новый авиатранспорт

###length VEHICLE_TYPES
STR_DEPOT_CLONE_TRAIN                                           :{BLACK}Копировать
STR_DEPOT_CLONE_ROAD_VEHICLE                                    :{BLACK}Копировать
STR_DEPOT_CLONE_SHIP                                            :{BLACK}Копировать
STR_DEPOT_CLONE_AIRCRAFT                                        :{BLACK}Копировать

###length VEHICLE_TYPES
STR_DEPOT_CLONE_TRAIN_DEPOT_INFO                                :{BLACK}Создать копию состава. Нажмите на кнопку, а затем на поезд внутри или снаружи депо. Ctrl+щелчок создаст поезд с общим маршрутом. Shift+щелчок - оценка стоимости покупки.
STR_DEPOT_CLONE_ROAD_VEHICLE_DEPOT_INFO                         :{BLACK}Создать копию автомобиля. Нажмите на кнопку, а затем на машину внутри или снаружи гаража. Ctrl+щелчок создаст автомобиль с общим маршрутом. Shift+щелчок - оценка стоимости покупки.
STR_DEPOT_CLONE_SHIP_DEPOT_INFO                                 :{BLACK}Создать копию судна. Нажмите на кнопку, а затем на судно внутри или снаружи дока. Ctrl+щелчок создаст судно с общим маршрутом. Shift+щелчок - оценка стоимости покупки.
STR_DEPOT_CLONE_AIRCRAFT_INFO_HANGAR_WINDOW                     :{BLACK}Создать копию воздушного судна. Нажмите на кнопку, а потом на воздушное судно внутри или снаружи ангара. Ctrl+щелчок создаст копию с общим маршрутом. Shift+щелчок - оценка стоимости покупки.

###length VEHICLE_TYPES
STR_DEPOT_TRAIN_LOCATION_TOOLTIP                                :{BLACK}Показать депо в основном окне. Ctrl+щелчок - показать в дополнительном окне.
STR_DEPOT_ROAD_VEHICLE_LOCATION_TOOLTIP                         :{BLACK}Показать гараж в главном окне. Ctrl+щелчок - показать в дополнительном окне.
STR_DEPOT_SHIP_LOCATION_TOOLTIP                                 :{BLACK}Показать док в основном окне. Ctrl+щелчок - показать в дополнительном окне.
STR_DEPOT_AIRCRAFT_LOCATION_TOOLTIP                             :{BLACK}Показать ангар в главном окне. Ctrl+щелчок - показать в дополнительном окне.

###length VEHICLE_TYPES
STR_DEPOT_VEHICLE_ORDER_LIST_TRAIN_TOOLTIP                      :{BLACK}Показать список поездов, маршрут которых проходит через это депо
STR_DEPOT_VEHICLE_ORDER_LIST_ROAD_VEHICLE_TOOLTIP               :{BLACK}Показать список автомобилей, маршрут которых проходит через этот гараж
STR_DEPOT_VEHICLE_ORDER_LIST_SHIP_TOOLTIP                       :{BLACK}Показать список судов, маршрут которых проходит через этот док
STR_DEPOT_VEHICLE_ORDER_LIST_AIRCRAFT_TOOLTIP                   :{BLACK}Показать список воздушных судов, маршрут которых проходит через этот ангар

###length VEHICLE_TYPES
STR_DEPOT_MASS_STOP_DEPOT_TRAIN_TOOLTIP                         :{BLACK}Нажмите для остановки всех поездов в депо
STR_DEPOT_MASS_STOP_DEPOT_ROAD_VEHICLE_TOOLTIP                  :{BLACK}Нажмите для остановки всех авто в гараже
STR_DEPOT_MASS_STOP_DEPOT_SHIP_TOOLTIP                          :{BLACK}Нажмите для остановки всех судов в доке
STR_DEPOT_MASS_STOP_HANGAR_TOOLTIP                              :{BLACK}Нажмите для остановки всего авиатранспорта в ангаре

###length VEHICLE_TYPES
STR_DEPOT_MASS_START_DEPOT_TRAIN_TOOLTIP                        :{BLACK}Нажмите для запуска всех поездов в депо
STR_DEPOT_MASS_START_DEPOT_ROAD_VEHICLE_TOOLTIP                 :{BLACK}Нажмите для запуска всех авто в гараже
STR_DEPOT_MASS_START_DEPOT_SHIP_TOOLTIP                         :{BLACK}Нажмите для запуска всех судов в доке
STR_DEPOT_MASS_START_HANGAR_TOOLTIP                             :{BLACK}Нажмите для запуска всего воздушного транспорта в ангаре

STR_DEPOT_DRAG_WHOLE_TRAIN_TO_SELL_TOOLTIP                      :{BLACK}Перетащите сюда локомотив для продажи всего состава
STR_DEPOT_SELL_CONFIRMATION_TEXT                                :{YELLOW}Весь транспорт в депо будет продан. Вы уверены?

# Engine preview window
STR_ENGINE_PREVIEW_CAPTION                                      :{WHITE}Сообщение от производителя транспорта
STR_ENGINE_PREVIEW_MESSAGE                                      :{GOLD}Мы создали новую модель {STRING.gen}. Заинтересованы ли вы в его годовом эксклюзивном использовании для проверки перед запуском в серийное производство?

STR_ENGINE_PREVIEW_RAILROAD_LOCOMOTIVE                          :ж/д локомотив
STR_ENGINE_PREVIEW_RAILROAD_LOCOMOTIVE.gen                      :ж/д локомотива
STR_ENGINE_PREVIEW_ELRAIL_LOCOMOTIVE                            :электровоз
STR_ENGINE_PREVIEW_ELRAIL_LOCOMOTIVE.gen                        :электровоза
STR_ENGINE_PREVIEW_MONORAIL_LOCOMOTIVE                          :монорельсовый локомотив
STR_ENGINE_PREVIEW_MONORAIL_LOCOMOTIVE.gen                      :монорельсового локомотива
STR_ENGINE_PREVIEW_MAGLEV_LOCOMOTIVE                            :магниторельсовый локомотив
STR_ENGINE_PREVIEW_MAGLEV_LOCOMOTIVE.gen                        :магниторельсового локомотива

STR_ENGINE_PREVIEW_ROAD_VEHICLE                                 :автомобиль
STR_ENGINE_PREVIEW_ROAD_VEHICLE.gen                             :автомобиля
STR_ENGINE_PREVIEW_TRAM_VEHICLE                                 :трамвай
STR_ENGINE_PREVIEW_TRAM_VEHICLE.gen                             :трамвая

STR_ENGINE_PREVIEW_AIRCRAFT                                     :воздушное судно
STR_ENGINE_PREVIEW_AIRCRAFT.gen                                 :воздушного судна
STR_ENGINE_PREVIEW_SHIP                                         :судно
STR_ENGINE_PREVIEW_SHIP.gen                                     :судна

STR_ENGINE_PREVIEW_COST_WEIGHT_SPEED_POWER                      :{BLACK}Цена: {CURRENCY_LONG} Масса: {WEIGHT_SHORT}{}Скорость: {VELOCITY}  Мощность: {POWER}{}Стоимость обслуж.: {CURRENCY_LONG}/год{}Ёмкость: {CARGO_LONG}
STR_ENGINE_PREVIEW_COST_WEIGHT_SPEED_POWER_MAX_TE               :{BLACK}Цена: {0:CURRENCY_LONG} Масса: {1:WEIGHT_SHORT}{}Скорость: {2:VELOCITY}  Мощность: {3:POWER} Макс. ТУ: {6:FORCE}{}Стоимость обслуж.: {4:CURRENCY_LONG}/год{}Ёмкость: {5:CARGO_LONG}
STR_ENGINE_PREVIEW_COST_MAX_SPEED_CAP_RUNCOST                   :{BLACK}Цена: {CURRENCY_LONG} Макс. скорость: {VELOCITY}{}Ёмкость: {CARGO_LONG}{}Стоимость обслуж.: {CURRENCY_LONG}/год
STR_ENGINE_PREVIEW_COST_MAX_SPEED_TYPE_CAP_CAP_RUNCOST          :{BLACK}Цена: {CURRENCY_LONG} Макс. скорость: {VELOCITY}{}Тип: {STRING}{}Ёмкость: {CARGO_LONG}, {CARGO_LONG}{}Стоимость обслуж.: {CURRENCY_LONG}/год
STR_ENGINE_PREVIEW_COST_MAX_SPEED_TYPE_CAP_RUNCOST              :{BLACK}Цена: {CURRENCY_LONG} Макс. скорость: {VELOCITY}{}Тип: {STRING}{}Ёмкость: {CARGO_LONG}{}Стоимость обслуж.: {CURRENCY_LONG}/год
STR_ENGINE_PREVIEW_COST_MAX_SPEED_TYPE_RANGE_CAP_CAP_RUNCOST    :{BLACK}Цена: {CURRENCY_LONG} Макс. скорость: {VELOCITY}{}Тип: {STRING} Дальность: {COMMA} клеток{}Ёмкость: {CARGO_LONG}, {CARGO_LONG}{}Стоимость обслуж.: {CURRENCY_LONG}/год
STR_ENGINE_PREVIEW_COST_MAX_SPEED_TYPE_RANGE_CAP_RUNCOST        :{BLACK}Цена: {CURRENCY_LONG} Макс. скорость: {VELOCITY}{}Тип: {STRING} Дальность: {COMMA} клеток{}Ёмкость: {CARGO_LONG}{}Стоимость обслуж.: {CURRENCY_LONG}/год

# Autoreplace window
STR_REPLACE_VEHICLES_WHITE                                      :{WHITE}Замена {STRING.gen} - {STRING}

STR_REPLACE_VEHICLE_VEHICLES_IN_USE                             :{YELLOW}Имеющиеся ТС
STR_REPLACE_VEHICLE_VEHICLES_IN_USE_TOOLTIP                     :{BLACK}Здесь перечислены модели используемых транспортных средств
STR_REPLACE_VEHICLE_AVAILABLE_VEHICLES                          :{YELLOW}Доступные ТС
STR_REPLACE_VEHICLE_AVAILABLE_VEHICLES_TOOLTIP                  :{BLACK}Здесь перечислены модели транспортных средств, доступные для замены

###length VEHICLE_TYPES
STR_REPLACE_VEHICLE_TRAIN                                       :Поезд
STR_REPLACE_VEHICLE_TRAIN.gen                                   :ж/д транспорта
STR_REPLACE_VEHICLE_ROAD_VEHICLE                                :Автотранспорт
STR_REPLACE_VEHICLE_ROAD_VEHICLE.gen                            :автотранспорта
STR_REPLACE_VEHICLE_SHIP                                        :Судно
STR_REPLACE_VEHICLE_SHIP.gen                                    :судов
STR_REPLACE_VEHICLE_AIRCRAFT                                    :Авиатранспорт
STR_REPLACE_VEHICLE_AIRCRAFT.gen                                :воздушного транспорта

STR_REPLACE_HELP_LEFT_ARRAY                                     :{BLACK}Выбор заменяемой модели транспортного средства
STR_REPLACE_HELP_RIGHT_ARRAY                                    :{BLACK}Выбор заменяющей модели транспортного средства

STR_REPLACE_VEHICLES_START                                      :{BLACK}Начать замену
STR_REPLACE_VEHICLES_NOW                                        :Начать замену всех ТС
STR_REPLACE_VEHICLES_WHEN_OLD                                   :Заменять только устаревшие ТС
STR_REPLACE_HELP_START_BUTTON                                   :{BLACK}Начать замену выбранных типов транспорта
STR_REPLACE_NOT_REPLACING                                       :{BLACK}Нет замены
STR_REPLACE_NOT_REPLACING_VEHICLE_SELECTED                      :{BLACK}Транспорт не выбран
STR_REPLACE_REPLACING_WHEN_OLD                                  :{ENGINE} когда устареет
STR_REPLACE_VEHICLES_STOP                                       :{BLACK}Прекратить замену
STR_REPLACE_HELP_STOP_BUTTON                                    :{BLACK}Прекратить замену транспорта

STR_REPLACE_ENGINE_WAGON_SELECT_HELP                            :{BLACK}Переключение между окнами замены локомотивов и вагонов
STR_REPLACE_ENGINES                                             :Локомотивы
STR_REPLACE_WAGONS                                              :Вагоны
STR_REPLACE_ALL_RAILTYPE                                        :Весь ж/д транспорт
STR_REPLACE_ALL_ROADTYPE                                        :Весь дорожный транспорт

###length 2
STR_REPLACE_HELP_RAILTYPE                                       :{BLACK}Тип ж/д транспорта, подлежащего замене
STR_REPLACE_HELP_ROADTYPE                                       :{BLACK}Выбор вида транспорта для замены
###next-name-looks-similar

STR_REPLACE_HELP_REPLACE_INFO_TAB                               :{BLACK}Транспорт, на который происходит замена
STR_REPLACE_RAIL_VEHICLES                                       :Поезда
STR_REPLACE_ELRAIL_VEHICLES                                     :Электропоезда
STR_REPLACE_MONORAIL_VEHICLES                                   :Монорельсовые
STR_REPLACE_MAGLEV_VEHICLES                                     :Магнитные

STR_REPLACE_ROAD_VEHICLES                                       :Автотранспорт
STR_REPLACE_TRAM_VEHICLES                                       :Трамваи

STR_REPLACE_REMOVE_WAGON                                        :{BLACK}Удаление вагонов ({STRING}): {ORANGE}{STRING}
STR_REPLACE_REMOVE_WAGON_HELP                                   :{BLACK}Разрешить при автозамене сохранять длину составов путём удаления вагонов (начиная с головы поезда), если при замене локомотива увеличится длина состава.
STR_REPLACE_REMOVE_WAGON_GROUP_HELP                             :{STRING}{}Ctrl+щелчок - применить также и к вложенным группам.

# Vehicle view
STR_VEHICLE_VIEW_CAPTION                                        :{WHITE}{VEHICLE}

###length VEHICLE_TYPES
STR_VEHICLE_VIEW_TRAIN_CENTER_TOOLTIP                           :{BLACK}Показать поезд в основном окне.{}Двойной щелчок - следить за ним в основном окне.{}Ctrl+щелчок - показать в дополнительном окне.
STR_VEHICLE_VIEW_ROAD_VEHICLE_CENTER_TOOLTIP                    :{BLACK}Показать автомобиль в основном окне.{}Двойной щелчок - следить за ним в основном окне.{}Ctrl+щелчок - показать в дополнительном окне.
STR_VEHICLE_VIEW_SHIP_CENTER_TOOLTIP                            :{BLACK}Показать судно в основном окне.{}Двойной щелчок - следить за ним в основном окне.{}Ctrl+щелчок - показать в дополнительном окне.
STR_VEHICLE_VIEW_AIRCRAFT_CENTER_TOOLTIP                        :{BLACK}Показать воздушное судно в основном окне.{}Двойной щелчок - следить за ним в основном окне.{}Ctrl+щелчок - показать в дополнительном окне.

###length VEHICLE_TYPES
STR_VEHICLE_VIEW_TRAIN_SEND_TO_DEPOT_TOOLTIP                    :{BLACK}Отправить поезд в депо. Ctrl+щелчок - провести техническое обслуживание.
STR_VEHICLE_VIEW_ROAD_VEHICLE_SEND_TO_DEPOT_TOOLTIP             :{BLACK}Отправить автомобиль в гараж. Ctrl+щелчок - провести техническое обслуживание.
STR_VEHICLE_VIEW_SHIP_SEND_TO_DEPOT_TOOLTIP                     :{BLACK}Отправить судно в док. Ctrl+щелчок - провести техническое обслуживание.
STR_VEHICLE_VIEW_AIRCRAFT_SEND_TO_DEPOT_TOOLTIP                 :{BLACK}Отправить воздушное судно в ангар. Ctrl+щелчок - провести техническое обслуживание.

###length VEHICLE_TYPES
STR_VEHICLE_VIEW_CLONE_TRAIN_INFO                               :{BLACK}Создать копию состава. Ctrl+щелчок создаст поезд с общим маршрутом. Shift+щелчок - оценка стоимости покупки.
STR_VEHICLE_VIEW_CLONE_ROAD_VEHICLE_INFO                        :{BLACK}Создать копию автомобиля. Ctrl+щелчок создаст автомобиль с общим маршрутом. Shift+щелчок - оценка стоимости покупки.
STR_VEHICLE_VIEW_CLONE_SHIP_INFO                                :{BLACK}Создать копию судна. Ctrl+щелчок создаст судно с общим маршрутом. Shift+щелчок - оценка стоимости покупки.
STR_VEHICLE_VIEW_CLONE_AIRCRAFT_INFO                            :{BLACK}Создать копию воздушного судна. Ctrl+щелчок создаст копию с общим маршрутом. Shift+щелчок - оценка стоимости покупки.

STR_VEHICLE_VIEW_TRAIN_IGNORE_SIGNAL_TOOLTIP                    :{BLACK}Заставить поезд проехать на красный сигнал светофора
STR_VEHICLE_VIEW_TRAIN_REVERSE_TOOLTIP                          :{BLACK}Развернуть поезд
STR_VEHICLE_VIEW_ROAD_VEHICLE_REVERSE_TOOLTIP                   :{BLACK}Принудительно развернуть автомобиль
STR_VEHICLE_VIEW_ORDER_LOCATION_TOOLTIP                         :{BLACK}Показать станцию назначения в основном окне. Ctrl+щелчок - показать в дополнительном окне.

###length VEHICLE_TYPES
STR_VEHICLE_VIEW_TRAIN_REFIT_TOOLTIP                            :{BLACK}Переоборудование поезда для перевозки иного типа груза
STR_VEHICLE_VIEW_ROAD_VEHICLE_REFIT_TOOLTIP                     :{BLACK}Переоборудование автомобиля для перевозки иного типа груза
STR_VEHICLE_VIEW_SHIP_REFIT_TOOLTIP                             :{BLACK}Переоборудование судна для перевозки иного типа груза
STR_VEHICLE_VIEW_AIRCRAFT_REFIT_TOOLTIP                         :{BLACK}Переоборудование возд. судна для перевозки иного типа груза

###length VEHICLE_TYPES
STR_VEHICLE_VIEW_TRAIN_ORDERS_TOOLTIP                           :{BLACK}Показать маршрут поезда. Ctrl+щелчок - показать график движения.
STR_VEHICLE_VIEW_ROAD_VEHICLE_ORDERS_TOOLTIP                    :{BLACK}Показать маршрут автомобиля. Ctrl+щелчок - показать график движения.
STR_VEHICLE_VIEW_SHIP_ORDERS_TOOLTIP                            :{BLACK}Показать маршрут судна. Ctrl+щелчок - показать график движения.
STR_VEHICLE_VIEW_AIRCRAFT_ORDERS_TOOLTIP                        :{BLACK}Показать маршрут воздушного судна. Ctrl+щелчок - показать график движения.

###length VEHICLE_TYPES
STR_VEHICLE_VIEW_TRAIN_SHOW_DETAILS_TOOLTIP                     :{BLACK}Показать информацию о поезде
STR_VEHICLE_VIEW_ROAD_VEHICLE_SHOW_DETAILS_TOOLTIP              :{BLACK}Показать информацию об автомобиле
STR_VEHICLE_VIEW_SHIP_SHOW_DETAILS_TOOLTIP                      :{BLACK}Показать информацию о судне
STR_VEHICLE_VIEW_AIRCRAFT_SHOW_DETAILS_TOOLTIP                  :{BLACK}Показать сведения об авиатранспорте.

###length VEHICLE_TYPES
STR_VEHICLE_VIEW_TRAIN_STATUS_START_STOP_TOOLTIP                :{BLACK}Текущее состояние поезда. Нажмите, чтобы остановить/запустить его.
STR_VEHICLE_VIEW_ROAD_VEHICLE_STATUS_START_STOP_TOOLTIP         :{BLACK}Текущее состояние автомобиля. Нажмите, чтобы остановить/запустить его.
STR_VEHICLE_VIEW_SHIP_STATE_STATUS_STOP_TOOLTIP                 :{BLACK}Текущее состояние судна. Нажмите, чтобы остановить/запустить его.
STR_VEHICLE_VIEW_AIRCRAFT_STATUS_START_STOP_TOOLTIP             :{BLACK}Текущее состояние воздушного судна. Нажмите, чтобы остановить/запустить его.

# Messages in the start stop button in the vehicle view
STR_VEHICLE_STATUS_LOADING_UNLOADING                            :{LTBLUE}Разгрузка/Погрузка
STR_VEHICLE_STATUS_LEAVING                                      :{LTBLUE}Отъезжает
STR_VEHICLE_STATUS_CRASHED                                      :{RED}Попал в аварию!
STR_VEHICLE_STATUS_BROKEN_DOWN                                  :{RED}Поломка
STR_VEHICLE_STATUS_STOPPED                                      :{RED}Остановлен
STR_VEHICLE_STATUS_TRAIN_STOPPING_VEL                           :{RED}Останавливается; {VELOCITY}
STR_VEHICLE_STATUS_TRAIN_NO_POWER                               :{RED}Нет тяги
STR_VEHICLE_STATUS_TRAIN_STUCK                                  :{ORANGE}Ожидает свободного пути
STR_VEHICLE_STATUS_AIRCRAFT_TOO_FAR                             :{ORANGE}Следующий пункт назначения слишком далеко

STR_VEHICLE_STATUS_HEADING_FOR_STATION_VEL                      :{LTBLUE}Идёт к {STATION}; {VELOCITY}
STR_VEHICLE_STATUS_NO_ORDERS_VEL                                :{LTBLUE}Нет заданий; {VELOCITY}
STR_VEHICLE_STATUS_HEADING_FOR_WAYPOINT_VEL                     :{LTBLUE}Идёт к {WAYPOINT}; {VELOCITY}
STR_VEHICLE_STATUS_HEADING_FOR_DEPOT_VEL                        :{ORANGE}Идёт в {DEPOT}; {VELOCITY}
STR_VEHICLE_STATUS_HEADING_FOR_DEPOT_SERVICE_VEL                :{LTBLUE}Идёт в {DEPOT} для ТО; {VELOCITY}

STR_VEHICLE_STATUS_CANNOT_REACH_STATION_VEL                     :{LTBLUE}Нет пути до {STATION}, {VELOCITY}
STR_VEHICLE_STATUS_CANNOT_REACH_WAYPOINT_VEL                    :{LTBLUE}Нет пути до {WAYPOINT}, {VELOCITY}
STR_VEHICLE_STATUS_CANNOT_REACH_DEPOT_VEL                       :{ORANGE}Нет пути до {DEPOT}, {VELOCITY}
STR_VEHICLE_STATUS_CANNOT_REACH_DEPOT_SERVICE_VEL               :{LTBLUE}Нет пути до {DEPOT}, {VELOCITY}

# Vehicle stopped/started animations
###length 2
STR_VEHICLE_COMMAND_STOPPED_SMALL                               :{TINY_FONT}{RED}Остановлен
STR_VEHICLE_COMMAND_STOPPED                                     :{RED}Остановлен

###length 2
STR_VEHICLE_COMMAND_STARTED_SMALL                               :{TINY_FONT}{GREEN}Запущен
STR_VEHICLE_COMMAND_STARTED                                     :{GREEN}Запущен

# Vehicle details
STR_VEHICLE_DETAILS_CAPTION                                     :{WHITE}{VEHICLE} (Детали)

###length VEHICLE_TYPES
STR_VEHICLE_DETAILS_TRAIN_RENAME                                :{BLACK}Переименовать поезд
STR_VEHICLE_DETAILS_ROAD_VEHICLE_RENAME                         :{BLACK}Переименовать автомобиль
STR_VEHICLE_DETAILS_SHIP_RENAME                                 :{BLACK}Переименовать судно
STR_VEHICLE_DETAILS_AIRCRAFT_RENAME                             :{BLACK}Переименовать воздушное судно

STR_VEHICLE_INFO_AGE_RUNNING_COST_YR                            :{BLACK}Возраст: {LTBLUE}{STRING}{BLACK} Стоимость обслуживания: {LTBLUE}{CURRENCY_LONG}/год
STR_VEHICLE_INFO_AGE                                            :{COMMA} {P год года лет} ({COMMA})
STR_VEHICLE_INFO_AGE_RED                                        :{RED}{COMMA} {P год года лет} ({COMMA})

STR_VEHICLE_INFO_MAX_SPEED                                      :{BLACK}Макс. скорость: {LTBLUE}{VELOCITY}
STR_VEHICLE_INFO_MAX_SPEED_TYPE                                 :{BLACK}Макс. скорость: {LTBLUE}{VELOCITY} {BLACK}Тип возд. судна: {LTBLUE}{STRING}
STR_VEHICLE_INFO_MAX_SPEED_TYPE_RANGE                           :{BLACK}Макс. скорость: {LTBLUE}{VELOCITY} {BLACK}Тип: {LTBLUE}{STRING} {BLACK}Дальность: {LTBLUE}{COMMA} клеток
STR_VEHICLE_INFO_WEIGHT_POWER_MAX_SPEED                         :{BLACK}Масса: {LTBLUE}{WEIGHT_SHORT} {BLACK}Мощность: {LTBLUE}{POWER}{BLACK} Макс. скорость: {LTBLUE}{VELOCITY}
STR_VEHICLE_INFO_WEIGHT_POWER_MAX_SPEED_MAX_TE                  :{BLACK}Масса: {LTBLUE}{WEIGHT_SHORT} {BLACK}Мощность: {LTBLUE}{POWER}{BLACK} Макс. скорость: {LTBLUE}{VELOCITY} {BLACK}Макс. ТУ: {LTBLUE}{FORCE}

STR_VEHICLE_INFO_PROFIT_THIS_YEAR_LAST_YEAR                     :{BLACK}Прибыль в этом году: {LTBLUE}{CURRENCY_LONG} (в прошлом году: {CURRENCY_LONG})
STR_VEHICLE_INFO_PROFIT_THIS_YEAR_LAST_YEAR_MIN_PERFORMANCE     :{BLACK}Прибыль в этом году: {LTBLUE}{CURRENCY_LONG} (в прошлом году: {CURRENCY_LONG}) {BLACK}Мин. удельная мощн.: {LTBLUE}{POWER_TO_WEIGHT}
STR_VEHICLE_INFO_RELIABILITY_BREAKDOWNS                         :{BLACK}Надёжность: {LTBLUE}{COMMA}% {BLACK}Поломок после ТО: {LTBLUE}{COMMA}

STR_VEHICLE_INFO_BUILT_VALUE                                    :{LTBLUE}{ENGINE} {BLACK}Построен в {LTBLUE}{NUM} г.{BLACK} Стоимость: {LTBLUE}{CURRENCY_LONG}
STR_VEHICLE_INFO_NO_CAPACITY                                    :{BLACK}Ёмкость: {LTBLUE}отсутствует{STRING}
STR_VEHICLE_INFO_CAPACITY                                       :{BLACK}Ёмкость: {LTBLUE}{0:CARGO_LONG}{3:STRING}
STR_VEHICLE_INFO_CAPACITY_MULT                                  :{BLACK}Ёмкость: {LTBLUE}{0:CARGO_LONG}{3:STRING} (×{4:NUM})
STR_VEHICLE_INFO_CAPACITY_CAPACITY                              :{BLACK}Ёмкость: {LTBLUE}{CARGO_LONG}, {CARGO_LONG}{STRING}

STR_VEHICLE_INFO_FEEDER_CARGO_VALUE                             :{BLACK}Выручка перевозки: {LTBLUE}{CURRENCY_LONG}

STR_VEHICLE_DETAILS_SERVICING_INTERVAL_DAYS                     :{BLACK}ТО каждые {LTBLUE}{COMMA}{NBSP}дней{BLACK}. Последний раз: {LTBLUE}{DATE_LONG}
STR_VEHICLE_DETAILS_SERVICING_INTERVAL_PERCENT                  :{BLACK}ТО при сниж. на {LTBLUE}{COMMA}%{BLACK}. Последний раз: {LTBLUE}{DATE_LONG}
STR_VEHICLE_DETAILS_INCREASE_SERVICING_INTERVAL_TOOLTIP         :{BLACK}Увеличить интервал технического обслуживания на 10. Ctrl+щелчок увеличивает интервал на 5.
STR_VEHICLE_DETAILS_DECREASE_SERVICING_INTERVAL_TOOLTIP         :{BLACK}Уменьшить интервал технического обслуживания на 10. Ctrl+щелчок уменьшает интервал на 5.

STR_SERVICE_INTERVAL_DROPDOWN_TOOLTIP                           :{BLACK}Изменить тип интервала прохождения технического обслуживания
STR_VEHICLE_DETAILS_DEFAULT                                     :По умолчанию
STR_VEHICLE_DETAILS_DAYS                                        :В днях
STR_VEHICLE_DETAILS_PERCENT                                     :В процентах

###length VEHICLE_TYPES
STR_QUERY_RENAME_TRAIN_CAPTION                                  :{WHITE}Название поезда
STR_QUERY_RENAME_ROAD_VEHICLE_CAPTION                           :{WHITE}Название автомобиля
STR_QUERY_RENAME_SHIP_CAPTION                                   :{WHITE}Название судна
STR_QUERY_RENAME_AIRCRAFT_CAPTION                               :{WHITE}Название возд. судна

# Extra buttons for train details windows
STR_VEHICLE_DETAILS_TRAIN_ENGINE_BUILT_AND_VALUE                :{LTBLUE}{ENGINE}{BLACK} Построен в {LTBLUE}{NUM} г. {BLACK}Стоимость: {LTBLUE}{CURRENCY_LONG}
STR_VEHICLE_DETAILS_TRAIN_WAGON_VALUE                           :{LTBLUE}{ENGINE}{BLACK} Стоимость: {LTBLUE}{CURRENCY_LONG}

STR_VEHICLE_DETAILS_TRAIN_TOTAL_CAPACITY_TEXT                   :{BLACK}Общая загруженность состава:
STR_VEHICLE_DETAILS_TRAIN_TOTAL_CAPACITY                        :{LTBLUE}{CARGO_LONG} (Всего: {CARGO_SHORT})
STR_VEHICLE_DETAILS_TRAIN_TOTAL_CAPACITY_MULT                   :{LTBLUE}{CARGO_LONG} ({CARGO_SHORT}) (×{NUM})

STR_VEHICLE_DETAILS_CARGO_EMPTY                                 :{LTBLUE}Пусто
STR_VEHICLE_DETAILS_CARGO_FROM                                  :{LTBLUE}{CARGO_LONG} из {STATION}
STR_VEHICLE_DETAILS_CARGO_FROM_MULT                             :{LTBLUE}{CARGO_LONG} из {STATION} (×{NUM})

STR_VEHICLE_DETAIL_TAB_CARGO                                    :{BLACK}Груз
STR_VEHICLE_DETAILS_TRAIN_CARGO_TOOLTIP                         :{BLACK}Показать сведения о перевозимых грузах
STR_VEHICLE_DETAIL_TAB_INFORMATION                              :{BLACK}Информация
STR_VEHICLE_DETAILS_TRAIN_INFORMATION_TOOLTIP                   :{BLACK}Показать сведения о вагонах
STR_VEHICLE_DETAIL_TAB_CAPACITIES                               :{BLACK}Вместимость
STR_VEHICLE_DETAILS_TRAIN_CAPACITIES_TOOLTIP                    :{BLACK}Показать вместимость вагонов
STR_VEHICLE_DETAIL_TAB_TOTAL_CARGO                              :{BLACK}Общий груз
STR_VEHICLE_DETAILS_TRAIN_TOTAL_CARGO_TOOLTIP                   :{BLACK}Показать общую вместимость поезда по типам грузов

STR_VEHICLE_DETAILS_TRAIN_ARTICULATED_RV_CAPACITY               :{BLACK}Ёмкость: {LTBLUE}

# Vehicle refit
STR_REFIT_CAPTION                                               :{WHITE}{VEHICLE} (Переоборудование)
STR_REFIT_TITLE                                                 :{GOLD}Выберите тип груза для перевозки:
STR_REFIT_NEW_CAPACITY_COST_OF_REFIT                            :{BLACK}Новая ёмкость: {GOLD}{CARGO_LONG}{}{BLACK}Стоимость переоборудования: {RED}{CURRENCY_LONG}
STR_REFIT_NEW_CAPACITY_INCOME_FROM_REFIT                        :{BLACK}Новая ёмкость: {GOLD}{CARGO_LONG}{}{BLACK}Прибыль от переоборудования: {GREEN}{CURRENCY_LONG}
STR_REFIT_NEW_CAPACITY_COST_OF_AIRCRAFT_REFIT                   :{BLACK}Новая ёмкость: {GOLD}{CARGO_LONG}, {GOLD}{CARGO_LONG}{}{BLACK}Стоимость переоборудования: {RED}{CURRENCY_LONG}
STR_REFIT_NEW_CAPACITY_INCOME_FROM_AIRCRAFT_REFIT               :{BLACK}Новая ёмкость: {GOLD}{CARGO_LONG}, {GOLD}{CARGO_LONG}{}{BLACK}Прибыль от переоборудования: {GREEN}{CURRENCY_LONG}
STR_REFIT_SELECT_VEHICLES_TOOLTIP                               :{BLACK}Выберите вагоны для переоборудования. Можно обвести мышью несколько вагонов. Щелчок за пределами состава выберет весь состав. Ctrl+щелчок выберет вагоны до конца состава.

###length VEHICLE_TYPES
STR_REFIT_TRAIN_LIST_TOOLTIP                                    :{BLACK}Выберите тип груза для перевозки
STR_REFIT_ROAD_VEHICLE_LIST_TOOLTIP                             :{BLACK}Выберите тип груза для перевозки
STR_REFIT_SHIP_LIST_TOOLTIP                                     :{BLACK}Выберите тип груза для перевозки
STR_REFIT_AIRCRAFT_LIST_TOOLTIP                                 :{BLACK}Выберите тип груза для перевозки

###length VEHICLE_TYPES
STR_REFIT_TRAIN_REFIT_BUTTON                                    :{BLACK}Переоборудовать поезд
STR_REFIT_ROAD_VEHICLE_REFIT_BUTTON                             :{BLACK}Переоборудовать авто
STR_REFIT_SHIP_REFIT_BUTTON                                     :{BLACK}Переоборудовать судно
STR_REFIT_AIRCRAFT_REFIT_BUTTON                                 :{BLACK}Переоборудовать возд. судно

###length VEHICLE_TYPES
STR_REFIT_TRAIN_REFIT_TOOLTIP                                   :{BLACK}Переоборудовать поезд для перевозки выбранного типа груза
STR_REFIT_ROAD_VEHICLE_REFIT_TOOLTIP                            :{BLACK}Переоборудовать автомобиль для перевозки выбранного типа груза
STR_REFIT_SHIP_REFIT_TOOLTIP                                    :{BLACK}Переоборудовать судно для перевозки выбранного типа груза
STR_REFIT_AIRCRAFT_REFIT_TOOLTIP                                :{BLACK}Переоборудовать воздушное судно для перевозки выбранного типа груза

# Order view
STR_ORDERS_CAPTION                                              :{WHITE}{VEHICLE} (Маршрут)
STR_ORDERS_TIMETABLE_VIEW                                       :{BLACK}График
STR_ORDERS_TIMETABLE_VIEW_TOOLTIP                               :{BLACK}Показать график движения

STR_ORDERS_LIST_TOOLTIP                                         :{BLACK}Список заданий - щёлкните задание для выделения. Ctrl+щелчок - обзор станции назначения.
STR_ORDER_INDEX                                                 :{COMMA}:{NBSP}
STR_ORDER_TEXT                                                  :{STRING} {STRING} {STRING}

STR_ORDERS_END_OF_ORDERS                                        :- - Конец заданий - -
STR_ORDERS_END_OF_SHARED_ORDERS                                 :- - Конец общих заданий - -

# Order bottom buttons
STR_ORDER_NON_STOP                                              :{BLACK}Без остановок
STR_ORDER_GO_TO                                                 :Идти в
STR_ORDER_GO_NON_STOP_TO                                        :Идти без остановок в
STR_ORDER_GO_VIA                                                :Идти через
STR_ORDER_GO_NON_STOP_VIA                                       :Идти без остановок через
STR_ORDER_TOOLTIP_NON_STOP                                      :{BLACK}Изменить режим остановок при выполнении выделенного задания

STR_ORDER_TOGGLE_FULL_LOAD                                      :{BLACK}Полн. загр. любым грузом
STR_ORDER_DROP_LOAD_IF_POSSIBLE                                 :Погрузить, если доступно
STR_ORDER_DROP_FULL_LOAD_ALL                                    :Полная загрузка всего груза
STR_ORDER_DROP_FULL_LOAD_ANY                                    :Полная загрузка любым грузом
STR_ORDER_DROP_NO_LOADING                                       :Не грузиться
STR_ORDER_TOOLTIP_FULL_LOAD                                     :{BLACK}Изменить способ погрузки на указанной станции

STR_ORDER_TOGGLE_UNLOAD                                         :{BLACK}Выгрузить всё
STR_ORDER_DROP_UNLOAD_IF_ACCEPTED                               :Разгрузиться, если груз принимается
STR_ORDER_DROP_UNLOAD                                           :Выгрузить всё
STR_ORDER_DROP_TRANSFER                                         :Передать
STR_ORDER_DROP_NO_UNLOADING                                     :Не разгружаться
STR_ORDER_TOOLTIP_UNLOAD                                        :{BLACK}Изменить способ разгрузки на указанной станции

STR_ORDER_REFIT                                                 :{BLACK}Переоборудовать
STR_ORDER_REFIT_TOOLTIP                                         :{BLACK}Выберите тип груза для переоборудования. Ctrl+щелчок отменит переоборудование.
STR_ORDER_REFIT_AUTO                                            :{BLACK}Переоборудование
STR_ORDER_REFIT_AUTO_TOOLTIP                                    :{BLACK}Выберите тип груза для переоборудования. Оно будет проведено, если ТС позволяет это сделать. Ctrl+щелчок отменит переоборудование.
STR_ORDER_DROP_REFIT_AUTO                                       :Определённый груз
STR_ORDER_DROP_REFIT_AUTO_ANY                                   :Доступный груз

STR_ORDER_SERVICE                                               :{BLACK}Тех. обслуживание
STR_ORDER_DROP_GO_ALWAYS_DEPOT                                  :Всегда
STR_ORDER_DROP_SERVICE_DEPOT                                    :Если требуется
STR_ORDER_DROP_HALT_DEPOT                                       :Стоп
STR_ORDER_SERVICE_TOOLTIP                                       :{BLACK}Пропустить это задание, если техническое обслуживание не требуется

STR_ORDER_CONDITIONAL_VARIABLE_TOOLTIP                          :{BLACK}Параметр транспорта для сравнения

# Conditional order variables, must follow order of OrderConditionVariable enum
###length 8
STR_ORDER_CONDITIONAL_LOAD_PERCENTAGE                           :Загрузка (%)
STR_ORDER_CONDITIONAL_RELIABILITY                               :Надёжность
STR_ORDER_CONDITIONAL_MAX_SPEED                                 :Максимальная скорость
STR_ORDER_CONDITIONAL_AGE                                       :Возраст (лет)
STR_ORDER_CONDITIONAL_REQUIRES_SERVICE                          :Требуется ТО
STR_ORDER_CONDITIONAL_UNCONDITIONALLY                           :Всегда
STR_ORDER_CONDITIONAL_REMAINING_LIFETIME                        :Оставшийся срок службы (лет)
STR_ORDER_CONDITIONAL_MAX_RELIABILITY                           :Максимальная надёжность
###next-name-looks-similar

STR_ORDER_CONDITIONAL_COMPARATOR_TOOLTIP                        :{BLACK}Условие перехода
STR_ORDER_CONDITIONAL_COMPARATOR_EQUALS                         :равно
STR_ORDER_CONDITIONAL_COMPARATOR_NOT_EQUALS                     :не равно
STR_ORDER_CONDITIONAL_COMPARATOR_LESS_THAN                      :менее
STR_ORDER_CONDITIONAL_COMPARATOR_LESS_EQUALS                    :не более
STR_ORDER_CONDITIONAL_COMPARATOR_MORE_THAN                      :более
STR_ORDER_CONDITIONAL_COMPARATOR_MORE_EQUALS                    :не менее
STR_ORDER_CONDITIONAL_COMPARATOR_IS_TRUE                        :истина
STR_ORDER_CONDITIONAL_COMPARATOR_IS_FALSE                       :ложь

STR_ORDER_CONDITIONAL_VALUE_TOOLTIP                             :{BLACK}Значение для сравнения с данными транспорта
STR_ORDER_CONDITIONAL_VALUE_CAPT                                :{WHITE}Введите значение для сравнения

STR_ORDERS_SKIP_BUTTON                                          :{BLACK}Пропустить
STR_ORDERS_SKIP_TOOLTIP                                         :{BLACK}Перейти к следующему заданию. Ctrl+щелчок - перейти к выделенному заданию.

STR_ORDERS_DELETE_BUTTON                                        :{BLACK}Удалить
STR_ORDERS_DELETE_TOOLTIP                                       :{BLACK}Удалить выделенное задание
STR_ORDERS_DELETE_ALL_TOOLTIP                                   :{BLACK}Удалить все задания
STR_ORDERS_STOP_SHARING_BUTTON                                  :{BLACK}Индивидуальный список
STR_ORDERS_STOP_SHARING_TOOLTIP                                 :{BLACK}Сделать общий маршрут индивидуальным. Ctrl+щелчок очистит список заданий данного транспорта.

STR_ORDERS_GO_TO_BUTTON                                         :{BLACK}Следовать
STR_ORDER_GO_TO_NEAREST_DEPOT                                   :Идти к ближайшему депо
STR_ORDER_GO_TO_NEAREST_HANGAR                                  :Идти к ближайшему ангару
STR_ORDER_CONDITIONAL                                           :Условный переход к заданию
STR_ORDER_SHARE                                                 :Общий маршрут
STR_ORDERS_GO_TO_TOOLTIP                                        :{BLACK}Вставить новое задание перед выделенным, либо в конец списка. Зажатый Ctrl добавляет на станциях «полную погрузку любым грузом», на точках пути - «без остановки», на депо - «прохождение ТО». «Общий маршрут» или Ctrl+щелчок создаст общий маршрут с ТС, на которое вы укажете. Щелчок по любому ТС скопирует его задания. Если в списке заданий есть депо, автоматическое ТО для этого ТС отключается.

STR_ORDERS_VEH_WITH_SHARED_ORDERS_LIST_TOOLTIP                  :{BLACK}Показать весь транспорт с общим маршрутом

# String parts to build the order string
STR_ORDER_GO_TO_WAYPOINT                                        :Ехать через {WAYPOINT}
STR_ORDER_GO_NON_STOP_TO_WAYPOINT                               :Ехать без остановок через {WAYPOINT}

STR_ORDER_SERVICE_AT                                            :Если требуется, пройти ТО в
STR_ORDER_SERVICE_NON_STOP_AT                                   :Если требуется, без остановок пройти ТО в

STR_ORDER_NEAREST_DEPOT                                         :{NBSP}
STR_ORDER_NEAREST_HANGAR                                        :{G=m}{NBSP}ангар
###length 3
STR_ORDER_TRAIN_DEPOT                                           :{G=n}депо
STR_ORDER_ROAD_VEHICLE_DEPOT                                    :{G=m}гараж
STR_ORDER_SHIP_DEPOT                                            :{G=m}док
###next-name-looks-similar

STR_ORDER_GO_TO_NEAREST_DEPOT_FORMAT                            :{STRING} ближайш{G 2 ий ую ее ие}{STRING}{STRING}
STR_ORDER_GO_TO_DEPOT_FORMAT                                    :{STRING} {DEPOT}

STR_ORDER_REFIT_ORDER                                           :(Переоборуд. под {STRING.acc})
STR_ORDER_REFIT_STOP_ORDER                                      :(Переоборуд. под {STRING.acc} и стоп)
STR_ORDER_STOP_ORDER                                            :(Стоп)

STR_ORDER_GO_TO_STATION                                         :{STRING} {STATION} {STRING}
STR_ORDER_GO_TO_STATION_CAN_T_USE_STATION                       :{PUSH_COLOUR}{RED}(Неверный тип){POP_COLOUR} {STRING} {STATION} {STRING}

STR_ORDER_IMPLICIT                                              :(Автоматически)

STR_ORDER_FULL_LOAD                                             :(Полная погрузка)
STR_ORDER_FULL_LOAD_ANY                                         :(Полная погрузка любым грузом)
STR_ORDER_NO_LOAD                                               :(Не загружаться)
STR_ORDER_UNLOAD                                                :(Разгрузиться и забрать груз)
STR_ORDER_UNLOAD_FULL_LOAD                                      :(Разгрузиться и ждать полной загрузки)
STR_ORDER_UNLOAD_FULL_LOAD_ANY                                  :(Разгрузиться и ждать полной загрузки любым грузом)
STR_ORDER_UNLOAD_NO_LOAD                                        :(Разгрузиться и уйти пустым)
STR_ORDER_TRANSFER                                              :(Передать и забрать груз)
STR_ORDER_TRANSFER_FULL_LOAD                                    :(Передать и ждать полной загрузки)
STR_ORDER_TRANSFER_FULL_LOAD_ANY                                :(Передать и ждать полной загрузки любым грузом)
STR_ORDER_TRANSFER_NO_LOAD                                      :(Передать и уйти пустым)
STR_ORDER_NO_UNLOAD                                             :(Не разгружаться и забрать груз)
STR_ORDER_NO_UNLOAD_FULL_LOAD                                   :(Не разгружаться и ждать полной загрузки)
STR_ORDER_NO_UNLOAD_FULL_LOAD_ANY                               :(Не разгружаться и ждать полной загрузки любым грузом)
STR_ORDER_NO_UNLOAD_NO_LOAD                                     :(Не разгружаться и не загружаться)

STR_ORDER_AUTO_REFIT                                            :(Переоборуд. под {STRING.acc})
STR_ORDER_FULL_LOAD_REFIT                                       :(Переоборуд. под {STRING.acc} и ждать полной загрузки)
STR_ORDER_FULL_LOAD_ANY_REFIT                                   :(Переоборуд. под {STRING.acc} и ждать полной загрузки любым грузом)
STR_ORDER_UNLOAD_REFIT                                          :(Разгрузиться, переоборуд. под {STRING.acc} и забрать груз)
STR_ORDER_UNLOAD_FULL_LOAD_REFIT                                :(Разгрузиться, переоборуд. под {STRING.acc} и ждать полной загрузки)
STR_ORDER_UNLOAD_FULL_LOAD_ANY_REFIT                            :(Разгрузиться, переоборуд. под {STRING.acc} и ждать полной загрузки любым грузом)
STR_ORDER_TRANSFER_REFIT                                        :(Передать и переоборуд. под {STRING.acc})
STR_ORDER_TRANSFER_FULL_LOAD_REFIT                              :(Передать, переоборуд. под {STRING.acc} и ждать полной загрузки)
STR_ORDER_TRANSFER_FULL_LOAD_ANY_REFIT                          :(Передать, переоборуд. под {STRING.acc} и ждать полной загрузки любым грузом)
STR_ORDER_NO_UNLOAD_REFIT                                       :(Не разгружаться, переоборуд. под {STRING.acc} и забрать груз)
STR_ORDER_NO_UNLOAD_FULL_LOAD_REFIT                             :(Не разгружаться, переоборуд. под {STRING.acc} и ждать полной загрузки)
STR_ORDER_NO_UNLOAD_FULL_LOAD_ANY_REFIT                         :(Не разгружаться, переоборуд. под {STRING.acc} и ждать полной загрузки любым грузом)

STR_ORDER_AUTO_REFIT_ANY                                        :доступный груз

###length 3
STR_ORDER_STOP_LOCATION_NEAR_END                                :[начало станции]
STR_ORDER_STOP_LOCATION_MIDDLE                                  :[середина станции]
STR_ORDER_STOP_LOCATION_FAR_END                                 :[конец станции]

STR_ORDER_OUT_OF_RANGE                                          :{RED} (Расстояние до след. станции слишком велико)

STR_ORDER_CONDITIONAL_UNCONDITIONAL                             :Перейти к заданию {COMMA}
STR_ORDER_CONDITIONAL_NUM                                       :Перейти к заданию {COMMA}, если {STRING} {STRING} {COMMA}
STR_ORDER_CONDITIONAL_TRUE_FALSE                                :Перейти к заданию {COMMA}, если {STRING} - {STRING}
STR_CONDITIONAL_FREE_PLATFORMS                                  :Перейти к заданию {COMMA} когда след. станция {STRING} {COMMA} свободн{P ая ые ых} платформ{P а ы ""}
STR_CONDITIONAL_PERCENT                                         :Перейти к заданию {COMMA} {COMMA} процентов времени
STR_ORDER_CONDITIONAL_COMPARATOR_ACCEPTS                        :принимает
STR_ORDER_CONDITIONAL_COMPARATOR_DOES_NOT_ACCEPT                :не принимает
STR_ORDER_CONDITIONAL_COMPARATOR_HAS                            :имеет
STR_ORDER_CONDITIONAL_COMPARATOR_HAS_NO                         :не имеет
STR_ORDER_CONDITIONAL_COMPARATOR_HAS_LESS_THAN                  :имеет меньше чем
STR_ORDER_CONDITIONAL_COMPARATOR_HAS_LESS_EQUALS                :имеет меньше или равно
STR_ORDER_CONDITIONAL_COMPARATOR_HAS_MORE_THAN                  :имеет больше чем
STR_ORDER_CONDITIONAL_COMPARATOR_HAS_MORE_EQUALS                :имеет больше или равно

STR_INVALID_ORDER                                               :{RED} (Неверное место назначения)

# Time table window
STR_TIMETABLE_TITLE                                             :{WHITE}{VEHICLE} (График движения)
STR_TIMETABLE_ORDER_VIEW                                        :{BLACK}Маршрут
STR_TIMETABLE_ORDER_VIEW_TOOLTIP                                :{BLACK}Показать маршрут

STR_TIMETABLE_TOOLTIP                                           :{BLACK}График движения транспортного средства

STR_TIMETABLE_NO_TRAVEL                                         :Нет назначения
STR_TIMETABLE_NOT_TIMETABLEABLE                                 :В пути (время учтено в ближайшем не автоматическом задании)
STR_TIMETABLE_TRAVEL_NOT_TIMETABLED                             :В пути (график не составлен)
STR_TIMETABLE_TRAVEL_NOT_TIMETABLED_SPEED                       :Идти со скоростью не более {2:VELOCITY} (график не составлен)
STR_TIMETABLE_TRAVEL_FOR                                        :В пути {STRING}
STR_TIMETABLE_TRAVEL_FOR_SPEED                                  :Идти {STRING} со скоростью не более {VELOCITY}
STR_TIMETABLE_TRAVEL_FOR_ESTIMATED                              :В пути примерно {STRING} (график не составлен)
STR_TIMETABLE_TRAVEL_FOR_SPEED_ESTIMATED                        :Идти примерно {STRING} со скоростью не более {VELOCITY} (график не составлен)
STR_TIMETABLE_STAY_FOR_ESTIMATED                                :(ждать {STRING}, график не составлен)
STR_TIMETABLE_AND_TRAVEL_FOR_ESTIMATED                          :(в пути {STRING}, график не составлен)
STR_TIMETABLE_STAY_FOR                                          :и ждать {STRING}
STR_TIMETABLE_AND_TRAVEL_FOR                                    :и идти в {STRING}
STR_TIMETABLE_DAYS                                              :{COMMA}{NBSP}д{P ень ня ней}
STR_TIMETABLE_TICKS                                             :{COMMA}{NBSP}тик{P "" а ов}

STR_TIMETABLE_TOTAL_TIME                                        :{BLACK}Весь маршрут займёт {STRING}
STR_TIMETABLE_TOTAL_TIME_INCOMPLETE                             :{BLACK}Движение по маршруту займёт {STRING} (не всё учтено)

STR_TIMETABLE_STATUS_ON_TIME                                    :{BLACK}Этот транспорт приходит вовремя
STR_TIMETABLE_STATUS_LATE                                       :{BLACK}Этот транспорт опаздывает на {STRING}
STR_TIMETABLE_STATUS_EARLY                                      :{BLACK}Этот транспорт опережает график на {STRING}
STR_TIMETABLE_STATUS_NOT_STARTED                                :{BLACK}График движения ещё не установлен
STR_TIMETABLE_STATUS_START_AT                                   :{BLACK}Отсчёт времени начнётся с {STRING}

STR_TIMETABLE_STARTING_DATE                                     :{BLACK}Начальная дата
STR_TIMETABLE_STARTING_DATE_TOOLTIP                             :{BLACK}Выберите начальную дату для этого графика. Ctrl+щелчок равномерно распределит все транспортные средства, следующие по этому маршруту, если время движения по нему полностью рассчитано.

STR_TIMETABLE_CHANGE_TIME                                       :{BLACK}Изменить время
STR_TIMETABLE_WAIT_TIME_TOOLTIP                                 :{BLACK}Изменить время исполнения выделенного задания. Ctrl+щелчок устанавливает время для всех заданий.

STR_TIMETABLE_CLEAR_TIME                                        :{BLACK}Сбросить время
STR_TIMETABLE_CLEAR_TIME_TOOLTIP                                :{BLACK}Сбросить время в выделенном задании. Ctrl+щелчок - сбросить время во всех заданиях.

STR_TIMETABLE_CHANGE_SPEED                                      :{BLACK}Изменить огранич. скорости
STR_TIMETABLE_CHANGE_SPEED_TOOLTIP                              :{BLACK}Изменить ограничение скорости движения для выбранного задания. Ctrl+щелчок устанавливает скорость для всех заданий.

STR_TIMETABLE_CLEAR_SPEED                                       :{BLACK}Сбросить огранич. скорости
STR_TIMETABLE_CLEAR_SPEED_TOOLTIP                               :{BLACK}Сбросить ограничение скорости движения для выделенного задания. Ctrl+щелчок - сбросить время для всех заданий.

STR_TIMETABLE_RESET_LATENESS                                    :{BLACK}Сбросить счетчик опозд.
STR_TIMETABLE_RESET_LATENESS_TOOLTIP                            :{BLACK}Сбросить счётчик отклонения от графика, чтобы транспорт снова считался приходящим вовремя

STR_TIMETABLE_AUTOFILL                                          :{BLACK}Авторасчёт
STR_TIMETABLE_AUTOFILL_TOOLTIP                                  :{BLACK}Заполнить график автоматически временем, затраченным на движение в следующей поездке. Ctrl+щелчок - не изменять время ожидания.

STR_TIMETABLE_EXPECTED                                          :{BLACK}Ожидаемое время
STR_TIMETABLE_SCHEDULED                                         :{BLACK}График
STR_TIMETABLE_EXPECTED_TOOLTIP                                  :{BLACK}Переключение между графиком движения и ожидаемым временем прибытия/отправления

STR_TIMETABLE_ARRIVAL_ABBREVIATION                              :П:
STR_TIMETABLE_DEPARTURE_ABBREVIATION                            :О:


# Date window (for timetable)
STR_DATE_CAPTION                                                :{WHITE}Выбор даты
STR_DATE_SET_DATE                                               :{BLACK}Установить
STR_DATE_SET_DATE_TOOLTIP                                       :{BLACK}Установить дату начала расчёта графика движения
STR_DATE_DAY_TOOLTIP                                            :{BLACK}Выбор дня
STR_DATE_MONTH_TOOLTIP                                          :{BLACK}Выбор месяца
STR_DATE_YEAR_TOOLTIP                                           :{BLACK}Выбор года


# AI debug window
STR_AI_DEBUG                                                    :{WHITE}Отладка ИИ / скрипта
STR_AI_DEBUG_NAME_AND_VERSION                                   :{BLACK}{STRING} (v{NUM})
STR_AI_DEBUG_NAME_TOOLTIP                                       :{BLACK}Имя скрипта
STR_AI_DEBUG_SETTINGS                                           :{BLACK}Настройки
STR_AI_DEBUG_SETTINGS_TOOLTIP                                   :{BLACK}Изменить настройки скрипта
STR_AI_DEBUG_RELOAD                                             :{BLACK}Перезагрузить ИИ
STR_AI_DEBUG_RELOAD_TOOLTIP                                     :{BLACK}Удалить ИИ, перезагрузить скрипт и перезапустить ИИ
STR_AI_DEBUG_BREAK_STR_ON_OFF_TOOLTIP                           :{BLACK}Включить/отключить паузу при появлении в журнале сигнальной строки
STR_AI_DEBUG_BREAK_ON_LABEL                                     :{BLACK}Строка:
STR_AI_DEBUG_BREAK_STR_OSKTITLE                                 :{BLACK}Строка для включения паузы
STR_AI_DEBUG_BREAK_STR_TOOLTIP                                  :{BLACK}Когда в журнале ИИ появляется данная строка, включается пауза
STR_AI_DEBUG_MATCH_CASE                                         :{BLACK}Регистр
STR_AI_DEBUG_MATCH_CASE_TOOLTIP                                 :{BLACK}Переключить проверку регистра при сравнении строк
STR_AI_DEBUG_CONTINUE                                           :{BLACK}Продолжить
STR_AI_DEBUG_CONTINUE_TOOLTIP                                   :{BLACK}Продолжить игру
STR_AI_DEBUG_SELECT_AI_TOOLTIP                                  :{BLACK}Просмотр отладочной информации модуля ИИ
STR_AI_GAME_SCRIPT                                              :{BLACK}Игровой скрипт
STR_AI_GAME_SCRIPT_TOOLTIP                                      :{BLACK}Показать журнал работы игрового скрипта

STR_ERROR_AI_NO_AI_FOUND                                        :Не найдено подходящих модулей ИИ, поэтому конкуренты ничего делать не будут.{}Вы можете скачать модули ИИ через систему онлайн-контента.
STR_ERROR_AI_PLEASE_REPORT_CRASH                                :{WHITE}Один из запущенных ИИ / скриптов завершил свою работу аварийно. Пожалуйста, сообщите об этом автору скрипта, приложив снимок окна отладки.
STR_ERROR_AI_DEBUG_SERVER_ONLY                                  :{YELLOW}Окно отладки ИИ / скрипта доступно только для сервера

# AI configuration window
STR_AI_CONFIG_CAPTION_AI                                        :{WHITE}Настройки ИИ
STR_AI_CONFIG_CAPTION_GAMESCRIPT                                :{WHITE}Настройки игровых скриптов
STR_AI_CONFIG_GAMELIST_TOOLTIP                                  :{BLACK}Игровой скрипт, который будет загружен в следующей игре
STR_AI_CONFIG_AILIST_TOOLTIP                                    :{BLACK}Модули ИИ, которые будут загружены в следующей игре
STR_AI_CONFIG_HUMAN_PLAYER                                      :Человек
STR_AI_CONFIG_RANDOM_AI                                         :Случайный ИИ
STR_AI_CONFIG_NONE                                              :(нет)
STR_AI_CONFIG_MAX_COMPETITORS                                   :{LTBLUE}Максимальное количество конкурентов: {ORANGE}{COMMA}

STR_AI_CONFIG_MOVE_UP                                           :{BLACK}Вверх
STR_AI_CONFIG_MOVE_UP_TOOLTIP                                   :{BLACK}Переместить этот модуль ИИ вверх по списку
STR_AI_CONFIG_MOVE_DOWN                                         :{BLACK}Вниз
STR_AI_CONFIG_MOVE_DOWN_TOOLTIP                                 :{BLACK}Переместить этот модуль ИИ вниз по списку

STR_AI_CONFIG_GAMESCRIPT                                        :{SILVER}Игровой скрипт
STR_AI_CONFIG_GAMESCRIPT_PARAM                                  :{SILVER}Параметры
STR_AI_CONFIG_AI                                                :{SILVER}ИИ

STR_AI_CONFIG_CHANGE_AI                                         :{BLACK}ИИ
STR_AI_CONFIG_CHANGE_GAMESCRIPT                                 :{BLACK}Игровой скрипт
STR_AI_CONFIG_CHANGE_TOOLTIP                                    :{BLACK}Загрузить другой скрипт
STR_AI_CONFIG_CONFIGURE                                         :{BLACK}Конфигурация
STR_AI_CONFIG_CONFIGURE_TOOLTIP                                 :{BLACK}Настроить параметры скрипта

# Available AIs window
STR_AI_LIST_CAPTION                                             :{WHITE}Доступные {STRING}
STR_AI_LIST_CAPTION_AI                                          :модули ИИ
STR_AI_LIST_CAPTION_GAMESCRIPT                                  :игровые скрипты
STR_AI_LIST_TOOLTIP                                             :{BLACK}Щёлкните для выбора скрипта

STR_AI_LIST_AUTHOR                                              :{LTBLUE}Автор: {ORANGE}{STRING}
STR_AI_LIST_VERSION                                             :{LTBLUE}Версия: {ORANGE}{NUM}
STR_AI_LIST_URL                                                 :{LTBLUE}URL: {ORANGE}{STRING}

STR_AI_LIST_ACCEPT                                              :{BLACK}Выбрать
STR_AI_LIST_ACCEPT_TOOLTIP                                      :{BLACK}Выбрать подсвеченный скрипт
STR_AI_LIST_CANCEL                                              :{BLACK}Отмена
STR_AI_LIST_CANCEL_TOOLTIP                                      :{BLACK}Не менять скрипт

STR_SCREENSHOT_CAPTION                                          :{WHITE}Снимок экрана
STR_SCREENSHOT_SCREENSHOT                                       :{BLACK}Обычный снимок
STR_SCREENSHOT_ZOOMIN_SCREENSHOT                                :{BLACK}Видимая область в максимальном приближении
STR_SCREENSHOT_DEFAULTZOOM_SCREENSHOT                           :{BLACK}Видимая область в обычном масштабе
STR_SCREENSHOT_WORLD_SCREENSHOT                                 :{BLACK}Снимок всей карты
STR_SCREENSHOT_HEIGHTMAP_SCREENSHOT                             :{BLACK}Снимок карты высот
STR_SCREENSHOT_MINIMAP_SCREENSHOT                               :{BLACK}Снимок миникарты

# AI Parameters
STR_AI_SETTINGS_CAPTION_AI                                      :{WHITE}Параметры ИИ
STR_AI_SETTINGS_CLOSE                                           :{BLACK}Закрыть
STR_AI_SETTINGS_RESET                                           :{BLACK}Сброс
STR_AI_SETTINGS_SETTING                                         :{STRING}: {ORANGE}{STRING}
STR_AI_SETTINGS_START_DELAY                                     :Запускать этот ИИ через {ORANGE}{STRING} д{P 0:1 ень ня ней} после предыдущего


# Textfile window
STR_TEXTFILE_WRAP_TEXT                                          :{WHITE}Переносить текст
STR_TEXTFILE_WRAP_TEXT_TOOLTIP                                  :{BLACK}Переносить текст так, чтобы он помещался в окне без необходимости прокрутки
STR_TEXTFILE_VIEW_README                                        :{BLACK}Посмотреть инструкцию
STR_TEXTFILE_VIEW_CHANGELOG                                     :{BLACK}Список изменений
STR_TEXTFILE_VIEW_LICENCE                                       :{BLACK}Лицензия
###length 3
STR_TEXTFILE_README_CAPTION                                     :{WHITE}Инструкция к {STRING} {STRING}
STR_TEXTFILE_CHANGELOG_CAPTION                                  :{WHITE}Список изменений к {STRING} {STRING}
STR_TEXTFILE_LICENCE_CAPTION                                    :{WHITE}Лицензия к {STRING} {STRING}


# Vehicle loading indicators
STR_PERCENT_UP_SMALL                                            :{TINY_FONT}{WHITE}{NUM}%{UP_ARROW}
STR_PERCENT_UP                                                  :{WHITE}{NUM}%{UP_ARROW}
STR_PERCENT_DOWN_SMALL                                          :{TINY_FONT}{WHITE}{NUM}%{DOWN_ARROW}
STR_PERCENT_DOWN                                                :{WHITE}{NUM}%{DOWN_ARROW}
STR_PERCENT_UP_DOWN_SMALL                                       :{TINY_FONT}{WHITE}{NUM}%{UP_ARROW}{DOWN_ARROW}
STR_PERCENT_UP_DOWN                                             :{WHITE}{NUM}%{UP_ARROW}{DOWN_ARROW}
STR_PERCENT_NONE_SMALL                                          :{TINY_FONT}{WHITE}{NUM}%
STR_PERCENT_NONE                                                :{WHITE}{NUM}%

# Income 'floats'
STR_INCOME_FLOAT_COST_SMALL                                     :{TINY_FONT}{RED}Расход: {CURRENCY_LONG}
STR_INCOME_FLOAT_COST                                           :{RED}Расход: {CURRENCY_LONG}
STR_INCOME_FLOAT_INCOME_SMALL                                   :{TINY_FONT}{GREEN}Доход: {CURRENCY_LONG}
STR_INCOME_FLOAT_INCOME                                         :{GREEN}Доход: {CURRENCY_LONG}
STR_FEEDER_TINY                                                 :{TINY_FONT}{YELLOW}Трансфер: {CURRENCY_LONG}
STR_FEEDER                                                      :{YELLOW}Трансфер: {CURRENCY_LONG}
STR_FEEDER_INCOME_TINY                                          :{TINY_FONT}{YELLOW}Перевозка: {CURRENCY_LONG}{WHITE} / {GREEN}Доход: {CURRENCY_LONG}
STR_FEEDER_INCOME                                               :{YELLOW}Перевозка: {CURRENCY_LONG}{WHITE} / {GREEN}Доход: {CURRENCY_LONG}
STR_FEEDER_COST_TINY                                            :{TINY_FONT}{YELLOW}Перевозка: {CURRENCY_LONG}{WHITE} / {RED}Стоимость: {CURRENCY_LONG}
STR_FEEDER_COST                                                 :{YELLOW}Перевозка: {CURRENCY_LONG}{WHITE} / {RED}Стоимость: {CURRENCY_LONG}
STR_MESSAGE_ESTIMATED_COST                                      :{WHITE}Предполагаемая цена: {CURRENCY_LONG}
STR_MESSAGE_ESTIMATED_INCOME                                    :{WHITE}Предполагаемый доход: {CURRENCY_LONG}

# Saveload messages
STR_ERROR_SAVE_STILL_IN_PROGRESS                                :{WHITE}Идёт сохранение,{}пожалуйста, дождитесь завершения!
STR_ERROR_AUTOSAVE_FAILED                                       :{WHITE}Ошибка автосохранения
STR_ERROR_UNABLE_TO_READ_DRIVE                                  :{BLACK}Не удалось прочитать диск
STR_ERROR_GAME_SAVE_FAILED                                      :{WHITE}Невозможно сохранить игру{}{STRING}
STR_ERROR_UNABLE_TO_DELETE_FILE                                 :{WHITE}Невозможно удалить файл
STR_ERROR_GAME_LOAD_FAILED                                      :{WHITE}Невозможно загрузить игру{}{STRING}
STR_GAME_SAVELOAD_ERROR_BROKEN_INTERNAL_ERROR                   :Внутренняя ошибка: {STRING}
STR_GAME_SAVELOAD_ERROR_BROKEN_SAVEGAME                         :Файл повреждён - {STRING}
STR_GAME_SAVELOAD_ERROR_TOO_NEW_SAVEGAME                        :Сохранение сделано в более новой версии
STR_GAME_SAVELOAD_ERROR_FILE_NOT_READABLE                       :Файл не читается
STR_GAME_SAVELOAD_ERROR_FILE_NOT_WRITEABLE                      :Незаписываемый файл
STR_GAME_SAVELOAD_ERROR_DATA_INTEGRITY_CHECK_FAILED             :Нарушена целостность
STR_GAME_SAVELOAD_ERROR_PATCHPACK                               :Сохранение игры выполнено с модифицированной версией
STR_GAME_SAVELOAD_NOT_AVAILABLE                                 :<недоступно>
STR_WARNING_LOADGAME_REMOVED_TRAMS                              :{WHITE}Игра была сохранена в версии без поддержки трамваев. Все трамваи удалены.

# Map generation messages
STR_ERROR_COULD_NOT_CREATE_TOWN                                 :{WHITE}Создание карты прекращено...{}... нет доступных мест для размещения городов
STR_ERROR_NO_TOWN_IN_SCENARIO                                   :{WHITE}... в этом сценарии нет городов

STR_ERROR_PNGMAP                                                :{WHITE}Не удалось загрузить ландшафт из PNG...
STR_ERROR_PNGMAP_FILE_NOT_FOUND                                 :{WHITE}... файл не найден.
STR_ERROR_PNGMAP_IMAGE_TYPE                                     :{WHITE}... не удалось преобразовать изображение. Поддерживаются только 8-битные и 24-битные PNG.
STR_ERROR_PNGMAP_MISC                                           :{WHITE}... что-то пошло не так. Возможно, файл повреждён.

STR_ERROR_BMPMAP                                                :{WHITE}Не удалось загрузить ландшафт из BMP...
STR_ERROR_BMPMAP_IMAGE_TYPE                                     :{WHITE}... невозможно преобразовать изображение

STR_ERROR_HEIGHTMAP_TOO_LARGE                                   :{WHITE}... изображение слишком большое

STR_WARNING_HEIGHTMAP_SCALE_CAPTION                             :{WHITE}Выход за пределы доступных значений
STR_WARNING_HEIGHTMAP_SCALE_MESSAGE                             :{YELLOW}Изменение размеров исходной карты до таких значений не рекомендуется. Продолжить?

# Soundset messages
STR_WARNING_FALLBACK_SOUNDSET                                   :{WHITE}Текущая звуковая схема выбрана системой автоматически. Дополнительные наборы звуков можно загрузить через систему онлайн контента.

# Screenshot related messages
STR_WARNING_SCREENSHOT_SIZE_CAPTION                             :{WHITE}Огромный снимок экрана
STR_WARNING_SCREENSHOT_SIZE_MESSAGE                             :{YELLOW}Снимок экрана будет иметь размер {COMMA}{NBSP}х{NBSP}{COMMA}{NBSP}пиксел{P ь я ей}. Его создание займёт некоторое время. Продолжить?

STR_MESSAGE_HEIGHTMAP_SUCCESSFULLY                              :{WHITE}Карта высот успешно сохранена под именем «{STRING}». Максимальная высота - {NUM}.
STR_MESSAGE_SCREENSHOT_SUCCESSFULLY                             :{WHITE}Снимок экрана сохранён под именем «{STRING}»
STR_ERROR_SCREENSHOT_FAILED                                     :{WHITE}Не удалось сделать снимок экрана

# Error message titles
STR_ERROR_MESSAGE_CAPTION                                       :{YELLOW}Сообщение
STR_ERROR_MESSAGE_CAPTION_OTHER_COMPANY                         :{YELLOW}Сообщение от {STRING}

# Generic construction errors
STR_ERROR_OFF_EDGE_OF_MAP                                       :{WHITE}За краем карты
STR_ERROR_TOO_CLOSE_TO_EDGE_OF_MAP                              :{WHITE}Слишком близко к краю карты
STR_ERROR_NOT_ENOUGH_CASH_REQUIRES_CURRENCY                     :{WHITE}Недостаточно денег - требуется {CURRENCY_LONG}
STR_ERROR_FLAT_LAND_REQUIRED                                    :{WHITE}Необходимо ровное место
STR_ERROR_LAND_SLOPED_IN_WRONG_DIRECTION                        :{WHITE}Неверный уклон земли
STR_ERROR_CAN_T_DO_THIS                                         :{WHITE}Это невозможно...
STR_ERROR_BUILDING_MUST_BE_DEMOLISHED                           :{WHITE}Сначала снесите здания
STR_ERROR_CAN_T_CLEAR_THIS_AREA                                 :{WHITE}Невозможно расчистить данный участок...
STR_ERROR_SITE_UNSUITABLE                                       :{WHITE}... неподходящее место
STR_ERROR_ALREADY_BUILT                                         :{WHITE}... уже построено
STR_ERROR_OWNED_BY                                              :{WHITE}... принадлежит {STRING}
STR_ERROR_AREA_IS_OWNED_BY_ANOTHER                              :{WHITE}... участок принадлежит другой компании
STR_ERROR_TERRAFORM_LIMIT_REACHED                               :{WHITE}... достигнуто ограничение по изменению ландшафта
STR_ERROR_CLEARING_LIMIT_REACHED                                :{WHITE}... достигнуто ограничение по количеству очищаемых клеток
STR_ERROR_TREE_PLANT_LIMIT_REACHED                              :{WHITE}... достигнут лимит высадки деревьев
STR_ERROR_NAME_MUST_BE_UNIQUE                                   :{WHITE}Имя должно быть уникальным
STR_ERROR_GENERIC_OBJECT_IN_THE_WAY                             :{WHITE}{1:STRING} на пути
STR_ERROR_NOT_ALLOWED_WHILE_PAUSED                              :{WHITE}Запрещено во время паузы

# Local authority errors
STR_ERROR_LOCAL_AUTHORITY_REFUSES_TO_ALLOW_THIS                 :{WHITE}... администрация города {TOWN} запрещает вам это делать
STR_ERROR_LOCAL_AUTHORITY_REFUSES_AIRPORT                       :{WHITE}Администрация г.{NBSP}{TOWN} запрещает постройку ещё одного аэропорта в городе
STR_ERROR_LOCAL_AUTHORITY_REFUSES_NOISE                         :{WHITE}Администрация г.{NBSP}{TOWN} не разрешает строительство аэропорта из-за высокого уровня шума.
STR_ERROR_BRIBE_FAILED                                          :{WHITE}Ваша попытка дать взятку была раскрыта следователем

# Levelling errors
STR_ERROR_CAN_T_RAISE_LAND_HERE                                 :{WHITE}Здесь невозможно повысить уровень земли...
STR_ERROR_CAN_T_LOWER_LAND_HERE                                 :{WHITE}Здесь невозможно понизить уровень земли...
STR_ERROR_CAN_T_LEVEL_LAND_HERE                                 :{WHITE}Здесь невозможно выровнять землю...
STR_ERROR_EXCAVATION_WOULD_DAMAGE                               :{WHITE}Земляные работы повредят туннель
STR_ERROR_ALREADY_AT_SEA_LEVEL                                  :{WHITE}Уже на уровне моря
STR_ERROR_TOO_HIGH                                              :{WHITE}Слишком высоко
STR_ERROR_ALREADY_LEVELLED                                      :{WHITE}... уже ровно
STR_ERROR_BRIDGE_TOO_HIGH_AFTER_LOWER_LAND                      :{WHITE}После этого высота моста будет недопустимо большой.

# Company related errors
STR_ERROR_CAN_T_CHANGE_COMPANY_NAME                             :{WHITE}Невозможно изменить название компании...
STR_ERROR_CAN_T_CHANGE_PRESIDENT                                :{WHITE}Невозможно изменить имя директора...

STR_ERROR_MAXIMUM_PERMITTED_LOAN                                :{WHITE}... максимально допустимая сумма кредита - {CURRENCY_LONG}
STR_ERROR_CAN_T_BORROW_ANY_MORE_MONEY                           :{WHITE}Невозможно занять больше денег...
STR_ERROR_LOAN_ALREADY_REPAYED                                  :{WHITE}... кредит полностью погашен.
STR_ERROR_CURRENCY_REQUIRED                                     :{WHITE}... требуется {CURRENCY_LONG}
STR_ERROR_CAN_T_REPAY_LOAN                                      :{WHITE}Невозможно выплатить сумму...
STR_ERROR_INSUFFICIENT_FUNDS                                    :{WHITE}Невозможно отдать занятые у банка деньги...
STR_ERROR_CAN_T_GIVE_MONEY                                      :{WHITE}Невозможно передать деньги этой компании...
STR_ERROR_CAN_T_BUY_COMPANY                                     :{WHITE}Невозможно приобрести компанию...
STR_ERROR_CAN_T_BUILD_COMPANY_HEADQUARTERS                      :{WHITE}Невозможно построить штаб-квартиру компании...
STR_ERROR_CAN_T_BUY_25_SHARE_IN_THIS                            :{WHITE}Невозможно купить 25% акций этой компании...
STR_ERROR_CAN_T_SELL_25_SHARE_IN                                :{WHITE}Невозможно продать 25% акций этой компании...
STR_ERROR_PROTECTED                                             :{WHITE}Эта компания ещё не выпускает акции...

# Town related errors
STR_ERROR_CAN_T_GENERATE_TOWN                                   :{WHITE}Невозможно построить города...
STR_ERROR_CAN_T_RENAME_TOWN                                     :{WHITE}Невозможно переименовать город...
STR_ERROR_CAN_T_FOUND_TOWN_HERE                                 :{WHITE}Здесь невозможно построить город...
STR_ERROR_CAN_T_EXPAND_TOWN                                     :{WHITE}Невозможно расширить город...
STR_ERROR_TOO_CLOSE_TO_EDGE_OF_MAP_SUB                          :{WHITE}... слишком близко к краю карты
STR_ERROR_TOO_CLOSE_TO_ANOTHER_TOWN                             :{WHITE}... слишком близко к другому городу
STR_ERROR_TOO_MANY_TOWNS                                        :{WHITE}... слишком много городов
STR_ERROR_NO_SPACE_FOR_TOWN                                     :{WHITE}... нет места на карте
STR_ERROR_TOWN_EXPAND_WARN_NO_ROADS                             :{WHITE}Города не будут строить дороги сами. Вы можете включить строительство дорог в разделе «Настройки -> Окр.{NBSP}среда -> Города».
STR_ERROR_ROAD_WORKS_IN_PROGRESS                                :{WHITE}Идут дорожные работы...
STR_ERROR_TOWN_CAN_T_DELETE                                     :{WHITE}Невозможно уничтожить город:{}к нему относится станция или депо, либо невозможно очистить одну из занимаемых им клеток.
STR_ERROR_STATUE_NO_SUITABLE_PLACE                              :{WHITE}... в центре города нет места для статуи

# Industry related errors
STR_ERROR_TOO_MANY_INDUSTRIES                                   :{WHITE}... слишком много предприятий
STR_ERROR_CAN_T_GENERATE_INDUSTRIES                             :{WHITE}Невозможно создать предприятия...
STR_ERROR_CAN_T_BUILD_HERE                                      :{WHITE}Здесь нельзя создать {STRING}...
STR_ERROR_CAN_T_CONSTRUCT_THIS_INDUSTRY                         :{WHITE}Построить это предприятие невозможно...
STR_ERROR_CAN_T_PROSPECT_INDUSTRY                               :{WHITE}Не удалось разведать месторождение...
STR_ERROR_INDUSTRY_TOO_CLOSE                                    :{WHITE}... слишком близко к другому предприятию
STR_ERROR_MUST_FOUND_TOWN_FIRST                                 :{WHITE}... сначала постройте город
STR_ERROR_ONLY_ONE_ALLOWED_PER_TOWN                             :{WHITE}... такой объект уже есть в городе
STR_ERROR_CAN_ONLY_BE_BUILT_IN_TOWNS_WITH_POPULATION_OF_1200    :{WHITE}... можно построить в городах с населением не менее 1200 жителей
STR_ERROR_CAN_ONLY_BE_BUILT_IN_RAINFOREST                       :{WHITE}... можно строить только в тропиках
STR_ERROR_CAN_ONLY_BE_BUILT_IN_DESERT                           :{WHITE}... можно строить только в пустыне
STR_ERROR_CAN_ONLY_BE_BUILT_IN_TOWNS                            :{WHITE}... можно строить только в городах (на месте домов)
STR_ERROR_CAN_ONLY_BE_BUILT_NEAR_TOWN_CENTER                    :{WHITE}... можно строить только около центра города
STR_ERROR_CAN_ONLY_BE_BUILT_IN_LOW_AREAS                        :{WHITE}... можно строить только в низинах
STR_ERROR_CAN_ONLY_BE_POSITIONED                                :{WHITE}... может находиться только у края карты
STR_ERROR_FOREST_CAN_ONLY_BE_PLANTED                            :{WHITE}... лес можно сажать только выше линии снега
STR_ERROR_CAN_ONLY_BE_BUILT_ABOVE_SNOW_LINE                     :{WHITE}... можно строить только выше снеговой линии
STR_ERROR_CAN_ONLY_BE_BUILT_BELOW_SNOW_LINE                     :{WHITE}... можно строить только ниже снеговой линии

STR_ERROR_PROSPECTING_WAS_UNLUCKY                               :{WHITE}Геологоразведка не принесла результатов; попробуйте снова.
STR_ERROR_NO_SUITABLE_PLACES_FOR_PROSPECTING                    :{WHITE}Нет подходящего места для геологоразведки.
STR_ERROR_NO_SUITABLE_PLACES_FOR_INDUSTRIES                     :{WHITE}Нет подходящего места для {STRING.gen}
STR_ERROR_NO_SUITABLE_PLACES_FOR_INDUSTRIES_EXPLANATION         :{WHITE}Измените настройки создания карты для получения более подходящей карты

# Station construction related errors
STR_ERROR_CAN_T_BUILD_RAILROAD_STATION                          :{WHITE}Здесь невозможно построить станцию...
STR_ERROR_CAN_T_BUILD_BUS_STATION                               :{WHITE}Здесь невозможно построить остановку...
STR_ERROR_CAN_T_BUILD_TRUCK_STATION                             :{WHITE}Невозможно построить грузовой терминал...
STR_ERROR_CAN_T_BUILD_PASSENGER_TRAM_STATION                    :{WHITE}Невозможно построить пассажирскую трамвайную остановку...
STR_ERROR_CAN_T_BUILD_CARGO_TRAM_STATION                        :{WHITE}Невозможно построить грузовую трамвайную остановку...
STR_ERROR_CAN_T_BUILD_DOCK_HERE                                 :{WHITE}Здесь невозможно построить пристань...
STR_ERROR_CAN_T_BUILD_AIRPORT_HERE                              :{WHITE}Здесь невозможно построить аэропорт...

STR_ERROR_ADJOINS_MORE_THAN_ONE_EXISTING                        :{WHITE}Примыкает к нескольким станциям
STR_ERROR_STATION_TOO_SPREAD_OUT                                :{WHITE}... станция слишком большая
STR_ERROR_TOO_MANY_STATIONS_LOADING                             :{WHITE}Слишком много станций и остановок
STR_ERROR_TOO_MANY_STATION_SPECS                                :{WHITE}Слишком большая ж/д станция
STR_ERROR_TOO_MANY_BUS_STOPS                                    :{WHITE}Слишком много автобусных остановок
STR_ERROR_TOO_MANY_TRUCK_STOPS                                  :{WHITE}Слишком много грузовых терминалов
STR_ERROR_TOO_CLOSE_TO_ANOTHER_DOCK                             :{WHITE}Слишком близко к другой пристани
STR_ERROR_TOO_CLOSE_TO_ANOTHER_AIRPORT                          :{WHITE}Слишком близко к другому аэропорту
STR_ERROR_CAN_T_RENAME_STATION                                  :{WHITE}Невозможно переименовать станцию...
STR_ERROR_DRIVE_THROUGH_ON_TOWN_ROAD                            :{WHITE}... эта дорога принадлежит городу
STR_ERROR_DRIVE_THROUGH_DIRECTION                               :{WHITE}... неверное направление дороги
STR_ERROR_DRIVE_THROUGH_CORNER                                  :{WHITE}... на проходных остановках нельзя делать повороты
STR_ERROR_DRIVE_THROUGH_JUNCTION                                :{WHITE}... на проходных остановках нельзя делать перекрёстки

# Station destruction related errors
STR_ERROR_CAN_T_REMOVE_PART_OF_STATION                          :{WHITE}Невозможно удалить часть станции...
STR_ERROR_MUST_REMOVE_RAILWAY_STATION_FIRST                     :{WHITE}Сначала удалите ж/д станцию
STR_ERROR_CAN_T_REMOVE_BUS_STATION                              :{WHITE}Невозможно удалить автобусную остановку...
STR_ERROR_CAN_T_REMOVE_TRUCK_STATION                            :{WHITE}Невозможно удалить грузовой терминал...
STR_ERROR_CAN_T_REMOVE_PASSENGER_TRAM_STATION                   :{WHITE}Невозможно удалить пассажирскую трамвайную остановку...
STR_ERROR_CAN_T_REMOVE_CARGO_TRAM_STATION                       :{WHITE}Невозможно удалить грузовую трамвайную остановку...
STR_ERROR_MUST_REMOVE_ROAD_STOP_FIRST                           :{WHITE}Сначала удалите остановку
STR_ERROR_THERE_IS_NO_STATION                                   :{WHITE}... здесь нет станции

STR_ERROR_MUST_DEMOLISH_RAILROAD                                :{WHITE}Сначала снесите ж/д станцию
STR_ERROR_MUST_DEMOLISH_BUS_STATION_FIRST                       :{WHITE}Сначала снесите автобусную остановку
STR_ERROR_MUST_DEMOLISH_TRUCK_STATION_FIRST                     :{WHITE}Сначала снесите грузовой терминал
STR_ERROR_MUST_DEMOLISH_PASSENGER_TRAM_STATION_FIRST            :{WHITE}Сначала снесите пассажирскую трамвайную остановку
STR_ERROR_MUST_DEMOLISH_CARGO_TRAM_STATION_FIRST                :{WHITE}Сначала снесите грузовую трамвайную остановку
STR_ERROR_MUST_DEMOLISH_DOCK_FIRST                              :{WHITE}Сначала снесите пристань
STR_ERROR_MUST_DEMOLISH_AIRPORT_FIRST                           :{WHITE}Сначала снесите аэропорт

# Waypoint related errors
STR_ERROR_WAYPOINT_ADJOINS_MORE_THAN_ONE_EXISTING               :{WHITE}Примыкает к нескольким точкам пути
STR_ERROR_TOO_CLOSE_TO_ANOTHER_WAYPOINT                         :{WHITE}Слишком близко к другой точке пути

STR_ERROR_CAN_T_BUILD_TRAIN_WAYPOINT                            :{WHITE}Здесь невозможно поставить точку пути...
STR_ERROR_CAN_T_POSITION_BUOY_HERE                              :{WHITE}Не удалось установить здесь буй...
STR_ERROR_CAN_T_CHANGE_WAYPOINT_NAME                            :{WHITE}Невозможно переименовать точку пути...

STR_ERROR_CAN_T_REMOVE_TRAIN_WAYPOINT                           :{WHITE}Невозможно удалить точку пути...
STR_ERROR_MUST_REMOVE_RAILWAYPOINT_FIRST                        :{WHITE}Сначала удалите точку пути
STR_ERROR_BUOY_IN_THE_WAY                                       :{WHITE}... буй мешает
STR_ERROR_BUOY_IS_IN_USE                                        :{WHITE}... этот буй используется другой компанией!

# Depot related errors
STR_ERROR_CAN_T_BUILD_TRAIN_DEPOT                               :{WHITE}Здесь невозможно построить депо...
STR_ERROR_CAN_T_BUILD_ROAD_DEPOT                                :{WHITE}Здесь невозможно построить гараж...
STR_ERROR_CAN_T_BUILD_TRAM_DEPOT                                :{WHITE}Здесь невозможно построить трамвайное депо...
STR_ERROR_CAN_T_BUILD_SHIP_DEPOT                                :{WHITE}Здесь невозможно построить док...

STR_ERROR_CAN_T_RENAME_DEPOT                                    :{WHITE}Не удалось переименовать депо...

STR_ERROR_TRAIN_MUST_BE_STOPPED_INSIDE_DEPOT                    :{WHITE}... должен быть остановлен в депо
STR_ERROR_ROAD_VEHICLE_MUST_BE_STOPPED_INSIDE_DEPOT             :{WHITE}... должен быть остановлен в гараже
STR_ERROR_SHIP_MUST_BE_STOPPED_INSIDE_DEPOT                     :{WHITE}... должен быть остановлен в доке
STR_ERROR_AIRCRAFT_MUST_BE_STOPPED_INSIDE_HANGAR                :{WHITE}... должен быть остановлен в ангаре

STR_ERROR_TRAINS_CAN_ONLY_BE_ALTERED_INSIDE_A_DEPOT             :{WHITE}Состав можно изменять только в депо
STR_ERROR_TRAIN_TOO_LONG                                        :{WHITE}Поезд слишком длинный
STR_ERROR_CAN_T_REVERSE_DIRECTION_RAIL_VEHICLE                  :{WHITE}Не удалось развернуть поезд...
STR_ERROR_CAN_T_REVERSE_DIRECTION_RAIL_VEHICLE_MULTIPLE_UNITS   :{WHITE}... состоит из нескольких элементов
STR_ERROR_INCOMPATIBLE_RAIL_TYPES                               :Несовместимый тип рельс

STR_ERROR_CAN_T_MOVE_VEHICLE                                    :{WHITE}Невозможно переместить транспортное средство...
STR_ERROR_REAR_ENGINE_FOLLOW_FRONT                              :{WHITE}Тыловой локомотив всегда следует за его передней частью
STR_ERROR_UNABLE_TO_FIND_ROUTE_TO                               :{WHITE}Невозможно найти маршрут к депо
STR_ERROR_UNABLE_TO_FIND_LOCAL_DEPOT                            :{WHITE}Невозможно найти гараж

STR_ERROR_DEPOT_WRONG_DEPOT_TYPE                                :Неверный тип депо

# Autoreplace related errors
STR_ERROR_TRAIN_TOO_LONG_AFTER_REPLACEMENT                      :{WHITE}ТС «{VEHICLE}» слишком длинное после замены
STR_ERROR_AUTOREPLACE_NOTHING_TO_DO                             :{WHITE}Правила автозамены/обновления не были применены
STR_ERROR_AUTOREPLACE_MONEY_LIMIT                               :(недостаточно денег)
STR_ERROR_AUTOREPLACE_INCOMPATIBLE_CARGO                        :{WHITE}Новое транспортное средство не может возить {STRING.acc}
STR_ERROR_AUTOREPLACE_INCOMPATIBLE_REFIT                        :{WHITE}Ошибка в {NUM}-м пункте расписания: нельзя переоборудовать ТС

# Rail construction errors
STR_ERROR_IMPOSSIBLE_TRACK_COMBINATION                          :{WHITE}Недопустимая комбинация путей
STR_ERROR_MUST_REMOVE_SIGNALS_FIRST                             :{WHITE}Сначала удалите сигналы
STR_ERROR_NO_SUITABLE_RAILROAD_TRACK                            :{WHITE}Нет подходящих рельсов
STR_ERROR_MUST_REMOVE_RAILROAD_TRACK                            :{WHITE}Сначала удалите рельсы
STR_ERROR_CROSSING_ON_ONEWAY_ROAD                               :{WHITE}Дорога односторонняя или заблокирована
STR_ERROR_CROSSING_DISALLOWED_RAIL                              :{WHITE}Через этот вид рельсов запрещено строить переезды
STR_ERROR_CROSSING_DISALLOWED_ROAD                              :{WHITE}Пересечение дорог такого типа недопустимо
STR_ERROR_CAN_T_BUILD_SIGNALS_HERE                              :{WHITE}Здесь невозможно поставить сигнал...
STR_ERROR_CAN_T_BUILD_RAILROAD_TRACK                            :{WHITE}Здесь невозможно проложить рельсы...
STR_ERROR_CAN_T_REMOVE_RAILROAD_TRACK                           :{WHITE}Не удалось удалить рельсы...
STR_ERROR_CAN_T_REMOVE_SIGNALS_FROM                             :{WHITE}Не удалось удалить сигнал...
STR_ERROR_SIGNAL_CAN_T_CONVERT_SIGNALS_HERE                     :{WHITE}Невозможно преобразовать здесь сигнал...
STR_ERROR_THERE_IS_NO_RAILROAD_TRACK                            :{WHITE}... здесь нет железной дороги
STR_ERROR_THERE_ARE_NO_SIGNALS                                  :{WHITE}... сигналы отсутствуют

STR_ERROR_CAN_T_CONVERT_RAIL                                    :{WHITE}Здесь невозможно преобразовать тип рельсов...

# Road construction errors
STR_ERROR_MUST_REMOVE_ROAD_FIRST                                :{WHITE}Сначала удалите дорогу
STR_ERROR_ONEWAY_ROADS_CAN_T_HAVE_JUNCTION                      :{WHITE}... односторонние дороги не могут иметь такое пересечение
STR_ERROR_CAN_T_BUILD_ROAD_HERE                                 :{WHITE}Здесь невозможно построить дорогу...
STR_ERROR_CAN_T_BUILD_TRAMWAY_HERE                              :{WHITE}Здесь невозможно проложить трамвайные пути...
STR_ERROR_CAN_T_REMOVE_ROAD_FROM                                :{WHITE}Не удалось удалить дорогу...
STR_ERROR_CAN_T_REMOVE_TRAMWAY_FROM                             :{WHITE}Не удалось удалить трамвайные пути...
STR_ERROR_THERE_IS_NO_ROAD                                      :{WHITE}... здесь нет дороги
STR_ERROR_THERE_IS_NO_TRAMWAY                                   :{WHITE}... здесь нет трамвайных путей
STR_ERROR_CAN_T_CONVERT_ROAD                                    :{WHITE}Здесь невозможно изменить тип дорожного полотна...
STR_ERROR_CAN_T_CONVERT_TRAMWAY                                 :{WHITE}Невозможно сменить тип трамвайных рельсов...
STR_ERROR_NO_SUITABLE_ROAD                                      :{WHITE}Нет подходящего дорожного полотна
STR_ERROR_NO_SUITABLE_TRAMWAY                                   :{WHITE}Нет подходящих трамвайных путей

# Waterway construction errors
STR_ERROR_CAN_T_BUILD_CANALS                                    :{WHITE}Здесь невозможно построить канал...
STR_ERROR_CAN_T_BUILD_LOCKS                                     :{WHITE}Здесь невозможно построить шлюз...
STR_ERROR_CAN_T_PLACE_RIVERS                                    :{WHITE}Здесь невозможно расположить реку...
STR_ERROR_MUST_BE_BUILT_ON_WATER                                :{WHITE}... нужно строить в воде
STR_ERROR_CAN_T_BUILD_ON_WATER                                  :{WHITE}... нельзя строить в воде
STR_ERROR_CAN_T_BUILD_ON_SEA                                    :{WHITE}... нельзя строить в открытом море
STR_ERROR_CAN_T_BUILD_ON_CANAL                                  :{WHITE}... нельзя строить на канале
STR_ERROR_CAN_T_BUILD_ON_RIVER                                  :{WHITE}... нельзя строить на реке
STR_ERROR_MUST_DEMOLISH_CANAL_FIRST                             :{WHITE}Сначала снесите канал
STR_ERROR_CAN_T_BUILD_AQUEDUCT_HERE                             :{WHITE}Здесь невозможно построить акведук...

# Tree related errors
STR_ERROR_TREE_ALREADY_HERE                                     :{WHITE}... уже есть дерево
STR_ERROR_TREE_WRONG_TERRAIN_FOR_TREE_TYPE                      :{WHITE}... эти деревья здесь не растут
STR_ERROR_CAN_T_PLANT_TREE_HERE                                 :{WHITE}Невозможно высадить деревья...

# Bridge related errors
STR_ERROR_CAN_T_BUILD_BRIDGE_HERE                               :{WHITE}Здесь невозможно построить мост...
STR_ERROR_MUST_DEMOLISH_BRIDGE_FIRST                            :{WHITE}Сначала снесите мост
STR_ERROR_CAN_T_START_AND_END_ON                                :{WHITE}Не может начинаться и заканчиваться в той же точке
STR_ERROR_BRIDGEHEADS_NOT_SAME_HEIGHT                           :{WHITE}Опоры моста должны быть на одном уровне
STR_ERROR_BRIDGE_TOO_LOW_FOR_TERRAIN                            :{WHITE}Слишком низкий мост
STR_ERROR_BRIDGE_TOO_HIGH_FOR_TERRAIN                           :{WHITE}Мосты такой высоты строить нельзя.
STR_ERROR_START_AND_END_MUST_BE_IN                              :{WHITE}Начало и конец должны быть на одной линии
STR_ERROR_ENDS_OF_BRIDGE_MUST_BOTH                              :{WHITE}... оба конца моста должны опираться на землю
STR_ERROR_BRIDGE_TOO_LONG                                       :{WHITE}... мост слишком длинный
STR_ERROR_BRIDGE_THROUGH_MAP_BORDER                             :{WHITE}Мост выходит за пределы карты

# Tunnel related errors
STR_ERROR_CAN_T_BUILD_TUNNEL_HERE                               :{WHITE}Здесь невозможно построить туннель...
STR_ERROR_SITE_UNSUITABLE_FOR_TUNNEL                            :{WHITE}Неподходящее место для строительства туннеля
STR_ERROR_MUST_DEMOLISH_TUNNEL_FIRST                            :{WHITE}Сначала снесите туннель
STR_ERROR_ANOTHER_TUNNEL_IN_THE_WAY                             :{WHITE}Другой туннель на пути
STR_ERROR_TUNNEL_THROUGH_MAP_BORDER                             :{WHITE}Туннель заканчивается за пределами карты
STR_ERROR_UNABLE_TO_EXCAVATE_LAND                               :{WHITE}Невозможно поднять/опустить землю для другого конца туннеля
STR_ERROR_TUNNEL_TOO_LONG                                       :{WHITE}... туннель слишком длинный

# Object related errors
STR_ERROR_TOO_MANY_OBJECTS                                      :{WHITE}... слишком много объектов
STR_ERROR_CAN_T_BUILD_OBJECT                                    :{WHITE}Невозможно построить объект...
STR_ERROR_OBJECT_IN_THE_WAY                                     :{WHITE}Объект мешает
STR_ERROR_COMPANY_HEADQUARTERS_IN                               :{WHITE}... штаб-квартира компании мешает
STR_ERROR_CAN_T_PURCHASE_THIS_LAND                              :{WHITE}Невозможно купить эту землю...
STR_ERROR_YOU_ALREADY_OWN_IT                                    :{WHITE}... вы и так уже владеете этим!
STR_ERROR_BUILD_OBJECT_LIMIT_REACHED                            :{WHITE}... достигнуто максимальное количество объектов

# Group related errors
STR_ERROR_GROUP_CAN_T_CREATE                                    :{WHITE}Невозможно создать группу...
STR_ERROR_GROUP_CAN_T_DELETE                                    :{WHITE}Невозможно удалить группу...
STR_ERROR_GROUP_CAN_T_RENAME                                    :{WHITE}Невозможно переименовать группу...
STR_ERROR_GROUP_CAN_T_SET_PARENT                                :{WHITE}Невозможно установить корректное вложение групп...
STR_ERROR_GROUP_CAN_T_SET_PARENT_RECURSION                      :{WHITE}... кольцевые зависимости в иерархии групп недопустимы
STR_ERROR_GROUP_CAN_T_REMOVE_ALL_VEHICLES                       :{WHITE}Невозможно удалить весь транспорт из группы...
STR_ERROR_GROUP_CAN_T_ADD_VEHICLE                               :{WHITE}Невозможно добавить транспорт в группу...
STR_ERROR_GROUP_CAN_T_ADD_SHARED_VEHICLE                        :{WHITE}Невозможно добавить транспорт с общим маршрутом в группу...

# Generic vehicle errors

###length VEHICLE_TYPES
STR_ERROR_TRAIN_IN_THE_WAY                                      :{WHITE}Поезд мешает
STR_ERROR_ROAD_VEHICLE_IN_THE_WAY                               :{WHITE}Автомобиль мешает
STR_ERROR_SHIP_IN_THE_WAY                                       :{WHITE}Судно мешает
STR_ERROR_AIRCRAFT_IN_THE_WAY                                   :{WHITE}Воздушное судно мешает

###length VEHICLE_TYPES
STR_ERROR_RAIL_VEHICLE_NOT_AVAILABLE                            :{WHITE}Локомотив и/или вагон недоступен
STR_ERROR_ROAD_VEHICLE_NOT_AVAILABLE                            :{WHITE}Автотранспорт недоступен
STR_ERROR_SHIP_NOT_AVAILABLE                                    :{WHITE}Судно недоступно
STR_ERROR_AIRCRAFT_NOT_AVAILABLE                                :{WHITE}Авиатранспорт недоступен

###length VEHICLE_TYPES
STR_ERROR_CAN_T_REFIT_TRAIN                                     :{WHITE}Невозможно переоборудовать поезд...
STR_ERROR_CAN_T_REFIT_ROAD_VEHICLE                              :{WHITE}Невозможно переоборудовать автомобиль...
STR_ERROR_CAN_T_REFIT_SHIP                                      :{WHITE}Невозможно переоборудовать судно...
STR_ERROR_CAN_T_REFIT_AIRCRAFT                                  :{WHITE}Невозможно переоборудовать самолёт...

###length VEHICLE_TYPES
STR_ERROR_CAN_T_RENAME_TRAIN                                    :{WHITE}Невозможно переименовать поезд...
STR_ERROR_CAN_T_RENAME_ROAD_VEHICLE                             :{WHITE}Невозможно переименовать автомобиль...
STR_ERROR_CAN_T_RENAME_SHIP                                     :{WHITE}Невозможно переименовать судно...
STR_ERROR_CAN_T_RENAME_AIRCRAFT                                 :{WHITE}Невозможно переименовать воздушное судно...

###length VEHICLE_TYPES
STR_ERROR_CAN_T_STOP_START_TRAIN                                :{WHITE}Невозможно остановить/запустить поезд...
STR_ERROR_CAN_T_STOP_START_ROAD_VEHICLE                         :{WHITE}Невозможно остановить/запустить автомобиль...
STR_ERROR_CAN_T_STOP_START_SHIP                                 :{WHITE}Невозможно остановить/запустить судно...
STR_ERROR_CAN_T_STOP_START_AIRCRAFT                             :{WHITE}Невозможно остановить/запустить авиатранспорт...

###length VEHICLE_TYPES
STR_ERROR_CAN_T_SEND_TRAIN_TO_DEPOT                             :{WHITE}Невозможно отправить поезд в депо...
STR_ERROR_CAN_T_SEND_ROAD_VEHICLE_TO_DEPOT                      :{WHITE}Невозможно отправить автомобиль в гараж...
STR_ERROR_CAN_T_SEND_SHIP_TO_DEPOT                              :{WHITE}Невозможно отправить судно в док...
STR_ERROR_CAN_T_SEND_AIRCRAFT_TO_HANGAR                         :{WHITE}Невозможно отправить самолёт в ангар...

###length VEHICLE_TYPES
STR_ERROR_CAN_T_BUY_TRAIN                                       :{WHITE}Невозможно купить ж/д транспорт...
STR_ERROR_CAN_T_BUY_ROAD_VEHICLE                                :{WHITE}Невозможно купить автомобиль...
STR_ERROR_CAN_T_BUY_SHIP                                        :{WHITE}Невозможно купить судно...
STR_ERROR_CAN_T_BUY_AIRCRAFT                                    :{WHITE}Невозможно купить воздушное судно...

###length VEHICLE_TYPES
STR_ERROR_CAN_T_RENAME_TRAIN_TYPE                               :{WHITE}Невозможно изменить название модели поезда...
STR_ERROR_CAN_T_RENAME_ROAD_VEHICLE_TYPE                        :{WHITE}Невозможно изменить название модели автомобиля...
STR_ERROR_CAN_T_RENAME_SHIP_TYPE                                :{WHITE}Невозможно изменить название модели судна...
STR_ERROR_CAN_T_RENAME_AIRCRAFT_TYPE                            :{WHITE}Невозможно изменить название модели возд. судна...

###length VEHICLE_TYPES
STR_ERROR_CAN_T_SELL_TRAIN                                      :{WHITE}Невозможно продать поезд...
STR_ERROR_CAN_T_SELL_ROAD_VEHICLE                               :{WHITE}Невозможно продать автомобиль...
STR_ERROR_CAN_T_SELL_SHIP                                       :{WHITE}Невозможно продать судно...
STR_ERROR_CAN_T_SELL_AIRCRAFT                                   :{WHITE}Невозможно продать самолёт...

STR_ERROR_TOO_MANY_VEHICLES_IN_GAME                             :{WHITE}Слишком много транспорта в игре
STR_ERROR_CAN_T_CHANGE_SERVICING                                :{WHITE}Невозможно изменить частоту тех. обслуживания...

STR_ERROR_VEHICLE_IS_DESTROYED                                  :{WHITE}... транспортное средство уничтожено

STR_ERROR_CAN_T_CLONE_VEHICLE_LIST                              :{WHITE}... не все ТС идентичны друг другу

STR_ERROR_NO_VEHICLES_AVAILABLE_AT_ALL                          :{WHITE}Все транспортные средства будут недоступны
STR_ERROR_NO_VEHICLES_AVAILABLE_AT_ALL_EXPLANATION              :{WHITE}Измените конфигурацию модуля NewGRF
STR_ERROR_NO_VEHICLES_AVAILABLE_YET                             :{WHITE}Нет доступных транспортных средств
STR_ERROR_NO_VEHICLES_AVAILABLE_YET_EXPLANATION                 :{WHITE}Начните игру не ранее {DATE_SHORT} либо подключите NewGRF, добавляющий транспортные средства, использовавшиеся в это время.

# Specific vehicle errors
STR_ERROR_CAN_T_MAKE_TRAIN_PASS_SIGNAL                          :{WHITE}Невозможно игнорировать светофор. Опасно...
STR_ERROR_CAN_T_REVERSE_DIRECTION_TRAIN                         :{WHITE}Невозможно развернуть поезд...
STR_ERROR_TRAIN_START_NO_POWER                                  :У поезда нет тяги

STR_ERROR_CAN_T_MAKE_ROAD_VEHICLE_TURN                          :{WHITE}Невозможно развернуть автомобиль...

STR_ERROR_AIRCRAFT_IS_IN_FLIGHT                                 :{WHITE}Самолёт в воздухе

# Order related errors
STR_ERROR_NO_MORE_SPACE_FOR_ORDERS                              :{WHITE}Список заданий заполнен
STR_ERROR_TOO_MANY_ORDERS                                       :{WHITE}Слишком много заданий
STR_ERROR_CAN_T_INSERT_NEW_ORDER                                :{WHITE}Невозможно вставить новое задание...
STR_ERROR_CAN_T_DELETE_THIS_ORDER                               :{WHITE}Невозможно удалить это задание...
STR_ERROR_CAN_T_MODIFY_THIS_ORDER                               :{WHITE}Невозможно изменить это задание...
STR_ERROR_CAN_T_MOVE_THIS_ORDER                                 :{WHITE}Невозможно переместить это задание...
STR_ERROR_CAN_T_SKIP_ORDER                                      :{WHITE}Невозможно пропустить текущее задание...
STR_ERROR_CAN_T_SKIP_TO_ORDER                                   :{WHITE}Невозможно перейти к выделенному заданию...
STR_ERROR_CAN_T_COPY_SHARE_ORDER                                :{WHITE}... ТС не может достигнуть всех станций
STR_ERROR_CAN_T_ADD_ORDER                                       :{WHITE}... ТС не может достигнуть этой станции
STR_ERROR_CAN_T_ADD_ORDER_SHARED                                :{WHITE}... ТС с общим маршрутом не может достигнуть этой станции
STR_ERROR_CAN_T_COPY_ORDER_VEHICLE_LIST                         :{WHITE}... не у всех ТС одинаковый маршрут
STR_ERROR_CAN_T_SHARE_ORDER_VEHICLE_LIST                        :{WHITE}... не у всех ТС одинаковый общий маршрут

STR_ERROR_CAN_T_SHARE_ORDER_LIST                                :{WHITE}Невозможно использовать общий маршрут...
STR_ERROR_CAN_T_STOP_SHARING_ORDER_LIST                         :{WHITE}Невозможно создать индивидуальный маршрут...
STR_ERROR_CAN_T_COPY_ORDER_LIST                                 :{WHITE}Невозможно скопировать маршрут...
STR_ERROR_TOO_FAR_FROM_PREVIOUS_DESTINATION                     :{WHITE}... слишком далеко от предыдущей точки
STR_ERROR_AIRCRAFT_NOT_ENOUGH_RANGE                             :{WHITE}... дальность полёта воздушного судна недостаточна

# Timetable related errors
STR_ERROR_CAN_T_TIMETABLE_VEHICLE                               :{WHITE}Не удалось составить график движения для этого транспорта...
STR_ERROR_TIMETABLE_ONLY_WAIT_AT_STATIONS                       :{WHITE}Транспорт может ждать только на станции
STR_ERROR_TIMETABLE_NOT_STOPPING_HERE                           :{WHITE}Это транспортное средство не останавливается на этой станции

# Sign related errors
STR_ERROR_TOO_MANY_SIGNS                                        :{WHITE}... слишком много табличек
STR_ERROR_CAN_T_PLACE_SIGN_HERE                                 :{WHITE}Не удалось поставить табличку...
STR_ERROR_CAN_T_CHANGE_SIGN_NAME                                :{WHITE}Не удалось изменить табличку...
STR_ERROR_CAN_T_DELETE_SIGN                                     :{WHITE}Не удалось удалить табличку...

# Translatable comment for OpenTTD's desktop shortcut
###external 1
STR_DESKTOP_SHORTCUT_COMMENT                                    :Экономический симулятор на основе игры «Transport Tycoon Deluxe»

# Translatable descriptions in media/baseset/*.ob* files
###external 10
STR_BASEGRAPHICS_DOS_DESCRIPTION                                :Графика из Transport Tycoon Deluxe для DOS.
STR_BASEGRAPHICS_DOS_DE_DESCRIPTION                             :Графика из немецкой версии Transport Tycoon Deluxe для DOS.
STR_BASEGRAPHICS_WIN_DESCRIPTION                                :Графика из Transport Tycoon Deluxe для Windows.
STR_BASESOUNDS_DOS_DESCRIPTION                                  :Звуковые эффекты из игры Transport Tycoon Deluxe для DOS.
STR_BASESOUNDS_WIN_DESCRIPTION                                  :Звуковые эффекты из игры Transport Tycoon Deluxe для Windows.
STR_BASESOUNDS_NONE_DESCRIPTION                                 :Пустой набор звуковых эффектов, не содержащий никаких звуков.
STR_BASEMUSIC_WIN_DESCRIPTION                                   :Набор музыки из игры Transport Tycoon Deluxe для Windows.
STR_BASEMUSIC_DOS_DESCRIPTION                                   :Набор музыки из игры Transport Tycoon Deluxe для DOS.
STR_BASEMUSIC_TTO_DESCRIPTION                                   :Набор музыки из игры Transport Tycoon для DOS.
STR_BASEMUSIC_NONE_DESCRIPTION                                  :Пустой музыкальный набор, не содержащий никакой музыки.

STR_TRADITIONAL_TRAIN_NAME                                      :Поезд №{COMMA}
STR_TRADITIONAL_ROAD_VEHICLE_NAME                               :Автомобиль №{COMMA}
STR_TRADITIONAL_SHIP_NAME                                       :Судно №{COMMA}
STR_TRADITIONAL_AIRCRAFT_NAME                                   :Борт №{COMMA}

##id 0x2000
# Town building names
STR_TOWN_BUILDING_NAME_TALL_OFFICE_BLOCK_1                      :Высотное офисное здание
STR_TOWN_BUILDING_NAME_OFFICE_BLOCK_1                           :Офисное здание
STR_TOWN_BUILDING_NAME_SMALL_BLOCK_OF_FLATS_1                   :Жилой дом
STR_TOWN_BUILDING_NAME_CHURCH_1                                 :Церковь
STR_TOWN_BUILDING_NAME_LARGE_OFFICE_BLOCK_1                     :Большое офисное здание
STR_TOWN_BUILDING_NAME_TOWN_HOUSES_1                            :Городские здания
STR_TOWN_BUILDING_NAME_HOTEL_1                                  :Отель
STR_TOWN_BUILDING_NAME_STATUE_1                                 :Статуя
STR_TOWN_BUILDING_NAME_FOUNTAIN_1                               :Фонтан
STR_TOWN_BUILDING_NAME_PARK_1                                   :Парк
STR_TOWN_BUILDING_NAME_OFFICE_BLOCK_2                           :Офисное здание
STR_TOWN_BUILDING_NAME_SHOPS_AND_OFFICES_1                      :Торгово-офисный центр
STR_TOWN_BUILDING_NAME_MODERN_OFFICE_BUILDING_1                 :Современный деловой центр
STR_TOWN_BUILDING_NAME_WAREHOUSE_1                              :Склад
STR_TOWN_BUILDING_NAME_OFFICE_BLOCK_3                           :Офисное здание
STR_TOWN_BUILDING_NAME_STADIUM_1                                :Стадион
STR_TOWN_BUILDING_NAME_OLD_HOUSES_1                             :Старые дома
STR_TOWN_BUILDING_NAME_COTTAGES_1                               :Коттеджи
STR_TOWN_BUILDING_NAME_HOUSES_1                                 :Дома
STR_TOWN_BUILDING_NAME_FLATS_1                                  :Многоквартирный дом
STR_TOWN_BUILDING_NAME_TALL_OFFICE_BLOCK_2                      :Высотное офисное здание
STR_TOWN_BUILDING_NAME_SHOPS_AND_OFFICES_2                      :Торгово-офисный центр
STR_TOWN_BUILDING_NAME_SHOPS_AND_OFFICES_3                      :Торгово-офисный центр
STR_TOWN_BUILDING_NAME_THEATER_1                                :Театр
STR_TOWN_BUILDING_NAME_STADIUM_2                                :Стадион
STR_TOWN_BUILDING_NAME_OFFICES_1                                :Офисы
STR_TOWN_BUILDING_NAME_HOUSES_2                                 :Дома
STR_TOWN_BUILDING_NAME_CINEMA_1                                 :Кинотеатр
STR_TOWN_BUILDING_NAME_SHOPPING_MALL_1                          :Торговый центр
STR_TOWN_BUILDING_NAME_IGLOO_1                                  :Иглу
STR_TOWN_BUILDING_NAME_TEPEES_1                                 :Хижины
STR_TOWN_BUILDING_NAME_TEAPOT_HOUSE_1                           :Домик-Чайник
STR_TOWN_BUILDING_NAME_PIGGY_BANK_1                             :Хрюшка-Копилка

##id 0x4800
# industry names
STR_INDUSTRY_NAME_COAL_MINE                                     :{G=f}Угольная шахта
STR_INDUSTRY_NAME_COAL_MINE.gen                                 :угольной шахты
STR_INDUSTRY_NAME_POWER_STATION                                 :{G=f}Электростанция
STR_INDUSTRY_NAME_POWER_STATION.gen                             :электростанции
STR_INDUSTRY_NAME_SAWMILL                                       :{G=f}Лесопилка
STR_INDUSTRY_NAME_SAWMILL.gen                                   :лесопилки
STR_INDUSTRY_NAME_FOREST                                        :{G=m}Лес
STR_INDUSTRY_NAME_FOREST.gen                                    :леса
STR_INDUSTRY_NAME_OIL_REFINERY                                  :{G=m}Нефтезавод
STR_INDUSTRY_NAME_OIL_REFINERY.gen                              :нефтезавода
STR_INDUSTRY_NAME_OIL_RIG                                       :{G=f}Нефтяная вышка
STR_INDUSTRY_NAME_OIL_RIG.gen                                   :нефтяной вышки
STR_INDUSTRY_NAME_FACTORY                                       :{G=m}Завод
STR_INDUSTRY_NAME_FACTORY.gen                                   :завода
STR_INDUSTRY_NAME_PRINTING_WORKS                                :{G=f}Типография
STR_INDUSTRY_NAME_PRINTING_WORKS.gen                            :типографии
STR_INDUSTRY_NAME_STEEL_MILL                                    :{G=m}Сталелитейный завод
STR_INDUSTRY_NAME_STEEL_MILL.gen                                :сталелитейного завода
STR_INDUSTRY_NAME_FARM                                          :{G=f}Ферма
STR_INDUSTRY_NAME_FARM.gen                                      :фермы
STR_INDUSTRY_NAME_COPPER_ORE_MINE                               :{G=f}Шахта медной руды
STR_INDUSTRY_NAME_COPPER_ORE_MINE.gen                           :шахты медной руды
STR_INDUSTRY_NAME_OIL_WELLS                                     :{G=f}Нефтяная скважина
STR_INDUSTRY_NAME_OIL_WELLS.gen                                 :нефтяной скважины
STR_INDUSTRY_NAME_BANK                                          :{G=m}Банк
STR_INDUSTRY_NAME_BANK.gen                                      :банка
STR_INDUSTRY_NAME_FOOD_PROCESSING_PLANT                         :{G=m}Продуктовый завод
STR_INDUSTRY_NAME_FOOD_PROCESSING_PLANT.gen                     :продуктового завода
STR_INDUSTRY_NAME_PAPER_MILL                                    :{G=f}Бумажная фабрика
STR_INDUSTRY_NAME_PAPER_MILL.gen                                :бумажной фабрики
STR_INDUSTRY_NAME_GOLD_MINE                                     :{G=f}Золотая шахта
STR_INDUSTRY_NAME_GOLD_MINE.gen                                 :золотой шахты
STR_INDUSTRY_NAME_BANK_TROPIC_ARCTIC                            :{G=m}Банк
STR_INDUSTRY_NAME_BANK_TROPIC_ARCTIC.gen                        :банка
STR_INDUSTRY_NAME_DIAMOND_MINE                                  :{G=p}Алмазные копи
STR_INDUSTRY_NAME_DIAMOND_MINE.gen                              :алмазных копей
STR_INDUSTRY_NAME_IRON_ORE_MINE                                 :{G=f}Шахта железной руды
STR_INDUSTRY_NAME_IRON_ORE_MINE.gen                             :шахты железной руды
STR_INDUSTRY_NAME_FRUIT_PLANTATION                              :{G=f}Фруктовая плантация
STR_INDUSTRY_NAME_FRUIT_PLANTATION.gen                          :фруктовой плантации
STR_INDUSTRY_NAME_RUBBER_PLANTATION                             :{G=f}Плантация гевеи
STR_INDUSTRY_NAME_RUBBER_PLANTATION.gen                         :плантации гевеи
STR_INDUSTRY_NAME_WATER_SUPPLY                                  :{G=f}Водная скважина
STR_INDUSTRY_NAME_WATER_SUPPLY.gen                              :водной скважины
STR_INDUSTRY_NAME_WATER_TOWER                                   :{G=f}Водонапорная башня
STR_INDUSTRY_NAME_WATER_TOWER.gen                               :водонапорной башни
STR_INDUSTRY_NAME_FACTORY_2                                     :{G=m}Завод
STR_INDUSTRY_NAME_FACTORY_2.gen                                 :завода
STR_INDUSTRY_NAME_FARM_2                                        :{G=f}Ферма
STR_INDUSTRY_NAME_FARM_2.gen                                    :фермы
STR_INDUSTRY_NAME_LUMBER_MILL                                   :{G=f}Лесопилка
STR_INDUSTRY_NAME_LUMBER_MILL.gen                               :лесопилки
STR_INDUSTRY_NAME_COTTON_CANDY_FOREST                           :{G=m}Лес сахарной ваты
STR_INDUSTRY_NAME_COTTON_CANDY_FOREST.gen                       :леса сахарной ваты
STR_INDUSTRY_NAME_CANDY_FACTORY                                 :{G=f}Конфетная фабрика
STR_INDUSTRY_NAME_CANDY_FACTORY.gen                             :конфетной фабрики
STR_INDUSTRY_NAME_BATTERY_FARM                                  :{G=n}Поле батареек
STR_INDUSTRY_NAME_BATTERY_FARM.gen                              :поля батареек
STR_INDUSTRY_NAME_COLA_WELLS                                    :{G=p}Колодцы колы
STR_INDUSTRY_NAME_COLA_WELLS.gen                                :колодцев колы
STR_INDUSTRY_NAME_TOY_SHOP                                      :{G=m}Магазин игрушек
STR_INDUSTRY_NAME_TOY_SHOP.gen                                  :магазина игрушек
STR_INDUSTRY_NAME_TOY_FACTORY                                   :{G=m}Завод игрушек
STR_INDUSTRY_NAME_TOY_FACTORY.gen                               :завода игрушек
STR_INDUSTRY_NAME_PLASTIC_FOUNTAINS                             :{G=p}Фонтаны пластика
STR_INDUSTRY_NAME_PLASTIC_FOUNTAINS.gen                         :фонтанов пластика
STR_INDUSTRY_NAME_FIZZY_DRINK_FACTORY                           :{G=m}Завод газировки
STR_INDUSTRY_NAME_FIZZY_DRINK_FACTORY.gen                       :завода газировки
STR_INDUSTRY_NAME_BUBBLE_GENERATOR                              :{G=m}Генератор пузырьков
STR_INDUSTRY_NAME_BUBBLE_GENERATOR.gen                          :генератора пузырьков
STR_INDUSTRY_NAME_TOFFEE_QUARRY                                 :{G=m}Ирисовый карьер
STR_INDUSTRY_NAME_TOFFEE_QUARRY.gen                             :ирисового карьера
STR_INDUSTRY_NAME_SUGAR_MINE                                    :{G=f}Сахарная шахта
STR_INDUSTRY_NAME_SUGAR_MINE.gen                                :сахарной шахты

############ WARNING, using range 0x6000 for strings that are stored in the savegame
############ These strings may never get a new id, or savegames will break!

##id 0x6000
STR_SV_EMPTY                                                    :
STR_SV_UNNAMED                                                  :Без имени
STR_SV_TRAIN_NAME                                               :Поезд №{COMMA}
STR_SV_ROAD_VEHICLE_NAME                                        :Автомобиль №{COMMA}
STR_SV_SHIP_NAME                                                :Судно №{COMMA}
STR_SV_AIRCRAFT_NAME                                            :Борт №{COMMA}

###length 27
STR_SV_STNAME                                                   :{STRING}
STR_SV_STNAME_NORTH                                             :{STRING} Северная
STR_SV_STNAME_SOUTH                                             :{STRING} Южная
STR_SV_STNAME_EAST                                              :{STRING} Восточная
STR_SV_STNAME_WEST                                              :{STRING} Западная
STR_SV_STNAME_CENTRAL                                           :{STRING} Центральная
STR_SV_STNAME_TRANSFER                                          :{STRING} Транзитная
STR_SV_STNAME_HALT                                              :{STRING} Привальная
STR_SV_STNAME_VALLEY                                            :{STRING} Долинная
STR_SV_STNAME_HEIGHTS                                           :{STRING} Высотная
STR_SV_STNAME_WOODS                                             :{STRING} Лесная
STR_SV_STNAME_LAKESIDE                                          :{STRING} Озёрная
STR_SV_STNAME_EXCHANGE                                          :{STRING} Сортировочная
STR_SV_STNAME_AIRPORT                                           :Аэропорт {STRING}
STR_SV_STNAME_OILFIELD                                          :Нефтяная вышка {STRING}
STR_SV_STNAME_MINES                                             :Шахты {STRING}
STR_SV_STNAME_DOCKS                                             :Пристань {STRING}
STR_SV_STNAME_BUOY                                              :{STRING}
STR_SV_STNAME_WAYPOINT                                          :{STRING}
##id 0x6020
STR_SV_STNAME_ANNEXE                                            :{STRING} Дополнительная
STR_SV_STNAME_SIDINGS                                           :{STRING} Запасная
STR_SV_STNAME_BRANCH                                            :{STRING} Резервная
STR_SV_STNAME_UPPER                                             :{STRING} Верхняя
STR_SV_STNAME_LOWER                                             :{STRING} Нижняя
STR_SV_STNAME_HELIPORT                                          :Вертодром {STRING}
STR_SV_STNAME_FOREST                                            :Лес {STRING}
STR_SV_STNAME_FALLBACK                                          :{STRING}, станция №{NUM}

############ end of savegame specific region!

##id 0x8000
###length 116
# Vehicle names
STR_VEHICLE_NAME_TRAIN_ENGINE_RAIL_KIRBY_PAUL_TANK_STEAM        :Паровоз Kirby Paul Tank
STR_VEHICLE_NAME_TRAIN_ENGINE_RAIL_MJS_250_DIESEL               :Тепловоз MJS 250
STR_VEHICLE_NAME_TRAIN_ENGINE_RAIL_PLODDYPHUT_CHOO_CHOO         :Паровоз Ploddyphut «Чу-Чу»
STR_VEHICLE_NAME_TRAIN_ENGINE_RAIL_POWERNAUT_CHOO_CHOO          :Паровоз Powernaut «Чу-Чу»
STR_VEHICLE_NAME_TRAIN_ENGINE_RAIL_MIGHTYMOVER_CHOO_CHOO        :Паровоз MightyMover «Чу-Чу»
STR_VEHICLE_NAME_TRAIN_ENGINE_RAIL_PLODDYPHUT_DIESEL            :Тепловоз Ploddyphut
STR_VEHICLE_NAME_TRAIN_ENGINE_RAIL_POWERNAUT_DIESEL             :Тепловоз Powernaut
STR_VEHICLE_NAME_TRAIN_ENGINE_RAIL_WILLS_2_8_0_STEAM            :Паровоз Wills 2-8-0
STR_VEHICLE_NAME_TRAIN_ENGINE_RAIL_CHANEY_JUBILEE_STEAM         :Паровоз Chaney «Юбилей»
STR_VEHICLE_NAME_TRAIN_ENGINE_RAIL_GINZU_A4_STEAM               :Паровоз Ginzu «A4»
STR_VEHICLE_NAME_TRAIN_ENGINE_RAIL_SH_8P_STEAM                  :Паровоз SH «8P»
STR_VEHICLE_NAME_TRAIN_ENGINE_RAIL_MANLEY_MOREL_DMU_DIESEL      :Дизель-поезд Manley-Morel
STR_VEHICLE_NAME_TRAIN_ENGINE_RAIL_DASH_DIESEL                  :Дизель-поезд «Dash»
STR_VEHICLE_NAME_TRAIN_ENGINE_RAIL_SH_HENDRY_25_DIESEL          :Тепловоз SH/Hendry «25»
STR_VEHICLE_NAME_TRAIN_ENGINE_RAIL_UU_37_DIESEL                 :Тепловоз UU «37»
STR_VEHICLE_NAME_TRAIN_ENGINE_RAIL_FLOSS_47_DIESEL              :Тепловоз Floss «47»
STR_VEHICLE_NAME_TRAIN_ENGINE_RAIL_CS_4000_DIESEL               :Тепловоз CS 4000
STR_VEHICLE_NAME_TRAIN_ENGINE_RAIL_CS_2400_DIESEL               :Тепловоз CS 2400
STR_VEHICLE_NAME_TRAIN_ENGINE_RAIL_CENTENNIAL_DIESEL            :Тепловоз «Centennial»
STR_VEHICLE_NAME_TRAIN_ENGINE_RAIL_KELLING_3100_DIESEL          :Тепловоз «Kelling 3100»
STR_VEHICLE_NAME_TRAIN_ENGINE_RAIL_TURNER_TURBO_DIESEL          :Тепловоз «Turner Турбо»
STR_VEHICLE_NAME_TRAIN_ENGINE_RAIL_MJS_1000_DIESEL              :Тепловоз MJS 1000
STR_VEHICLE_NAME_TRAIN_ENGINE_RAIL_SH_125_DIESEL                :Тепловоз SH «125»
STR_VEHICLE_NAME_TRAIN_ENGINE_RAIL_SH_30_ELECTRIC               :Электровоз SH «30»
STR_VEHICLE_NAME_TRAIN_ENGINE_RAIL_SH_40_ELECTRIC               :Электровоз SH «40»
STR_VEHICLE_NAME_TRAIN_ENGINE_RAIL_T_I_M_ELECTRIC               :Электровоз «T.I.M.»
STR_VEHICLE_NAME_TRAIN_ENGINE_RAIL_ASIASTAR_ELECTRIC            :Электровоз «AsiaStar»
STR_VEHICLE_NAME_TRAIN_WAGON_RAIL_PASSENGER_CAR                 :Пассажирский вагон
STR_VEHICLE_NAME_TRAIN_WAGON_RAIL_MAIL_VAN                      :Почтовый вагон
STR_VEHICLE_NAME_TRAIN_WAGON_RAIL_COAL_CAR                      :Угольная платформа
STR_VEHICLE_NAME_TRAIN_WAGON_RAIL_OIL_TANKER                    :Нефтяная цистерна
STR_VEHICLE_NAME_TRAIN_WAGON_RAIL_LIVESTOCK_VAN                 :Вагон для скота
STR_VEHICLE_NAME_TRAIN_WAGON_RAIL_GOODS_VAN                     :Товарный вагон
STR_VEHICLE_NAME_TRAIN_WAGON_RAIL_GRAIN_HOPPER                  :Хоппер для зерна
STR_VEHICLE_NAME_TRAIN_WAGON_RAIL_WOOD_TRUCK                    :Вагон для дерева
STR_VEHICLE_NAME_TRAIN_WAGON_RAIL_IRON_ORE_HOPPER               :Хоппер для железной руды
STR_VEHICLE_NAME_TRAIN_WAGON_RAIL_STEEL_TRUCK                   :Вагон для стали
STR_VEHICLE_NAME_TRAIN_WAGON_RAIL_ARMORED_VAN                   :Бронированный вагон
STR_VEHICLE_NAME_TRAIN_WAGON_RAIL_FOOD_VAN                      :Рефрижератор (продукты)
STR_VEHICLE_NAME_TRAIN_WAGON_RAIL_PAPER_TRUCK                   :Вагон для бумаги
STR_VEHICLE_NAME_TRAIN_WAGON_RAIL_COPPER_ORE_HOPPER             :Хоппер для медной руды
STR_VEHICLE_NAME_TRAIN_WAGON_RAIL_WATER_TANKER                  :Водная цистерна
STR_VEHICLE_NAME_TRAIN_WAGON_RAIL_FRUIT_TRUCK                   :Рефрижератор (фрукты)
STR_VEHICLE_NAME_TRAIN_WAGON_RAIL_RUBBER_TRUCK                  :Вагон для каучука
STR_VEHICLE_NAME_TRAIN_WAGON_RAIL_SUGAR_TRUCK                   :Вагон для сахара
STR_VEHICLE_NAME_TRAIN_WAGON_RAIL_COTTON_CANDY_HOPPER           :Хоппер для сахарной ваты
STR_VEHICLE_NAME_TRAIN_WAGON_RAIL_TOFFEE_HOPPER                 :Хоппер для ирисок
STR_VEHICLE_NAME_TRAIN_WAGON_RAIL_BUBBLE_VAN                    :Вагон для пузырьков
STR_VEHICLE_NAME_TRAIN_WAGON_RAIL_COLA_TANKER                   :Цистерна для колы
STR_VEHICLE_NAME_TRAIN_WAGON_RAIL_CANDY_VAN                     :Вагон для конфет
STR_VEHICLE_NAME_TRAIN_WAGON_RAIL_TOY_VAN                       :Вагон для игрушек
STR_VEHICLE_NAME_TRAIN_WAGON_RAIL_BATTERY_TRUCK                 :Вагон для батареек
STR_VEHICLE_NAME_TRAIN_WAGON_RAIL_FIZZY_DRINK_TRUCK             :Вагон для газировки
STR_VEHICLE_NAME_TRAIN_WAGON_RAIL_PLASTIC_TRUCK                 :Вагон для пластика
STR_VEHICLE_NAME_TRAIN_ENGINE_MONORAIL_X2001_ELECTRIC           :Электровоз «X2001»
STR_VEHICLE_NAME_TRAIN_ENGINE_MONORAIL_MILLENNIUM_Z1_ELECTRIC   :Электровоз «Millennium Z1»
STR_VEHICLE_NAME_TRAIN_ENGINE_MONORAIL_WIZZOWOW_Z99             :Wizzowow Z99
STR_VEHICLE_NAME_TRAIN_WAGON_MONORAIL_PASSENGER_CAR             :Пассажирский вагон
STR_VEHICLE_NAME_TRAIN_WAGON_MONORAIL_MAIL_VAN                  :Почтовый вагон
STR_VEHICLE_NAME_TRAIN_WAGON_MONORAIL_COAL_CAR                  :Угольная платформа
STR_VEHICLE_NAME_TRAIN_WAGON_MONORAIL_OIL_TANKER                :Нефтяная цистерна
STR_VEHICLE_NAME_TRAIN_WAGON_MONORAIL_LIVESTOCK_VAN             :Вагон для скота
STR_VEHICLE_NAME_TRAIN_WAGON_MONORAIL_GOODS_VAN                 :Товарный вагон
STR_VEHICLE_NAME_TRAIN_WAGON_MONORAIL_GRAIN_HOPPER              :Хоппер для зерна
STR_VEHICLE_NAME_TRAIN_WAGON_MONORAIL_WOOD_TRUCK                :Вагон для древесины
STR_VEHICLE_NAME_TRAIN_WAGON_MONORAIL_IRON_ORE_HOPPER           :Хоппер для железной руды
STR_VEHICLE_NAME_TRAIN_WAGON_MONORAIL_STEEL_TRUCK               :Вагон для стали
STR_VEHICLE_NAME_TRAIN_WAGON_MONORAIL_ARMORED_VAN               :Бронированный вагон
STR_VEHICLE_NAME_TRAIN_WAGON_MONORAIL_FOOD_VAN                  :Рефрижератор (продукты)
STR_VEHICLE_NAME_TRAIN_WAGON_MONORAIL_PAPER_TRUCK               :Вагон для бумаги
STR_VEHICLE_NAME_TRAIN_WAGON_MONORAIL_COPPER_ORE_HOPPER         :Хоппер для медной руды
STR_VEHICLE_NAME_TRAIN_WAGON_MONORAIL_WATER_TANKER              :Водная цистерна
STR_VEHICLE_NAME_TRAIN_WAGON_MONORAIL_FRUIT_TRUCK               :Рефрижератор (фрукты)
STR_VEHICLE_NAME_TRAIN_WAGON_MONORAIL_RUBBER_TRUCK              :Вагон для каучука
STR_VEHICLE_NAME_TRAIN_WAGON_MONORAIL_SUGAR_TRUCK               :Вагон для сахара
STR_VEHICLE_NAME_TRAIN_WAGON_MONORAIL_COTTON_CANDY_HOPPER       :Хоппер для сахарной ваты
STR_VEHICLE_NAME_TRAIN_WAGON_MONORAIL_TOFFEE_HOPPER             :Хоппер для ирисок
STR_VEHICLE_NAME_TRAIN_WAGON_MONORAIL_BUBBLE_VAN                :Вагон для пузырьков
STR_VEHICLE_NAME_TRAIN_WAGON_MONORAIL_COLA_TANKER               :Цистерна для колы
STR_VEHICLE_NAME_TRAIN_WAGON_MONORAIL_CANDY_VAN                 :Вагон для конфет
STR_VEHICLE_NAME_TRAIN_WAGON_MONORAIL_TOY_VAN                   :Вагон для игрушек
STR_VEHICLE_NAME_TRAIN_WAGON_MONORAIL_BATTERY_TRUCK             :Вагон для батареек
STR_VEHICLE_NAME_TRAIN_WAGON_MONORAIL_FIZZY_DRINK_TRUCK         :Вагон для газировки
STR_VEHICLE_NAME_TRAIN_WAGON_MONORAIL_PLASTIC_TRUCK             :Вагон для пластика
STR_VEHICLE_NAME_TRAIN_ENGINE_MAGLEV_LEV1_LEVIATHAN_ELECTRIC    :Lev1 «Левиафан»
STR_VEHICLE_NAME_TRAIN_ENGINE_MAGLEV_LEV2_CYCLOPS_ELECTRIC      :Lev2 «Циклоп»
STR_VEHICLE_NAME_TRAIN_ENGINE_MAGLEV_LEV3_PEGASUS_ELECTRIC      :Lev3 «Пегас»
STR_VEHICLE_NAME_TRAIN_ENGINE_MAGLEV_LEV4_CHIMAERA_ELECTRIC     :Lev4 «Химера»
STR_VEHICLE_NAME_TRAIN_ENGINE_MAGLEV_WIZZOWOW_ROCKETEER         :Wizzowow «Ракета»
STR_VEHICLE_NAME_TRAIN_WAGON_MAGLEV_PASSENGER_CAR               :Пассажирский вагон
STR_VEHICLE_NAME_TRAIN_WAGON_MAGLEV_MAIL_VAN                    :Почтовый вагон
STR_VEHICLE_NAME_TRAIN_WAGON_MAGLEV_COAL_CAR                    :Угольная платформа
STR_VEHICLE_NAME_TRAIN_WAGON_MAGLEV_OIL_TANKER                  :Нефтяная цистерна
STR_VEHICLE_NAME_TRAIN_WAGON_MAGLEV_LIVESTOCK_VAN               :Вагон для скота
STR_VEHICLE_NAME_TRAIN_WAGON_MAGLEV_GOODS_VAN                   :Товарный вагон
STR_VEHICLE_NAME_TRAIN_WAGON_MAGLEV_GRAIN_HOPPER                :Хоппер для зерна
STR_VEHICLE_NAME_TRAIN_WAGON_MAGLEV_WOOD_TRUCK                  :Вагон для древесины
STR_VEHICLE_NAME_TRAIN_WAGON_MAGLEV_IRON_ORE_HOPPER             :Хоппер для железной руды
STR_VEHICLE_NAME_TRAIN_WAGON_MAGLEV_STEEL_TRUCK                 :Вагон для стали
STR_VEHICLE_NAME_TRAIN_WAGON_MAGLEV_ARMORED_VAN                 :Бронированный вагон
STR_VEHICLE_NAME_TRAIN_WAGON_MAGLEV_FOOD_VAN                    :Рефрижератор (продукты)
STR_VEHICLE_NAME_TRAIN_WAGON_MAGLEV_PAPER_TRUCK                 :Вагон для бумаги
STR_VEHICLE_NAME_TRAIN_WAGON_MAGLEV_COPPER_ORE_HOPPER           :Хоппер для медной руды
STR_VEHICLE_NAME_TRAIN_WAGON_MAGLEV_WATER_TANKER                :Водная цистерна
STR_VEHICLE_NAME_TRAIN_WAGON_MAGLEV_FRUIT_TRUCK                 :Рефрижератор (фрукты)
STR_VEHICLE_NAME_TRAIN_WAGON_MAGLEV_RUBBER_TRUCK                :Вагон для каучука
STR_VEHICLE_NAME_TRAIN_WAGON_MAGLEV_SUGAR_TRUCK                 :Вагон для сахара
STR_VEHICLE_NAME_TRAIN_WAGON_MAGLEV_COTTON_CANDY_HOPPER         :Хоппер для сахарной ваты
STR_VEHICLE_NAME_TRAIN_WAGON_MAGLEV_TOFFEE_HOPPER               :Хоппер для ирисок
STR_VEHICLE_NAME_TRAIN_WAGON_MAGLEV_BUBBLE_VAN                  :Вагон для пузырьков
STR_VEHICLE_NAME_TRAIN_WAGON_MAGLEV_COLA_TANKER                 :Цистерна для колы
STR_VEHICLE_NAME_TRAIN_WAGON_MAGLEV_CANDY_VAN                   :Вагон для конфет
STR_VEHICLE_NAME_TRAIN_WAGON_MAGLEV_TOY_VAN                     :Вагон для игрушек
STR_VEHICLE_NAME_TRAIN_WAGON_MAGLEV_BATTERY_TRUCK               :Вагон для батареек
STR_VEHICLE_NAME_TRAIN_WAGON_MAGLEV_FIZZY_DRINK_TRUCK           :Вагон для газировки
STR_VEHICLE_NAME_TRAIN_WAGON_MAGLEV_PLASTIC_TRUCK               :Вагон для пластика

###length 88
STR_VEHICLE_NAME_ROAD_VEHICLE_MPS_REGAL_BUS                     :Автобус MPS Regal
STR_VEHICLE_NAME_ROAD_VEHICLE_HEREFORD_LEOPARD_BUS              :Автобус Hereford Leopard
STR_VEHICLE_NAME_ROAD_VEHICLE_FOSTER_BUS                        :Автобус Foster
STR_VEHICLE_NAME_ROAD_VEHICLE_FOSTER_MKII_SUPERBUS              :Автобус Foster MkII
STR_VEHICLE_NAME_ROAD_VEHICLE_PLODDYPHUT_MKI_BUS                :Автобус Ploddyphut MkI
STR_VEHICLE_NAME_ROAD_VEHICLE_PLODDYPHUT_MKII_BUS               :Автобус Ploddyphut MkII
STR_VEHICLE_NAME_ROAD_VEHICLE_PLODDYPHUT_MKIII_BUS              :Автобус Ploddyphut MkIII
STR_VEHICLE_NAME_ROAD_VEHICLE_BALOGH_COAL_TRUCK                 :Грузовик Balogh (уголь)
STR_VEHICLE_NAME_ROAD_VEHICLE_UHL_COAL_TRUCK                    :Грузовик Uhl (уголь)
STR_VEHICLE_NAME_ROAD_VEHICLE_DW_COAL_TRUCK                     :Грузовик DW (уголь)
STR_VEHICLE_NAME_ROAD_VEHICLE_MPS_MAIL_TRUCK                    :Почтовый фургон MPS
STR_VEHICLE_NAME_ROAD_VEHICLE_REYNARD_MAIL_TRUCK                :Почтовый фургон Reynard
STR_VEHICLE_NAME_ROAD_VEHICLE_PERRY_MAIL_TRUCK                  :Почтовый фургон Perry
STR_VEHICLE_NAME_ROAD_VEHICLE_MIGHTYMOVER_MAIL_TRUCK            :Почтовый фургон MightyMover
STR_VEHICLE_NAME_ROAD_VEHICLE_POWERNAUGHT_MAIL_TRUCK            :Почтовый фургон Powernaught
STR_VEHICLE_NAME_ROAD_VEHICLE_WIZZOWOW_MAIL_TRUCK               :Почтовый фургон Wizzowow
STR_VEHICLE_NAME_ROAD_VEHICLE_WITCOMBE_OIL_TANKER               :Цистерна Witcombe (нефть)
STR_VEHICLE_NAME_ROAD_VEHICLE_FOSTER_OIL_TANKER                 :Цистерна Foster (нефть)
STR_VEHICLE_NAME_ROAD_VEHICLE_PERRY_OIL_TANKER                  :Цистерна Perry (нефть)
STR_VEHICLE_NAME_ROAD_VEHICLE_TALBOTT_LIVESTOCK_VAN             :Скотовозка Talbott
STR_VEHICLE_NAME_ROAD_VEHICLE_UHL_LIVESTOCK_VAN                 :Скотовозка Uhl
STR_VEHICLE_NAME_ROAD_VEHICLE_FOSTER_LIVESTOCK_VAN              :Скотовозка Foster
STR_VEHICLE_NAME_ROAD_VEHICLE_BALOGH_GOODS_TRUCK                :Грузовик Balogh (товары)
STR_VEHICLE_NAME_ROAD_VEHICLE_CRAIGHEAD_GOODS_TRUCK             :Грузовик Craighead (товары)
STR_VEHICLE_NAME_ROAD_VEHICLE_GOSS_GOODS_TRUCK                  :Грузовик Goss (товары)
STR_VEHICLE_NAME_ROAD_VEHICLE_HEREFORD_GRAIN_TRUCK              :Зерновозка Hereford
STR_VEHICLE_NAME_ROAD_VEHICLE_THOMAS_GRAIN_TRUCK                :Зерновозка Thomas
STR_VEHICLE_NAME_ROAD_VEHICLE_GOSS_GRAIN_TRUCK                  :Зерновозка Goss
STR_VEHICLE_NAME_ROAD_VEHICLE_WITCOMBE_WOOD_TRUCK               :Грузовик Witcombe (древесина)
STR_VEHICLE_NAME_ROAD_VEHICLE_FOSTER_WOOD_TRUCK                 :Грузовик Foster (древесина)
STR_VEHICLE_NAME_ROAD_VEHICLE_MORELAND_WOOD_TRUCK               :Грузовик Moreland (древесина)
STR_VEHICLE_NAME_ROAD_VEHICLE_MPS_IRON_ORE_TRUCK                :Грузовик MPS (жел. руда)
STR_VEHICLE_NAME_ROAD_VEHICLE_UHL_IRON_ORE_TRUCK                :Грузовик Uhl (жел. руда)
STR_VEHICLE_NAME_ROAD_VEHICLE_CHIPPY_IRON_ORE_TRUCK             :Грузовик Chippy (жел. руда)
STR_VEHICLE_NAME_ROAD_VEHICLE_BALOGH_STEEL_TRUCK                :Грузовик Balogh (сталь)
STR_VEHICLE_NAME_ROAD_VEHICLE_UHL_STEEL_TRUCK                   :Грузовик Uhl (сталь)
STR_VEHICLE_NAME_ROAD_VEHICLE_KELLING_STEEL_TRUCK               :Грузовик Kelling (сталь)
STR_VEHICLE_NAME_ROAD_VEHICLE_BALOGH_ARMORED_TRUCK              :Броневик Balogh
STR_VEHICLE_NAME_ROAD_VEHICLE_UHL_ARMORED_TRUCK                 :Броневик Uhl
STR_VEHICLE_NAME_ROAD_VEHICLE_FOSTER_ARMORED_TRUCK              :Броневик Foster
STR_VEHICLE_NAME_ROAD_VEHICLE_FOSTER_FOOD_VAN                   :Рефрижератор Foster
STR_VEHICLE_NAME_ROAD_VEHICLE_PERRY_FOOD_VAN                    :Рефрижератор Perry
STR_VEHICLE_NAME_ROAD_VEHICLE_CHIPPY_FOOD_VAN                   :Рефрижератор Chippy
STR_VEHICLE_NAME_ROAD_VEHICLE_UHL_PAPER_TRUCK                   :Грузовик Uhl (бумага)
STR_VEHICLE_NAME_ROAD_VEHICLE_BALOGH_PAPER_TRUCK                :Грузовик Balogh (бумага)
STR_VEHICLE_NAME_ROAD_VEHICLE_MPS_PAPER_TRUCK                   :Грузовик MPS (бумага)
STR_VEHICLE_NAME_ROAD_VEHICLE_MPS_COPPER_ORE_TRUCK              :Грузовик MPS (медн. руда)
STR_VEHICLE_NAME_ROAD_VEHICLE_UHL_COPPER_ORE_TRUCK              :Грузовик Uhl (медн. руда)
STR_VEHICLE_NAME_ROAD_VEHICLE_GOSS_COPPER_ORE_TRUCK             :Грузовик Goss (медн. руда)
STR_VEHICLE_NAME_ROAD_VEHICLE_UHL_WATER_TANKER                  :Водная цистерна Uhl
STR_VEHICLE_NAME_ROAD_VEHICLE_BALOGH_WATER_TANKER               :Водная цистерна Balogh
STR_VEHICLE_NAME_ROAD_VEHICLE_MPS_WATER_TANKER                  :Водная цистерна MPS
STR_VEHICLE_NAME_ROAD_VEHICLE_BALOGH_FRUIT_TRUCK                :Рефрижератор Balogh (фрукты)
STR_VEHICLE_NAME_ROAD_VEHICLE_UHL_FRUIT_TRUCK                   :Рефрижератор Uhl (фрукты)
STR_VEHICLE_NAME_ROAD_VEHICLE_KELLING_FRUIT_TRUCK               :Рефрижератор Kelling (фрукты)
STR_VEHICLE_NAME_ROAD_VEHICLE_BALOGH_RUBBER_TRUCK               :Грузовик Balogh (каучук)
STR_VEHICLE_NAME_ROAD_VEHICLE_UHL_RUBBER_TRUCK                  :Грузовик Uhl (каучук)
STR_VEHICLE_NAME_ROAD_VEHICLE_RMT_RUBBER_TRUCK                  :Грузовик RMT (каучук)
STR_VEHICLE_NAME_ROAD_VEHICLE_MIGHTYMOVER_SUGAR_TRUCK           :Грузовик MightyMover (сахар)
STR_VEHICLE_NAME_ROAD_VEHICLE_POWERNAUGHT_SUGAR_TRUCK           :Грузовик Powernaught (сахар)
STR_VEHICLE_NAME_ROAD_VEHICLE_WIZZOWOW_SUGAR_TRUCK              :Грузовик Wizzowow (сахар)
STR_VEHICLE_NAME_ROAD_VEHICLE_MIGHTYMOVER_COLA_TRUCK            :Цистерна MightyMover (кола)
STR_VEHICLE_NAME_ROAD_VEHICLE_POWERNAUGHT_COLA_TRUCK            :Цистерна Powernaught (кола)
STR_VEHICLE_NAME_ROAD_VEHICLE_WIZZOWOW_COLA_TRUCK               :Цистерна Wizzowow (кола)
STR_VEHICLE_NAME_ROAD_VEHICLE_MIGHTYMOVER_COTTON_CANDY          :Грузовик MightyMover (сах. вата)
STR_VEHICLE_NAME_ROAD_VEHICLE_POWERNAUGHT_COTTON_CANDY          :Грузовик Powernaught (сах. вата)
STR_VEHICLE_NAME_ROAD_VEHICLE_WIZZOWOW_COTTON_CANDY_TRUCK       :Грузовик Wizzowow (сах. вата)
STR_VEHICLE_NAME_ROAD_VEHICLE_MIGHTYMOVER_TOFFEE_TRUCK          :Грузовик MightyMover (ириски)
STR_VEHICLE_NAME_ROAD_VEHICLE_POWERNAUGHT_TOFFEE_TRUCK          :Грузовик Powernaught (ириски)
STR_VEHICLE_NAME_ROAD_VEHICLE_WIZZOWOW_TOFFEE_TRUCK             :Грузовик Wizzowow (ириски)
STR_VEHICLE_NAME_ROAD_VEHICLE_MIGHTYMOVER_TOY_VAN               :Грузовик MightyMover (игрушки)
STR_VEHICLE_NAME_ROAD_VEHICLE_POWERNAUGHT_TOY_VAN               :Грузовик Powernaught (игрушки)
STR_VEHICLE_NAME_ROAD_VEHICLE_WIZZOWOW_TOY_VAN                  :Грузовик Wizzowow (игрушки)
STR_VEHICLE_NAME_ROAD_VEHICLE_MIGHTYMOVER_CANDY_TRUCK           :Грузовик MightyMover (конфеты)
STR_VEHICLE_NAME_ROAD_VEHICLE_POWERNAUGHT_CANDY_TRUCK           :Грузовик Powernaught (конфеты)
STR_VEHICLE_NAME_ROAD_VEHICLE_WIZZOWOW_CANDY_TRUCK              :Грузовик Wizzowow (конфеты)
STR_VEHICLE_NAME_ROAD_VEHICLE_MIGHTYMOVER_BATTERY_TRUCK         :Грузовик MightyMover (батарейки)
STR_VEHICLE_NAME_ROAD_VEHICLE_POWERNAUGHT_BATTERY_TRUCK         :Грузовик Powernaught (батарейки)
STR_VEHICLE_NAME_ROAD_VEHICLE_WIZZOWOW_BATTERY_TRUCK            :Грузовик Wizzowow (батарейки)
STR_VEHICLE_NAME_ROAD_VEHICLE_MIGHTYMOVER_FIZZY_DRINK           :Грузовик MightyMover (газировка)
STR_VEHICLE_NAME_ROAD_VEHICLE_POWERNAUGHT_FIZZY_DRINK           :Грузовик Powernaught (газировка)
STR_VEHICLE_NAME_ROAD_VEHICLE_WIZZOWOW_FIZZY_DRINK_TRUCK        :Грузовик Wizzowow (газировка)
STR_VEHICLE_NAME_ROAD_VEHICLE_MIGHTYMOVER_PLASTIC_TRUCK         :Грузовик MightyMover (пластик)
STR_VEHICLE_NAME_ROAD_VEHICLE_POWERNAUGHT_PLASTIC_TRUCK         :Грузовик Powernaught (пластик)
STR_VEHICLE_NAME_ROAD_VEHICLE_WIZZOWOW_PLASTIC_TRUCK            :Грузовик Wizzowow (пластик)
STR_VEHICLE_NAME_ROAD_VEHICLE_MIGHTYMOVER_BUBBLE_TRUCK          :Грузовик MightyMover (пузырьки)
STR_VEHICLE_NAME_ROAD_VEHICLE_POWERNAUGHT_BUBBLE_TRUCK          :Грузовик Powernaught (пузырьки)
STR_VEHICLE_NAME_ROAD_VEHICLE_WIZZOWOW_BUBBLE_TRUCK             :Грузовик Wizzowow (пузырьки)

###length 11
STR_VEHICLE_NAME_SHIP_MPS_OIL_TANKER                            :Нефт. танкер MPS
STR_VEHICLE_NAME_SHIP_CS_INC_OIL_TANKER                         :Нефт. танкер CS-Inc.
STR_VEHICLE_NAME_SHIP_MPS_PASSENGER_FERRY                       :Пассажир. судно MPS
STR_VEHICLE_NAME_SHIP_FFP_PASSENGER_FERRY                       :Пассажир. судно FFP
STR_VEHICLE_NAME_SHIP_BAKEWELL_300_HOVERCRAFT                   :Судно на возд. подушке Bakewell 300
STR_VEHICLE_NAME_SHIP_CHUGGER_CHUG_PASSENGER                    :Пассажир. судно Chugger-Chug
STR_VEHICLE_NAME_SHIP_SHIVERSHAKE_PASSENGER_FERRY               :Пассажир. судно Shivershake
STR_VEHICLE_NAME_SHIP_YATE_CARGO_SHIP                           :Сухогруз Yate
STR_VEHICLE_NAME_SHIP_BAKEWELL_CARGO_SHIP                       :Сухогруз Bakewell
STR_VEHICLE_NAME_SHIP_MIGHTYMOVER_CARGO_SHIP                    :Сухогруз MightyMover
STR_VEHICLE_NAME_SHIP_POWERNAUT_CARGO_SHIP                      :Сухогруз Powernaut

###length 41
STR_VEHICLE_NAME_AIRCRAFT_SAMPSON_U52                           :Sampson U52
STR_VEHICLE_NAME_AIRCRAFT_COLEMAN_COUNT                         :Coleman Count
STR_VEHICLE_NAME_AIRCRAFT_FFP_DART                              :FFP Dart
STR_VEHICLE_NAME_AIRCRAFT_YATE_HAUGAN                           :Yate Haugan
STR_VEHICLE_NAME_AIRCRAFT_BAKEWELL_COTSWALD_LB_3                :Bakewell Cotswald LB-3
STR_VEHICLE_NAME_AIRCRAFT_BAKEWELL_LUCKETT_LB_8                 :Bakewell Luckett LB-8
STR_VEHICLE_NAME_AIRCRAFT_BAKEWELL_LUCKETT_LB_9                 :Bakewell Luckett LB-9
STR_VEHICLE_NAME_AIRCRAFT_BAKEWELL_LUCKETT_LB80                 :Bakewell Luckett LB80
STR_VEHICLE_NAME_AIRCRAFT_BAKEWELL_LUCKETT_LB_10                :Bakewell Luckett LB-10
STR_VEHICLE_NAME_AIRCRAFT_BAKEWELL_LUCKETT_LB_11                :Bakewell Luckett LB-11
STR_VEHICLE_NAME_AIRCRAFT_YATE_AEROSPACE_YAC_1_11               :Yate Aerospace YAC 1-11
STR_VEHICLE_NAME_AIRCRAFT_DARWIN_100                            :Дарвин 100
STR_VEHICLE_NAME_AIRCRAFT_DARWIN_200                            :Дарвин 200
STR_VEHICLE_NAME_AIRCRAFT_DARWIN_300                            :Дарвин 300
STR_VEHICLE_NAME_AIRCRAFT_DARWIN_400                            :Дарвин 400
STR_VEHICLE_NAME_AIRCRAFT_DARWIN_500                            :Дарвин 500
STR_VEHICLE_NAME_AIRCRAFT_DARWIN_600                            :Дарвин 600
STR_VEHICLE_NAME_AIRCRAFT_GURU_GALAXY                           :Гуру «Галактика»
STR_VEHICLE_NAME_AIRCRAFT_AIRTAXI_A21                           :Аэротакси A21
STR_VEHICLE_NAME_AIRCRAFT_AIRTAXI_A31                           :Аэротакси A31
STR_VEHICLE_NAME_AIRCRAFT_AIRTAXI_A32                           :Аэротакси A32
STR_VEHICLE_NAME_AIRCRAFT_AIRTAXI_A33                           :Аэротакси A33
STR_VEHICLE_NAME_AIRCRAFT_YATE_AEROSPACE_YAE46                  :Yate Aerospace YAe46
STR_VEHICLE_NAME_AIRCRAFT_DINGER_100                            :Дингер 100
STR_VEHICLE_NAME_AIRCRAFT_AIRTAXI_A34_1000                      :Аэротакси A34-1000
STR_VEHICLE_NAME_AIRCRAFT_YATE_Z_SHUTTLE                        :Yate Z-Шаттл
STR_VEHICLE_NAME_AIRCRAFT_KELLING_K1                            :Kelling K1
STR_VEHICLE_NAME_AIRCRAFT_KELLING_K6                            :Kelling K6
STR_VEHICLE_NAME_AIRCRAFT_KELLING_K7                            :Kelling K7
STR_VEHICLE_NAME_AIRCRAFT_DARWIN_700                            :Дарвин 700
STR_VEHICLE_NAME_AIRCRAFT_FFP_HYPERDART_2                       :FFP Hyperdart 2
STR_VEHICLE_NAME_AIRCRAFT_DINGER_200                            :Dinger 200
STR_VEHICLE_NAME_AIRCRAFT_DINGER_1000                           :Dinger 1000
STR_VEHICLE_NAME_AIRCRAFT_PLODDYPHUT_100                        :Ploddyphut 100
STR_VEHICLE_NAME_AIRCRAFT_PLODDYPHUT_500                        :Ploddyphut 500
STR_VEHICLE_NAME_AIRCRAFT_FLASHBANG_X1                          :Flashbang X1
STR_VEHICLE_NAME_AIRCRAFT_JUGGERPLANE_M1                        :Джаггерлёт M1
STR_VEHICLE_NAME_AIRCRAFT_FLASHBANG_WIZZER                      :Flashbang Wizzer
STR_VEHICLE_NAME_AIRCRAFT_TRICARIO_HELICOPTER                   :Вертолёт Tricario
STR_VEHICLE_NAME_AIRCRAFT_GURU_X2_HELICOPTER                    :Вертолёт Гуру X2
STR_VEHICLE_NAME_AIRCRAFT_POWERNAUT_HELICOPTER                  :Вертолёт Powernaut

##id 0x8800
# Formatting of some strings
STR_FORMAT_DATE_TINY                                            :{STRING}.{STRING}.{NUM}
STR_FORMAT_DATE_SHORT                                           :{STRING} {NUM} г.
STR_FORMAT_DATE_LONG                                            :{STRING} {STRING.gen} {NUM} г.
STR_FORMAT_DATE_ISO                                             :{2:NUM}-{1:STRING}-{0:STRING}

STR_FORMAT_COMPANY_NUM                                          :(Компания {COMMA})
STR_FORMAT_GROUP_NAME                                           :Группа {COMMA}
STR_FORMAT_GROUP_VEHICLE_NAME                                   :{GROUP} (№{COMMA})
STR_FORMAT_INDUSTRY_NAME                                        :{1:STRING} {0:TOWN}

###length 2
STR_FORMAT_BUOY_NAME                                            :Буй {TOWN}
STR_FORMAT_BUOY_NAME_SERIAL                                     :Буй {TOWN} №{COMMA}

###length 2
STR_FORMAT_WAYPOINT_NAME                                        :Точка пути {TOWN}
STR_FORMAT_WAYPOINT_NAME_SERIAL                                 :Точка пути {TOWN} №{COMMA}

###length 6
STR_FORMAT_DEPOT_NAME_TRAIN                                     :Депо {TOWN}
STR_FORMAT_DEPOT_NAME_TRAIN_SERIAL                              :Депо {TOWN} №{COMMA}
STR_FORMAT_DEPOT_NAME_ROAD_VEHICLE                              :Гараж {TOWN}
STR_FORMAT_DEPOT_NAME_ROAD_VEHICLE_SERIAL                       :Гараж {TOWN} №{COMMA}
STR_FORMAT_DEPOT_NAME_SHIP                                      :Док {TOWN}
STR_FORMAT_DEPOT_NAME_SHIP_SERIAL                               :Док {TOWN} №{COMMA}
###next-name-looks-similar

STR_FORMAT_DEPOT_NAME_AIRCRAFT                                  :Ангар ({STATION})
# _SERIAL version of AIRACRAFT doesn't exist

STR_UNKNOWN_STATION                                             :неизвестная станция
STR_DEFAULT_SIGN_NAME                                           :Табличка
STR_COMPANY_SOMEONE                                             :кто-то

STR_SAVEGAME_NAME_DEFAULT                                       :{COMPANY}, {STRING}
STR_SAVEGAME_NAME_SPECTATOR                                     :Зритель, {1:STRING}

# Viewport strings
STR_VIEWPORT_TOWN_POP                                           :{WHITE}{TOWN} ({COMMA})
STR_VIEWPORT_TOWN                                               :{WHITE}{TOWN}
STR_VIEWPORT_TOWN_TINY_BLACK                                    :{TINY_FONT}{BLACK}{TOWN}
STR_VIEWPORT_TOWN_TINY_WHITE                                    :{TINY_FONT}{WHITE}{TOWN}

STR_VIEWPORT_SIGN_SMALL_BLACK                                   :{TINY_FONT}{BLACK}{SIGN}
STR_VIEWPORT_SIGN_SMALL_WHITE                                   :{TINY_FONT}{WHITE}{SIGN}

STR_VIEWPORT_STATION                                            :{STATION} {STATION_FEATURES}
STR_VIEWPORT_STATION_TINY                                       :{TINY_FONT}{STATION}

STR_VIEWPORT_WAYPOINT                                           :{WAYPOINT}
STR_VIEWPORT_WAYPOINT_TINY                                      :{TINY_FONT}{WAYPOINT}

# Simple strings to get specific types of data
STR_COMPANY_NAME                                                :{COMPANY}
STR_COMPANY_NAME_COMPANY_NUM                                    :{COMPANY} {COMPANY_NUM}
STR_DEPOT_NAME                                                  :{DEPOT}
STR_ENGINE_NAME                                                 :{ENGINE}
STR_HIDDEN_ENGINE_NAME                                          :{ENGINE} (скрыт)
STR_GROUP_NAME                                                  :{GROUP}
STR_INDUSTRY_NAME                                               :{INDUSTRY}
STR_PRESIDENT_NAME                                              :{PRESIDENT_NAME}
STR_SIGN_NAME                                                   :{SIGN}
STR_STATION_NAME                                                :{STATION}
STR_TOWN_NAME                                                   :{TOWN}
STR_VEHICLE_NAME                                                :{VEHICLE}
STR_WAYPOINT_NAME                                               :{WAYPOINT}

STR_JUST_CARGO                                                  :{CARGO_LONG}
STR_JUST_CHECKMARK                                              :{CHECKMARK}
STR_JUST_COMMA                                                  :{COMMA}
STR_JUST_CURRENCY_SHORT                                         :{CURRENCY_SHORT}
STR_JUST_CURRENCY_LONG                                          :{CURRENCY_LONG}
STR_JUST_CARGO_LIST                                             :{CARGO_LIST}
STR_JUST_INT                                                    :{NUM}
STR_JUST_DATE_TINY                                              :{DATE_TINY}
STR_JUST_DATE_SHORT                                             :{DATE_SHORT}
STR_JUST_DATE_LONG                                              :{DATE_LONG}
STR_JUST_DATE_ISO                                               :{DATE_ISO}
STR_JUST_STRING                                                 :{STRING}
STR_JUST_STRING_STRING                                          :{STRING}{STRING}
STR_JUST_RAW_STRING                                             :{STRING}
STR_JUST_BIG_RAW_STRING                                         :{BIG_FONT}{STRING}

# Slightly 'raw' stringcodes with colour or size
STR_BLACK_COMMA                                                 :{BLACK}{COMMA}
STR_TINY_BLACK_COMA                                             :{TINY_FONT}{BLACK}{COMMA}
STR_TINY_COMMA                                                  :{TINY_FONT}{COMMA}
STR_BLUE_COMMA                                                  :{BLUE}{COMMA}
STR_RED_COMMA                                                   :{RED}{COMMA}
STR_WHITE_COMMA                                                 :{WHITE}{COMMA}
STR_TINY_BLACK_DECIMAL                                          :{TINY_FONT}{BLACK}{DECIMAL}
STR_COMPANY_MONEY                                               :{WHITE}{CURRENCY_LONG}
STR_BLACK_DATE_LONG                                             :{BLACK}{DATE_LONG}
STR_WHITE_DATE_LONG                                             :{WHITE}{DATE_LONG}
STR_SHORT_DATE                                                  :{WHITE}{DATE_TINY}
STR_DATE_LONG_SMALL                                             :{TINY_FONT}{BLACK}{DATE_LONG}
STR_TINY_GROUP                                                  :{TINY_FONT}{GROUP}
STR_BLACK_INT                                                   :{BLACK}{NUM}
STR_ORANGE_INT                                                  :{ORANGE}{NUM}
STR_WHITE_SIGN                                                  :{WHITE}{SIGN}
STR_TINY_BLACK_STATION                                          :{TINY_FONT}{BLACK}{STATION}
STR_BLACK_STRING                                                :{BLACK}{STRING}
STR_BLACK_RAW_STRING                                            :{BLACK}{STRING}
STR_ORANGE_STRING                                               :{ORANGE}{STRING}
STR_LTBLUE_STRING                                               :{LTBLUE}{STRING}
STR_WHITE_STRING                                                :{WHITE}{STRING}
STR_ORANGE_STRING1_WHITE                                        :{ORANGE}{STRING}{WHITE}
STR_ORANGE_STRING1_LTBLUE                                       :{ORANGE}{STRING}{LTBLUE}
STR_TINY_BLACK_HEIGHT                                           :{TINY_FONT}{BLACK}{HEIGHT}
STR_TINY_BLACK_VEHICLE                                          :{TINY_FONT}{BLACK}{VEHICLE}
STR_TINY_RIGHT_ARROW                                            :{TINY_FONT}{RIGHT_ARROW}

STR_BLACK_1                                                     :{BLACK}1
STR_BLACK_2                                                     :{BLACK}2
STR_BLACK_3                                                     :{BLACK}3
STR_BLACK_4                                                     :{BLACK}4
STR_BLACK_5                                                     :{BLACK}5
STR_BLACK_6                                                     :{BLACK}6
STR_BLACK_7                                                     :{BLACK}7

STR_TRAIN                                                       :{BLACK}{TRAIN}
STR_BUS                                                         :{BLACK}{BUS}
STR_LORRY                                                       :{BLACK}{LORRY}
STR_PLANE                                                       :{BLACK}{PLANE}
STR_SHIP                                                        :{BLACK}{SHIP}

STR_TOOLBAR_RAILTYPE_VELOCITY                                   :{STRING} ({VELOCITY})

STR_CONFIG_SETTING_PAY_FOR_REPAIR_VEHICLE                       :Взымать плату за починку тс: {STRING}
STR_CONFIG_SETTING_PAY_FOR_REPAIR_VEHICLE_HELPTEXT              :Если включено, в депо бужет взыматься плата за ремонт каждой поломки транспортного средства
STR_CONFIG_SETTING_REPAIR_COST                                  :Стоимость ремонта: 1/{STRING} полной стоимости тс
STR_CONFIG_SETTING_REPAIR_COST_HELPTEXT                         :Стоимость ремонта одной поломки транспортного средства<|MERGE_RESOLUTION|>--- conflicted
+++ resolved
@@ -3342,13 +3342,9 @@
 STR_MAPGEN_DESERT_COVERAGE_UP                                   :{BLACK}Увеличить площадь песчаного покрытия на 10%
 STR_MAPGEN_DESERT_COVERAGE_DOWN                                 :{BLACK}Уменьшить площадь песчаного покрытия на 10%
 STR_MAPGEN_DESERT_COVERAGE_TEXT                                 :{BLACK}{NUM}%
-<<<<<<< HEAD
 STR_MAPGEN_SNOW_LINE_HEIGHT                                     :{BLACK}Снеговая линия:
 STR_MAPGEN_SNOW_LINE_UP                                         :{BLACK}Поднять снеговую линию
 STR_MAPGEN_SNOW_LINE_DOWN                                       :{BLACK}Опустить снеговую линию
-STR_MAPGEN_LAND_GENERATOR                                       :{BLACK}Генератор ландшафта:
-=======
->>>>>>> dced2d8c
 STR_MAPGEN_TERRAIN_TYPE                                         :{BLACK}Тип ландшафта:
 STR_MAPGEN_SEA_LEVEL                                            :{BLACK}Количество морей и озёр:
 STR_MAPGEN_QUANTITY_OF_RIVERS                                   :{BLACK}Количество рек:
