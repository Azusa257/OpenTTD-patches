--- conflicted
+++ resolved
@@ -2281,12 +2281,8 @@
 STR_NETWORK_NEED_COMPANY_PASSWORD_CAPTION                       :{WHITE}Компания защищена. Введите пароль.
 
 # Network company list added strings
-<<<<<<< HEAD
-STR_NETWORK_COMPANY_LIST_CLIENT_LIST                            :Список клиентов
+STR_NETWORK_COMPANY_LIST_CLIENT_LIST                            :Список игроков
 STR_NETWORK_COMPANY_LIST_SPECTATE                               :Наблюдать
-=======
-STR_NETWORK_COMPANY_LIST_CLIENT_LIST                            :Список игроков
->>>>>>> 8228021a
 
 # Network client list
 STR_NETWORK_CLIENT_LIST_CAPTION                                 :{WHITE}Сетевая игра
