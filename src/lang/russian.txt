--- conflicted
+++ resolved
@@ -3101,11 +3101,8 @@
 STR_MAPGEN_HEIGHTMAP_SIZE_LABEL                                 :{BLACK}Размер:
 STR_MAPGEN_HEIGHTMAP_SIZE                                       :{ORANGE}{NUM} × {NUM}
 
-<<<<<<< HEAD
+STR_MAPGEN_HEIGHTMAP_HEIGHT_QUERY_CAPT                          :{WHITE}Cамая высокая вершина
 STR_MAPGEN_SNOW_LINE_QUERY_CAPT                                 :{WHITE}Изменить высоту снеговой линии
-=======
-STR_MAPGEN_HEIGHTMAP_HEIGHT_QUERY_CAPT                          :{WHITE}Cамая высокая вершина
->>>>>>> 825867f2
 STR_MAPGEN_START_DATE_QUERY_CAPT                                :{WHITE}Изменить год начала игры
 
 # SE Map generation
