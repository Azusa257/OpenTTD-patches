##name Welsh
##ownname Cymraeg
##isocode cy_GB
##plural 0
##textdir ltr
##digitsep ,
##digitsepcur ,
##decimalsep .
##winlangid 0x0452
##grflangid 0x0f


# $Id$

# This file is part of OpenTTD.
# OpenTTD is free software; you can redistribute it and/or modify it under the terms of the GNU General Public License as published by the Free Software Foundation, version 2.
# OpenTTD is distributed in the hope that it will be useful, but WITHOUT ANY WARRANTY; without even the implied warranty of MERCHANTABILITY or FITNESS FOR A PARTICULAR PURPOSE.
# See the GNU General Public License for more details. You should have received a copy of the GNU General Public License along with OpenTTD. If not, see <http://www.gnu.org/licenses/>.


##id 0x0000
STR_NULL                                                        :
STR_EMPTY                                                       :
STR_UNDEFINED                                                   :(llinyn anniffiniedig)
STR_JUST_NOTHING                                                :Dim

# Cargo related strings
# Plural cargo name
STR_CARGO_PLURAL_NOTHING                                        :
STR_CARGO_PLURAL_PASSENGERS                                     :Teithwyr
STR_CARGO_PLURAL_COAL                                           :Glo
STR_CARGO_PLURAL_MAIL                                           :Post
STR_CARGO_PLURAL_OIL                                            :Olew
STR_CARGO_PLURAL_LIVESTOCK                                      :Da Byw
STR_CARGO_PLURAL_GOODS                                          :Nwyddau
STR_CARGO_PLURAL_GRAIN                                          :Grawn
STR_CARGO_PLURAL_WOOD                                           :Coed
STR_CARGO_PLURAL_IRON_ORE                                       :Mwyn Haearn
STR_CARGO_PLURAL_STEEL                                          :Dur
STR_CARGO_PLURAL_VALUABLES                                      :Trysorau
STR_CARGO_PLURAL_COPPER_ORE                                     :Mwyn Copr
STR_CARGO_PLURAL_MAIZE                                          :India Corn
STR_CARGO_PLURAL_FRUIT                                          :Ffrwythau
STR_CARGO_PLURAL_DIAMONDS                                       :Diemwntau
STR_CARGO_PLURAL_FOOD                                           :Bwyd
STR_CARGO_PLURAL_PAPER                                          :Papur
STR_CARGO_PLURAL_GOLD                                           :Aur
STR_CARGO_PLURAL_WATER                                          :Dŵr
STR_CARGO_PLURAL_WHEAT                                          :Gwenith
STR_CARGO_PLURAL_RUBBER                                         :Rwber
STR_CARGO_PLURAL_SUGAR                                          :Siwgr
STR_CARGO_PLURAL_TOYS                                           :Teganau
STR_CARGO_PLURAL_CANDY                                          :Melysion
STR_CARGO_PLURAL_COLA                                           :Cola
STR_CARGO_PLURAL_COTTON_CANDY                                   :Candifflos
STR_CARGO_PLURAL_BUBBLES                                        :Swigod
STR_CARGO_PLURAL_TOFFEE                                         :Toffi
STR_CARGO_PLURAL_BATTERIES                                      :Baterïau
STR_CARGO_PLURAL_PLASTIC                                        :Plastig
STR_CARGO_PLURAL_FIZZY_DRINKS                                   :Diodydd Pefriol

# Singular cargo name
STR_CARGO_SINGULAR_NOTHING                                      :
STR_CARGO_SINGULAR_PASSENGER                                    :Teithwyr
STR_CARGO_SINGULAR_COAL                                         :Glo
STR_CARGO_SINGULAR_MAIL                                         :Post
STR_CARGO_SINGULAR_OIL                                          :Olew
STR_CARGO_SINGULAR_LIVESTOCK                                    :Da Byw
STR_CARGO_SINGULAR_GOODS                                        :Nwyddau
STR_CARGO_SINGULAR_GRAIN                                        :Grawn
STR_CARGO_SINGULAR_WOOD                                         :Pren
STR_CARGO_SINGULAR_IRON_ORE                                     :Mwyn Haearn
STR_CARGO_SINGULAR_STEEL                                        :Dur
STR_CARGO_SINGULAR_VALUABLES                                    :Trysorau
STR_CARGO_SINGULAR_COPPER_ORE                                   :Mwyn Copr
STR_CARGO_SINGULAR_MAIZE                                        :India Corn
STR_CARGO_SINGULAR_FRUIT                                        :Ffrwyth
STR_CARGO_SINGULAR_DIAMOND                                      :Diemwnt
STR_CARGO_SINGULAR_FOOD                                         :Bwyd
STR_CARGO_SINGULAR_PAPER                                        :Papur
STR_CARGO_SINGULAR_GOLD                                         :Aur
STR_CARGO_SINGULAR_WATER                                        :Dŵr
STR_CARGO_SINGULAR_WHEAT                                        :Gwenith
STR_CARGO_SINGULAR_RUBBER                                       :Rwber
STR_CARGO_SINGULAR_SUGAR                                        :Siwgr
STR_CARGO_SINGULAR_TOY                                          :Tegan
STR_CARGO_SINGULAR_CANDY                                        :Melysyn
STR_CARGO_SINGULAR_COLA                                         :Cola
STR_CARGO_SINGULAR_COTTON_CANDY                                 :Candifflos
STR_CARGO_SINGULAR_BUBBLE                                       :Swigen
STR_CARGO_SINGULAR_TOFFEE                                       :Toffi
STR_CARGO_SINGULAR_BATTERY                                      :Batri
STR_CARGO_SINGULAR_PLASTIC                                      :Plastig
STR_CARGO_SINGULAR_FIZZY_DRINK                                  :Diod Perfiol

# Quantity of cargo
STR_QUANTITY_NOTHING                                            :
STR_QUANTITY_PASSENGERS                                         :{COMMA}{NBSP}teithiwr
STR_QUANTITY_COAL                                               :{WEIGHT_LONG} o lo
STR_QUANTITY_MAIL                                               :{COMMA}{NBSP}bag o bost
STR_QUANTITY_OIL                                                :{VOLUME_LONG} o olew
STR_QUANTITY_LIVESTOCK                                          :{COMMA}{NBSP}eitem o dda byw
STR_QUANTITY_GOODS                                              :{COMMA}{NBSP}crât o nwyddau
STR_QUANTITY_GRAIN                                              :{WEIGHT_LONG} o rawn
STR_QUANTITY_WOOD                                               :{WEIGHT_LONG} o goed
STR_QUANTITY_IRON_ORE                                           :{WEIGHT_LONG} o fwyn haearn
STR_QUANTITY_STEEL                                              :{WEIGHT_LONG} o ddur
STR_QUANTITY_VALUABLES                                          :{COMMA}{NBSP}bag o drysorau
STR_QUANTITY_COPPER_ORE                                         :{WEIGHT_LONG} o fwyn copr
STR_QUANTITY_MAIZE                                              :{WEIGHT_LONG} o india corn
STR_QUANTITY_FRUIT                                              :{WEIGHT_LONG} o ffrwyth
STR_QUANTITY_DIAMONDS                                           :{COMMA}{NBSP}bag o ddiemwntau
STR_QUANTITY_FOOD                                               :{WEIGHT_LONG} o fwyd
STR_QUANTITY_PAPER                                              :{WEIGHT_LONG} o bapur
STR_QUANTITY_GOLD                                               :{COMMA}{NBSP}bag o aur
STR_QUANTITY_WATER                                              :{VOLUME_LONG} o ddŵr
STR_QUANTITY_WHEAT                                              :{WEIGHT_LONG} o wenith
STR_QUANTITY_RUBBER                                             :{VOLUME_LONG} o rwber
STR_QUANTITY_SUGAR                                              :{WEIGHT_LONG} o siwgr
STR_QUANTITY_TOYS                                               :{COMMA}{NBSP}tegan
STR_QUANTITY_SWEETS                                             :{COMMA}{NBSP}bag o felysion
STR_QUANTITY_COLA                                               :{VOLUME_LONG} o gola
STR_QUANTITY_CANDYFLOSS                                         :{WEIGHT_LONG} o gandifflos
STR_QUANTITY_BUBBLES                                            :{COMMA} swigen
STR_QUANTITY_TOFFEE                                             :{WEIGHT_LONG} o doffi
STR_QUANTITY_BATTERIES                                          :{COMMA} batri
STR_QUANTITY_PLASTIC                                            :{VOLUME_LONG} o blastig
STR_QUANTITY_FIZZY_DRINKS                                       :{COMMA} diod pefriog
STR_QUANTITY_N_A                                                :N/A

# Two letter abbreviation of cargo name
STR_ABBREV_NOTHING                                              :
STR_ABBREV_PASSENGERS                                           :{TINY_FONT}TEI
STR_ABBREV_COAL                                                 :{TINY_FONT}GLO
STR_ABBREV_MAIL                                                 :{TINY_FONT}PST
STR_ABBREV_OIL                                                  :{TINY_FONT}OLW
STR_ABBREV_LIVESTOCK                                            :{TINY_FONT}DBW
STR_ABBREV_GOODS                                                :{TINY_FONT}NWY
STR_ABBREV_GRAIN                                                :{TINY_FONT}GRW
STR_ABBREV_WOOD                                                 :{TINY_FONT}COE
STR_ABBREV_IRON_ORE                                             :{TINY_FONT}HAE
STR_ABBREV_STEEL                                                :{TINY_FONT}DUR
STR_ABBREV_VALUABLES                                            :{TINY_FONT}TRY
STR_ABBREV_COPPER_ORE                                           :{TINY_FONT}CPR
STR_ABBREV_MAIZE                                                :{TINY_FONT}CRN
STR_ABBREV_FRUIT                                                :{TINY_FONT}FFR
STR_ABBREV_DIAMONDS                                             :{TINY_FONT}DMN
STR_ABBREV_FOOD                                                 :{TINY_FONT}BWD
STR_ABBREV_PAPER                                                :{TINY_FONT}PAP
STR_ABBREV_GOLD                                                 :{TINY_FONT}AUR
STR_ABBREV_WATER                                                :{TINY_FONT}DWR
STR_ABBREV_WHEAT                                                :{TINY_FONT}GTH
STR_ABBREV_RUBBER                                               :{TINY_FONT}RWB
STR_ABBREV_SUGAR                                                :{TINY_FONT}SIW
STR_ABBREV_TOYS                                                 :{TINY_FONT}TEG
STR_ABBREV_SWEETS                                               :{TINY_FONT}MEL
STR_ABBREV_COLA                                                 :{TINY_FONT}COL
STR_ABBREV_CANDYFLOSS                                           :{TINY_FONT}CFF
STR_ABBREV_BUBBLES                                              :{TINY_FONT}SWI
STR_ABBREV_TOFFEE                                               :{TINY_FONT}TFI
STR_ABBREV_BATTERIES                                            :{TINY_FONT}BAT
STR_ABBREV_PLASTIC                                              :{TINY_FONT}PLS
STR_ABBREV_FIZZY_DRINKS                                         :{TINY_FONT}DIO
STR_ABBREV_NONE                                                 :{TINY_FONT}DIM
STR_ABBREV_ALL                                                  :{TINY_FONT}OLL

# 'Mode' of transport for cargoes
STR_PASSENGERS                                                  :{COMMA}{NBSP}teithiwr
STR_BAGS                                                        :{COMMA}{NBSP}bag
STR_TONS                                                        :{COMMA}{NBSP}tunnell
STR_LITERS                                                      :{COMMA}{NBSP}litr
STR_ITEMS                                                       :{COMMA}{NBSP}eitem
STR_CRATES                                                      :{COMMA}{NBSP}crât

# Colours, do not shuffle
STR_COLOUR_DARK_BLUE                                            :Glas Tywyll
STR_COLOUR_PALE_GREEN                                           :Gwyrdd Golau
STR_COLOUR_PINK                                                 :Pinc
STR_COLOUR_YELLOW                                               :Melyn
STR_COLOUR_RED                                                  :Coch
STR_COLOUR_LIGHT_BLUE                                           :Glas Golau
STR_COLOUR_GREEN                                                :Gwyrdd
STR_COLOUR_DARK_GREEN                                           :Gwyrdd Tywyll
STR_COLOUR_BLUE                                                 :Glas
STR_COLOUR_CREAM                                                :Hufen
STR_COLOUR_MAUVE                                                :Porffor Golau
STR_COLOUR_PURPLE                                               :Porffor
STR_COLOUR_ORANGE                                               :Oren
STR_COLOUR_BROWN                                                :Brown
STR_COLOUR_GREY                                                 :Llwyd
STR_COLOUR_WHITE                                                :Gwyn

# Units used in OpenTTD
STR_UNITS_VELOCITY_IMPERIAL                                     :{COMMA}{NBSP}mph
STR_UNITS_VELOCITY_METRIC                                       :{COMMA}{NBSP}km/h
STR_UNITS_VELOCITY_SI                                           :{COMMA}{NBSP}m/s

STR_UNITS_POWER_IMPERIAL                                        :{COMMA}{NBSP}hp
STR_UNITS_POWER_METRIC                                          :{COMMA}{NBSP}hp
STR_UNITS_POWER_SI                                              :{COMMA}{NBSP}kW

STR_UNITS_WEIGHT_SHORT_IMPERIAL                                 :{COMMA}{NBSP}t
STR_UNITS_WEIGHT_SHORT_METRIC                                   :{COMMA}{NBSP}t
STR_UNITS_WEIGHT_SHORT_SI                                       :{COMMA}{NBSP}kg

STR_UNITS_WEIGHT_LONG_IMPERIAL                                  :{COMMA}{NBSP}tunell
STR_UNITS_WEIGHT_LONG_METRIC                                    :{COMMA}{NBSP}tunnell
STR_UNITS_WEIGHT_LONG_SI                                        :{COMMA}{NBSP}kg

STR_UNITS_VOLUME_SHORT_IMPERIAL                                 :{COMMA}gal
STR_UNITS_VOLUME_SHORT_METRIC                                   :{COMMA}{NBSP}l
STR_UNITS_VOLUME_SHORT_SI                                       :{COMMA}{NBSP}m³

STR_UNITS_VOLUME_LONG_IMPERIAL                                  :{COMMA}{NBSP}galwyn
STR_UNITS_VOLUME_LONG_METRIC                                    :{COMMA}{NBSP}litr
STR_UNITS_VOLUME_LONG_SI                                        :{COMMA}{NBSP}m³

STR_UNITS_FORCE_IMPERIAL                                        :{COMMA}{NBSP}lbf
STR_UNITS_FORCE_METRIC                                          :{COMMA}{NBSP}kgf
STR_UNITS_FORCE_SI                                              :{COMMA}{NBSP}kN

STR_UNITS_HEIGHT_IMPERIAL                                       :{COMMA}{NBSP}tr
STR_UNITS_HEIGHT_METRIC                                         :{COMMA}{NBSP}m
STR_UNITS_HEIGHT_SI                                             :{COMMA}{NBSP}m

# Common window strings
STR_LIST_FILTER_TITLE                                           :{BLACK}Llinyn hidlo:
STR_LIST_FILTER_OSKTITLE                                        :{BLACK}Rhowch linyn hidlo
STR_LIST_FILTER_TOOLTIP                                         :{BLACK}Rhowch allweddair er mwyn ei ddefnyddio i hidlo'r rhestr

STR_TOOLTIP_GROUP_ORDER                                         :{BLACK}Dewis trefn grwpio
STR_TOOLTIP_SORT_ORDER                                          :{BLACK}Dewiswch drefn trefnu (disgynnol/esgynnol)
STR_TOOLTIP_SORT_CRITERIA                                       :{BLACK}Dewiswch drefn trefnu
STR_TOOLTIP_FILTER_CRITERIA                                     :{BLACK}Dewis criteria hidlydd
STR_BUTTON_SORT_BY                                              :{BLACK}Trefnu yn ôl
STR_BUTTON_LOCATION                                             :{BLACK}Lleoliad
STR_BUTTON_RENAME                                               :{BLACK}Ailenwi

STR_TOOLTIP_CLOSE_WINDOW                                        :{BLACK}Cau ffenestr
STR_TOOLTIP_WINDOW_TITLE_DRAG_THIS                              :{BLACK}Teitl ffenestr - llusgwch hwn i symud ffenestr
STR_TOOLTIP_SHADE                                               :{BLACK}Cysgodi'r ffenest - dangos y bar teitl yn unig
STR_TOOLTIP_DEBUG                                               :{BLACK}Dangos gwybodaeth dadnamu NewGRF
STR_TOOLTIP_DEFSIZE                                             :{BLACK}Ailfeintio'r ffenestr i'w faint rhagosodedig. Bydd Ctrl+Clic yn storio'r maint presenol fel rhagosodiad
STR_TOOLTIP_STICKY                                              :{BLACK}Nodi'r ffenest yma fel un na ellir ei gau can yr allwedd 'Cau Pob Ffenestr'. Bydd Ctrl+Clicio'n cadw'r dewis fel rhagosodiad
STR_TOOLTIP_RESIZE                                              :{BLACK}Cliciwch a llusgo er mwyn newid maint y ffenestr
STR_TOOLTIP_TOGGLE_LARGE_SMALL_WINDOW                           :{BLACK}Toglu maint ffenestri mawr/bach
STR_TOOLTIP_VSCROLL_BAR_SCROLLS_LIST                            :{BLACK}Bar sgrolio - sgrolio'r rhestr i fyny neu i lawr
STR_TOOLTIP_HSCROLL_BAR_SCROLLS_LIST                            :{BLACK}Bar sgrolio - sgrolio'r rhestr i'r chwith neu i'r dde
STR_TOOLTIP_DEMOLISH_BUILDINGS_ETC                              :{BLACK}Dymchwel adeiladau ayb. ar sgwâr o dir. Mae Ctrl yn dewis ardal deiagonal. Mae Shift yn toglo adeiladu/dangos amcangyfrif cost

# Show engines button
STR_SHOW_HIDDEN_ENGINES_VEHICLE_TRAIN                           :{BLACK}Dangos rhai cudd
STR_SHOW_HIDDEN_ENGINES_VEHICLE_ROAD_VEHICLE                    :{BLACK}Dangos rhai cudd
STR_SHOW_HIDDEN_ENGINES_VEHICLE_SHIP                            :{BLACK}Dangos rhai cudd
STR_SHOW_HIDDEN_ENGINES_VEHICLE_AIRCRAFT                        :{BLACK}Dangos rhai cudd

STR_SHOW_HIDDEN_ENGINES_VEHICLE_TRAIN_TOOLTIP                   :{BLACK}Drwy alluogi'r botwm yma, fe ddangosir y cerbydau rheilffordd cudd hefyd
STR_SHOW_HIDDEN_ENGINES_VEHICLE_ROAD_VEHICLE_TOOLTIP            :{BLACK}Drwy alluogi'r botwm yma, fe ddangosir y cerbydau ffordd cudd hefyd
STR_SHOW_HIDDEN_ENGINES_VEHICLE_SHIP_TOOLTIP                    :{BLACK}Drwy alluogi'r botwm yma, fe ddangosir y llongau cudd hefyd
STR_SHOW_HIDDEN_ENGINES_VEHICLE_AIRCRAFT_TOOLTIP                :{BLACK}Drwy alluogi'r botwm yma, fe ddangosir yr awyrennau cudd hefyd

# Query window
STR_BUTTON_DEFAULT                                              :{BLACK}Rhagosodiad
STR_BUTTON_CANCEL                                               :{BLACK}Diddymu
STR_BUTTON_OK                                                   :{BLACK}Iawn

# On screen keyboard window
STR_OSK_KEYBOARD_LAYOUT                                         :`1234567890-=\qwertyuiop[]asdfghjkl;'  zxcvbnm,./ .
STR_OSK_KEYBOARD_LAYOUT_CAPS                                    :~!@#$%^&*()_+|QWERTYUIOP{{}}ASDFGHJKL:"  ZXCVBNM<>? .

# Measurement tooltip
STR_MEASURE_LENGTH                                              :{BLACK}Hyd: {NUM}
STR_MEASURE_AREA                                                :{BLACK}Ardal: {NUM} x {NUM}
STR_MEASURE_LENGTH_HEIGHTDIFF                                   :{BLACK}Hyd: {NUM}{}Gwahaniaeth uchder: {HEIGHT}
STR_MEASURE_AREA_HEIGHTDIFF                                     :{BLACK}Ardal: {NUM} x {NUM}{}Gwahaniaeth uchder: {HEIGHT}


# These are used in buttons
STR_SORT_BY_CAPTION_NAME                                        :{BLACK}Enw
STR_SORT_BY_CAPTION_DATE                                        :{BLACK}Dyddiad
# These are used in dropdowns
STR_SORT_BY_NAME                                                :Enw
STR_SORT_BY_PRODUCTION                                          :Cynyrch
STR_SORT_BY_TYPE                                                :Math
STR_SORT_BY_TRANSPORTED                                         :Wedi'i gludo
STR_SORT_BY_NUMBER                                              :Rhif
STR_SORT_BY_PROFIT_LAST_YEAR                                    :Elw llynedd
STR_SORT_BY_PROFIT_THIS_YEAR                                    :Elw eleni
STR_SORT_BY_AGE                                                 :Oed
STR_SORT_BY_RELIABILITY                                         :Dibynadwyedd
STR_SORT_BY_TOTAL_CAPACITY_PER_CARGOTYPE                        :Cyfanswm Gallu Cludo fesul y math o lwyth
STR_SORT_BY_MAX_SPEED                                           :Cyflymder Uchaf
STR_SORT_BY_MODEL                                               :Model
STR_SORT_BY_VALUE                                               :Gwerth
STR_SORT_BY_LENGTH                                              :Hyd
STR_SORT_BY_LIFE_TIME                                           :Oes yn weddill
STR_SORT_BY_TIMETABLE_DELAY                                     :Oediad amserlen
STR_SORT_BY_FACILITY                                            :Math Gorsaf
STR_SORT_BY_WAITING_TOTAL                                       :Cyfanswm llwythi sy'n aros
STR_SORT_BY_WAITING_AVAILABLE                                   :Llwythi sy'n aros ar gael
STR_SORT_BY_RATING_MAX                                          :Safon cludiant uchaf
STR_SORT_BY_RATING_MIN                                          :Safon cludiant isaf
STR_SORT_BY_ENGINE_ID                                           :ID Injan (math clasurol)
STR_SORT_BY_COST                                                :Cost
STR_SORT_BY_POWER                                               :Pŵer
STR_SORT_BY_TRACTIVE_EFFORT                                     :Grym tynnu
STR_SORT_BY_INTRO_DATE                                          :Dyddiad cyflwyno
STR_SORT_BY_RUNNING_COST                                        :Cost rhedeg
STR_SORT_BY_POWER_VS_RUNNING_COST                               :Pŵer/Cost rhedeg
STR_SORT_BY_CARGO_CAPACITY                                      :Gallu cludo llwyth
STR_SORT_BY_RANGE                                               :Maes teithio
STR_SORT_BY_POPULATION                                          :Poblogaeth
STR_SORT_BY_RATING                                              :Gradd

# Tooltips for the main toolbar
STR_TOOLBAR_TOOLTIP_PAUSE_GAME                                  :{BLACK}Oedi'r gêm
STR_TOOLBAR_TOOLTIP_FORWARD                                     :{BLACK}Cyflymu'r gêm
STR_TOOLBAR_TOOLTIP_OPTIONS                                     :{BLACK}Dewisiadau
STR_TOOLBAR_TOOLTIP_SAVE_GAME_ABANDON_GAME                      :{BLACK}Cadw'r gêm, gwaredu a'r gêm, gadael
STR_TOOLBAR_TOOLTIP_DISPLAY_MAP                                 :{BLACK}Dangos map
STR_TOOLBAR_TOOLTIP_DISPLAY_TOWN_DIRECTORY                      :{BLACK}Dangos cyfeiriadur trefi
STR_TOOLBAR_TOOLTIP_DISPLAY_SUBSIDIES                           :{BLACK}Dangos Cymorthdaliadau
STR_TOOLBAR_TOOLTIP_DISPLAY_LIST_OF_COMPANY_STATIONS            :{BLACK}Dangos rhestr o orsafoedd y cwmni
STR_TOOLBAR_TOOLTIP_DISPLAY_COMPANY_FINANCES                    :{BLACK}Dangos gwybodaeth cyllid y cwmni
STR_TOOLBAR_TOOLTIP_DISPLAY_COMPANY_GENERAL                     :{BLACK}Dangos gwybodaeth gyffredinol y cwmni
STR_TOOLBAR_TOOLTIP_DISPLAY_STORY_BOOK                          :{BLACK}Dangos llyfr hanes
STR_TOOLBAR_TOOLTIP_DISPLAY_GOALS_LIST                          :{BLACK}Dangos rhestr amcanion
STR_TOOLBAR_TOOLTIP_DISPLAY_GRAPHS                              :{BLACK}Dangos graffiau
STR_TOOLBAR_TOOLTIP_DISPLAY_COMPANY_LEAGUE                      :{BLACK}Dangos tabl cynghrair cwmnïau
STR_TOOLBAR_TOOLTIP_FUND_CONSTRUCTION_OF_NEW                    :{BLACK}Ariannu adeiladu diwydiant newydd
STR_TOOLBAR_TOOLTIP_DISPLAY_LIST_OF_COMPANY_TRAINS              :{BLACK}Dangos rhestr o drenau'r cwmni. Mae Ctrl+Clic yn toglo agor y rhestr gr&#373;p/cerbyd
STR_TOOLBAR_TOOLTIP_DISPLAY_LIST_OF_COMPANY_ROAD_VEHICLES       :{BLACK}Dangos rhestr o gerbydau ffordd y cwmni. Mae Ctrl+Clic yn toglo agor y rhestr grŵp/cerbyd
STR_TOOLBAR_TOOLTIP_DISPLAY_LIST_OF_COMPANY_SHIPS               :4. {BLACK}Dangos rhestr o longau'r cwmni. Mae Ctrl+Clic yn toglo agor y rhestr grŵp/cerbyd
STR_TOOLBAR_TOOLTIP_DISPLAY_LIST_OF_COMPANY_AIRCRAFT            :{BLACK}Dangos rhestr o awyrennau'r cwmni. Mae Ctrl+Clic yn toglo agor y rhestr grŵp/cerbyd
STR_TOOLBAR_TOOLTIP_ZOOM_THE_VIEW_IN                            :{BLACK}Agosáu'r olygfa
STR_TOOLBAR_TOOLTIP_ZOOM_THE_VIEW_OUT                           :{BLACK}Pellhau'r olygfa
STR_TOOLBAR_TOOLTIP_BUILD_RAILROAD_TRACK                        :{BLACK}Adeiladu Rheilffyrdd
STR_TOOLBAR_TOOLTIP_BUILD_ROADS                                 :{BLACK}Adeiladu Ffordd
STR_TOOLBAR_TOOLTIP_BUILD_SHIP_DOCKS                            :{BLACK}Adeiladu Doc Llongau
STR_TOOLBAR_TOOLTIP_BUILD_AIRPORTS                              :{BLACK}Adeiladu meysydd awyr
STR_TOOLBAR_TOOLTIP_LANDSCAPING                                 :{BLACK}Agor y bar offer tirweddu er mwyn codi neu ostwng tir, plannu coed ayb.
STR_TOOLBAR_TOOLTIP_SHOW_SOUND_MUSIC_WINDOW                     :{BLACK}Dangos y ffenestr Sain/Cerddoriaeth
STR_TOOLBAR_TOOLTIP_SHOW_LAST_MESSAGE_NEWS                      :{BLACK}Dangos Neges/Adroddiad newyddion ddiwethaf, Dangos Dewisiadau Negeseuon
STR_TOOLBAR_TOOLTIP_LAND_BLOCK_INFORMATION                      :{BLACK}Gwybodaeth ardal tir, dadnamu sgriptiau, lluniau sgrin, amdan OpenTTD
STR_TOOLBAR_TOOLTIP_SWITCH_TOOLBAR                              :{BLACK}Amnewid bariau offer

# Extra tooltips for the scenario editor toolbar
STR_SCENEDIT_TOOLBAR_TOOLTIP_SAVE_SCENARIO_LOAD_SCENARIO        :{BLACK}Cadw Senario, llwytho senario, gwaredu a'r golygydd senario, gadael
STR_SCENEDIT_TOOLBAR_OPENTTD                                    :{YELLOW}OpenTTD
STR_SCENEDIT_TOOLBAR_SCENARIO_EDITOR                            :{YELLOW}Golygydd Senario
STR_SCENEDIT_TOOLBAR_TOOLTIP_MOVE_THE_STARTING_DATE_BACKWARD    :{BLACK}Symud y dyddiad cychwyn yn ôl 1 blwyddyn
STR_SCENEDIT_TOOLBAR_TOOLTIP_MOVE_THE_STARTING_DATE_FORWARD     :{BLACK}Symud y dyddiad cychwyn ymlaen 2 flynedd
STR_SCENEDIT_TOOLBAR_TOOLTIP_SET_DATE                           :{BLACK}Cliciwch i fewnbynnu'r flwyddyn dechreuol
STR_SCENEDIT_TOOLBAR_TOOLTIP_DISPLAY_MAP_TOWN_DIRECTORY         :{BLACK}Dangos map, cyfeiriadur trefi
STR_SCENEDIT_TOOLBAR_LANDSCAPE_GENERATION                       :{BLACK}Cynhyrchu tirwedd
STR_SCENEDIT_TOOLBAR_TOWN_GENERATION                            :{BLACK}Cynhyrchu trefi
STR_SCENEDIT_TOOLBAR_INDUSTRY_GENERATION                        :{BLACK}Cynhyrchu Diwydiannau
STR_SCENEDIT_TOOLBAR_ROAD_CONSTRUCTION                          :{BLACK}Cynhyrchu Ffyrdd
STR_SCENEDIT_TOOLBAR_PLANT_TREES                                :{BLACK}Plannu coed. Mae Shift yn toglo adeiladu/amcangyfrif y gost
STR_SCENEDIT_TOOLBAR_PLACE_SIGN                                 :{BLACK}Gosod arwydd
STR_SCENEDIT_TOOLBAR_PLACE_OBJECT                               :{BLACK}Gosod. Mae Shift yn toglo adeiladu/dangos amcangyfrif o'r gost

############ range for SE file menu starts
STR_SCENEDIT_FILE_MENU_SAVE_SCENARIO                            :Cadw senario
STR_SCENEDIT_FILE_MENU_LOAD_SCENARIO                            :Llwytho senario
STR_SCENEDIT_FILE_MENU_SAVE_HEIGHTMAP                           :Cadw siart uchder
STR_SCENEDIT_FILE_MENU_LOAD_HEIGHTMAP                           :Llwytho siart uchder
STR_SCENEDIT_FILE_MENU_QUIT_EDITOR                              :Gwaredu a'r golygydd senario
STR_SCENEDIT_FILE_MENU_SEPARATOR                                :
STR_SCENEDIT_FILE_MENU_QUIT                                     :Gadael
############ range for SE file menu starts

############ range for settings menu starts
STR_SETTINGS_MENU_GAME_OPTIONS                                  :Dewisiadau Gêm
STR_SETTINGS_MENU_CONFIG_SETTINGS_TREE                          :Gosodiadau
STR_SETTINGS_MENU_SCRIPT_SETTINGS                               :Gosodiadau AI / sgript Gêm
STR_SETTINGS_MENU_NEWGRF_SETTINGS                               :Gosodiadau NewGRF
STR_SETTINGS_MENU_TRANSPARENCY_OPTIONS                          :Dewisiadau tryloywder
STR_SETTINGS_MENU_TOWN_NAMES_DISPLAYED                          :Dangos enwau trefi
STR_SETTINGS_MENU_STATION_NAMES_DISPLAYED                       :Dangos enwau gorsafoedd
STR_SETTINGS_MENU_WAYPOINTS_DISPLAYED                           :Dangos enwau pwyntiau llwybro
STR_SETTINGS_MENU_SIGNS_DISPLAYED                               :Dangos arwyddion
STR_SETTINGS_MENU_SHOW_COMPETITOR_SIGNS                         :Dangos arwyddion ac enwau cystadleuwyr
STR_SETTINGS_MENU_FULL_ANIMATION                                :Animeiddiad llawn
STR_SETTINGS_MENU_FULL_DETAIL                                   :Manylder llawn
STR_SETTINGS_MENU_TRANSPARENT_BUILDINGS                         :Adeiladau tryloyw
STR_SETTINGS_MENU_TRANSPARENT_SIGNS                             :Arwyddion tryloyw
############ range ends here

############ range for file menu starts
STR_FILE_MENU_SAVE_GAME                                         :Cadw Gêm
STR_FILE_MENU_LOAD_GAME                                         :Llwytho Gêm
STR_FILE_MENU_QUIT_GAME                                         :Rhoi'r gorau i'r Gêm
STR_FILE_MENU_SEPARATOR                                         :
STR_FILE_MENU_EXIT                                              :Gadael
############ range ends here

# map menu
STR_MAP_MENU_MAP_OF_WORLD                                       :Map o'r Byd
STR_MAP_MENU_EXTRA_VIEW_PORT                                    :Ffenestr Olygfa Newydd
STR_MAP_MENU_LINGRAPH_LEGEND                                    :Allwedd Llif Cargo
STR_MAP_MENU_SIGN_LIST                                          :Rhestr Arwyddion

############ range for town menu starts
STR_TOWN_MENU_TOWN_DIRECTORY                                    :Cyfeiriadur Trefi
STR_TOWN_MENU_FOUND_TOWN                                        :Sefydlu tref
############ range ends here

############ range for subsidies menu starts
STR_SUBSIDIES_MENU_SUBSIDIES                                    :Cymorthdaliadau
############ range ends here

############ range for graph menu starts
STR_GRAPH_MENU_OPERATING_PROFIT_GRAPH                           :Graff Elw Gweithredol
STR_GRAPH_MENU_INCOME_GRAPH                                     :Graff Incwm
STR_GRAPH_MENU_DELIVERED_CARGO_GRAPH                            :Graff Llwythi a Ddanfonwyd
STR_GRAPH_MENU_PERFORMANCE_HISTORY_GRAPH                        :Graff Hanes Perfformiad
STR_GRAPH_MENU_COMPANY_VALUE_GRAPH                              :Graff Gwerth Cwmni
STR_GRAPH_MENU_CARGO_PAYMENT_RATES                              :Cyfraddau Tâl Llwythi
############ range ends here

############ range for company league menu starts
STR_GRAPH_MENU_COMPANY_LEAGUE_TABLE                             :Tabl Cynghrair Cwmnïau
STR_GRAPH_MENU_DETAILED_PERFORMANCE_RATING                      :Graddfa Fanwl Perfformiad
STR_GRAPH_MENU_HIGHSCORE                                        :Tabl sgôr uchaf
############ range ends here

############ range for industry menu starts
STR_INDUSTRY_MENU_INDUSTRY_DIRECTORY                            :Cyfeiriadur Diwydiannau
STR_INDUSTRY_MENU_INDUSTRY_CHAIN                                :Cadwyni diwydiant
STR_INDUSTRY_MENU_FUND_NEW_INDUSTRY                             :Ariannu diwydiant newydd
############ range ends here

############ range for railway construction menu starts
STR_RAIL_MENU_RAILROAD_CONSTRUCTION                             :Adeiladu rheilffordd
STR_RAIL_MENU_ELRAIL_CONSTRUCTION                               :Adeiladu rheilffordd drydan
STR_RAIL_MENU_MONORAIL_CONSTRUCTION                             :Adeiladu monoreilffordd
STR_RAIL_MENU_MAGLEV_CONSTRUCTION                               :Adeiladu maglef
############ range ends here

############ range for road construction menu starts
STR_ROAD_MENU_ROAD_CONSTRUCTION                                 :Adeiladu ffyrdd
STR_ROAD_MENU_TRAM_CONSTRUCTION                                 :Adeiladu tramffordd
############ range ends here

############ range for waterways construction menu starts
STR_WATERWAYS_MENU_WATERWAYS_CONSTRUCTION                       :Adeiladu camlesi
############ range ends here

############ range for airport construction menu starts
STR_AIRCRAFT_MENU_AIRPORT_CONSTRUCTION                          :Adeiladu maes awyr
############ range ends here

############ range for landscaping menu starts
STR_LANDSCAPING_MENU_LANDSCAPING                                :Tirweddu
STR_LANDSCAPING_MENU_PLANT_TREES                                :Plannu coed
STR_LANDSCAPING_MENU_PLACE_SIGN                                 :Gosod arwydd
############ range ends here

############ range for music menu starts
STR_TOOLBAR_SOUND_MUSIC                                         :Sain/cerddoriaeth
############ range ends here

############ range for message menu starts
STR_NEWS_MENU_LAST_MESSAGE_NEWS_REPORT                          :Neges/Adroddiad newyddion ddiwethaf
STR_NEWS_MENU_MESSAGE_HISTORY_MENU                              :Hanes negeseuon
############ range ends here

############ range for about menu starts
STR_ABOUT_MENU_LAND_BLOCK_INFO                                  :Gwybodaeth ardal tir
STR_ABOUT_MENU_SEPARATOR                                        :
STR_ABOUT_MENU_TOGGLE_CONSOLE                                   :Toglu Consol
STR_ABOUT_MENU_AI_DEBUG                                         :Dadnamu AI / Sgript Gêm
STR_ABOUT_MENU_SCREENSHOT                                       :Ciplun
STR_ABOUT_MENU_ZOOMIN_SCREENSHOT                                :Ciplun lefel mwyhád uchaf
STR_ABOUT_MENU_DEFAULTZOOM_SCREENSHOT                           :Ciplun pellter rhagosodedig
STR_ABOUT_MENU_GIANT_SCREENSHOT                                 :Ciplun o'r map cyfan
STR_ABOUT_MENU_ABOUT_OPENTTD                                    :Gwybodaeth am 'OpenTTD'
STR_ABOUT_MENU_SPRITE_ALIGNER                                   :Aliniwr corluniau
STR_ABOUT_MENU_TOGGLE_BOUNDING_BOXES                            :Toglo bocsys ffinio
STR_ABOUT_MENU_TOGGLE_DIRTY_BLOCKS                              :Toglo llwio blociau budr
############ range ends here

############ range for ordinal numbers used for the place in the highscore window
STR_ORDINAL_NUMBER_1ST                                          :1af
STR_ORDINAL_NUMBER_2ND                                          :2il
STR_ORDINAL_NUMBER_3RD                                          :3ydd
STR_ORDINAL_NUMBER_4TH                                          :4ydd
STR_ORDINAL_NUMBER_5TH                                          :5ed
STR_ORDINAL_NUMBER_6TH                                          :6ed
STR_ORDINAL_NUMBER_7TH                                          :7fed
STR_ORDINAL_NUMBER_8TH                                          :8fed
STR_ORDINAL_NUMBER_9TH                                          :9fed
STR_ORDINAL_NUMBER_10TH                                         :10fed
STR_ORDINAL_NUMBER_11TH                                         :11eg
STR_ORDINAL_NUMBER_12TH                                         :12fed
STR_ORDINAL_NUMBER_13TH                                         :13eg
STR_ORDINAL_NUMBER_14TH                                         :14eg
STR_ORDINAL_NUMBER_15TH                                         :15fed
############ range for ordinal numbers ends

############ range for days starts
STR_DAY_NUMBER_1ST                                              :1af
STR_DAY_NUMBER_2ND                                              :2il
STR_DAY_NUMBER_3RD                                              :3ydd
STR_DAY_NUMBER_4TH                                              :4ydd
STR_DAY_NUMBER_5TH                                              :5ed
STR_DAY_NUMBER_6TH                                              :6ed
STR_DAY_NUMBER_7TH                                              :7ed
STR_DAY_NUMBER_8TH                                              :8ed
STR_DAY_NUMBER_9TH                                              :9ed
STR_DAY_NUMBER_10TH                                             :10ed
STR_DAY_NUMBER_11TH                                             :11eg
STR_DAY_NUMBER_12TH                                             :12ed
STR_DAY_NUMBER_13TH                                             :13eg
STR_DAY_NUMBER_14TH                                             :14eg
STR_DAY_NUMBER_15TH                                             :15ed
STR_DAY_NUMBER_16TH                                             :16eg
STR_DAY_NUMBER_17TH                                             :17eg
STR_DAY_NUMBER_18TH                                             :18ed
STR_DAY_NUMBER_19TH                                             :19eg
STR_DAY_NUMBER_20TH                                             :20ed
STR_DAY_NUMBER_21ST                                             :21ain
STR_DAY_NUMBER_22ND                                             :22ain
STR_DAY_NUMBER_23RD                                             :23ain
STR_DAY_NUMBER_24TH                                             :24ain
STR_DAY_NUMBER_25TH                                             :25ain
STR_DAY_NUMBER_26TH                                             :26ain
STR_DAY_NUMBER_27TH                                             :27ain
STR_DAY_NUMBER_28TH                                             :28ain
STR_DAY_NUMBER_29TH                                             :29ain
STR_DAY_NUMBER_30TH                                             :30ain
STR_DAY_NUMBER_31ST                                             :31ain
############ range for days ends

############ range for months starts
STR_MONTH_ABBREV_JAN                                            :Ion
STR_MONTH_ABBREV_FEB                                            :Chwe
STR_MONTH_ABBREV_MAR                                            :Maw
STR_MONTH_ABBREV_APR                                            :Ebr
STR_MONTH_ABBREV_MAY                                            :Mai
STR_MONTH_ABBREV_JUN                                            :Meh
STR_MONTH_ABBREV_JUL                                            :Gor
STR_MONTH_ABBREV_AUG                                            :Awst
STR_MONTH_ABBREV_SEP                                            :Medi
STR_MONTH_ABBREV_OCT                                            :Hyd
STR_MONTH_ABBREV_NOV                                            :Tach
STR_MONTH_ABBREV_DEC                                            :Rhag

STR_MONTH_JAN                                                   :Ionawr
STR_MONTH_FEB                                                   :Chwefror
STR_MONTH_MAR                                                   :Mawrth
STR_MONTH_APR                                                   :Ebrill
STR_MONTH_MAY                                                   :Mai
STR_MONTH_JUN                                                   :Mehefin
STR_MONTH_JUL                                                   :Gorffennaf
STR_MONTH_AUG                                                   :Awst
STR_MONTH_SEP                                                   :Medi
STR_MONTH_OCT                                                   :Hydref
STR_MONTH_NOV                                                   :Tachwedd
STR_MONTH_DEC                                                   :Rhagfyr
############ range for months ends

# Graph window
STR_GRAPH_KEY_BUTTON                                            :{BLACK}Allwedd
STR_GRAPH_KEY_TOOLTIP                                           :{BLACK}Dangos allwedd i'r graffiau
STR_GRAPH_X_LABEL_MONTH                                         :{TINY_FONT}{STRING}{} {STRING}
STR_GRAPH_X_LABEL_MONTH_YEAR                                    :{TINY_FONT}{STRING}{} {STRING}{}{NUM}
STR_GRAPH_Y_LABEL                                               :{TINY_FONT}{STRING}
STR_GRAPH_Y_LABEL_NUMBER                                        :{TINY_FONT}{COMMA}

STR_GRAPH_OPERATING_PROFIT_CAPTION                              :{WHITE}Graff Elw Gweithredol
STR_GRAPH_INCOME_CAPTION                                        :{WHITE}Graff Incwm
STR_GRAPH_CARGO_DELIVERED_CAPTION                               :{WHITE}Llwythi wedi'u cludo (mewn unedau)
STR_GRAPH_COMPANY_PERFORMANCE_RATINGS_CAPTION                   :{WHITE}Graddfeydd Perfformiad Cwmni (gradd uchaf=1000)
STR_GRAPH_COMPANY_VALUES_CAPTION                                :{WHITE}Gwerth Cwmnïau

STR_GRAPH_CARGO_PAYMENT_RATES_CAPTION                           :{WHITE}Graddfeydd Tâl Llwythi
STR_GRAPH_CARGO_PAYMENT_RATES_X_LABEL                           :{TINY_FONT}{BLACK}Diwrnodau ar daith
STR_GRAPH_CARGO_PAYMENT_RATES_TITLE                             :{TINY_FONT}{BLACK}Tâl am gludo llwyth o 10 uned (neu 10,000 litr) pellter o 20 sgwâr
STR_GRAPH_CARGO_ENABLE_ALL                                      :{TINY_FONT}{BLACK}Galluogi popeth
STR_GRAPH_CARGO_DISABLE_ALL                                     :{TINY_FONT}{BLACK}Analluogi popeth
STR_GRAPH_CARGO_TOOLTIP_ENABLE_ALL                              :{BLACK}Dangos pob llwyth ar y graff cyfraddau taliadau llwythi
STR_GRAPH_CARGO_TOOLTIP_DISABLE_ALL                             :{BLACK}Peidio a dangos llwythi ar y graff cyfraddau talaidau llwythi
STR_GRAPH_CARGO_PAYMENT_TOGGLE_CARGO                            :{BLACK}Toglu'r graff ar gyfer math llwyth ymlaen neu i ffwrdd
STR_GRAPH_CARGO_PAYMENT_CARGO                                   :{TINY_FONT}{BLACK}{STRING}

STR_GRAPH_PERFORMANCE_DETAIL_TOOLTIP                            :{BLACK}Dangos manwl amcangyfrif perfformiad

# Graph key window
STR_GRAPH_KEY_CAPTION                                           :{WHITE}Allwedd i'r graffiau cwmni
STR_GRAPH_KEY_COMPANY_SELECTION_TOOLTIP                         :{BLACK}Cliciwch yma i doglu cofnod cwmni ymlaen neu i ffwrdd

# Company league window
STR_COMPANY_LEAGUE_TABLE_CAPTION                                :{WHITE}Tablau Cynghrair Cwmnïau
STR_COMPANY_LEAGUE_COMPANY_NAME                                 :{ORANGE}{COMPANY} {BLACK}{COMPANY_NUM} '{STRING}'
STR_COMPANY_LEAGUE_PERFORMANCE_TITLE_ENGINEER                   :Peiriannydd
STR_COMPANY_LEAGUE_PERFORMANCE_TITLE_TRAFFIC_MANAGER            :Rheolwr Traffig
STR_COMPANY_LEAGUE_PERFORMANCE_TITLE_TRANSPORT_COORDINATOR      :Cydlynydd Cludiant
STR_COMPANY_LEAGUE_PERFORMANCE_TITLE_ROUTE_SUPERVISOR           :Goruchwyliwr Ffyrdd
STR_COMPANY_LEAGUE_PERFORMANCE_TITLE_DIRECTOR                   :Cyfarwyddwr
STR_COMPANY_LEAGUE_PERFORMANCE_TITLE_CHIEF_EXECUTIVE            :Prif Weithredwr
STR_COMPANY_LEAGUE_PERFORMANCE_TITLE_CHAIRMAN                   :Cadeirydd
STR_COMPANY_LEAGUE_PERFORMANCE_TITLE_PRESIDENT                  :Llywydd
STR_COMPANY_LEAGUE_PERFORMANCE_TITLE_TYCOON                     :Teicŵn

# Performance detail window
STR_PERFORMANCE_DETAIL                                          :{WHITE}Graddio perfformiad manwl
STR_PERFORMANCE_DETAIL_KEY                                      :{BLACK}Allwedd
STR_PERFORMANCE_DETAIL_AMOUNT_CURRENCY                          :{BLACK}({CURRENCY_SHORT}/{CURRENCY_SHORT})
STR_PERFORMANCE_DETAIL_AMOUNT_INT                               :{BLACK}({COMMA}/{COMMA})
STR_PERFORMANCE_DETAIL_PERCENT                                  :{WHITE}{NUM}%
STR_PERFORMANCE_DETAIL_SELECT_COMPANY_TOOLTIP                   :{BLACK}Gweld manylion y cwmni hwn
############ Those following lines need to be in this order!!
STR_PERFORMANCE_DETAIL_VEHICLES                                 :{BLACK}Cerbydau:
STR_PERFORMANCE_DETAIL_STATIONS                                 :{BLACK}Gorsafoedd:
STR_PERFORMANCE_DETAIL_MIN_PROFIT                               :{BLACK}Lleiafswm elw:
STR_PERFORMANCE_DETAIL_MIN_INCOME                               :{BLACK}Lleiafswm incwm:
STR_PERFORMANCE_DETAIL_MAX_INCOME                               :{BLACK}Uchafswm incwm:
STR_PERFORMANCE_DETAIL_DELIVERED                                :{BLACK}Cludwyd:
STR_PERFORMANCE_DETAIL_CARGO                                    :{BLACK}Llwyth:
STR_PERFORMANCE_DETAIL_MONEY                                    :{BLACK}Arian:
STR_PERFORMANCE_DETAIL_LOAN                                     :{BLACK}Benthyciad:
STR_PERFORMANCE_DETAIL_TOTAL                                    :{BLACK}Cyfanswm:
############ End of order list
STR_PERFORMANCE_DETAIL_VEHICLES_TOOLTIP                         :{BLACK}Nifer y cerbydau Mae hyn yn cynnwys cerbydau a enillodd elw y llynedd. ffordd, trenau, llongau ac awyrennau
STR_PERFORMANCE_DETAIL_STATIONS_TOOLTIP                         :{BLACK}Nifer y gorsafoedd gyda gwasanaeth diweddar. Mae gorsafoedd trenau, gorsafoedd bysiau a meysydd awyr yn cael eu cyfrif yn anibynnol hyd yn oed os ydynt wedi'u cysylltu i'r un gorsaf
STR_PERFORMANCE_DETAIL_MIN_PROFIT_TOOLTIP                       :{BLACK}Elw'r cerbyd gyda'r incwm lleiaf (o'r rhai sydd dros deuflwydd oed)
STR_PERFORMANCE_DETAIL_MIN_INCOME_TOOLTIP                       :{BLACK}Cyfanswm yr arian a enillwyd yn y chwarter gyda'r elw isaf o'r 12 chwarter ddiwethaf
STR_PERFORMANCE_DETAIL_MAX_INCOME_TOOLTIP                       :{BLACK}Cyfanswm yr arian a enillwyd yn y chwarter gyda'r elw uchaf o'r 12 chwarter ddiwethaf
STR_PERFORMANCE_DETAIL_DELIVERED_TOOLTIP                        :{BLACK}Cyfanswm yr unedau llwyth a gludwyd yn y 4 chwarter diwethaf
STR_PERFORMANCE_DETAIL_CARGO_TOOLTIP                            :{BLACK}Nifer y mathau gwahanol o lwythi a gludwyd yn y chwarter diwethaf
STR_PERFORMANCE_DETAIL_MONEY_TOOLTIP                            :{BLACK}Cyfanswm yr arian sydd gan y cwmni hwn yn y banc
STR_PERFORMANCE_DETAIL_LOAN_TOOLTIP                             :{BLACK}Cyfanswm yr arian mae'r cwmni hwn wedi ei fenthyg ar hyn o bryd
STR_PERFORMANCE_DETAIL_TOTAL_TOOLTIP                            :{BLACK}Cyfanswm y pwyntiau allan o'r pwyntiau posib

# Music window
STR_MUSIC_JAZZ_JUKEBOX_CAPTION                                  :{WHITE}Jukebox Jazz
STR_MUSIC_PLAYLIST_ALL                                          :{TINY_FONT}{BLACK}Pob Arddull
STR_MUSIC_PLAYLIST_OLD_STYLE                                    :{TINY_FONT}{BLACK}Arddull Newydd
STR_MUSIC_PLAYLIST_NEW_STYLE                                    :{TINY_FONT}{BLACK}Hen Arddull
STR_MUSIC_PLAYLIST_EZY_STREET                                   :{TINY_FONT}{BLACK}Ezy Scoedent
STR_MUSIC_PLAYLIST_CUSTOM_1                                     :{TINY_FONT}{BLACK}Cyfaddas 1
STR_MUSIC_PLAYLIST_CUSTOM_2                                     :{TINY_FONT}{BLACK}Cyfaddas 2
STR_MUSIC_MUSIC_VOLUME                                          :{TINY_FONT}{BLACK}Lefel Sain Cerddoriaeth
STR_MUSIC_EFFECTS_VOLUME                                        :{TINY_FONT}{BLACK}Lefel Sain Effeithiau
STR_MUSIC_RULER_MIN                                             :{TINY_FONT}{BLACK}ISAF
STR_MUSIC_RULER_MAX                                             :{TINY_FONT}{BLACK}UCHAF
STR_MUSIC_RULER_MARKER                                          :{TINY_FONT}{BLACK}'
STR_MUSIC_TRACK_NONE                                            :{TINY_FONT}{DKGREEN}--
STR_MUSIC_TRACK_DIGIT                                           :{TINY_FONT}{DKGREEN}{ZEROFILL_NUM}
STR_MUSIC_TITLE_NONE                                            :{TINY_FONT}{DKGREEN}------
STR_MUSIC_TITLE_NAME                                            :{TINY_FONT}{DKGREEN}"{STRING}"
STR_MUSIC_TRACK                                                 :{TINY_FONT}{BLACK}Teitl
STR_MUSIC_XTITLE                                                :{TINY_FONT}{BLACK}Trac
STR_MUSIC_SHUFFLE                                               :{TINY_FONT}{BLACK}Cymysgu Trefn
STR_MUSIC_PROGRAM                                               :{TINY_FONT}{BLACK}Rhaglen
STR_MUSIC_TOOLTIP_SKIP_TO_PREVIOUS_TRACK                        :{BLACK}Neidio i'r gân ddiwethaf yn y rhestr
STR_MUSIC_TOOLTIP_SKIP_TO_NEXT_TRACK_IN_SELECTION               :{BLACK}Neidio i'r gân nesaf yn y rhestr
STR_MUSIC_TOOLTIP_STOP_PLAYING_MUSIC                            :{BLACK}Peidio chwarae cerddoriaeth
STR_MUSIC_TOOLTIP_START_PLAYING_MUSIC                           :{BLACK}Dechrau chwarae cerddoriaeth
STR_MUSIC_TOOLTIP_DRAG_SLIDERS_TO_SET_MUSIC                     :{BLACK}Llusgwch y llithrwyr i osod lefelau'r sain a'r gerddoriaeth
STR_MUSIC_TOOLTIP_SELECT_ALL_TRACKS_PROGRAM                     :{BLACK}Dewis y rhaglen 'pob trac'
STR_MUSIC_TOOLTIP_SELECT_OLD_STYLE_MUSIC                        :{BLACK}Dewis y rhaglen 'cerddoriaeth arddull hen'
STR_MUSIC_TOOLTIP_SELECT_NEW_STYLE_MUSIC                        :{BLACK}Dewis y rhaglen 'cerddoriaeth arddull newydd'
STR_MUSIC_TOOLTIP_SELECT_EZY_STREET_STYLE                       :{BLACK}Dewis y rhaglen 'Ezy Scoedent style music'
STR_MUSIC_TOOLTIP_SELECT_CUSTOM_1_USER_DEFINED                  :{BLACK}Dewis y rhaglen 'Cyfaddas 1' (dewis y defnyddiwr)
STR_MUSIC_TOOLTIP_SELECT_CUSTOM_2_USER_DEFINED                  :{BLACK}Dewis y rhaglen 'Cyfaddas 2' (dewis y defnyddiwr)
STR_MUSIC_TOOLTIP_TOGGLE_PROGRAM_SHUFFLE                        :{BLACK}Toglu cymysgu trefn rhaglen ymlaen neu i ffwrdd
STR_MUSIC_TOOLTIP_SHOW_MUSIC_TRACK_SELECTION                    :{BLACK}Dangos y ffenestr dewis traciau cerddoriaeth

STR_ERROR_NO_SONGS                                              :{WHITE}Dewiswyd set caneuon heb ganeuon ynddo. Ni chwaraeir unrhyw ganeuon

# Playlist window
STR_PLAYLIST_MUSIC_PROGRAM_SELECTION                            :{WHITE}Dewisiadau Rhaglen Gerddoriaeth
STR_PLAYLIST_TRACK_NAME                                         :{TINY_FONT}{LTBLUE}{ZEROFILL_NUM} "{STRING}"
STR_PLAYLIST_TRACK_INDEX                                        :{TINY_FONT}{BLACK}Indecs Traciau
STR_PLAYLIST_PROGRAM                                            :{TINY_FONT}{BLACK}Rhaglen - '{STRING}'
STR_PLAYLIST_CLEAR                                              :{TINY_FONT}{BLACK}Clirio
STR_PLAYLIST_TOOLTIP_CLEAR_CURRENT_PROGRAM_CUSTOM1              :{BLACK}Clirio'r rhaglen gyfredol (Cyfaddas 1 neu Cyfaddas 2)
STR_PLAYLIST_TOOLTIP_CLICK_TO_ADD_TRACK                         :{BLACK}Cliciwch i ychwanegu trac cerddoriaeth i'r rhaglen gyfredol (Cyfaddas 1 Neu Cyfaddas 2 yn unig)
STR_PLAYLIST_TOOLTIP_CLICK_TO_REMOVE_TRACK                      :{BLACK}Cliciwch i dynnu trac cerddoriaeth o'r rhaglen gyfredol (Cyfaddas 1 Neu Cyfaddas 2 yn unig)

# Highscore window
STR_HIGHSCORE_TOP_COMPANIES_WHO_REACHED                         :{BIG_FONT}{BLACK}Y Cwmnïau Brig a gyrhaeddodd Lefel {NUM}
STR_HIGHSCORE_TOP_COMPANIES_NETWORK_GAME                        :{BIG_FONT}{BLACK}Y Tabl Cynghrair Cwmnïau yn {NUM}
STR_HIGHSCORE_POSITION                                          :{BIG_FONT}{BLACK}{COMMA}.
STR_HIGHSCORE_PERFORMANCE_TITLE_BUSINESSMAN                     :Dyn Busnes
STR_HIGHSCORE_PERFORMANCE_TITLE_ENTREPRENEUR                    :Entrepreneur
STR_HIGHSCORE_PERFORMANCE_TITLE_INDUSTRIALIST                   :Diwydiannydd
STR_HIGHSCORE_PERFORMANCE_TITLE_CAPITALIST                      :Cyfalafwr
STR_HIGHSCORE_PERFORMANCE_TITLE_MAGNATE                         :Magnad
STR_HIGHSCORE_PERFORMANCE_TITLE_MOGUL                           :Mogwl
STR_HIGHSCORE_PERFORMANCE_TITLE_TYCOON_OF_THE_CENTURY           :Teicŵn
STR_HIGHSCORE_NAME                                              :{PRESIDENT_NAME}, {COMPANY}
STR_HIGHSCORE_STATS                                             :{BIG_FONT}'{STRING}'   ({COMMA})
STR_HIGHSCORE_COMPANY_ACHIEVES_STATUS                           :{BIG_FONT}{BLACK}Mae {COMPANY} wedi cyrraedd statws '{STRING}'!
STR_HIGHSCORE_PRESIDENT_OF_COMPANY_ACHIEVES_STATUS              :{BIG_FONT}{WHITE}Mae {PRESIDENT_NAME} o gwmni {COMPANY} wedi cyrraedd statws '{STRING}'!

# Smallmap window
STR_SMALLMAP_CAPTION                                            :{WHITE}Map - {STRING}

STR_SMALLMAP_TYPE_CONTOURS                                      :Cyfuchlin
STR_SMALLMAP_TYPE_VEHICLES                                      :Cerbydau
STR_SMALLMAP_TYPE_INDUSTRIES                                    :Diwydiannau
STR_SMALLMAP_TYPE_ROUTEMAP                                      :Llif Cargo
STR_SMALLMAP_TYPE_ROUTES                                        :Ffyrdd
STR_SMALLMAP_TYPE_VEGETATION                                    :Llystyfiant
STR_SMALLMAP_TYPE_OWNERS                                        :Perchnogion
STR_SMALLMAP_TOOLTIP_SHOW_LAND_CONTOURS_ON_MAP                  :{BLACK}Dangos cyfuchlinau tir ar y map
STR_SMALLMAP_TOOLTIP_SHOW_VEHICLES_ON_MAP                       :{BLACK}Dangos cerbydau ar y map
STR_SMALLMAP_TOOLTIP_SHOW_INDUSTRIES_ON_MAP                     :{BLACK}Dangos diwydiannau ar y map
STR_SMALLMAP_TOOLTIP_SHOW_LINK_STATS_ON_MAP                     :{BLACK}Dangos llif cargo ar y map
STR_SMALLMAP_TOOLTIP_SHOW_TRANSPORT_ROUTES_ON                   :{BLACK}Dangos llwybrau cludo ar y map
STR_SMALLMAP_TOOLTIP_SHOW_VEGETATION_ON_MAP                     :{BLACK}Dangos llystyfiant ar y map
STR_SMALLMAP_TOOLTIP_SHOW_LAND_OWNERS_ON_MAP                    :{BLACK}Dangos perchnogion tir ar y map
STR_SMALLMAP_TOOLTIP_INDUSTRY_SELECTION                         :{BLACK}Cliciwch ar ddiwydiant i doglo ei arddangos. Mae Ctrl+Clic'n cuddio pob math ond yr un a ddewiswyd. Ctrl+Cliciwch arno eto i ddangos pob diwydiant
STR_SMALLMAP_TOOLTIP_COMPANY_SELECTION                          :{BLACK}Cliciwch ar gwmni i doglo arddangos ei eiddo. Mae Ctrl+Clic yn cuddio pob cwmni ond yr un a ddewiswyd. Ctrl+Cliciwch arno eto i ddangos pob cwmni
STR_SMALLMAP_TOOLTIP_CARGO_SELECTION                            :{BLACK}Cliciwch ar gargo i doglo arddangos ei rinweddau. Mae Ctrl+Clic yn analluogi pob cargo on yr un a glicwyd. Bydd Ctrl+Clicio arno eto'n galluogi pob cargo.

STR_SMALLMAP_LEGENDA_ROADS                                      :{TINY_FONT}{BLACK}Ffyrdd
STR_SMALLMAP_LEGENDA_RAILROADS                                  :{TINY_FONT}{BLACK}Rheilffyrdd
STR_SMALLMAP_LEGENDA_STATIONS_AIRPORTS_DOCKS                    :{TINY_FONT}{BLACK}Gorsafoedd/Meysydd Awyr/Dociau
STR_SMALLMAP_LEGENDA_BUILDINGS_INDUSTRIES                       :{TINY_FONT}{BLACK}Adeiladau/Diwydiannau
STR_SMALLMAP_LEGENDA_VEHICLES                                   :{TINY_FONT}{BLACK}Cerbydau
STR_SMALLMAP_LEGENDA_TRAINS                                     :{TINY_FONT}{BLACK}Trenau
STR_SMALLMAP_LEGENDA_ROAD_VEHICLES                              :{TINY_FONT}{BLACK}Cerbydau Ffordd
STR_SMALLMAP_LEGENDA_SHIPS                                      :{TINY_FONT}{BLACK}Llongau
STR_SMALLMAP_LEGENDA_AIRCRAFT                                   :{TINY_FONT}{BLACK}Awyrennau
STR_SMALLMAP_LEGENDA_TRANSPORT_ROUTES                           :{TINY_FONT}{BLACK}Llwybrau Cludiant
STR_SMALLMAP_LEGENDA_FOREST                                     :{TINY_FONT}{BLACK}Coedwig
STR_SMALLMAP_LEGENDA_RAILROAD_STATION                           :{TINY_FONT}{BLACK}Gorsaf Reilffordd
STR_SMALLMAP_LEGENDA_TRUCK_LOADING_BAY                          :{TINY_FONT}{BLACK}Man Llwytho Lorïau
STR_SMALLMAP_LEGENDA_BUS_STATION                                :{TINY_FONT}{BLACK}Gorsaf Fysiau
STR_SMALLMAP_LEGENDA_AIRPORT_HELIPORT                           :{TINY_FONT}{BLACK}Maes Awyr/Glanfa Hofrenyddion
STR_SMALLMAP_LEGENDA_DOCK                                       :{TINY_FONT}{BLACK}Doc
STR_SMALLMAP_LEGENDA_ROUGH_LAND                                 :{TINY_FONT}{BLACK}Tir Garw
STR_SMALLMAP_LEGENDA_GRASS_LAND                                 :{TINY_FONT}{BLACK}Glaswelltir
STR_SMALLMAP_LEGENDA_BARE_LAND                                  :{TINY_FONT}{BLACK}Tir Moel
STR_SMALLMAP_LEGENDA_FIELDS                                     :{TINY_FONT}{BLACK}Caeau
STR_SMALLMAP_LEGENDA_TREES                                      :{TINY_FONT}{BLACK}Coed
STR_SMALLMAP_LEGENDA_ROCKS                                      :{TINY_FONT}{BLACK}Creigiau
STR_SMALLMAP_LEGENDA_WATER                                      :{TINY_FONT}{BLACK}Dŵr
STR_SMALLMAP_LEGENDA_NO_OWNER                                   :{TINY_FONT}{BLACK}Dim Perchennog
STR_SMALLMAP_LEGENDA_TOWNS                                      :{TINY_FONT}{BLACK}Trefi
STR_SMALLMAP_LEGENDA_INDUSTRIES                                 :{TINY_FONT}{BLACK}Diwydiannau
STR_SMALLMAP_LEGENDA_DESERT                                     :{TINY_FONT}{BLACK}Anialwch
STR_SMALLMAP_LEGENDA_SNOW                                       :{TINY_FONT}{BLACK}Eira

STR_SMALLMAP_TOOLTIP_TOGGLE_TOWN_NAMES_ON_OFF                   :{BLACK}Toglu dangos enwau trefi ar y map ymlaen neu i ffwrdd
STR_SMALLMAP_CENTER                                             :{BLACK}Canoli'r map bach ar y lleoliad presennol
STR_SMALLMAP_INDUSTRY                                           :{TINY_FONT}{STRING} ({NUM})
STR_SMALLMAP_LINKSTATS                                          :{TINY_FONT}{STRING}
STR_SMALLMAP_COMPANY                                            :{TINY_FONT}{COMPANY}
STR_SMALLMAP_TOWN                                               :{TINY_FONT}{WHITE}{TOWN}
STR_SMALLMAP_DISABLE_ALL                                        :{BLACK}Analluogi popeth
STR_SMALLMAP_ENABLE_ALL                                         :{BLACK}Galluogi popeth
STR_SMALLMAP_SHOW_HEIGHT                                        :{BLACK}Dangos uchder
STR_SMALLMAP_TOOLTIP_DISABLE_ALL_INDUSTRIES                     :{BLACK}Peidio â dangos unrhyw ddiwydiant ar y map
STR_SMALLMAP_TOOLTIP_ENABLE_ALL_INDUSTRIES                      :{BLACK}Dangos pob diwydiant ar y map
STR_SMALLMAP_TOOLTIP_SHOW_HEIGHT                                :{BLACK}Toglo dangos y map uchder
STR_SMALLMAP_TOOLTIP_DISABLE_ALL_COMPANIES                      :{BLACK}Peidio â dangos unrhyw eiddo cwmni ar y map
STR_SMALLMAP_TOOLTIP_ENABLE_ALL_COMPANIES                       :{BLACK}Dangos eiddo pob cwmni ar y map
STR_SMALLMAP_TOOLTIP_DISABLE_ALL_CARGOS                         :{BLACK}Peidio â dangos cargo ar y map
STR_SMALLMAP_TOOLTIP_ENABLE_ALL_CARGOS                          :{BLACK}Dangos pob cargo ar y map

# Status bar messages
STR_STATUSBAR_TOOLTIP_SHOW_LAST_NEWS                            :{BLACK}Dangos y neges neu'r adroddiad newyddion ddiwethaf...
STR_STATUSBAR_COMPANY_NAME                                      :{SILVER}- -  {COMPANY}  - -
STR_STATUSBAR_PAUSED                                            :{YELLOW}* *  WEDI'I OEDI  *  *
STR_STATUSBAR_AUTOSAVE                                          :{RED}AWTOGADW
STR_STATUSBAR_SAVING_GAME                                       :{RED}*  *  CADW GÊM  *  *

# News message history
STR_MESSAGE_HISTORY                                             :{WHITE}Hanes Negeseuon
STR_MESSAGE_HISTORY_TOOLTIP                                     :{BLACK}Rhestr o'r negeseuon newyddion diweddaraf
STR_MESSAGE_NEWS_FORMAT                                         :{STRING}  -  {STRING}

STR_NEWS_MESSAGE_CAPTION                                        :{WHITE}Neges
STR_NEWS_CUSTOM_ITEM                                            :{BIG_FONT}{BLACK}{STRING}

STR_NEWS_FIRST_TRAIN_ARRIVAL                                    :{BIG_FONT}{BLACK}Mae'r trigolion yn dathlu . . .{}Mae'r trên cyntaf wedi cyrraedd {STATION}!
STR_NEWS_FIRST_BUS_ARRIVAL                                      :{BIG_FONT}{BLACK}Mae'r trigolion yn dathlu . . .{}Mae'r bws cyntaf wedi cyrraedd {STATION}!
STR_NEWS_FIRST_TRUCK_ARRIVAL                                    :{BIG_FONT}{BLACK}Mae'r trigolion yn dathlu . . .{}Mae'r lori gyntaf wedi cyrraedd {STATION}!
STR_NEWS_FIRST_PASSENGER_TRAM_ARRIVAL                           :{BIG_FONT}{BLACK}Mae'r trigolion yn dathlu . . .{} Mae'r tram teithwyr cyntaf wedi cyrraedd {STATION}!
STR_NEWS_FIRST_CARGO_TRAM_ARRIVAL                               :{BIG_FONT}{BLACK}Mae'r trigolion yn dathlu . . .{} Mae'r tram nwyddau cyntaf wedi cyrraedd {STATION}!
STR_NEWS_FIRST_SHIP_ARRIVAL                                     :{BIG_FONT}{BLACK}Mae'r trigolion yn dathlu . . .{}Mae'r llong gyntaf wedi cyrraedd {STATION}!
STR_NEWS_FIRST_AIRCRAFT_ARRIVAL                                 :{BIG_FONT}{BLACK}Mae'r trigolion yn dathlu . . .{}Mae'r awyren gyntaf wedi cyrraedd {STATION}!

STR_NEWS_TRAIN_CRASH                                            :{BIG_FONT}{BLACK}Trên wedi crashio!{}Bu {COMMA} farw yn y ddamwain
STR_NEWS_ROAD_VEHICLE_CRASH_DRIVER                              :{BIG_FONT}{BLACK}Damwain Cerbyd Ffordd!{}Bu gyrrwr farw mewn damwain â thrên
STR_NEWS_ROAD_VEHICLE_CRASH                                     :{BIG_FONT}{BLACK}Damwain Cerbyd Ffordd!{}Bu farw {COMMA} mewn damwain â thrên
STR_NEWS_AIRCRAFT_CRASH                                         :{BIG_FONT}{BLACK}Damwain Awyren!{}Bu farw {COMMA} mewn tanchwa yn {STATION}
STR_NEWS_PLANE_CRASH_OUT_OF_FUEL                                :{BIG_FONT}{BLACK}Damwain Awyren!{}Dim digon o danwydd yn yr awyren, {COMMA} yn marw mewn coelcerth

STR_NEWS_DISASTER_ZEPPELIN                                      :{BIG_FONT}{BLACK}Trychineb Zeppelin yn {STATION}!
STR_NEWS_DISASTER_SMALL_UFO                                     :{BIG_FONT}{BLACK}Cerbyd ffordd wedi'i ddinistrio ar ôl taro 'UFO'!
STR_NEWS_DISASTER_AIRPLANE_OIL_REFINERY                         :{BIG_FONT}{BLACK}Ffrwydrad purfa olew ger {TOWN}!
STR_NEWS_DISASTER_HELICOPTER_FACTORY                            :{BIG_FONT}{BLACK}Dinistriwyd ffatri mewn modd amheus ger {TOWN}!
STR_NEWS_DISASTER_BIG_UFO                                       :{BIG_FONT}{BLACK}Glaniodd 'UFO' ger {TOWN}!
STR_NEWS_DISASTER_COAL_MINE_SUBSIDENCE                          :{BIG_FONT}{BLACK}Ymsuddiant glofa ger {TOWN} yn creu llanast!
STR_NEWS_DISASTER_FLOOD_VEHICLE                                 :{BIG_FONT}{BLACK}Llifogydd!{}O leiaf {COMMA} ar goll, wedi'i tybio'n farw wedi glaw mawr!

STR_NEWS_COMPANY_IN_TROUBLE_TITLE                               :{BIG_FONT}{BLACK}Cwmni cludiant mewn trafferth!
STR_NEWS_COMPANY_IN_TROUBLE_DESCRIPTION                         :{BIG_FONT}{BLACK}Bydd {STRING} yn cael ei werthu neu ei ddatgan yn fethdalwr oni bai fod ei berfformiad yn gwella'n fuan!
STR_NEWS_COMPANY_MERGER_TITLE                                   :{BIG_FONT}{BLACK}Uno cwmnïau cludiant!
STR_NEWS_COMPANY_MERGER_DESCRIPTION                             :{BIG_FONT}{BLACK}Mae {STRING} wedi cael ei werthu i {STRING} am {CURRENCY_LONG}!
STR_NEWS_COMPANY_BANKRUPT_TITLE                                 :{BIG_FONT}{BLACK}Methdalwyr!
STR_NEWS_COMPANY_BANKRUPT_DESCRIPTION                           :{BIG_FONT}{BLACK}Mae {STRING} wedi cael ei gau gan ei gredydwyr a''u hasedau wedi'u gwerthu!
STR_NEWS_COMPANY_LAUNCH_TITLE                                   :{BIG_FONT}{BLACK}Cwmni cludiant newydd wedi'i lansio!
STR_NEWS_COMPANY_LAUNCH_DESCRIPTION                             :{BIG_FONT}{BLACK}Mae {STRING} wedi cychwyn adeiladu ger {TOWN}!
STR_NEWS_MERGER_TAKEOVER_TITLE                                  :{BIG_FONT}{BLACK}Mae {STRING} wedi cael ei brynu gan {STRING}!
STR_PRESIDENT_NAME_MANAGER                                      :{BLACK}{PRESIDENT_NAME}{}(Manager)

STR_NEWS_NEW_TOWN                                               :{BLACK}{BIG_FONT}Mae {STRING} wedi noddi sefydlu tref newydd {TOWN}!

STR_NEWS_INDUSTRY_CONSTRUCTION                                  :{BIG_FONT}{BLACK}{STRING} newydd wrthi'n cael ei adeiladu wrth {TOWN}!
STR_NEWS_INDUSTRY_PLANTED                                       :{BIG_FONT}{BLACK}{STRING} newydd wrthi'n cael ei phlannu wrth {TOWN}!

STR_NEWS_INDUSTRY_CLOSURE_GENERAL                               :{BIG_FONT}{BLACK}Mae {STRING} yn datgan eu bod ar fin cau!
STR_NEWS_INDUSTRY_CLOSURE_SUPPLY_PROBLEMS                       :{BIG_FONT}{BLACK}Mae problemau cyflenwi wedi gorfodi i {STRING} ddatgan ei fod ar fin cau!
STR_NEWS_INDUSTRY_CLOSURE_LACK_OF_TREES                         :{BIG_FONT}{BLACK}Mae diffyg unrhyw goed gerllaw wedi gorfodi i {STRING} ddatgan ei fod ar fin cau!

STR_NEWS_EURO_INTRODUCTION                                      :{BIG_FONT}{BLACK}Arian Sengl Ewropeaidd!{}{}Cafodd yr Ewro ei gyflwyno fel unig arian cyfred eich gwlad!
STR_NEWS_BEGIN_OF_RECESSION                                     :{BIG_FONT}{BLACK}Dirwasgiad Byd-eang!{}{}Arbenigwyr ariannol yn ofni'r gwaethaf wrth i'r economi gwympo!
STR_NEWS_END_OF_RECESSION                                       :{BIG_FONT}{BLACK}Dirwasgiad ar Ben!{}{}Cynnydd masnach yn rhoi hyder i ddiwydiant wrth i'r economi gryfhau!

STR_NEWS_INDUSTRY_PRODUCTION_INCREASE_GENERAL                   :{BIG_FONT}{BLACK}Mae {INDUSTRY} yn cynyddu ei gynnyrch!
STR_NEWS_INDUSTRY_PRODUCTION_INCREASE_COAL                      :{BIG_FONT}{BLACK}Darganfuwyd gwythïen newydd o lo yn {INDUSTRY}!{}Disgwylir y bydd y cynnyrch yn dyblu!
STR_NEWS_INDUSTRY_PRODUCTION_INCREASE_OIL                       :{BIG_FONT}{BLACK}Darganfuwyd ffynhonnell newydd o olew yn {INDUSTRY}!{}Disgwylir y bydd y cynnyrch yn dyblu!
STR_NEWS_INDUSTRY_PRODUCTION_INCREASE_FARM                      :{BIG_FONT}{BLACK}Mae disgwyl i well ddulliau ffermio yn {INDUSTRY} ddyblu'r cynnyrch!
STR_NEWS_INDUSTRY_PRODUCTION_INCREASE_SMOOTH                    :{BIG_FONT}{BLACK}Mae cynnyrch {STRING} {INDUSTRY} yn cynyddu {COMMA}%!
STR_NEWS_INDUSTRY_PRODUCTION_DECREASE_GENERAL                   :{BIG_FONT}{BLACK}Cynnyrch yn {INDUSTRY} i lawr 50%
STR_NEWS_INDUSTRY_PRODUCTION_DECREASE_FARM                      :{BIG_FONT}{BLACK}Pla o locustiaid yn peri dinistr yn {INDUSTRY}!{}Cynnyrch 50% yn is
STR_NEWS_INDUSTRY_PRODUCTION_DECREASE_SMOOTH                    :{BIG_FONT}{BLACK}Mae cynnyrch {STRING} {INDUSTRY} yn gostwng {COMMA}%!

STR_NEWS_TRAIN_IS_WAITING                                       :{WHITE}Mae {VEHICLE} yn aros yn y depo
STR_NEWS_ROAD_VEHICLE_IS_WAITING                                :{WHITE}Mae {VEHICLE} yn aros yn y depo
STR_NEWS_SHIP_IS_WAITING                                        :{WHITE}Mae {VEHICLE} yn aros yn y depo
STR_NEWS_AIRCRAFT_IS_WAITING                                    :{WHITE}Mae {VEHICLE} yn aros yn yr awrendy

# Order review system / warnings
STR_NEWS_VEHICLE_HAS_TOO_FEW_ORDERS                             :{WHITE}Nid oes gan {VEHICLE} ddigon o orchmynion yn ei amserlen
STR_NEWS_VEHICLE_HAS_VOID_ORDER                                 :{WHITE}Mae gan {VEHICLE} orchymyn gwallus
STR_NEWS_VEHICLE_HAS_DUPLICATE_ENTRY                            :{WHITE}Mae gan {VEHICLE} orchmynion dyblyg
STR_NEWS_VEHICLE_HAS_INVALID_ENTRY                              :{WHITE}Mae gan {VEHICLE} orsaf annilys yn ei orchmynion
STR_NEWS_PLANE_USES_TOO_SHORT_RUNWAY                            :{WHITE}Mae gan {VEHICLE}o fewn ei orchmynion faes awyr sydd â llwybr glanio sy'n rhy fyr

STR_NEWS_VEHICLE_IS_GETTING_OLD                                 :{WHITE}Mae {VEHICLE} yn heneiddio
STR_NEWS_VEHICLE_IS_GETTING_VERY_OLD                            :{WHITE}Mae {VEHICLE} yn hynod o hen
STR_NEWS_VEHICLE_IS_GETTING_VERY_OLD_AND                        :{WHITE}Mae {VEHICLE} yn hynod o hen ac angen ei ddisodli
STR_NEWS_TRAIN_IS_STUCK                                         :{WHITE}Mae {VEHICLE} yn methu dod o hyd i lwybr i barhau
STR_NEWS_VEHICLE_IS_LOST                                        :{WHITE}Mae {VEHICLE} ar goll
STR_NEWS_VEHICLE_IS_UNPROFITABLE                                :{WHITE}Elw {VEHICLE} y flwyddyn diwethaf oedd {CURRENCY_LONG}
STR_NEWS_AIRCRAFT_DEST_TOO_FAR                                  :{WHITE}{VEHICLE} methu parhau i'r cyrchfan nesaf gan ei fod allan o gyrraedd y cerbyd

STR_NEWS_ORDER_REFIT_FAILED                                     :{WHITE}Stopiodd achos methiant hefo trefnu ailffitio {VEHICLE}
STR_NEWS_VEHICLE_AUTORENEW_FAILED                               :{WHITE}Methwyd ag adnewyddu {VEHICLE}{}{STRING}

STR_NEWS_NEW_VEHICLE_NOW_AVAILABLE                              :{BIG_FONT}{BLACK}Mae {STRING} newydd yn awr ar gael!
STR_NEWS_NEW_VEHICLE_TYPE                                       :{BIG_FONT}{BLACK}{ENGINE}
STR_NEWS_NEW_VEHICLE_NOW_AVAILABLE_WITH_TYPE                    :{BLACK}Mae {STRING} newydd yn awr ar gael!  -  {ENGINE}

STR_NEWS_STATION_NO_LONGER_ACCEPTS_CARGO                        :{WHITE}Nid yw {STATION} bellach yn derbyn {STRING}
STR_NEWS_STATION_NO_LONGER_ACCEPTS_CARGO_OR_CARGO               :{WHITE}Nid yw {STATION} bellach yn derbyn {STRING} na {STRING}
STR_NEWS_STATION_NOW_ACCEPTS_CARGO                              :{WHITE}Mae {STATION} nawr yn derbyn {STRING}
STR_NEWS_STATION_NOW_ACCEPTS_CARGO_AND_CARGO                    :{WHITE}Mae {STATION} nawr yn derbyn {STRING} a {STRING}

STR_NEWS_OFFER_OF_SUBSIDY_EXPIRED                               :{BIG_FONT}{BLACK}Cynnig cymhorthdal ar ben:{}{}Ni fydd cludo {STRING} o {STRING} i {STRING} yn derbyn cymhorthdal bellach
STR_NEWS_SUBSIDY_WITHDRAWN_SERVICE                              :{BIG_FONT}{BLACK}Cymhorthdal wedi'i dynnu'n ôl: {}{}Ni fydd gwasanaeth {STRING} o {STRING} i {STRING} yn derbyn cymhorthdal bellach
STR_NEWS_SERVICE_SUBSIDY_OFFERED                                :{BIG_FONT}{BLACK}Cynnig cymhorthdal:{}{}Bydd y gwasanaeth {STRING} cyntaf o {STRING} i {STRING} yn derbyn blwyddyn o gymhorthdal gan yr awdurdod lleol!
STR_NEWS_SERVICE_SUBSIDY_AWARDED_HALF                           :{BIG_FONT}{BLACK}Cymhorthdal wedi ei ddyfarnu i {STRING}!{}{}Bydd y gwasanaeth {STRING} o {STRING} i {STRING} yn talu 50% yn fwy am y flwyddyn nesaf!
STR_NEWS_SERVICE_SUBSIDY_AWARDED_DOUBLE                         :{BIG_FONT}{BLACK}Cymhorthdal wedi ei ddyfarnu i {STRING}!{}{}Bydd y gwasanaeth {STRING} o {STRING} i {STRING} yn talu dwywaith yn fwy am y flwyddyn nesaf!
STR_NEWS_SERVICE_SUBSIDY_AWARDED_TRIPLE                         :{BIG_FONT}{BLACK}Cymhorthdal wedi ei ddyfarnu i {STRING}!{}{}Bydd y gwasanaeth {STRING} o {STRING} i {STRING} yn talu teirgwaith yn fwy am y flwyddyn nesaf!
STR_NEWS_SERVICE_SUBSIDY_AWARDED_QUADRUPLE                      :{BIG_FONT}{BLACK}Cymhorthdal wedi ei ddyfarnu i {STRING}!{}{}Bydd y gwasanaeth {STRING} o {STRING} i {STRING} yn talu pedair gwaith yn fwy am y flwyddyn nesaf!

STR_NEWS_ROAD_REBUILDING                                        :{BIG_FONT}{BLACK}Anrhefn traffig yn {TOWN}!{}{}Daw gwaith ffordd a ariannwyd gan {STRING} â 6 mis o boen i deithwyr ffordd y dref!
STR_NEWS_EXCLUSIVE_RIGHTS_TITLE                                 :{BIG_FONT}{BLACK}Monopoli cludiant!
STR_NEWS_EXCLUSIVE_RIGHTS_DESCRIPTION                           :{BIG_FONT}{BLACK}Awdurdog lleol {TOWN} yn arwyddo cytundeb cyfyngol gyda {STRING} am flwyddyn o hawliau cludiant!

# Extra view window
STR_EXTRA_VIEW_PORT_TITLE                                       :{WHITE}Ffenestr Olygfa{COMMA}
STR_EXTRA_VIEW_MOVE_VIEW_TO_MAIN                                :{BLACK}Copïo i Ffenestr Olygfa
STR_EXTRA_VIEW_MOVE_VIEW_TO_MAIN_TT                             :{BLACK}Copïo lleoliad y golwg byd-eang i'r ffenestr olygfa
STR_EXTRA_VIEW_MOVE_MAIN_TO_VIEW                                :{BLACK}Gludo o'r Ffenestr Olygfa
STR_EXTRA_VIEW_MOVE_MAIN_TO_VIEW_TT                             :{BLACK}Gludo lleoliad y ffenestr olygfa i'r golwg byd-eang

# Game options window
STR_GAME_OPTIONS_CAPTION                                        :{WHITE}Dewisiadau Gêm
STR_GAME_OPTIONS_CURRENCY_UNITS_FRAME                           :{BLACK}Uned Arian
STR_GAME_OPTIONS_CURRENCY_UNITS_DROPDOWN_TOOLTIP                :{BLACK}Dewis unedau arian

############ start of currency region
STR_GAME_OPTIONS_CURRENCY_GBP                                   :Punnoedd Prydeinig (GBP)
STR_GAME_OPTIONS_CURRENCY_USD                                   :Doleri America (USD)
STR_GAME_OPTIONS_CURRENCY_EUR                                   :Ewro (EUR)
STR_GAME_OPTIONS_CURRENCY_JPY                                   :Yen Siapan (JPY)
STR_GAME_OPTIONS_CURRENCY_ATS                                   :Swllt Awstriaidd (ATS)
STR_GAME_OPTIONS_CURRENCY_BEF                                   :Ffranc Belgaidd (BEF)
STR_GAME_OPTIONS_CURRENCY_CHF                                   :Ffranc Swisaidd (CHF)
STR_GAME_OPTIONS_CURRENCY_CZK                                   :Koruna Tsecaidd (CZK)
STR_GAME_OPTIONS_CURRENCY_DEM                                   :Deutschmark (DEM)
STR_GAME_OPTIONS_CURRENCY_DKK                                   :Krone Danaidd (DKK)
STR_GAME_OPTIONS_CURRENCY_ESP                                   :Peseta Sbaen (ESP)
STR_GAME_OPTIONS_CURRENCY_FIM                                   :Markka Ffinaidd(FIM)
STR_GAME_OPTIONS_CURRENCY_FRF                                   :Ffranc Ffrainc (FRF)
STR_GAME_OPTIONS_CURRENCY_GRD                                   :Drachma (GRD)
STR_GAME_OPTIONS_CURRENCY_HUF                                   :Forint (HUF)
STR_GAME_OPTIONS_CURRENCY_ISK                                   :Krona Ynys yr Iâ (ISK)
STR_GAME_OPTIONS_CURRENCY_ITL                                   :Lira Eidalaidd (ITL)
STR_GAME_OPTIONS_CURRENCY_NLG                                   :Guilder (NLG)
STR_GAME_OPTIONS_CURRENCY_NOK                                   :Krone Norwyaidd (NOK)
STR_GAME_OPTIONS_CURRENCY_PLN                                   :Złoty Pwylaidd (PLN)
STR_GAME_OPTIONS_CURRENCY_RON                                   :Leu Rwmanaidd (RON)
STR_GAME_OPTIONS_CURRENCY_RUR                                   :Rwbl Rwsaidd (RUR)
STR_GAME_OPTIONS_CURRENCY_SIT                                   :Tolar Slofenaidd (SIT)
STR_GAME_OPTIONS_CURRENCY_SEK                                   :Krona Swedaidd (SEK)
STR_GAME_OPTIONS_CURRENCY_TRY                                   :Lira Twrcaidd (TRY)
STR_GAME_OPTIONS_CURRENCY_SKK                                   :Koruna Slofacaidd (SKK)
STR_GAME_OPTIONS_CURRENCY_BRL                                   :Real Brazilaidd (BRL)
STR_GAME_OPTIONS_CURRENCY_EEK                                   :Krooni Estonia (EEK)
STR_GAME_OPTIONS_CURRENCY_LTL                                   :Litau Lithiwanaidd (LTL)
STR_GAME_OPTIONS_CURRENCY_KRW                                   :Won De Korea (KRW)
STR_GAME_OPTIONS_CURRENCY_ZAR                                   :Rand De Affrica (ZAR)
STR_GAME_OPTIONS_CURRENCY_CUSTOM                                :Addasedig...
STR_GAME_OPTIONS_CURRENCY_GEL                                   :Lari Georgia (GEL)
STR_GAME_OPTIONS_CURRENCY_IRR                                   :Rial Iran (IRR)
############ end of currency region

STR_GAME_OPTIONS_ROAD_VEHICLES_FRAME                            :{BLACK}Cerbydau Ffordd
STR_GAME_OPTIONS_ROAD_VEHICLES_DROPDOWN_TOOLTIP                 :{BLACK}Dewiswch ar ba ochr i'r ffordd y dylai cerbydau yrru
STR_GAME_OPTIONS_ROAD_VEHICLES_DROPDOWN_LEFT                    :Gyrru ar y chwith
STR_GAME_OPTIONS_ROAD_VEHICLES_DROPDOWN_RIGHT                   :Gyrru ar y dde

STR_GAME_OPTIONS_TOWN_NAMES_FRAME                               :{BLACK}Enwau Trefi
STR_GAME_OPTIONS_TOWN_NAMES_DROPDOWN_TOOLTIP                    :{BLACK}Dewis arddull yr enwau trefi

############ start of townname region
STR_GAME_OPTIONS_TOWN_NAME_ORIGINAL_ENGLISH                     :Saesneg (Gwreiddiol)
STR_GAME_OPTIONS_TOWN_NAME_FRENCH                               :Ffrangeg
STR_GAME_OPTIONS_TOWN_NAME_GERMAN                               :Almaeneg
STR_GAME_OPTIONS_TOWN_NAME_ADDITIONAL_ENGLISH                   :Saesneg (Ychwanegol)
STR_GAME_OPTIONS_TOWN_NAME_LATIN_AMERICAN                       :America Ladin
STR_GAME_OPTIONS_TOWN_NAME_SILLY                                :Gwirion
STR_GAME_OPTIONS_TOWN_NAME_SWEDISH                              :Swedaidd
STR_GAME_OPTIONS_TOWN_NAME_DUTCH                                :Iseldireg
STR_GAME_OPTIONS_TOWN_NAME_FINNISH                              :Ffinnaidd
STR_GAME_OPTIONS_TOWN_NAME_POLISH                               :Pwylaidd
STR_GAME_OPTIONS_TOWN_NAME_SLOVAK                               :Slofacaidd
STR_GAME_OPTIONS_TOWN_NAME_NORWEGIAN                            :Norwyaidd
STR_GAME_OPTIONS_TOWN_NAME_HUNGARIAN                            :Hwngaraidd
STR_GAME_OPTIONS_TOWN_NAME_AUSTRIAN                             :Awstriaidd
STR_GAME_OPTIONS_TOWN_NAME_ROMANIAN                             :Rwmaniaidd
STR_GAME_OPTIONS_TOWN_NAME_CZECH                                :Tsecaidd
STR_GAME_OPTIONS_TOWN_NAME_SWISS                                :Swisaidd
STR_GAME_OPTIONS_TOWN_NAME_DANISH                               :Danaidd
STR_GAME_OPTIONS_TOWN_NAME_TURKISH                              :Twrcaidd
STR_GAME_OPTIONS_TOWN_NAME_ITALIAN                              :Eidalaidd
STR_GAME_OPTIONS_TOWN_NAME_CATALAN                              :Catalanaidd
############ end of townname region

STR_GAME_OPTIONS_AUTOSAVE_FRAME                                 :{BLACK}Awtogadw
STR_GAME_OPTIONS_AUTOSAVE_DROPDOWN_TOOLTIP                      :{BLACK}Dewiswch pa mor aml y dylid awtogadw gemau

############ start of autosave dropdown
STR_GAME_OPTIONS_AUTOSAVE_DROPDOWN_OFF                          :Diffodd Awtogadw
STR_GAME_OPTIONS_AUTOSAVE_DROPDOWN_EVERY_1_MONTH                :Bob mis
STR_GAME_OPTIONS_AUTOSAVE_DROPDOWN_EVERY_3_MONTHS               :Bob 3 mis
STR_GAME_OPTIONS_AUTOSAVE_DROPDOWN_EVERY_6_MONTHS               :Bob 6 mis
STR_GAME_OPTIONS_AUTOSAVE_DROPDOWN_EVERY_12_MONTHS              :Bob 12 mis
############ end of autosave dropdown

STR_GAME_OPTIONS_LANGUAGE                                       :{BLACK}Iaith
STR_GAME_OPTIONS_LANGUAGE_TOOLTIP                               :{BLACK}Dewiswch yr iaith rhyngwyneb i'w defnyddio

STR_GAME_OPTIONS_FULLSCREEN                                     :{BLACK}Sgrin Llawn
STR_GAME_OPTIONS_FULLSCREEN_TOOLTIP                             :{BLACK}Marciwch y blwch hwn i chwarae Open TTD gyda Sgrin Llawn

STR_GAME_OPTIONS_RESOLUTION                                     :{BLACK}Cydraniad Sgrin
STR_GAME_OPTIONS_RESOLUTION_TOOLTIP                             :{BLACK}Dewiswch y cydraniad sgrin i'w defnyddio
STR_GAME_OPTIONS_RESOLUTION_OTHER                               :arall

STR_GAME_OPTIONS_GUI_ZOOM_FRAME                                 :{BLACK}Maint rhyngwyneb
STR_GAME_OPTIONS_GUI_ZOOM_DROPDOWN_TOOLTIP                      :{BLACK}Dewis maint yr elfennau rhyngwyneb i'w defnyddio

STR_GAME_OPTIONS_GUI_ZOOM_DROPDOWN_NORMAL                       :Arferol
STR_GAME_OPTIONS_GUI_ZOOM_DROPDOWN_2X_ZOOM                      :Dyblyg
STR_GAME_OPTIONS_GUI_ZOOM_DROPDOWN_4X_ZOOM                      :Pedwarplyg

STR_GAME_OPTIONS_BASE_GRF                                       :{BLACK}Set raffeg sylfaenol
STR_GAME_OPTIONS_BASE_GRF_TOOLTIP                               :{BLACK}Dewiswch y set raffeg sylfaenol i'w defnyddio
STR_GAME_OPTIONS_BASE_GRF_STATUS                                :{RED}{NUM} ffeil ar goll/llygredig
STR_GAME_OPTIONS_BASE_GRF_DESCRIPTION_TOOLTIP                   :{BLACK}Gwybodaeth ychwanegol am y set graffeg sylfaenol

STR_GAME_OPTIONS_BASE_SFX                                       :{BLACK}Set sain sylfaenol
STR_GAME_OPTIONS_BASE_SFX_TOOLTIP                               :{BLACK}Dewisiwch y set sain sylfaenol i'w ddefnyddio
STR_GAME_OPTIONS_BASE_SFX_DESCRIPTION_TOOLTIP                   :{BLACK}Gwybodaeth bellach am y set sain sylfaenol

STR_GAME_OPTIONS_BASE_MUSIC                                     :{BLACK}Set cerddoriaeth sylfaenol
STR_GAME_OPTIONS_BASE_MUSIC_TOOLTIP                             :{BLACK}Dewisiwch y set cerddoriaeth sylfaenol i'w ddefnyddio
STR_GAME_OPTIONS_BASE_MUSIC_STATUS                              :{RED}{NUM} ffeil llygredig
STR_GAME_OPTIONS_BASE_MUSIC_DESCRIPTION_TOOLTIP                 :{BLACK}Gwybodaeth bellach am y set gerddoriaeth sylfaenol

STR_ERROR_RESOLUTION_LIST_FAILED                                :{WHITE}Methu nôl rhestr o cydraniadau cydnaws
STR_ERROR_FULLSCREEN_FAILED                                     :{WHITE}Methodd y modd sgrin llawn

# Custom currency window

STR_CURRENCY_WINDOW                                             :{WHITE}Arian cyfaddas
STR_CURRENCY_EXCHANGE_RATE                                      :{LTBLUE}Cyfradd gyfnewid: {ORANGE}{CURRENCY_LONG} = £ {COMMA}
STR_CURRENCY_DECREASE_EXCHANGE_RATE_TOOLTIP                     :{BLACK}Llehad yr swm o eich arian cyfred am un Punt (£)
STR_CURRENCY_INCREASE_EXCHANGE_RATE_TOOLTIP                     :{BLACK}Amlhau yr swm o eich arian cyfred am un Punt (£)
STR_CURRENCY_SET_EXCHANGE_RATE_TOOLTIP                          :{BLACK}newid y raddfa gyfnewid o eich arian cyfred i un Punt (£)

STR_CURRENCY_SEPARATOR                                          :{LTBLUE}Gwahanydd: {ORANGE}{STRING}
STR_CURRENCY_SET_CUSTOM_CURRENCY_SEPARATOR_TOOLTIP              :{BLACK}Dewis y nod gwahanu ar gyfer eich arian

STR_CURRENCY_PREFIX                                             :{LTBLUE}Rhagddodiad: {ORANGE}{STRING}
STR_CURRENCY_SET_CUSTOM_CURRENCY_PREFIX_TOOLTIP                 :{BLACK}Dewis y rhagddodiad ar gyfer eich arian
STR_CURRENCY_SUFFIX                                             :{LTBLUE}Olddodiad: {ORANGE}{STRING}
STR_CURRENCY_SET_CUSTOM_CURRENCY_SUFFIX_TOOLTIP                 :{BLACK}Dewis yr ôl-lddodiad ar gyfer eich arian

STR_CURRENCY_SWITCH_TO_EURO                                     :{LTBLUE}Newid i'r Ewro: {ORANGE}{NUM}
STR_CURRENCY_SWITCH_TO_EURO_NEVER                               :{LTBLUE}Newid i'r Ewro: {ORANGE}byth
STR_CURRENCY_SET_CUSTOM_CURRENCY_TO_EURO_TOOLTIP                :{BLACK}Gosod y flwyddyn i newid i'r Ewro
STR_CURRENCY_DECREASE_CUSTOM_CURRENCY_TO_EURO_TOOLTIP           :{BLACK}Newid i'r Ewro yn gynnar.
STR_CURRENCY_INCREASE_CUSTOM_CURRENCY_TO_EURO_TOOLTIP           :{BLACK}Newid i'r Ewro yn hwyrach

STR_CURRENCY_PREVIEW                                            :{LTBLUE}Rhagolwg: {ORANGE}{CURRENCY_LONG}
STR_CURRENCY_CUSTOM_CURRENCY_PREVIEW_TOOLTIP                    :{BLACK}10000 Punt (£) yn eich arian cyfaddas
STR_CURRENCY_CHANGE_PARAMETER                                   :{BLACK}Newid paramedrau arian cyfaddas

STR_DIFFICULTY_LEVEL_SETTING_MAXIMUM_NO_COMPETITORS             :{LTBLUE}Uchafswm nifer y cystadleuwyr: {ORANGE}{COMMA}

STR_NONE                                                        :Dim
STR_FUNDING_ONLY                                                :Ariannu'n unig
STR_MINIMAL                                                     :Lleiafsymol
STR_NUM_VERY_LOW                                                :Isel Iawn
STR_NUM_LOW                                                     :Isel
STR_NUM_NORMAL                                                  :Arferol
STR_NUM_HIGH                                                    :Uchel
STR_NUM_CUSTOM                                                  :Addasedig
STR_NUM_CUSTOM_NUMBER                                           :Addasiedig ({NUM})

STR_VARIETY_NONE                                                :Dim
STR_VARIETY_VERY_LOW                                            :Isel Iawn
STR_VARIETY_LOW                                                 :Isel
STR_VARIETY_MEDIUM                                              :Cymhedrol
STR_VARIETY_HIGH                                                :Uchel
STR_VARIETY_VERY_HIGH                                           :Uchel Iawn

STR_AI_SPEED_VERY_SLOW                                          :Araf Iawn
STR_AI_SPEED_SLOW                                               :Araf
STR_AI_SPEED_MEDIUM                                             :Cymhedrol
STR_AI_SPEED_FAST                                               :Cyflym
STR_AI_SPEED_VERY_FAST                                          :Cyflym iawn

STR_SEA_LEVEL_VERY_LOW                                          :Isel Iawn
STR_SEA_LEVEL_LOW                                               :Isel
STR_SEA_LEVEL_MEDIUM                                            :Canolig
STR_SEA_LEVEL_HIGH                                              :Uchel
STR_SEA_LEVEL_CUSTOM                                            :Addasiedig
STR_SEA_LEVEL_CUSTOM_PERCENTAGE                                 :Addasiedig ({NUM}%)

STR_RIVERS_NONE                                                 :Dim
STR_RIVERS_FEW                                                  :Ychydig
STR_RIVERS_MODERATE                                             :Cymhedrol
STR_RIVERS_LOT                                                  :Llawer

STR_DISASTER_NONE                                               :Dim
STR_DISASTER_REDUCED                                            :Llai
STR_DISASTER_NORMAL                                             :Arferol

STR_SUBSIDY_X1_5                                                :x1.5
STR_SUBSIDY_X2                                                  :x2
STR_SUBSIDY_X3                                                  :x3
STR_SUBSIDY_X4                                                  :x4

STR_TERRAIN_TYPE_VERY_FLAT                                      :Gwastad Iawn
STR_TERRAIN_TYPE_FLAT                                           :Gwastad
STR_TERRAIN_TYPE_HILLY                                          :Bryniog
STR_TERRAIN_TYPE_MOUNTAINOUS                                    :Mynyddig
STR_TERRAIN_TYPE_ALPINIST                                       :Mynyddwr

STR_CITY_APPROVAL_PERMISSIVE                                    :Bodlon
STR_CITY_APPROVAL_TOLERANT                                      :Hapus
STR_CITY_APPROVAL_HOSTILE                                       :Gwrthwynebus

STR_WARNING_NO_SUITABLE_AI                                      :{WHITE}Dim AI addas ar gael...{}Gallwch llawrlwytho sawl AI drwy'r system 'Cynnwys Ar-lein'

# Settings tree window
STR_CONFIG_SETTING_TREE_CAPTION                                 :{WHITE}Gosodiadau
STR_CONFIG_SETTING_FILTER_TITLE                                 :{BLACK}Llinyn hidlo:
STR_CONFIG_SETTING_EXPAND_ALL                                   :{BLACK}Ehangu oll
STR_CONFIG_SETTING_COLLAPSE_ALL                                 :{BLACK}Cywasgu oll
STR_CONFIG_SETTING_NO_EXPLANATION_AVAILABLE_HELPTEXT            :(dim esboniad ar gael)
STR_CONFIG_SETTING_DEFAULT_VALUE                                :{LTBLUE}Gwerth rhagosodedig: {ORANGE}{STRING}
STR_CONFIG_SETTING_TYPE                                         :{LTBLUE}Math o osodiad: {ORANGE}{STRING}
STR_CONFIG_SETTING_TYPE_CLIENT                                  :Gosodiad gwestai (ni gedwir yn y ffeiliau cadw; yn effeithio ar pob gêm)
STR_CONFIG_SETTING_TYPE_GAME_MENU                               :Gosodiad gêm (cedwir yn y ffeiliau cadw; yn effeithio ar gemau newydd yn unig)
STR_CONFIG_SETTING_TYPE_GAME_INGAME                             :Gosodiad gêm (cedwir yn y ffeil gadw; yn effeithio ar y gêm bresennol yn unig)
STR_CONFIG_SETTING_TYPE_COMPANY_MENU                            :Gosodiad cwmni (cedwir yn y ffeiliau cadw; yn effeithio ar gemau newydd yn unig)
STR_CONFIG_SETTING_TYPE_COMPANY_INGAME                          :Gosodiad cwmni (cedwir yn y ffeil gadw; yn effeithio ar y cwmni presennol yn unig)

STR_CONFIG_SETTING_RESTRICT_CATEGORY                            :{BLACK}Categori:
STR_CONFIG_SETTING_RESTRICT_TYPE                                :{BLACK}Math:
STR_CONFIG_SETTING_RESTRICT_DROPDOWN_HELPTEXT                   :{BLACK}Yn cyfyngu'r rhestr isod drwy hidlau rhagosodedig
STR_CONFIG_SETTING_RESTRICT_BASIC                               :Sylfaenol (gosodiadau pwysig yn unig)
STR_CONFIG_SETTING_RESTRICT_ADVANCED                            :Uwch (y rhan helaeth o'r gosodiadau)
STR_CONFIG_SETTING_RESTRICT_ALL                                 :Arbennigwyr (gosodiadau arbennigol, gan gynnwys rhai rhyfedd)
STR_CONFIG_SETTING_RESTRICT_CHANGED_AGAINST_DEFAULT             :Gosodiadau sy'n wahanol i'r rhagosodiad
STR_CONFIG_SETTING_RESTRICT_CHANGED_AGAINST_NEW                 :Gosodiadau gyda gwerth gwahanol i'ch gosodiadau gêm newydd chi

STR_CONFIG_SETTING_TYPE_DROPDOWN_HELPTEXT                       :{BLACK}Yn cyfyngu'r rhestr isod at mathau gosodiad penodol
STR_CONFIG_SETTING_TYPE_DROPDOWN_ALL                            :Pob math o osodiad
STR_CONFIG_SETTING_TYPE_DROPDOWN_CLIENT                         :Gosodiadau gwestai (cedwir yn y ffeiliau cadw; yn effeithio ar pob gêm)
STR_CONFIG_SETTING_TYPE_DROPDOWN_GAME_MENU                      :Gosodiadau gêm (cedwir yn y ffeiliau cadw, gan effeithio ar gemau newydd yn unig)
STR_CONFIG_SETTING_TYPE_DROPDOWN_GAME_INGAME                    :Gosodiadau gêm (cedwir yn y ffeil cadw, gan effeithio ar y gêm bresennol yn unig)
STR_CONFIG_SETTING_TYPE_DROPDOWN_COMPANY_MENU                   :Gosodiadau cwmni (cedwir yn y ffeiliau cadw, gan effeithio ar gemau newydd yn unig)
STR_CONFIG_SETTING_TYPE_DROPDOWN_COMPANY_INGAME                 :Gosodiadau cwmni (cedwir yn y ffeil cadw, gan effeithio ar y cwmni presennol yn unig)
STR_CONFIG_SETTING_CATEGORY_HIDES                               :{BLACK}Dangosir holl ganlyniadau chwilio drwy osod{}{SILVER}Categori {BLACK}i {WHITE}{STRING}
STR_CONFIG_SETTING_TYPE_HIDES                                   :{BLACK}Dangosir holl ganlyniadau chwilio drwy osod{}{SILVER}Math {BLACK}i {WHITE}Pob math o osodiad
STR_CONFIG_SETTING_CATEGORY_AND_TYPE_HIDES                      :{BLACK}Dangosir holl ganlyniadau chwilio drwy osod{}{SILVER}Categori {BLACK}at {WHITE}{STRING} {BLACK}a {SILVER}Math {BLACK}i {WHITE}Pob math o osodiad
STR_CONFIG_SETTINGS_NONE                                        :{WHITE}- Dim -

STR_CONFIG_SETTING_OFF                                          :I Ffwrdd
STR_CONFIG_SETTING_ON                                           :Ymlaen
STR_CONFIG_SETTING_DISABLED                                     :Analluogwyd

STR_CONFIG_SETTING_COMPANIES_OFF                                :I ffwrdd
STR_CONFIG_SETTING_COMPANIES_OWN                                :Eich cwmni
STR_CONFIG_SETTING_COMPANIES_ALL                                :Cwmnïau eraill

STR_CONFIG_SETTING_NONE                                         :Dim
STR_CONFIG_SETTING_ORIGINAL                                     :Gwreiddiol
STR_CONFIG_SETTING_REALISTIC                                    :Realistig

STR_CONFIG_SETTING_HORIZONTAL_POS_LEFT                          :Chwith
STR_CONFIG_SETTING_HORIZONTAL_POS_CENTER                        :Canol
STR_CONFIG_SETTING_HORIZONTAL_POS_RIGHT                         :De

STR_CONFIG_SETTING_MAXIMUM_INITIAL_LOAN                         :Benthyciad agoriadol uchafsymol: {STRING}
STR_CONFIG_SETTING_MAXIMUM_INITIAL_LOAN_HELPTEXT                :Y swm uchaf y gall cwmni fenthyca (heb ustyried chwyddiant)
STR_CONFIG_SETTING_INTEREST_RATE                                :Cyfradd chwyddiant: {STRING}
STR_CONFIG_SETTING_INTEREST_RATE_HELPTEXT                       :Cyfradd chwyddiant y benthyciad; hefyd chwyddiant yr economi os y galluogir
STR_CONFIG_SETTING_RUNNING_COSTS                                :Costau rhedeg: {STRING}
STR_CONFIG_SETTING_RUNNING_COSTS_HELPTEXT                       :Gosod lefel costau cynnal a chadw ar gerbydau a thanadeiledd
STR_CONFIG_SETTING_CONSTRUCTION_SPEED                           :Cyflymder adeiladu: {STRING}
STR_CONFIG_SETTING_CONSTRUCTION_SPEED_HELPTEXT                  :Cyfyngu'r nifer o weithredoedd adeiliadu ar gyfer AIau
STR_CONFIG_SETTING_VEHICLE_BREAKDOWNS                           :Toriadau cerbydau: {STRING}
STR_CONFIG_SETTING_VEHICLE_BREAKDOWNS_HELPTEXT                  :Gosod pa mor aml y gall gerbydau heb eu gwasanaethu'n rheolaidd dorri i lawr
STR_CONFIG_SETTING_SUBSIDY_MULTIPLIER                           :Lluosydd cymhorthdal: {STRING}
STR_CONFIG_SETTING_SUBSIDY_MULTIPLIER_HELPTEXT                  :Gosod faint a delir ar gyfer cysylltiadau gyda chymhorthdal
STR_CONFIG_SETTING_CONSTRUCTION_COSTS                           :Costau adeiladu: {STRING}
STR_CONFIG_SETTING_CONSTRUCTION_COSTS_HELPTEXT                  :Gosod lefel costau prynnu ac adeiladu
STR_CONFIG_SETTING_RECESSIONS                                   :Dirwasgiadau: {STRING}
STR_CONFIG_SETTING_RECESSIONS_HELPTEXT                          :Os y galluogir, gall dirwasgiadau ddigwydd ambell flwyddyn. Yn ystod dirwasgiad bydd lefelau gweithgynhyrchu'n is o lawer (gan ddychwelyd at y lefel gwreiddiol wedi diwedd y dirwasgiad)
STR_CONFIG_SETTING_TRAIN_REVERSING                              :Rhwystro trenau rhag gwrthdroi mewn gorsafoedd: {STRING}
STR_CONFIG_SETTING_TRAIN_REVERSING_HELPTEXT                     :Os y galluogir, ni fydd trenau yn gwrthdroi mewn gorsafoedd nad ydynt yn derfynfeydd, hyd yn oed os oes llwybr byrach i'w cyrchfan drwy wrthdroi
STR_CONFIG_SETTING_DISASTERS                                    :Trychinebau: {STRING}
STR_CONFIG_SETTING_DISASTERS_HELPTEXT                           :Toglo trychinebau a all rhwystro neu ddinistrio cerbydau neu tanadeiledd
STR_CONFIG_SETTING_CITY_APPROVAL                                :Agwedd y cyngor tref at ailstrwythuro'r ardal: {STRING}
STR_CONFIG_SETTING_CITY_APPROVAL_HELPTEXT                       :Dewis faint y mae sŵn a niwed amgycheddol gan gwmnïau yn effeithio ar eu graddio trefol a gweithredoedd adeiladu pellach yn eu hardal

STR_CONFIG_SETTING_MAX_HEIGHTLEVEL                              :Uchder map uchafsymol: {STRING}
STR_CONFIG_SETTING_MAX_HEIGHTLEVEL_HELPTEXT                     :Gosod yr uchder uchafsymol a ganiateir ar gyfer mynyddoedd ar y map
STR_CONFIG_SETTING_TOO_HIGH_MOUNTAIN                            :{WHITE}Ni allwch osod uchder uchafsymol y map i'r gwerth yma. Mae o leiaf un mynydd ar y map yn uwch
STR_CONFIG_SETTING_AUTOSLOPE                                    :Caniatáu tirffurfio o dan adeiladau, traciau, ayyb.: {STRING}
STR_CONFIG_SETTING_AUTOSLOPE_HELPTEXT                           :Caniatáu tirffurfio o dan adeiladau a thraciau heb eu chwalu
STR_CONFIG_SETTING_CATCHMENT                                    :Caniatáu ardaloedd dalgylch mwy realistig eu maint: {STRING}
STR_CONFIG_SETTING_CATCHMENT_HELPTEXT                           :Defnyddio dalgylchoedd o feintiau gwahanol ar gyfer gwahanol fathau o orsafoedd a meysydd awyr
STR_CONFIG_SETTING_EXTRADYNAMITE                                :Caniatáu chwalu mwy o ffyrdd, pontydd ayb. sy'n berthyn i drefi: {STRING}
STR_CONFIG_SETTING_EXTRADYNAMITE_HELPTEXT                       :Hwyluso chwalu tanadeiledd ac adeiladau sy'n eiddo i drefi
STR_CONFIG_SETTING_TRAIN_LENGTH                                 :Hyd uchafsymol trenau: {STRING}
STR_CONFIG_SETTING_TRAIN_LENGTH_HELPTEXT                        :Gosod yr hyd ychafsymol ar gyfer trenau
STR_CONFIG_SETTING_TILE_LENGTH                                  :{COMMA} teil
STR_CONFIG_SETTING_SMOKE_AMOUNT                                 :Faint o fŵg/sbarciau gan gerbydau: {STRING}
STR_CONFIG_SETTING_SMOKE_AMOUNT_HELPTEXT                        :Gosod faint o fwg neu sawl sbarc a allyrrir gan gerbydau
STR_CONFIG_SETTING_TRAIN_ACCELERATION_MODEL                     :Model cyflymu trenau: {STRING}
STR_CONFIG_SETTING_TRAIN_ACCELERATION_MODEL_HELPTEXT            :Dewis y model ffiseg ar gyfer cyflymiad trenau. Mae'r model "gwreiddiol" yn arafu cerbydau ar lethrau'n unfath. Mae'r model "realistig" yn arafu cerbydau ar lethrau a throeon yn ôl amryw baramedrau'r trên, megis ei hyd a'i rym tynnu
STR_CONFIG_SETTING_ROAD_VEHICLE_ACCELERATION_MODEL              :Model cyflymiad cerbydau ffordd: {STRING}
STR_CONFIG_SETTING_ROAD_VEHICLE_ACCELERATION_MODEL_HELPTEXT     :Dewis y model ffiseg ar gyfer cerbydau ffordd. Mae'r model "gwreiddiol" yn arafu cerbydau ar lethrau'n unfath. Mae'r model "realistig" yn arafu cerbydau ar lethrau a throeon yn ôl amryw baramedrau'r injan, megis ei 'rym tynnu'
STR_CONFIG_SETTING_TRAIN_SLOPE_STEEPNESS                        :Serthrwydd llethrau ar gyfer trenau: {STRING}
STR_CONFIG_SETTING_TRAIN_SLOPE_STEEPNESS_HELPTEXT               :Serthrwydd teil llethr ar gyfer trên. Mae gwerthoedd uwch yn ei gwneud yn anoddach i ddringo allt
STR_CONFIG_SETTING_PERCENTAGE                                   :{COMMA}%
STR_CONFIG_SETTING_ROAD_VEHICLE_SLOPE_STEEPNESS                 :Serthrwydd llethrau ar gyfer cerbydau ffordd: {STRING}
STR_CONFIG_SETTING_ROAD_VEHICLE_SLOPE_STEEPNESS_HELPTEXT        :Serthrwydd teil llethr ar gyfer cerbyd ffordd. Mae gwerthoedd uwch yn ei gwneud yn anoddach i ddringo allt
STR_CONFIG_SETTING_FORBID_90_DEG                                :Rhwystro trenau a llongau rhag troi 90 gradd: {STRING}
STR_CONFIG_SETTING_FORBID_90_DEG_HELPTEXT                       :Tro 90 gradd yw pan fo trac llorweddol yn cael ei ddilyn yn syth gan drac fertigol at y teil cyfagos, gan wneud i'r trên droi 90 gradd wrth groesi ochr y teil yn hytrach na'r 45 gradd sydd i'w gael gyda chyfuniadau trac eraill. Mae hyn hefyd yn effeithio ar gylch troi llongau
STR_CONFIG_SETTING_DISTANT_JOIN_STATIONS                        :Caniatáu cyfuno gorsafoedd nad ydynt yn union gyfochrog: {STRING}
STR_CONFIG_SETTING_DISTANT_JOIN_STATIONS_HELPTEXT               :Caniatáu ychwanegu rhannau at orsaf heb gyffwrdd yn uniongyrchol a'r rhai sydd eisioes yn bodoli.
STR_CONFIG_SETTING_INFLATION                                    :Chwyddiant: {STRING}
STR_CONFIG_SETTING_INFLATION_HELPTEXT                           :Galluogi chwyddiant yn yr economi, lle y bydd costau'n codi ychydig yn gyflymach na thaliadau
STR_CONFIG_SETTING_MAX_BRIDGE_LENGTH                            :Hyd pont uchafsymol: {STRING}
STR_CONFIG_SETTING_MAX_BRIDGE_LENGTH_HELPTEXT                   :Hyd uchafsymol ar gyfer adeiladu pontydd
STR_CONFIG_SETTING_MAX_BRIDGE_HEIGHT                            :Uchder pontydd uchafsymol: {STRING}
STR_CONFIG_SETTING_MAX_BRIDGE_HEIGHT_HELPTEXT                   :Uchder uchafsymol ar gyfer adeiladu pontydd
STR_CONFIG_SETTING_MAX_TUNNEL_LENGTH                            :Hyd twnel uchafsymol: {STRING}
STR_CONFIG_SETTING_MAX_TUNNEL_LENGTH_HELPTEXT                   :Hyd uchafsymol ar gyfer adeiladu twneli
STR_CONFIG_SETTING_RAW_INDUSTRY_CONSTRUCTION_METHOD             :Prif ddull adeiladu diwydiannau cynradd: {STRING}
STR_CONFIG_SETTING_RAW_INDUSTRY_CONSTRUCTION_METHOD_HELPTEXT    :Dull o ariannu diwydiant cynradd. Mae 'dim' yn golygu nid yw'n bosib ariannu rhai, 'mwynchwilio' yn golygu fod modd ariannu, ond bydd adeiladu'n digwydd mewn man ar hap ac y gall fethu llawn cystad, ac 'fel diwydiannau eraill' yn golygu fod modd eu hadeiladu gan gwmnïau fel diwydiannau eraill mewn unryw man y mynnent
STR_CONFIG_SETTING_RAW_INDUSTRY_CONSTRUCTION_METHOD_NONE        :Dim
STR_CONFIG_SETTING_RAW_INDUSTRY_CONSTRUCTION_METHOD_NORMAL      :Fel diwydiannau eraill
STR_CONFIG_SETTING_RAW_INDUSTRY_CONSTRUCTION_METHOD_PROSPECTING :Mwynchwilio
STR_CONFIG_SETTING_INDUSTRY_PLATFORM                            :Ardal gwastad o amgylch diwydiannau: {STRING}
STR_CONFIG_SETTING_INDUSTRY_PLATFORM_HELPTEXT                   :Ardal gwastad o amgylch diwydiant. Mae hyn yn sicrhau fod yna le gwastad o amgylch diwydiant ar gyfer adeiladu traciau a.y.y.b.
STR_CONFIG_SETTING_MULTIPINDTOWN                                :Caniatáu nifer o ddiwydiannau unfath i bob tref: {STRING}
STR_CONFIG_SETTING_MULTIPINDTOWN_HELPTEXT                       :Fel arfer, ni fydd tref eisiau mwy nag un diwydiant o unrhyw fath. Bydd y gosodiad yma'n caniatáu nifer o ddiwydiannau o'r un fath yn yr un dref
STR_CONFIG_SETTING_SIGNALSIDE                                   :Dangos signalau: {STRING}
STR_CONFIG_SETTING_SIGNALSIDE_HELPTEXT                          :Dewis pa ochr o'r trac i osod signalau
STR_CONFIG_SETTING_SIGNALSIDE_LEFT                              :Ar y chwith
STR_CONFIG_SETTING_SIGNALSIDE_DRIVING_SIDE                      :Ar yr ochr gyrru
STR_CONFIG_SETTING_SIGNALSIDE_RIGHT                             :Ar y dde
STR_CONFIG_SETTING_SHOWFINANCES                                 :Dangos y ffenestr gyllid ar ddechrau'r flwyddyn: {STRING}
STR_CONFIG_SETTING_SHOWFINANCES_HELPTEXT                        :Os y galluogir, bydd y ffenestr gyllid yn agor ar ddiwedd y flwyddyn i hwyluso archwilio sefyllfa ariannol y cwmni
STR_CONFIG_SETTING_NONSTOP_BY_DEFAULT                           :Gorchmynion newydd yn 'ddi-stop' fel rhagosodiad: {STRING}
STR_CONFIG_SETTING_NONSTOP_BY_DEFAULT_HELPTEXT                  :Fel rheol, bydd cerbyd yn aros wrth pob gorsaf yr aiff drwyddo. Bydd y gosodiad yma yn peri i'r cerbyd yrru'n syth drwy pob gorsaf ar ei ffordd at ei gyrchfan olaf heb aros. Sylwer fod y gosodiad yma'n diffinio rhagosodiad ar gyfer gorchmynion newydd. Gellir newid gorchmynion penodol at unrhyw ddull a fynnir
STR_CONFIG_SETTING_STOP_LOCATION                                :Gorchmynion trenau newydd yn nodi aros ar y {STRING} o'r platfform fel rhagosodiad
STR_CONFIG_SETTING_STOP_LOCATION_HELPTEXT                       :Y man lle y daw trên at aros wrth blatfform fel rheol. Mae'r 'ochr agos' yn cyfeirio at y pen lle mae'r trên yn myned, 'canol' at ganol y platfform, ac 'ochr bell' yn bell o'r mynedfa. Sylwer fod y gosodiad yma'n diffinio rhagosodiad ar gyfer gorchmynion newydd. Gellir newid gorchmynion penodol at unrhyw ddull a fynnir
STR_CONFIG_SETTING_STOP_LOCATION_NEAR_END                       :ochr agos
STR_CONFIG_SETTING_STOP_LOCATION_MIDDLE                         :canol
STR_CONFIG_SETTING_STOP_LOCATION_FAR_END                        :ochr bell
STR_CONFIG_SETTING_AUTOSCROLL                                   :Tremio'r ffenestr pan fydd y llygoden ar ymyl y sgrin: {STRING}
STR_CONFIG_SETTING_AUTOSCROLL_HELPTEXT                          :Pan y galluogir, bydd ffenestri golwg yn dechrau sgrolio pan fo'r llygoden yn agos at ochr y ffenest
STR_CONFIG_SETTING_AUTOSCROLL_DISABLED                          :Analluogwyd
STR_CONFIG_SETTING_AUTOSCROLL_MAIN_VIEWPORT_FULLSCREEN          :Prif ffenestr olygfa, sgrin llawn yn unig
STR_CONFIG_SETTING_AUTOSCROLL_MAIN_VIEWPORT                     :Prif ffenestr olygfa
STR_CONFIG_SETTING_AUTOSCROLL_EVERY_VIEWPORT                    :Pob ffenestr olygfa
STR_CONFIG_SETTING_BRIBE                                        :Caniatáu llwgrwobrwyo'r awdurdod lleol: {STRING}
STR_CONFIG_SETTING_BRIBE_HELPTEXT                               :Caniatáu i gwmnïau geisio llwgrwobrwyo'r awdurdod lleol. Os bydd arolygydd yn sylwi ar yr ymgais ni gaiff y cwmni weithredu yn y dref am chwe mis
STR_CONFIG_SETTING_ALLOW_EXCLUSIVE                              :Caniatáu prynu hawliau cludo cyfyngol: {STRING}
STR_CONFIG_SETTING_ALLOW_EXCLUSIVE_HELPTEXT                     :Os yw cwmni'n prynnu hawliau cludiant cyfyngol mewn tref, ni fydd gosafoedd (teithwyr a chargo) gwrthwynebwyr yn derbyn unrhyw gargo am flwyddyn
STR_CONFIG_SETTING_ALLOW_FUND_BUILDINGS                         :Caniatáu ariannu adeiladau: {STRING}
STR_CONFIG_SETTING_ALLOW_FUND_BUILDINGS_HELPTEXT                :Caniatáu i gwmnïau rhoi arian i drefi er mwyn adeiladu tai newydd
STR_CONFIG_SETTING_ALLOW_FUND_ROAD                              :Caniatáu ariannu gwaith ffordd lleol: {STRING}
STR_CONFIG_SETTING_ALLOW_FUND_ROAD_HELPTEXT                     :Caniatáu i gwmnïau rhoi arian i drefi er mwyn ail-adeiladu ffyrdd a drysu gwasanaethau ffordd yn y dref
STR_CONFIG_SETTING_ALLOW_GIVE_MONEY                             :Caniatáu trosglwyddo arian i gwmnïau eraill: {STRING}
STR_CONFIG_SETTING_ALLOW_GIVE_MONEY_HELPTEXT                    :Caniatáu trosglwyddo arian rhwng cwmnïau mewn gêm amlchwaraewr
STR_CONFIG_SETTING_FREIGHT_TRAINS                               :Lluosogydd pwysau ar gyfer llwythi i adlewyrchu trenau trwm{STRING}
STR_CONFIG_SETTING_FREIGHT_TRAINS_HELPTEXT                      :Gosod yr effaith o gario llwythi trom mewn trenau. Bydd gwerth uwch yn gwneud cludo llwythi'n galetach i drenau, yn arbennig ar elltydd
STR_CONFIG_SETTING_PLANE_SPEED                                  :Ffactor cyflymder awyrennau: {STRING}
STR_CONFIG_SETTING_PLANE_SPEED_HELPTEXT                         :Gosod cyflymder awyrennau o gymharu â cherbydau eraill, i leihau'r incwm wrth gludo mewn awyren
STR_CONFIG_SETTING_PLANE_SPEED_VALUE                            :1 / {COMMA}
STR_CONFIG_SETTING_PLANE_CRASHES                                :Nifer o ddamweiniau awyren: {STRING}
STR_CONFIG_SETTING_PLANE_CRASHES_HELPTEXT                       :Gosod y tebygolrwydd o drychineb awyren
STR_CONFIG_SETTING_PLANE_CRASHES_NONE                           :Dim
STR_CONFIG_SETTING_PLANE_CRASHES_REDUCED                        :Llai
STR_CONFIG_SETTING_PLANE_CRASHES_NORMAL                         :Arferol
STR_CONFIG_SETTING_STOP_ON_TOWN_ROAD                            :Caniatáu arosfannau gyrru-trwodd ar ffyrdd sy'n eiddo i drefi: {STRING}
STR_CONFIG_SETTING_STOP_ON_TOWN_ROAD_HELPTEXT                   :Caniatáu adeiladu arosfannau gyrru-trwodd ar ffyrdd sy'n eiddo i drefi
STR_CONFIG_SETTING_STOP_ON_COMPETITOR_ROAD                      :Caniatáu arosfannau gyrru-trwodd ar ffyrdd sy'n eiddo i gystadleuwyr: {STRING}
STR_CONFIG_SETTING_STOP_ON_COMPETITOR_ROAD_HELPTEXT             :Caniatáu adeiladu arosfannau gyrru-trwodd ar ffyrth sy'n eiddo i gwmnïau eraill
STR_CONFIG_SETTING_DYNAMIC_ENGINES_EXISTING_VEHICLES            :{WHITE}Nid yw'n bosib newid y gosodiad yma pan fo cerbydau'n bodoli
STR_CONFIG_SETTING_INFRASTRUCTURE_MAINTENANCE                   :Cynnal a chadw tanadeiledd: {STRING}
STR_CONFIG_SETTING_INFRASTRUCTURE_MAINTENANCE_HELPTEXT          :Pan fo wedi'i alluogi, mae tanadeiledd yn creu costau cynnal a chadw. Mae'r cost yn codi'n gyflymach na'i gyfradd gyda thŵf y rhwydwaith, gan effeithio'n fwy ar gwmniau mawr na rhai bychan

STR_CONFIG_SETTING_NEVER_EXPIRE_AIRPORTS                        :Maes awyr ddim yn dibennu: {STRING}
STR_CONFIG_SETTING_NEVER_EXPIRE_AIRPORTS_HELPTEXT               :Mae galluogi'r dewis yma'n peri i bob math o faes awyr aros ar gael am byth wedi ei gyflwyniad gyntaf

STR_CONFIG_SETTING_WARN_LOST_VEHICLE                            :Rhybuddio os yw cerbyd ar goll: {STRING}
STR_CONFIG_SETTING_WARN_LOST_VEHICLE_HELPTEXT                   :Creu negeseuon am gerbydau sy'n methu dod o hyd i lwybr at eu cyrchfan gorchymedig
STR_CONFIG_SETTING_ORDER_REVIEW                                 :Adolygu gorchmynion y cerbyd: {STRING}
STR_CONFIG_SETTING_ORDER_REVIEW_HELPTEXT                        :Pan fo wedi'i alluogi, caiff gorchmynion cerbydau eu gwirio'n aclysurol, ac fe adroddir am rai trafferthion amlwg gyda neges newyddion
STR_CONFIG_SETTING_ORDER_REVIEW_OFF                             :Na
STR_CONFIG_SETTING_ORDER_REVIEW_EXDEPOT                         :Ia, ond hepgor cerbydau sydd yn aros
STR_CONFIG_SETTING_ORDER_REVIEW_ON                              :O bob cerbyd
STR_CONFIG_SETTING_WARN_INCOME_LESS                             :Rhybuddio os yw cerbyd yn gwneud colled: {STRING}
STR_CONFIG_SETTING_WARN_INCOME_LESS_HELPTEXT                    :Pan fo wedi'i alluogi, fe yrrir neges newyddion pan fo cerbyd heb wneud elw yn ystod blwyddyn calendr
STR_CONFIG_SETTING_NEVER_EXPIRE_VEHICLES                        :Nid yw cerbydau'n darfod: {STRING}
STR_CONFIG_SETTING_NEVER_EXPIRE_VEHICLES_HELPTEXT               :Pan fo wedi'i alluogi, bydd bob math o gerbyd yn aros ar gael am byth wedi eu cyflwyniad gyntaf
STR_CONFIG_SETTING_AUTORENEW_VEHICLE                            :Awtoadnewyddu cerbyd pan aiff yn hen: {STRING}
STR_CONFIG_SETTING_AUTORENEW_VEHICLE_HELPTEXT                   :Pan fo wedi'i alluogi, bydd cerbyd sy'n agos at ddiwedd ei oes yn cael ei ddisodli'n ddiofyn pan y caiff yr amodau adnewyddu eu cyflawni
STR_CONFIG_SETTING_AUTORENEW_MONTHS                             :Awtoadnewyddu pan fo cerbyd {STRING} ei oed uchafsymol
STR_CONFIG_SETTING_AUTORENEW_MONTHS_HELPTEXT                    :Oed cymharol pan y dylid ystyried awtoadnewyddu cerbyd
STR_CONFIG_SETTING_AUTORENEW_MONTHS_VALUE_BEFORE                :{COMMA} mis cyn
STR_CONFIG_SETTING_AUTORENEW_MONTHS_VALUE_AFTER                 :{COMMA} mis wedi
STR_CONFIG_SETTING_AUTORENEW_MONEY                              :Isafswm arian awtoadnewyddu ar gyfer adnewyddu: {STRING}
STR_CONFIG_SETTING_AUTORENEW_MONEY_HELPTEXT                     :Lleiafswm arian a ddylai aros yn y banc cyn ystyried awtoadnewyddu cerbydau
STR_CONFIG_SETTING_ERRMSG_DURATION                              :Ystod neges gwall: {STRING}
STR_CONFIG_SETTING_ERRMSG_DURATION_HELPTEXT                     :Amser i ddangos negeseuon gwall mewn ffenestr coch. Sylwer ni gaiff rhai negeseuon gwall (difrifol) eu cau'n ddiofyn
STR_CONFIG_SETTING_ERRMSG_DURATION_VALUE                        :{COMMA} eiliad
STR_CONFIG_SETTING_HOVER_DELAY                                  :Dangos cynghorion: {STRING}
STR_CONFIG_SETTING_HOVER_DELAY_HELPTEXT                         :Oediad cyn y dangosir cynghorion wrth ddal y cyrchydd dros rhyw elfen rhyngwyneb. Fel arall rhwymir cynghorion at botwm dde'r llygoden pan fo'r gwerth yma'n 0.
STR_CONFIG_SETTING_HOVER_DELAY_VALUE                            :Oedi am {COMMA} milfed o eiliad
STR_CONFIG_SETTING_HOVER_DELAY_DISABLED                         :De glicio
STR_CONFIG_SETTING_POPULATION_IN_LABEL                          :Dangos poblogaeth tref yn label y dref: {STRING}
STR_CONFIG_SETTING_POPULATION_IN_LABEL_HELPTEXT                 :Dangos poblogaeth trefi yn eu label ar y map
STR_CONFIG_SETTING_GRAPH_LINE_THICKNESS                         :Trwch llinellau graff: {STRING}
STR_CONFIG_SETTING_GRAPH_LINE_THICKNESS_HELPTEXT                :Lled y linell mewn graffiau. Bydd llinell fain yn fwy manwl, tra y bydd llinell trwchus yn haws i'w weld gyda lliwiau'n fwy amlwg

STR_CONFIG_SETTING_LANDSCAPE                                    :Tirwedd: {STRING}
STR_CONFIG_SETTING_LANDSCAPE_HELPTEXT                           :Mae tirweddau'n diffinio senario sylfaenol gydag amryw fathau o gargo ac anghenion twf trefi. Mae NewGRF a Sgriptiau Gêm yn cynnig rheolaeth mannach, fodd bynnag
STR_CONFIG_SETTING_LAND_GENERATOR                               :Cynhyrchydd Tir: {STRING}
STR_CONFIG_SETTING_LAND_GENERATOR_HELPTEXT                      :Mae'r crewr gwreiddiol yn ddibynol ar y set graffeg sylfaenol, ac yn creu siapiau tirwedd gosodedig. Mae TerraGenesis yn seiliedig ar generadur said Perlin, gyda gosodiadau manylach
STR_CONFIG_SETTING_LAND_GENERATOR_ORIGINAL                      :Gwreiddiol
STR_CONFIG_SETTING_LAND_GENERATOR_TERRA_GENESIS                 :TerraGenesis
STR_CONFIG_SETTING_TERRAIN_TYPE                                 :Math tirwedd: {STRING}
STR_CONFIG_SETTING_TERRAIN_TYPE_HELPTEXT                        :(TerraGenesis yn unig) Llyfnder y tirwedd
STR_CONFIG_SETTING_INDUSTRY_DENSITY                             :Dwysedd diwydiant: {STRING}
STR_CONFIG_SETTING_INDUSTRY_DENSITY_HELPTEXT                    :Gosod faint o ddiwydiannau y dylid eu creu a pha lefel caiff eu cynnal drwy'r gêm
STR_CONFIG_SETTING_OIL_REF_EDGE_DISTANCE                        :Pellter uchafsymol o'r ochr ar gyfer Purfeydd olew: {STRING}
STR_CONFIG_SETTING_OIL_REF_EDGE_DISTANCE_HELPTEXT               :Codir purfeydd olew ger ymylon y map yn unig, h.y. ar yr arfordir mewn mapiau ynys
STR_CONFIG_SETTING_SNOWLINE_HEIGHT                              :Uchder Llinell Eira: {STRING}
STR_CONFIG_SETTING_SNOWLINE_HEIGHT_HELPTEXT                     :Rheoli'r uchder y mae eira'n ymddangos mewn tirwedd is-arctig. Mae eira hefyd yn effeitiho ar gynhyrchu diwydiannau a gofynion twf trefi
STR_CONFIG_SETTING_ROUGHNESS_OF_TERRAIN                         :Garwder y tirwedd: {STRING}
STR_CONFIG_SETTING_ROUGHNESS_OF_TERRAIN_HELPTEXT                :(TerraGenesis yn unig) Dewis amlder bryniau: Mae gan tirwedd llyfn nifer isel o fryniau bylchedig. Mae gan dirwedd garw llawer o fryniau, a all edrych yn undonog
STR_CONFIG_SETTING_ROUGHNESS_OF_TERRAIN_VERY_SMOOTH             :Llyfn Iawn
STR_CONFIG_SETTING_ROUGHNESS_OF_TERRAIN_SMOOTH                  :Llyfn
STR_CONFIG_SETTING_ROUGHNESS_OF_TERRAIN_ROUGH                   :Garw
STR_CONFIG_SETTING_ROUGHNESS_OF_TERRAIN_VERY_ROUGH              :Garw Iawn
STR_CONFIG_SETTING_VARIETY                                      :Dosraniad amrywiaeth: {STRING}
STR_CONFIG_SETTING_VARIETY_HELPTEXT                             :(TerraGenesis yn unig) Rheoli a yw'r map yn cynnwys ardaloedd mynyddig a gwastad. Gan fod hyn yn gwneud y map yn fwy gwastad, dylid addasu gosodiadau eraill at mynyddig
STR_CONFIG_SETTING_RIVER_AMOUNT                                 :Nifer afonydd: {STRING}
STR_CONFIG_SETTING_RIVER_AMOUNT_HELPTEXT                        :Dewis sawl afon i'w creu
STR_CONFIG_SETTING_TREE_PLACER                                  :Algorithm gosod coed: {STRING}
STR_CONFIG_SETTING_TREE_PLACER_HELPTEXT                         :Dewis dosraniad coed ar y map: mae 'Gwreiddiol' yn plannu coed mewn dosraniad unffurf, a 'Gwell' yn eu plannu mewn grwpiau
STR_CONFIG_SETTING_TREE_PLACER_NONE                             :Dim
STR_CONFIG_SETTING_TREE_PLACER_ORIGINAL                         :Gwreiddiol
STR_CONFIG_SETTING_TREE_PLACER_IMPROVED                         :Gwell
STR_CONFIG_SETTING_ROAD_SIDE                                    :Cerbydau ffordd: {STRING}
STR_CONFIG_SETTING_ROAD_SIDE_HELPTEXT                           :Dewis yr ochr gyrru
STR_CONFIG_SETTING_HEIGHTMAP_ROTATION                           :Tro Map Uchder: {STRING}
STR_CONFIG_SETTING_HEIGHTMAP_ROTATION_COUNTER_CLOCKWISE         :Gwrthglocwedd
STR_CONFIG_SETTING_HEIGHTMAP_ROTATION_CLOCKWISE                 :Clocwedd
STR_CONFIG_SETTING_SE_FLAT_WORLD_HEIGHT                         :Y lefel map uchder mae map senario fflat yn ei dderbyn: {STRING}
STR_CONFIG_SETTING_EDGES_NOT_EMPTY                              :{WHITE}Nid yw un neu fwy o'r teiliau ar ymyl gogleddol y map yn wag
STR_CONFIG_SETTING_EDGES_NOT_WATER                              :{WHITE}Nid yw un neu fwy o'r teiliau ar un o'r ymylon yn ddŵr

STR_CONFIG_SETTING_STATION_SPREAD                               :Gwasgariad gorsaf uchafsymol: {STRING}
STR_CONFIG_SETTING_STATION_SPREAD_HELPTEXT                      :Yr ardal mwyaf y caiff cydrannau gorsaf unigol eu gwasgaru trosto. Sylwer y bydd gwerthoedd uchel yn arafu'r gêm
STR_CONFIG_SETTING_SERVICEATHELIPAD                             :Rhoi gwasanaeth i hofrenyddion ar helepads yn awtomatig: {STRING}
STR_CONFIG_SETTING_SERVICEATHELIPAD_HELPTEXT                    :Gwasanaethu hefrenyddion wedi pop glaniad, hyd yn oed os nad oes depô yn y maes awyr
STR_CONFIG_SETTING_LINK_TERRAFORM_TOOLBAR                       :Cyfuno'r bar offer tirwedd gyda'r bariau offer ffordd/rheilffordd/maes awyr: {STRING}
STR_CONFIG_SETTING_LINK_TERRAFORM_TOOLBAR_HELPTEXT              :Wrth agor bar offer adeiladu ar gyfer math o drafnidiaeth, agor y bar offer tirweddu hefyd
STR_CONFIG_SETTING_SMALLMAP_LAND_COLOUR                         :Lliw tir a ddefnyddir ar y map bychan: {STRING}
STR_CONFIG_SETTING_SMALLMAP_LAND_COLOUR_HELPTEXT                :Lliw y tirwedd yn y map bychan
STR_CONFIG_SETTING_SMALLMAP_LAND_COLOUR_GREEN                   :Gwyrdd
STR_CONFIG_SETTING_SMALLMAP_LAND_COLOUR_DARK_GREEN              :Gwyrdd tywyll
STR_CONFIG_SETTING_SMALLMAP_LAND_COLOUR_VIOLET                  :Fioled
STR_CONFIG_SETTING_REVERSE_SCROLLING                            :Gwrthdroi'r cyfeiriad sgrolio: {STRING}
STR_CONFIG_SETTING_REVERSE_SCROLLING_HELPTEXT                   :Ymddygiad pan yn sgrolio gyda botwm dde y llygoden. Pan yr analluogir, bydd y llygoden yn symyd y camera. Pan y galluogir, bydd y llygoden yn symyd y map
STR_CONFIG_SETTING_SMOOTH_SCROLLING                             :Sgrolio prif ffenestr llyfn: {STRING}
STR_CONFIG_SETTING_SMOOTH_SCROLLING_HELPTEXT                    :Rheoli syt y mae'r prif olygfa'n sgrolio at leoliad penodol pan yn clicio ar y map bychan neu yn rhoi gorchymyn i sgrolio at wrthrych penodol
STR_CONFIG_SETTING_MEASURE_TOOLTIP                              :Dangos cymorth mesur wrth ddefnyddio'r offer adeiladu amrywiol: {STRING}
STR_CONFIG_SETTING_MEASURE_TOOLTIP_HELPTEXT                     :Dangos pellterau teil a gwahaniaethau uchder wrth lusgo tra'n adeiladu
STR_CONFIG_SETTING_LIVERIES                                     :Defnyddio lifrau cerbyd-benodol: {STRING}
STR_CONFIG_SETTING_LIVERIES_HELPTEXT                            :Rheoli defnydd o lifrau cerbyd-benodol ar gyfer cerbydau (yn hytrach na lliwiau'r cwmni)
STR_CONFIG_SETTING_LIVERIES_NONE                                :Dim
STR_CONFIG_SETTING_LIVERIES_OWN                                 :Eich Cwmni
STR_CONFIG_SETTING_LIVERIES_ALL                                 :Pob cwmni
STR_CONFIG_SETTING_PREFER_TEAMCHAT                              :Newid Sgwrsio Tîm i <ENTER>: {STRING}
STR_CONFIG_SETTING_PREFER_TEAMCHAT_HELPTEXT                     :Newid rhwymiadau sgwrs cwmni a sgwrs cyhoeddus at <ENTER> a <Ctrl+ENTER> yn ôl eu trefn
STR_CONFIG_SETTING_SCROLLWHEEL_SCROLLING                        :Gweithred yr olwyn sgrolio: {STRING}
STR_CONFIG_SETTING_SCROLLWHEEL_SCROLLING_HELPTEXT               :Galluogi sgrolio gydag olwynion llygoden â dwy echel
STR_CONFIG_SETTING_SCROLLWHEEL_ZOOM                             :Mwyhau map
STR_CONFIG_SETTING_SCROLLWHEEL_SCROLL                           :Sgrolio map
STR_CONFIG_SETTING_SCROLLWHEEL_OFF                              :I ffwrdd
STR_CONFIG_SETTING_SCROLLWHEEL_MULTIPLIER                       :Cyflymder olwyn sgrolio map: {STRING}
STR_CONFIG_SETTING_SCROLLWHEEL_MULTIPLIER_HELPTEXT              :Rheoli manylder sgrolio olwyn y llygoden
STR_CONFIG_SETTING_OSK_ACTIVATION                               :Allweddfwrdd ar y sgrin: {STRING}
STR_CONFIG_SETTING_OSK_ACTIVATION_HELPTEXT                      :Dewis y dull i agor yr allweddfwrdd ar-sgrin ar gyfer mewnbynnu testun gan ddefnyddio'r cyrchydd yn unig
STR_CONFIG_SETTING_OSK_ACTIVATION_DISABLED                      :Analluogwyd
STR_CONFIG_SETTING_OSK_ACTIVATION_DOUBLE_CLICK                  :Clic ddwbl
STR_CONFIG_SETTING_OSK_ACTIVATION_SINGLE_CLICK_FOCUS            :Clic sengl (pan fo ffocws)
STR_CONFIG_SETTING_OSK_ACTIVATION_SINGLE_CLICK                  :Clic sengl (ar unwaith)

STR_CONFIG_SETTING_RIGHT_MOUSE_BTN_EMU                          :Efelychu de-glicio: {STRING}
STR_CONFIG_SETTING_RIGHT_MOUSE_BTN_EMU_HELPTEXT                 :Dewis sut i efelychu cliciau botwm dde y llygoden
STR_CONFIG_SETTING_RIGHT_MOUSE_BTN_EMU_COMMAND                  :Command-clic
STR_CONFIG_SETTING_RIGHT_MOUSE_BTN_EMU_CONTROL                  :Ctrl+Clic
STR_CONFIG_SETTING_RIGHT_MOUSE_BTN_EMU_OFF                      :I ffwrdd

STR_CONFIG_SETTING_LEFT_MOUSE_BTN_SCROLLING                     :Sgrolio Clic-chwith: {STRING}
STR_CONFIG_SETTING_LEFT_MOUSE_BTN_SCROLLING_HELPTEXT            :Galluogi sgrolio ar y map drwy ei lusgo gyda botwm chwith y llygoden. Mae hyn yn arbennig o ddefnyddiol pan yn defnyddio sgrin-gyffwrdd ar gyfer sgrolio

STR_CONFIG_SETTING_AUTOSAVE                                     :Awtogadw: {STRING}
STR_CONFIG_SETTING_AUTOSAVE_HELPTEXT                            :Dewis pa mor aml y dylid awtogadw gemau

STR_CONFIG_SETTING_DATE_FORMAT_IN_SAVE_NAMES                    :Defnyddio'r fformat dyddiad {STRING} ar gyfer enwau gemau wedi'u cadw
STR_CONFIG_SETTING_DATE_FORMAT_IN_SAVE_NAMES_HELPTEXT           :Fformat y dyddiad mewn enwau ffeiliau cadw
STR_CONFIG_SETTING_DATE_FORMAT_IN_SAVE_NAMES_LONG               :hir (31ain Rhag 2008)
STR_CONFIG_SETTING_DATE_FORMAT_IN_SAVE_NAMES_SHORT              :byr(31-12-2008)
STR_CONFIG_SETTING_DATE_FORMAT_IN_SAVE_NAMES_ISO                :ISO (2008-12-31)

STR_CONFIG_SETTING_PAUSE_ON_NEW_GAME                            :Oedi'n awtomatig wrth gychwyn gêm newydd: {STRING}
STR_CONFIG_SETTING_PAUSE_ON_NEW_GAME_HELPTEXT                   :Pan y galluogir, bydd yn gêm yn oedi ar ddechrau gêm newydd, er mwyn astudio'r map
STR_CONFIG_SETTING_COMMAND_PAUSE_LEVEL                          :Tra fo wedi'i oedi, caniatáu: {STRING}
STR_CONFIG_SETTING_COMMAND_PAUSE_LEVEL_HELPTEXT                 :Dewis pa weithredoedd y gellid eu gwneud tra fo'r gêm wedi ei oedi
STR_CONFIG_SETTING_COMMAND_PAUSE_LEVEL_NO_ACTIONS               :Dim gweithredoedd
STR_CONFIG_SETTING_COMMAND_PAUSE_LEVEL_ALL_NON_CONSTRUCTION     :Pob gweithred ac eithro adeiladu
STR_CONFIG_SETTING_COMMAND_PAUSE_LEVEL_ALL_NON_LANDSCAPING      :Pob gweithred ac eithro addasu tirwedd
STR_CONFIG_SETTING_COMMAND_PAUSE_LEVEL_ALL_ACTIONS              :Pob gweithred
STR_CONFIG_SETTING_ADVANCED_VEHICLE_LISTS                       :Defnyddio grwpiau yn y rhestr cerbydau: {STRING}
STR_CONFIG_SETTING_ADVANCED_VEHICLE_LISTS_HELPTEXT              :Galluogi defnydd o'r rhestrau cerbyd uwch ar gyfer grwpio cerbydau
STR_CONFIG_SETTING_LOADING_INDICATORS                           :Dangos llwytho: {STRING}
STR_CONFIG_SETTING_LOADING_INDICATORS_HELPTEXT                  :Dewis a fydd dangosyddion llwytho'n cael eu dangos uwch cerbydau sy'n llwytho neu dadlwytho
STR_CONFIG_SETTING_TIMETABLE_IN_TICKS                           :Dangos amserlen fesul ticiau yn hytrach na dyddiau: {STRING}
STR_CONFIG_SETTING_TIMETABLE_IN_TICKS_HELPTEXT                  :Dangos amseroedd teithio mewn amserlenni mewn ticiau yn hytrach na dyddiau
STR_CONFIG_SETTING_TIMETABLE_SHOW_ARRIVAL_DEPARTURE             :Dangos cyrraedd a gadael mewn amserlenni: {STRING}
STR_CONFIG_SETTING_TIMETABLE_SHOW_ARRIVAL_DEPARTURE_HELPTEXT    :Dangos amseroedd cyrraedd a gadael rhagdybiedig mewn amserlenni
STR_CONFIG_SETTING_QUICKGOTO                                    :Creu cyflym ar gyfer gorchmynion cerbydau: {STRING}
STR_CONFIG_SETTING_QUICKGOTO_HELPTEXT                           :Rhag-ddewis y 'cyrchydd mynd i' pan yn agor y ffenestr gorchmynion
STR_CONFIG_SETTING_DEFAULT_RAIL_TYPE                            :Math rheilffordd ragosodedig (ar ôl gêm newydd/llwytho gêm ): {STRING}
STR_CONFIG_SETTING_DEFAULT_RAIL_TYPE_HELPTEXT                   :Math o gledrau i'w ddewis wedi dechrau neu lwytho gêm. Bydd 'y cyntaf ar gael' yn dewis y math hynaf, 'yr olaf ar gael' yn dewis y diweddaraf, a 'defnydd mwyaf' y math mwyaf cyffredin ar hyn o bryd
STR_CONFIG_SETTING_DEFAULT_RAIL_TYPE_FIRST                      :Y cyntaf sydd ar gael
STR_CONFIG_SETTING_DEFAULT_RAIL_TYPE_LAST                       :Yr olaf sydd ar gael
STR_CONFIG_SETTING_DEFAULT_RAIL_TYPE_MOST_USED                  :Defnydd mwyaf
STR_CONFIG_SETTING_SHOW_TRACK_RESERVATION                       :Dangos llwybrau traciau wedi'u cadw: {STRING}
STR_CONFIG_SETTING_SHOW_TRACK_RESERVATION_HELPTEXT              :Rhoi lliw gwahanol ar gledrau lliw gwahanol i gynorthwyo datrys problemau gyda threnau sy'n gwrthod myned blociau llwybro
STR_CONFIG_SETTING_PERSISTENT_BUILDINGTOOLS                     :Cadw'r offer adeiladu yn weithredol wedi ei ddefnydd: {STRING}
STR_CONFIG_SETTING_PERSISTENT_BUILDINGTOOLS_HELPTEXT            :Cadw'r offer adeiladu pontydd, twneli, a.y.y.b. ar agor wedi eu defnydd
STR_CONFIG_SETTING_EXPENSES_LAYOUT                              :Grwpio costau yn ffenestr cyllid y cwmni: {STRING}
STR_CONFIG_SETTING_EXPENSES_LAYOUT_HELPTEXT                     :Diffinio cynllun ffenestr costau'r cwmni

STR_CONFIG_SETTING_SOUND_TICKER                                 :Stribyn newyddion: {STRING}
STR_CONFIG_SETTING_SOUND_TICKER_HELPTEXT                        :Chwarae sŵn ar gyfer crynodiadau newyddion
STR_CONFIG_SETTING_SOUND_NEWS                                   :Papur newydd: {STRING}
STR_CONFIG_SETTING_SOUND_NEWS_HELPTEXT                          :Chwarae sŵn ar ddangos papurau newydd
STR_CONFIG_SETTING_SOUND_NEW_YEAR                               :Diwedd y flwyddyn: {STRING}
STR_CONFIG_SETTING_SOUND_NEW_YEAR_HELPTEXT                      :Chwarae sŵn ar ddiwedd blwyddyn i adlewyrchu perfformiad y cwmni am y flwyddyn o'i gymharu a'r llynedd
STR_CONFIG_SETTING_SOUND_CONFIRM                                :Adeiladu: {STRING}
STR_CONFIG_SETTING_SOUND_CONFIRM_HELPTEXT                       :Chwarae sŵn wrth adeiladu'n lwyddiannus neu ar weithredoedd eraill
STR_CONFIG_SETTING_SOUND_CLICK                                  :Cliciau botwm: {STRING}
STR_CONFIG_SETTING_SOUND_CLICK_HELPTEXT                         :Bipio wrth glicio botymau
STR_CONFIG_SETTING_SOUND_DISASTER                               :Trychinebau/damweiniau: {STRING}
STR_CONFIG_SETTING_SOUND_DISASTER_HELPTEXT                      :Chwarae effeithiau sŵn damweiniau a thrychinebau
STR_CONFIG_SETTING_SOUND_VEHICLE                                :Cerbydau: {STRING}
STR_CONFIG_SETTING_SOUND_VEHICLE_HELPTEXT                       :Chwarae effeithiau sŵn cerbydau
STR_CONFIG_SETTING_SOUND_AMBIENT                                :Cefndir: {STRING}
STR_CONFIG_SETTING_SOUND_AMBIENT_HELPTEXT                       :Chwarae synau cefndirol y tirwedd, diwydiannau a threfi

STR_CONFIG_SETTING_DISABLE_UNSUITABLE_BUILDING                  :Analluogi adeiladu tanadeiledd pan nad oes cerbydau addas ar gael: {STRING}
STR_CONFIG_SETTING_DISABLE_UNSUITABLE_BUILDING_HELPTEXT         :Pan y galluogir, nid yw tanadeiledd ar gael nes fod cerbydau ar gael iddo, gan osgoi gwastraff arian ac amser ar danadeiledd na ellir ei ddefnyddio
STR_CONFIG_SETTING_MAX_TRAINS                                   :Uchafswm nifer y trenau i bob cwmni: {STRING}
STR_CONFIG_SETTING_MAX_TRAINS_HELPTEXT                          :Nifer uchafsymol y trenau y gall cwmni fod yn berchen arnynt
STR_CONFIG_SETTING_MAX_ROAD_VEHICLES                            :Uchafswm nifer y cerbydau ffordd i bob cwmni: {STRING}
STR_CONFIG_SETTING_MAX_ROAD_VEHICLES_HELPTEXT                   :Nifer uchafsymol y cerbydau ffordd y gall cwmni fod yn berchen arnynt
STR_CONFIG_SETTING_MAX_AIRCRAFT                                 :Uchafswm nifer yr awyrennau i bob cwmni: {STRING}
STR_CONFIG_SETTING_MAX_AIRCRAFT_HELPTEXT                        :Nifer uchafsymol yr awyrennau y gall cwmni fod yn berchen arnynt
STR_CONFIG_SETTING_MAX_SHIPS                                    :Uchafswm nifer y llongau i bob cwmni: {STRING}
STR_CONFIG_SETTING_MAX_SHIPS_HELPTEXT                           :Nifer uchafsymol y llongau y gall cwmni fod yn berchen arnynt

STR_CONFIG_SETTING_AI_BUILDS_TRAINS                             :Analluogi trenau ar gyfer y cyfrifiadur: {STRING}
STR_CONFIG_SETTING_AI_BUILDS_TRAINS_HELPTEXT                    :Mae galluogi'r gosodiad yma'n ei gwneud yn amhosib i chwaraewr cyfrifiadur adeiladu trenau
STR_CONFIG_SETTING_AI_BUILDS_ROAD_VEHICLES                      :Analluogi cerbyd ffordd ar gyfer y cyfrifiadur: {STRING}
STR_CONFIG_SETTING_AI_BUILDS_ROAD_VEHICLES_HELPTEXT             :Mae galluogi'r gosodiad yma'n ei gwneud yn amhosib i chwaraewr cyfrifiadur adeiladu cerbydau ffordd
STR_CONFIG_SETTING_AI_BUILDS_AIRCRAFT                           :Analluogi awyren ar gyfer y cyfrifiadur: {STRING}
STR_CONFIG_SETTING_AI_BUILDS_AIRCRAFT_HELPTEXT                  :Mae galluogi'r gosodiad yma'n ei gwneud yn amhosib i chwaraewr cyfrifiadur adeiladu awyrennau
STR_CONFIG_SETTING_AI_BUILDS_SHIPS                              :Analluogi llongau ar gyfer y cyfrifiadur: {STRING}
STR_CONFIG_SETTING_AI_BUILDS_SHIPS_HELPTEXT                     :Mae galluogi'r gosodiad yma'n ei gwneud yn amhosib i chwaraewr cyfrifiadur adeiladu llongau

STR_CONFIG_SETTING_AI_PROFILE                                   :Proffil gosodiadau rhagosodedig: {STRING}
STR_CONFIG_SETTING_AI_PROFILE_HELPTEXT                          :Dewis pa broffil gosodiadau i'w ddefnyddio ar gyfer AIau a gyflwynir ar hap, neu fel gwerthoedd rhagosodedig pan yn ychwanegu AI neu Sgript Gêm newydd
STR_CONFIG_SETTING_AI_PROFILE_EASY                              :Hawdd
STR_CONFIG_SETTING_AI_PROFILE_MEDIUM                            :Cymhedrol
STR_CONFIG_SETTING_AI_PROFILE_HARD                              :Anodd

STR_CONFIG_SETTING_AI_IN_MULTIPLAYER                            :Caniatáu AIau mewn gemau amlchwaraewr: {STRING}
STR_CONFIG_SETTING_AI_IN_MULTIPLAYER_HELPTEXT                   :Caniatáu i chwaraewyr AI gymeryd rhan mewn gemau amlchwaraewr
STR_CONFIG_SETTING_SCRIPT_MAX_OPCODES                           :Nifer y gweithredoedd cyn diarddel sgriptiau: {STRING}
STR_CONFIG_SETTING_SCRIPT_MAX_OPCODES_HELPTEXT                  :Uchafswm y nifer o gamau cyfrifo y gall sgript ei gymeryd mewn un tro

STR_CONFIG_SETTING_SERVINT_ISPERCENT                            :Dangos y cyfnod rhwng gwasanaethau mewn canrannau: {STRING}
STR_CONFIG_SETTING_SERVINT_ISPERCENT_HELPTEXT                   :Dewis os y bydd gwasanaethu cerbydau'n digwydd yn ôl yr amser ers y gwasanaeth olaf, neu wrth i'w dibynadwyedd ddisgyn islaw ganran penodol o'r dibynadwyedd uchafsymol
STR_CONFIG_SETTING_SERVINT_TRAINS                               :Ystod gwasanaethu rhagosodedig ar gyfer trenau: {STRING}
STR_CONFIG_SETTING_SERVINT_TRAINS_HELPTEXT                      :Gosod yr ystod gwasanaethu rhagosodedig ar gyfer cerbydau rheilffordd newydd, os na ddynodir ystod gwasanaethu penodol ar gyfer y cerbyd
STR_CONFIG_SETTING_SERVINT_VALUE                                :{COMMA}{NBSP}diwrnod/%
STR_CONFIG_SETTING_SERVINT_DISABLED                             :Analluogwyd
STR_CONFIG_SETTING_SERVINT_ROAD_VEHICLES                        :Ystod gwasanethu rhagosodedig ar gyfer cerbydau ffordd: {STRING}
STR_CONFIG_SETTING_SERVINT_ROAD_VEHICLES_HELPTEXT               :Gosod yr ystod gwasanaethu rhagosodedig ar gyfer cerbydau ffordd newydd, os na ddynodir ystod gwasanaethu penodol ar gyfer y cerbyd
STR_CONFIG_SETTING_SERVINT_AIRCRAFT                             :Ystod gwasanaethu rhagosodedig ar gyfer awyrennau: {STRING}
STR_CONFIG_SETTING_SERVINT_AIRCRAFT_HELPTEXT                    :Gosod yr ystod gwasanaethu rhagosodedig ar gyfer awyrennau newydd, os na ddynodir ystod gwasanaethu penodol ar gyfer y cerbyd
STR_CONFIG_SETTING_SERVINT_SHIPS                                :Ystod gwasanaethu rhagosodedig ar gyfer llongau: {STRING}
STR_CONFIG_SETTING_SERVINT_SHIPS_HELPTEXT                       :Gosod yr ystod gwasanaethu rhagosodedig ar gyfer llongau newydd, os na ddynodir ystod gwasanaethu penodol ar gyfer y cerbyd
STR_CONFIG_SETTING_NOSERVICE                                    :Analluogi gwasanaethau pan fydd torri i lawr wedi ei osod i Ddim: {STRING}
STR_CONFIG_SETTING_NOSERVICE_HELPTEXT                           :Pan y galluogir, ni wasanaethir cerbydau os na allent dorri i lawr
STR_CONFIG_SETTING_WAGONSPEEDLIMITS                             :Galluogi terfynau cyflymder wagenni: {STRING}
STR_CONFIG_SETTING_WAGONSPEEDLIMITS_HELPTEXT                    :Pan y galluogir, fe ddefnyddir terfynnau cyflymder pob cerbyd mewn trên pan yn cyfrifo ei gyflymder uchafsymol
STR_CONFIG_SETTING_DISABLE_ELRAILS                              :Analluogi cledrau trydan: {STRING}
STR_CONFIG_SETTING_DISABLE_ELRAILS_HELPTEXT                     :Mae galluogi'r gosodiad yma yn gwaredu a'r angen i drydaneiddio traciau cyn y gall injan drydan redeg arnynt

STR_CONFIG_SETTING_NEWS_ARRIVAL_FIRST_VEHICLE_OWN               :Y cerbyd cyntaf yn cyrraedd gorsaf y chwaraewr: {STRING}
STR_CONFIG_SETTING_NEWS_ARRIVAL_FIRST_VEHICLE_OWN_HELPTEXT      :Dangos papur newydd pan fo'r cerbyd cyntaf yn cyrraedd gorsaf newydd y chwaraewr
STR_CONFIG_SETTING_NEWS_ARRIVAL_FIRST_VEHICLE_OTHER             :Y cerbyd cyntaf yn cyrraedd gorsaf cystadleuydd: {STRING}
STR_CONFIG_SETTING_NEWS_ARRIVAL_FIRST_VEHICLE_OTHER_HELPTEXT    :Dangos papur newydd pan fo'r cerbyd cyntaf yn cyrraedd gorsaf newydd cystadleuwr
STR_CONFIG_SETTING_NEWS_ACCIDENTS_DISASTERS                     :Damweiniau / trychinebau: {STRING}
STR_CONFIG_SETTING_NEWS_ACCIDENTS_DISASTERS_HELPTEXT            :Dangos papur newydd pan fo damweiniau neu drychinebau'n digwydd
STR_CONFIG_SETTING_NEWS_COMPANY_INFORMATION                     :Gwybodaeth Cwmnïau: {STRING}
STR_CONFIG_SETTING_NEWS_COMPANY_INFORMATION_HELPTEXT            :Dangos papur newydd pan fo cwmni newydd yn dechrau, neu pan fo cwmnïau ar fin taro'r wal
STR_CONFIG_SETTING_NEWS_INDUSTRY_OPEN                           :Cychwyn diwydiannau: {STRING}
STR_CONFIG_SETTING_NEWS_INDUSTRY_OPEN_HELPTEXT                  :Dangos papur newydd pan fo diwydiannau newydd yn agor
STR_CONFIG_SETTING_NEWS_INDUSTRY_CLOSE                          :Cau diwydiannau: {STRING}
STR_CONFIG_SETTING_NEWS_INDUSTRY_CLOSE_HELPTEXT                 :Dangos papur newydd pan fo diwydiannau'n cau i lawr
STR_CONFIG_SETTING_NEWS_ECONOMY_CHANGES                         :Newidiadau yn yr economi: {STRING}
STR_CONFIG_SETTING_NEWS_ECONOMY_CHANGES_HELPTEXT                :Dangos papur newydd am newidiadau fyd-eang i'r economi
STR_CONFIG_SETTING_NEWS_INDUSTRY_CHANGES_COMPANY                :Newid yng nghynyrch diwydiannau a wasanaethir gan y cwmni: {STRING}
STR_CONFIG_SETTING_NEWS_INDUSTRY_CHANGES_COMPANY_HELPTEXT       :Dangos papur newydd pan fo lefel gweithgynhyrchu diwydiannau'n newid, a rheiny yn cael eu gwasanaethu gan y cwmni
STR_CONFIG_SETTING_NEWS_INDUSTRY_CHANGES_OTHER                  :Newid yng nghynyrch diwydiannau a wasanaethir gan gystadleuw(y)r: {STRING}
STR_CONFIG_SETTING_NEWS_INDUSTRY_CHANGES_OTHER_HELPTEXT         :Dangos papur newydd pan fo lefel gweithgynhyrchu diwydiannau'n newid, a rheiny yn cael eu gwasanaethu gan gystadleuwyr
STR_CONFIG_SETTING_NEWS_INDUSTRY_CHANGES_UNSERVED               :Newidiadau cynyrch diwydiannau eraill: {STRING}
STR_CONFIG_SETTING_NEWS_INDUSTRY_CHANGES_UNSERVED_HELPTEXT      :Dangos papur newydd pan fo lefel gweithgynhyrchu diwydiannau'n newid, a rheiny heb eu gwasanaethu gan y cwmni na'i gystadleuwyr
STR_CONFIG_SETTING_NEWS_ADVICE                                  :Cyngor / gwybodaeth am gerbydau cwmni: {STRING}
STR_CONFIG_SETTING_NEWS_ADVICE_HELPTEXT                         :Dangos negeseuon am gerbydau sydd angen sylw
STR_CONFIG_SETTING_NEWS_NEW_VEHICLES                            :Cerbydau Newydd: {STRING}
STR_CONFIG_SETTING_NEWS_NEW_VEHICLES_HELPTEXT                   :Dangos papur newydd pan fo math newydd o gerbyd ar gael
STR_CONFIG_SETTING_NEWS_CHANGES_ACCEPTANCE                      :Newidiadau i'r llwythi a dderbynir: {STRING}
STR_CONFIG_SETTING_NEWS_CHANGES_ACCEPTANCE_HELPTEXT             :Dangos negeseuon am orsafoedd yn newid y nwyddau y maent yn derbyn
STR_CONFIG_SETTING_NEWS_SUBSIDIES                               :Cymorthdaliadau: {STRING}
STR_CONFIG_SETTING_NEWS_SUBSIDIES_HELPTEXT                      :Dangos papur newydd am ddigwyddiadau ynghylch cymorthdaliadau
STR_CONFIG_SETTING_NEWS_GENERAL_INFORMATION                     :Gwybodaeth Gyffredinol: {STRING}
STR_CONFIG_SETTING_NEWS_GENERAL_INFORMATION_HELPTEXT            :Dangos papur newydd ar gyfer digwyddiadau cyffredinol, megis prynnu hawliau cyfyngol neu ariannu ailadeiladu ffyrdd

STR_CONFIG_SETTING_NEWS_MESSAGES_OFF                            :I Ffwrdd
STR_CONFIG_SETTING_NEWS_MESSAGES_SUMMARY                        :Crynodeb
STR_CONFIG_SETTING_NEWS_MESSAGES_FULL                           :Llawn

STR_CONFIG_SETTING_COLOURED_NEWS_YEAR                           :Bydd newyddion lliw yn ymddangos yn: {STRING}
STR_CONFIG_SETTING_COLOURED_NEWS_YEAR_HELPTEXT                  :Y blwyddyn y caiff cyhoeddiadau newyddion eu hargraffu mewn lliw. Cyn y dyddiad yma rhai du a gwyn fyddent
STR_CONFIG_SETTING_STARTING_YEAR                                :Blwyddyn dechreuol: {STRING}
STR_CONFIG_SETTING_SMOOTH_ECONOMY                               :Galluogi economi llyfn (mwy o newidiadau llai): {STRING}
STR_CONFIG_SETTING_SMOOTH_ECONOMY_HELPTEXT                      :Pan fe wedi'i alluogi, mae gweithgynhyrchiant diwydiant yn newid yn fwy aml, ac mewn cammau llai. Ni fydd y gosodiad yma yn cael effaith os y defnyddir diwydiannau NewGRF, fel rheol
STR_CONFIG_SETTING_ALLOW_SHARES                                 :Caniatáu prynu cyfranddaliadau mewn cwmnïau eraill: {STRING}
STR_CONFIG_SETTING_ALLOW_SHARES_HELPTEXT                        :Pan fo wedi'i alluogi, fe ganiateir prynnu a gwerthu cyfrandalaidau cwmni. Rhaid i gwmni gyrraedd oed penodol cyn y daw eu cyfrandaliadau ar gael
STR_CONFIG_SETTING_FEEDER_PAYMENT_SHARE                         :Canran elw y cymal i'w dalu mewn systemau trosglwyddo: {STRING}
STR_CONFIG_SETTING_FEEDER_PAYMENT_SHARE_HELPTEXT                :Y canran o elw a ddyfarnir i'r cymalau rhyngol mewn systemau trosglwyddo, gan rhoi fwy o reolaeth dros yr elw
STR_CONFIG_SETTING_DRAG_SIGNALS_DENSITY                         :Wrth lusgo, gosod signalau bob: {STRING}
STR_CONFIG_SETTING_DRAG_SIGNALS_DENSITY_HELPTEXT                :Gosod y pellter y codir signalau ar drac hyd at y rhwystr nesaf (signal, cyffordd), os y llusgir signalau
STR_CONFIG_SETTING_DRAG_SIGNALS_DENSITY_VALUE                   :{COMMA} teil
STR_CONFIG_SETTING_DRAG_SIGNALS_FIXED_DISTANCE                  :Pan yn llusgo, cadw pellter cyson rhwng y signalau: {STRING}
STR_CONFIG_SETTING_DRAG_SIGNALS_FIXED_DISTANCE_HELPTEXT         :Gosod ymddygiad gosod signalau pan yn Ctrl+llusgo signalau. Os analluogir, caiff signalau eu gosod o amgylch twneli a phontydd i osgoi ystodau hir heb signalau. Os y galluogir, caiff signalau eu gosod bob n teil, gan rwyddhau alinio signalau ar traciau paralel
STR_CONFIG_SETTING_SEMAPHORE_BUILD_BEFORE_DATE                  :Adeiladu semafforau cyn: {STRING}
STR_CONFIG_SETTING_SEMAPHORE_BUILD_BEFORE_DATE_HELPTEXT         :Gosod y flwyddyn pan y defnyddir signalau trydan ar draciau. Cyn y flwyddyn hon, fe ddefnyddir signalau semaffor (sydd â gweithred unfath, ond edrychiad gwahanol)
STR_CONFIG_SETTING_ENABLE_SIGNAL_GUI                            :Galluogi'r GUI signalau: {STRING}
STR_CONFIG_SETTING_ENABLE_SIGNAL_GUI_HELPTEXT                   :Dangos ffenestr ar gyfer dewis y math o signalau i ddewis, yn hytrach na chylchu drwy mathau signal heb ffenest wrth Ctrl+clicio ar signalau eisoes wedi'u hadeiladu
STR_CONFIG_SETTING_DEFAULT_SIGNAL_TYPE                          :Y math o signal i'w adeiladu fel rhagosodiad: {STRING}
STR_CONFIG_SETTING_DEFAULT_SIGNAL_TYPE_HELPTEXT                 :Signal rhagosodedig i'w ddefnyddio
STR_CONFIG_SETTING_DEFAULT_SIGNAL_NORMAL                        :Signalau Bloc
STR_CONFIG_SETTING_DEFAULT_SIGNAL_PBS                           :Signalau Llwybr
STR_CONFIG_SETTING_DEFAULT_SIGNAL_PBSOWAY                       :Signalau Llwybr Un-ffordd
STR_CONFIG_SETTING_CYCLE_SIGNAL_TYPES                           :Cylchu trwy mathau signal: {STRING}
STR_CONFIG_SETTING_CYCLE_SIGNAL_TYPES_HELPTEXT                  :Dewis pa fathau o signalau i gylchu drwyddynt, pan yn Ctrl+clicio i adeiladu signalau gyda'r offer signal
STR_CONFIG_SETTING_CYCLE_SIGNAL_NORMAL                          :Signalau bloc yn unig
STR_CONFIG_SETTING_CYCLE_SIGNAL_PBS                             :Signalau llwybr yn unig
STR_CONFIG_SETTING_CYCLE_SIGNAL_ALL                             :Pob math

STR_CONFIG_SETTING_TOWN_LAYOUT                                  :Cynllun ffyrdd ar gyfer trefi newydd: {STRING}
STR_CONFIG_SETTING_TOWN_LAYOUT_HELPTEXT                         :Cynllun rhwydwaith ffyrdd trefi
STR_CONFIG_SETTING_TOWN_LAYOUT_DEFAULT                          :Gwreiddiol
STR_CONFIG_SETTING_TOWN_LAYOUT_BETTER_ROADS                     :Ffyrdd gwell
STR_CONFIG_SETTING_TOWN_LAYOUT_2X2_GRID                         :grid 2x2
STR_CONFIG_SETTING_TOWN_LAYOUT_3X3_GRID                         :grid 3x3
STR_CONFIG_SETTING_TOWN_LAYOUT_RANDOM                           :Ar hap
STR_CONFIG_SETTING_ALLOW_TOWN_ROADS                             :Caiff trefi adeiladu ffyrdd: {STRING}
STR_CONFIG_SETTING_ALLOW_TOWN_ROADS_HELPTEXT                    :Caniatáu i drefi adeiladu ffyrdd er mwyn tyfu. Bydd analluogi yn rhwystro awdurdodau trefi rhag adeiladu ffyrdd eu hunain
STR_CONFIG_SETTING_ALLOW_TOWN_LEVEL_CROSSINGS                   :Caniatáu i drefi adeiladau croesfannau rheilffordd: {STRING}
STR_CONFIG_SETTING_ALLOW_TOWN_LEVEL_CROSSINGS_HELPTEXT          :Galluogwch y gosodiad yma i ganiatáu i drefi adeiladu croesfannau rheilffordd
STR_CONFIG_SETTING_NOISE_LEVEL                                  :Caniatáu i drefi reoli lefel swn meysydd awyrenau: {STRING}
STR_CONFIG_SETTING_NOISE_LEVEL_HELPTEXT                         :Os analluogir y gosodiad yma, gellir cael dau faes awyr ymhob tref. Os y galluogir, fe gyfyngir y nifer o feysydd awyr gan y lefel sŵn mae'r dref am dderbyn, sydd yn dibynnu ar y boblogaeth a maint a phellter y maes awyr
STR_CONFIG_SETTING_TOWN_FOUNDING                                :Sefydlu trefi mewn gêm: {STRING}
STR_CONFIG_SETTING_TOWN_FOUNDING_HELPTEXT                       :Mae galluogi'r gosodiad yma'n caniatáu i chwaraewyr sefydlu trefi newydd yn y gêm
STR_CONFIG_SETTING_TOWN_FOUNDING_FORBIDDEN                      :Gwahardd
STR_CONFIG_SETTING_TOWN_FOUNDING_ALLOWED                        :Caniatáu
STR_CONFIG_SETTING_TOWN_FOUNDING_ALLOWED_CUSTOM_LAYOUT          :Caniatáu, cynllun tref addasiedig

STR_CONFIG_SETTING_EXTRA_TREE_PLACEMENT                         :Gosod coed mewn gêm: {STRING}
STR_CONFIG_SETTING_EXTRA_TREE_PLACEMENT_HELPTEXT                :Rheoli ymddangosiad coed ar hap yn ystod y gêm. Gall hyn effeithio ar ddiwydiannau sy'n ddibynnol ar dyfiant coed, megis melinau coed
STR_CONFIG_SETTING_EXTRA_TREE_PLACEMENT_NONE                    :Dim {RED}(yn torri'r felin goed)
STR_CONFIG_SETTING_EXTRA_TREE_PLACEMENT_RAINFOREST              :Mewn glawgoedwigoedd yn unig
STR_CONFIG_SETTING_EXTRA_TREE_PLACEMENT_ALL                     :Pob man

STR_CONFIG_SETTING_TOOLBAR_POS                                  :Safle'r prif far offer: {STRING}
STR_CONFIG_SETTING_TOOLBAR_POS_HELPTEXT                         :Lleoliad llorweddol y brif bar offer ar frig y sgrin
STR_CONFIG_SETTING_STATUSBAR_POS                                :Lleoliad y bar statws: {STRING}
STR_CONFIG_SETTING_STATUSBAR_POS_HELPTEXT                       :Lleoliad llorweddol y bar statws ar waelod y sgrin
STR_CONFIG_SETTING_SNAP_RADIUS                                  :Pellter snapio ffenestr: {STRING}
STR_CONFIG_SETTING_SNAP_RADIUS_HELPTEXT                         :Y pellter rhwng ffenestri cyn y bydd y ffenest sy'n cael ei symyd ei alinio'n ddiofyn at ffenestri gerllaw
STR_CONFIG_SETTING_SNAP_RADIUS_VALUE                            :{COMMA} picsel
STR_CONFIG_SETTING_SNAP_RADIUS_DISABLED                         :Analluogwyd
STR_CONFIG_SETTING_SOFT_LIMIT                                   :Uchafswm ffenestri (nad yw'n ludiog): {STRING}
STR_CONFIG_SETTING_SOFT_LIMIT_HELPTEXT                          :Y nifer o ffenestri agored (nad ydynt yn ludiog) cyn y caiff hen ffenestri eu cau'n ddiofyn i wneud lle ar gyfer ffenestri newydd
STR_CONFIG_SETTING_SOFT_LIMIT_VALUE                             :{COMMA}
STR_CONFIG_SETTING_SOFT_LIMIT_DISABLED                          :analluogwyd
STR_CONFIG_SETTING_ZOOM_MIN                                     :Lefel mwyháu uchafsymol: {STRING}
STR_CONFIG_SETTING_ZOOM_MIN_HELPTEXT                            :Y lefel agosáu uchaf ar gyfer ffenestri olygfa. Sylwer y bydd galluogi lefelau uwch yn codi 'r gofynion côf
STR_CONFIG_SETTING_ZOOM_MAX                                     :Lefel mwyháu isafsymol: {STRING}
STR_CONFIG_SETTING_ZOOM_MAX_HELPTEXT                            :Y lefel pellhau uchaf ar gyfer ffenestri golygfa. Gall lefelau pellhau uwch beri oediadau pan y defnyddient
STR_CONFIG_SETTING_ZOOM_LVL_MIN                                 :4x
STR_CONFIG_SETTING_ZOOM_LVL_IN_2X                               :2x
STR_CONFIG_SETTING_ZOOM_LVL_NORMAL                              :Arferol
STR_CONFIG_SETTING_ZOOM_LVL_OUT_2X                              :2x
STR_CONFIG_SETTING_ZOOM_LVL_OUT_4X                              :4x
STR_CONFIG_SETTING_ZOOM_LVL_OUT_8X                              :8x
STR_CONFIG_SETTING_TOWN_GROWTH                                  :Cyflymder twf tref: {STRING}
STR_CONFIG_SETTING_TOWN_GROWTH_HELPTEXT                         :Cyflymder tyfiant trefi
STR_CONFIG_SETTING_TOWN_GROWTH_NONE                             :Dim
STR_CONFIG_SETTING_TOWN_GROWTH_SLOW                             :Araf
STR_CONFIG_SETTING_TOWN_GROWTH_NORMAL                           :Arferol
STR_CONFIG_SETTING_TOWN_GROWTH_FAST                             :Cyflym
STR_CONFIG_SETTING_TOWN_GROWTH_VERY_FAST                        :Cyflym iawn
STR_CONFIG_SETTING_LARGER_TOWNS                                 :Cyfran o drefi a dyf yn ddinasoedd: {STRING}
STR_CONFIG_SETTING_LARGER_TOWNS_HELPTEXT                        :Nifer o drefi a dyf yn ddinasoedd, ac felly yn dechrau fel trefi mwy sy'n tyfu'n gyflymach
STR_CONFIG_SETTING_LARGER_TOWNS_VALUE                           :1 mewn {COMMA}
STR_CONFIG_SETTING_LARGER_TOWNS_DISABLED                        :Dim
STR_CONFIG_SETTING_CITY_SIZE_MULTIPLIER                         :Lluosydd cychwynol maint dinas: {STRING}
STR_CONFIG_SETTING_CITY_SIZE_MULTIPLIER_HELPTEXT                :Maint cymhedrol dinasoedd o gymharu â threfi arferol ar ddechrau'r gêm

STR_CONFIG_SETTING_LINKGRAPH_INTERVAL                           :Diweddaru'r graff dosraniad bob {STRING}{NBSP}diwrnod
STR_CONFIG_SETTING_LINKGRAPH_INTERVAL_HELPTEXT                  :Amser rhwng pob ailgifrifiad o'r graff cyswllt. Bydd pob ailgyfrifiad yn cyfrifio'r cynllun ar gyfer un cydran o'r graff. O ganlyn ni fydd dwis gwerth o X yn golygu y bydd y graff cyfan yn cael ei ddiweddaru bob X diwrnod, ond y bydd rhai cydrannau. Bydd ystod byr yn defnyddio mwy o amser y prosesydd yn ailgyfrio graffiau. Bydd ystor hir yn cynyddu'r amser cyn y daw'r dosraniad i ryn ar lwybrau newydd.
STR_CONFIG_SETTING_LINKGRAPH_TIME                               :Cymryd {STRING}{NBSP}diwrnod ar gyfer ar gyfer ailgyfrifo graff dosraniad
STR_CONFIG_SETTING_LINKGRAPH_TIME_HELPTEXT                      :Yr amser ar gyfer ailgyfrifo pob cydran o raff cyswllt. Pan y dechreuir ailgyfrifo, fe grëir llinyn gwaith a gaiff redeg am nifer penodol o ddiwrnodau. Bydd gosodiad byr yn ei gwneud yn fwy tebygol na fydd y llinyn wedi gorffen mewn pryd. Yna bydd y gêm yn oedi new y bydd yn barod. Bydd gosodiad hir yn cynyddu'r amser y cymerir i'r dosranaid gael ei ddiweddaru pan fo llwybrau'n newid.
STR_CONFIG_SETTING_DISTRIBUTION_MANUAL                          :â llaw
STR_CONFIG_SETTING_DISTRIBUTION_ASYMMETRIC                      :anghymesur
STR_CONFIG_SETTING_DISTRIBUTION_SYMMETRIC                       :cymesur
STR_CONFIG_SETTING_DISTRIBUTION_PAX                             :Dull dosrannu ar gyfer teithwyr: {STRING}
STR_CONFIG_SETTING_DISTRIBUTION_PAX_HELPTEXT                    :Mae "cymesur" yn golygu y bydd tua'r un faint o deithwyr yn mynd o orsaf A i orsaf B ac yr aiff o B i A. Mae "anghymesur" yn golygu y gall niferoedd mympwyol fynd yn y naill cyfeiriad neu'r llall. Mae "â llaw" yn golygu ni fydd dosrannu diofyn yn digwydd ar gyfer teithwyr.
STR_CONFIG_SETTING_DISTRIBUTION_MAIL                            :Dull dosrannu ar gyfer post: {STRING}
STR_CONFIG_SETTING_DISTRIBUTION_MAIL_HELPTEXT                   :Mae "cymesur" yn golygu y bydd tua'r un faint o bost yn cael ei yrru o orsaf A i orsaf B ac y gyrrir o B i A. Mae "anghymesur" yn golygu y gall llwythi mympwyol eu gyrru yn y naill cyfeiriad neu'r llall. Mae "â llaw" yn golygu ni fydd dosrannu diofyn yn digwydd ar gyfer post.
STR_CONFIG_SETTING_DISTRIBUTION_ARMOURED                        :Dull dosrannu ar gyfer llwythi ARFOG: {STRING}
STR_CONFIG_SETTING_DISTRIBUTION_ARMOURED_HELPTEXT               :Mae llwythi ARFOG yn cynnwys trysorau mewn ardaloedd tymherus, diemwntau yn y trofannau, ac aur yn yr is-arctig. Gall NewGRFau newid hyn, Mae "cymesur" yn golygu y bydd tua'r un faint o lwythi'n cael eu gyrru o orsaf A i orsaf B ac y gyrrir o B i A. Mae "anghymesur" yn golygu y gall llwythi mympwyol eu gyrru yn y naill cyfeiriad neu'r llall. Mae "â llaw" yn golygu ni fydd dosrannu diofyn yn digwydd ar gyfer y llwythi yma. Fe argymhellir eich bod yn dewis anghymesur neu â llaw pan yn chwarae mewn ardal is-arctig, gan na fydd banciau'n gyrru aur yn ôl i gloddfeydd aur. Ar gyfer ardaloedd tymherus neu trofannol gallwch hefyd ddewis cymesur gan y bydd banciau'n gyrru trysorau'n ôl i rai banciau tardd.
STR_CONFIG_SETTING_DISTRIBUTION_DEFAULT                         :Dull dosrannu ar gyfer llwythi eraill: {STRING}
STR_CONFIG_SETTING_DISTRIBUTION_DEFAULT_HELPTEXT                :Mae "anghymesur" yn golygu y gall llwythi mympwyol eu gyrru yn y naill cyfeiriad neu'r llall. Mae "â llaw" yn golygu ni fydd dosrannu diofyn yn digwydd ar gyfer y llwythi hyn.
STR_CONFIG_SETTING_LINKGRAPH_ACCURACY                           :Manylder dosrannu: {STRING}
STR_CONFIG_SETTING_LINKGRAPH_ACCURACY_HELPTEXT                  :Mae'r gosodiad yma'n pennu faint o amser prosesydd y bydd cyfrifo'r graff cyswllt yn ei gymeryd. Os yw'n cymryd gormod o amser efallai bydd peth oedi ar y gêm. Os ydych yn gosod gwerth isel, fodd bynnag, ni fyddy dosraniad yn fanwl gywir, a gallwch nodi nad yw llwythi'n cael ei yrru i'r mannau y bydddech y disgwyl.
STR_CONFIG_SETTING_DEMAND_DISTANCE                              :Effaith pellter ar y galw am lwythi: {STRING}
STR_CONFIG_SETTING_DEMAND_DISTANCE_HELPTEXT                     :Os ydych yn gosod at werth yn uwch na 0, bydd y pellter rhwng gorsaf tardd rhyw gargo a cyrchfan posibl B yn dylanwadu ar faint o llwythi a yrrir o A i B. Y pellaf y mae B o A, y lleiaf o gargo a yrrir. Gyda gosodiad uwch, bydd llai o gargo yn cael ei yrru i orsafoedd pell a mwy'n cael ei yrru at orsafoedd agos.
STR_CONFIG_SETTING_DEMAND_SIZE                                  :Cyfanswm y llwythi'n dychwelyd ar gyfer modd cymesur: {STRING}
STR_CONFIG_SETTING_DEMAND_SIZE_HELPTEXT                         :Bydd gosod hwn at llai na 100% yn gwneud y dosraniad cymesur yn fwy fel yr un anghymesur. Caiff llai o llwythi eu gyrru'n ôl yn orfodol os y bydd peth penodol yn cael ei yrru i orsaf. Gyda gosodiad o 0% bydd y dosraniad cymesur yn ymddwyn fel yr un anghymesur.
STR_CONFIG_SETTING_SHORT_PATH_SATURATION                        :Llenwi llwybrau byr cyn troi at rhai uwch eu cynhwysedd: {STRING}
STR_CONFIG_SETTING_SHORT_PATH_SATURATION_HELPTEXT               :Yn aml mae mwy nag un llwybr rhwng dwy orsaf. Bydd Cargodist yn llenwi'r llwybr byrraf yn gyntaf, yna'n symyd at yr ail fyrraf nes ei fod yn llawn, ayyb. Fe ystyrir llwybr yn llawn yn ôl amcangyfrif o gynhwysedd y llwybr a'r defnydd a gynllunwyd. Gyda fod pob llwybr wedi ei lenwi, os oes galw o hyd, bydd yn gorlwytho pob llwybr, gan ffafrio'r rhai gyda chynhwysedd uchel. Ni fydd yr algorithm yn amcangyfrif y cynhwysedd yn fanwl gywir. Mae'r gosodiad yma'n eich galluogi i nodi pa mor llawn y dylai llwybr byrrach fod (fel canran) cyn dewis y llwybr nesaf. Gosodwch at llai na 100% i osgoi tagfeydd mewn gorsafoedd oherwydd goramcangyfrif cynhwysedd.

STR_CONFIG_SETTING_LOCALISATION_UNITS_VELOCITY                  :Unedau cyflymder: {STRING}
STR_CONFIG_SETTING_LOCALISATION_UNITS_VELOCITY_HELPTEXT         :Pan y dangosir cyflymder yn y rhyngwyneb defnyddiwr, ei ddangos yn yr unedau a ddewiswyd
STR_CONFIG_SETTING_LOCALISATION_UNITS_VELOCITY_IMPERIAL         :Imperial (mph)
STR_CONFIG_SETTING_LOCALISATION_UNITS_VELOCITY_METRIC           :Metrig (km/h)
STR_CONFIG_SETTING_LOCALISATION_UNITS_VELOCITY_SI               :SI (m/s)

STR_CONFIG_SETTING_LOCALISATION_UNITS_POWER                     :Unedau pŵer cerbyd: {STRING}
STR_CONFIG_SETTING_LOCALISATION_UNITS_POWER_HELPTEXT            :Pan y dangosir pŵer yn y rhyngwyneb defnyddiwr, ei ddangos yn yr unedau a ddewiswyd
STR_CONFIG_SETTING_LOCALISATION_UNITS_POWER_IMPERIAL            :Imperial (hp)
STR_CONFIG_SETTING_LOCALISATION_UNITS_POWER_METRIC              :Metrig (hp)
STR_CONFIG_SETTING_LOCALISATION_UNITS_POWER_SI                  :SI (kW)

STR_CONFIG_SETTING_LOCALISATION_UNITS_WEIGHT                    :Unedau pwysau: {STRING}
STR_CONFIG_SETTING_LOCALISATION_UNITS_WEIGHT_HELPTEXT           :Pan y dangosir pwysau yn y rhyngwyneb defnyddiwr, ei ddangos yn yr unedau a ddewiswyd
STR_CONFIG_SETTING_LOCALISATION_UNITS_WEIGHT_IMPERIAL           :Imperial (t/tunnell byr)
STR_CONFIG_SETTING_LOCALISATION_UNITS_WEIGHT_METRIC             :Metrig (t/tunell)
STR_CONFIG_SETTING_LOCALISATION_UNITS_WEIGHT_SI                 :SI (kg)

STR_CONFIG_SETTING_LOCALISATION_UNITS_VOLUME                    :Unedau cyfaint: {STRING}
STR_CONFIG_SETTING_LOCALISATION_UNITS_VOLUME_HELPTEXT           :Pan y dangosir cyfaint yn y rhyngwyneb defnyddiwr, ei ddangos yn yr unedau a ddewiswyd
STR_CONFIG_SETTING_LOCALISATION_UNITS_VOLUME_IMPERIAL           :Imperial (gal)
STR_CONFIG_SETTING_LOCALISATION_UNITS_VOLUME_METRIC             :Metrig (l)
STR_CONFIG_SETTING_LOCALISATION_UNITS_VOLUME_SI                 :SI (m³)

STR_CONFIG_SETTING_LOCALISATION_UNITS_FORCE                     :Unedau grym tynnu: {STRING}
STR_CONFIG_SETTING_LOCALISATION_UNITS_FORCE_HELPTEXT            :Pan y dangosir grym tynnu yn y rhyngwyneb defnyddiwr, ei ddangos yn yr unedau a ddewiswyd
STR_CONFIG_SETTING_LOCALISATION_UNITS_FORCE_IMPERIAL            :Imperial (lbf)
STR_CONFIG_SETTING_LOCALISATION_UNITS_FORCE_METRIC              :Metrig (kgf)
STR_CONFIG_SETTING_LOCALISATION_UNITS_FORCE_SI                  :SI (kN)

STR_CONFIG_SETTING_LOCALISATION_UNITS_HEIGHT                    :Unedau uchder: {STRING}
STR_CONFIG_SETTING_LOCALISATION_UNITS_HEIGHT_HELPTEXT           :Pan y dangosir uchder yn y rhyngwyneb defnyddiwr, ei ddangos yn yr unedau a ddewiswyd
STR_CONFIG_SETTING_LOCALISATION_UNITS_HEIGHT_IMPERIAL           :Imperial (ft)
STR_CONFIG_SETTING_LOCALISATION_UNITS_HEIGHT_METRIC             :Metrig (m)
STR_CONFIG_SETTING_LOCALISATION_UNITS_HEIGHT_SI                 :SI (m)

STR_CONFIG_SETTING_LOCALISATION                                 :{ORANGE}Unedau Lleol
STR_CONFIG_SETTING_GRAPHICS                                     :{ORANGE}Graffeg
STR_CONFIG_SETTING_SOUND                                        :{ORANGE}Sain
STR_CONFIG_SETTING_INTERFACE                                    :{ORANGE}Rhyngwyneb
STR_CONFIG_SETTING_INTERFACE_GENERAL                            :{ORANGE}Cyffredinol
STR_CONFIG_SETTING_INTERFACE_VIEWPORTS                          :{ORANGE}Ffenestri Golygfa
STR_CONFIG_SETTING_INTERFACE_CONSTRUCTION                       :{ORANGE}Adeiladu
STR_CONFIG_SETTING_ADVISORS                                     :{ORANGE}Newyddion a Chyngor
STR_CONFIG_SETTING_COMPANY                                      :{ORANGE}Cwmni
STR_CONFIG_SETTING_ACCOUNTING                                   :{ORANGE}Cyfrifo
STR_CONFIG_SETTING_VEHICLES                                     :{ORANGE}Cerbydau
STR_CONFIG_SETTING_VEHICLES_PHYSICS                             :{ORANGE}Ffiseg
STR_CONFIG_SETTING_VEHICLES_ROUTING                             :{ORANGE}Llwybro
STR_CONFIG_SETTING_LIMITATIONS                                  :{ORANGE}Cyfyngiadau
STR_CONFIG_SETTING_ACCIDENTS                                    :{ORANGE}Trychinebau a Damweiniau
STR_CONFIG_SETTING_GENWORLD                                     :{ORANGE}Cread byd
STR_CONFIG_SETTING_ENVIRONMENT                                  :{ORANGE}Amgylchedd
STR_CONFIG_SETTING_ENVIRONMENT_AUTHORITIES                      :{ORANGE}Awdurdodau
STR_CONFIG_SETTING_ENVIRONMENT_TOWNS                            :{ORANGE}Trefi
STR_CONFIG_SETTING_ENVIRONMENT_INDUSTRIES                       :{ORANGE}Diwydiannau
STR_CONFIG_SETTING_ENVIRONMENT_CARGODIST                        :{ORANGE}Dosraniad cargo
STR_CONFIG_SETTING_AI                                           :{ORANGE}Cystadleuwyr
STR_CONFIG_SETTING_AI_NPC                                       :{ORANGE}Chwaraewyr Cyfrifiadurol

STR_CONFIG_SETTING_PATHFINDER_OPF                               :Gwreiddiol
STR_CONFIG_SETTING_PATHFINDER_NPF                               :NPF
STR_CONFIG_SETTING_PATHFINDER_YAPF_RECOMMENDED                  :YAPF {BLUE}(Argymellir)

STR_CONFIG_SETTING_PATHFINDER_FOR_TRAINS                        :Llwybrwr ar gyfer trenau: {STRING}
STR_CONFIG_SETTING_PATHFINDER_FOR_TRAINS_HELPTEXT               :Llwybrwr i'w ddefnyddio ar gyfer trenau
STR_CONFIG_SETTING_PATHFINDER_FOR_ROAD_VEHICLES                 :Llwybrwr ar gyfer cerbydau ffordd: {STRING}
STR_CONFIG_SETTING_PATHFINDER_FOR_ROAD_VEHICLES_HELPTEXT        :Llwybrwr i'w ddefnyddio ar gyfer cerbydau ffordd
STR_CONFIG_SETTING_PATHFINDER_FOR_SHIPS                         :Llwybrwr ar gyfer llongau: {STRING}
STR_CONFIG_SETTING_PATHFINDER_FOR_SHIPS_HELPTEXT                :Llwybrwr i'w ddefnyddio ar gyfer llongau
STR_CONFIG_SETTING_REVERSE_AT_SIGNALS                           :Troi'n ôl yn awtomatig wrth signalau: {STRING}
STR_CONFIG_SETTING_REVERSE_AT_SIGNALS_HELPTEXT                  :Caniatáu i drenau gwrthdroi wrth signal, os ydynt wedi aros yno am beth amser

STR_CONFIG_SETTING_QUERY_CAPTION                                :{WHITE}Newid gwerth gosodiad

# Config errors
STR_CONFIG_ERROR                                                :{WHITE}Gwall gyda'r ffeil ffurfweddu...
STR_CONFIG_ERROR_ARRAY                                          :{WHITE}... gwall yn arae '{STRING}'
STR_CONFIG_ERROR_INVALID_VALUE                                  :{WHITE}... gwerth annilys '{STRING}' ar gyfer '{STRING}'
STR_CONFIG_ERROR_TRAILING_CHARACTERS                            :{WHITE}... cymeriadau gormodol ar ddiwedd '{STRING}'
STR_CONFIG_ERROR_DUPLICATE_GRFID                                :{WHITE}... yn anwybyddu NewGRF '{STRING}': GRF ID unfath â '{STRING}'
STR_CONFIG_ERROR_INVALID_GRF                                    :{WHITE}... yn annwybyddu NewGRF annilys '{STRING}': {STRING}
STR_CONFIG_ERROR_INVALID_GRF_NOT_FOUND                          :ni ganfuwyd
STR_CONFIG_ERROR_INVALID_GRF_UNSAFE                             :anniogel ar gyfer defnydd statig
STR_CONFIG_ERROR_INVALID_GRF_SYSTEM                             :system NewGRF
STR_CONFIG_ERROR_INVALID_GRF_INCOMPATIBLE                       :anghydnaws gyda'r fersiwn yma o OpenTTD
STR_CONFIG_ERROR_INVALID_GRF_UNKNOWN                            :anhysbys
STR_CONFIG_ERROR_INVALID_SAVEGAME_COMPRESSION_LEVEL             :{WHITE}... nid yw'r lefel cywasgu '{STRING}' yn ddilys
STR_CONFIG_ERROR_INVALID_SAVEGAME_COMPRESSION_ALGORITHM         :{WHITE}... nid yw'r fformat ffeil cadw gêm '{STRING}' ar gael. Yn dychwelyd at '{STRING}'
STR_CONFIG_ERROR_INVALID_BASE_GRAPHICS_NOT_FOUND                :{WHITE}... yn anwybyddu set Graffeg Sylfaenol '{STRING}': ni ganfuwyd
STR_CONFIG_ERROR_INVALID_BASE_SOUNDS_NOT_FOUND                  :{WHITE}... yn anwybyddu setiau Sain Sylfaenol '{STRING}': ni ganfuwyd
STR_CONFIG_ERROR_INVALID_BASE_MUSIC_NOT_FOUND                   :{WHITE}... yn anwybyddu set Sain Sylfaenol '{STRING}': ni ganfuwyd
STR_CONFIG_ERROR_OUT_OF_MEMORY                                  :{WHITE}Allan o gof
STR_CONFIG_ERROR_SPRITECACHE_TOO_BIG                            :{WHITE}Methwyd dyroddi {BYTES} o storfa corluniau. Lleihawyd y storfa corluniau at {BYTES}. Bydd hyn yn lleihau perfformiad OpenTTD. I leihau gofynion cof gallwch roi cynnig ar analluogi graffigiau 32 did a/neu lefelau mwyháu

# Intro window
STR_INTRO_CAPTION                                               :{WHITE}OpenTTD {REV}

STR_INTRO_NEW_GAME                                              :{BLACK}Gêm Newydd
STR_INTRO_LOAD_GAME                                             :{BLACK}Llwytho Gêm
STR_INTRO_PLAY_SCENARIO                                         :{BLACK}Chwarae Senario
STR_INTRO_PLAY_HEIGHTMAP                                        :{BLACK}Chwarae Map Uchder
STR_INTRO_SCENARIO_EDITOR                                       :{BLACK}Golygydd Senario
STR_INTRO_MULTIPLAYER                                           :{BLACK}Amlchwaraewr

STR_INTRO_GAME_OPTIONS                                          :{BLACK}Dewisiadau Gêm
STR_INTRO_HIGHSCORE                                             :{BLACK}Tabl Sgôr Uchaf
STR_INTRO_CONFIG_SETTINGS_TREE                                  :{BLACK}Gosodiadau
STR_INTRO_NEWGRF_SETTINGS                                       :{BLACK}Gosodiadau NewGRF
STR_INTRO_ONLINE_CONTENT                                        :{BLACK}Gwirio Cynnwys Ar-lein
STR_INTRO_SCRIPT_SETTINGS                                       :{BLACK}Gosodiadau AI / Sgript Gêm
STR_INTRO_QUIT                                                  :{BLACK}Gadael

STR_INTRO_TOOLTIP_NEW_GAME                                      :{BLACK}Dechrau gêm newydd. Mae Ctrl+Clic yn hepgor dewisiadau map
STR_INTRO_TOOLTIP_LOAD_GAME                                     :{BLACK}Llwytho Gêm sydd wedi'i Gadw
STR_INTRO_TOOLTIP_PLAY_HEIGHTMAP                                :{BLACK}Dechrau gêm newydd, gan ddefnyddio'r map uchder fel tirwedd
STR_INTRO_TOOLTIP_PLAY_SCENARIO                                 :{BLACK}Dechrau gêm newydd, gan ddefnyddio senario wedi'i haddasu
STR_INTRO_TOOLTIP_SCENARIO_EDITOR                               :{BLACK}Creu byd gêm/senario addasiedig
STR_INTRO_TOOLTIP_MULTIPLAYER                                   :{BLACK}Cychwyn gêm amlchwaraewr

STR_INTRO_TOOLTIP_TEMPERATE                                     :{BLACK}Dewis tirwedd tymherus
STR_INTRO_TOOLTIP_SUB_ARCTIC_LANDSCAPE                          :{BLACK}Dewis tirwedd is-arctig
STR_INTRO_TOOLTIP_SUB_TROPICAL_LANDSCAPE                        :{BLACK}Dewis tirwedd trofannol
STR_INTRO_TOOLTIP_TOYLAND_LANDSCAPE                             :{BLACK}Dewis tirwedd teganau

STR_INTRO_TOOLTIP_GAME_OPTIONS                                  :{BLACK}Dangos dewisiadau'r gêm
STR_INTRO_TOOLTIP_HIGHSCORE                                     :{BLACK}Dangos y tabl sgôr uchaf
STR_INTRO_TOOLTIP_CONFIG_SETTINGS_TREE                          :{BLACK}Gosodiadau arddangos
STR_INTRO_TOOLTIP_NEWGRF_SETTINGS                               :{BLACK}Dangos gosodiadau NewGRF
STR_INTRO_TOOLTIP_ONLINE_CONTENT                                :{BLACK}Gwirio am gynnwys newydd neu wedi'i ddiweddaru i'w lwytho i lawr
STR_INTRO_TOOLTIP_SCRIPT_SETTINGS                               :{BLACK}Dangos gosodiadau AI a sgript Gêm
STR_INTRO_TOOLTIP_QUIT                                          :{BLACK}Gadael 'OpenTTD'

STR_INTRO_TRANSLATION                                           :{BLACK}Mae'r cyfieithiad yma'n brin o {NUM} llinyn. Helpwch wella OpenTTD drwy ymaelodi fel cyfieithydd. Gweler readme.txt am fanylion.

# Quit window
STR_QUIT_CAPTION                                                :{WHITE}Gadael
STR_QUIT_ARE_YOU_SURE_YOU_WANT_TO_EXIT_OPENTTD                  :{YELLOW}Ydych chi eisiau gadael y gêm a dychwelyd i {STRING}?
STR_QUIT_YES                                                    :{BLACK}Iawn
STR_QUIT_NO                                                     :{BLACK}Na

# Supported OSes
STR_OSNAME_WINDOWS                                              :Windows
STR_OSNAME_DOS                                                  :DOS
STR_OSNAME_UNIX                                                 :Unix
STR_OSNAME_OSX                                                  :OS{NBSP}X
STR_OSNAME_BEOS                                                 :BeOS
STR_OSNAME_HAIKU                                                :Haiku
STR_OSNAME_MORPHOS                                              :MorphOS
STR_OSNAME_AMIGAOS                                              :AmigaOS
STR_OSNAME_OS2                                                  :OS/2
STR_OSNAME_SUNOS                                                :SunOS

# Abandon game
STR_ABANDON_GAME_CAPTION                                        :{WHITE}Rhoi'r gorau i Gêm
STR_ABANDON_GAME_QUERY                                          :{YELLOW}Ydych chi'n siwr eich bod chi eisiau rhoi'r gorau i'r gêm?
STR_ABANDON_SCENARIO_QUERY                                      :{YELLOW}Ydych chi'n siwr eich bod chi eisiau gadael y senario hwn?

# Cheat window
STR_CHEATS                                                      :{WHITE}Twyllo
STR_CHEATS_TOOLTIP                                              :{BLACK}Mae'r blychau marcio'n dangos os ydych chi wedi twyllo neu beidio, gan nodi sut
STR_CHEATS_WARNING                                              :{BLACK}Rhybudd! Rydych ar fin bradychu eich cydgystadleuwyr. Cofiwch y bydd y fath gywilydd yn cael ei gofio o'r awr hon hyd byth
STR_CHEAT_MONEY                                                 :{LTBLUE}Cynyddu arian {CURRENCY_LONG}
STR_CHEAT_CHANGE_COMPANY                                        :{LTBLUE}Chwarae fel cwmni: {ORANGE}{COMMA}
STR_CHEAT_EXTRA_DYNAMITE                                        :{LTBLUE}Tarw Dur Hud (chwalu diwydiannau, gwrthrychau nad oes modd eu chwalu): {ORANGE}{STRING}
STR_CHEAT_CROSSINGTUNNELS                                       :{LTBLUE}Caiff twneli groesi eu gilydd: {ORANGE}{STRING}
STR_CHEAT_NO_JETCRASH                                           :{LTBLUE}Ni fydd awyrennau jet yn crashio (yn aml) ar feysydd awyr bychain: {ORANGE}{STRING}
STR_CHEAT_EDIT_MAX_HL                                           :{LTBLUE}Golygu uchder uchafsymol y map: {ORANGE}{NUM}
STR_CHEAT_EDIT_MAX_HL_QUERY_CAPT                                :{WHITE}Golygu uchder uchafsymol mynyddoedd ar y map
STR_CHEAT_SWITCH_CLIMATE_TEMPERATE_LANDSCAPE                    :Tirwedd Tymherus
STR_CHEAT_SWITCH_CLIMATE_SUB_ARCTIC_LANDSCAPE                   :Tirwedd Is-arctig
STR_CHEAT_SWITCH_CLIMATE_SUB_TROPICAL_LANDSCAPE                 :Tirwedd trofannol
STR_CHEAT_SWITCH_CLIMATE_TOYLAND_LANDSCAPE                      :Tirwedd Teganau
STR_CHEAT_CHANGE_DATE                                           :{LTBLUE}Newid dyddiad: {ORANGE}{DATE_SHORT}
STR_CHEAT_CHANGE_DATE_QUERY_CAPT                                :{WHITE}Newid y flwyddyn bresennol
STR_CHEAT_SETUP_PROD                                            :{LTBLUE}Galluogi newid graddfeydd cynhyrchu: {ORANGE}{STRING}

# Livery window
STR_LIVERY_CAPTION                                              :{WHITE}Cynllun Lliw Newydd

STR_LIVERY_GENERAL_TOOLTIP                                      :{BLACK}Dangos cynllun lliw cyffredinol
STR_LIVERY_TRAIN_TOOLTIP                                        :{BLACK}Dangos cynllun lliw trenau
STR_LIVERY_ROAD_VEHICLE_TOOLTIP                                 :{BLACK}Dangos cynllun lliw cerbydau ffordd
STR_LIVERY_SHIP_TOOLTIP                                         :{BLACK}Dangos cynllun lliw llongau
STR_LIVERY_AIRCRAFT_TOOLTIP                                     :{BLACK}Dangos cynllun lliw awyrennau
STR_LIVERY_PRIMARY_TOOLTIP                                      :{BLACK}Dewiswch brif lliw y cynllun sydd wedi'i ddewis. Bydd Ctrl+Clic yn gosod y lliw yma ar gyfer pob cynllun
STR_LIVERY_SECONDARY_TOOLTIP                                    :{BLACK}Dewiswch ail liw y cynllun sydd wedi'i ddewis. Bydd Ctrl+Clic yn gosod y lliw yma ar gyfer pob cynllun
STR_LIVERY_PANEL_TOOLTIP                                        :{BLACK}Dewiswch gynllun lliw i'w newid, neu nifer o gynlluniau lliw trwy glicio ar CTRL+clic. Cliciwch ar y bocs i doglu defnydd y cynllun

STR_LIVERY_DEFAULT                                              :Lifrau cyffredin
STR_LIVERY_STEAM                                                :Injan Stêm
STR_LIVERY_DIESEL                                               :Injan Ddiesel
STR_LIVERY_ELECTRIC                                             :Injan Drydan
STR_LIVERY_MONORAIL                                             :Injan Monoreilffordd
STR_LIVERY_MAGLEV                                               :Injan Maglef
STR_LIVERY_DMU                                                  :DMU
STR_LIVERY_EMU                                                  :EMU
STR_LIVERY_PASSENGER_WAGON_STEAM                                :Cerbyd Teithwyr (Stêm)
STR_LIVERY_PASSENGER_WAGON_DIESEL                               :Cerbyd Teithwyr (Diesel)
STR_LIVERY_PASSENGER_WAGON_ELECTRIC                             :Cerbyd Teithwyr (Trydan)
STR_LIVERY_PASSENGER_WAGON_MONORAIL                             :Cerbyd Teithwyr (Monoreil)
STR_LIVERY_PASSENGER_WAGON_MAGLEV                               :Cerbyd Teithwyr (Maglef)
STR_LIVERY_FREIGHT_WAGON                                        :Wagen Lwyth
STR_LIVERY_BUS                                                  :Bws
STR_LIVERY_TRUCK                                                :Lori
STR_LIVERY_PASSENGER_SHIP                                       :Fferi Teithwyr
STR_LIVERY_FREIGHT_SHIP                                         :Llong Lwyth
STR_LIVERY_HELICOPTER                                           :Hofrennydd
STR_LIVERY_SMALL_PLANE                                          :Awyren Fach
STR_LIVERY_LARGE_PLANE                                          :Awyren Fawr
STR_LIVERY_PASSENGER_TRAM                                       :Tram Teithwyr
STR_LIVERY_FREIGHT_TRAM                                         :Tram Nwyddau

# Face selection window
STR_FACE_CAPTION                                                :{WHITE}Dewiswch Wyneb
STR_FACE_CANCEL_TOOLTIP                                         :{BLACK}Diddymu dewis wyneb
STR_FACE_OK_TOOLTIP                                             :{BLACK}Derbyn y dewis newydd o wyneb
STR_FACE_RANDOM                                                 :{BLACK}Ar hap

STR_FACE_MALE_BUTTON                                            :{BLACK}Gwrywaidd
STR_FACE_MALE_TOOLTIP                                           :{BLACK}Dewis gwyneb gwrywaidd
STR_FACE_FEMALE_BUTTON                                          :{BLACK}Benywaidd
STR_FACE_FEMALE_TOOLTIP                                         :{BLACK}Dewis gwyneb benywaidd
STR_FACE_NEW_FACE_BUTTON                                        :{BLACK}Gwyneb Newydd
STR_FACE_NEW_FACE_TOOLTIP                                       :{BLACK}Cynhyrchu wyneb newydd ar hap
STR_FACE_ADVANCED                                               :{BLACK}Uwch
STR_FACE_ADVANCED_TOOLTIP                                       :{BLACK}Dewis wyneb manwl
STR_FACE_SIMPLE                                                 :{BLACK}Syml
STR_FACE_SIMPLE_TOOLTIP                                         :{BLACK}Dewis wyneb syml
STR_FACE_LOAD                                                   :{BLACK}Llwytho
STR_FACE_LOAD_TOOLTIP                                           :{BLACK}Llwytho hoff wyneb
STR_FACE_LOAD_DONE                                              :{WHITE}Llwythwyd eich hoff wyneb o'r ffeil ffurfweddu OpenTTD
STR_FACE_FACECODE                                               :{BLACK}Wyneb chwaraewr rhif:
STR_FACE_FACECODE_TOOLTIP                                       :{BLACK}Gweld ac/neu osod rhif wyneb llywydd y cwmni
STR_FACE_FACECODE_CAPTION                                       :{WHITE}Gweld ac/neu osod rhif gwyneb llywydd
STR_FACE_FACECODE_SET                                           :{WHITE}Cafodd rhif wyneb newydd ei osod
STR_FACE_FACECODE_ERR                                           :{WHITE}Methu gosod rhif wyneb llywydd - rhaid iddo fod yn rhif rhwng 0 a 4,294,967,295!
STR_FACE_SAVE                                                   :{BLACK}Cadw
STR_FACE_SAVE_TOOLTIP                                           :{BLACK}Cadw hoff wyneb
STR_FACE_SAVE_DONE                                              :{WHITE}Bydd yr wyneb hwn yn cael ei gadw fel eich ffefryn yn y ffeil ffurfweddu OpenTTD
STR_FACE_EUROPEAN                                               :{BLACK}Ewropeiaidd
STR_FACE_SELECT_EUROPEAN                                        :{BLACK}Dewis gwyneb Ewropeaidd
STR_FACE_AFRICAN                                                :{BLACK}Affricanaidd
STR_FACE_SELECT_AFRICAN                                         :{BLACK}Dewis gwyneb Affricanaidd
STR_FACE_YES                                                    :Ie
STR_FACE_NO                                                     :Na
STR_FACE_MOUSTACHE_EARRING_TOOLTIP                              :{BLACK}Galluogi mwstásh neu glustdlws
STR_FACE_HAIR                                                   :Gwallt:
STR_FACE_HAIR_TOOLTIP                                           :{BLACK}Newid gwallt
STR_FACE_EYEBROWS                                               :Aeliau:
STR_FACE_EYEBROWS_TOOLTIP                                       :{BLACK}Newid aeliau
STR_FACE_EYECOLOUR                                              :Lliw llygaid
STR_FACE_EYECOLOUR_TOOLTIP                                      :{BLACK}Newid lliw llygaid
STR_FACE_GLASSES                                                :Sbectol:
STR_FACE_GLASSES_TOOLTIP                                        :{BLACK}Galluogi sbectol
STR_FACE_GLASSES_TOOLTIP_2                                      :{BLACK}Newid sbectol
STR_FACE_NOSE                                                   :Trwyn:
STR_FACE_NOSE_TOOLTIP                                           :{BLACK}Newid trwyn
STR_FACE_LIPS                                                   :Gwefusau:
STR_FACE_MOUSTACHE                                              :Mwstásh:
STR_FACE_LIPS_MOUSTACHE_TOOLTIP                                 :{BLACK}Newid gwefusau neu fwstásh
STR_FACE_CHIN                                                   :Gen:
STR_FACE_CHIN_TOOLTIP                                           :{BLACK}Newid gen
STR_FACE_JACKET                                                 :Siaced:
STR_FACE_JACKET_TOOLTIP                                         :{BLACK}Newid siaced
STR_FACE_COLLAR                                                 :Coler:
STR_FACE_COLLAR_TOOLTIP                                         :{BLACK}Newid coler
STR_FACE_TIE                                                    :Tei:
STR_FACE_EARRING                                                :Clustlws:
STR_FACE_TIE_EARRING_TOOLTIP                                    :{BLACK}Newid tei neu glustlws

# Network server list
STR_NETWORK_SERVER_LIST_CAPTION                                 :{WHITE}Amlchwaraewr
STR_NETWORK_SERVER_LIST_ADVERTISED                              :{BLACK}Hysbys
STR_NETWORK_SERVER_LIST_ADVERTISED_TOOLTIP                      :{BLACK}Dewis rhwyd gêm a hysbysebir (rhyngrwyd) neu un anhysbys (rhwydwaith leol)
STR_NETWORK_SERVER_LIST_ADVERTISED_NO                           :Na
STR_NETWORK_SERVER_LIST_ADVERTISED_YES                          :Ia
STR_NETWORK_SERVER_LIST_PLAYER_NAME                             :{BLACK}Enw chwaraewr:
STR_NETWORK_SERVER_LIST_ENTER_NAME_TOOLTIP                      :{BLACK}Byddwch chi'n ymddangos i'r chwaraewyr eraill dan yr enw hwn

STR_NETWORK_SERVER_LIST_GAME_NAME                               :{BLACK}Enw
STR_NETWORK_SERVER_LIST_GAME_NAME_TOOLTIP                       :{BLACK}Enwi'r gêm
STR_NETWORK_SERVER_LIST_GENERAL_ONLINE                          :{BLACK}{COMMA}/{COMMA} - {COMMA}/{COMMA}
STR_NETWORK_SERVER_LIST_CLIENTS_CAPTION                         :{BLACK}Gwesteion
STR_NETWORK_SERVER_LIST_CLIENTS_CAPTION_TOOLTIP                 :{BLACK}Gwesteion ar-lein / uchafswm gwesteion{}Cwmnïau ar-lein / uchafswm cwmnïau
STR_NETWORK_SERVER_LIST_MAP_SIZE_SHORT                          :{BLACK}{COMMA}x{COMMA}
STR_NETWORK_SERVER_LIST_MAP_SIZE_CAPTION                        :{BLACK}Maint map
STR_NETWORK_SERVER_LIST_MAP_SIZE_CAPTION_TOOLTIP                :{BLACK}Maint map y gêm{}Cliciwch i drefnu'n ôl ardal
STR_NETWORK_SERVER_LIST_DATE_CAPTION                            :{BLACK}Dyddiadau
STR_NETWORK_SERVER_LIST_DATE_CAPTION_TOOLTIP                    :{BLACK}Dyddiad cyfredol
STR_NETWORK_SERVER_LIST_YEARS_CAPTION                           :{BLACK}Blynyddoedd
STR_NETWORK_SERVER_LIST_YEARS_CAPTION_TOOLTIP                   :{BLACK}Nifer y blynyddoedd{}y bu'r gêm yn rhedeg
STR_NETWORK_SERVER_LIST_INFO_ICONS_TOOLTIP                      :{BLACK}Iaith, fersiwn gweinydd, ayb.

STR_NETWORK_SERVER_LIST_CLICK_GAME_TO_SELECT                    :{BLACK}Cliciwch gêm o'r rhestr i'w ddewis
STR_NETWORK_SERVER_LIST_LAST_JOINED_SERVER                      :{BLACK}Y gweinydd yr ymunoch chi ag o ddiwethaf:
STR_NETWORK_SERVER_LIST_CLICK_TO_SELECT_LAST                    :{BLACK}Cliciwch i ddewis y gweinydd y chwaraeoch chi ddiwethaf

STR_NETWORK_SERVER_LIST_GAME_INFO                               :{SILVER}GWYBODAETH AM Y GÊM
STR_NETWORK_SERVER_LIST_CLIENTS                                 :{SILVER}Gwesteion: {WHITE}{COMMA} / {COMMA} - {COMMA} / {COMMA}
STR_NETWORK_SERVER_LIST_LANGUAGE                                :{SILVER}Iaith: {WHITE}{STRING}
STR_NETWORK_SERVER_LIST_LANDSCAPE                               :{SILVER}Tirwedd: {WHITE}{STRING}
STR_NETWORK_SERVER_LIST_MAP_SIZE                                :{SILVER}Maint map: {WHITE}{COMMA}x{COMMA}
STR_NETWORK_SERVER_LIST_SERVER_VERSION                          :{SILVER}Fersiwn gweinydd: {WHITE}{STRING}
STR_NETWORK_SERVER_LIST_SERVER_ADDRESS                          :{SILVER}Cyfeiriad gweinydd: {WHITE}{STRING}
STR_NETWORK_SERVER_LIST_START_DATE                              :{SILVER}Dyddiad cychwyn: {WHITE}{DATE_SHORT}
STR_NETWORK_SERVER_LIST_CURRENT_DATE                            :{SILVER}Dyddiad presennol: {WHITE}{DATE_SHORT}
STR_NETWORK_SERVER_LIST_PASSWORD                                :{SILVER}Wedi'i Ddiogelu gan Gyfrinair!
STR_NETWORK_SERVER_LIST_SERVER_OFFLINE                          :{SILVER}GWEINYDD ALL-LEIN
STR_NETWORK_SERVER_LIST_SERVER_FULL                             :{SILVER}GWEINYDD LLAWN
STR_NETWORK_SERVER_LIST_VERSION_MISMATCH                        :{SILVER}FERSIWN ANGHYDNAWS
STR_NETWORK_SERVER_LIST_GRF_MISMATCH                            :{SILVER}NEWGRF ANGHYDNAWS

STR_NETWORK_SERVER_LIST_JOIN_GAME                               :{BLACK}Ymuno â gêm
STR_NETWORK_SERVER_LIST_REFRESH                                 :{BLACK}Adnewyddu'r gweinydd
STR_NETWORK_SERVER_LIST_REFRESH_TOOLTIP                         :{BLACK}Adnewyddu'r wybodaeth am y gweinydd

STR_NETWORK_SERVER_LIST_FIND_SERVER                             :{BLACK}Canfod gweinydd
STR_NETWORK_SERVER_LIST_FIND_SERVER_TOOLTIP                     :{BLACK}Chwilio'r rhwydwaith am weinydd
STR_NETWORK_SERVER_LIST_ADD_SERVER                              :{BLACK}Ychwanegu gweinydd
STR_NETWORK_SERVER_LIST_ADD_SERVER_TOOLTIP                      :{BLACK}Ychwanegu gweinydd i'r rhestr a gaiff ei wirio bob tro am gemau sy'n rhedeg
STR_NETWORK_SERVER_LIST_START_SERVER                            :{BLACK}Dechrau gweinydd
STR_NETWORK_SERVER_LIST_START_SERVER_TOOLTIP                    :{BLACK}Dechrau eich gweinydd eich hun

STR_NETWORK_SERVER_LIST_PLAYER_NAME_OSKTITLE                    :{BLACK}Rhowch eich enw
STR_NETWORK_SERVER_LIST_ENTER_IP                                :{BLACK}Rhowch gyfeiriad y gwesteiwr

# Start new multiplayer server
STR_NETWORK_START_SERVER_CAPTION                                :{WHITE}Dechrau gêm newydd amlchwaraewr

STR_NETWORK_START_SERVER_NEW_GAME_NAME                          :{BLACK}Enw gêm:
STR_NETWORK_START_SERVER_NEW_GAME_NAME_TOOLTIP                  :{BLACK}Bydd y gêm yn weladwy i chwaraewyr amlchwaraewr eraill yn y ddewislen dewis gêm
STR_NETWORK_START_SERVER_SET_PASSWORD                           :{BLACK}Gosod cyfrinair
STR_NETWORK_START_SERVER_PASSWORD_TOOLTIP                       :{BLACK}Diogelwch eich gêm â chyfrinair os nad ydych am i fynediad ato fod yn gyhoeddus

STR_NETWORK_START_SERVER_UNADVERTISED                           :Na
STR_NETWORK_START_SERVER_ADVERTISED                             :Ia
STR_NETWORK_START_SERVER_CLIENTS_SELECT                         :{BLACK}{NUM} gwestai
STR_NETWORK_START_SERVER_NUMBER_OF_CLIENTS                      :{BLACK}Uchafswm nifer gwesteion:
STR_NETWORK_START_SERVER_NUMBER_OF_CLIENTS_TOOLTIP              :{BLACK}Dewiswch uchafswm y gwesteion. Does dim rhaid llanw pob slot
STR_NETWORK_START_SERVER_COMPANIES_SELECT                       :{BLACK}{NUM} cwmni
STR_NETWORK_START_SERVER_NUMBER_OF_COMPANIES                    :{BLACK}Uchafswm nifer cwmnïau:
STR_NETWORK_START_SERVER_NUMBER_OF_COMPANIES_TOOLTIP            :{BLACK}rhoi cyfyngiad penodol ar sawl cwmni mae'r gweinydd yn ei ganiatáu
STR_NETWORK_START_SERVER_SPECTATORS_SELECT                      :{BLACK}{NUM} gwyliwr
STR_NETWORK_START_SERVER_NUMBER_OF_SPECTATORS                   :{BLACK}Uchafswm nifer gwylwyr:
STR_NETWORK_START_SERVER_NUMBER_OF_SPECTATORS_TOOLTIP           :{BLACK}rhoi cyfyngiad penodol ar sawl gwyliwr mae'r gweinydd yn ei ganiatáu
STR_NETWORK_START_SERVER_LANGUAGE_SPOKEN                        :{BLACK}Iaith i'w siarad:
STR_NETWORK_START_SERVER_LANGUAGE_TOOLTIP                       :{BLACK}Rhoi gwybod i'r chwaraewyr pa iaith y dylid ei siarad ar y gweinydd

STR_NETWORK_START_SERVER_NEW_GAME_NAME_OSKTITLE                 :{BLACK}Rhowch enw ar gyfer y gêm rhwydwaith

# Network game languages
############ Leave those lines in this order!!
STR_NETWORK_LANG_ANY                                            :Unrhyw
STR_NETWORK_LANG_ENGLISH                                        :Saesneg
STR_NETWORK_LANG_GERMAN                                         :Almaeneg
STR_NETWORK_LANG_FRENCH                                         :Ffrangeg
STR_NETWORK_LANG_BRAZILIAN                                      :Brasilaidd
STR_NETWORK_LANG_BULGARIAN                                      :Bwlgaraidd
STR_NETWORK_LANG_CHINESE                                        :Tseineeg
STR_NETWORK_LANG_CZECH                                          :Tsiecaidd
STR_NETWORK_LANG_DANISH                                         :Daneg
STR_NETWORK_LANG_DUTCH                                          :Iseldireg
STR_NETWORK_LANG_ESPERANTO                                      :Esperanto
STR_NETWORK_LANG_FINNISH                                        :Ffineg
STR_NETWORK_LANG_HUNGARIAN                                      :Hwngareg
STR_NETWORK_LANG_ICELANDIC                                      :Islandaidd
STR_NETWORK_LANG_ITALIAN                                        :Eidaleg
STR_NETWORK_LANG_JAPANESE                                       :Siapaneaidd
STR_NETWORK_LANG_KOREAN                                         :Coreeg
STR_NETWORK_LANG_LITHUANIAN                                     :Lithiwaneg
STR_NETWORK_LANG_NORWEGIAN                                      :Norwyeg
STR_NETWORK_LANG_POLISH                                         :Pwyleg
STR_NETWORK_LANG_PORTUGUESE                                     :Portiwgaleg
STR_NETWORK_LANG_ROMANIAN                                       :Rwmaneg
STR_NETWORK_LANG_RUSSIAN                                        :Rwsieg
STR_NETWORK_LANG_SLOVAK                                         :Slofaceg
STR_NETWORK_LANG_SLOVENIAN                                      :Slofeneg
STR_NETWORK_LANG_SPANISH                                        :Sbaeneg
STR_NETWORK_LANG_SWEDISH                                        :Swedeg
STR_NETWORK_LANG_TURKISH                                        :Twrceg
STR_NETWORK_LANG_UKRAINIAN                                      :Wcraneg
STR_NETWORK_LANG_AFRIKAANS                                      :Affricâns
STR_NETWORK_LANG_CROATIAN                                       :Croatieg
STR_NETWORK_LANG_CATALAN                                        :Catalaneg
STR_NETWORK_LANG_ESTONIAN                                       :Estoneg
STR_NETWORK_LANG_GALICIAN                                       :Galiseg
STR_NETWORK_LANG_GREEK                                          :Groeg
STR_NETWORK_LANG_LATVIAN                                        :Latfieg
############ End of leave-in-this-order

# Network game lobby
STR_NETWORK_GAME_LOBBY_CAPTION                                  :{WHITE}Cyntedd Gemau Amlchwaraewr

STR_NETWORK_GAME_LOBBY_PREPARE_TO_JOIN                          :{BLACK}Paratoi i ymuno: {ORANGE}{STRING}
STR_NETWORK_GAME_LOBBY_COMPANY_LIST_TOOLTIP                     :{BLACK}Rhestr o'r holl gwmnïau yn y gêm. Gellwch unai ymuno ag un neu ddechrau un newydd os oes slot cwmni'n rhydd

STR_NETWORK_GAME_LOBBY_COMPANY_INFO                             :{SILVER}GWYBODAETH CWMNI
STR_NETWORK_GAME_LOBBY_COMPANY_NAME                             :{SILVER}Enw cwmni: {WHITE}{STRING}
STR_NETWORK_GAME_LOBBY_INAUGURATION_YEAR                        :{SILVER}Sefydlwyd: {WHITE}{NUM}
STR_NETWORK_GAME_LOBBY_VALUE                                    :{SILVER}Gwerth cwmni: {WHITE}{CURRENCY_LONG}
STR_NETWORK_GAME_LOBBY_CURRENT_BALANCE                          :{SILVER}Balans presennol: {WHITE}{CURRENCY_LONG}
STR_NETWORK_GAME_LOBBY_LAST_YEARS_INCOME                        :{SILVER}Incwm y llynedd: {WHITE}{CURRENCY_LONG}
STR_NETWORK_GAME_LOBBY_PERFORMANCE                              :{SILVER}Perfformiad: {WHITE}{NUM}

STR_NETWORK_GAME_LOBBY_VEHICLES                                 :{SILVER}Cerbydau: {WHITE}{NUM} {TRAIN}, {NUM} {LORRY}, {NUM} {BUS}, {NUM} {SHIP}, {NUM} {PLANE}
STR_NETWORK_GAME_LOBBY_STATIONS                                 :{SILVER}Gorsafoedd: {WHITE}{NUM} {TRAIN}, {NUM} {LORRY}, {NUM} {BUS}, {NUM} {SHIP}, {NUM} {PLANE}
STR_NETWORK_GAME_LOBBY_PLAYERS                                  :{SILVER}Chwaraewyr: {WHITE}{STRING}

STR_NETWORK_GAME_LOBBY_NEW_COMPANY                              :{BLACK}Cwmni newydd
STR_NETWORK_GAME_LOBBY_NEW_COMPANY_TOOLTIP                      :{BLACK}Creu cwmni newydd
STR_NETWORK_GAME_LOBBY_SPECTATE_GAME                            :{BLACK}Gwylio gêm
STR_NETWORK_GAME_LOBBY_SPECTATE_GAME_TOOLTIP                    :{BLACK}Gwylio'r gêm fel gwyliwr
STR_NETWORK_GAME_LOBBY_JOIN_COMPANY                             :{BLACK}Ymuno â chwmni
STR_NETWORK_GAME_LOBBY_JOIN_COMPANY_TOOLTIP                     :{BLACK}Helpu rheoli'r cwmni hwn

# Network connecting window
STR_NETWORK_CONNECTING_CAPTION                                  :{WHITE}Wrthi'n Cysylltu...

############ Leave those lines in this order!!
STR_NETWORK_CONNECTING_1                                        :{BLACK}(1/6) Wrthi'n cysylltu...
STR_NETWORK_CONNECTING_2                                        :{BLACK}(2/6) Wrthi'n awdurdodi...
STR_NETWORK_CONNECTING_3                                        :{BLACK}(3/6) Wrthi'n aros...
STR_NETWORK_CONNECTING_4                                        :{BLACK}(4/6) Wrthi'n llawrlwytho map...
STR_NETWORK_CONNECTING_5                                        :{BLACK}(5/6) Wrthi'n prosesu data..
STR_NETWORK_CONNECTING_6                                        :{BLACK}(6/6) Cofrestru...

STR_NETWORK_CONNECTING_SPECIAL_1                                :{BLACK}Estyn gwybodaeth gêm...
STR_NETWORK_CONNECTING_SPECIAL_2                                :{BLACK}Estyn gwybodaeth cwmnïau...
############ End of leave-in-this-order
STR_NETWORK_CONNECTING_WAITING                                  :{BLACK}{NUM} gwestai o'ch blaen
STR_NETWORK_CONNECTING_DOWNLOADING_1                            :{BLACK}{BYTES} wedi'i lawrlwytho hyd yn hyn
STR_NETWORK_CONNECTING_DOWNLOADING_2                            :{BLACK}{BYTES} / {BYTES} wedi eu llwytho i lawr hyd yn hyn

STR_NETWORK_CONNECTION_DISCONNECT                               :{BLACK}Datgysylltu

STR_NETWORK_NEED_GAME_PASSWORD_CAPTION                          :{WHITE}Mae'r gweinydd wedi'i ddiogelu. Rhowch y cyfrinair.
STR_NETWORK_NEED_COMPANY_PASSWORD_CAPTION                       :{WHITE}Mae'r cwmni wedi'i ddiogelu. rhowch y cyfrinair.

# Network company list added strings
STR_NETWORK_COMPANY_LIST_CLIENT_LIST                            :{WHITE}Rhestr Cleientiaid
STR_NETWORK_COMPANY_LIST_SPECTATE                               :{WHITE}Gwylio
STR_NETWORK_COMPANY_LIST_NEW_COMPANY                            :{WHITE}Cwmni newydd

# Network client list
STR_NETWORK_CLIENTLIST_KICK                                     :Cicio
STR_NETWORK_CLIENTLIST_BAN                                      :Gwahardd
STR_NETWORK_CLIENTLIST_GIVE_MONEY                               :Rhoi arian
STR_NETWORK_CLIENTLIST_SPEAK_TO_ALL                             :Siarad â phawb
STR_NETWORK_CLIENTLIST_SPEAK_TO_COMPANY                         :Siarad a'r cwmni
STR_NETWORK_CLIENTLIST_SPEAK_TO_CLIENT                          :Neges breifat

STR_NETWORK_SERVER                                              :Gweinydd
STR_NETWORK_CLIENT                                              :Gwestai
STR_NETWORK_SPECTATORS                                          :Gwylwyr

STR_NETWORK_GIVE_MONEY_CAPTION                                  :{WHITE}Nodwch faint o arian yr hoffech chi ei roi
STR_NETWORK_TOOLBAR_LIST_SPECTATOR                              :{BLACK}Gwyliwr

# Network set password
STR_COMPANY_PASSWORD_CANCEL                                     :{BLACK}Peidio cadw'r cyfrinair a roddwyd
STR_COMPANY_PASSWORD_OK                                         :{BLACK}Rhoi'r cyfrinair newydd i'r cwmni
STR_COMPANY_PASSWORD_CAPTION                                    :{WHITE}Cyfrinair cwmni
STR_COMPANY_PASSWORD_MAKE_DEFAULT                               :{BLACK}Cyfrinair rhagosodedig cwmni
STR_COMPANY_PASSWORD_MAKE_DEFAULT_TOOLTIP                       :{BLACK}Defnyddio'r cyfrinair cwmni hwn fel y rhagosodiad ar gyfer cwmnïau

# Network company info join/password
STR_COMPANY_VIEW_JOIN                                           :{BLACK}Ymuno
STR_COMPANY_VIEW_JOIN_TOOLTIP                                   :{BLACK}Ymuno a chwarae fel y cwmni hwn
STR_COMPANY_VIEW_PASSWORD                                       :{BLACK}Cyfrinair
STR_COMPANY_VIEW_PASSWORD_TOOLTIP                               :{BLACK}Diogelwch eich cwmni gyda cyfrinair er mwyn rhwystro rhai heb awdurdod rhag ymuno
STR_COMPANY_VIEW_SET_PASSWORD                                   :{BLACK}Gosod cyfrinair cwmni

# Network chat
STR_NETWORK_CHAT_SEND                                           :{BLACK}Anfon
STR_NETWORK_CHAT_COMPANY_CAPTION                                :[Tîm] :
STR_NETWORK_CHAT_CLIENT_CAPTION                                 :[Preifat] {STRING}:
STR_NETWORK_CHAT_ALL_CAPTION                                    :[Pawb] :

STR_NETWORK_CHAT_COMPANY                                        :[Tîm] {STRING}: {WHITE}{STRING}
STR_NETWORK_CHAT_TO_COMPANY                                     :[Tîm] i {STRING}: {WHITE}{STRING}
STR_NETWORK_CHAT_CLIENT                                         :[Preifat] {STRING}: {WHITE}{STRING}
STR_NETWORK_CHAT_TO_CLIENT                                      :[Preifat] To {STRING}: {WHITE}{STRING}
STR_NETWORK_CHAT_ALL                                            :[Pawb] {STRING}: {WHITE}{STRING}
STR_NETWORK_CHAT_OSKTITLE                                       :{BLACK}teipiwch destun ar gyfer sgwrs rwydwaith

# Network messages
STR_NETWORK_ERROR_NOTAVAILABLE                                  :{WHITE}Ni ddaethpwyd o hyd i ddyfeisiau rhwydwaith, neu ni chafodd y gêm ei chrynhoi gyda ENABLE_NETWORK
STR_NETWORK_ERROR_NOSERVER                                      :{WHITE}Methu darganfod unrhyw gemau rhwydwaith
STR_NETWORK_ERROR_NOCONNECTION                                  :{WHITE}Ni atebodd y gweinydd y cais
STR_NETWORK_ERROR_NEWGRF_MISMATCH                               :{WHITE}Doedd dim modd cysylltu oherwydd nid oedd y NewGRF yn cyfateb
STR_NETWORK_ERROR_DESYNC                                        :{WHITE}Methodd y cydamseru rhwng y rhwydwaith a'r gêm
STR_NETWORK_ERROR_LOSTCONNECTION                                :{WHITE}Collwyd cysylltiad rhwydwaith y gêm
STR_NETWORK_ERROR_SAVEGAMEERROR                                 :{WHITE}Doedd dim modd llwytho'r gêm a gadwyd
STR_NETWORK_ERROR_SERVER_START                                  :{WHITE}Methwyd a chychwyn y gweinydd
STR_NETWORK_ERROR_CLIENT_START                                  :{WHITE}Doedd dim modd cysylltu
STR_NETWORK_ERROR_TIMEOUT                                       :{WHITE}Mae cysylltiad #{NUM} wedi amseru allan
STR_NETWORK_ERROR_SERVER_ERROR                                  :{WHITE}Caewyd y cyswllt oherwydd gwall protocol
STR_NETWORK_ERROR_WRONG_REVISION                                :{WHITE}Nid y fersiwn y gwestai yn cyfateb i fersiwn y gweinydd
STR_NETWORK_ERROR_WRONG_PASSWORD                                :{WHITE}Cyfrinair anghywir
STR_NETWORK_ERROR_SERVER_FULL                                   :{WHITE}Mae'r gweinydd yn llawn
STR_NETWORK_ERROR_SERVER_BANNED                                 :{WHITE}Rydych chi wedi'ch gwahardd o'r gweinydd hwn
STR_NETWORK_ERROR_KICKED                                        :{WHITE}YCafoch chi eich cicio o'r gêm
STR_NETWORK_ERROR_CHEATER                                       :{WHITE}Ni chaniateir twyllo ar y gweinydd hwn
STR_NETWORK_ERROR_TOO_MANY_COMMANDS                             :{WHITE}Roeddech yn gyrru gormod o orchmynion i'r gweinydd
STR_NETWORK_ERROR_TIMEOUT_PASSWORD                              :{WHITE}Fe gymeroch ormod o amser i fewnbynnu'r cyfrinair
STR_NETWORK_ERROR_TIMEOUT_COMPUTER                              :{WHITE}Mae'ch cyfrifiadur rhy araf i gadw amser gyda'r gweinydd
STR_NETWORK_ERROR_TIMEOUT_MAP                                   :{WHITE}Fe gymerodd eich cyfrifiadur gormod o amser i lawrlwytho'r map
STR_NETWORK_ERROR_TIMEOUT_JOIN                                  :{WHITE}Fe gymerodd eich cyfrifiadur gormod o amser i ymuno a'r gweinydd

############ Leave those lines in this order!!
STR_NETWORK_ERROR_CLIENT_GENERAL                                :gwall cyffredinol
STR_NETWORK_ERROR_CLIENT_DESYNC                                 :gwall dadgydamseru
STR_NETWORK_ERROR_CLIENT_SAVEGAME                               :methwyd llwytho'r map
STR_NETWORK_ERROR_CLIENT_CONNECTION_LOST                        :collwyd y cysylltiad
STR_NETWORK_ERROR_CLIENT_PROTOCOL_ERROR                         :gwall protocol
STR_NETWORK_ERROR_CLIENT_NEWGRF_MISMATCH                        :NewGRF ddim yn cyfateb
STR_NETWORK_ERROR_CLIENT_NOT_AUTHORIZED                         :heb ei awdurdodi
STR_NETWORK_ERROR_CLIENT_NOT_EXPECTED                           :wedi derbyn paced od neu anghywir
STR_NETWORK_ERROR_CLIENT_WRONG_REVISION                         :fersiwn anghywir
STR_NETWORK_ERROR_CLIENT_NAME_IN_USE                            :enw eisoes mewn defnydd
STR_NETWORK_ERROR_CLIENT_WRONG_PASSWORD                         :cyfrinair anghywir
STR_NETWORK_ERROR_CLIENT_COMPANY_MISMATCH                       :id-cwmni anghywir yn DoCommand
STR_NETWORK_ERROR_CLIENT_KICKED                                 :wedi cael cic gan y gweinydd
STR_NETWORK_ERROR_CLIENT_CHEATER                                :yn ceisio twyllo
STR_NETWORK_ERROR_CLIENT_SERVER_FULL                            :gweinydd llawn
STR_NETWORK_ERROR_CLIENT_TOO_MANY_COMMANDS                      :yn gyrru gormod o orchmynion
STR_NETWORK_ERROR_CLIENT_TIMEOUT_PASSWORD                       :ni dderbyniwyd cyfrinair mewn amser
STR_NETWORK_ERROR_CLIENT_TIMEOUT_COMPUTER                       :goramseriad cyffredinol
STR_NETWORK_ERROR_CLIENT_TIMEOUT_MAP                            :goramseru wrth lawrlwytho'r map
STR_NETWORK_ERROR_CLIENT_TIMEOUT_JOIN                           :goramseru wrth brosesu'r map
############ End of leave-in-this-order

STR_NETWORK_ERROR_CLIENT_GUI_LOST_CONNECTION_CAPTION            :{WHITE}Colled cysylltiad o bosib
STR_NETWORK_ERROR_CLIENT_GUI_LOST_CONNECTION                    :{WHITE}Am y {NUM} eiliad diwethaf nid oes data wedi cyrraedd o'r gweinydd

# Network related errors
STR_NETWORK_SERVER_MESSAGE                                      :*** {1:STRING}
############ Leave those lines in this order!!
STR_NETWORK_SERVER_MESSAGE_GAME_PAUSED                          :Gêm wedi'i oedi ({STRING})
STR_NETWORK_SERVER_MESSAGE_GAME_STILL_PAUSED_1                  :Gêm wedi'i oedi o hyd ({STRING})
STR_NETWORK_SERVER_MESSAGE_GAME_STILL_PAUSED_2                  :Gêm wedi'i oedi o hyd ({STRING}, {STRING})
STR_NETWORK_SERVER_MESSAGE_GAME_STILL_PAUSED_3                  :Gêm wedi'i oedi o hyd ({STRING}, {STRING}, {STRING})
STR_NETWORK_SERVER_MESSAGE_GAME_STILL_PAUSED_4                  :Gêm wedi'i oedi o hyd ({STRING}, {STRING}, {STRING}, {STRING})
STR_NETWORK_SERVER_MESSAGE_GAME_UNPAUSED                        :Gêm yn rhedeg eto ({STRING})
STR_NETWORK_SERVER_MESSAGE_GAME_REASON_NOT_ENOUGH_PLAYERS       :nifer chwaraewyr
STR_NETWORK_SERVER_MESSAGE_GAME_REASON_CONNECTING_CLIENTS       :cysylltu gwesteion
STR_NETWORK_SERVER_MESSAGE_GAME_REASON_MANUAL                   :â llaw
STR_NETWORK_SERVER_MESSAGE_GAME_REASON_GAME_SCRIPT              :sgript gêm
############ End of leave-in-this-order
STR_NETWORK_MESSAGE_CLIENT_LEAVING                              :wrthi'n gadael
STR_NETWORK_MESSAGE_CLIENT_JOINED                               :*** Mae {STRING} wedi ymuno â'r gêm
STR_NETWORK_MESSAGE_CLIENT_JOINED_ID                            :*** Mae {STRING} wedi ymuno a'r gêm (Gwestai #{2:NUM})
STR_NETWORK_MESSAGE_CLIENT_COMPANY_JOIN                         :*** Mae {STRING} wedi ymuno â chwmni #{2:NUM}
STR_NETWORK_MESSAGE_CLIENT_COMPANY_SPECTATE                     :*** Mae {STRING} wedi ymuno â'r gwylwyr
STR_NETWORK_MESSAGE_CLIENT_COMPANY_NEW                          :*** Mae {STRING} wedi dechrau cwmni newydd (#{2:NUM})
STR_NETWORK_MESSAGE_CLIENT_LEFT                                 :*** Mae {STRING} wedi gadael y gêm ({2:STRING})
STR_NETWORK_MESSAGE_NAME_CHANGE                                 :*** Mae {STRING} wedi newid ei (h)enw i {STRING}
STR_NETWORK_MESSAGE_GIVE_MONEY                                  :*** Rhoddodd {STRING} {2:CURRENCY_LONG} i'ch cwmni
STR_NETWORK_MESSAGE_GAVE_MONEY_AWAY                             :*** Fe roddoch chi {2:CURRENCY_LONG} {1:STRING}
STR_NETWORK_MESSAGE_SERVER_SHUTDOWN                             :{WHITE}Fe gaewyd y sesiwn gan y gweinydd
STR_NETWORK_MESSAGE_SERVER_REBOOT                               :{WHITE}Mae'r gweinydd yn ailgychwyn...{}Arhoswch...

# Content downloading window
STR_CONTENT_TITLE                                               :{WHITE}Llawrlwytho cynnwys
STR_CONTENT_TYPE_CAPTION                                        :{BLACK}Math
STR_CONTENT_TYPE_CAPTION_TOOLTIP                                :{BLACK}Math y cynnwys
STR_CONTENT_NAME_CAPTION                                        :{BLACK}Enw
STR_CONTENT_NAME_CAPTION_TOOLTIP                                :{BLACK}Enw'r cynnwys
STR_CONTENT_MATRIX_TOOLTIP                                      :{BLACK}Cliciwch ar linell i weld ei fanylion{}Ticiwch y blwch i'w ddewis ar gyfer llawrlwytho
STR_CONTENT_SELECT_ALL_CAPTION                                  :{BLACK}Dewis y cyfan
STR_CONTENT_SELECT_ALL_CAPTION_TOOLTIP                          :{BLACK}Marcio'r cynnwys i gyd er mwyn cael ei lwytho i lawr
STR_CONTENT_SELECT_UPDATES_CAPTION                              :{BLACK}Dewis uwchraddiadau
STR_CONTENT_SELECT_UPDATES_CAPTION_TOOLTIP                      :{BLACK}Marcio'r holl gynnwys sydd yn uwchraddiad ar gyfer cynnwys sydd eisioes yn bodoli ac i'w lwytho i lawr
STR_CONTENT_UNSELECT_ALL_CAPTION                                :{BLACK}Dad-ddewis y cyfan
STR_CONTENT_UNSELECT_ALL_CAPTION_TOOLTIP                        :{BLACK}Marcio'r holl gynnwys nad yw i'w lwytho i lawr
STR_CONTENT_SEARCH_EXTERNAL                                     :{BLACK}Chwilio gwefannau allanol
STR_CONTENT_SEARCH_EXTERNAL_TOOLTIP                             :{BLACK}Nid yw cynnwys chwilio ar gael ar wasannaeth cynnwys OpenTTD ar gyfer gwefannau nad ydynt yn gysylltiedig ag OpenTTD
STR_CONTENT_SEARCH_EXTERNAL_DISCLAIMER_CAPTION                  :{WHITE}Rydych yn gadael OpenTTD!
STR_CONTENT_SEARCH_EXTERNAL_DISCLAIMER                          :{WHITE}Mae'r termau ac amodau ar gyfer llawrlwytho cynnwys o wefannau allanolyn amrywio.{}Bydd yn rhaid i chi gyfeirio at y gwefannau allanol ar gyfer cyfarwyddiadau a sut i lwytho'r cynnwys yn OpenTTD.{}A ydych am barhau?
STR_CONTENT_FILTER_TITLE                                        :{BLACK}Hidlydd enw/tag:
STR_CONTENT_OPEN_URL                                            :{BLACK}Gwefan
STR_CONTENT_OPEN_URL_TOOLTIP                                    :{BLACK}Llwytho'r gwefan ar gyfer y cynnwys yma
STR_CONTENT_DOWNLOAD_CAPTION                                    :{BLACK}Llwytho i lawr
STR_CONTENT_DOWNLOAD_CAPTION_TOOLTIP                            :{BLACK}Dechrau lwytho'r cynnwys a ddewiswyd i lawr
STR_CONTENT_TOTAL_DOWNLOAD_SIZE                                 :{SILVER}Cyfanswm maint y llwyth: {WHITE}{BYTES}
STR_CONTENT_DETAIL_TITLE                                        :{SILVER}GWYBODAETH AM Y CYNNWYS
STR_CONTENT_DETAIL_SUBTITLE_UNSELECTED                          :{SILVER}Ni ddewisoch chi hwn i'w lwytho i lawr
STR_CONTENT_DETAIL_SUBTITLE_SELECTED                            :{SILVER}Dewisoch chi hwn i'w lwytho i lawr
STR_CONTENT_DETAIL_SUBTITLE_AUTOSELECTED                        :{SILVER}Cafodd y dibyniaeth hwn ei ddewis i'w lwytho i lawr
STR_CONTENT_DETAIL_SUBTITLE_ALREADY_HERE                        :{SILVER}Mae hwn eisoes gennych
STR_CONTENT_DETAIL_SUBTITLE_DOES_NOT_EXIST                      :{SILVER}Mae'r cynnwys yma'n anhysbys ac nid oes modd ei lawrlwytho yn OpenTTD
STR_CONTENT_DETAIL_UPDATE                                       :{SILVER}Mae hwn yn disodli {STRING}
STR_CONTENT_DETAIL_NAME                                         :{SILVER}Enw: {WHITE}{STRING}
STR_CONTENT_DETAIL_VERSION                                      :{SILVER}Fersiwn: {WHITE}{STRING}
STR_CONTENT_DETAIL_DESCRIPTION                                  :{SILVER}Disgrifiad: {WHITE}{STRING}
STR_CONTENT_DETAIL_URL                                          :{SILVER}URL: {WHITE}{STRING}
STR_CONTENT_DETAIL_TYPE                                         :{SILVER}Math: {WHITE}{STRING}
STR_CONTENT_DETAIL_FILESIZE                                     :{SILVER}Maint Llwyth: {WHITE}{BYTES}
STR_CONTENT_DETAIL_SELECTED_BECAUSE_OF                          :{SILVER}Dewiswyd oherwydd: {WHITE}{STRING}
STR_CONTENT_DETAIL_DEPENDENCIES                                 :{SILVER}Dibyniaethau: {WHITE}{STRING}
STR_CONTENT_DETAIL_TAGS                                         :{SILVER}Tagiau: {WHITE}{STRING}
STR_CONTENT_NO_ZLIB                                             :{WHITE}Adeiladwyd OpenTTD heb gefnogaeth "zlib"...
STR_CONTENT_NO_ZLIB_SUB                                         :{WHITE}... nid yw llwytho cynnwys i lawr yn bosibl!

# Order of these is important!
STR_CONTENT_TYPE_BASE_GRAPHICS                                  :Graffeg sylfaenol
STR_CONTENT_TYPE_NEWGRF                                         :NewGRF
STR_CONTENT_TYPE_AI                                             :AI
STR_CONTENT_TYPE_AI_LIBRARY                                     :llyfrgell AI
STR_CONTENT_TYPE_SCENARIO                                       :Senario
STR_CONTENT_TYPE_HEIGHTMAP                                      :Map Uchder
STR_CONTENT_TYPE_BASE_SOUNDS                                    :Seiniau sylfaenol
STR_CONTENT_TYPE_BASE_MUSIC                                     :Cerddoriaeth sylfaenol
STR_CONTENT_TYPE_GAME_SCRIPT                                    :Sgript gêm
STR_CONTENT_TYPE_GS_LIBRARY                                     :Llyfrgell GS

# Content downloading progress window
STR_CONTENT_DOWNLOAD_TITLE                                      :{WHITE}Wrthi'n llwytho cynnwys i lawr...
STR_CONTENT_DOWNLOAD_INITIALISE                                 :{WHITE}Wrthi'n gwneud cais am ffeiliau...
STR_CONTENT_DOWNLOAD_FILE                                       :{WHITE}Wrthi'n llwytho i lawr {STRING} ({NUM} o {NUM})
STR_CONTENT_DOWNLOAD_COMPLETE                                   :{WHITE}Llwytho i lawr wedi'i gwblhau
STR_CONTENT_DOWNLOAD_PROGRESS_SIZE                              :{WHITE}{BYTES} o {BYTES} wedi'i llawrlwytho ({NUM} %)

# Content downloading error messages
STR_CONTENT_ERROR_COULD_NOT_CONNECT                             :{WHITE}Methwyd â chysylltu i'r gweinydd cynnwys...
STR_CONTENT_ERROR_COULD_NOT_DOWNLOAD                            :{WHITE}Methodd y llwytho i lawr...
STR_CONTENT_ERROR_COULD_NOT_DOWNLOAD_CONNECTION_LOST            :{WHITE}... collwyd y cysylltiad
STR_CONTENT_ERROR_COULD_NOT_DOWNLOAD_FILE_NOT_WRITABLE          :{WHITE}... dim modd ysgrifennu'r ffeil
STR_CONTENT_ERROR_COULD_NOT_EXTRACT                             :{WHITE}Doedd dim modd datgywasgu'r ffeil

STR_MISSING_GRAPHICS_SET_CAPTION                                :{WHITE}Graffigau coll
STR_MISSING_GRAPHICS_SET_MESSAGE                                :{BLACK}Mae OpenTTD angen graffigau i weithio ond ni ganfuwyd rhai. Ydych eisiau i OpenTTD lawrlwytho a gosod y graffigau yma?
STR_MISSING_GRAPHICS_YES_DOWNLOAD                               :{BLACK}Ia, llawrlwytho'r graffigau
STR_MISSING_GRAPHICS_NO_QUIT                                    :{BLACK}Na, gadael OpenTTD

# Transparency settings window
STR_TRANSPARENCY_CAPTION                                        :{WHITE}Dewisiadau Tryloywder
STR_TRANSPARENT_SIGNS_TOOLTIP                                   :{BLACK}Toglu tryloywder ar gyfer arwyddion. Mae Ctrl+Clic yn cloi
STR_TRANSPARENT_TREES_TOOLTIP                                   :{BLACK}Toglu tryloywder ar gyfer coed. Ctrl+Clic i gloi
STR_TRANSPARENT_HOUSES_TOOLTIP                                  :{BLACK}Toglu tryloywder ar gyfer tai. Ctrl+Clic i gloi
STR_TRANSPARENT_INDUSTRIES_TOOLTIP                              :{BLACK}Toglu tryloywder ar gyfer diwydiannau. Ctrl+Clic i gloi
STR_TRANSPARENT_BUILDINGS_TOOLTIP                               :{BLACK}Toglu tryloywder ar gyfer eitemau adeiladwy fel gorsafoedd, depos a phwyntiau llwybro. Ctrl+Clic i gloi
STR_TRANSPARENT_BRIDGES_TOOLTIP                                 :{BLACK}Toglu tryloywder ar gyfer pontydd. Ctrl+Clic i gloi
STR_TRANSPARENT_STRUCTURES_TOOLTIP                              :{BLACK}Toglu tryloywder ar gyfer adeiledau fel goleudai ac antenau. Ctrl+Clic i gloi
STR_TRANSPARENT_CATENARY_TOOLTIP                                :{BLACK}Toglu tryloywder ar gyfer gwifrau. Ctrl+Clic i gloi
STR_TRANSPARENT_LOADING_TOOLTIP                                 :{BLACK}Toglu tryloywder ar gyfer dangosyddion llwytho. Ctrl+Clic i gloi
STR_TRANSPARENT_INVISIBLE_TOOLTIP                               :{BLACK}Gosod gwrthrychau'n anweledig yn hytrach nac yn dryloyw

# Linkgraph legend window
STR_LINKGRAPH_LEGEND_CAPTION                                    :{BLACK}Allwedd Llif Cargo
STR_LINKGRAPH_LEGEND_ALL                                        :{BLACK}Oll
STR_LINKGRAPH_LEGEND_NONE                                       :{BLACK}Dim
STR_LINKGRAPH_LEGEND_SELECT_COMPANIES                           :{BLACK}Dewis cwmnïau i'w dangos

# Linkgraph legend window and linkgraph legend in smallmap
STR_LINKGRAPH_LEGEND_UNUSED                                     :{TINY_FONT}{BLACK}diddefnydd
STR_LINKGRAPH_LEGEND_SATURATED                                  :{TINY_FONT}{BLACK}dirlawn
STR_LINKGRAPH_LEGEND_OVERLOADED                                 :{TINY_FONT}{BLACK}gorlwythiedig

# Base for station construction window(s)
STR_STATION_BUILD_COVERAGE_AREA_TITLE                           :{BLACK}Amlygu ardal ddylanwad
STR_STATION_BUILD_COVERAGE_OFF                                  :{BLACK}I Ffwrdd
STR_STATION_BUILD_COVERAGE_ON                                   :{BLACK}Ymlaen
STR_STATION_BUILD_COVERAGE_AREA_OFF_TOOLTIP                     :{BLACK}Peidio amlygu'r ardal fydd yn cael ei ddylanwadu
STR_STATION_BUILD_COVERAGE_AREA_ON_TOOLTIP                      :{BLACK}Amlygu'r ardal fydd yn cael ei ddylanwadu
STR_STATION_BUILD_ACCEPTS_CARGO                                 :{BLACK}Derbyn: {GOLD}{CARGO_LIST}
STR_STATION_BUILD_SUPPLIES_CARGO                                :{BLACK}Deunydd crai yn weddill: {GOLD}{CARGO_LIST}

# Join station window
STR_JOIN_STATION_CAPTION                                        :{WHITE}Uno gorsaf
STR_JOIN_STATION_CREATE_SPLITTED_STATION                        :{YELLOW}Adeiladu gorsaf ar wahân

STR_JOIN_WAYPOINT_CAPTION                                       :{WHITE}Uno pwynt llwybro
STR_JOIN_WAYPOINT_CREATE_SPLITTED_WAYPOINT                      :{YELLOW}Adeiladu pwynt llwybro annibynnol

# Rail construction toolbar
STR_RAIL_TOOLBAR_RAILROAD_CONSTRUCTION_CAPTION                  :Adeiladu Rheilffyrdd
STR_RAIL_TOOLBAR_ELRAIL_CONSTRUCTION_CAPTION                    :Adeiladu Rheilffyrdd Drydan
STR_RAIL_TOOLBAR_MONORAIL_CONSTRUCTION_CAPTION                  :Adeiladu Monoreilffyrdd
STR_RAIL_TOOLBAR_MAGLEV_CONSTRUCTION_CAPTION                    :Adeiladu Maglef

STR_RAIL_TOOLBAR_TOOLTIP_BUILD_RAILROAD_TRACK                   :{BLACK}Adeiladu trac rheilffordd. Mae Ctrl yn toglo adeiladu/codi'r rheilffordd, tra fo Shift yn toglo adeiladu/dangos amcangyfrif o'r gost
STR_RAIL_TOOLBAR_TOOLTIP_BUILD_AUTORAIL                         :{BLACK}Adeiladu trac yn defnyddio'r modd Awtoreilffordd. Mae Ctrl yn toglo adeiladu/codi'r rheilffordd, tra fo Shift yn toglo adeiladu/dangos amcangyfrif o'r gost
STR_RAIL_TOOLBAR_TOOLTIP_BUILD_TRAIN_DEPOT_FOR_BUILDING         :{BLACK}Adeiladu trên depo (ar gyfer adeiladu a rhoi gwasanaeth i drenau). Mae Shift yn toglo adeiladu/dangos amcangyfrif o'r gost
STR_RAIL_TOOLBAR_TOOLTIP_CONVERT_RAIL_TO_WAYPOINT               :{BLACK}Newid rheilffordd yn bwynt llwybro. Mae Ctrl yn galluogi uno pwyntiau llwybro, tra fod Shift yn toglo adeiladu/dangos amcangyfrif o'r gost
STR_RAIL_TOOLBAR_TOOLTIP_BUILD_RAILROAD_STATION                 :{BLACK}Adeiladu gorsaf reilffordd. Mae Ctrl yn galluogi uno gorsafoedd, tra fo Shift yn toglo adeiladu/dangos amcangyfrif o'r gost
STR_RAIL_TOOLBAR_TOOLTIP_BUILD_RAILROAD_SIGNALS                 :{BLACK}Adeiladu signalau rheilffordd. Mae Ctrl yn toglo signalau semafor/golau lliw{}Mae llusgo'n adeiladu signalau ar hyd trac syth. Mae Ctrl yn adeiladu signalau hyd y gyffordd nesaf{}Mae Ctrl+Clic yn toglo agor y ffenestr dewis signalau. Mae Shift yn toglo adeiladu/amcangyfrif y gost
STR_RAIL_TOOLBAR_TOOLTIP_BUILD_RAILROAD_BRIDGE                  :{BLACK}Adeiladu pont reilffordd. Mae Shift yn toglo adeiladu/amcangyfrif y gost
STR_RAIL_TOOLBAR_TOOLTIP_BUILD_RAILROAD_TUNNEL                  :{BLACK}Adeiladu twnnel rheilffordd. Mae Shift yn toglo adeiladu/amcangyfrif y gost
STR_RAIL_TOOLBAR_TOOLTIP_TOGGLE_BUILD_REMOVE_FOR                :{BLACK}Toglu adeiladu/tynnu ar gyfer traciau, signalau, a pwyntiau llwybro. Wrth ddal Ctrl, caiff cledrau pwyntiau llwybro a gorsafoedd eu tynnu hefyd
STR_RAIL_TOOLBAR_TOOLTIP_CONVERT_RAIL                           :{BLACK}Trosi/Diweddaru math y rheilffordd. Mae Shift yn toglo adeiladu/amcangyfrif y gost

STR_RAIL_NAME_RAILROAD                                          :Rheilffordd
STR_RAIL_NAME_ELRAIL                                            :rheilffordd drydan
STR_RAIL_NAME_MONORAIL                                          :monoreilffordd
STR_RAIL_NAME_MAGLEV                                            :maglef

# Rail depot construction window
STR_BUILD_DEPOT_TRAIN_ORIENTATION_CAPTION                       :{WHITE}Cyfeiriad Depo Trên
STR_BUILD_DEPOT_TRAIN_ORIENTATION_TOOLTIP                       :{BLACK}Dewiswch gyfeiriad depo rheilffordd

# Rail waypoint construction window
STR_WAYPOINT_CAPTION                                            :{WHITE}Pwynt Llwybro
STR_WAYPOINT_GRAPHICS_TOOLTIP                                   :{BLACK}Dewis math o bwynt llwybro

# Rail station construction window
STR_STATION_BUILD_RAIL_CAPTION                                  :{WHITE}Dewiswch Orsaf Reilffordd
STR_STATION_BUILD_ORIENTATION                                   :{BLACK}Cyfeiriad
STR_STATION_BUILD_RAILROAD_ORIENTATION_TOOLTIP                  :{BLACK}Dewiswch gyfeiriad gorsaf reilffordd
STR_STATION_BUILD_NUMBER_OF_TRACKS                              :{BLACK}Nifer y traciau
STR_STATION_BUILD_NUMBER_OF_TRACKS_TOOLTIP                      :{BLACK}Dewiswch nifer y platfformau ar gyfer yr orsaf reilffordd
STR_STATION_BUILD_PLATFORM_LENGTH                               :{BLACK}Hyd y platfform
STR_STATION_BUILD_PLATFORM_LENGTH_TOOLTIP                       :{BLACK}Dewiswch hyd yr orsaf reilffordd
STR_STATION_BUILD_DRAG_DROP                                     :{BLACK}Llusgo a Gollwng
STR_STATION_BUILD_DRAG_DROP_TOOLTIP                             :{BLACK}Adeiladu gorsaf gan ddefnyddio llusgo a gollwng

STR_STATION_BUILD_STATION_CLASS_TOOLTIP                         :{BLACK}Dewiswch y dosbarth o orsaf i'w dangos
STR_STATION_BUILD_STATION_TYPE_TOOLTIP                          :{BLACK}Dewiswch y math o orsaf i'w hadeiladu

STR_STATION_CLASS_DFLT                                          :Gorsaf Ddiofyn
STR_STATION_CLASS_WAYP                                          :Pwyntiau llwybro

# Signal window
STR_BUILD_SIGNAL_CAPTION                                        :{WHITE}Dewis Signal
STR_BUILD_SIGNAL_SEMAPHORE_NORM_TOOLTIP                         :{BLACK}Signal Bloc (semaffor){}Dyma'r math mwyaf sylfaenol o signal, sy'n caniatáu un trên yn unig ymhob bloc ar unrhyw adeg
STR_BUILD_SIGNAL_SEMAPHORE_ENTRY_TOOLTIP                        :{BLACK}Signal Mynediad (semaffor){}Gwyrdd cyhyd y bod un neu fwy o signalau gadael yn wyrdd yn yr ardal nesaf o drac. Dangosir coch fel arall
STR_BUILD_SIGNAL_SEMAPHORE_EXIT_TOOLTIP                         :{BLACK}Signal Gadael (semaffor){}Yn ymddwyn fel signal bloc, ond yn angenrheidiol ar gyfer gweithredu'r lliw cywir ar signalau mynediad a chyfun
STR_BUILD_SIGNAL_SEMAPHORE_COMBO_TOOLTIP                        :{BLACK}Signal Cyfun (semaffor){}Mae'r signal cyfun yn gweithredu fel signal mynediad ac fel signal gadael. Mae hyn yn eich galluogi i adeiladu "coed" o ragsignalau
STR_BUILD_SIGNAL_SEMAPHORE_PBS_TOOLTIP                          :{BLACK}Signal Llwybr (semaffor){}Mae signal llwybr yn caniatáu i fwy nag un trên symud i mewn i floc signal ar yr un pryd, os oes modd i'r trên gofrestru llwybr clir at fan aros diogel. Gellir pasio signalau llwybro cyffredin o'r ochr gefn
STR_BUILD_SIGNAL_SEMAPHORE_PBS_OWAY_TOOLTIP                     :{BLACK}Signal Llwybr Unffordd (semaffor){}Mae signal llwybr yn caniatáu i fwy nag un trên symud i mewn i floc signal ar yr un pryd, os oes modd i'r trên gofrestru llwybr clir at fan aros diogel. Ni ellir pasio signalau llwybro unffordd o'r ochr gefn
STR_BUILD_SIGNAL_ELECTRIC_NORM_TOOLTIP                          :{BLACK}Signal Bloc (trydan){}Dyma'r math mwyaf sylfaenol o signal, sy'n caniatáu un trên yn unig ymhob bloc ar unrhyw adeg
STR_BUILD_SIGNAL_ELECTRIC_ENTRY_TOOLTIP                         :{BLACK}Signal Mynediad (trydan){}Gwyrdd cyhyd y bod un neu fwy o signalau gadael yn wyrdd yn yr ardal nesaf o drac. Dangosai coch fel arall
STR_BUILD_SIGNAL_ELECTRIC_EXIT_TOOLTIP                          :{BLACK}Signal Gadael (trydan){}Yn ymddwyn fel signal bloc, ond yn angenrheidiol ar gyfer gweithredu'r lliw cywir ar signalau mynediad a chyfun
STR_BUILD_SIGNAL_ELECTRIC_COMBO_TOOLTIP                         :{BLACK}Signal Cyfun (trydan){}Mae'r signal cyfun yn gweithredu fel signal mynediad ac fel signal gadael. Mae hyn yn eich galluogi i adeiladu "coed" o ragsignalau
STR_BUILD_SIGNAL_ELECTRIC_PBS_TOOLTIP                           :{BLACK}Signal Llwybr (trydan){}Mae signal llwybr yn caniatáu i fwy nag un trên symud i mewn i floc signal ar yr un pryd, os oes modd i'r trên gofrestru llwybr clir at fan aros diogel. Gellir pasio signalau llwybro cyffredin o'r ochr gefn
STR_BUILD_SIGNAL_ELECTRIC_PBS_OWAY_TOOLTIP                      :{BLACK}Signal Llwybr Unffordd (trydan){}Mae signal llwybr yn caniatáu i fwy nag un trên symud i mewn i floc signal ar yr un pryd, os oes modd i'r trên gofrestru llwybr clir at fan aros diogel. Ni ellir pasio signalau llwybro unffordd o'r ochr gefn
STR_BUILD_SIGNAL_CONVERT_TOOLTIP                                :{BLACK}Trosi Signal{}Pan fydd wedi'i ddewis, bydd clicio ar signal sy'n bodoli yn ei drosi i'r math ac amrywiad a ddewiswyd, Mae Shift+Clic yn dangos amcangyfrif o'r gost
STR_BUILD_SIGNAL_DRAG_SIGNALS_DENSITY_TOOLTIP                   :{BLACK}Dwysedd llusgo signalau
STR_BUILD_SIGNAL_DRAG_SIGNALS_DENSITY_DECREASE_TOOLTIP          :{BLACK}Cynyddu dwysedd llusgo signalau
STR_BUILD_SIGNAL_DRAG_SIGNALS_DENSITY_INCREASE_TOOLTIP          :{BLACK}Cynyddu amlder y signalau wrth lusgo

# Bridge selection window
STR_SELECT_RAIL_BRIDGE_CAPTION                                  :{WHITE}Dewiswch Bont Rheilffordd
STR_SELECT_ROAD_BRIDGE_CAPTION                                  :{WHITE}Dewiswch Bont Ffordd
STR_SELECT_BRIDGE_SELECTION_TOOLTIP                             :{BLACK}Dewis pont - cliciwch ar y eich dewis i'w hadeiladu
STR_SELECT_BRIDGE_INFO                                          :{GOLD}{STRING},{} {VELOCITY} {WHITE}{CURRENCY_LONG}
STR_SELECT_BRIDGE_SCENEDIT_INFO                                 :{GOLD}{STRING},{} {VELOCITY}
STR_BRIDGE_NAME_SUSPENSION_STEEL                                :Crog, Dur
STR_BRIDGE_NAME_GIRDER_STEEL                                    :Hytrawst, Dur
STR_BRIDGE_NAME_CANTILEVER_STEEL                                :Canttilifer, Dur
STR_BRIDGE_NAME_SUSPENSION_CONCRETE                             :Crog, Concrit
STR_BRIDGE_NAME_WOODEN                                          :Pren
STR_BRIDGE_NAME_CONCRETE                                        :Concrit
STR_BRIDGE_NAME_TUBULAR_STEEL                                   :Tiwbaidd, Dur
STR_BRIDGE_TUBULAR_SILICON                                      :Tiwbaidd, Silicon


# Road construction toolbar
STR_ROAD_TOOLBAR_ROAD_CONSTRUCTION_CAPTION                      :{WHITE}Adeiladu Ffyrdd
STR_ROAD_TOOLBAR_TRAM_CONSTRUCTION_CAPTION                      :{WHITE}Adeiladu Tramffordd
STR_ROAD_TOOLBAR_TOOLTIP_BUILD_ROAD_SECTION                     :{BLACK}Adeiladu darn o ffordd. Mae ctrl yn toglo adeiladu/clirio'r ffordd, tra fo Shift yn toglo adeiladu/dangos amcangyfrif o'r gost
STR_ROAD_TOOLBAR_TOOLTIP_BUILD_TRAMWAY_SECTION                  :{BLACK}Adeiladu darn tramffordd. Mae Ctrl yn toglo adeiladu/codi tramffordd, tra fo Shift yn toglo adeiladu/dangos amcangyfrif o'r gost
STR_ROAD_TOOLBAR_TOOLTIP_BUILD_AUTOROAD                         :{BLACK}Adeiladu darnau ffordd gan ddefnyddio'r modd Awtoffordd. Mae Ctrl yn toglo adeiladu/clirio ffordd, tra fo Shift yn toglo adeiladu/dangos amcangyfrif o'r gost
STR_ROAD_TOOLBAR_TOOLTIP_BUILD_AUTOTRAM                         :{BLACK}Adeiladu darn tramffordd gan ddefnyddio'r modd Awtoffordd. Mae Ctrl yn toglo adeiladu/codi tramffordd, tra fo Shift yn toglo adeiladu/amcangyfrif y gost
STR_ROAD_TOOLBAR_TOOLTIP_BUILD_ROAD_VEHICLE_DEPOT               :{BLACK}Adeiladu depo cerbydau ffordd (ar gyfer adeiladu a gwasanaethu cerbydau ffordd). Mae Shift yn toglo adeiladu/dangos amcangyfrif o'r gost
STR_ROAD_TOOLBAR_TOOLTIP_BUILD_TRAM_VEHICLE_DEPOT               :{BLACK}Adeiladu garej cerbyd tram (ar gyfer adeiladu a gwasanaethu cerbydau tram). Mae Shift yn toglo adeiladu/dangos amcangyfrif o'r gost
STR_ROAD_TOOLBAR_TOOLTIP_BUILD_BUS_STATION                      :{BLACK}Adeiladu gorsaf fysiau. Mae Ctrl yn galluogi uno gorsafoedd, tra fo Shift yn toglo adeiladu/dangos amcangyfrif o'r gost
STR_ROAD_TOOLBAR_TOOLTIP_BUILD_PASSENGER_TRAM_STATION           :{BLACK}Adeiladu gorsaf tramiau teithwyr. Mae Ctrl yn galluogi uno gorsafoedd, tra fo Shift yn toglo adeiladu/dangos amcangyfrif o'r gost
STR_ROAD_TOOLBAR_TOOLTIP_BUILD_TRUCK_LOADING_BAY                :{BLACK}Adeiladu bae llwytho lorïau. Mae Ctrl yn galluogi uno gorsafoedd, tra fo Shift yn toglo adeiladu/dangos amcangyfrif o'r gost
STR_ROAD_TOOLBAR_TOOLTIP_BUILD_CARGO_TRAM_STATION               :{BLACK}Adeiladu gorsaf tramiau nwyddau. Mae Ctrl yn galluogi uno gorsafoedd, tra fo Shift yn toglo adeiladu/dangos amcangyfrif o'r gost
STR_ROAD_TOOLBAR_TOOLTIP_TOGGLE_ONE_WAY_ROAD                    :{BLACK}Gweithredu/dadweithredu ffyrdd un-ffordd
STR_ROAD_TOOLBAR_TOOLTIP_BUILD_ROAD_BRIDGE                      :{BLACK}Adeiladu pont ffordd. Mae Shift yn toglo adeiladu/amcangyfrif y gost
STR_ROAD_TOOLBAR_TOOLTIP_BUILD_TRAMWAY_BRIDGE                   :{BLACK}Adeiladu pont tramffordd. Mae Shift yn toglo adeiladu/amcangyfrif y gost
STR_ROAD_TOOLBAR_TOOLTIP_BUILD_ROAD_TUNNEL                      :{BLACK}Adeiladu twnnel ffordd. Mae Shift yn toglo adeiladu/amcangyfrif y gost
STR_ROAD_TOOLBAR_TOOLTIP_BUILD_TRAMWAY_TUNNEL                   :{BLACK}Adeiladu twnel tramffordd. Mae Shift yn toglo adeiladu/amcangyfrif y gost
STR_ROAD_TOOLBAR_TOOLTIP_TOGGLE_BUILD_REMOVE_FOR_ROAD           :{BLACK}toglu adeiladu/clirio ar gyfer adeiladu ffyrdd
STR_ROAD_TOOLBAR_TOOLTIP_TOGGLE_BUILD_REMOVE_FOR_TRAMWAYS       :{BLACK}Toglu adeiladu/dileu ar gyfer adeiladu tramffordd

# Road depot construction window
STR_BUILD_DEPOT_ROAD_ORIENTATION_CAPTION                        :{WHITE}Cyfeiriad Depo Ffordd
STR_BUILD_DEPOT_ROAD_ORIENTATION_SELECT_TOOLTIP                 :{BLACK}Dewiswch gyfeiriad depo cerbyd ffordd
STR_BUILD_DEPOT_TRAM_ORIENTATION_CAPTION                        :{WHITE}Cyfeiriad Depo Tramiau
STR_BUILD_DEPOT_TRAM_ORIENTATION_SELECT_TOOLTIP                 :{BLACK}Dewis cyfeiriad y garej cerbyd tram

# Road vehicle station construction window
STR_STATION_BUILD_BUS_ORIENTATION                               :{WHITE}Cyfeiriad Gorsaf Fysiau
STR_STATION_BUILD_BUS_ORIENTATION_TOOLTIP                       :{BLACK}Dewiswch gyfeiriad yr orsaf fysiau
STR_STATION_BUILD_TRUCK_ORIENTATION                             :{WHITE}Cyfeiriad Gorsaf Lorïau
STR_STATION_BUILD_TRUCK_ORIENTATION_TOOLTIP                     :{BLACK}Dewiswch gyfeiriad y bae llwytho lorïau
STR_STATION_BUILD_PASSENGER_TRAM_ORIENTATION                    :{WHITE}Cyfeiriad Gorsaf Tramiau Teithwyr
STR_STATION_BUILD_PASSENGER_TRAM_ORIENTATION_TOOLTIP            :{BLACK}Dewiswch gyfeiriad yr orsaf tramiau teithwyr
STR_STATION_BUILD_CARGO_TRAM_ORIENTATION                        :{WHITE}Cyfeiriad Gorsaf Tramiau Nwyddau
STR_STATION_BUILD_CARGO_TRAM_ORIENTATION_TOOLTIP                :{BLACK}Dewiswch gyfeiriad yr orsaf tramiau nwyddau

# Waterways toolbar (last two for SE only)
STR_WATERWAYS_TOOLBAR_CAPTION                                   :{WHITE}Adeiladu Camlesi
STR_WATERWAYS_TOOLBAR_CAPTION_SE                                :{WHITE}Camlesi
STR_WATERWAYS_TOOLBAR_BUILD_CANALS_TOOLTIP                      :{BLACK}Adeiladu camlesi. Mae Shift yn toglo adeiladu/dangos amcangyfrif o'r gost
STR_WATERWAYS_TOOLBAR_BUILD_LOCKS_TOOLTIP                       :{BLACK}Adeiladu lociau. Mae Shift yn toglo adeiladu/amcangyfrif y gost
STR_WATERWAYS_TOOLBAR_BUILD_DEPOT_TOOLTIP                       :{BLACK}Adeiladu depo llongau (ar gyfer adeiladu a gwasanaethu llongau). Mae Shift yn toglo adeiladu/dangos amcangyfrif o'r gost
STR_WATERWAYS_TOOLBAR_BUILD_DOCK_TOOLTIP                        :{BLACK}Adeiladu doc llongau. Mae Ctrl yn galluogi uno gorsafoedd, tra fo Shift yn toglo adeiladu/dangos amcangyfrif o'r gost
STR_WATERWAYS_TOOLBAR_BUOY_TOOLTIP                              :{BLACK}Gosod bwï a ellir ei ddefnyddio fel pwynt llwybro. Mae Shift yn toglo adeiladu/amcangyfrif y gost
STR_WATERWAYS_TOOLBAR_BUILD_AQUEDUCT_TOOLTIP                    :{BLACK}Adeiladu traphont. Mae Shift yn toglo adeiladu/amcangyfrif y gost
STR_WATERWAYS_TOOLBAR_CREATE_LAKE_TOOLTIP                       :{BLACK}Pennu ardal dŵr.{}Creu camlas, oni bai fod Ctrl yn cael ei ddal i lawr ar lefel y môr, pan fydd yn boddi'r ardal o'i gwmpas
STR_WATERWAYS_TOOLBAR_CREATE_RIVER_TOOLTIP                      :{BLACK}Creu afonydd

# Ship depot construction window
STR_DEPOT_BUILD_SHIP_CAPTION                                    :{WHITE}Cyfeiriad Depo Llong
STR_DEPOT_BUILD_SHIP_ORIENTATION_TOOLTIP                        :{BLACK}Dewiswch gyfeiriad y depo llong

# Dock construction window
STR_STATION_BUILD_DOCK_CAPTION                                  :{WHITE}Doc

# Airport toolbar
STR_TOOLBAR_AIRCRAFT_CAPTION                                    :{WHITE}Meysydd Awyr
STR_TOOLBAR_AIRCRAFT_BUILD_AIRPORT_TOOLTIP                      :{BLACK}Adeiladu maes awyr. Mae Ctrl yn galluogi uno gorsafoedd, tra fo Shift yn toglo adeiladu/dangos amcangyfrif o'r gost

# Airport construction window
STR_STATION_BUILD_AIRPORT_CAPTION                               :{WHITE}Dewiswch Faes Awyr
STR_STATION_BUILD_AIRPORT_TOOLTIP                               :{BLACK}Dewiswch maint/math y maes awyr
STR_STATION_BUILD_AIRPORT_CLASS_LABEL                           :{BLACK}Maint maes awyr
STR_STATION_BUILD_AIRPORT_LAYOUT_NAME                           :{BLACK}Cynllun {NUM}

STR_AIRPORT_SMALL                                               :Bach
STR_AIRPORT_CITY                                                :Dinas
STR_AIRPORT_METRO                                               :Maes awyr metropolitan
STR_AIRPORT_INTERNATIONAL                                       :Rhyngwladol
STR_AIRPORT_COMMUTER                                            :Cymudol
STR_AIRPORT_INTERCONTINENTAL                                    :Rhyng-gyfandirol
STR_AIRPORT_HELIPORT                                            :Porth Hofrennydd
STR_AIRPORT_HELIDEPOT                                           :Depo Hofrennydd
STR_AIRPORT_HELISTATION                                         :Gorsaf Hofrennydd

STR_AIRPORT_CLASS_SMALL                                         :Meysydd awyr bach
STR_AIRPORT_CLASS_LARGE                                         :Meysydd awyr mawr
STR_AIRPORT_CLASS_HUB                                           :Meysydd awyr cyfnewid
STR_AIRPORT_CLASS_HELIPORTS                                     :Meysydd awyr hofrennydd

STR_STATION_BUILD_NOISE                                         :{BLACK}Swn a gynhyrchir: {GOLD}{COMMA}

# Landscaping toolbar
STR_LANDSCAPING_TOOLBAR                                         :{WHITE}Tirweddu
STR_LANDSCAPING_TOOLTIP_LOWER_A_CORNER_OF_LAND                  :{BLACK}Gostwng cornel o dir. Mae llusgo'n gostwng y gornel gyntaf a ddewisir ac yna'n lefelu'r ardal a ddewisir i uchder newydd y gornel. Mae Ctrl yn dewis ardal yn ddeiagonal, tra fo Shift yn toglo adeiladu/dangos amcangyfrif o'r gost
STR_LANDSCAPING_TOOLTIP_RAISE_A_CORNER_OF_LAND                  :{BLACK}Codi cornel o dir. Mae llusgo'n codi'r gornel gyntaf a ddewisir ac yna'n lefelu'r ardal a ddewisir i uchder newydd y gornel. Mae Ctrl yn dewis ardal yn ddeiagonal, tra fo Shift yn toglo adeiladu/dangos amcangyfrif o'r gost
STR_LANDSCAPING_LEVEL_LAND_TOOLTIP                              :{BLACK}Gwastatáu ardal o dir i uchder y gornel gyntaf a ddewisir. Mae Ctrl yn dewis ardal yn ddeiagonal, tra fo Shift yn toglo adeiladu/dangos amcangyfrif o'r gost
STR_LANDSCAPING_TOOLTIP_PURCHASE_LAND                           :{BLACK}Prynu tir ar gyfer defnydd yn y dyfodol. Mae Shift yn toglo adeiladu/amcangyfrif y gost

# Object construction window
STR_OBJECT_BUILD_CAPTION                                        :{WHITE}Dewis Gwrthrych
STR_OBJECT_BUILD_TOOLTIP                                        :{BLACK}Dewisiwch wrthrych i'w hadeiladu. Mae Shift yn toglo adeiladu/dangor amcangyfrif o'r gost
STR_OBJECT_BUILD_CLASS_TOOLTIP                                  :{BLACK}Dewisiwch dosbarth y gwrthrych i'w hadeiladu
STR_OBJECT_BUILD_PREVIEW_TOOLTIP                                :{BLACK}Rhagolwg o'r gwrthrych
STR_OBJECT_BUILD_SIZE                                           :{BLACK}Maint: {GOLD}{NUM} x {NUM} teil

STR_OBJECT_CLASS_LTHS                                           :Goleudai
STR_OBJECT_CLASS_TRNS                                           :Tyrrau Darlledu

# Tree planting window (last two for SE only)
STR_PLANT_TREE_CAPTION                                          :{WHITE}Coed
STR_PLANT_TREE_TOOLTIP                                          :{BLACK}Dewiswch y math o goeden i'w phlannu. Os oes coeden yno'n barod, bydd hyn yn plannu mwy o goed o fath ar hap
STR_TREES_RANDOM_TYPE                                           :{BLACK}Coed o fath ar hap
STR_TREES_RANDOM_TYPE_TOOLTIP                                   :{BLACK}Gosod coed o fath ar hap. Mae Shift yn toglo adeiladu/dangos amcangyfrif cost
STR_TREES_RANDOM_TREES_BUTTON                                   :{BLACK}Coed ar hap
STR_TREES_RANDOM_TREES_TOOLTIP                                  :{BLACK}Plannu coed ar hap ar draws y tirwedd

# Land generation window (SE)
STR_TERRAFORM_TOOLBAR_LAND_GENERATION_CAPTION                   :{WHITE}Cynhyrchu Tirwedd
STR_TERRAFORM_TOOLTIP_PLACE_ROCKY_AREAS_ON_LANDSCAPE            :{BLACK}Gosod ardaloedd creigiog ar y tirwedd
STR_TERRAFORM_TOOLTIP_DEFINE_DESERT_AREA                        :{BLACK}Pennu ardal anialwch.{}Dal CTRL i gael gwared ohono
STR_TERRAFORM_TOOLTIP_INCREASE_SIZE_OF_LAND_AREA                :{BLACK}Cynyddu'r arwynebedd tir i'w godi neu ostwng
STR_TERRAFORM_TOOLTIP_DECREASE_SIZE_OF_LAND_AREA                :{BLACK}Lleihau'r arwynebedd tir i'w godi neu ostwng
STR_TERRAFORM_TOOLTIP_GENERATE_RANDOM_LAND                      :{BLACK}Cynhyrchu Tir ar Hap
STR_TERRAFORM_SE_NEW_WORLD                                      :{BLACK}Creu senario newydd
STR_TERRAFORM_RESET_LANDSCAPE                                   :{BLACK}Ailosod Tirwedd
STR_TERRAFORM_RESET_LANDSCAPE_TOOLTIP                           :{BLACK}Dileu holl eiddo'r cwmni o'r map

STR_QUERY_RESET_LANDSCAPE_CAPTION                               :{WHITE}Ailosod Tirwedd
STR_RESET_LANDSCAPE_CONFIRMATION_TEXT                           :{WHITE}Ydych chi'n siwr eich bod eisiau dileu holl eiddo'r cwmni o'r map?

# Town generation window (SE)
STR_FOUND_TOWN_CAPTION                                          :{WHITE}Cynhyrchu Trefi
STR_FOUND_TOWN_NEW_TOWN_BUTTON                                  :{BLACK}Tref Newydd
STR_FOUND_TOWN_NEW_TOWN_TOOLTIP                                 :{BLACK}Sefydlu tref newydd. Mae Shift+Clic yn dangos amcangyfrif o'r gost
STR_FOUND_TOWN_RANDOM_TOWN_BUTTON                               :{BLACK}Tref ar hap
STR_FOUND_TOWN_RANDOM_TOWN_TOOLTIP                              :{BLACK}Sefydlu tref mewn safle ar hap
STR_FOUND_TOWN_MANY_RANDOM_TOWNS                                :{BLACK}Llawer o drefi ar hap
STR_FOUND_TOWN_RANDOM_TOWNS_TOOLTIP                             :{BLACK}Gorchuddio'r map gyda threfi wedi'i lleoli ar hap

STR_FOUND_TOWN_NAME_TITLE                                       :{YELLOW}Enw tref:
STR_FOUND_TOWN_NAME_EDITOR_TITLE                                :{BLACK}Rhowch enw'r dref
STR_FOUND_TOWN_NAME_EDITOR_HELP                                 :{BLACK}Cliciwch i fewnbynnu enw'r dref
STR_FOUND_TOWN_NAME_RANDOM_BUTTON                               :{BLACK}Enw ar hap
STR_FOUND_TOWN_NAME_RANDOM_TOOLTIP                              :{BLACK}Cynhyrchu enw newydd ar hap

STR_FOUND_TOWN_INITIAL_SIZE_TITLE                               :{YELLOW}Maint tref:
STR_FOUND_TOWN_INITIAL_SIZE_SMALL_BUTTON                        :{BLACK}Bach
STR_FOUND_TOWN_INITIAL_SIZE_MEDIUM_BUTTON                       :{BLACK}Cymhedrol
STR_FOUND_TOWN_INITIAL_SIZE_LARGE_BUTTON                        :{BLACK}Mawr
STR_FOUND_TOWN_SIZE_RANDOM                                      :{BLACK}Ar hap
STR_FOUND_TOWN_INITIAL_SIZE_TOOLTIP                             :{BLACK}Dewiswch maint y dref
STR_FOUND_TOWN_CITY                                             :{BLACK}Dinas
STR_FOUND_TOWN_CITY_TOOLTIP                                     :{BLACK}Mae dinasoedd yn tyfu'n gynt na threfi arferol{}Yn dibynnu ar y gosodiadau, maent hefyd yn fwy pan gânt eu sefydlu

STR_FOUND_TOWN_ROAD_LAYOUT                                      :{YELLOW}Cynllun ffyrdd tref
STR_FOUND_TOWN_SELECT_TOWN_ROAD_LAYOUT                          :{BLACK}Dewiswch y cynllun ffyrdd i'w ddefnyddio ar gyfer y dref hon
STR_FOUND_TOWN_SELECT_LAYOUT_ORIGINAL                           :{BLACK}Gwreiddiol
STR_FOUND_TOWN_SELECT_LAYOUT_BETTER_ROADS                       :{BLACK}Gwell ffyrdd
STR_FOUND_TOWN_SELECT_LAYOUT_2X2_GRID                           :{BLACK}Grid 2x2
STR_FOUND_TOWN_SELECT_LAYOUT_3X3_GRID                           :{BLACK}Grid 3x3
STR_FOUND_TOWN_SELECT_LAYOUT_RANDOM                             :{BLACK}Ar hap

# Fund new industry window
STR_FUND_INDUSTRY_CAPTION                                       :{WHITE}Ariannu diwydiant newydd
STR_FUND_INDUSTRY_SELECTION_TOOLTIP                             :{BLACK}Dewiswch ddiwydiant o'r rhestr
STR_FUND_INDUSTRY_MANY_RANDOM_INDUSTRIES                        :Llawer o ddiwydiannau ar hap
STR_FUND_INDUSTRY_MANY_RANDOM_INDUSTRIES_TOOLTIP                :{BLACK}Gorchuddio'r map gyda diwydiannau wedi'i lleoli ar hap
STR_FUND_INDUSTRY_INDUSTRY_BUILD_COST                           :{BLACK}Côst: {YELLOW}{CURRENCY_LONG}
STR_FUND_INDUSTRY_PROSPECT_NEW_INDUSTRY                         :{BLACK}Mwynchwilio
STR_FUND_INDUSTRY_BUILD_NEW_INDUSTRY                            :{BLACK}Adeiladu
STR_FUND_INDUSTRY_FUND_NEW_INDUSTRY                             :{BLACK}Ariannu

# Industry cargoes window
STR_INDUSTRY_CARGOES_INDUSTRY_CAPTION                           :{WHITE}Cadwyn ddiwydiant ar gyfer diwydiant {STRING}
STR_INDUSTRY_CARGOES_CARGO_CAPTION                              :{WHITE}Cadwyn ddiwydiant ar gyfer llwythi {STRING}
STR_INDUSTRY_CARGOES_PRODUCERS                                  :{WHITE}Diwydiannau'n creu
STR_INDUSTRY_CARGOES_CUSTOMERS                                  :{WHITE}Diwydiannau'n derbyn
STR_INDUSTRY_CARGOES_HOUSES                                     :{WHITE}Tai
STR_INDUSTRY_CARGOES_INDUSTRY_TOOLTIP                           :{BLACK}Cliciwch ar ddiwydiant i weld ei gyflenwyr a chwsmeriaid
STR_INDUSTRY_CARGOES_CARGO_TOOLTIP                              :{BLACK}{STRING}{}Cliciwch ar math llwyth i weld ei gyflenwyr a'i chwsmeriaid
STR_INDUSTRY_DISPLAY_CHAIN                                      :{BLACK}Dangos cadwyn
STR_INDUSTRY_DISPLAY_CHAIN_TOOLTIP                              :{BLACK}Dangos diwydiannau sy'n cyflenwi a derbyn llwythi
STR_INDUSTRY_CARGOES_NOTIFY_SMALLMAP                            :{BLACK}Cyfuno a'r map bychan
STR_INDUSTRY_CARGOES_NOTIFY_SMALLMAP_TOOLTIP                    :{BLACK}Dewis y diwydiannau a ddangosir ar y map bychan hefyd
STR_INDUSTRY_CARGOES_SELECT_CARGO                               :{BLACK}Dewis cargo
STR_INDUSTRY_CARGOES_SELECT_CARGO_TOOLTIP                       :{BLACK}Dewis y cargo yr ydych am ei ddangos
STR_INDUSTRY_CARGOES_SELECT_INDUSTRY                            :{BLACK}Dewis diwydiant
STR_INDUSTRY_CARGOES_SELECT_INDUSTRY_TOOLTIP                    :{BLACK}Dewis y diwydiant yr ydych am ei ddangos

# Land area window
STR_LAND_AREA_INFORMATION_CAPTION                               :{WHITE}Gwybodath Ardal Tir
STR_LAND_AREA_INFORMATION_COST_TO_CLEAR_N_A                     :{BLACK}Cost i'w glirio: {LTBLUE}Amherthnasol
STR_LAND_AREA_INFORMATION_COST_TO_CLEAR                         :{BLACK}Cost i'w glirio: {RED}{CURRENCY_LONG}
STR_LAND_AREA_INFORMATION_REVENUE_WHEN_CLEARED                  :{BLACK}Elw o'i glirio: {LTBLUE}{CURRENCY_LONG}
STR_LAND_AREA_INFORMATION_OWNER_N_A                             :N/A
STR_LAND_AREA_INFORMATION_OWNER                                 :{BLACK}Perchennog: {LTBLUE}{STRING}
STR_LAND_AREA_INFORMATION_ROAD_OWNER                            :{BLACK}Perchennog ffordd: {LTBLUE}{STRING}
STR_LAND_AREA_INFORMATION_TRAM_OWNER                            :{BLACK}Perchennog ffordd: {LTBLUE}{STRING}
STR_LAND_AREA_INFORMATION_RAIL_OWNER                            :{BLACK}Perchennog rheilffordd: {LTBLUE}{STRING}
STR_LAND_AREA_INFORMATION_LOCAL_AUTHORITY                       :{BLACK}Awdurdod Lleol: {LTBLUE}{STRING}
STR_LAND_AREA_INFORMATION_LOCAL_AUTHORITY_NONE                  :Dim
STR_LAND_AREA_INFORMATION_LANDINFO_COORDS                       :{BLACK}Cyfeirnodau: {LTBLUE}{NUM} x {NUM} x {NUM} ({STRING})
STR_LAND_AREA_INFORMATION_BUILD_DATE                            :{BLACK}Adeiladwyd: {LTBLUE}{DATE_LONG}
STR_LAND_AREA_INFORMATION_STATION_CLASS                         :{BLACK}Dosbarth gorsaf: {LTBLUE}{STRING}
STR_LAND_AREA_INFORMATION_STATION_TYPE                          :{BLACK}Math gorsaf: {LTBLUE}{STRING}
STR_LAND_AREA_INFORMATION_AIRPORT_CLASS                         :{BLACK}Dosbarth maes awyr: {LTBLUE}{STRING}
STR_LAND_AREA_INFORMATION_AIRPORT_NAME                          :{BLACK}Enw'r maes awyr: {LTBLUE}{STRING}
STR_LAND_AREA_INFORMATION_AIRPORTTILE_NAME                      :{BLACK}Enw teil maes awyr: {LTBLUE}{STRING}
STR_LAND_AREA_INFORMATION_NEWGRF_NAME                           :{BLACK}NewGRF: {LTBLUE}{STRING}
STR_LAND_AREA_INFORMATION_CARGO_ACCEPTED                        :{BLACK}Llwythi a dderbynir: {LTBLUE}
STR_LAND_AREA_INFORMATION_CARGO_EIGHTS                          :({COMMA}/8 {STRING})
STR_LANG_AREA_INFORMATION_RAIL_SPEED_LIMIT                      :{BLACK}Terfyn cyflymder rheilffordd: {LTBLUE}{VELOCITY}
STR_LANG_AREA_INFORMATION_ROAD_SPEED_LIMIT                      :{BLACK}Terfyn cyflymder ffordd: {LTBLUE}{VELOCITY}

# Description of land area of different tiles
STR_LAI_CLEAR_DESCRIPTION_ROCKS                                 :Creigiau
STR_LAI_CLEAR_DESCRIPTION_ROUGH_LAND                            :Tir garw
STR_LAI_CLEAR_DESCRIPTION_BARE_LAND                             :Tir moel
STR_LAI_CLEAR_DESCRIPTION_GRASS                                 :Gwair
STR_LAI_CLEAR_DESCRIPTION_FIELDS                                :Caeau
STR_LAI_CLEAR_DESCRIPTION_SNOW_COVERED_LAND                     :Tir ag eira
STR_LAI_CLEAR_DESCRIPTION_DESERT                                :Anialdir

STR_LAI_RAIL_DESCRIPTION_TRACK                                  :Cledrau {STRING}
STR_LAI_RAIL_DESCRIPTION_TRACK_WITH_NORMAL_SIGNALS              :Cledrau {STRING} gyda signalau bloc
STR_LAI_RAIL_DESCRIPTION_TRACK_WITH_PRESIGNALS                  :Cledrau {STRING} gyda rhagsignalau
STR_LAI_RAIL_DESCRIPTION_TRACK_WITH_EXITSIGNALS                 :Cledrau {STRING} gyda signalau gadael
STR_LAI_RAIL_DESCRIPTION_TRACK_WITH_COMBOSIGNALS                :Cledrau {STRING} gyda signalau cyfun
STR_LAI_RAIL_DESCRIPTION_TRACK_WITH_PBSSIGNALS                  :Cledrau {STRING} gyda signalau llwybro
STR_LAI_RAIL_DESCRIPTION_TRACK_WITH_NOENTRYSIGNALS              :Cledrau {STRING} gyda signalau llwybro unffordd
STR_LAI_RAIL_DESCRIPTION_TRACK_WITH_NORMAL_PRESIGNALS           :Cledrau {STRING} gyda signalau bloc a rhagsignalau
STR_LAI_RAIL_DESCRIPTION_TRACK_WITH_NORMAL_EXITSIGNALS          :Cledrau {STRING} gyda signalau bloc a signalau gadael
STR_LAI_RAIL_DESCRIPTION_TRACK_WITH_NORMAL_COMBOSIGNALS         :Cledrau {STRING} gyda signalau bloc a signalau cyfun
STR_LAI_RAIL_DESCRIPTION_TRACK_WITH_NORMAL_PBSSIGNALS           :Cledrau {STRING} gyda signalau bloc a signalau llwybro
STR_LAI_RAIL_DESCRIPTION_TRACK_WITH_NORMAL_NOENTRYSIGNALS       :Cledrau {STRING} gyda signalau bloc a signalau llwybro unffordd
STR_LAI_RAIL_DESCRIPTION_TRACK_WITH_PRE_EXITSIGNALS             :Cledrau {STRING} gyda rhagsignalau a signalau gadael
STR_LAI_RAIL_DESCRIPTION_TRACK_WITH_PRE_COMBOSIGNALS            :Cledrau {STRING} gyda rhagsignalau a signalau cyfun
STR_LAI_RAIL_DESCRIPTION_TRACK_WITH_PRE_PBSSIGNALS              :Cledrau {STRING} gyda rhagsignalau a signalau llwybro
STR_LAI_RAIL_DESCRIPTION_TRACK_WITH_PRE_NOENTRYSIGNALS          :Cledrau {STRING} gyda rhag-signalau a signalau llwybro unffordd
STR_LAI_RAIL_DESCRIPTION_TRACK_WITH_EXIT_COMBOSIGNALS           :Cledrau {STRING} gyda signalau gadael a signalau cyfun
STR_LAI_RAIL_DESCRIPTION_TRACK_WITH_EXIT_PBSSIGNALS             :Cledrau {STRING} gyda signalau gadael a signalau llwybro
STR_LAI_RAIL_DESCRIPTION_TRACK_WITH_EXIT_NOENTRYSIGNALS         :Cledrau {STRING} gyda signalau gadael a signalau llwybro unffordd
STR_LAI_RAIL_DESCRIPTION_TRACK_WITH_COMBO_PBSSIGNALS            :Cledrau {STRING} gyda signalau cyfun a llwybro
STR_LAI_RAIL_DESCRIPTION_TRACK_WITH_COMBO_NOENTRYSIGNALS        :Cledrau {STRING} gyda signalau cyfun a signalau llwybr unffordd
STR_LAI_RAIL_DESCRIPTION_TRACK_WITH_PBS_NOENTRYSIGNALS          :Cledrau {STRING} gyda signalau llwybro a signalau llwybro unffordd
STR_LAI_RAIL_DESCRIPTION_TRAIN_DEPOT                            :Depo trên {STRING}

STR_LAI_ROAD_DESCRIPTION_ROAD                                   :Ffordd
STR_LAI_ROAD_DESCRIPTION_ROAD_WITH_STREETLIGHTS                 :Ffordd gyda goleuadau stryd
STR_LAI_ROAD_DESCRIPTION_TREE_LINED_ROAD                        :Ffordd gyda coed wedi'u plannu
STR_LAI_ROAD_DESCRIPTION_ROAD_VEHICLE_DEPOT                     :Depo cerbyd ffordd
STR_LAI_ROAD_DESCRIPTION_ROAD_RAIL_LEVEL_CROSSING               :Croesfan wastad ffordd/rheilffordd
STR_LAI_ROAD_DESCRIPTION_TRAMWAY                                :Tramffordd

# Houses come directly from their building names
STR_LAI_TOWN_INDUSTRY_DESCRIPTION_UNDER_CONSTRUCTION            :{STRING} (wrthi'n cael ei adeiladu)

STR_LAI_TREE_NAME_TREES                                         :Coed
STR_LAI_TREE_NAME_RAINFOREST                                    :Coedwig law
STR_LAI_TREE_NAME_CACTUS_PLANTS                                 :Planhigion Cactws

STR_LAI_STATION_DESCRIPTION_RAILROAD_STATION                    :Gorsaf reilffordd
STR_LAI_STATION_DESCRIPTION_AIRCRAFT_HANGAR                     :Awyrendy
STR_LAI_STATION_DESCRIPTION_AIRPORT                             :Maes awyr
STR_LAI_STATION_DESCRIPTION_TRUCK_LOADING_AREA                  :Ardal llwytho lorïau
STR_LAI_STATION_DESCRIPTION_BUS_STATION                         :Gorsaf fysiau
STR_LAI_STATION_DESCRIPTION_SHIP_DOCK                           :Doc llongau
STR_LAI_STATION_DESCRIPTION_BUOY                                :Bwï
STR_LAI_STATION_DESCRIPTION_WAYPOINT                            :Pwynt Llwybro

STR_LAI_WATER_DESCRIPTION_WATER                                 :Dŵr
STR_LAI_WATER_DESCRIPTION_CANAL                                 :Camlas
STR_LAI_WATER_DESCRIPTION_LOCK                                  :Loc
STR_LAI_WATER_DESCRIPTION_RIVER                                 :Afon
STR_LAI_WATER_DESCRIPTION_COAST_OR_RIVERBANK                    :Arfordir neu lan afon
STR_LAI_WATER_DESCRIPTION_SHIP_DEPOT                            :Depo Llong

# Industries come directly from their industry names

STR_LAI_TUNNEL_DESCRIPTION_RAILROAD                             :Twnnel rheilffordd
STR_LAI_TUNNEL_DESCRIPTION_ROAD                                 :Twnnel ffordd

STR_LAI_BRIDGE_DESCRIPTION_RAIL_SUSPENSION_STEEL                :Pont reilffordd grog o ddur
STR_LAI_BRIDGE_DESCRIPTION_RAIL_GIRDER_STEEL                    :Pont reilffordd hytrawst o ddur
STR_LAI_BRIDGE_DESCRIPTION_RAIL_CANTILEVER_STEEL                :Pont reilffordd cantilifer o ddur
STR_LAI_BRIDGE_DESCRIPTION_RAIL_SUSPENSION_CONCRETE             :Pont reilffordd grog o goncrit cyfnerth
STR_LAI_BRIDGE_DESCRIPTION_RAIL_WOODEN                          :Pont reilffordd bren
STR_LAI_BRIDGE_DESCRIPTION_RAIL_CONCRETE                        :Pont reilffordd goncrit
STR_LAI_BRIDGE_DESCRIPTION_RAIL_TUBULAR_STEEL                   :Pont reilffordd diwbaidd

STR_LAI_BRIDGE_DESCRIPTION_ROAD_SUSPENSION_STEEL                :Pont ffordd grog o ddur
STR_LAI_BRIDGE_DESCRIPTION_ROAD_GIRDER_STEEL                    :Pont ffordd hytrawst o ddur
STR_LAI_BRIDGE_DESCRIPTION_ROAD_CANTILEVER_STEEL                :Pont ffordd cantilifer o ddur
STR_LAI_BRIDGE_DESCRIPTION_ROAD_SUSPENSION_CONCRETE             :Pont ffordd grog o goncrit cyfnerth
STR_LAI_BRIDGE_DESCRIPTION_ROAD_WOODEN                          :Pont ffordd bren
STR_LAI_BRIDGE_DESCRIPTION_ROAD_CONCRETE                        :Pont ffordd goncrit
STR_LAI_BRIDGE_DESCRIPTION_ROAD_TUBULAR_STEEL                   :Pont ffordd diwbaidd

STR_LAI_BRIDGE_DESCRIPTION_AQUEDUCT                             :Traphont

STR_LAI_OBJECT_DESCRIPTION_TRANSMITTER                          :Darlledydd
STR_LAI_OBJECT_DESCRIPTION_LIGHTHOUSE                           :Goleudy
STR_LAI_OBJECT_DESCRIPTION_COMPANY_HEADQUARTERS                 :Pencadlys Cwmni
STR_LAI_OBJECT_DESCRIPTION_COMPANY_OWNED_LAND                   :Tir cwmni

# About OpenTTD window
STR_ABOUT_OPENTTD                                               :{WHITE}Gwybodaeth am OpenTTD
STR_ABOUT_ORIGINAL_COPYRIGHT                                    :{BLACK}Hawlfraint Wreiddiol {COPYRIGHT} 1995 Chris Sawyer, Holl cedwir pob hawl
STR_ABOUT_VERSION                                               :{BLACK}fersiwn OpenTTD {REV}
STR_ABOUT_COPYRIGHT_OPENTTD                                     :{BLACK}OpenTTD {COPYRIGHT}2002-2015 Y tîm OpenTTD

# Save/load game/scenario
STR_SAVELOAD_SAVE_CAPTION                                       :{WHITE}Cadw Gêm
STR_SAVELOAD_LOAD_CAPTION                                       :{WHITE}Llwytho Gêm
STR_SAVELOAD_SAVE_SCENARIO                                      :{WHITE}Cadw Senario
STR_SAVELOAD_LOAD_SCENARIO                                      :{WHITE}Llwytho Senario
STR_SAVELOAD_LOAD_HEIGHTMAP                                     :{WHITE}Llwytho Heightmap
STR_SAVELOAD_SAVE_HEIGHTMAP                                     :{WHITE}Cadw Siart Uchder
STR_SAVELOAD_HOME_BUTTON                                        :{BLACK}Cliciwch yma i newid i'r cyfeiriadur cadw/llwytho diofyn cyfredol
STR_SAVELOAD_BYTES_FREE                                         :{BLACK}{BYTES} yn rhydd
STR_SAVELOAD_LIST_TOOLTIP                                       :{BLACK}Rhestr o yriannau, cyfeiriaduron ffeiliau gemau wedi'i cadw
STR_SAVELOAD_EDITBOX_TOOLTIP                                    :{BLACK}Enw sydd wedi'i dewis ar gyfer gêm wedi'i chadw
STR_SAVELOAD_DELETE_BUTTON                                      :{BLACK}Dileu
STR_SAVELOAD_DELETE_TOOLTIP                                     :{BLACK}Dileu'r gêm wedi'i chadw sydd wedi'i dewis
STR_SAVELOAD_SAVE_BUTTON                                        :{BLACK}Cadw
STR_SAVELOAD_SAVE_TOOLTIP                                       :{BLACK}Cadw'r gêm hwn gan ddefnyddio'r enw sydd wedi'i dewis
STR_SAVELOAD_LOAD_BUTTON                                        :{BLACK}Llwytho
STR_SAVELOAD_LOAD_TOOLTIP                                       :{BLACK}Llwytho'r gêm a ddewiswyd
STR_SAVELOAD_LOAD_HEIGHTMAP_TOOLTIP                             :{BLACK}Llwytho'r map uchder a ddewiswyd
STR_SAVELOAD_DETAIL_CAPTION                                     :{BLACK}Manylion Gêm
STR_SAVELOAD_DETAIL_NOT_AVAILABLE                               :{BLACK}Dim gwybodaeth ar gael
STR_SAVELOAD_DETAIL_COMPANY_INDEX                               :{SILVER}{COMMA}: {WHITE}{STRING}
STR_SAVELOAD_DETAIL_GRFSTATUS                                   :{SILVER}NewGRF: {WHITE}{STRING}

STR_SAVELOAD_OSKTITLE                                           :{BLACK}Rhowch enw ar gyfer y gêm a gadwyd

# World generation
STR_MAPGEN_WORLD_GENERATION_CAPTION                             :{WHITE}Cynhyrchu Byd
STR_MAPGEN_MAPSIZE                                              :{BLACK}Maint Map:
STR_MAPGEN_MAPSIZE_TOOLTIP                                      :{BLACK}Dewis maint y map mewn teiliau. Bydd y nifer o deiliau sydd ara gael ychydig yn llai
STR_MAPGEN_BY                                                   :{BLACK}*
STR_MAPGEN_NUMBER_OF_TOWNS                                      :{BLACK}Nifer trefi:
STR_MAPGEN_DATE                                                 :{BLACK}Dyddiad:
STR_MAPGEN_NUMBER_OF_INDUSTRIES                                 :{BLACK}Nifer diwydiannau:
STR_MAPGEN_MAX_HEIGHTLEVEL                                      :{BLACK}Uchder map uchafsymol:
STR_MAPGEN_MAX_HEIGHTLEVEL_UP                                   :{BLACK}Cynyddu uchder uchafsymol mynyddoedd ar y map un uned
STR_MAPGEN_MAX_HEIGHTLEVEL_DOWN                                 :{BLACK}Lleihau uchder uchafsymol mynyddoedd ar y map un uned
STR_MAPGEN_SNOW_LINE_HEIGHT                                     :{BLACK}Uchder Llinell Eira:
STR_MAPGEN_SNOW_LINE_UP                                         :{BLACK}Symud y llinell eira un yn uwch
STR_MAPGEN_SNOW_LINE_DOWN                                       :{BLACK}Symud y llinell eira un yn is
STR_MAPGEN_LAND_GENERATOR                                       :{BLACK}Cynhyrchydd Tir:
STR_MAPGEN_TREE_PLACER                                          :{BLACK}Algorithm Coed:
STR_MAPGEN_TERRAIN_TYPE                                         :{BLACK}Math Tirwedd:
STR_MAPGEN_QUANTITY_OF_SEA_LAKES                                :{BLACK}Lefel y Môr:
STR_MAPGEN_QUANTITY_OF_RIVERS                                   :{BLACK}Afonydd:
STR_MAPGEN_SMOOTHNESS                                           :{BLACK}Llyfnder:
STR_MAPGEN_VARIETY                                              :{BLACK}Dosbarthiad amrywiaeth:
STR_MAPGEN_GENERATE                                             :{WHITE}Cynhyrchu

# Strings for map borders at game generation
STR_MAPGEN_BORDER_TYPE                                          :{BLACK}Ymylon mapiau:
STR_MAPGEN_NORTHWEST                                            :{BLACK}Gog. Orllewin
STR_MAPGEN_NORTHEAST                                            :{BLACK}Gog. Ddwyrain
STR_MAPGEN_SOUTHEAST                                            :{BLACK}De Ddwyrain
STR_MAPGEN_SOUTHWEST                                            :{BLACK}De Orllewin
STR_MAPGEN_BORDER_FREEFORM                                      :{BLACK}Ffurfrydd
STR_MAPGEN_BORDER_WATER                                         :{BLACK}Dŵr
STR_MAPGEN_BORDER_RANDOM                                        :{BLACK}Ar hap
STR_MAPGEN_BORDER_RANDOMIZE                                     :{BLACK}Ar hap
STR_MAPGEN_BORDER_MANUAL                                        :{BLACK}Â Llaw

STR_MAPGEN_HEIGHTMAP_ROTATION                                   :{BLACK}Cylchdro Map Uchder:
STR_MAPGEN_HEIGHTMAP_NAME                                       :{BLACK}Enw'r Map Uchder
STR_MAPGEN_HEIGHTMAP_SIZE_LABEL                                 :{BLACK}Maint:
STR_MAPGEN_HEIGHTMAP_SIZE                                       :{ORANGE}{NUM} x {NUM}

STR_MAPGEN_MAX_HEIGHTLEVEL_QUERY_CAPT                           :{WHITE}Newid uchder uchafsymol y map
STR_MAPGEN_SNOW_LINE_QUERY_CAPT                                 :{WHITE}Newid uchder Llinell Eira
STR_MAPGEN_START_DATE_QUERY_CAPT                                :{WHITE}Newid y flwyddyn gychwyn

# SE Map generation
STR_SE_MAPGEN_CAPTION                                           :{WHITE}math senario
STR_SE_MAPGEN_FLAT_WORLD                                        :{WHITE}Tir Gwastad
STR_SE_MAPGEN_FLAT_WORLD_TOOLTIP                                :{BLACK}Cynhyrchu Tir Gwastad
STR_SE_MAPGEN_RANDOM_LAND                                       :{WHITE}Tir ar hap
STR_SE_MAPGEN_FLAT_WORLD_HEIGHT                                 :{BLACK}uchder tir gwastad:
STR_SE_MAPGEN_FLAT_WORLD_HEIGHT_DOWN                            :{BLACK}Symud uchder tir gwastad un yn uwch
STR_SE_MAPGEN_FLAT_WORLD_HEIGHT_UP                              :{BLACK}Symud uchder tir gwastad un yn is

STR_SE_MAPGEN_FLAT_WORLD_HEIGHT_QUERY_CAPT                      :{WHITE}Newid uchder tir gwastad

# Map generation progress
STR_GENERATION_WORLD                                            :{WHITE}Wrthi'n Cynhyrchu'r Byd...
STR_GENERATION_ABORT                                            :{BLACK}Diddymu
STR_GENERATION_ABORT_CAPTION                                    :{WHITE}Diddymu Cynhyrchu Byd
STR_GENERATION_ABORT_MESSAGE                                    :{YELLOW}Ydych chi eisiau diddymu cynhyrchu'r byd?
STR_GENERATION_PROGRESS                                         :{WHITE}{NUM}% cyflawn
STR_GENERATION_PROGRESS_NUM                                     :{BLACK}{NUM} / {NUM}
STR_GENERATION_WORLD_GENERATION                                 :{BLACK}Cynhyrchu byd
STR_GENERATION_RIVER_GENERATION                                 :{BLACK}Cynhyrchu afonydd
STR_GENERATION_TREE_GENERATION                                  :{BLACK}Cynhyrchu coed
STR_GENERATION_OBJECT_GENERATION                                :{BLACK}Cynhyrchu gwrthrych
STR_GENERATION_CLEARING_TILES                                   :{BLACK}Cynhyrchu ardaloedd creigiog a chnapiog
STR_GENERATION_SETTINGUP_GAME                                   :{BLACK}Gosod gêm yn ei le
STR_GENERATION_PREPARING_TILELOOP                               :{BLACK}Rhedeg dolen teiliau
STR_GENERATION_PREPARING_SCRIPT                                 :{BLACK}Rhedeg sgript
STR_GENERATION_PREPARING_GAME                                   :{BLACK}Paratoi gêm

# NewGRF settings
STR_NEWGRF_SETTINGS_CAPTION                                     :{WHITE}Gosodiadau NewGRF
STR_NEWGRF_SETTINGS_INFO_TITLE                                  :{WHITE}Gwybodaeth NewGRF manwl
STR_NEWGRF_SETTINGS_ACTIVE_LIST                                 :{WHITE}Ffeiliau NewGRF gweithredol
STR_NEWGRF_SETTINGS_INACTIVE_LIST                               :{WHITE}Ffeiliau NewGRF anweithredol
STR_NEWGRF_SETTINGS_SELECT_PRESET                               :{ORANGE}Dewis rhagosodiad:
STR_NEWGRF_FILTER_TITLE                                         :{ORANGE}Llinyn hidlo:
STR_NEWGRF_SETTINGS_PRESET_LIST_TOOLTIP                         :{BLACK}Llwytho'r rhagosodiad a ddewiswyd
STR_NEWGRF_SETTINGS_PRESET_SAVE                                 :{BLACK}Cadw rhagosodiad
STR_NEWGRF_SETTINGS_PRESET_SAVE_TOOLTIP                         :{BLACK}Cadw'r rhestr gyfredol fel rhagosodiad
STR_NEWGRF_SETTINGS_PRESET_SAVE_QUERY                           :{BLACK}Rhoi enw ar gyfer y rhagosodiad
STR_NEWGRF_SETTINGS_PRESET_DELETE                               :{BLACK}Dileu rhagosodiad
STR_NEWGRF_SETTINGS_PRESET_DELETE_TOOLTIP                       :{BLACK}Dileu'r rhagosodiad a ddewiswyd
STR_NEWGRF_SETTINGS_ADD                                         :{BLACK}Ychwanegu
STR_NEWGRF_SETTINGS_ADD_FILE_TOOLTIP                            :{BLACK}Ychwanegu'r ffeil NewGRF a ddewiswyd i'ch ffurfwedd
STR_NEWGRF_SETTINGS_RESCAN_FILES                                :{BLACK}Ailsganio ffeiliau
STR_NEWGRF_SETTINGS_RESCAN_FILES_TOOLTIP                        :{BLACK}Diweddaru'r rhestr o ffeiliau NewGRF sydd ar gael
STR_NEWGRF_SETTINGS_REMOVE                                      :{BLACK}Tynnu
STR_NEWGRF_SETTINGS_REMOVE_TOOLTIP                              :{BLACK}Tynnu'r ffeil NewGRF sydd wedi'i ddewis o'r rhestr
STR_NEWGRF_SETTINGS_MOVEUP                                      :{BLACK}Symud i Fyny
STR_NEWGRF_SETTINGS_MOVEUP_TOOLTIP                              :{BLACK}Symud y ffeil NewGRF sydd wedi'i ddewis i fyny'r rhestr
STR_NEWGRF_SETTINGS_MOVEDOWN                                    :{BLACK}Symud i Lawr
STR_NEWGRF_SETTINGS_MOVEDOWN_TOOLTIP                            :{BLACK}Symud y ffeil NewGRF sydd wedi'i ddewis i lawr y rhestr
STR_NEWGRF_SETTINGS_UPGRADE                                     :{BLACK}Uwchraddio
STR_NEWGRF_SETTINGS_UPGRADE_TOOLTIP                             :{BLACK}Uwchraddio ffeiliau NewGRF lle fo gennych fersiwn diweddarach wedi ei lwytho
STR_NEWGRF_SETTINGS_FILE_TOOLTIP                                :{BLACK}Rhestr o bob ffeil NewGRF sydd wedi'u gosod

STR_NEWGRF_SETTINGS_SET_PARAMETERS                              :{BLACK}Gosod paramedrau
STR_NEWGRF_SETTINGS_SHOW_PARAMETERS                             :{BLACK}Dangos paramedrau
STR_NEWGRF_SETTINGS_TOGGLE_PALETTE                              :{BLACK}Toglu palet
STR_NEWGRF_SETTINGS_TOGGLE_PALETTE_TOOLTIP                      :{BLACK}Toglu palet y NewGRFa ddewiswyd.{}Gwnech hyn pan fo graffegau'r NewGRF yn edrych yn binc yn y gêm
STR_NEWGRF_SETTINGS_APPLY_CHANGES                               :{BLACK}Gweithredu newidiadau

STR_NEWGRF_SETTINGS_FIND_MISSING_CONTENT_BUTTON                 :{BLACK}Canfod cynnwys coll arlein
STR_NEWGRF_SETTINGS_FIND_MISSING_CONTENT_TOOLTIP                :{BLACK}Gwirio a ellir cael hyd i'r cynnwys coll arlein

STR_NEWGRF_SETTINGS_FILENAME                                    :{BLACK}Enw Ffeil: {SILVER}{STRING}
STR_NEWGRF_SETTINGS_GRF_ID                                      :{BLACK}GRF ID: {SILVER}{STRING}
STR_NEWGRF_SETTINGS_VERSION                                     :{BLACK}Fersiwn: {SILVER}{NUM}
STR_NEWGRF_SETTINGS_MIN_VERSION                                 :{BLACK}Fersiwn cydnaws lleiaf: {SILVER}{NUM}
STR_NEWGRF_SETTINGS_MD5SUM                                      :{BLACK}MD5sum: {SILVER}{STRING}
STR_NEWGRF_SETTINGS_PALETTE                                     :{BLACK}Palet: {SILVER}{STRING}
STR_NEWGRF_SETTINGS_PARAMETER                                   :{BLACK}Paramedrau: {SILVER}{STRING}

STR_NEWGRF_SETTINGS_NO_INFO                                     :{BLACK}Dim gwybodaeth newydd ar gael
STR_NEWGRF_SETTINGS_NOT_FOUND                                   :{RED}Ni ddarganfuwyd ffeil sy'n cyfateb
STR_NEWGRF_SETTINGS_DISABLED                                    :{RED}Analluogwyd
STR_NEWGRF_SETTINGS_INCOMPATIBLE                                :{RED}Anghydnaws gyda'r fersiwn yma o OpenTTD

# NewGRF save preset window
STR_SAVE_PRESET_CAPTION                                         :{WHITE}Cadw rhagosodiad
STR_SAVE_PRESET_LIST_TOOLTIP                                    :{BLACK}Rhestr o ragosodiadau ar gael, Dewiswch un i'w gopïo i'r enw cadw isod
STR_SAVE_PRESET_TITLE                                           :{BLACK}Rhowch enw ar gyfer y rhagosodiad
STR_SAVE_PRESET_EDITBOX_TOOLTIP                                 :{BLACK}Enw a ddewiswyd ar gyfer cadw'r rhagosodiad
STR_SAVE_PRESET_CANCEL                                          :{BLACK}Canslo
STR_SAVE_PRESET_CANCEL_TOOLTIP                                  :{BLACK}Peidio newid y rhagosodiad
STR_SAVE_PRESET_SAVE                                            :{BLACK}Cadw
STR_SAVE_PRESET_SAVE_TOOLTIP                                    :{BLACK}Cadw'r rhagosodiad i'r enw a ddewiswyd

# NewGRF parameters window
STR_NEWGRF_PARAMETERS_CAPTION                                   :{WHITE}Newid paramedrau NewGRF
STR_NEWGRF_PARAMETERS_CLOSE                                     :{BLACK}Cau
STR_NEWGRF_PARAMETERS_RESET                                     :{BLACK}Ailosod
STR_NEWGRF_PARAMETERS_RESET_TOOLTIP                             :{BLACK}Gosod pob paramedr i'w werth rhagosodedig
STR_NEWGRF_PARAMETERS_DEFAULT_NAME                              :Paramedr {NUM}
STR_NEWGRF_PARAMETERS_SETTING                                   :{STRING}: {ORANGE}{STRING}
STR_NEWGRF_PARAMETERS_NUM_PARAM                                 :{LTBLUE}Nifer y paramedrau: {ORANGE}{NUM}

# NewGRF inspect window
STR_NEWGRF_INSPECT_CAPTION                                      :{WHITE}Arolygu - {STRING}
STR_NEWGRF_INSPECT_PARENT_BUTTON                                :{BLACK}Rhiant
STR_NEWGRF_INSPECT_PARENT_TOOLTIP                               :{BLACK}Arolygu'r gwrthrych rhiant

STR_NEWGRF_INSPECT_CAPTION_OBJECT_AT                            :{STRING} yn {HEX}
STR_NEWGRF_INSPECT_CAPTION_OBJECT_AT_OBJECT                     :Gwrthrych
STR_NEWGRF_INSPECT_CAPTION_OBJECT_AT_RAIL_TYPE                  :Math rheilffordd

STR_NEWGRF_INSPECT_QUERY_CAPTION                                :{WHITE}Paramedr newidyn NewGRF 60+x (hecsaddigidol)

# Sprite aligner window
STR_SPRITE_ALIGNER_CAPTION                                      :{WHITE}Alinio corlun {COMMA} ({STRING})
STR_SPRITE_ALIGNER_NEXT_BUTTON                                  :{BLACK}Corlun nesaf
STR_SPRITE_ALIGNER_NEXT_TOOLTIP                                 :{BLACK}Mynd i'r corlun cyffredin nesaf, gan hepgor unrhyw gorluniau ailliwio/ffont/llidgorluniau, ac amlapio o'r corlun olaf i'r gyntaf
STR_SPRITE_ALIGNER_GOTO_BUTTON                                  :{BLACK}Mynd i gorlun
STR_SPRITE_ALIGNER_GOTO_TOOLTIP                                 :{BLACK}Mynd i'r corlun a ddynodir. Os nad yw'r corlun yn gorlun cyffredin, mynd i'r corlun gyffredin nesaf
STR_SPRITE_ALIGNER_PREVIOUS_BUTTON                              :{BLACK}Corlun blaenorol
STR_SPRITE_ALIGNER_PREVIOUS_TOOLTIP                             :{BLACK}Mynd i'r corlun cyffredin blaenorol, gan hepgor unrhyw gorluniau ailliwio/ffont/llidgorluniau, ac amlapio o'r corlun cyntaf i'r olaf
STR_SPRITE_ALIGNER_SPRITE_TOOLTIP                               :{BLACK}Cynrychioliad o'r corlun a ddewiswyd. Fe anwybyddir yr aliniad wrth lunio'r corlun
STR_SPRITE_ALIGNER_MOVE_TOOLTIP                                 :{BLACK}Symud y corlun, gan newid yr atredau X ac Y
<<<<<<< HEAD
=======
STR_SPRITE_ALIGNER_RESET_BUTTON                                 :{BLACK}Ailosod perthyniad
STR_SPRITE_ALIGNER_RESET_TOOLTIP                                :{BLACK}Ailosod y dodiadau perthynol
STR_SPRITE_ALIGNER_OFFSETS_ABS                                  :{BLACK}Dodiad X: {NUM}, Dodiad Y: {NUM} (Absoliwt)
STR_SPRITE_ALIGNER_OFFSETS_REL                                  :{BLACK}Dodiad X: {NUM}, Dodiad Y: {NUM} (Perthynol)
>>>>>>> 95a329a4
STR_SPRITE_ALIGNER_PICKER_BUTTON                                :{BLACK}Dewis corlun
STR_SPRITE_ALIGNER_PICKER_TOOLTIP                               :{BLACK}Dewis corlun o ynrhyw fan ar y sgrïn

STR_SPRITE_ALIGNER_GOTO_CAPTION                                 :{WHITE}Mynd i gorlun

# NewGRF (self) generated warnings/errors
STR_NEWGRF_ERROR_MSG_INFO                                       :{SILVER}{STRING}
STR_NEWGRF_ERROR_MSG_WARNING                                    :{RED}Rhybudd: {SILVER}{STRING}
STR_NEWGRF_ERROR_MSG_ERROR                                      :{RED}Gwall: {SILVER}{STRING}
STR_NEWGRF_ERROR_MSG_FATAL                                      :{RED}Angheuol: {SILVER}{STRING}
STR_NEWGRF_ERROR_FATAL_POPUP                                    :{WHITE}Mae gwall angheuol NewGRF wedi digwydd: {}{STRING}
STR_NEWGRF_ERROR_VERSION_NUMBER                                 :Ni fydd {1:STRING} yn gweithio gyda'r fersiwn o TTDPatch yr adroddir gan OpenTTD
STR_NEWGRF_ERROR_DOS_OR_WINDOWS                                 :Mae {1:STRING} ar gyfer y fersiwn {STRING} o TTD
STR_NEWGRF_ERROR_UNSET_SWITCH                                   :Mae {1:STRING} wedi ei gynllunio i gael ei ddefnyddio gyda {STRING}
STR_NEWGRF_ERROR_INVALID_PARAMETER                              :Paramedr Annilys ar gyfer {1:STRING}: paramedr {STRING} ({NUM})
STR_NEWGRF_ERROR_LOAD_BEFORE                                    :Rhaid i {1:STRING} fod wedi ei lwytho cyn {STRING}
STR_NEWGRF_ERROR_LOAD_AFTER                                     :Rhaid i {1:STRING} fod wedi ei lwytho ar ôl {STRING}
STR_NEWGRF_ERROR_OTTD_VERSION_NUMBER                            :Mae {1:STRING} angen OpenTTD fersiwn {STRING} neu'n well
STR_NEWGRF_ERROR_AFTER_TRANSLATED_FILE                          :y ffeil GRF y gynllunio i gyfieithu
STR_NEWGRF_ERROR_TOO_MANY_NEWGRFS_LOADED                        :Mae gormod o NewGRFau wedi'u llwytho
STR_NEWGRF_ERROR_STATIC_GRF_CAUSES_DESYNC                       :Gallai llwytho {1:STRING} fel NewGRF statig gyda {STRING} achosi dadsyncroneiddio
STR_NEWGRF_ERROR_UNEXPECTED_SPRITE                              :Corlun annisgwyliedig (corlun {3:NUM})
STR_NEWGRF_ERROR_UNKNOWN_PROPERTY                               :Priodwedd Gweithred 0 anhysbys {4:HEX} (corlun {3:NUM})
STR_NEWGRF_ERROR_INVALID_ID                                     :Ceisio defnyddio ID annilys (corlun {3:NUM})
STR_NEWGRF_ERROR_CORRUPT_SPRITE                                 :{YELLOW}Mae'r {STRING} yn cynnwys corlun llygredig. Bydd corluniau llygredig yn cael eu dynodi gan farc cwestiwn coch (?)
STR_NEWGRF_ERROR_MULTIPLE_ACTION_8                              :Yn cynnwys sawl cofnod Gweithred 8 (corlun {3:NUM})
STR_NEWGRF_ERROR_READ_BOUNDS                                    :Darllen heibio i ddiwedd llid-gorlun (corlun {3:NUM})
STR_NEWGRF_ERROR_MISSING_SPRITES                                :{WHITE}Mae'r set raffeg sylfaenol a ddefnyddir ar hyn o bryd yn brin o sawl corlun{}Diweddarwch y set raffeg sylfaenol i ddatrys hyn
STR_NEWGRF_ERROR_MISSING_SPRITES_UNSTABLE                       :{WHITE}Mae nifer o gorluniau ar goll o'r set graffeg sylfaenol mewn defnydd.{}Diweddarwch y set graffeg sylfaenol.{}Gane eich bod yn chwarae {YELLOW}ciplun datblygiadol o OpenTTD{WHITE}, efallai y byddwch angen {YELLOW}ciplun ddatblygiadol o'r grafffeg sylfaenol{WHITE}
STR_NEWGRF_ERROR_GRM_FAILED                                     :Nid yw'r adnoddau GRF a geisiwyd ar gael (corlun {3:NUM})
STR_NEWGRF_ERROR_FORCEFULLY_DISABLED                            :Fe analluogwyd {1:STRING} gan {STRING}
STR_NEWGRF_ERROR_INVALID_SPRITE_LAYOUT                          :Fformat cynllun corlun annilys/anhysbys (corlun {3:NUM})

# NewGRF related 'general' warnings
STR_NEWGRF_POPUP_CAUTION_CAPTION                                :{WHITE}Rhybudd!
STR_NEWGRF_CONFIRMATION_TEXT                                    :{YELLOW}Rydych ar fin gwneud newidiadau i gêm sy'n rhedeg. Gall hyn beri i OpenTTD chwalu, neu dorri stâd y gêm. Peidiwch a gyrru adroddiadau am y namau yma.{}Ydych chi'n hollol siŵr am hyn?

STR_NEWGRF_DUPLICATE_GRFID                                      :{WHITE}Methu ychwanegu'r ffeil: ID GRF dyblyg
STR_NEWGRF_COMPATIBLE_LOADED                                    :{ORANGE}Ni ddarganfuwyd ffeil sy'n cydweddu (GRF cydnaws wedi'i lwytho)
STR_NEWGRF_TOO_MANY_NEWGRFS                                     :{WHITE}Methu ychwanegu ffeil: Wedi cyrraedd terfyn ffeiliau NewGRF

STR_NEWGRF_COMPATIBLE_LOAD_WARNING                              :{WHITE}Llwythwyd GRF(au) cydnaws yn lle'r rhai coll
STR_NEWGRF_DISABLED_WARNING                                     :{WHITE}Analluogwyd y ffeiliau GRF coll
STR_NEWGRF_UNPAUSE_WARNING_TITLE                                :{YELLOW}Ffeil(iau) GRF coll
STR_NEWGRF_UNPAUSE_WARNING                                      :{WHITE}Gall dadseibio beri i OpenTTD grasio. Peidiwch ag anfon adroddiadau am fygiau ar gyfer crasiau pellach.{}Ydych chi wir eisiau dadseibio?

# NewGRF status
STR_NEWGRF_LIST_NONE                                            :Dim
STR_NEWGRF_LIST_ALL_FOUND                                       :Pob ffeil yn bresennol
STR_NEWGRF_LIST_COMPATIBLE                                      :{YELLOW}Canfuwyd ffeiliau cydnaws
STR_NEWGRF_LIST_MISSING                                         :{RED}Ffeiliau coll

# NewGRF 'it's broken' warnings
STR_NEWGRF_BROKEN                                               :{WHITE}Mae ymddygiad NewGRF '{0:STRING}' yn debygol o beri dadsyncroneiddio a/neu chwalfa
STR_NEWGRF_BROKEN_POWERED_WAGON                                 :{WHITE}Fe newidiodd stâd wagen-bŵer '{1:ENGINE}' pan nad oedd mewn depo
STR_NEWGRF_BROKEN_VEHICLE_LENGTH                                :{WHITE}Wedi newid hyd cerbyd i '{1:ENGINE}' pan na fyddai mewn depo.
STR_NEWGRF_BROKEN_CAPACITY                                      :{WHITE}Fe newidiodd cynhwysedd cerbyd '{1:ENGINE}' pan nad oedd mewn depo neu'n ail-ffitio
STR_BROKEN_VEHICLE_LENGTH                                       :{WHITE}Mae gan y trên' {VEHICLE}' sy'n eiddo i '{COMPANY}' hyd annilys. Mwy na thebyg fe'u hachoswyd gan NewGRFau. Gall y gêm ddadsyncroneiddio neu chwalu.

STR_NEWGRF_BUGGY                                                :{WHITE}Mae NewGRF '{0:STRING}' yn darparu gwybodaeth anghywir
STR_NEWGRF_BUGGY_ARTICULATED_CARGO                              :{WHITE}Mae'r wybodaeth llwyth/ailffitio ar gyfer '{1:ENGINE}' yn wahanol i'r rhestr brynu wedi'r adeiladu. Gall hyn beri i awtoadnewyddu/-ddisodli fethu ag ailfitio'n gywir
STR_NEWGRF_BUGGY_ENDLESS_PRODUCTION_CALLBACK                    :{WHITE}'{1:STRING}' wedi creu lŵp diddiwedd yn y system adalw cynhyrchu
STR_NEWGRF_BUGGY_UNKNOWN_CALLBACK_RESULT                        :{WHITE}Dychwelodd adalwad {1:HEX} ganlyniad anhysbys/annilys {2:HEX}

# 'User removed essential NewGRFs'-placeholders for stuff without specs
STR_NEWGRF_INVALID_CARGO                                        :<llwyth annilys>
STR_NEWGRF_INVALID_CARGO_ABBREV                                 :??
STR_NEWGRF_INVALID_CARGO_QUANTITY                               :{COMMA} o <gargo annilys>
STR_NEWGRF_INVALID_ENGINE                                       :<model cerbyd annilys>
STR_NEWGRF_INVALID_INDUSTRYTYPE                                 :<diwydiant annilys>

# Placeholders for other invalid stuff, e.g. vehicles that have gone (Game Script).
STR_INVALID_VEHICLE                                             :<cerbyd annilys>

# NewGRF scanning window
STR_NEWGRF_SCAN_CAPTION                                         :{WHITE}Yn sganio NewGRFau
STR_NEWGRF_SCAN_MESSAGE                                         :{BLACK}Yn sganio NewGRFau. Gall gymeryd peth amser yn ddibynnol ar eu nifer...
STR_NEWGRF_SCAN_STATUS                                          :{BLACK}{NUM} NewGRF wedi ei sganio allan o gyfanswm o {NUM} rhagdybiedig
STR_NEWGRF_SCAN_ARCHIVES                                        :Sganio am archifau

# Sign list window
STR_SIGN_LIST_CAPTION                                           :{WHITE}Rhestr Arwyddion - {COMMA} Arwydd
STR_SIGN_LIST_MATCH_CASE                                        :{BLACK}Cydweddu priflythrennu
STR_SIGN_LIST_MATCH_CASE_TOOLTIP                                :{BLACK}Toglo cydweddu prif lythrennau pan yn cymharu enwau arwyddion yn erbyn y llinyn hidlo

# Sign window
STR_EDIT_SIGN_CAPTION                                           :{WHITE}Golygu testun arwydd
STR_EDIT_SIGN_NEXT_SIGN_TOOLTIP                                 :{BLACK}Mynd i'r arwydd nesaf
STR_EDIT_SIGN_PREVIOUS_SIGN_TOOLTIP                             :{BLACK}Mynd i'r arwydd blaenorol

STR_EDIT_SIGN_SIGN_OSKTITLE                                     :{BLACK}Rhowch enw ar gyfer yr arwydd

# Town directory window
STR_TOWN_DIRECTORY_CAPTION                                      :{WHITE}Trefi
STR_TOWN_DIRECTORY_NONE                                         :{ORANGE}- Dim -
STR_TOWN_DIRECTORY_TOWN                                         :{ORANGE}{TOWN}{BLACK} ({COMMA})
STR_TOWN_DIRECTORY_LIST_TOOLTIP                                 :{BLACK}Enwau trefi - cliciwch ar enw tref i ganoli'r brif olygfa ar y dref. Mae Ctrl+Clic yn agor ffenest golwg newydd ar leoliad y dref
STR_TOWN_POPULATION                                             :{BLACK}Poblogaeth y Byd: {COMMA}

# Town view window
STR_TOWN_VIEW_TOWN_CAPTION                                      :{WHITE}{TOWN}
STR_TOWN_VIEW_CITY_CAPTION                                      :{WHITE}{TOWN} (Dinas)
STR_TOWN_VIEW_POPULATION_HOUSES                                 :{BLACK}Poblogaeth: {ORANGE}{COMMA}{BLACK}  Tai: {ORANGE}{COMMA}
STR_TOWN_VIEW_PASSENGERS_LAST_MONTH_MAX                         :{BLACK}Teithwyr mis diwethaf: {ORANGE}{COMMA}{BLACK}  uchafswm: {ORANGE}{COMMA}
STR_TOWN_VIEW_MAIL_LAST_MONTH_MAX                               :{BLACK}Post mis diwethaf: {ORANGE}{COMMA}{BLACK}  uchafswm: {ORANGE}{COMMA}
STR_TOWN_VIEW_CARGO_FOR_TOWNGROWTH                              :{BLACK}Nwyddau angenrheidiol ar gyfer tyfiant y dref:
STR_TOWN_VIEW_CARGO_FOR_TOWNGROWTH_REQUIRED_GENERAL             :{RED}Angen {ORANGE}{STRING}
STR_TOWN_VIEW_CARGO_FOR_TOWNGROWTH_REQUIRED_WINTER              :{ORANGE}{STRING}{BLACK} ei angen yn y gaeaf
STR_TOWN_VIEW_CARGO_FOR_TOWNGROWTH_DELIVERED_GENERAL            :{ORANGE}{STRING}{GREEN} wedi ei dderbyn
STR_TOWN_VIEW_CARGO_FOR_TOWNGROWTH_REQUIRED                     :{ORANGE}{CARGO_TINY} / {CARGO_LONG}{RED} (angen o hyd)
STR_TOWN_VIEW_CARGO_FOR_TOWNGROWTH_DELIVERED                    :{ORANGE}{CARGO_TINY} / {CARGO_LONG}{GREEN} (wedi ei dderbyn)
STR_TOWN_VIEW_TOWN_GROWS_EVERY                                  :{BLACK}Tref yn tyfu bob {ORANGE}{COMMA}{BLACK}{NBSP}diwrnod
STR_TOWN_VIEW_TOWN_GROWS_EVERY_FUNDED                           :{BLACK}Tref yn tyfu bob {ORANGE}{COMMA}{BLACK}{NBSP}diwrnod (wedi ei ariannu)
STR_TOWN_VIEW_TOWN_GROW_STOPPED                                 :{BLACK}{RED}Nid{BLACK} yw'r tref yn tyfu
STR_TOWN_VIEW_NOISE_IN_TOWN                                     :{BLACK}Uchafswm swn mewn trefi: {ORANGE}{COMMA}{BLACK}  uchafswm: {ORANGE}{COMMA}
STR_TOWN_VIEW_CENTER_TOOLTIP                                    :{BLACK}Canoli'r prif olygfa ar y dref. Mae Ctrl+Clic yn agor ffenest golwg newydd ar leoliad y dref
STR_TOWN_VIEW_LOCAL_AUTHORITY_BUTTON                            :{BLACK}Awdurdod lleol
STR_TOWN_VIEW_LOCAL_AUTHORITY_TOOLTIP                           :{BLACK}Dangos gwybodaeth am yr awdurdod lleol
STR_TOWN_VIEW_RENAME_TOOLTIP                                    :{BLACK}newid enw'r dref

STR_TOWN_VIEW_EXPAND_BUTTON                                     :{BLACK}Ehangu
STR_TOWN_VIEW_EXPAND_TOOLTIP                                    :{BLACK}Cynyddu maint tref
STR_TOWN_VIEW_DELETE_BUTTON                                     :{BLACK}Dileu
STR_TOWN_VIEW_DELETE_TOOLTIP                                    :{BLACK}Dileu'r dref hon yn llwyr

STR_TOWN_VIEW_RENAME_TOWN_BUTTON                                :Ailenwi Tref

# Town local authority window
STR_LOCAL_AUTHORITY_CAPTION                                     :{WHITE}Awdurdod lleol {TOWN}
STR_LOCAL_AUTHORITY_COMPANY_RATINGS                             :{BLACK}Graddfeydd cwmnïau lleol:
STR_LOCAL_AUTHORITY_COMPANY_RATING                              :{YELLOW}{COMPANY}{COMPANY_NUM}: {ORANGE}{STRING}
STR_LOCAL_AUTHORITY_ACTIONS_TITLE                               :{BLACK}Gweithredoedd posib:
STR_LOCAL_AUTHORITY_ACTIONS_TOOLTIP                             :{BLACK}Rhestr o weithredoedd mae modd eu gwneud yn y dref hon - cliciwch ar eitem am fwy o fanylion
STR_LOCAL_AUTHORITY_DO_IT_BUTTON                                :{BLACK}Gwneud hynny
STR_LOCAL_AUTHORITY_DO_IT_TOOLTIP                               :{BLACK}Gweithredu'r dewis uchod

STR_LOCAL_AUTHORITY_ACTION_SMALL_ADVERTISING_CAMPAIGN           :Ymgyrch hysbysebu fach
STR_LOCAL_AUTHORITY_ACTION_MEDIUM_ADVERTISING_CAMPAIGN          :Ymgyrch hysbysebu gymhedrol
STR_LOCAL_AUTHORITY_ACTION_LARGE_ADVERTISING_CAMPAIGN           :Ymgyrch hysbysebu fawr
STR_LOCAL_AUTHORITY_ACTION_ROAD_RECONSTRUCTION                  :Ariannu gwaith ffordd lleol
STR_LOCAL_AUTHORITY_ACTION_STATUE_OF_COMPANY                    :Adeiladu cerflun o berchennog y cwmni
STR_LOCAL_AUTHORITY_ACTION_NEW_BUILDINGS                        :Ariannu adeiladau newydd
STR_LOCAL_AUTHORITY_ACTION_EXCLUSIVE_TRANSPORT                  :Prynu hawliau cludiant cyfyngol
STR_LOCAL_AUTHORITY_ACTION_BRIBE                                :Llwgrwobrwyo awdurdod lleol

STR_LOCAL_AUTHORITY_ACTION_TOOLTIP_SMALL_ADVERTISING            :{YELLOW}Dechrau ymgyrch hysbyseb bach yn yr ardal, er mwyn denu mwy o deithwyr a llwythi i'ch gorsafoedd.{} Côst: {CURRENCY_LONG}
STR_LOCAL_AUTHORITY_ACTION_TOOLTIP_MEDIUM_ADVERTISING           :{YELLOW}Dechrau ymgyrch hysbyseb gymhedrol yn yr ardal, er mwyn denu mwy o deithwyr a llwythi i'ch gorsafoedd.{} Côst: {CURRENCY_LONG}
STR_LOCAL_AUTHORITY_ACTION_TOOLTIP_LARGE_ADVERTISING            :{YELLOW}Dechrau ymgyrch hysbyseb fawr yn yr adral, er mwyn denu mwy o deithwyr a llwythi i'ch gorsafoedd .{} Cost: {CURRENCY_LONG}
STR_LOCAL_AUTHORITY_ACTION_TOOLTIP_ROAD_RECONSTRUCTION          :{YELLOW} Ariannu gwaith ffordd ar y rhwydwaith ffyrdd trefol. Bydd yn amharu'n fawr ar drafnidiaeth y dref am hyd at 6 mis .{} Cost: {CURRENCY_LONG}
STR_LOCAL_AUTHORITY_ACTION_TOOLTIP_STATUE_OF_COMPANY            :{YELLOW} Adeiladu cerflun er clod eich cwmni.{} Côst: {CURRENCY_LONG}
STR_LOCAL_AUTHORITY_ACTION_TOOLTIP_NEW_BUILDINGS                :{YELLOW} Ariannu adeiladu adeiladau masnachol newydd yn y dref.{} Côst: {CURRENCY_LONG}
STR_LOCAL_AUTHORITY_ACTION_TOOLTIP_EXCLUSIVE_TRANSPORT          :{YELLOW}Prynu'r hawl i fod yr unig gyflenwr cludiant yn y dref am flwyddyn. Bydd awdurdod y dref ond yn caniatáy i deithwyr a chargo ddefnyddio eich gorsafoedd chi {} Cost: {CURRENCY_LONG}
STR_LOCAL_AUTHORITY_ACTION_TOOLTIP_BRIBE                        :{YELLOW} Llwgrwobrwyo'r awdurdod lleol i wella'ch gradd, ond byddwch mewn perygl o dderbyn côsb sylweddol os cewch chi'ch dal.{} Côst: {CURRENCY_LONG}

# Goal window
STR_GOALS_CAPTION                                               :{WHITE}Amcanion {COMPANY}
STR_GOALS_SPECTATOR_CAPTION                                     :{WHITE}Amcanion Bydol
STR_GOALS_GLOBAL_TITLE                                          :{BLACK}Amcanion bydol:
STR_GOALS_TEXT                                                  :{ORANGE}{STRING}
STR_GOALS_NONE                                                  :{ORANGE}- Dim -
STR_GOALS_SPECTATOR_NONE                                        :{ORANGE}- Amherthnasol -
STR_GOALS_PROGRESS                                              :{ORANGE}{STRING}
STR_GOALS_PROGRESS_COMPLETE                                     :{GREEN}{STRING}
STR_GOALS_COMPANY_TITLE                                         :{BLACK}Amcanion cwmni:
STR_GOALS_TOOLTIP_CLICK_ON_SERVICE_TO_CENTER                    :{BLACK}Cliciwch ar amcan i ganoli'r brif olygfa ar y diwydiant/tref/teil Mae Ctrl+Clic yn agor ffenestr golwg newydd ar leoliad y diwydiant/tref/teil

# Goal question window
STR_GOAL_QUESTION_CAPTION_QUESTION                              :Cwestiwn
STR_GOAL_QUESTION_CAPTION_INFORMATION                           :Gwybodaeth
STR_GOAL_QUESTION_CAPTION_WARNING                               :Rhybudd
STR_GOAL_QUESTION_CAPTION_ERROR                                 :Gwall

############ Start of Goal Question button list
STR_GOAL_QUESTION_BUTTON_CANCEL                                 :Canslo
STR_GOAL_QUESTION_BUTTON_OK                                     :Iawn
STR_GOAL_QUESTION_BUTTON_NO                                     :Na
STR_GOAL_QUESTION_BUTTON_YES                                    :Ia
STR_GOAL_QUESTION_BUTTON_DECLINE                                :Gwrthod
STR_GOAL_QUESTION_BUTTON_ACCEPT                                 :Derbyn
STR_GOAL_QUESTION_BUTTON_IGNORE                                 :Anwybyddu
STR_GOAL_QUESTION_BUTTON_RETRY                                  :Ail-geisio
STR_GOAL_QUESTION_BUTTON_PREVIOUS                               :Blaenorol
STR_GOAL_QUESTION_BUTTON_NEXT                                   :Nesaf
STR_GOAL_QUESTION_BUTTON_STOP                                   :Aros
STR_GOAL_QUESTION_BUTTON_START                                  :Dechrau
STR_GOAL_QUESTION_BUTTON_GO                                     :Mynd
STR_GOAL_QUESTION_BUTTON_CONTINUE                               :Parhau
STR_GOAL_QUESTION_BUTTON_RESTART                                :Ailddechrau
STR_GOAL_QUESTION_BUTTON_POSTPONE                               :Gohirio
STR_GOAL_QUESTION_BUTTON_SURRENDER                              :Ildio
STR_GOAL_QUESTION_BUTTON_CLOSE                                  :Cau
############ End of Goal Question button list

# Subsidies window
STR_SUBSIDIES_CAPTION                                           :{WHITE}Cymorthdaliadau
STR_SUBSIDIES_OFFERED_TITLE                                     :{BLACK}Cymorthdaliadau sy'n cael eu cynnig ar gyfer cludo:
STR_SUBSIDIES_OFFERED_FROM_TO                                   :{ORANGE}{STRING} o {STRING} i {STRING}{YELLOW} (erbyn {DATE_SHORT})
STR_SUBSIDIES_NONE                                              :{ORANGE}- Dim -
STR_SUBSIDIES_SUBSIDISED_TITLE                                  :{BLACK}Gwasanaethau sydd eisoes yn derbyn cymhorthdal:
STR_SUBSIDIES_SUBSIDISED_FROM_TO                                :{ORANGE}{STRING} o {STRING} i {STRING}{YELLOW} ({COMPANY}{YELLOW}, tan {DATE_SHORT})
STR_SUBSIDIES_TOOLTIP_CLICK_ON_SERVICE_TO_CENTER                :{BLACK}Cliciwch ar y gwasanaeth i ganoli'r olygfa ar y diwydiant/tref. Mae Ctrl+Clic yn agor ffenest golwg newydd ar leoliad y diwydiant/tref

# Story book window
STR_STORY_BOOK_CAPTION                                          :{WHITE}{COMPANY} Llyfr Hanes
STR_STORY_BOOK_SPECTATOR_CAPTION                                :{WHITE}Llyfr Hanes Bydol
STR_STORY_BOOK_TITLE                                            :{YELLOW}{STRING}
STR_STORY_BOOK_GENERIC_PAGE_ITEM                                :Tudalen {NUM}
STR_STORY_BOOK_SEL_PAGE_TOOLTIP                                 :{BLACK}Neidio i dudalen benodol dwy ei ddewis o'r cwymplen yma.
STR_STORY_BOOK_PREV_PAGE                                        :{BLACK}Blaenorol
STR_STORY_BOOK_PREV_PAGE_TOOLTIP                                :{BLACK}Mynd i'r dudalen blaenorol
STR_STORY_BOOK_NEXT_PAGE                                        :{BLACK}Nesaf
STR_STORY_BOOK_NEXT_PAGE_TOOLTIP                                :{BLACK}Mynd i'r dudalen nesaf
STR_STORY_BOOK_INVALID_GOAL_REF                                 :{RED}Cyfeiriad amcan annilys

# Station list window
STR_STATION_LIST_TOOLTIP                                        :{BLACK}Enwau gorsafoedd - cliciwch ar enw i ganoli'r brif olygfa ar yr orsaf. Mae Ctrl+Clic yn agor ffenest golwg newydd ar leoliad yr orsaf
STR_STATION_LIST_USE_CTRL_TO_SELECT_MORE                        :{BLACK}Daliwch CTRL i ddewis mwy nag un eitem
STR_STATION_LIST_CAPTION                                        :{WHITE}{COMPANY} - {COMMA} Gorsaf
STR_STATION_LIST_STATION                                        :{YELLOW}{STATION} {STATION_FEATURES}
STR_STATION_LIST_WAYPOINT                                       :{YELLOW}{WAYPOINT}
STR_STATION_LIST_NONE                                           :{YELLOW}- Dim -
STR_STATION_LIST_SELECT_ALL_FACILITIES                          :{BLACK}Dewis pob cyfleuster
STR_STATION_LIST_SELECT_ALL_TYPES                               :{BLACK}Dewis pob math llwyth (gan gynnwys llwythi dim aros)
STR_STATION_LIST_NO_WAITING_CARGO                               :{BLACK}Nid oes llwyth o unrhyw fath yn disgwyl

# Station view window
STR_STATION_VIEW_CAPTION                                        :{WHITE}{STATION} {STATION_FEATURES}
STR_STATION_VIEW_WAITING_CARGO                                  :{WHITE}{CARGO_LONG}
STR_STATION_VIEW_EN_ROUTE_FROM                                  :{YELLOW}({CARGO_SHORT} o {STATION})
STR_STATION_VIEW_RESERVED                                       :{YELLOW}({CARGO_SHORT} wedi ei gadw ar gyfer llwytho)

STR_STATION_VIEW_ACCEPTS_BUTTON                                 :{BLACK}Derbyn
STR_STATION_VIEW_ACCEPTS_TOOLTIP                                :{BLACK}Dangos rhestr o'r llwythi sy'n cael eu derbyn
STR_STATION_VIEW_ACCEPTS_CARGO                                  :{BLACK}Derbyn: {WHITE}{CARGO_LIST}

STR_STATIOV_VIEW_EXCLUSIVE_RIGHTS_SELF                          :{BLACK}Mae gan yr orsaf hon hawliau cludo cyfyngol yn y dref hon.
STR_STATIOV_VIEW_EXCLUSIVE_RIGHTS_COMPANY                       :Mae {YELLOW}{COMPANY}{BLACK} wedi prynnu hawliau cludo cyfyngol yn y dref hon.

STR_STATION_VIEW_RATINGS_BUTTON                                 :{BLACK}Perfformiad
STR_STATION_VIEW_RATINGS_TOOLTIP                                :{BLACK}Dangos graddfeydd gorsaf
STR_STATION_VIEW_SUPPLY_RATINGS_TITLE                           :{BLACK}Graddio lleol a cyflenwi misol:
STR_STATION_VIEW_CARGO_SUPPLY_RATING                            :{WHITE}{STRING}: {YELLOW}{COMMA} / {STRING} ({COMMA}%)

STR_STATION_VIEW_GROUP                                          :{BLACK}Grwpio yn ôl
STR_STATION_VIEW_WAITING_STATION                                :Gorsaf: Yn aros
STR_STATION_VIEW_WAITING_AMOUNT                                 :Cyfanswn: Yn aros
STR_STATION_VIEW_PLANNED_STATION                                :Gorsaf: Cynllunwyd
STR_STATION_VIEW_PLANNED_AMOUNT                                 :Cyfanswm: Cynllunwyd
STR_STATION_VIEW_FROM                                           :{YELLOW}{CARGO_SHORT} o {STATION}
STR_STATION_VIEW_VIA                                            :{YELLOW}{CARGO_SHORT} drwy {STATION}
STR_STATION_VIEW_TO                                             :{YELLOW}{CARGO_SHORT} i {STATION}
STR_STATION_VIEW_FROM_ANY                                       :{RED}{CARGO_SHORT} o orsaf anhysbys
STR_STATION_VIEW_TO_ANY                                         :{RED}{CARGO_SHORT} i unrhyw orsaf
STR_STATION_VIEW_VIA_ANY                                        :{RED}{CARGO_SHORT} drwy unrhyw orsaf
STR_STATION_VIEW_FROM_HERE                                      :{GREEN}{CARGO_SHORT} o'r orsaf yma
STR_STATION_VIEW_VIA_HERE                                       :{GREEN}{CARGO_SHORT} yn galw yn yr orsaf yma
STR_STATION_VIEW_TO_HERE                                        :{GREEN}{CARGO_SHORT} i'r orsaf yma
STR_STATION_VIEW_NONSTOP                                        :{YELLOW}{CARGO_SHORT} heb stop

STR_STATION_VIEW_GROUP_S_V_D                                    :Tardd-Trwy-Cyrchfan
STR_STATION_VIEW_GROUP_S_D_V                                    :Tardd-Cyrchfan-Trwy
STR_STATION_VIEW_GROUP_V_S_D                                    :Trwy-Tardd-Cyrchfan
STR_STATION_VIEW_GROUP_V_D_S                                    :Trwy-Cyrchfan-Tardd
STR_STATION_VIEW_GROUP_D_S_V                                    :Cyrchfan-Tardd-Trwy
STR_STATION_VIEW_GROUP_D_V_S                                    :Cyrchfan-Trwy-Tardd

############ range for rating starts
STR_CARGO_RATING_APPALLING                                      :Erchyll
STR_CARGO_RATING_VERY_POOR                                      :Gwael Iawn
STR_CARGO_RATING_POOR                                           :Gwael
STR_CARGO_RATING_MEDIOCRE                                       :Canolig
STR_CARGO_RATING_GOOD                                           :Da
STR_CARGO_RATING_VERY_GOOD                                      :Da Iawn
STR_CARGO_RATING_EXCELLENT                                      :Gwych
STR_CARGO_RATING_OUTSTANDING                                    :Rhagorol
############ range for rating ends

STR_STATION_VIEW_CENTER_TOOLTIP                                 :{BLACK}Canoli'r brif olygfa ar leoliad yr orsaf. Mae Ctrl+Clic yn agor ffenest golwg newydd ar leoliad yr orsaf
STR_STATION_VIEW_RENAME_TOOLTIP                                 :{BLACK}Newid enw'r orsaf

STR_STATION_VIEW_SCHEDULED_TRAINS_TOOLTIP                       :{BLACK}Dangos pob trên sydd â'r orsaf hon yn eu hamserlen
STR_STATION_VIEW_SCHEDULED_ROAD_VEHICLES_TOOLTIP                :{BLACK}Dangos pob cerbyd ffordd sydd â'r orsaf hon yn eu hamserlen
STR_STATION_VIEW_SCHEDULED_AIRCRAFT_TOOLTIP                     :{BLACK}Dangos pob awyren sydd â'r orsaf hon yn eu hamserlen
STR_STATION_VIEW_SCHEDULED_SHIPS_TOOLTIP                        :{BLACK}Dangos pob llong sydd â'r orsaf hon yn eu hamserlen

STR_STATION_VIEW_RENAME_STATION_CAPTION                         :Ailenwi gorsaf/ardal lwytho

STR_STATION_VIEW_CLOSE_AIRPORT                                  :{BLACK}Cau'r maes awyr
STR_STATION_VIEW_CLOSE_AIRPORT_TOOLTIP                          :{BLACK}Rhwystro awyrennau rhag glanio ar y maes awyr yma

# Waypoint/buoy view window
STR_WAYPOINT_VIEW_CAPTION                                       :{WHITE}{WAYPOINT}
STR_WAYPOINT_VIEW_CENTER_TOOLTIP                                :{BLACK}Canoli'r brif olygfa ar leoliad y pwynt llwybro. Mae Ctrl+Clic yn agor ffenest olygfa newydd ar leoliad y pwynt llwybro
STR_WAYPOINT_VIEW_CHANGE_WAYPOINT_NAME                          :{BLACK}Newid enw pwynt llwybro
STR_BUOY_VIEW_CENTER_TOOLTIP                                    :{BLACK}Canoli'r brif olygfa ar leoliad y bwï. Mae Ctrl+Clic yn agor ffenestr olygfa newydd ar leoliad y bwï
STR_BUOY_VIEW_CHANGE_BUOY_NAME                                  :{BLACK}Newid enw bwï

STR_EDIT_WAYPOINT_NAME                                          :{WHITE}Golygu enw pwynt llwybro

# Finances window
STR_FINANCES_CAPTION                                            :{WHITE}Cyllid {COMPANY}{BLACK}{COMPANY_NUM}
STR_FINANCES_EXPENDITURE_INCOME_TITLE                           :{WHITE}Gwariant/Incwm
STR_FINANCES_YEAR                                               :{WHITE}{NUM}
STR_FINANCES_SECTION_CONSTRUCTION                               :{GOLD}Adeiladu
STR_FINANCES_SECTION_NEW_VEHICLES                               :{GOLD}Cerbydau Newydd
STR_FINANCES_SECTION_TRAIN_RUNNING_COSTS                        :{GOLD}Costau Rhedeg Trenau
STR_FINANCES_SECTION_ROAD_VEHICLE_RUNNING_COSTS                 :{GOLD}Costau Rhedeg Cerbydau Ffordd
STR_FINANCES_SECTION_AIRCRAFT_RUNNING_COSTS                     :{GOLD}Costau Rhedeg Awyrennau
STR_FINANCES_SECTION_SHIP_RUNNING_COSTS                         :{GOLD}Costau Rhedeg Llongau
STR_FINANCES_SECTION_PROPERTY_MAINTENANCE                       :{GOLD}Cynnal Eiddo
STR_FINANCES_SECTION_TRAIN_INCOME                               :{GOLD}Incwm Trenau
STR_FINANCES_SECTION_ROAD_VEHICLE_INCOME                        :{GOLD}Incwm Cerbydau Ffordd
STR_FINANCES_SECTION_AIRCRAFT_INCOME                            :{GOLD}Incwm Awyrennau
STR_FINANCES_SECTION_SHIP_INCOME                                :{GOLD}Incwm Llongau
STR_FINANCES_SECTION_LOAN_INTEREST                              :{GOLD}Llog y Benthyciad
STR_FINANCES_SECTION_OTHER                                      :{GOLD}Arall
STR_FINANCES_NEGATIVE_INCOME                                    :{BLACK}-{CURRENCY_LONG}
STR_FINANCES_POSITIVE_INCOME                                    :{BLACK}+{CURRENCY_LONG}
STR_FINANCES_TOTAL_CAPTION                                      :{WHITE}Cyfanswm:
STR_FINANCES_BANK_BALANCE_TITLE                                 :{WHITE}Balans Banc
STR_FINANCES_LOAN_TITLE                                         :{WHITE}Benthyciad
STR_FINANCES_MAX_LOAN                                           :{WHITE}Uchafswm Benthyciad: {BLACK}{CURRENCY_LONG}
STR_FINANCES_TOTAL_CURRENCY                                     :{BLACK}{CURRENCY_LONG}
STR_FINANCES_BORROW_BUTTON                                      :{BLACK}Benthyg {CURRENCY_LONG}
STR_FINANCES_BORROW_TOOLTIP                                     :{BLACK}Cynyddu maint y benthyciad. Mae Ctrl+Clic yn benthyca gymait ag y sydd bosib
STR_FINANCES_REPAY_BUTTON                                       :{BLACK}Ad-dalu {CURRENCY_LONG}
STR_FINANCES_REPAY_TOOLTIP                                      :{BLACK}Ad-dalu rhan o'r benthyciad. Mae Ctrl+Clic yn ad-dalu gymaint ag y sydd bosib
STR_FINANCES_INFRASTRUCTURE_BUTTON                              :{BLACK}Tanadeiledd

# Company view
STR_COMPANY_VIEW_CAPTION                                        :{WHITE}{COMPANY} {BLACK}{COMPANY_NUM}
STR_COMPANY_VIEW_PRESIDENT_MANAGER_TITLE                        :{WHITE}{PRESIDENT_NAME}{}{GOLD}(Rheolwr)

STR_COMPANY_VIEW_INAUGURATED_TITLE                              :{GOLD}Sefydlwyd: {WHITE}{NUM}
STR_COMPANY_VIEW_COLOUR_SCHEME_TITLE                            :{GOLD}Cynllun Lliw:
STR_COMPANY_VIEW_VEHICLES_TITLE                                 :{GOLD}Cerbydau:
STR_COMPANY_VIEW_TRAINS                                         :{WHITE}{COMMA} trên
STR_COMPANY_VIEW_ROAD_VEHICLES                                  :{WHITE}{COMMA} cerbyd ffordd
STR_COMPANY_VIEW_AIRCRAFT                                       :{WHITE}{COMMA} awyren
STR_COMPANY_VIEW_SHIPS                                          :{WHITE}{COMMA} llong
STR_COMPANY_VIEW_VEHICLES_NONE                                  :{WHITE}Dim
STR_COMPANY_VIEW_COMPANY_VALUE                                  :{GOLD}Gwerth cwmni: {WHITE}{CURRENCY_LONG}
STR_COMPANY_VIEW_SHARES_OWNED_BY                                :{WHITE}({COMMA}% yn eiddo {COMPANY})
STR_COMPANY_VIEW_INFRASTRUCTURE                                 :{GOLD}Tanadeiledd:
STR_COMPANY_VIEW_INFRASTRUCTURE_RAIL                            :{WHITE}{COMMA} darn{P "" au} rheilffordd
STR_COMPANY_VIEW_INFRASTRUCTURE_ROAD                            :{WHITE}{COMMA} darn{P "" au} ffordd
STR_COMPANY_VIEW_INFRASTRUCTURE_WATER                           :{WHITE}{COMMA} teil{P "" iau} dŵr
STR_COMPANY_VIEW_INFRASTRUCTURE_STATION                         :{WHITE}{COMMA} teil{P "" iau} gorsaf
STR_COMPANY_VIEW_INFRASTRUCTURE_AIRPORT                         :{WHITE}{COMMA} {P maes meysydd} awyr
STR_COMPANY_VIEW_INFRASTRUCTURE_NONE                            :{WHITE}Dim

STR_COMPANY_VIEW_BUILD_HQ_BUTTON                                :{BLACK}Adeiladu Pencadlys
STR_COMPANY_VIEW_BUILD_HQ_TOOLTIP                               :{BLACK}Adeiladu pencadlys cwmni
STR_COMPANY_VIEW_VIEW_HQ_BUTTON                                 :{BLACK}Gweld pencadlys cwmni
STR_COMPANY_VIEW_VIEW_HQ_TOOLTIP                                :{BLACK}Gweld pencadlys y cwmni
STR_COMPANY_VIEW_RELOCATE_HQ                                    :{BLACK}Ail-leoli pencadlys cwmni
STR_COMPANY_VIEW_RELOCATE_COMPANY_HEADQUARTERS                  :{BLACK}Ailadeiladu pencadlys cwmni mewn man arall am 1% o werth y cwmni. Mae Shift+Clic yn dangos amcangyfrif o'r gost heb adleoli
STR_COMPANY_VIEW_INFRASTRUCTURE_BUTTON                          :{BLACK}Manylion
STR_COMPANY_VIEW_INFRASTRUCTURE_TOOLTIP                         :{BLACK}Gweld cyfansymau tanadeiledd manwl

STR_COMPANY_VIEW_NEW_FACE_BUTTON                                :{BLACK}Gwyneb Newydd
STR_COMPANY_VIEW_NEW_FACE_TOOLTIP                               :{BLACK}Dewiswch wyneb newydd ar gyfer y rheolwr
STR_COMPANY_VIEW_COLOUR_SCHEME_BUTTON                           :{BLACK}Cynllun Lliw
STR_COMPANY_VIEW_COLOUR_SCHEME_TOOLTIP                          :{BLACK}Newid lifrau cerbydau'r cwmni
STR_COMPANY_VIEW_COMPANY_NAME_BUTTON                            :{BLACK}Enw Cwmni
STR_COMPANY_VIEW_COMPANY_NAME_TOOLTIP                           :{BLACK}Newid enw'r cwmni
STR_COMPANY_VIEW_PRESIDENT_NAME_BUTTON                          :{BLACK}Enw Rheolwr
STR_COMPANY_VIEW_PRESIDENT_NAME_TOOLTIP                         :{BLACK}Newid enw'r rheolwr

STR_COMPANY_VIEW_BUY_SHARE_BUTTON                               :{BLACK}Prynu cyfran o 25% o'r cwmni
STR_COMPANY_VIEW_SELL_SHARE_BUTTON                              :{BLACK}Gwerthu cyfran o 25% o'r cwmni
STR_COMPANY_VIEW_BUY_SHARE_TOOLTIP                              :{BLACK}Prynu cyfran o 25% yn y cwmni yma. Mae Shift+Clic yn dangos amcangyfrif o'r gost heb brynnu cyfran
STR_COMPANY_VIEW_SELL_SHARE_TOOLTIP                             :{BLACK}Gwerthu cyfran o 25% yn y cwmni yma. Mae Shift+Clic yn dangos amcangyfrif o'r elw heb werthu cyfran

STR_COMPANY_VIEW_COMPANY_NAME_QUERY_CAPTION                     :Enw Cwmni
STR_COMPANY_VIEW_PRESIDENT_S_NAME_QUERY_CAPTION                 :Enw Rheolwr

STR_BUY_COMPANY_MESSAGE                                         :{WHITE}Rydyn ni'n chwilio am rywun i gymryd ein cwmni ni drosodd.{}{}Hoffech chi brynu {COMPANY} am {CURRENCY_LONG}?

# Company infrastructure window
STR_COMPANY_INFRASTRUCTURE_VIEW_CAPTION                         :{WHITE}Tanadeiledd {COMPANY}
STR_COMPANY_INFRASTRUCTURE_VIEW_RAIL_SECT                       :{GOLD}Darnau rheilffordd:
STR_COMPANY_INFRASTRUCTURE_VIEW_SIGNALS                         :{WHITE}Signalau
STR_COMPANY_INFRASTRUCTURE_VIEW_ROAD_SECT                       :{GOLD}Darnau ffordd:
STR_COMPANY_INFRASTRUCTURE_VIEW_ROAD                            :{WHITE}Ffordd
STR_COMPANY_INFRASTRUCTURE_VIEW_TRAMWAY                         :{WHITE}Tramffordd
STR_COMPANY_INFRASTRUCTURE_VIEW_WATER_SECT                      :{GOLD}Teiliau dŵr:
STR_COMPANY_INFRASTRUCTURE_VIEW_CANALS                          :{WHITE}Camlesi
STR_COMPANY_INFRASTRUCTURE_VIEW_STATION_SECT                    :{GOLD}Gorsafoedd:
STR_COMPANY_INFRASTRUCTURE_VIEW_STATIONS                        :{WHITE}Teiliau gorsaf
STR_COMPANY_INFRASTRUCTURE_VIEW_AIRPORTS                        :{WHITE}Meysydd Awyr
STR_COMPANY_INFRASTRUCTURE_VIEW_TOTAL                           :{WHITE}{CURRENCY_LONG}/bl

# Industry directory
STR_INDUSTRY_DIRECTORY_CAPTION                                  :{WHITE}Diwydiannau
STR_INDUSTRY_DIRECTORY_NONE                                     :{ORANGE}- Dim -
STR_INDUSTRY_DIRECTORY_ITEM                                     :{ORANGE}{INDUSTRY}{BLACK} ({CARGO_LONG}{STRING}){YELLOW} ({COMMA}% wedi'i gludo)
STR_INDUSTRY_DIRECTORY_ITEM_TWO                                 :{ORANGE}{INDUSTRY}{BLACK} ({CARGO_LONG}{STRING}/{CARGO_LONG}{STRING}){YELLOW} ({COMMA}%/{COMMA}% wedi'i gludo)
STR_INDUSTRY_DIRECTORY_ITEM_NOPROD                              :{ORANGE}{INDUSTRY}
STR_INDUSTRY_DIRECTORY_LIST_CAPTION                             :{BLACK}Enwau diwydiannau - cliciwch ar enw i ganoli'r sgrin ar ddiwydiant. Mae Ctrl+Clic yn agor ffenest golwg newydd ar leoliad y diwydiant

# Industry view
STR_INDUSTRY_VIEW_CAPTION                                       :{WHITE}{INDUSTRY}
STR_INDUSTRY_VIEW_PRODUCTION_LAST_MONTH_TITLE                   :{BLACK}Cynnyrch mis diwethaf:
STR_INDUSTRY_VIEW_TRANSPORTED                                   :{YELLOW}{CARGO_LONG}{STRING}{BLACK} ({COMMA}% wedi'i gludo)
STR_INDUSTRY_VIEW_LOCATION_TOOLTIP                              :{BLACK}Canoli'r brif olygfa ar y diwydiant. Mae Ctrl+Clic yn agor ffenest golwg newydd ar leoliad y diwydiant
STR_INDUSTRY_VIEW_PRODUCTION_LEVEL                              :{BLACK}Lefel cynhyrchu: {YELLOW}{COMMA}%
STR_INDUSTRY_VIEW_INDUSTRY_ANNOUNCED_CLOSURE                    :{YELLOW}Mae'r diwydiant wedi datgan ei fod ar fin cau!

############ range for requires starts
STR_INDUSTRY_VIEW_REQUIRES_CARGO                                :{BLACK}Angen: {YELLOW}{STRING}{STRING}
STR_INDUSTRY_VIEW_REQUIRES_CARGO_CARGO                          :{BLACK}Angen: {YELLOW}{STRING}{STRING}, {STRING}{STRING}
STR_INDUSTRY_VIEW_REQUIRES_CARGO_CARGO_CARGO                    :{BLACK}Angen: {YELLOW}{STRING}{STRING}, {STRING}{STRING}, {STRING}{STRING}
############ range for requires ends

############ range for produces starts
STR_INDUSTRY_VIEW_WAITING_FOR_PROCESSING                        :{BLACK}Llwythi yn aros i gael ei brosesu:
STR_INDUSTRY_VIEW_WAITING_STOCKPILE_CARGO                       :{YELLOW}{CARGO_LONG}{STRING}{BLACK}
STR_INDUSTRY_VIEW_PRODUCES_CARGO                                :{BLACK}Cynhyrchu: {YELLOW}{STRING}{STRING}
STR_INDUSTRY_VIEW_PRODUCES_CARGO_CARGO                          :{BLACK}Cynhyrchu: {YELLOW}{STRING}{STRING}, {STRING}{STRING}
############ range for produces ends

STR_CONFIG_GAME_PRODUCTION                                      :{WHITE}Newid cynnyrch (lluosrif o 8, hyd at 2040)
STR_CONFIG_GAME_PRODUCTION_LEVEL                                :{WHITE}Newid y lefel cynhyrchu (canran, hyd at 800%)

# Vehicle lists
STR_VEHICLE_LIST_TRAIN_CAPTION                                  :{WHITE}{STRING} - {COMMA} Trên
STR_VEHICLE_LIST_ROAD_VEHICLE_CAPTION                           :{WHITE}{STRING} - {COMMA} Cerbyd Ffordd
STR_VEHICLE_LIST_SHIP_CAPTION                                   :{WHITE}{STRING} - {COMMA} Llong
STR_VEHICLE_LIST_AIRCRAFT_CAPTION                               :{WHITE}{STRING} - {COMMA} Awyrennau

STR_VEHICLE_LIST_TRAIN_LIST_TOOLTIP                             :{BLACK}Trenau - cliciwch ar trên i gael gwybodaeth
STR_VEHICLE_LIST_ROAD_VEHICLE_TOOLTIP                           :{BLACK}Cerbydau ffordd - cliciwch ar cerbyd am wybodaeth
STR_VEHICLE_LIST_SHIP_TOOLTIP                                   :{BLACK}Llongau - cliciwch ar long am wybodaeth
STR_VEHICLE_LIST_AIRCRAFT_TOOLTIP                               :{BLACK}Awyrennau - cliciwch ar awyren am wybodaeth

STR_VEHICLE_LIST_PROFIT_THIS_YEAR_LAST_YEAR                     :{TINY_FONT}{BLACK}Elw eleni: {CURRENCY_LONG} (llynedd: {CURRENCY_LONG})

STR_VEHICLE_LIST_AVAILABLE_TRAINS                               :Trenau sydd ar gael
STR_VEHICLE_LIST_AVAILABLE_ROAD_VEHICLES                        :Cerbydau sydd ar gael
STR_VEHICLE_LIST_AVAILABLE_SHIPS                                :Llongau sydd ar gael
STR_VEHICLE_LIST_AVAILABLE_AIRCRAFT                             :Awyrennau sydd ar gael
STR_VEHICLE_LIST_AVAILABLE_ENGINES_TOOLTIP                      :{BLACK}Gweld rhestr o'r dyluniau modur sydd ar gael ar gyfer y math yma o gerbyd

STR_VEHICLE_LIST_MANAGE_LIST                                    :{BLACK}Golygu'r rhestr
STR_VEHICLE_LIST_MANAGE_LIST_TOOLTIP                            :{BLACK}Anfon y cyfarwyddiadau at bob cerbyd yn y rhestr
STR_VEHICLE_LIST_REPLACE_VEHICLES                               :Cyfnewid Cerbydau
STR_VEHICLE_LIST_SEND_FOR_SERVICING                             :Gyrru i dderbyn Gwasanaeth

STR_VEHICLE_LIST_SEND_TRAIN_TO_DEPOT                            :Gyrru i Ddepo
STR_VEHICLE_LIST_SEND_ROAD_VEHICLE_TO_DEPOT                     :Gyrru i Ddepo
STR_VEHICLE_LIST_SEND_SHIP_TO_DEPOT                             :Gyrru i Ddepo
STR_VEHICLE_LIST_SEND_AIRCRAFT_TO_HANGAR                        :Gyrru i Awyrendy

STR_VEHICLE_LIST_MASS_STOP_LIST_TOOLTIP                         :{BLACK}Clicio i stopio pob cerbyd yn y rhestr
STR_VEHICLE_LIST_MASS_START_LIST_TOOLTIP                        :{BLACK}Clicio i gychwyn pob cerbyd yn y rhestr

STR_VEHICLE_LIST_SHARED_ORDERS_LIST_CAPTION                     :{WHITE}Gorchmynion wedi'u rhannu rhwng {COMMA} cerbyd

# Group window
STR_GROUP_ALL_TRAINS                                            :Pob trên
STR_GROUP_ALL_ROAD_VEHICLES                                     :Pob cerbyd ffordd
STR_GROUP_ALL_SHIPS                                             :Pob llong
STR_GROUP_ALL_AIRCRAFTS                                         :Pob awyren

STR_GROUP_DEFAULT_TRAINS                                        :Trenau heb eu grwpio
STR_GROUP_DEFAULT_ROAD_VEHICLES                                 :Cerbydau ffordd heb eu grwpio
STR_GROUP_DEFAULT_SHIPS                                         :Llongau heb eu grwpio
STR_GROUP_DEFAULT_AIRCRAFTS                                     :Awyrenau heb eu grwpio

STR_GROUPS_CLICK_ON_GROUP_FOR_TOOLTIP                           :{BLACK}Grŵp - cliciwch ar grŵp i restru pob cerbyd yn y grŵp hwn. Gallwch glico a llusgo grwpiau i drefnu'r hierarchaeth.
STR_GROUP_CREATE_TOOLTIP                                        :{BLACK}Cliciwch i greu grŵp
STR_GROUP_DELETE_TOOLTIP                                        :{BLACK}Dileu'r grŵp a ddewiswyd
STR_GROUP_RENAME_TOOLTIP                                        :{BLACK}Ailenwi'r grŵp a ddewiswyd
STR_GROUP_REPLACE_PROTECTION_TOOLTIP                            :{BLACK}Cliciwch i amddiffyn y grŵp rhag awtoddisodli gêm-eang

STR_QUERY_GROUP_DELETE_CAPTION                                  :{WHITE}Dileu Grŵp
STR_GROUP_DELETE_QUERY_TEXT                                     :{WHITE} Ydych chi'n siwer eich bod am ddileu'r grŵp yma ac unrhyw ddisgynyddion?

STR_GROUP_ADD_SHARED_VEHICLE                                    :Ychwanegu cerbyd a rennir
STR_GROUP_REMOVE_ALL_VEHICLES                                   :Dileu pob cerbyd

STR_GROUP_RENAME_CAPTION                                        :{BLACK}Ailenwi grŵp

# Build vehicle window
STR_BUY_VEHICLE_TRAIN_RAIL_CAPTION                              :Cerbydau Rheilffordd Newydd
STR_BUY_VEHICLE_TRAIN_ELRAIL_CAPTION                            :Cerbydau Rheilffordd Trydan Newydd
STR_BUY_VEHICLE_TRAIN_MONORAIL_CAPTION                          :Cerbydau Monoreilffordd Newydd
STR_BUY_VEHICLE_TRAIN_MAGLEV_CAPTION                            :Cerbydau Maglef Newydd

STR_BUY_VEHICLE_TRAIN_ALL_CAPTION                               :Cerbydau Rheilffordd
STR_BUY_VEHICLE_ROAD_VEHICLE_CAPTION                            :Cerbydau Ffordd Newydd
STR_BUY_VEHICLE_SHIP_CAPTION                                    :Llongau Newydd
STR_BUY_VEHICLE_AIRCRAFT_CAPTION                                :Awyrennau Newydd

STR_PURCHASE_INFO_COST_WEIGHT                                   :{BLACK}Cost: {GOLD}{CURRENCY_LONG}{BLACK} Pwysau: {GOLD}{WEIGHT_SHORT}
STR_PURCHASE_INFO_SPEED_POWER                                   :{BLACK}Cyflymder: {GOLD}{VELOCITY}{BLACK} Pŵer: {GOLD}{POWER}
STR_PURCHASE_INFO_SPEED                                         :{BLACK}Cyflymder: {GOLD}{VELOCITY}
STR_PURCHASE_INFO_SPEED_OCEAN                                   :{BLACK}Cyflymder ar y môr: {GOLD}{VELOCITY}
STR_PURCHASE_INFO_SPEED_CANAL                                   :{BLACK}Cyflymder ar gamlas/afon: {GOLD}{VELOCITY}
STR_PURCHASE_INFO_RUNNINGCOST                                   :{BLACK}Cost Rhedeg: {GOLD}{CURRENCY_LONG}/bl
STR_PURCHASE_INFO_CAPACITY                                      :{BLACK}Gallu cludo: {GOLD}{CARGO_LONG} {STRING}
STR_PURCHASE_INFO_REFITTABLE                                    :(gallu ailffitio)
STR_PURCHASE_INFO_DESIGNED_LIFE                                 :{BLACK}Cynlluniwyd: {GOLD}{NUM}{BLACK} Bywyd: {GOLD}{COMMA} mlynedd
STR_PURCHASE_INFO_RELIABILITY                                   :{BLACK}Dibynadwyedd Uchaf: {GOLD}{COMMA}%
STR_PURCHASE_INFO_COST                                          :{BLACK}Cost: {GOLD}{CURRENCY_LONG}
STR_PURCHASE_INFO_WEIGHT_CWEIGHT                                :{BLACK}Pwysau: {GOLD}{WEIGHT_SHORT} ({WEIGHT_SHORT})
STR_PURCHASE_INFO_COST_SPEED                                    :{BLACK}Cost: {GOLD}{CURRENCY_LONG}{BLACK} Cyflymder: {GOLD}{VELOCITY}
STR_PURCHASE_INFO_AIRCRAFT_CAPACITY                             :{BLACK}Gallu cludo: {GOLD}{CARGO_LONG}, {CARGO_LONG}
STR_PURCHASE_INFO_PWAGPOWER_PWAGWEIGHT                          :{BLACK}Wageni Pŵer: {GOLD}+{POWER}{BLACK} Pwysau: {GOLD}+{WEIGHT_SHORT}
STR_PURCHASE_INFO_REFITTABLE_TO                                 :{BLACK}Modd ei ailffitio i: {GOLD}{STRING}
STR_PURCHASE_INFO_ALL_TYPES                                     :Pob math o lwyth
STR_PURCHASE_INFO_ALL_BUT                                       :Popeth ond{CARGO_LIST}
STR_PURCHASE_INFO_MAX_TE                                        :{BLACK}Grym Tynnu Uchaf: {GOLD}{FORCE}
STR_PURCHASE_INFO_AIRCRAFT_RANGE                                :{BLACK}Pellter cyrhaeddiad: {GOLD}{COMMA} teil

STR_BUY_VEHICLE_TRAIN_LIST_TOOLTIP                              :{BLACK}Rhestr dewis trenau. Cliciwch ar gerbyd am wybodaeth. Mae Ctrl+Clicio'n toglu cuddio'r math cerbyd
STR_BUY_VEHICLE_ROAD_VEHICLE_LIST_TOOLTIP                       :{BLACK}Rhestr dewis cerbydau ffordd. Cliciwch ar gerbyd am wybodaeth. Mae Ctrl+Clicio'n toglu cuddio'r math cerbyd
STR_BUY_VEHICLE_SHIP_LIST_TOOLTIP                               :{BLACK}Rhestr ddewis llongau. Cliciwch ar long am wybodaeth. Mae Ctrl+Clicio'n toglu cuddio'r math llong
STR_BUY_VEHICLE_AIRCRAFT_LIST_TOOLTIP                           :{BLACK}Rhestr ddewis awyrennau. Cliciwch ar awyren am wybodaeth. Mae Ctrl+Clicio'n toglu cuddio'r math awyren

STR_BUY_VEHICLE_TRAIN_BUY_VEHICLE_BUTTON                        :{BLACK}Prynu Cerbyd
STR_BUY_VEHICLE_ROAD_VEHICLE_BUY_VEHICLE_BUTTON                 :{BLACK}Prynu Cerbyd
STR_BUY_VEHICLE_SHIP_BUY_VEHICLE_BUTTON                         :{BLACK}Prynu Llong
STR_BUY_VEHICLE_AIRCRAFT_BUY_VEHICLE_BUTTON                     :{BLACK}Prynu Awyren

STR_BUY_VEHICLE_TRAIN_BUY_VEHICLE_TOOLTIP                       :{BLACK}Adeiladu'r cerbyd trên sydd wedi'i amlygu. Mae Shift+Clic yn dangos amcangyfrif o'r gost
STR_BUY_VEHICLE_ROAD_VEHICLE_BUY_VEHICLE_TOOLTIP                :{BLACK}Adeiladu'r cerbyd ffordd sydd wedi'i amlygu. Mae Shift+Clic yn dangos amcangyfrif o'r gost
STR_BUY_VEHICLE_SHIP_BUY_VEHICLE_TOOLTIP                        :{BLACK}Adeiladu'r llong sydd wedi'i hamlygu. Mae Shift+Clic yn dfangos amcangyfrif o'r gost
STR_BUY_VEHICLE_AIRCRAFT_BUY_VEHICLE_TOOLTIP                    :{BLACK}Adeiladu'r awyren sydd wedi'i hamlygu. Mae Shift+Clic yn dangos amcangyfrif o'r gost

STR_BUY_VEHICLE_TRAIN_RENAME_BUTTON                             :{BLACK}Ailenwi
STR_BUY_VEHICLE_ROAD_VEHICLE_RENAME_BUTTON                      :{BLACK}Ailenwi
STR_BUY_VEHICLE_SHIP_RENAME_BUTTON                              :{BLACK}Ailenwi
STR_BUY_VEHICLE_AIRCRAFT_RENAME_BUTTON                          :{BLACK}Ailenwi

STR_BUY_VEHICLE_TRAIN_RENAME_TOOLTIP                            :{BLACK}Ailenwi math y cerbyd trên
STR_BUY_VEHICLE_ROAD_VEHICLE_RENAME_TOOLTIP                     :{BLACK}Ailenwi'r math cerbyd ffordd
STR_BUY_VEHICLE_SHIP_RENAME_TOOLTIP                             :{BLACK}Ailenwi'r math llong
STR_BUY_VEHICLE_AIRCRAFT_RENAME_TOOLTIP                         :{BLACK}Ailenwi'r math awyren

STR_BUY_VEHICLE_TRAIN_HIDE_TOGGLE_BUTTON                        :{BLACK}Cuddio
STR_BUY_VEHICLE_ROAD_VEHICLE_HIDE_TOGGLE_BUTTON                 :{BLACK}Cuddio
STR_BUY_VEHICLE_SHIP_HIDE_TOGGLE_BUTTON                         :{BLACK}Cuddio
STR_BUY_VEHICLE_AIRCRAFT_HIDE_TOGGLE_BUTTON                     :{BLACK}Cuddio

STR_BUY_VEHICLE_TRAIN_SHOW_TOGGLE_BUTTON                        :{BLACK}Dangos
STR_BUY_VEHICLE_ROAD_VEHICLE_SHOW_TOGGLE_BUTTON                 :{BLACK}Dangos
STR_BUY_VEHICLE_SHIP_SHOW_TOGGLE_BUTTON                         :{BLACK}Dangos
STR_BUY_VEHICLE_AIRCRAFT_SHOW_TOGGLE_BUTTON                     :{BLACK}Dangos

STR_BUY_VEHICLE_TRAIN_HIDE_SHOW_TOGGLE_TOOLTIP                  :{BLACK}Toglu cuddio/arddangos math y cerbyd rheilffordd
STR_BUY_VEHICLE_ROAD_VEHICLE_HIDE_SHOW_TOGGLE_TOOLTIP           :{BLACK}Toglu cuddio/arddangos math y cerbyd ffordd
STR_BUY_VEHICLE_SHIP_HIDE_SHOW_TOGGLE_TOOLTIP                   :{BLACK}Toglu cuddio/arddangos math y llong
STR_BUY_VEHICLE_AIRCRAFT_HIDE_SHOW_TOGGLE_TOOLTIP               :{BLACK}Toglu cuddio/arddangos math yr awyren

STR_QUERY_RENAME_TRAIN_TYPE_CAPTION                             :{WHITE}Ailenwi math y cerbyd trên
STR_QUERY_RENAME_ROAD_VEHICLE_TYPE_CAPTION                      :{WHITE}Ailenwi'r math cerbyd ffordd
STR_QUERY_RENAME_SHIP_TYPE_CAPTION                              :{WHITE}Ailenwi'r math llong
STR_QUERY_RENAME_AIRCRAFT_TYPE_CAPTION                          :{WHITE}Ailenwi'r math awyren

# Depot window
STR_DEPOT_CAPTION                                               :{WHITE}{DEPOT}

STR_DEPOT_RENAME_TOOLTIP                                        :{BLACK}Newid enw'r depo
STR_DEPOT_RENAME_DEPOT_CAPTION                                  :Ailenwi depo

STR_DEPOT_NO_ENGINE                                             :{BLACK}-
STR_DEPOT_VEHICLE_TOOLTIP                                       :{BLACK}{ENGINE}{STRING}
STR_DEPOT_VEHICLE_TOOLTIP_CHAIN                                 :{BLACK}{NUM} cerbyd{P "" au}{STRING}
STR_DEPOT_VEHICLE_TOOLTIP_CARGO                                 :{}{CARGO_LONG} ({CARGO_SHORT})

STR_DEPOT_TRAIN_LIST_TOOLTIP                                    :{BLACK}Trenau - cliciwch ar y trên am wybodaeth, llusgwch gerbyd i'w ychwanegu neu i'w dynnu o'r trên. Daliwch Ctrl i symyd pob cerbyd y tu ôl hefyd
STR_DEPOT_ROAD_VEHICLE_LIST_TOOLTIP                             :{BLACK}Cerbydau - cliciwch ar gerbyd am wybodaeth
STR_DEPOT_SHIP_LIST_TOOLTIP                                     :{BLACK}Llongau - cliciwch ar long am wybodaeth
STR_DEPOT_AIRCRAFT_LIST_TOOLTIP                                 :{BLACK}Awyrennau - cliciwch ar awyren am wybodaeth

STR_DEPOT_TRAIN_SELL_TOOLTIP                                    :{BLACK}Llusgwch gerbyd trên yma i'w werthu
STR_DEPOT_ROAD_VEHICLE_SELL_TOOLTIP                             :{BLACK}Llusgwch gerbyd ffordd to yma i'w werthu
STR_DEPOT_SHIP_SELL_TOOLTIP                                     :{BLACK}Llusgwch long yma i'w gwerthu
STR_DEPOT_AIRCRAFT_SELL_TOOLTIP                                 :{BLACK}Llusgwch awyren yma i'w gwerthu

STR_DEPOT_DRAG_WHOLE_TRAIN_TO_SELL_TOOLTIP                      :{BLACK}Llusgwch injan y trên yma i werthu'r holl drên

STR_DEPOT_SELL_ALL_BUTTON_TRAIN_TOOLTIP                         :{BLACK}Gwerthu pob trên yn y depo
STR_DEPOT_SELL_ALL_BUTTON_ROAD_VEHICLE_TOOLTIP                  :{BLACK}Gwerthu pob cerbyd ffordd yn y depo
STR_DEPOT_SELL_ALL_BUTTON_SHIP_TOOLTIP                          :{BLACK}Gwerthu pob llong yn y depo
STR_DEPOT_SELL_ALL_BUTTON_AIRCRAFT_TOOLTIP                      :{BLACK}Gwerthu pob awyren yn yr awyrendy

STR_DEPOT_AUTOREPLACE_TRAIN_TOOLTIP                             :{BLACK}Awtoddisodli pob trên yn y depo
STR_DEPOT_AUTOREPLACE_ROAD_VEHICLE_TOOLTIP                      :{BLACK}Awtoddisodli pob cerbyd ffordd yn y depo
STR_DEPOT_AUTOREPLACE_SHIP_TOOLTIP                              :{BLACK}Awtoddisodli pob llong yn y depo
STR_DEPOT_AUTOREPLACE_AIRCRAFT_TOOLTIP                          :{BLACK}Awtoddisodli pob awyren yn yr awyrendy

STR_DEPOT_TRAIN_NEW_VEHICLES_BUTTON                             :{BLACK}Cerbyd Newydd
STR_DEPOT_ROAD_VEHICLE_NEW_VEHICLES_BUTTON                      :{BLACK}Cerbyd Newydd
STR_DEPOT_SHIP_NEW_VEHICLES_BUTTON                              :{BLACK}Llong Newydd
STR_DEPOT_AIRCRAFT_NEW_VEHICLES_BUTTON                          :{BLACK}Awyrennau Newydd

STR_DEPOT_TRAIN_NEW_VEHICLES_TOOLTIP                            :{BLACK}Prynu cerbyd trên newydd
STR_DEPOT_ROAD_VEHICLE_NEW_VEHICLES_TOOLTIP                     :{BLACK}Prynu cerbyd ffordd newydd
STR_DEPOT_SHIP_NEW_VEHICLES_TOOLTIP                             :{BLACK}Prynu llong newydd
STR_DEPOT_AIRCRAFT_NEW_VEHICLES_TOOLTIP                         :{BLACK}Prynu awyren newydd

STR_DEPOT_CLONE_TRAIN                                           :{BLACK}Dyblygu Trên
STR_DEPOT_CLONE_ROAD_VEHICLE                                    :{BLACK}Dyblygu Cerbyd
STR_DEPOT_CLONE_SHIP                                            :{BLACK}Dyblygu Llong
STR_DEPOT_CLONE_AIRCRAFT                                        :{BLACK}Dyblygu Awyren

STR_DEPOT_CLONE_TRAIN_DEPOT_INFO                                :{BLACK}Bydd hyn yn prynu copi o'r trên gan gynnwys pob cerbyd. Cliciwch ar y botwm hwn ac yna ar drên sydd tu fewn neu tu allan i'r depo. Bydd Ctrl+Clic yn rhannu'r gorchmynion, tra fo Shift+Clic yn dangos amcangyfrif o'r gost
STR_DEPOT_CLONE_ROAD_VEHICLE_DEPOT_INFO                         :{BLACK}Bydd hyn yn adeiladu copi o gerbyd ffordd. Cliciwch ar y botwm hwn ac yna ar gerbyd sydd tu fewn neu tu allan i'r depo. Mae Ctrl+Clic yn rhannu'r gorchmynion, tra fo Shift+Clic yn dangos amcangyfrif o'r gost heb brynnu
STR_DEPOT_CLONE_SHIP_DEPOT_INFO                                 :{BLACK}Bydd hyn yn adeiladu copi o long. Cliciwch ar y botwm hwn ac yna ar long sydd tu fewn neu tu allan i'r depo. Mae Ctrl+Clic yn rhannu'r gorchmynion, tra fo Shift+Clic yn dangos amcangyfrif o'r gost
STR_DEPOT_CLONE_AIRCRAFT_INFO_HANGAR_WINDOW                     :{BLACK}Bydd hyn yn adeiladu copi o awyren. Cliciwch ar y botwm hwn ac yna ar awyren sydd tu fewn neu tu allan i'r awyrendy. Mae Ctrl+Clic yn rhannu'r gorchmynion, tra fo Shift+Clic yn dangos amcangyfrif o'r gost

STR_DEPOT_TRAIN_LOCATION_TOOLTIP                                :{BLACK}Canoli'r prif olygfa ar leoliad y depo trên. Mae Ctrl+Clic yn agor ffenest golwg newydd ar leoliad y depo
STR_DEPOT_ROAD_VEHICLE_LOCATION_TOOLTIP                         :{BLACK}Canoli'r brif olygfa ar leoliad y depo cerbyd ffordd. Mae Ctrl+Clic yn agor ffenest golwg newydd ar leoliad y depo
STR_DEPOT_SHIP_LOCATION_TOOLTIP                                 :{BLACK}Canoli'r brif olygfa ar leoliad depo'r llong. Mae Ctrl+Clic yn agor ffenest golwg newydd ar leoliad y depo
STR_DEPOT_AIRCRAFT_LOCATION_TOOLTIP                             :{BLACK}Canoli'r prif olygfa ar leoliad yr awyrendy. Mae Ctrl+Clic yn agor ffenest golwg newydd ar leoliad yr awyrendy

STR_DEPOT_VEHICLE_ORDER_LIST_TRAIN_TOOLTIP                      :{BLACK}Dangos rhestr o bob trên gyda'r depo presennol yn eu gorchmynion
STR_DEPOT_VEHICLE_ORDER_LIST_ROAD_VEHICLE_TOOLTIP               :{BLACK}Dangos rhestr o bob cerbyd ffordd gyda'r depo presennol yn eu gorchmynion
STR_DEPOT_VEHICLE_ORDER_LIST_SHIP_TOOLTIP                       :{BLACK}Dangos rhestr o bob llong gyda'r depo presennol yn eu gorchmynion
STR_DEPOT_VEHICLE_ORDER_LIST_AIRCRAFT_TOOLTIP                   :{BLACK}Dangos rhestr o bob awyren gyda unrhyw awyrendy yn y maes awyr hwn yn eu gorchmynion

STR_DEPOT_MASS_STOP_DEPOT_TRAIN_TOOLTIP                         :{BLACK}Clicio i stopio pob trên sydd tu mewn i'r depo
STR_DEPOT_MASS_STOP_DEPOT_ROAD_VEHICLE_TOOLTIP                  :{BLACK}Clicio i stopio pob cerbyd ffordd sydd tu mewn i'r depo
STR_DEPOT_MASS_STOP_DEPOT_SHIP_TOOLTIP                          :{BLACK}Clicio i stopio pob llong sydd tu mewn i'r depo
STR_DEPOT_MASS_STOP_HANGAR_TOOLTIP                              :{BLACK}Clicio i stopio pob awyren sydd tu mewn i'r awyrendy

STR_DEPOT_MASS_START_DEPOT_TRAIN_TOOLTIP                        :{BLACK}Clicio i gychwyn pob trên sydd tu mewn i'r depo
STR_DEPOT_MASS_START_DEPOT_ROAD_VEHICLE_TOOLTIP                 :{BLACK}Clicio i gychwyn pob cerbyd ffordd sydd tu mewn i'r depo
STR_DEPOT_MASS_START_DEPOT_SHIP_TOOLTIP                         :{BLACK}Clicio i gychwyn pob llong sydd tu mewn i'r depo
STR_DEPOT_MASS_START_HANGAR_TOOLTIP                             :{BLACK}Clicio i gychwyn pob awyren sydd tu mewn i'r awyrendy

STR_DEPOT_SELL_CONFIRMATION_TEXT                                :{YELLOW}Rydych chi ar fin gwerthu pob cerbyd yn y depo. Ydych chi'n siwr?

# Engine preview window
STR_ENGINE_PREVIEW_CAPTION                                      :{WHITE}Neges gan wneuthurwr cerbydau
STR_ENGINE_PREVIEW_MESSAGE                                      :{GOLD}Rydyn ni newydd gynllunio {STRING} newydd - a fyddai gennych chi ddiddordeb mewn cael defnydd cyfyngol o'r cerbyd hwn am flwyddyn er mwyn i ni gael profi ei berfformiad cyn y bydd ar gael i bawb?
STR_ENGINE_PREVIEW_RAILROAD_LOCOMOTIVE                          :trên
STR_ENGINE_PREVIEW_ROAD_VEHICLE                                 :cerbyd ffordd
STR_ENGINE_PREVIEW_AIRCRAFT                                     :awyren
STR_ENGINE_PREVIEW_SHIP                                         :llong
STR_ENGINE_PREVIEW_MONORAIL_LOCOMOTIVE                          :trên monoreilffordd
STR_ENGINE_PREVIEW_MAGLEV_LOCOMOTIVE                            :trên maglef

STR_ENGINE_PREVIEW_COST_WEIGHT_SPEED_POWER                      :{BLACK}Côst: {CURRENCY_LONG} Pwysau: {WEIGHT_SHORT}{}Cyflymder: {VELOCITY}  Pŵer: {POWER}{}Côst Rhedeg: {CURRENCY_LONG}/bl{}Gallu cludo: {CARGO_LONG}
STR_ENGINE_PREVIEW_COST_WEIGHT_SPEED_POWER_MAX_TE               :{BLACK}Cost: {CURRENCY_LONG} Pwysau: {WEIGHT_SHORT}{}Cyflymder: {VELOCITY}  Pŵer: {POWER}  Grym Uchaf: {6:FORCE}{}Cost Rhedeg: {4:CURRENCY_LONG}/bl{}Cynhwysedd: {5:CARGO_LONG}
STR_ENGINE_PREVIEW_COST_MAX_SPEED_CAPACITY_CAPACITY_RUNCOST     :{BLACK}Cost: {CURRENCY_LONG} Cyflym. Uchaf: {VELOCITY}{}Cynhwysedd: {CARGO_LONG}, {CARGO_LONG}{}Côst Rhedeg: {CURRENCY_LONG}/bl
STR_ENGINE_PREVIEW_COST_MAX_SPEED_CAPACITY_RUNCOST              :{BLACK}Cost: {CURRENCY_LONG} Cyflym. Uchaf: {VELOCITY}{}Cynhwysedd: {CARGO_LONG}{}Cost Rhedeg: {CURRENCY_LONG}/bl
STR_ENGINE_PREVIEW_COST_MAX_SPEED_RANGE_CAPACITY_CAPACITY_RUNCOST:{BLACK}Cost: {CURRENCY_LONG} Cyf. Uchaf: {VELOCITY} Pellter: {COMMA} teil{}Cynhwysedd: {CARGO_LONG}, {CARGO_LONG}{}Cost Rhedeg: {CURRENCY_LONG}/bl
STR_ENGINE_PREVIEW_COST_MAX_SPEED_RANGE_CAPACITY_RUNCOST        :{BLACK}Cost: {CURRENCY_LONG} Cyf. Uchaf: {VELOCITY} Pellter: {COMMA} teil{}Cynhwysedd: {CARGO_LONG}{}Cost Rhedeg: {CURRENCY_LONG}/bl

# Autoreplace window
STR_REPLACE_VEHICLES_WHITE                                      :{WHITE}Disodli {STRING} - {STRING}
STR_REPLACE_VEHICLE_TRAIN                                       :Trên
STR_REPLACE_VEHICLE_ROAD_VEHICLE                                :Mae Cerbyd Ffordd
STR_REPLACE_VEHICLE_SHIP                                        :Mae Llong
STR_REPLACE_VEHICLE_AIRCRAFT                                    :Mae Awyren

STR_REPLACE_VEHICLE_VEHICLES_IN_USE                             :{YELLOW}Cerbydau mewn defnydd
STR_REPLACE_VEHICLE_VEHICLES_IN_USE_TOOLTIP                     :{BLACK}Colofn gyda cherbydau rydych yn berchen
STR_REPLACE_VEHICLE_AVAILABLE_VEHICLES                          :{YELLOW}Cerbydau ar gael
STR_REPLACE_VEHICLE_AVAILABLE_VEHICLES_TOOLTIP                  :{BLACK}Colofn gyda cherbydau ar gael ar gyfer disodli

STR_REPLACE_HELP_LEFT_ARRAY                                     :{BLACK}Dewiswch y math injan i'w ddisodli
STR_REPLACE_HELP_RIGHT_ARRAY                                    :{BLACK}Dewiswch y math injan newydd yr hoffech chi ei ddefnyddio yn lle'r math injan ar y chwith

STR_REPLACE_VEHICLES_START                                      :{BLACK}Dechrau Disodli Cerbydau
STR_REPLACE_VEHICLES_NOW                                        :Disodli pob cerbyd yn awr
STR_REPLACE_VEHICLES_WHEN_OLD                                   :Disodli hen gerbydau yn unig
STR_REPLACE_HELP_START_BUTTON                                   :{BLACK}Pwyswch i ddechrau disodli'r math injan a ddewiswyd ar y chwith gyda'r math injan a ddewiswyd ar y dde
STR_REPLACE_NOT_REPLACING                                       :{BLACK}Ddim yn disodli
STR_REPLACE_NOT_REPLACING_VEHICLE_SELECTED                      :{BLACK}Dim cerbyd wedi'i ddewis
STR_REPLACE_REPLACING_WHEN_OLD                                  :{ENGINE} pan yn hen
STR_REPLACE_VEHICLES_STOP                                       :{BLACK}Gorffen Disodli Cerbydau
STR_REPLACE_HELP_STOP_BUTTON                                    :{BLACK}Gwasgwch i atal disodli'r math injan sydd wedi'i ddewis ar y chwith

STR_REPLACE_ENGINE_WAGON_SELECT                                 :{BLACK}Disodli: {ORANGE}{STRING}
STR_REPLACE_ENGINE_WAGON_SELECT_HELP                            :{BLACK}Newid rhwng y ffenest disodli wagenni a'r un injanau
STR_REPLACE_ENGINES                                             :Injanau
STR_REPLACE_WAGONS                                              :Wagenni

STR_REPLACE_HELP_RAILTYPE                                       :{BLACK}Dewiswch y math o reilffordd yr hoffech chi ddisodli injans ar ei gyfer
STR_REPLACE_HELP_REPLACE_INFO_TAB                               :{BLACK}Dangoswch pa injan (os unrhyw) y mae'r injan ar y chwith yn cael ei disodli gyda
STR_REPLACE_RAIL_VEHICLES                                       :Cerbydau Rheilffordd
STR_REPLACE_ELRAIL_VEHICLES                                     :Cerbydau Rheilffordd Drydan
STR_REPLACE_MONORAIL_VEHICLES                                   :Cerbydau Monoreilffordd
STR_REPLACE_MAGLEV_VEHICLES                                     :Cerbydau Maglef

STR_REPLACE_REMOVE_WAGON                                        :{BLACK}Tynnu wagenni: {ORANGE}{STRING}
STR_REPLACE_REMOVE_WAGON_HELP                                   :{BLACK}Gwneud i awtoddisodli gadw hyd y trên yr un peth drwy dynnu wagenni (gan ddechrau yn y blaen), os byddai newid yr injan yn gwneud y trên yn hirach

# Vehicle view
STR_VEHICLE_VIEW_CAPTION                                        :{WHITE}{VEHICLE}

STR_VEHICLE_VIEW_TRAIN_LOCATION_TOOLTIP                         :{BLACK}Canoli'r brif olygfa ar leoliad y trên. Bydd Ctrl+Clic yn dilyn yn ffenestr bennaf
STR_VEHICLE_VIEW_ROAD_VEHICLE_LOCATION_TOOLTIP                  :{BLACK}Canoli'r brif olygfa ar leoliad y cerbyd, Bydd Ctrl+Clic yn dilyn yn ffenestr bennaf
STR_VEHICLE_VIEW_SHIP_LOCATION_TOOLTIP                          :{BLACK}Canol'r prif olygfa ar leoliad yr long. Bydd Ctrl+Clic yn dilyn yn ffenestr bennaf
STR_VEHICLE_VIEW_AIRCRAFT_LOCATION_TOOLTIP                      :{BLACK}Canoli'r brif olygfa ar leoliad yr awyren. Bydd Ctrl+Clic yn dilyn yn ffenestr bennaf

STR_VEHICLE_VIEW_TRAIN_SEND_TO_DEPOT_TOOLTIP                    :{BLACK}Anfon trên i'r depo. Bydd CTRL+clic yn rhoi gwasanaeth iddo'n unig
STR_VEHICLE_VIEW_ROAD_VEHICLE_SEND_TO_DEPOT_TOOLTIP             :{BLACK}Anfon cerbyd i'r depo. Bydd CTRL+clic yn rhoi gwasanaeth iddo'n unig
STR_VEHICLE_VIEW_SHIP_SEND_TO_DEPOT_TOOLTIP                     :{BLACK}Gyrru'r llong i ddepo. Bydd CTRL+clic yn rhoi gwasanaeth iddo'n unig
STR_VEHICLE_VIEW_AIRCRAFT_SEND_TO_DEPOT_TOOLTIP                 :{BLACK}Anfon awyren to awyrendy. Bydd CTRL+click yn rhoi gwasanaeth iddo'n unig

STR_VEHICLE_VIEW_CLONE_TRAIN_INFO                               :{BLACK}Bydd hyn yn adeiladu copi o'r trên gan gynnwys pob un o'i gerbydau. Mae Ctrl+Clic yn rhannu'r gorchmynion, tra fo Shift+Clic yn dangos amcangyfrif o'r gost
STR_VEHICLE_VIEW_CLONE_ROAD_VEHICLE_INFO                        :{BLACK}Bydd hyn yn adeiladu copi o'r cerbyd ffordd. Mae Ctrl+Clic yn rhannu'r gorchmynion, tra fo Shift+Clic yn dangos amcangyfrif o'r gost
STR_VEHICLE_VIEW_CLONE_SHIP_INFO                                :{BLACK}Bydd hyn yn adeiladu copi o'r llong. Mae Ctrl+Clic yn rhannu'r gorchmynion, tra fo Shift+Clic yn dangos amcangyfrif o'r gost
STR_VEHICLE_VIEW_CLONE_AIRCRAFT_INFO                            :{BLACK}Bydd hyn yn adeiladu copi o'r awyren. Mae Ctrl+Clic yn rhannu'r gorchmynion, tra fo Shift+Clic yn dangos amcangyfrif o'r gost

STR_VEHICLE_VIEW_TRAIN_IGNORE_SIGNAL_TOOLTIP                    :{BLACK}Gorfodi trên i barhau heb fod signal yn ei glirio

STR_VEHICLE_VIEW_TRAIN_REFIT_TOOLTIP                            :{BLACK}Ailffitio trên i gario llwyth o fath gwahanol
STR_VEHICLE_VIEW_ROAD_VEHICLE_REFIT_TOOLTIP                     :{BLACK}Ailffitio cerbyd ffordd i gario llwyth o fath gwahanol
STR_VEHICLE_VIEW_SHIP_REFIT_TOOLTIP                             :{BLACK}Ailffitio llong i gario llwyth o fath gwahanol
STR_VEHICLE_VIEW_AIRCRAFT_REFIT_TOOLTIP                         :{BLACK}Ailffitio awyren i gario llwyth o fath gwahanol

STR_VEHICLE_VIEW_TRAIN_REVERSE_TOOLTIP                          :{BLACK}Gwrthdroi cyfeiriad trên
STR_VEHICLE_VIEW_ROAD_VEHICLE_REVERSE_TOOLTIP                   :{BLACK}Gorfodi cerbyd i droi rownd

STR_VEHICLE_VIEW_TRAIN_ORDERS_TOOLTIP                           :{BLACK}Dangos gorchmynion trên. Mae Ctrl+Clic yn ddangos amserlen y trên
STR_VEHICLE_VIEW_ROAD_VEHICLE_ORDERS_TOOLTIP                    :{BLACK}Dangos gorchmynion cerbyd. Mae Ctrl+Clic yn ddangos amserlen y cerbyd
STR_VEHICLE_VIEW_SHIP_ORDERS_TOOLTIP                            :{BLACK}Dangos gorchmynion llong. Mae Ctrl+Clic yn ddangos amserlen y long
STR_VEHICLE_VIEW_AIRCRAFT_ORDERS_TOOLTIP                        :{BLACK}Dangos gorchmynion awyren. Mae Ctrl + clic yn ddangos amserlen y awyren

STR_VEHICLE_VIEW_TRAIN_SHOW_DETAILS_TOOLTIP                     :{BLACK}Dangos manylion trên
STR_VEHICLE_VIEW_ROAD_VEHICLE_SHOW_DETAILS_TOOLTIP              :{BLACK}Dangos manylion cerbyd ffordd
STR_VEHICLE_VIEW_SHIP_SHOW_DETAILS_TOOLTIP                      :{BLACK}Dangos manylion llong
STR_VEHICLE_VIEW_AIRCRAFT_SHOW_DETAILS_TOOLTIP                  :{BLACK}Dangos manylion awyren

STR_VEHICLE_VIEW_TRAIN_STATE_START_STOP_TOOLTIP                 :{BLACK}Gweithred y trên - cliciwch yma stopio/cychwyn y trên. Ctrl+Clic i sgrolio i'r gyrchfan
STR_VEHICLE_VIEW_ROAD_VEHICLE_STATE_START_STOP_TOOLTIP          :{BLACK}Gweithred y cerbyd - cliciwch yma stopio/cychwyn y cerbyd. Ctrl+Clic i sgrolio i'r gyrchfan
STR_VEHICLE_VIEW_SHIP_STATE_START_STOP_TOOLTIP                  :{BLACK}Gweithred y llong - cliciwch yma stopio/cychwyn y llong. Ctrl+Clic i sgrolio i'r gyrchfan
STR_VEHICLE_VIEW_AIRCRAFT_STATE_START_STOP_TOOLTIP              :{BLACK}Gweithred yr awyren - cliciwch yma stopio/cychwyn yr awyren. Ctrl+Clic i sgrolio i'r gyrchfan

# Messages in the start stop button in the vehicle view
STR_VEHICLE_STATUS_LOADING_UNLOADING                            :{LTBLUE}Llwytho / Dadlwytho
STR_VEHICLE_STATUS_LEAVING                                      :{LTBLUE}Gadael
STR_VEHICLE_STATUS_CRASHED                                      :{RED}Wedi crashio!
STR_VEHICLE_STATUS_BROKEN_DOWN                                  :{RED}Torri lawr
STR_VEHICLE_STATUS_STOPPED                                      :{RED}Wedi stopio
STR_VEHICLE_STATUS_TRAIN_STOPPING_VEL                           :{RED}Yn dod at aros, {VELOCITY}
STR_VEHICLE_STATUS_TRAIN_NO_POWER                               :{RED}Dim Pŵer
STR_VEHICLE_STATUS_TRAIN_STUCK                                  :{ORANGE}Aros am lwybr clir
STR_VEHICLE_STATUS_AIRCRAFT_TOO_FAR                             :{ORANGE}Rhy bell i'r cyrchfan nesaf

STR_VEHICLE_STATUS_HEADING_FOR_STATION_VEL                      :{LTBLUE}Mynd tua {STATION}, {VELOCITY}
STR_VEHICLE_STATUS_NO_ORDERS_VEL                                :{LTBLUE}Dim gorchmynion, {VELOCITY}
STR_VEHICLE_STATUS_HEADING_FOR_WAYPOINT_VEL                     :{LTBLUE}Mynd tua {WAYPOINT}, {VELOCITY}
STR_VEHICLE_STATUS_HEADING_FOR_DEPOT_VEL                        :{ORANGE}Mynd tua {DEPOT}, {VELOCITY}
STR_VEHICLE_STATUS_HEADING_FOR_DEPOT_SERVICE_VEL                :{LTBLUE}Mynd am wasanaeth yn {DEPOT}, {VELOCITY}

# Vehicle stopped/started animations
STR_VEHICLE_COMMAND_STOPPED_SMALL                               :{TINY_FONT}{RED}Wedi aros
STR_VEHICLE_COMMAND_STOPPED                                     :{RED}Wedi aros
STR_VEHICLE_COMMAND_STARTED_SMALL                               :{TINY_FONT}{GREEN}Wedi dechrau
STR_VEHICLE_COMMAND_STARTED                                     :{GREEN}Wedi dechrau

# Vehicle details
STR_VEHICLE_DETAILS_CAPTION                                     :{WHITE}{VEHICLE} (Manylion)
STR_VEHICLE_NAME_BUTTON                                         :{BLACK}Enw

STR_VEHICLE_DETAILS_TRAIN_RENAME                                :{BLACK}Enwi trên
STR_VEHICLE_DETAILS_ROAD_VEHICLE_RENAME                         :{BLACK}Enwi cerbyd ffordd
STR_VEHICLE_DETAILS_SHIP_RENAME                                 :{BLACK}Enwi llong
STR_VEHICLE_DETAILS_AIRCRAFT_RENAME                             :{BLACK}Enwi awyren

STR_VEHICLE_INFO_AGE_RUNNING_COST_YR                            :{BLACK}Oed: {LTBLUE}{STRING}{BLACK}   Cost Rhedeg: {LTBLUE}{CURRENCY_LONG}/bl
# The next two need to stay in this order
STR_VEHICLE_INFO_AGE                                            :{COMMA} blwyddyn ({COMMA})
STR_VEHICLE_INFO_AGE_RED                                        :{RED}{COMMA} blwyddyn ({COMMA})

STR_VEHICLE_INFO_MAX_SPEED                                      :{BLACK}cyflymder uchaf: {LTBLUE}{VELOCITY}
STR_VEHICLE_INFO_MAX_SPEED_RANGE                                :{BLACK}Cyf. uchaf: {LTBLUE}{VELOCITY} {BLACK}Pell. Cyrraedd: {LTBLUE}{COMMA} teil
STR_VEHICLE_INFO_WEIGHT_POWER_MAX_SPEED                         :{BLACK}Pwys: {LTBLUE}{WEIGHT_SHORT} {BLACK}Pŵer: {LTBLUE}{POWER}{BLACK} Cyflym. Max: {LTBLUE}{VELOCITY}
STR_VEHICLE_INFO_WEIGHT_POWER_MAX_SPEED_MAX_TE                  :{BLACK}Pwys: {LTBLUE}{WEIGHT_SHORT} {BLACK}Pŵer: {LTBLUE}{POWER}{BLACK} Cyflym. Max: {LTBLUE}{VELOCITY} {BLACK}Max. T.E.: {LTBLUE}{FORCE}

STR_VEHICLE_INFO_PROFIT_THIS_YEAR_LAST_YEAR                     :{BLACK}Elw eleni: {LTBLUE}{CURRENCY_LONG} (llynedd: {CURRENCY_LONG})
STR_VEHICLE_INFO_RELIABILITY_BREAKDOWNS                         :{BLACK}Dibynadwyedd: {LTBLUE}{COMMA}%  {BLACK}Toriadau ers gwasanaeth olaf: {LTBLUE}{COMMA}

STR_VEHICLE_INFO_BUILT_VALUE                                    :{LTBLUE}{ENGINE} {BLACK}Codi: {LTBLUE}{NUM}{BLACK} Pris: {LTBLUE}{CURRENCY_LONG}
STR_VEHICLE_INFO_NO_CAPACITY                                    :{BLACK}Cynhwysedd: {LTBLUE}Dim{STRING}
STR_VEHICLE_INFO_CAPACITY                                       :{BLACK}Cynhwysedd: {LTBLUE}{CARGO_LONG}{3:STRING}
STR_VEHICLE_INFO_CAPACITY_MULT                                  :{BLACK}Cynhwysedd: {LTBLUE}{CARGO_LONG}{3:STRING} (x{4:NUM})
STR_VEHICLE_INFO_CAPACITY_CAPACITY                              :{BLACK}Cynhwysedd: {LTBLUE}{CARGO_LONG}, {CARGO_LONG}{STRING}

STR_VEHICLE_INFO_FEEDER_CARGO_VALUE                             :{BLACK}Credydau Trosglwyddo: {LTBLUE}{CURRENCY_LONG}

STR_VEHICLE_DETAILS_SERVICING_INTERVAL_DAYS                     :{BLACK}Bwlch rhwng gwasanaeth: {LTBLUE}{COMMA}{NBSP}diwrnod{BLACK}   Gwasanaeth diwethaf: {LTBLUE}{DATE_LONG}
STR_VEHICLE_DETAILS_SERVICING_INTERVAL_PERCENT                  :{BLACK}Bwlch rhwng gwasanaethu: {LTBLUE}{COMMA}%{BLACK}  Gwasanaeth diwethaf: {LTBLUE}{DATE_LONG}
STR_VEHICLE_DETAILS_INCREASE_SERVICING_INTERVAL_TOOLTIP         :{BLACK}Cynyddu'r bwlch rhwng gwasanaethau fesul 10. Mae Ctrl+Clic yn gostwng y bwlch rhwng gwasanaethau fesul 5.
STR_VEHICLE_DETAILS_DECREASE_SERVICING_INTERVAL_TOOLTIP         :{BLACK}Gostwng y bwlch rhwng gwasanaethau fesul 10. Mae Ctrl+Clic yn gostwng y bwlch rhwng gwasanaethau fesul 5.

STR_SERVICE_INTERVAL_DROPDOWN_TOOLTIP                           :{BLACK}Newid dull ystod gwasanaethu
STR_VEHICLE_DETAILS_DEFAULT                                     :Rhagosodedig
STR_VEHICLE_DETAILS_DAYS                                        :Diwrnod
STR_VEHICLE_DETAILS_PERCENT                                     :Canran

STR_QUERY_RENAME_TRAIN_CAPTION                                  :{WHITE}Enwi trên
STR_QUERY_RENAME_ROAD_VEHICLE_CAPTION                           :{WHITE}Enwi cerbyd ffordd
STR_QUERY_RENAME_SHIP_CAPTION                                   :{WHITE}Enwi llong
STR_QUERY_RENAME_AIRCRAFT_CAPTION                               :{WHITE}Enwi awyren

# Extra buttons for train details windows
STR_VEHICLE_DETAILS_TRAIN_ENGINE_BUILT_AND_VALUE                :{LTBLUE}{ENGINE}{BLACK}   Adeiladwyd: {LTBLUE}{NUM}{BLACK} Gwerth: {LTBLUE}{CURRENCY_LONG}
STR_VEHICLE_DETAILS_TRAIN_WAGON_VALUE                           :{LTBLUE}{ENGINE}{BLACK}   Gwerth: {LTBLUE}{CURRENCY_LONG}

STR_VEHICLE_DETAILS_TRAIN_TOTAL_CAPACITY_TEXT                   :{BLACK}Cyfanswm cynhwysedd cludo'r trên hwn:
STR_VEHICLE_DETAILS_TRAIN_TOTAL_CAPACITY                        :{LTBLUE}- {CARGO_LONG} ({CARGO_SHORT})
STR_VEHICLE_DETAILS_TRAIN_TOTAL_CAPACITY_MULT                   :{LTBLUE}- {CARGO_LONG} ({CARGO_SHORT}) (x{NUM})

STR_VEHICLE_DETAILS_CARGO_EMPTY                                 :{LTBLUE}Gwag
STR_VEHICLE_DETAILS_CARGO_FROM                                  :{LTBLUE}{CARGO_LONG} o {STATION}
STR_VEHICLE_DETAILS_CARGO_FROM_MULT                             :{LTBLUE}{CARGO_LONG} o {STATION} (x{NUM})

STR_VEHICLE_DETAIL_TAB_CARGO                                    :{BLACK}Llwyth
STR_VEHICLE_DETAILS_TRAIN_CARGO_TOOLTIP                         :{BLACK}Dangos manylion y llwyth sy'n cael ei gludo
STR_VEHICLE_DETAIL_TAB_INFORMATION                              :{BLACK}Gwybodaeth
STR_VEHICLE_DETAILS_TRAIN_INFORMATION_TOOLTIP                   :{BLACK}Dangos manylion cerbydau'r trên
STR_VEHICLE_DETAIL_TAB_CAPACITIES                               :{BLACK}Cyfansymau Gallu Cludo
STR_VEHICLE_DETAILS_TRAIN_CAPACITIES_TOOLTIP                    :{BLACK}Dangos cynwyseddau pob cerbyd
STR_VEHICLE_DETAIL_TAB_TOTAL_CARGO                              :{BLACK}Cyfanswm Llwyth
STR_VEHICLE_DETAILS_TRAIN_TOTAL_CARGO_TOOLTIP                   :{BLACK}Dangos cynhwysedd y trên, wedi'i rannu yn ôl math nwyddau

STR_VEHICLE_DETAILS_TRAIN_ARTICULATED_RV_CAPACITY               :{BLACK}Cynhwysedd: {LTBLUE}

# Vehicle refit
STR_REFIT_CAPTION                                               :{WHITE}{VEHICLE} (Ailffitio)
STR_REFIT_TITLE                                                 :{GOLD}Dewiswch y math o lwyth i'w gario:
STR_REFIT_NEW_CAPACITY_COST_OF_REFIT                            :{BLACK}bellach yn gallu cario: {GOLD}{CARGO_LONG}{}{BLACK}Côst o ailffitio: {RED}{CURRENCY_LONG}
STR_REFIT_NEW_CAPACITY_INCOME_FROM_REFIT                        :{BLACK}Cynhwysedd newydd: {GOLD}{CARGO_LONG}{}{BLACK}Incwm drwy ailffitio: {GREEN}{CURRENCY_LONG}
STR_REFIT_NEW_CAPACITY_COST_OF_AIRCRAFT_REFIT                   :{BLACK}Cynhwysedd newydd: {GOLD}{CARGO_LONG}, {GOLD}{CARGO_LONG}{}{BLACK}Cost ailffitio: {RED}{CURRENCY_LONG}
STR_REFIT_NEW_CAPACITY_INCOME_FROM_AIRCRAFT_REFIT               :{BLACK}Cynhwysedd newydd: {GOLD}{CARGO_LONG}, {GOLD}{CARGO_LONG}{}{BLACK}Incwm drwy ailffitio: {GREEN}{CURRENCY_LONG}
STR_REFIT_SELECT_VEHICLES_TOOLTIP                               :{BLACK}Dewisiwch y cerbydau i ailffitio. Mae llusgo'r llygoden yn galluogi dewis sawl cerbyd. Mae clicio ar wagle'n dewis y cerbydres gyfan. Mae Ctrl+Clic yn dewis cerbyd a phob un ar ei hôl

STR_REFIT_TRAIN_LIST_TOOLTIP                                    :{BLACK}Dewiswch fath o lwyth i'r trên ei gario
STR_REFIT_ROAD_VEHICLE_LIST_TOOLTIP                             :{BLACK}Dewiswch y math o lwyth i'r cerbyd ffordd gario
STR_REFIT_SHIP_LIST_TOOLTIP                                     :{BLACK}Dewiswch lwyth i'r llong ei gario
STR_REFIT_AIRCRAFT_LIST_TOOLTIP                                 :{BLACK}Dewiswch y math o lwyth i'r awyren ei chario

STR_REFIT_TRAIN_REFIT_BUTTON                                    :{BLACK}Ailffitio trên
STR_REFIT_ROAD_VEHICLE_REFIT_BUTTON                             :{BLACK}Ailffitio cerbyd ffordd
STR_REFIT_SHIP_REFIT_BUTTON                                     :{BLACK}Ailffitio llong
STR_REFIT_AIRCRAFT_REFIT_BUTTON                                 :{BLACK}Ailffitio awyren

STR_REFIT_TRAIN_REFIT_TOOLTIP                                   :{BLACK}Ailffitio'r trên i gario'r math o llwyth sydd wedi'i ddewis
STR_REFIT_ROAD_VEHICLE_REFIT_TOOLTIP                            :{BLACK}Ailffitio cerbyd ffordd i gario'r llwyth sydd wedi'i amlygu
STR_REFIT_SHIP_REFIT_TOOLTIP                                    :{BLACK}Ailffitio llong i gario'r llwyth sydd wedi'i amlygu
STR_REFIT_AIRCRAFT_REFIT_TOOLTIP                                :{BLACK}Ailffitio awyren i gario'r math o lwyth sydd wedi'i amlygu

# Order view
STR_ORDERS_CAPTION                                              :{WHITE}{VEHICLE} (Gorchmynion)
STR_ORDERS_TIMETABLE_VIEW                                       :{BLACK}Amserlen
STR_ORDERS_TIMETABLE_VIEW_TOOLTIP                               :{BLACK}Newid i'r golwg amserlen

STR_ORDERS_LIST_TOOLTIP                                         :{BLACK}Rhestr orchmynion - cliciwch orchymyn i'w amlygu. Mae Ctrl+Clic yn sgrolio i gyrchfan yr orchymyn
STR_ORDER_INDEX                                                 :{COMMA}:{NBSP}
STR_ORDER_TEXT                                                  :{STRING} {STRING} {STRING}

STR_ORDERS_END_OF_ORDERS                                        :- - Diwedd Gorchmynion - -
STR_ORDERS_END_OF_SHARED_ORDERS                                 :- - Diwedd y Gorchmynion sydd wedi'u Rhannu - -

# Order bottom buttons
STR_ORDER_NON_STOP                                              :{BLACK}Heb stop
STR_ORDER_GO_TO                                                 :Mynd i
STR_ORDER_GO_NON_STOP_TO                                        :Mynd heb stop i
STR_ORDER_GO_VIA                                                :Mynd trwy
STR_ORDER_GO_NON_STOP_VIA                                       :Mynd heb stop trwy
STR_ORDER_TOOLTIP_NON_STOP                                      :{BLACK}Newid ymddygiad stopio o'r gorchymyn a amlygwyd

STR_ORDER_TOGGLE_FULL_LOAD                                      :{BLACK}Llwyth llawn, unrhyw gargo
STR_ORDER_DROP_LOAD_IF_POSSIBLE                                 :Llwytho os yw ar gael
STR_ORDER_DROP_FULL_LOAD_ALL                                    :Llwyth llawn, pob cargo
STR_ORDER_DROP_FULL_LOAD_ANY                                    :Llwyth llawn, unrhyw gargo
STR_ORDER_DROP_NO_LOADING                                       :Dim llwytho
STR_ORDER_TOOLTIP_FULL_LOAD                                     :{BLACK}Newid ymddygiad llwytho'r gorchymyn a amlygwyd

STR_ORDER_TOGGLE_UNLOAD                                         :{BLACK}Dadlwytho'r cyfan
STR_ORDER_DROP_UNLOAD_IF_ACCEPTED                               :Dadlwytho os y derbynnir
STR_ORDER_DROP_UNLOAD                                           :Dadlwytho'r cyfan
STR_ORDER_DROP_TRANSFER                                         :Trosglwyddo
STR_ORDER_DROP_NO_UNLOADING                                     :Dim dadlwytho
STR_ORDER_TOOLTIP_UNLOAD                                        :{BLACK}Newid ymddygiad dadlwythio'r gorchymyn a amlygwyd

STR_ORDER_REFIT                                                 :{BLACK}Ailffitio
STR_ORDER_REFIT_TOOLTIP                                         :{BLACK}Dewiswch y math o lwyth yr hoffech chi ailffitio gyda'r gorchymyn hwn. Cliciwch Ctrl-clic er mwyn diddymu'r cyfarwyddyd hwn.
STR_ORDER_REFIT_AUTO                                            :{BLACK}Ailffitio mewn gorsaf
STR_ORDER_REFIT_AUTO_TOOLTIP                                    :{BLACK}Dewis y math o lwyth i ailffitio ar ei gyfer yn y gorchymyn yma. Mae Ctrl+Clic yn tynnu'r gorchymyn. Bydd ailffitio ond yn digwydd os yw'r cerbyd yn caniatáu hynny
STR_ORDER_DROP_REFIT_AUTO                                       :Llwyth gosodedig
STR_ORDER_DROP_REFIT_AUTO_ANY                                   :Llwythi ar gael

STR_ORDER_SERVICE                                               :{BLACK}Gwasanaeth
STR_ORDER_DROP_GO_ALWAYS_DEPOT                                  :Mynd bob tro
STR_ORDER_DROP_SERVICE_DEPOT                                    :Gwasanaethu os oes angen
STR_ORDER_DROP_HALT_DEPOT                                       :Stopio
STR_ORDER_SERVICE_TOOLTIP                                       :{BLACK}Hepgor y gorchymyn hwn os nad oes angen gwasanaeth

STR_ORDER_CONDITIONAL_VARIABLE_TOOLTIP                          :{BLACK}Data cerbyd i seilio'r naid arno

# Conditional order variables, must follow order of OrderConditionVariable enum
STR_ORDER_CONDITIONAL_LOAD_PERCENTAGE                           :Canran llwyth
STR_ORDER_CONDITIONAL_RELIABILITY                               :Dibynadwyedd
STR_ORDER_CONDITIONAL_MAX_SPEED                                 :Cyflymder uchaf
STR_ORDER_CONDITIONAL_AGE                                       :Oed (blynyddoedd)
STR_ORDER_CONDITIONAL_REQUIRES_SERVICE                          :Angen gwasanaeth
STR_ORDER_CONDITIONAL_UNCONDITIONALLY                           :Bob tro
STR_ORDER_CONDITIONAL_REMAINING_LIFETIME                        :Oes yn weddill (blynyddoedd)

STR_ORDER_CONDITIONAL_COMPARATOR_TOOLTIP                        :{BLACK}Sut i gymharu'r data cerbyd i'r gwerth a roddwyd
STR_ORDER_CONDITIONAL_COMPARATOR_EQUALS                         :yn hafal i
STR_ORDER_CONDITIONAL_COMPARATOR_NOT_EQUALS                     :ddim yn hafal i
STR_ORDER_CONDITIONAL_COMPARATOR_LESS_THAN                      :yn llai na
STR_ORDER_CONDITIONAL_COMPARATOR_LESS_EQUALS                    :yn llai na neu'n fwy na
STR_ORDER_CONDITIONAL_COMPARATOR_MORE_THAN                      :yn fwy na
STR_ORDER_CONDITIONAL_COMPARATOR_MORE_EQUALS                    :yn fwy neu'n llai na
STR_ORDER_CONDITIONAL_COMPARATOR_IS_TRUE                        :yn wir
STR_ORDER_CONDITIONAL_COMPARATOR_IS_FALSE                       :yn anghywir

STR_ORDER_CONDITIONAL_VALUE_TOOLTIP                             :{BLACK} Y gwerth i gymharu data'r cerbyd yn ei erbyn
STR_ORDER_CONDITIONAL_VALUE_CAPT                                :{WHITE}Rhowch y gwerth i'w gymharu'n ei erbyn

STR_ORDERS_SKIP_BUTTON                                          :{BLACK}Hepgor
STR_ORDERS_SKIP_TOOLTIP                                         :{BLACK}hepgor y gorchymyn cyfredol, a chychwyn y nesaf

STR_ORDERS_DELETE_BUTTON                                        :{BLACK}Dileu
STR_ORDERS_DELETE_TOOLTIP                                       :{BLACK}Dileu y gorchymyn sydd wedi'i amlygu
STR_ORDERS_DELETE_ALL_TOOLTIP                                   :{BLACK}Dileu pob gorchymyn
STR_ORDERS_STOP_SHARING_BUTTON                                  :{BLACK}Peidio â rhannu
STR_ORDERS_STOP_SHARING_TOOLTIP                                 :{BLACK}Peidio â rhannu rhestr gorchmynion. Mae Ctrl+Clic hefyd yn dileu holl orchmynion y cerbyd hwn

STR_ORDERS_GO_TO_BUTTON                                         :{BLACK}Mynd i
STR_ORDER_GO_TO_NEAREST_DEPOT                                   :Mynd i'r depo agosaf
STR_ORDER_GO_TO_NEAREST_HANGAR                                  :Mynd i'r awyrendy agosaf
STR_ORDER_CONDITIONAL                                           :Naid gorchymyn amodol
STR_ORDER_SHARE                                                 :Rhannu gorchmynion
STR_ORDERS_GO_TO_TOOLTIP                                        :{BLACK}Mewnosod gorchymyn newydd cyn yr orchymyn a amlygwyd, neu greu ar ddiwedd y rhestr. Mae Ctrl yn gwneud gorchymynion orsaf yn rhai 'llwyth llawn unrhyw nwyddau', gorchymynion pwyntiau llwybro 'heb aros' a gorchmynion depot 'gwasanaethu'. Mae 'Rhannu gorchmynion' neu Ctrl yn galluogi i'r cerbyd yma rannu gorchmynion gyda'r cerbyd a ddewisir. Mae clicio ar gerbyd yn copïo gorchmynion o'r cerbyd hwnnw. Mae gorchymyn depo'n analluogi gwasanaethu diofyn ar gyfer y cerbyd

STR_ORDERS_VEH_WITH_SHARED_ORDERS_LIST_TOOLTIP                  :{BLACK}Dangos pob cerbydau sy'n rhannu'r amserlen hon

# String parts to build the order string
STR_ORDER_GO_TO_WAYPOINT                                        :Mynd trwy {WAYPOINT}
STR_ORDER_GO_NON_STOP_TO_WAYPOINT                               :Mynd heb stop trwy {WAYPOINT}

STR_ORDER_SERVICE_AT                                            :Gwasanaethu yn
STR_ORDER_SERVICE_NON_STOP_AT                                   :Gwasanaethu heb stopio yn

STR_ORDER_NEAREST_DEPOT                                         :agosaf
STR_ORDER_NEAREST_HANGAR                                        :yr Awyrendy agosaf
STR_ORDER_TRAIN_DEPOT                                           :Depo Trên
STR_ORDER_ROAD_VEHICLE_DEPOT                                    :Depo Cerbydau Ffordd
STR_ORDER_SHIP_DEPOT                                            :Depo Llongau
STR_ORDER_GO_TO_NEAREST_DEPOT_FORMAT                            :{0:STRING} {2:STRING} {1:STRING}
STR_ORDER_GO_TO_DEPOT_FORMAT                                    :{STRING} {DEPOT}

STR_ORDER_REFIT_ORDER                                           :(Ailffitio i {STRING})
STR_ORDER_REFIT_STOP_ORDER                                      :(Ailfitio i {STRING} a stopio)
STR_ORDER_STOP_ORDER                                            :(Stopio)

STR_ORDER_GO_TO_STATION                                         :{STRING} {STATION} {STRING}

STR_ORDER_IMPLICIT                                              :(Ymhlyg)

STR_ORDER_FULL_LOAD                                             :(Llwyth llawn)
STR_ORDER_FULL_LOAD_ANY                                         :(Llwyth llawn, unrhyw gargo)
STR_ORDER_NO_LOAD                                               :(Dim llwytho)
STR_ORDER_UNLOAD                                                :(Dadlwytho a llwytho)
STR_ORDER_UNLOAD_FULL_LOAD                                      :(Dadlwytho ac aros am lwyth llawn)
STR_ORDER_UNLOAD_FULL_LOAD_ANY                                  :(Dadlwytho ac aros am lwyth llawn)
STR_ORDER_UNLOAD_NO_LOAD                                        :(Dadlwytho a gadael yn wag)
STR_ORDER_TRANSFER                                              :(Trosglwyddo a llwytho)
STR_ORDER_TRANSFER_FULL_LOAD                                    :(Trosglwyddo ac aros am lwyth llawn)
STR_ORDER_TRANSFER_FULL_LOAD_ANY                                :(Trosglwyddo ac aros am lwyth llawn)
STR_ORDER_TRANSFER_NO_LOAD                                      :(Trosglwyddo a gadael yn wag)
STR_ORDER_NO_UNLOAD                                             :(Dim dadlwytho ond llwytho)
STR_ORDER_NO_UNLOAD_FULL_LOAD                                   :(Dim dadlwytho, aros am lwyth llawn)
STR_ORDER_NO_UNLOAD_FULL_LOAD_ANY                               :(Dim dadlwytho, aros am unrhyw lwyth llawn)
STR_ORDER_NO_UNLOAD_NO_LOAD                                     :(Dim llwytho na dadlwytho)

STR_ORDER_AUTO_REFIT                                            :(Ailffitio i {STRING})
STR_ORDER_FULL_LOAD_REFIT                                       :(Llwyth llawn gan ailffitio i {STRING})
STR_ORDER_FULL_LOAD_ANY_REFIT                                   :(Llwyth llawn o unrhyw gargo gan ailffitio i {STRING})
STR_ORDER_UNLOAD_REFIT                                          :(Dadlwytho a llwytho gan ailffitio i {STRING})
STR_ORDER_UNLOAD_FULL_LOAD_REFIT                                :(Dadlwytho ac aros am lwyth llawn o gargo gan ailffitio i {STRING})
STR_ORDER_UNLOAD_FULL_LOAD_ANY_REFIT                            :(Dadlwytho ac aros am unrhyw lwyth llawn gan ailffitio o {STRING})
STR_ORDER_TRANSFER_REFIT                                        :(Trosglwyddo a llwytho gan ailffitio i {STRING})
STR_ORDER_TRANSFER_FULL_LOAD_REFIT                              :(Trosglwyddo ac aros am lwyth llawn gan ailffitio i {STRING})
STR_ORDER_TRANSFER_FULL_LOAD_ANY_REFIT                          :(Trosglwyddo ac aros am unrhyw lwyth llawn gan ailffitio i {STRING})
STR_ORDER_NO_UNLOAD_REFIT                                       :(Dim dadlwytho ond llwytho gan ailffitio i {STRING})
STR_ORDER_NO_UNLOAD_FULL_LOAD_REFIT                             :(Dim dadlwytho ac aros am lwyth llawn gan ailffitio i {STRING})
STR_ORDER_NO_UNLOAD_FULL_LOAD_ANY_REFIT                         :(Dim dadlwytho ac aros am unrhyw lwyth llawn gan ailffitio i {STRING})

STR_ORDER_AUTO_REFIT_ANY                                        :llwythi ar gael

STR_ORDER_STOP_LOCATION_NEAR_END                                :[ochr agos]
STR_ORDER_STOP_LOCATION_MIDDLE                                  :[canol]
STR_ORDER_STOP_LOCATION_FAR_END                                 :[ochr bell]

STR_ORDER_OUT_OF_RANGE                                          :{RED} (Mae'r cyrchfan nesaf allan o gyrraedd y cerbyd)

STR_ORDER_CONDITIONAL_UNCONDITIONAL                             :Neidio i orchymyn {COMMA}
STR_ORDER_CONDITIONAL_NUM                                       :Neidio i orchymyn {COMMA} pan fo {STRING} {STRING} {COMMA}
STR_ORDER_CONDITIONAL_TRUE_FALSE                                :Neidio i orchymyn {COMMA} pan fo {STRING} {STRING}

STR_INVALID_ORDER                                               :{RED} (Gorchymyn Annilys)

# Time table window
STR_TIMETABLE_TITLE                                             :{WHITE}{VEHICLE} (Amserlen)
STR_TIMETABLE_ORDER_VIEW                                        :{BLACK}Gorchmynion
STR_TIMETABLE_ORDER_VIEW_TOOLTIP                                :{BLACK}Newid i'r golwg gorchmynion

STR_TIMETABLE_TOOLTIP                                           :{BLACK}Amserlen - cliciwch ar orchymyn i'w amlygu

STR_TIMETABLE_NO_TRAVEL                                         :Dim teithio
STR_TIMETABLE_NOT_TIMETABLEABLE                                 :Teithio (awtomatig; amserlennir gan y gorchymyn defnyddiwr nesaf)
STR_TIMETABLE_TRAVEL_NOT_TIMETABLED                             :Teithio (heb ei amserlenu)
STR_TIMETABLE_TRAVEL_NOT_TIMETABLED_SPEED                       :Teithio heb oresgyn {2:VELOCITY} (heb ei amserlenu)
STR_TIMETABLE_TRAVEL_FOR                                        :Teithio am{STRING}
STR_TIMETABLE_TRAVEL_FOR_SPEED                                  :Teithio am {STRING} heb oresgyn {VELOCITY}
STR_TIMETABLE_TRAVEL_FOR_ESTIMATED                              :Teithio (am {STRING}, heb ei amserlennu)
STR_TIMETABLE_TRAVEL_FOR_SPEED_ESTIMATED                        :Teitho (am {STRING}, heb ei amserlennu) dim cyflymach na {VELOCITY}
STR_TIMETABLE_STAY_FOR_ESTIMATED                                :(aros am {STRING}, heb ei amserlennu)
STR_TIMETABLE_AND_TRAVEL_FOR_ESTIMATED                          :(teitiho am {STRING}, heb ei amserlennu)
STR_TIMETABLE_STAY_FOR                                          :aros am {STRING}
STR_TIMETABLE_AND_TRAVEL_FOR                                    :a theithio am {STRING}
STR_TIMETABLE_DAYS                                              :{COMMA}{NBSP}diwrnod
STR_TIMETABLE_TICKS                                             :{COMMA}{NBSP}tic

STR_TIMETABLE_TOTAL_TIME                                        :{BLACK}Bydd yr amserlen hon yn cymryd {STRING} i'w chwblhau
STR_TIMETABLE_TOTAL_TIME_INCOMPLETE                             :{BLACK}Bydd yr amserlen hon yn cymryd o leiaf {STRING} i'w chwblhau (heb ei hamserlennu'n llwyr)

STR_TIMETABLE_STATUS_ON_TIME                                    :{BLACK}Mae'r cerbyd hwn yn rhedeg ar amser ar hyn o bryd
STR_TIMETABLE_STATUS_LATE                                       :{BLACK}Mae'r cerbyd hwn yn rhedeg {STRING} yn hwyr ar hyn o bryd
STR_TIMETABLE_STATUS_EARLY                                      :{BLACK}Mae'r cerbyd hwn yn rhedeg {STRING} yn gynnar ar hyn o bryd
STR_TIMETABLE_STATUS_NOT_STARTED                                :{BLACK}Nid yw'r amserlen yma wedi dechrau
STR_TIMETABLE_STATUS_START_AT                                   :{BLACK}Bydd yr amserlen yma'n dechrau ar {STRING}

STR_TIMETABLE_STARTING_DATE                                     :{BLACK}Dyddiad dechrau
STR_TIMETABLE_STARTING_DATE_TOOLTIP                             :{BLACK}Dewis dyddiad fel pwynt dechrau ar gyfer yr amserlen yma. Mae Ctrl+Clic yn gosod pwynt dechrau yr amselen yma ac yn dosbarthu'r holl gerbydau sy'n rhannu'r gorchymyn yma yn gyson yn ôl eu trefn cymharol, os yw'r gorchymyn wedi ei amserlennu'n llwyr

STR_TIMETABLE_CHANGE_TIME                                       :{BLACK}Newid Amser
STR_TIMETABLE_WAIT_TIME_TOOLTIP                                 :{BLACK}Newid faint o amser y dylai'r gorchymyn a amlygwyd ei gymryd

STR_TIMETABLE_CLEAR_TIME                                        :{BLACK}Clirio Amser
STR_TIMETABLE_CLEAR_TIME_TOOLTIP                                :{BLACK}Clirio faint o amser y dylai'r gorchymyn a amlygwyd ei gymryd.

STR_TIMETABLE_CHANGE_SPEED                                      :{BLACK}Newid Terfyn Cyflymder
STR_TIMETABLE_CHANGE_SPEED_TOOLTIP                              :{BLACK}Newid cyflymder teithio uchafsymol y gorchymyn a amlygwyd

STR_TIMETABLE_CLEAR_SPEED                                       :{BLACK}Clirio Terfyn Cyflymder
STR_TIMETABLE_CLEAR_SPEED_TOOLTIP                               :{BLACK}Clirio cyflymder teithio uchafsymol y gorchymyn a amlygwyd

STR_TIMETABLE_RESET_LATENESS                                    :{BLACK}Ailosod Mesurydd Hwyrni
STR_TIMETABLE_RESET_LATENESS_TOOLTIP                            :{BLACK}Ailosod y mesurydd hwyrni, fel y bydd y cerbyd ar amser

STR_TIMETABLE_AUTOFILL                                          :{BLACK}Awtolenwi
STR_TIMETABLE_AUTOFILL_TOOLTIP                                  :{BLACK}Llenwch yr amserlen yn awtomatig gyda gwerthoedd o'r daith nesaf (Ctrl+Clic er mwyn ceisio cadw amserau aros)

STR_TIMETABLE_EXPECTED                                          :{BLACK}Disgwylir
STR_TIMETABLE_SCHEDULED                                         :{BLACK}Amserlenwyd
STR_TIMETABLE_EXPECTED_TOOLTIP                                  :{BLACK}Newid rhwng yr amser a ddisgwylir a'r amserlen

STR_TIMETABLE_ARRIVAL_ABBREVIATION                              :Cyr:
STR_TIMETABLE_DEPARTURE_ABBREVIATION                            :Gad:


# Date window (for timetable)
STR_DATE_CAPTION                                                :{WHITE}Gosod dyddiad
STR_DATE_SET_DATE                                               :{BLACK}Gososd dyddiad
STR_DATE_SET_DATE_TOOLTIP                                       :{BLACK}Defnyddio'r dyddiad a ddewisir fel dyddiad dechrau ar gyfer yr amserlen
STR_DATE_DAY_TOOLTIP                                            :{BLACK}Dewis diwrnod
STR_DATE_MONTH_TOOLTIP                                          :{BLACK}Dewis mis
STR_DATE_YEAR_TOOLTIP                                           :{BLACK}Dewis blwyddyn


# AI debug window
STR_AI_DEBUG                                                    :{WHITE}Dadnamu AI / Sgript Gêm
STR_AI_DEBUG_NAME_AND_VERSION                                   :{BLACK}{STRING} (v{NUM})
STR_AI_DEBUG_NAME_TOOLTIP                                       :{BLACK}Enw'r sgript
STR_AI_DEBUG_SETTINGS                                           :{BLACK}Gosodiadau
STR_AI_DEBUG_SETTINGS_TOOLTIP                                   :{BLACK}Newid gosodiadau'r sgript
STR_AI_DEBUG_RELOAD                                             :{BLACK}Ail-lwytho AI
STR_AI_DEBUG_RELOAD_TOOLTIP                                     :{BLACK}lladd yr AI, ail-lwytho'r sgript ac ailgychwyn yr AI
STR_AI_DEBUG_BREAK_STR_ON_OFF_TOOLTIP                           :{BLACK}Galluogi/analluogi toriadau pan fo neges log AI yn cydweddu a'r llinyn torri
STR_AI_DEBUG_BREAK_ON_LABEL                                     :{BLACK}Torri ar:
STR_AI_DEBUG_BREAK_STR_OSKTITLE                                 :{BLACK}Torri ar
STR_AI_DEBUG_BREAK_STR_TOOLTIP                                  :{BLACK}Pan fo neges log AI yn cydweddu a'r llinyn yma, bydd y gêm yn oedi
STR_AI_DEBUG_MATCH_CASE                                         :{BLACK}Cydweddu priflythrennu
STR_AI_DEBUG_MATCH_CASE_TOOLTIP                                 :{BLACK}Toglo cydweddu priflythrennu tra'n cymharu negeseuon log AI gyda'r llinyn torri
STR_AI_DEBUG_CONTINUE                                           :{BLACK}Parhau
STR_AI_DEBUG_CONTINUE_TOOLTIP                                   :{BLACK}Dadoedi a rhedeg yr AI
STR_AI_DEBUG_SELECT_AI_TOOLTIP                                  :{BLACK}Gweld allbwn dadnamu'r AI yma
STR_AI_GAME_SCRIPT                                              :{BLACK}Game Script
STR_AI_GAME_SCRIPT_TOOLTIP                                      :{BLACK}Gwirio'r log Game Script

STR_ERROR_AI_NO_AI_FOUND                                        :Ni ganfuwyd AI addas i lwytho.{}AI ffug yw hwn na wnai unrhyw beth.{}Gallwch lawrlwytho sawl AI drwy'r system 'Cynnwys Arlein'
STR_ERROR_AI_PLEASE_REPORT_CRASH                                :{WHITE}Mae sgript a oedd yn rhedeg wedi chwalu. A fyddwch cystad ag adrodd am hyn i awdur yr sgript ynghyd â sgrin-gipiad o'r Ffenestr Ddadnamu AI/Sgript Gêm
STR_ERROR_AI_DEBUG_SERVER_ONLY                                  :{YELLOW}Mae'r Ffenestr Ddadnamu AI / Sgript Gêm ar gael ar gyfer y gweinydd yn unig

# AI configuration window
STR_AI_CONFIG_CAPTION                                           :{WHITE}Ffurfweddiad AI / Sgript Gêm
STR_AI_CONFIG_GAMELIST_TOOLTIP                                  :{BLACK}Y Sgriptiau Gêm a lwythir yn y gêm nesaf
STR_AI_CONFIG_AILIST_TOOLTIP                                    :{BLACK}Yr AIau a lwythir yn y gêm nesaf
STR_AI_CONFIG_HUMAN_PLAYER                                      :Chwaraewr dynol
STR_AI_CONFIG_RANDOM_AI                                         :AI ar hap
STR_AI_CONFIG_NONE                                              :(dim)

STR_AI_CONFIG_MOVE_UP                                           :{BLACK}Symud i Fyny
STR_AI_CONFIG_MOVE_UP_TOOLTIP                                   :{BLACK}Symud yr AI a ddewiswyd i fyny'r rhestr
STR_AI_CONFIG_MOVE_DOWN                                         :{BLACK}Symud i Lawr
STR_AI_CONFIG_MOVE_DOWN_TOOLTIP                                 :{BLACK}Symud yr AI a ddewiswyd i lawr y rhestr

STR_AI_CONFIG_GAMESCRIPT                                        :{SILVER}Sgript Gêm
STR_AI_CONFIG_AI                                                :{SILVER}AIau

STR_AI_CONFIG_CHANGE                                            :{BLACK}Dewis {STRING}
STR_AI_CONFIG_CHANGE_NONE                                       :
STR_AI_CONFIG_CHANGE_AI                                         :AI
STR_AI_CONFIG_CHANGE_GAMESCRIPT                                 :Sgript Gêm
STR_AI_CONFIG_CHANGE_TOOLTIP                                    :{BLACK}Llwytho sgript arall
STR_AI_CONFIG_CONFIGURE                                         :{BLACK}Ffurfweddu
STR_AI_CONFIG_CONFIGURE_TOOLTIP                                 :{BLACK}ffurfweddu paramedrau'r sgript

# Available AIs window
STR_AI_LIST_CAPTION                                             :{WHITE}{STRING} ar gael
STR_AI_LIST_CAPTION_AI                                          :AIau
STR_AI_LIST_CAPTION_GAMESCRIPT                                  :Sgriptiau Gêm
STR_AI_LIST_TOOLTIP                                             :{BLACK}Cliciwch i ddewis sgript

STR_AI_LIST_AUTHOR                                              :{LTBLUE}Awdur: {ORANGE}{STRING}
STR_AI_LIST_VERSION                                             :{LTBLUE}Fersiwn: {ORANGE}{NUM}
STR_AI_LIST_URL                                                 :{LTBLUE}URL: {ORANGE}{STRING}

STR_AI_LIST_ACCEPT                                              :{BLACK}Derbyn
STR_AI_LIST_ACCEPT_TOOLTIP                                      :{BLACK}Dewis y sgript a amlygwyd
STR_AI_LIST_CANCEL                                              :{BLACK}Canslo
STR_AI_LIST_CANCEL_TOOLTIP                                      :{BLACK}Peidio newid y sgript

# AI Parameters
STR_AI_SETTINGS_CAPTION                                         :{WHITE}{STRING} Paramedrau
STR_AI_SETTINGS_CAPTION_AI                                      :AI
STR_AI_SETTINGS_CAPTION_GAMESCRIPT                              :Sgript Gêm
STR_AI_SETTINGS_CLOSE                                           :{BLACK}Cau
STR_AI_SETTINGS_RESET                                           :{BLACK}Ailosod
STR_AI_SETTINGS_SETTING                                         :{STRING}: {ORANGE}{STRING}
STR_AI_SETTINGS_START_DELAY                                     :Nifer o ddiwrnodau i aros wedi dechrau AI blaenorol cyn dechrau hon (fwy neu lai): {ORANGE}{STRING}


# Textfile window
STR_TEXTFILE_README_CAPTION                                     :{WHITE}Dogfenyddiaeth {STRING} {STRING}
STR_TEXTFILE_CHANGELOG_CAPTION                                  :{WHITE}Log newidiadau {STRING} {STRING}
STR_TEXTFILE_LICENCE_CAPTION                                    :{WHITE}Trwydded {STRING} {STRING}
STR_TEXTFILE_WRAP_TEXT                                          :{WHITE}Amlapio testun
STR_TEXTFILE_WRAP_TEXT_TOOLTIP                                  :{BLACK}Amlapio testun y ffenestr fel ei fod i'w weld heb sgrolio
STR_TEXTFILE_VIEW_README                                        :{BLACK}Gweld dogfenyddiaeth
STR_TEXTFILE_VIEW_CHANGELOG                                     :{BLACK}Log Newidiadau
STR_TEXTFILE_VIEW_LICENCE                                       :{BLACK}Trwydded


# Vehicle loading indicators
STR_PERCENT_UP_SMALL                                            :{TINY_FONT}{WHITE}{NUM}%{UP_ARROW}
STR_PERCENT_UP                                                  :{WHITE}{NUM}%{UP_ARROW}
STR_PERCENT_DOWN_SMALL                                          :{TINY_FONT}{WHITE}{NUM}%{DOWN_ARROW}
STR_PERCENT_DOWN                                                :{WHITE}{NUM}%{DOWN_ARROW}
STR_PERCENT_UP_DOWN_SMALL                                       :{TINY_FONT}{WHITE}{NUM}%{UP_ARROW}{DOWN_ARROW}
STR_PERCENT_UP_DOWN                                             :{WHITE}{NUM}%{UP_ARROW}{DOWN_ARROW}
STR_PERCENT_NONE_SMALL                                          :{TINY_FONT}{WHITE}{NUM}%
STR_PERCENT_NONE                                                :{WHITE}{NUM}%

# Income 'floats'
STR_INCOME_FLOAT_COST_SMALL                                     :{TINY_FONT}{RED}Cost: {CURRENCY_LONG}
STR_INCOME_FLOAT_COST                                           :{RED}Cost: {CURRENCY_LONG}
STR_INCOME_FLOAT_INCOME_SMALL                                   :{TINY_FONT}{GREEN}Incwm: {CURRENCY_LONG}
STR_INCOME_FLOAT_INCOME                                         :{GREEN}Incwm: {CURRENCY_LONG}
STR_FEEDER_TINY                                                 :{TINY_FONT}{YELLOW}Trosglwyddo: {CURRENCY_LONG}
STR_FEEDER                                                      :{YELLOW}Trosglwyddo: {CURRENCY_LONG}
STR_FEEDER_INCOME_TINY                                          :{TINY_FONT}{YELLOW}Trosglwyddo: {CURRENCY_LONG}{WHITE} / {GREEN}Incwm: {CURRENCY_LONG}
STR_FEEDER_INCOME                                               :{YELLOW}Trosglwyddo: {CURRENCY_LONG}{WHITE} / {GREEN}Incwm: {CURRENCY_LONG}
STR_FEEDER_COST_TINY                                            :{TINY_FONT}{YELLOW}Trosglwyddo: {CURRENCY_LONG}{WHITE} / {RED}Cost: {CURRENCY_LONG}
STR_FEEDER_COST                                                 :{YELLOW}Trosglwyddo: {CURRENCY_LONG}{WHITE} / {RED}Cost: {CURRENCY_LONG}
STR_MESSAGE_ESTIMATED_COST                                      :{WHITE}Amcangyfrif Côst: {CURRENCY_LONG}
STR_MESSAGE_ESTIMATED_INCOME                                    :{WHITE}Amcangyfrif Incwm: {CURRENCY_LONG}

# Saveload messages
STR_ERROR_SAVE_STILL_IN_PROGRESS                                :{WHITE}Mae'r gêm wrthi'n cael ei chadw,{}Arhoswch nes y bydd y broses wedi'i chwblhau!
STR_ERROR_AUTOSAVE_FAILED                                       :{WHITE}Methodd yr Awtogadw
STR_ERROR_UNABLE_TO_READ_DRIVE                                  :{BLACK}Methu darllen y gyriant
STR_ERROR_GAME_SAVE_FAILED                                      :{WHITE}Methwyd â Chadw Gêm{}{STRING}
STR_ERROR_UNABLE_TO_DELETE_FILE                                 :{WHITE}Methu Dileu Ffeil
STR_ERROR_GAME_LOAD_FAILED                                      :{WHITE}Methwyd â Llwytho Gêm{}{STRING}
STR_GAME_SAVELOAD_ERROR_BROKEN_INTERNAL_ERROR                   :Gwall mewnol: {STRING}
STR_GAME_SAVELOAD_ERROR_BROKEN_SAVEGAME                         :Mae'r gêm a gadwyd wedi torri - {STRING}
STR_GAME_SAVELOAD_ERROR_TOO_NEW_SAVEGAME                        :Mae'r gêm a gadwyd wedi ei chadw mewn fersiwn ddiweddarach
STR_GAME_SAVELOAD_ERROR_FILE_NOT_READABLE                       :Ffeil annarllenadwy
STR_GAME_SAVELOAD_ERROR_FILE_NOT_WRITEABLE                      :Ffeil anysgrifenadwy
STR_GAME_SAVELOAD_ERROR_DATA_INTEGRITY_CHECK_FAILED             :Methodd y gwirio cyfanrwydd data
STR_GAME_SAVELOAD_NOT_AVAILABLE                                 :<ddim ar gael>
STR_WARNING_LOADGAME_REMOVED_TRAMS                              :{WHITE}Cafodd y gêm ei gadw mewn fersiwn heb gynhaliaeth tramiau. Dileuwyd y tramiau

# Map generation messages
STR_ERROR_COULD_NOT_CREATE_TOWN                                 :{WHITE}Ataliwyd creu map...{}... nid oedd lleoliadau addas ar gyfer trefi
STR_ERROR_NO_TOWN_IN_SCENARIO                                   :{WHITE}... nid oes tref yn y senario hwn

STR_ERROR_PNGMAP                                                :{WHITE}Methwyd llwytho tirwedd o PNG...
STR_ERROR_PNGMAP_FILE_NOT_FOUND                                 :{WHITE}... ni ganfuwyd y ffeil
STR_ERROR_PNGMAP_IMAGE_TYPE                                     :{WHITE}... nid oedd modd trosi math y ddelwedd. Rhaid cael delwedd PNG 8 neu 24-did.
STR_ERROR_PNGMAP_MISC                                           :{WHITE}... aeth rhywbeth o'i le (ffeil lygredig fwy na thebyg)

STR_ERROR_BMPMAP                                                :{WHITE}Methu llwytho delwedd o BMP...
STR_ERROR_BMPMAP_IMAGE_TYPE                                     :{WHITE}... ni fu modd trosi math y ddelwedd

STR_ERROR_HEIGHTMAP_TOO_LARGE                                   :{WHITE}... delwedd yn rhy fawr

STR_WARNING_HEIGHTMAP_SCALE_CAPTION                             :{WHITE}Rhybudd Graddfa
STR_WARNING_HEIGHTMAP_SCALE_MESSAGE                             :{YELLOW}Ni argymhellir newid gormod ar faint y map gwreiddiol. Parhau gyda'r cynhyrchu?

# Soundset messages
STR_WARNING_FALLBACK_SOUNDSET                                   :{WHITE}Dim ond set sain wrth gefn a ganfuwyd. Os ydych am gael sain, llawrlwythwch set sain drwy'r system llawrlwytho cynnwys

# Screenshot related messages
STR_WARNING_SCREENSHOT_SIZE_CAPTION                             :{WHITE}Ciplun anferth
STR_WARNING_SCREENSHOT_SIZE_MESSAGE                             :{YELLOW}Bydd gan y ciplun faint o {COMMA} x {COMMA} pcsel. Gall cymeryd peth amser i greu'r ciplun. A ydych am barhau?

STR_MESSAGE_SCREENSHOT_SUCCESSFULLY                             :{WHITE}Cadwyd y ciplun yn llwyddiannus fel '{STRING}'
STR_ERROR_SCREENSHOT_FAILED                                     :{WHITE}Methodd y ciplun!

# Error message titles
STR_ERROR_MESSAGE_CAPTION                                       :{YELLOW}Neges
STR_ERROR_MESSAGE_CAPTION_OTHER_COMPANY                         :{YELLOW}Neges gan {STRING}

# Generic construction errors
STR_ERROR_OFF_EDGE_OF_MAP                                       :{WHITE}Oddi ar ymyl y map
STR_ERROR_TOO_CLOSE_TO_EDGE_OF_MAP                              :{WHITE}Rhy agos i ymyl y map
STR_ERROR_NOT_ENOUGH_CASH_REQUIRES_CURRENCY                     :{WHITE}Dim digon o arian - angen {CURRENCY_LONG}
STR_ERROR_FLAT_LAND_REQUIRED                                    :{WHITE}Rhaid i'r tir fod yn wastad
STR_ERROR_LAND_SLOPED_IN_WRONG_DIRECTION                        :{WHITE}Mae'r tir yn goleddu i'r cyfeiriad anghywir
STR_ERROR_CAN_T_DO_THIS                                         :{WHITE}Does dim modd gwneud hynny...
STR_ERROR_BUILDING_MUST_BE_DEMOLISHED                           :{WHITE}Rhaid dymchwel adeilad yn gyntaf
STR_ERROR_CAN_T_CLEAR_THIS_AREA                                 :{WHITE}Does dim modd clirio’r ardal hon...
STR_ERROR_SITE_UNSUITABLE                                       :{WHITE}... safle anaddas
STR_ERROR_ALREADY_BUILT                                         :{WHITE}... eisoes wedi'i adeiladu
STR_ERROR_OWNED_BY                                              :{WHITE}... eiddo {STRING}
STR_ERROR_AREA_IS_OWNED_BY_ANOTHER                              :{WHITE}... mae'r ardal yn eiddo i gwmni arall
STR_ERROR_TERRAFORM_LIMIT_REACHED                               :{WHITE}... wedi cyrraedd y diben tirffurfio
STR_ERROR_CLEARING_LIMIT_REACHED                                :{WHITE}... diben clirio teiliau wedi ei gyrraedd
STR_ERROR_TREE_PLANT_LIMIT_REACHED                              :{WHITE}... wedi cyrraedd y diben planu coed
STR_ERROR_NAME_MUST_BE_UNIQUE                                   :{WHITE}Rhaid i'r enw fod yn unigryw
STR_ERROR_GENERIC_OBJECT_IN_THE_WAY                             :{WHITE}{1:STRING} yn y ffordd
STR_ERROR_NOT_ALLOWED_WHILE_PAUSED                              :{WHITE}Ni chaniateir hynny tra fo'r gêm wedi ei oedi

# Local authority errors
STR_ERROR_LOCAL_AUTHORITY_REFUSES_TO_ALLOW_THIS                 :{WHITE}Nid yw awdurdod lleol {TOWN} yn caniatáu hyn
STR_ERROR_LOCAL_AUTHORITY_REFUSES_AIRPORT                       :{WHITE}Mae awdurdod lleol {TOWN} yn gwrthod caniatáu i faes awyr arall gael ei adeiladu ger y dref hon
STR_ERROR_LOCAL_AUTHORITY_REFUSES_NOISE                         :{WHITE}Mae awdurdod lleol {TOWN} wedi gwrthod caniatâd ar gyfer maes awyr oherwydd pryderon ynglŷn â sŵn
STR_ERROR_BRIBE_FAILED                                          :{WHITE}Cawsoch eich dal gan ymchwilydd rhanbarth wrth geisio llwgrwobrwyo

# Levelling errors
STR_ERROR_CAN_T_RAISE_LAND_HERE                                 :{WHITE}Does dim modd codi tir yma...
STR_ERROR_CAN_T_LOWER_LAND_HERE                                 :{WHITE}Does dim modd gostwng tir yma...
STR_ERROR_CAN_T_LEVEL_LAND_HERE                                 :{WHITE}Does dim modd lefelu tir yma...
STR_ERROR_EXCAVATION_WOULD_DAMAGE                               :{WHITE}Byddai cloddio yno'n difrodi twnnel
STR_ERROR_ALREADY_AT_SEA_LEVEL                                  :{WHITE}... eisoes ar lefel y môr
STR_ERROR_TOO_HIGH                                              :{WHITE}Rhy uchel
STR_ERROR_ALREADY_LEVELLED                                      :{WHITE}... mae eisoes yn fflat
STR_ERROR_BRIDGE_TOO_HIGH_AFTER_LOWER_LAND                      :{WHITE}Byddai'r bont wedyn yn rhy uchel.

# Company related errors
STR_ERROR_CAN_T_CHANGE_COMPANY_NAME                             :{WHITE}Does dim modd newid enw'r cwmni...
STR_ERROR_CAN_T_CHANGE_PRESIDENT                                :{WHITE}Does dim modd newid enw'r rheolwr...

STR_ERROR_MAXIMUM_PERMITTED_LOAN                                :{WHITE}... mae'r uchafswm benthyciad posib yn {CURRENCY_LONG}
STR_ERROR_CAN_T_BORROW_ANY_MORE_MONEY                           :{WHITE}Does dim modd i chi fenthyg rhagor o arian...
STR_ERROR_LOAN_ALREADY_REPAYED                                  :{WHITE}... nid oes benthyciad i'w ad-dalu
STR_ERROR_CURRENCY_REQUIRED                                     :{WHITE}... angen {CURRENCY_LONG}
STR_ERROR_CAN_T_REPAY_LOAN                                      :{WHITE}Does dim modd ad-dalu benthyciad...
STR_ERROR_INSUFFICIENT_FUNDS                                    :{WHITE}Does dim modd rhoi arian sydd wedi ei fenthyg gan y banc i ffwrdd...
STR_ERROR_CAN_T_BUY_COMPANY                                     :{WHITE}Methu prynu cwmni...
STR_ERROR_CAN_T_BUILD_COMPANY_HEADQUARTERS                      :{WHITE}Methu adeiladu pencadlys cwmni...
STR_ERROR_CAN_T_BUY_25_SHARE_IN_THIS                            :{WHITE}Methu prynu cyfran o 25% o'r cwmni hwn...
STR_ERROR_CAN_T_SELL_25_SHARE_IN                                :{WHITE}Methu gwerthu cyfran o 25% o'r cwmni ...
STR_ERROR_PROTECTED                                             :{WHITE}Nid yw'r cwmni hwn yn ddigon da ar gyfer cyfnewid cyfrandaliadau eto...

# Town related errors
STR_ERROR_CAN_T_GENERATE_TOWN                                   :{WHITE}Methu adeiladu unrhyw drefi
STR_ERROR_CAN_T_RENAME_TOWN                                     :{WHITE}Methu ailenwi tref...
STR_ERROR_CAN_T_FOUND_TOWN_HERE                                 :{WHITE}Methu adeiladu tref yma...
STR_ERROR_CAN_T_EXPAND_TOWN                                     :{WHITE}Methu ehangu'r dref...
STR_ERROR_TOO_CLOSE_TO_EDGE_OF_MAP_SUB                          :{WHITE}... rhy agos i ymyl y map
STR_ERROR_TOO_CLOSE_TO_ANOTHER_TOWN                             :{WHITE}... rhy agos i dref arall
STR_ERROR_TOO_MANY_TOWNS                                        :{WHITE}... gormod o drefi
STR_ERROR_NO_SPACE_FOR_TOWN                                     :{WHITE}... nid oes mwy o le ar y map
STR_ERROR_TOWN_EXPAND_WARN_NO_ROADS                             :{WHITE}Ni fydd y dref yn adeiladu ffyrdd. Gallwch alluogi adeiladu ffyrdd yn Gosodiadau->Amgylchedd->Trefi
STR_ERROR_ROAD_WORKS_IN_PROGRESS                                :{WHITE}Mae gwaith yn cael ei wneud ar y ffordd
STR_ERROR_TOWN_CAN_T_DELETE                                     :{WHITE}Methu dileu'r dref...{}Mae gorsaf neu depo sy'n cyfeirio i'r dref neu deil ym mherchnogaeth y dref na ellir ei ddileu
STR_ERROR_STATUE_NO_SUITABLE_PLACE                              :{WHITE}... nid oes man addas i'r cerflun yn nghanol y ddinas yma

# Industry related errors
STR_ERROR_TOO_MANY_INDUSTRIES                                   :{WHITE}... gormod o ddiwydiannau
STR_ERROR_CAN_T_GENERATE_INDUSTRIES                             :{WHITE}Doedd dim modd cynhyrchu diwydiannau...
STR_ERROR_CAN_T_BUILD_HERE                                      :{WHITE}Ni ellir adeiladu {STRING} yma...
STR_ERROR_CAN_T_CONSTRUCT_THIS_INDUSTRY                         :{WHITE}Does dim modd adeiladu diwydiant o'r math hwn yma...
STR_ERROR_INDUSTRY_TOO_CLOSE                                    :{WHITE}... rhy agos i ddiwydiant arall
STR_ERROR_MUST_FOUND_TOWN_FIRST                                 :{WHITE}... rhaid adeiladu tref yn gyntaf
STR_ERROR_ONLY_ONE_ALLOWED_PER_TOWN                             :{WHITE}... un yn unig a ganiateir ym mhob tref
STR_ERROR_CAN_ONLY_BE_BUILT_IN_TOWNS_WITH_POPULATION_OF_1200    :{WHITE}... gellir ei adeiladu'n unig mewn trefi gyda phoblogaeth o 1200 neu fwy
STR_ERROR_CAN_ONLY_BE_BUILT_IN_RAINFOREST                       :{WHITE}... gellir ei adeiladu mewn ardal coedwig glaw yn unig
STR_ERROR_CAN_ONLY_BE_BUILT_IN_DESERT                           :{WHITE}... gellir ei adeiladu mewn ardal anialwch yn unig
STR_ERROR_CAN_ONLY_BE_BUILT_IN_TOWNS                            :{WHITE}... gellir ei adeiladu mewn trefi'n unig (gan ddisodli tai)
STR_ERROR_CAN_ONLY_BE_BUILT_NEAR_TOWN_CENTER                    :{WHITE}... gellir ei adeiladu ger canol trefi'n unig
STR_ERROR_CAN_ONLY_BE_BUILT_IN_LOW_AREAS                        :{WHITE}... gellir ei adeiladu mewn manau isel yn unig
STR_ERROR_CAN_ONLY_BE_POSITIONED                                :{WHITE}... dim ond ger ymyl y map y gellir ei leoli
STR_ERROR_FOREST_CAN_ONLY_BE_PLANTED                            :{WHITE}... dim ond uwch ben y llinell eira mae modd plannu fforest
STR_ERROR_CAN_ONLY_BE_BUILT_ABOVE_SNOW_LINE                     :{WHITE}... gellir ei adeiladu uwchben yr eirlin yn unig
STR_ERROR_CAN_ONLY_BE_BUILT_BELOW_SNOW_LINE                     :{WHITE}... gellir ei adeiladu islaw i'r eirlin yn unig

STR_ERROR_NO_SUITABLE_PLACES_FOR_INDUSTRIES                     :{WHITE}Nid oedd manau addas ar gyfer diwydiannau '{STRING}'
STR_ERROR_NO_SUITABLE_PLACES_FOR_INDUSTRIES_EXPLANATION         :{WHITE}Newidwch y paramedrau cynhyrchu map er mwyn cael map gwell

# Station construction related errors
STR_ERROR_CAN_T_BUILD_RAILROAD_STATION                          :{WHITE}Methu adeiladu gorsaf reilffordd yma...
STR_ERROR_CAN_T_BUILD_BUS_STATION                               :{WHITE}Methu adeiladu gorsaf fysiau...
STR_ERROR_CAN_T_BUILD_TRUCK_STATION                             :{WHITE}Methu adeiladu gorsaf lorïau...
STR_ERROR_CAN_T_BUILD_PASSENGER_TRAM_STATION                    :{WHITE}Methu adeiladu gorsaf tramiau teithwyr...
STR_ERROR_CAN_T_BUILD_CARGO_TRAM_STATION                        :{WHITE}Methu adeiladu gorsaf tramiau nwyddau...
STR_ERROR_CAN_T_BUILD_DOCK_HERE                                 :{WHITE}Methu adeiladu doc yma...
STR_ERROR_CAN_T_BUILD_AIRPORT_HERE                              :{WHITE}Methu adeiladu maes awyr yma...

STR_ERROR_ADJOINS_MORE_THAN_ONE_EXISTING                        :{WHITE}Mae'n ymylu ar fwy nag un gorsaf/ardal lwytho sydd eisoes yn bodoli
STR_ERROR_STATION_TOO_SPREAD_OUT                                :{WHITE}... mae'r orsaf yn rhy wasgaredig
STR_ERROR_TOO_MANY_STATIONS_LOADING                             :{WHITE}Gormod o orsafoedd/ardaloedd llwytho
STR_ERROR_TOO_MANY_STATION_SPECS                                :{WHITE}Mae gan yr orsaf ormod o rannau
STR_ERROR_TOO_MANY_BUS_STOPS                                    :{WHITE}Gormod o arosfannau bysus
STR_ERROR_TOO_MANY_TRUCK_STOPS                                  :{WHITE}Gormod o orsafoedd lorïau
STR_ERROR_TOO_CLOSE_TO_ANOTHER_STATION                          :{WHITE}Rhy agos i orsaf/ardal lwytho
STR_ERROR_TOO_CLOSE_TO_ANOTHER_DOCK                             :{WHITE}Rhy agos i ddoc arall
STR_ERROR_TOO_CLOSE_TO_ANOTHER_AIRPORT                          :{WHITE}Rhy agos i faes awyr arall
STR_ERROR_CAN_T_RENAME_STATION                                  :{WHITE}Methu ailenwi gorsaf...
STR_ERROR_DRIVE_THROUGH_ON_TOWN_ROAD                            :{WHITE}... mae'r ffordd hon yn eiddo i dref
STR_ERROR_DRIVE_THROUGH_DIRECTION                               :{WHITE}... mae'r ffordd yn gorwedd yn y cyfeiriad anghywir
STR_ERROR_DRIVE_THROUGH_CORNER                                  :{WHITE}... ni all arosfannau gyrru-trwodd fod â chorneli
STR_ERROR_DRIVE_THROUGH_JUNCTION                                :{WHITE}... ni all arosfannau gyrru-trwodd fod â chyffyrdd

# Station destruction related errors
STR_ERROR_CAN_T_REMOVE_PART_OF_STATION                          :{WHITE}Methu tynnu rhan o orsaf...
STR_ERROR_MUST_REMOVE_RAILWAY_STATION_FIRST                     :{WHITE}Rhaid dymchwel yr orsaf yn gyntaf
STR_ERROR_CAN_T_REMOVE_BUS_STATION                              :{WHITE}Methu dileu gorsaf fysiau...
STR_ERROR_CAN_T_REMOVE_TRUCK_STATION                            :{WHITE}Methu dileu gorsaf lorïau...
STR_ERROR_CAN_T_REMOVE_PASSENGER_TRAM_STATION                   :{WHITE}Methu dileu gorsaf tramiau teithwyr...
STR_ERROR_CAN_T_REMOVE_CARGO_TRAM_STATION                       :{WHITE}Methu dileu gorsaf tramiau nwyddau...
STR_ERROR_MUST_REMOVE_ROAD_STOP_FIRST                           :{WHITE}Rhaid tynnu'r arhosfan ffordd gyntaf
STR_ERROR_THERE_IS_NO_STATION                                   :{WHITE}... nid oes gorsaf yma

STR_ERROR_MUST_DEMOLISH_RAILROAD                                :{WHITE}Rhaid dymchwel gorsaf reilffordd yn gyntaf
STR_ERROR_MUST_DEMOLISH_BUS_STATION_FIRST                       :{WHITE}Rhaid dymchwel gorsaf fysiau yn gyntaf
STR_ERROR_MUST_DEMOLISH_TRUCK_STATION_FIRST                     :{WHITE}Rhaid dymchwel gorsaf lorïau yn gyntaf
STR_ERROR_MUST_DEMOLISH_PASSENGER_TRAM_STATION_FIRST            :{WHITE}Rhaid dileu gorsaf tramiau teithwyr yn gyntaf
STR_ERROR_MUST_DEMOLISH_CARGO_TRAM_STATION_FIRST                :{WHITE}Rhaid dymchwel yr orsaf tramiau nwyddau'n gyntaf
STR_ERROR_MUST_DEMOLISH_DOCK_FIRST                              :{WHITE}Rhaid dymchwel doc yn gyntaf
STR_ERROR_MUST_DEMOLISH_AIRPORT_FIRST                           :{WHITE}Rhaid dymchwel maes awyr yn gyntaf

# Waypoint related errors
STR_ERROR_WAYPOINT_ADJOINS_MORE_THAN_ONE_EXISTING               :{WHITE}Cyfagos â mwy nag un pwynt llwybro
STR_ERROR_TOO_CLOSE_TO_ANOTHER_WAYPOINT                         :{WHITE}Rhy agos at bwynt llwybro arall

STR_ERROR_CAN_T_BUILD_TRAIN_WAYPOINT                            :{WHITE}Does dim modd adeiladu pwynt llwybro trên yma...
STR_ERROR_CAN_T_POSITION_BUOY_HERE                              :{WHITE}Methu gosod bwï yma...
STR_ERROR_CAN_T_CHANGE_WAYPOINT_NAME                            :{WHITE}Does dim modd newid enw pwynt llwybro...

STR_ERROR_CAN_T_REMOVE_TRAIN_WAYPOINT                           :{WHITE}Does dim modd tynnu'r pwynt llwybro trên yma...
STR_ERROR_MUST_REMOVE_RAILWAYPOINT_FIRST                        :{WHITE}Rhaid tynnu'r pwynt llwybro rheilffordd yn gyntaf
STR_ERROR_BUOY_IN_THE_WAY                                       :{WHITE}... bwï yn y ffordd
STR_ERROR_BUOY_IS_IN_USE                                        :{WHITE}... bwï mewn defnydd gan cwmni arall!

# Depot related errors
STR_ERROR_CAN_T_BUILD_TRAIN_DEPOT                               :{WHITE}Methu adeiladu trên depo yma...
STR_ERROR_CAN_T_BUILD_ROAD_DEPOT                                :{WHITE}Methu adeiladu depo cerbydau ffordd yma...
STR_ERROR_CAN_T_BUILD_TRAM_DEPOT                                :{WHITE}Methu adeiladu depo cerbyd tramiau yma...
STR_ERROR_CAN_T_BUILD_SHIP_DEPOT                                :{WHITE}Methu adeiladu depo llong yma...

STR_ERROR_CAN_T_RENAME_DEPOT                                    :{WHITE}Methu ailenwi depo...

STR_ERROR_TRAIN_MUST_BE_STOPPED_INSIDE_DEPOT                    :{WHITE}... nid yw wedi'i stopio mewn depo
STR_ERROR_ROAD_VEHICLE_MUST_BE_STOPPED_INSIDE_DEPOT             :{WHITE}... nid yw wedi'i stopio mewn depo
STR_ERROR_SHIP_MUST_BE_STOPPED_INSIDE_DEPOT                     :{WHITE}... nid yw wedi'i stopio mewn depo
STR_ERROR_AIRCRAFT_MUST_BE_STOPPED_INSIDE_HANGAR                :{WHITE}... nid yw wedi'i stopio mewn awyrendy

STR_ERROR_TRAINS_CAN_ONLY_BE_ALTERED_INSIDE_A_DEPOT             :{WHITE}Gellir newid trenau yn unig pan fyddan nhw wedi stopio tu mewn i ddepo
STR_ERROR_TRAIN_TOO_LONG                                        :{WHITE}Trên yn rhy hir
STR_ERROR_CAN_T_REVERSE_DIRECTION_RAIL_VEHICLE                  :{WHITE}Methu gwrthdroi'r cerbyd...
STR_ERROR_CAN_T_REVERSE_DIRECTION_RAIL_VEHICLE_MULTIPLE_UNITS   :{WHITE}... mae'n cynnwys sawl uned
STR_ERROR_INCOMPATIBLE_RAIL_TYPES                               :Mathau rheilffordd anghydnaws

STR_ERROR_CAN_T_MOVE_VEHICLE                                    :{WHITE}Methu symud y cerbyd...
STR_ERROR_REAR_ENGINE_FOLLOW_FRONT                              :{WHITE}Bydd yr injan ôl wastad yn dilyn ei gymar blaen
STR_ERROR_UNABLE_TO_FIND_ROUTE_TO                               :{WHITE}Methu dod o hyd i ffordd i'r depo lleol
STR_ERROR_UNABLE_TO_FIND_LOCAL_DEPOT                            :{WHITE}Methu dod o hyd i'r depo lleol

STR_ERROR_DEPOT_WRONG_DEPOT_TYPE                                :math depo anghywir

# Autoreplace related errors
STR_ERROR_TRAIN_TOO_LONG_AFTER_REPLACEMENT                      :{WHITE}Aeth gormod o amser heibio i allu adnewyddu {VEHICLE}
STR_ERROR_AUTOREPLACE_NOTHING_TO_DO                             :{WHITE}Ni weithredwyd unrhyw reolau awtogyfnewid/adnewyddu
STR_ERROR_AUTOREPLACE_MONEY_LIMIT                               :(terfyn arian)

# Rail construction errors
STR_ERROR_IMPOSSIBLE_TRACK_COMBINATION                          :{WHITE}Cyfuniad trac amhosib
STR_ERROR_MUST_REMOVE_SIGNALS_FIRST                             :{WHITE}Rhaid tynnu signalau yn gyntaf
STR_ERROR_NO_SUITABLE_RAILROAD_TRACK                            :{WHITE}Dim trac rheilffordd addas
STR_ERROR_MUST_REMOVE_RAILROAD_TRACK                            :{WHITE}Rhaid tynnu'r trac rheilffordd yn gyntaf
STR_ERROR_CROSSING_ON_ONEWAY_ROAD                               :{WHITE}Mae'r ffordd yn ffordd un-ffordd, neu wedi'i blocio
STR_ERROR_CROSSING_DISALLOWED                                   :{WHITE}Ni chaniateir croesfannau ar y cledrau yma
STR_ERROR_CAN_T_BUILD_SIGNALS_HERE                              :{WHITE}Methu adeiladu signalau yma...
STR_ERROR_CAN_T_BUILD_RAILROAD_TRACK                            :{WHITE}Methu adeiladu trac rheilffordd yma...
STR_ERROR_CAN_T_REMOVE_RAILROAD_TRACK                           :{WHITE}Methu tynnu trac rheilffordd oddi yma...
STR_ERROR_CAN_T_REMOVE_SIGNALS_FROM                             :{WHITE}Methu tynnu signalau oddi yma...
STR_ERROR_SIGNAL_CAN_T_CONVERT_SIGNALS_HERE                     :{WHITE}Methu trosi signalau yma...
STR_ERROR_THERE_IS_NO_RAILROAD_TRACK                            :{WHITE}... nid oes cledrau yno
STR_ERROR_THERE_ARE_NO_SIGNALS                                  :{WHITE}... nid oes signalau

STR_ERROR_CAN_T_CONVERT_RAIL                                    :{WHITE}Methu trosi'r math rheilffordd yma...

# Road construction errors
STR_ERROR_MUST_REMOVE_ROAD_FIRST                                :{WHITE}Rhaid clirio'r ffordd yn gyntaf
STR_ERROR_ONEWAY_ROADS_CAN_T_HAVE_JUNCTION                      :{WHITE}... ni ellir cael cyffyrdd ar ffyrdd un-ffordd
STR_ERROR_CAN_T_BUILD_ROAD_HERE                                 :{WHITE}Methu adeiladu ffordd yma...
STR_ERROR_CAN_T_BUILD_TRAMWAY_HERE                              :{WHITE}Methu adeiladu tramffordd yma...
STR_ERROR_CAN_T_REMOVE_ROAD_FROM                                :{WHITE}Methu clirio'r ffordd oddi yma...
STR_ERROR_CAN_T_REMOVE_TRAMWAY_FROM                             :{WHITE}Methu dileu tramffordd oddi yma...
STR_ERROR_THERE_IS_NO_ROAD                                      :{WHITE}... nid oes ffordd yno
STR_ERROR_THERE_IS_NO_TRAMWAY                                   :{WHITE}... nid oes tramffordd yno

# Waterway construction errors
STR_ERROR_CAN_T_BUILD_CANALS                                    :{WHITE}Methu adeiladu camlesi yma...
STR_ERROR_CAN_T_BUILD_LOCKS                                     :{WHITE}Methu adeiladu lociau yma...
STR_ERROR_CAN_T_PLACE_RIVERS                                    :{WHITE}Methu gosod afonydd yma...
STR_ERROR_MUST_BE_BUILT_ON_WATER                                :{WHITE}... rhaid ei adeiladu ar ddŵr
STR_ERROR_CAN_T_BUILD_ON_WATER                                  :{WHITE}... methu adeiladu ar ddŵr
STR_ERROR_CAN_T_BUILD_ON_SEA                                    :{WHITE}... methu adeiladu ynghanol y môr
STR_ERROR_CAN_T_BUILD_ON_CANAL                                  :{WHITE}... methu adeiladu ar gamlas
STR_ERROR_CAN_T_BUILD_ON_RIVER                                  :{WHITE}... methu adeiladu ar afon
STR_ERROR_MUST_DEMOLISH_CANAL_FIRST                             :{WHITE}Rhaid dymchwel camlas yn gyntaf
STR_ERROR_CAN_T_BUILD_AQUEDUCT_HERE                             :{WHITE}Methu adeiladu traphont yma...

# Tree related errors
STR_ERROR_TREE_ALREADY_HERE                                     :{WHITE}... coeden eisoes yma
STR_ERROR_TREE_WRONG_TERRAIN_FOR_TREE_TYPE                      :{WHITE}... tirwedd anghywir ar gyfer y math o goeden
STR_ERROR_CAN_T_PLANT_TREE_HERE                                 :{WHITE}Methu plannu coeden yma...

# Bridge related errors
STR_ERROR_CAN_T_BUILD_BRIDGE_HERE                               :{WHITE}Methu adeiladu pont yma...
STR_ERROR_MUST_DEMOLISH_BRIDGE_FIRST                            :{WHITE}Rhaid dymchwel pont yn gyntaf
STR_ERROR_CAN_T_START_AND_END_ON                                :{WHITE}Does dim modd cychwyn a gorffen yn yr un man
STR_ERROR_BRIDGEHEADS_NOT_SAME_HEIGHT                           :{WHITE}Nid yw dau ben y bont ar yr un lefel
STR_ERROR_BRIDGE_TOO_LOW_FOR_TERRAIN                            :{WHITE}Mae'r bont yn rhy isel ar gyfer y tirwedd
STR_ERROR_BRIDGE_TOO_HIGH_FOR_TERRAIN                           :{WHITE}Pont rhy uchel ar gyfer y tirwedd yma.
STR_ERROR_START_AND_END_MUST_BE_IN                              :{WHITE}Rhaid i'r cychwyn a'r diwedd fod mewn llinell
STR_ERROR_ENDS_OF_BRIDGE_MUST_BOTH                              :{WHITE}... rhaid i ddau ben y bont orffwys ar y tir
STR_ERROR_BRIDGE_TOO_LONG                                       :{WHITE}... pont rhy hir
STR_ERROR_BRIDGE_THROUGH_MAP_BORDER                             :{WHITE}Byddai'r bont yn gorffen y tu allan i'r map

# Tunnel related errors
STR_ERROR_CAN_T_BUILD_TUNNEL_HERE                               :{WHITE}Methu adeiladu twnnel yma...
STR_ERROR_SITE_UNSUITABLE_FOR_TUNNEL                            :{WHITE}Mae'r safle'n anaddas ar gyfer mynedfa twnnel
STR_ERROR_MUST_DEMOLISH_TUNNEL_FIRST                            :{WHITE}Rhaid dymchwel twnnel yn gyntaf
STR_ERROR_ANOTHER_TUNNEL_IN_THE_WAY                             :{WHITE}mae twnnel arall yn y ffordd
STR_ERROR_TUNNEL_THROUGH_MAP_BORDER                             :{WHITE}Byddai'r twnel yn gorffen y tu allan i'r map
STR_ERROR_UNABLE_TO_EXCAVATE_LAND                               :{WHITE}Does dim modd cloddio'r tir ar ben arall y twnnel
STR_ERROR_TUNNEL_TOO_LONG                                       :{WHITE}... twnel rhy hir

# Object related errors
STR_ERROR_TOO_MANY_OBJECTS                                      :{WHITE}... gormod o wrthrychau
STR_ERROR_CAN_T_BUILD_OBJECT                                    :{WHITE}Methu adeiladu gwrthrych...
STR_ERROR_OBJECT_IN_THE_WAY                                     :{WHITE}Gwrthrych yn y ffordd
STR_ERROR_COMPANY_HEADQUARTERS_IN                               :{WHITE}... pencadlys cwmni yn y ffordd
STR_ERROR_CAN_T_PURCHASE_THIS_LAND                              :{WHITE}Does dim modd prynu'r darn yma o dir...
STR_ERROR_YOU_ALREADY_OWN_IT                                    :{WHITE}... rydych chi eisoes yn berchen arno!

# Group related errors
STR_ERROR_GROUP_CAN_T_CREATE                                    :{WHITE}Methu creu grŵp
STR_ERROR_GROUP_CAN_T_DELETE                                    :{WHITE}Methu dileu'r grŵp hwn...
STR_ERROR_GROUP_CAN_T_RENAME                                    :{WHITE}Methu ailenwi'r grŵp...
STR_ERROR_GROUP_CAN_T_SET_PARENT                                :{WHITE}Methu gosod grŵp rhiant...
STR_ERROR_GROUP_CAN_T_REMOVE_ALL_VEHICLES                       :{WHITE}Methu dileu pob cerbyd o'r grŵp hwn...
STR_ERROR_GROUP_CAN_T_ADD_VEHICLE                               :{WHITE}Methu ychawnegu'r cerbyd i'r grŵp hwn...
STR_ERROR_GROUP_CAN_T_ADD_SHARED_VEHICLE                        :{WHITE}Methu ychwanegu cerbyd a rennir i'r grŵp...

# Generic vehicle errors
STR_ERROR_TRAIN_IN_THE_WAY                                      :{WHITE}Trên yn y ffordd
STR_ERROR_ROAD_VEHICLE_IN_THE_WAY                               :{WHITE}Cerbyd ffordd yn y ffordd
STR_ERROR_SHIP_IN_THE_WAY                                       :{WHITE}Llong yn y ffordd
STR_ERROR_AIRCRAFT_IN_THE_WAY                                   :{WHITE}Awyren yn y ffordd

STR_ERROR_CAN_T_REFIT_TRAIN                                     :{WHITE}Methu ailffitio trên...
STR_ERROR_CAN_T_REFIT_ROAD_VEHICLE                              :{WHITE}Methu ailffitio cerbyd ffordd...
STR_ERROR_CAN_T_REFIT_SHIP                                      :{WHITE}Methu ailffitio llong...
STR_ERROR_CAN_T_REFIT_AIRCRAFT                                  :{WHITE}Methu ailffitio awyren...

STR_ERROR_CAN_T_RENAME_TRAIN                                    :{WHITE}Methu enwi trên...
STR_ERROR_CAN_T_RENAME_ROAD_VEHICLE                             :{WHITE}Methu enwi cerbyd ffordd...
STR_ERROR_CAN_T_RENAME_SHIP                                     :{WHITE}Methu enwi llong...
STR_ERROR_CAN_T_RENAME_AIRCRAFT                                 :{WHITE}Methu enwi awyren...

STR_ERROR_CAN_T_STOP_START_TRAIN                                :{WHITE}Methu cychwyn/stopio trên...
STR_ERROR_CAN_T_STOP_START_ROAD_VEHICLE                         :{WHITE}Methu aros/dechrau'r cerbyd ffordd...
STR_ERROR_CAN_T_STOP_START_SHIP                                 :{WHITE}methu cychwyn/stopio llong...
STR_ERROR_CAN_T_STOP_START_AIRCRAFT                             :{WHITE}Methu stopio/cychwyn awyren...

STR_ERROR_CAN_T_SEND_TRAIN_TO_DEPOT                             :{WHITE}Methu gyrru trên i depo...
STR_ERROR_CAN_T_SEND_ROAD_VEHICLE_TO_DEPOT                      :{WHITE}Methu gyrru cerbyd i'r depo...
STR_ERROR_CAN_T_SEND_SHIP_TO_DEPOT                              :{WHITE}Methu gyrru llong i ddepo...
STR_ERROR_CAN_T_SEND_AIRCRAFT_TO_HANGAR                         :{WHITE}Methu gyrru awyren i awyrendy...

STR_ERROR_CAN_T_BUY_TRAIN                                       :{WHITE}Methu prynnu cerbyd rheilffordd...
STR_ERROR_CAN_T_BUY_ROAD_VEHICLE                                :{WHITE}Methu prynnu cerbyd ffordd...
STR_ERROR_CAN_T_BUY_SHIP                                        :{WHITE}Methu prynnu llong...
STR_ERROR_CAN_T_BUY_AIRCRAFT                                    :{WHITE}Methu prynnu awyren...

STR_ERROR_CAN_T_RENAME_TRAIN_TYPE                               :{WHITE}Methu ailenwi math y cerbyd trên...
STR_ERROR_CAN_T_RENAME_ROAD_VEHICLE_TYPE                        :{WHITE}Methu ailenwi cerbyd ffordd...
STR_ERROR_CAN_T_RENAME_SHIP_TYPE                                :{WHITE}Methu ailenwi math llong...
STR_ERROR_CAN_T_RENAME_AIRCRAFT_TYPE                            :{WHITE}Methu ailenwi'r math awyren...

STR_ERROR_CAN_T_SELL_TRAIN                                      :{WHITE}Methu gwerthu cerbyd rheilffordd...
STR_ERROR_CAN_T_SELL_ROAD_VEHICLE                               :{WHITE}Methu gwerthu cerbyd ffordd...
STR_ERROR_CAN_T_SELL_SHIP                                       :{WHITE}Methu gwerthu llong...
STR_ERROR_CAN_T_SELL_AIRCRAFT                                   :{WHITE}methu gwerthu awyren...

STR_ERROR_RAIL_VEHICLE_NOT_AVAILABLE                            :{WHITE}Nid yw'r cerbyd ar gael
STR_ERROR_ROAD_VEHICLE_NOT_AVAILABLE                            :{WHITE}Nid yw'r cerbyd ar gael
STR_ERROR_SHIP_NOT_AVAILABLE                                    :{WHITE}Nid yw'r llong ar gael
STR_ERROR_AIRCRAFT_NOT_AVAILABLE                                :{WHITE}Nid yw'r awyren ar gael

STR_ERROR_TOO_MANY_VEHICLES_IN_GAME                             :{WHITE}Mae gormod o gerbydau yn y gêm
STR_ERROR_CAN_T_CHANGE_SERVICING                                :{WHITE}Methu newid hyd y cyfnod rhwng pob gwasanaeth...

STR_ERROR_VEHICLE_IS_DESTROYED                                  :{WHITE}... cerbyd wedi ei ddinistrio

STR_ERROR_NO_VEHICLES_AVAILABLE_AT_ALL                          :{WHITE}Ni fydd cerbydau ar gael o gwbl
STR_ERROR_NO_VEHICLES_AVAILABLE_AT_ALL_EXPLANATION              :{WHITE}Newid eich ffurfweddiad NewGRF
STR_ERROR_NO_VEHICLES_AVAILABLE_YET                             :{WHITE}Dim cerbydau ar gael eto
STR_ERROR_NO_VEHICLES_AVAILABLE_YET_EXPLANATION                 :{WHITE}Dechreuwch gêm newydd wedi {DATE_SHORT} neu defnyddiwch NewGRF sy'n darparu cerbydau cynnar

# Specific vehicle errors
STR_ERROR_CAN_T_MAKE_TRAIN_PASS_SIGNAL                          :{WHITE}Does dim modd gwneud i drên basio signal pan fo perygl...
STR_ERROR_CAN_T_REVERSE_DIRECTION_TRAIN                         :{WHITE}Methu gwrthdroi'r trên...
STR_ERROR_TRAIN_START_NO_POWER                                  :Mae'r trên heb bŵer

STR_ERROR_CAN_T_MAKE_ROAD_VEHICLE_TURN                          :{WHITE}Methu troi'r cerbyd...

STR_ERROR_AIRCRAFT_IS_IN_FLIGHT                                 :{WHITE}mae'r awyren yn hedfan

# Order related errors
STR_ERROR_NO_MORE_SPACE_FOR_ORDERS                              :{WHITE}Dim mwy o le ar gyfer gorchmynion
STR_ERROR_TOO_MANY_ORDERS                                       :{WHITE}Gormod o orchmynion
STR_ERROR_CAN_T_INSERT_NEW_ORDER                                :{WHITE}Methu ychwanegu gorchymyn newydd...
STR_ERROR_CAN_T_DELETE_THIS_ORDER                               :{WHITE}Methu dileu'r gorchymyn hwn...
STR_ERROR_CAN_T_MODIFY_THIS_ORDER                               :{WHITE}Methu newid y gorchymyn hwn...
STR_ERROR_CAN_T_MOVE_THIS_ORDER                                 :{WHITE}Methu symud y gorchymyn hwn...
STR_ERROR_CAN_T_SKIP_ORDER                                      :{WHITE}Methu hepgor y gorchymyn cyfredol...
STR_ERROR_CAN_T_SKIP_TO_ORDER                                   :{WHITE}Does dim modd hepgor y gorchymyn a ddewiswyd...
STR_ERROR_CAN_T_COPY_SHARE_ORDER                                :{WHITE}... ni all y cerbyd fynd i bob gorsaf
STR_ERROR_CAN_T_ADD_ORDER                                       :{WHITE}... ni all y cerbyd fynd i'r orsaf honno
STR_ERROR_CAN_T_ADD_ORDER_SHARED                                :{WHITE}... ni all cerbyd sy'n rhannu'r gorchymyn hwn fynd i'r orsaf honno

STR_ERROR_CAN_T_SHARE_ORDER_LIST                                :{WHITE}Does dim modd rhannu'r rhestr gorchmynion...
STR_ERROR_CAN_T_STOP_SHARING_ORDER_LIST                         :{WHITE}Methu rhoi'r gorau i rannu rhestr gorchmynion...
STR_ERROR_CAN_T_COPY_ORDER_LIST                                 :{WHITE}Does dim modd copïo'r rhestr gorchmynion...
STR_ERROR_TOO_FAR_FROM_PREVIOUS_DESTINATION                     :{WHITE}... rhy bell o'r gyrchfan flaenorol
STR_ERROR_AIRCRAFT_NOT_ENOUGH_RANGE                             :{WHITE}... nid yw o fewn cyrraedd yr awyren

# Timetable related errors
STR_ERROR_CAN_T_TIMETABLE_VEHICLE                               :{WHITE}Methu amserlennu cerbyd...
STR_ERROR_TIMETABLE_ONLY_WAIT_AT_STATIONS                       :{WHITE}Dim ond mewn gorsafoedd y gall cerbydau aros
STR_ERROR_TIMETABLE_NOT_STOPPING_HERE                           :{WHITE}Nid yw'r cerbyd hwn yn galw yn yr orsaf hon

# Sign related errors
STR_ERROR_TOO_MANY_SIGNS                                        :{WHITE}... gormod o arwyddion
STR_ERROR_CAN_T_PLACE_SIGN_HERE                                 :{WHITE}Methu gosod arwydd yma...
STR_ERROR_CAN_T_CHANGE_SIGN_NAME                                :{WHITE}Methu newid enw arwydd...
STR_ERROR_CAN_T_DELETE_SIGN                                     :{WHITE}Methu dileu arwydd...

# Translatable comment for OpenTTD's desktop shortcut
STR_DESKTOP_SHORTCUT_COMMENT                                    :Gêm efelychu wedi ei seilio ar Transport Tycoon Deluxe

# Translatable descriptions in media/baseset/*.ob* files
STR_BASEGRAPHICS_DOS_DESCRIPTION                                :Graffeg gwreiddiol fersiwn DOS o Transport Tycoon Deluxe.
STR_BASEGRAPHICS_DOS_DE_DESCRIPTION                             :Graffeg gwreiddiol fersiwn DOS (Almaenig) o Transport Tycoon Deluxe.
STR_BASEGRAPHICS_WIN_DESCRIPTION                                :Graffeg gwreiddiol fersiwn Windows o Transport Tycoon Deluxe.
STR_BASESOUNDS_DOS_DESCRIPTION                                  :Effeithiau sain gwreiddiol fersiwn DOS o Transport Tycoon Deluxe.
STR_BASESOUNDS_WIN_DESCRIPTION                                  :Effeithiau sain gwreiddiol fersiwn Windows o Transport Tycoon Deluxe.
STR_BASESOUNDS_NONE_DESCRIPTION                                 :Pecyn sain heb unrhyw effeithiau sain ynddo.
STR_BASEMUSIC_WIN_DESCRIPTION                                   :Cerddoriaeth gwreiddiol fersion Windows o Transport Tycoon Deluxe.
STR_BASEMUSIC_NONE_DESCRIPTION                                  :Pecyn cerddoriaeth heb unrhyw gerddoriaeth ynddo.

##id 0x2000
# Town building names
STR_TOWN_BUILDING_NAME_TALL_OFFICE_BLOCK_1                      :Bloc swyddfa uchel
STR_TOWN_BUILDING_NAME_OFFICE_BLOCK_1                           :Bloc swyddfa
STR_TOWN_BUILDING_NAME_SMALL_BLOCK_OF_FLATS_1                   :Bloc bach o fflatiau
STR_TOWN_BUILDING_NAME_CHURCH_1                                 :Eglwys
STR_TOWN_BUILDING_NAME_LARGE_OFFICE_BLOCK_1                     :Bloc swyddfa mawr
STR_TOWN_BUILDING_NAME_TOWN_HOUSES_1                            :Tai tref
STR_TOWN_BUILDING_NAME_HOTEL_1                                  :Gwesty
STR_TOWN_BUILDING_NAME_STATUE_1                                 :Cerflun
STR_TOWN_BUILDING_NAME_FOUNTAIN_1                               :Pistyll
STR_TOWN_BUILDING_NAME_PARK_1                                   :Parc
STR_TOWN_BUILDING_NAME_OFFICE_BLOCK_2                           :Bloc swyddfa
STR_TOWN_BUILDING_NAME_SHOPS_AND_OFFICES_1                      :Swyddfeydd a siopau
STR_TOWN_BUILDING_NAME_MODERN_OFFICE_BUILDING_1                 :Adeilad swyddfa modern
STR_TOWN_BUILDING_NAME_WAREHOUSE_1                              :Warws
STR_TOWN_BUILDING_NAME_OFFICE_BLOCK_3                           :Bloc swyddfa
STR_TOWN_BUILDING_NAME_STADIUM_1                                :Stadiwm
STR_TOWN_BUILDING_NAME_OLD_HOUSES_1                             :Hen dai
STR_TOWN_BUILDING_NAME_COTTAGES_1                               :Bythynnod
STR_TOWN_BUILDING_NAME_HOUSES_1                                 :Tai
STR_TOWN_BUILDING_NAME_FLATS_1                                  :Fflatiau
STR_TOWN_BUILDING_NAME_TALL_OFFICE_BLOCK_2                      :Bloc swyddfa uchel
STR_TOWN_BUILDING_NAME_SHOPS_AND_OFFICES_2                      :Swyddfeydd a siopau
STR_TOWN_BUILDING_NAME_SHOPS_AND_OFFICES_3                      :Swyddfeydd a siopau
STR_TOWN_BUILDING_NAME_THEATER_1                                :Theatr
STR_TOWN_BUILDING_NAME_STADIUM_2                                :Stadiwm
STR_TOWN_BUILDING_NAME_OFFICES_1                                :Swyddfeydd
STR_TOWN_BUILDING_NAME_HOUSES_2                                 :Tai
STR_TOWN_BUILDING_NAME_CINEMA_1                                 :Sinema
STR_TOWN_BUILDING_NAME_SHOPPING_MALL_1                          :Canolfan Siopa
STR_TOWN_BUILDING_NAME_IGLOO_1                                  :Iglw
STR_TOWN_BUILDING_NAME_TEPEES_1                                 :Tipi
STR_TOWN_BUILDING_NAME_TEAPOT_HOUSE_1                           :Tŷ Tebot
STR_TOWN_BUILDING_NAME_PIGGY_BANK_1                             :Cadwmigei

##id 0x4800
# industry names
STR_INDUSTRY_NAME_COAL_MINE                                     :Glofa
STR_INDUSTRY_NAME_POWER_STATION                                 :Gorsaf Bŵer
STR_INDUSTRY_NAME_SAWMILL                                       :Melin Goed
STR_INDUSTRY_NAME_FOREST                                        :Coedwig
STR_INDUSTRY_NAME_OIL_REFINERY                                  :Purfa Olew
STR_INDUSTRY_NAME_OIL_RIG                                       :Rig Olew
STR_INDUSTRY_NAME_FACTORY                                       :Ffatri
STR_INDUSTRY_NAME_PRINTING_WORKS                                :Gwaith Argraffu
STR_INDUSTRY_NAME_STEEL_MILL                                    :Melin Ddur
STR_INDUSTRY_NAME_FARM                                          :Fferm
STR_INDUSTRY_NAME_COPPER_ORE_MINE                               :Cloddfa Gopr
STR_INDUSTRY_NAME_OIL_WELLS                                     :Ffynhonnau Olew
STR_INDUSTRY_NAME_BANK                                          :Banc
STR_INDUSTRY_NAME_FOOD_PROCESSING_PLANT                         :Gwaith Prosesu Bwyd
STR_INDUSTRY_NAME_PAPER_MILL                                    :Melin Bapur
STR_INDUSTRY_NAME_GOLD_MINE                                     :Cloddfa Aur
STR_INDUSTRY_NAME_BANK_TROPIC_ARCTIC                            :Banc
STR_INDUSTRY_NAME_DIAMOND_MINE                                  :Cloddfa Diemwntau
STR_INDUSTRY_NAME_IRON_ORE_MINE                                 :Cloddfa Haearn
STR_INDUSTRY_NAME_FRUIT_PLANTATION                              :Planhigfa Ffrwythau
STR_INDUSTRY_NAME_RUBBER_PLANTATION                             :Planhigfa Rwber
STR_INDUSTRY_NAME_WATER_SUPPLY                                  :Ffynhonell Ddŵr
STR_INDUSTRY_NAME_WATER_TOWER                                   :Storfa Ddŵr
STR_INDUSTRY_NAME_FACTORY_2                                     :Ffatri
STR_INDUSTRY_NAME_FARM_2                                        :Fferm
STR_INDUSTRY_NAME_LUMBER_MILL                                   :Melin Goed
STR_INDUSTRY_NAME_COTTON_CANDY_FOREST                           :Coedwig Candifflos
STR_INDUSTRY_NAME_CANDY_FACTORY                                 :Ffatri Felysion
STR_INDUSTRY_NAME_BATTERY_FARM                                  :Fferm Fatrïau
STR_INDUSTRY_NAME_COLA_WELLS                                    :Ffynhonnau Cola
STR_INDUSTRY_NAME_TOY_SHOP                                      :Siop Deganau
STR_INDUSTRY_NAME_TOY_FACTORY                                   :Ffatri Deganau
STR_INDUSTRY_NAME_PLASTIC_FOUNTAINS                             :Ffynhonnau Plastig
STR_INDUSTRY_NAME_FIZZY_DRINK_FACTORY                           :Ffatri Ddŵr Pefriol
STR_INDUSTRY_NAME_BUBBLE_GENERATOR                              :Cynhyrchydd Swigod
STR_INDUSTRY_NAME_TOFFEE_QUARRY                                 :Chwarel Doffi
STR_INDUSTRY_NAME_SUGAR_MINE                                    :Cloddfa Siwgr

############ WARNING, using range 0x6000 for strings that are stored in the savegame
############ These strings may never get a new id, or savegames will break!
##id 0x6000
STR_SV_EMPTY                                                    :
STR_SV_UNNAMED                                                  :Dienw
STR_SV_TRAIN_NAME                                               :Trên {COMMA}
STR_SV_ROAD_VEHICLE_NAME                                        :Cerbyd Ffordd {COMMA}
STR_SV_SHIP_NAME                                                :Llong {COMMA}
STR_SV_AIRCRAFT_NAME                                            :Awyren {COMMA}

STR_SV_STNAME                                                   :{STRING}
STR_SV_STNAME_NORTH                                             :Gogledd {STRING}
STR_SV_STNAME_SOUTH                                             :De {STRING}
STR_SV_STNAME_EAST                                              :Dwyrain {STRING}
STR_SV_STNAME_WEST                                              :Gorllewin {STRING}
STR_SV_STNAME_CENTRAL                                           :Canol {STRING}
STR_SV_STNAME_TRANSFER                                          :Cyffordd {STRING}
STR_SV_STNAME_HALT                                              :Terfynfa {STRING}
STR_SV_STNAME_VALLEY                                            :{STRING} Isaf
STR_SV_STNAME_HEIGHTS                                           :{STRING} Uchaf
STR_SV_STNAME_WOODS                                             :Coed {STRING}
STR_SV_STNAME_LAKESIDE                                          :Glan {STRING}
STR_SV_STNAME_EXCHANGE                                          :Cyfnewidfa {STRING}
STR_SV_STNAME_AIRPORT                                           :Maes Awyr {STRING}
STR_SV_STNAME_OILFIELD                                          :Maes Olew {STRING}
STR_SV_STNAME_MINES                                             :Mwynglawdd {STRING}
STR_SV_STNAME_DOCKS                                             :Dociau {STRING}
STR_SV_STNAME_BUOY                                              :{STRING}
STR_SV_STNAME_WAYPOINT                                          :{STRING}
##id 0x6020
STR_SV_STNAME_ANNEXE                                            :Rhandre {STRING}
STR_SV_STNAME_SIDINGS                                           :Cilffordd {STRING}
STR_SV_STNAME_BRANCH                                            :Cangen {STRING}
STR_SV_STNAME_UPPER                                             :Blaenau {STRING}
STR_SV_STNAME_LOWER                                             :Dyffryn {STRING}
STR_SV_STNAME_HELIPORT                                          :Hofrenyddborth {STRING}
STR_SV_STNAME_FOREST                                            :Coedwig {STRING}
STR_SV_STNAME_FALLBACK                                          :{STRING} Gorsaf #{NUM}
############ end of savegame specific region!

##id 0x8000
# Vehicle names
STR_VEHICLE_NAME_TRAIN_ENGINE_RAIL_KIRBY_PAUL_TANK_STEAM        :Injan Danc Kirby Paul (Stêm)
STR_VEHICLE_NAME_TRAIN_ENGINE_RAIL_MJS_250_DIESEL               :MJS 250 (Diesel)
STR_VEHICLE_NAME_TRAIN_ENGINE_RAIL_PLODDYPHUT_CHOO_CHOO         :Ploddyphut Choo-Choo
STR_VEHICLE_NAME_TRAIN_ENGINE_RAIL_POWERNAUT_CHOO_CHOO          :Powernaut Choo-Choo
STR_VEHICLE_NAME_TRAIN_ENGINE_RAIL_MIGHTYMOVER_CHOO_CHOO        :MightyMover Choo-Choo
STR_VEHICLE_NAME_TRAIN_ENGINE_RAIL_PLODDYPHUT_DIESEL            :Ploddyphut Diesel
STR_VEHICLE_NAME_TRAIN_ENGINE_RAIL_POWERNAUT_DIESEL             :Powernaut Diesel
STR_VEHICLE_NAME_TRAIN_ENGINE_RAIL_WILLS_2_8_0_STEAM            :Wills 2-8-0 (Stêm)
STR_VEHICLE_NAME_TRAIN_ENGINE_RAIL_CHANEY_JUBILEE_STEAM         :Chaney 'Jubilee' (Stêm)
STR_VEHICLE_NAME_TRAIN_ENGINE_RAIL_GINZU_A4_STEAM               :Ginzu 'A4' (Stêm)
STR_VEHICLE_NAME_TRAIN_ENGINE_RAIL_SH_8P_STEAM                  :SH '8P' (Stêm)
STR_VEHICLE_NAME_TRAIN_ENGINE_RAIL_MANLEY_MOREL_DMU_DIESEL      :Manley-Morel DMU (Diesel)
STR_VEHICLE_NAME_TRAIN_ENGINE_RAIL_DASH_DIESEL                  :'Dash' (Diesel)
STR_VEHICLE_NAME_TRAIN_ENGINE_RAIL_SH_HENDRY_25_DIESEL          :SH/Hendry '25' (Diesel)
STR_VEHICLE_NAME_TRAIN_ENGINE_RAIL_UU_37_DIESEL                 :UU '37' (Diesel)
STR_VEHICLE_NAME_TRAIN_ENGINE_RAIL_FLOSS_47_DIESEL              :Floss '47' (Diesel)
STR_VEHICLE_NAME_TRAIN_ENGINE_RAIL_CS_4000_DIESEL               :CS 4000 (Diesel)
STR_VEHICLE_NAME_TRAIN_ENGINE_RAIL_CS_2400_DIESEL               :CS 2400 (Diesel)
STR_VEHICLE_NAME_TRAIN_ENGINE_RAIL_CENTENNIAL_DIESEL            :Centennial (Diesel)
STR_VEHICLE_NAME_TRAIN_ENGINE_RAIL_KELLING_3100_DIESEL          :Kelling 3100 (Diesel)
STR_VEHICLE_NAME_TRAIN_ENGINE_RAIL_TURNER_TURBO_DIESEL          :Turner Turbo (Diesel)
STR_VEHICLE_NAME_TRAIN_ENGINE_RAIL_MJS_1000_DIESEL              :MJS 1000 (Diesel)
STR_VEHICLE_NAME_TRAIN_ENGINE_RAIL_SH_125_DIESEL                :SH '125' (Diesel)
STR_VEHICLE_NAME_TRAIN_ENGINE_RAIL_SH_30_ELECTRIC               :SH '30' (Trydan)
STR_VEHICLE_NAME_TRAIN_ENGINE_RAIL_SH_40_ELECTRIC               :SH '40' (Trydan)
STR_VEHICLE_NAME_TRAIN_ENGINE_RAIL_T_I_M_ELECTRIC               :'T.I.M.' (Trydan)
STR_VEHICLE_NAME_TRAIN_ENGINE_RAIL_ASIASTAR_ELECTRIC            :'AsiaStar' (Trydan)
STR_VEHICLE_NAME_TRAIN_WAGON_RAIL_PASSENGER_CAR                 :Cerbyd Teithwyr
STR_VEHICLE_NAME_TRAIN_WAGON_RAIL_MAIL_VAN                      :Cerbyd Post
STR_VEHICLE_NAME_TRAIN_WAGON_RAIL_COAL_CAR                      :Cerbyd Glo
STR_VEHICLE_NAME_TRAIN_WAGON_RAIL_OIL_TANKER                    :Tancer Olew
STR_VEHICLE_NAME_TRAIN_WAGON_RAIL_LIVESTOCK_VAN                 :Cerbyd Da Byw
STR_VEHICLE_NAME_TRAIN_WAGON_RAIL_GOODS_VAN                     :Cerbyd Nwyddau
STR_VEHICLE_NAME_TRAIN_WAGON_RAIL_GRAIN_HOPPER                  :Cerbyd Grawn
STR_VEHICLE_NAME_TRAIN_WAGON_RAIL_WOOD_TRUCK                    :Cerbyd Coed
STR_VEHICLE_NAME_TRAIN_WAGON_RAIL_IRON_ORE_HOPPER               :Cerbyd Mwyn Haearn
STR_VEHICLE_NAME_TRAIN_WAGON_RAIL_STEEL_TRUCK                   :Cerbyd Dur
STR_VEHICLE_NAME_TRAIN_WAGON_RAIL_ARMORED_VAN                   :Cerbyd Diogel
STR_VEHICLE_NAME_TRAIN_WAGON_RAIL_FOOD_VAN                      :Cerbyd Bwyd
STR_VEHICLE_NAME_TRAIN_WAGON_RAIL_PAPER_TRUCK                   :Cerbyd Papur
STR_VEHICLE_NAME_TRAIN_WAGON_RAIL_COPPER_ORE_HOPPER             :Cerbyd Mwyn Copr
STR_VEHICLE_NAME_TRAIN_WAGON_RAIL_WATER_TANKER                  :Tancer Dŵr
STR_VEHICLE_NAME_TRAIN_WAGON_RAIL_FRUIT_TRUCK                   :Cerbyd Ffrwythau
STR_VEHICLE_NAME_TRAIN_WAGON_RAIL_RUBBER_TRUCK                  :Cerbyd Rwber
STR_VEHICLE_NAME_TRAIN_WAGON_RAIL_SUGAR_TRUCK                   :Cerbyd Siwgr
STR_VEHICLE_NAME_TRAIN_WAGON_RAIL_COTTON_CANDY_HOPPER           :Cerbyd Candifflos
STR_VEHICLE_NAME_TRAIN_WAGON_RAIL_TOFFEE_HOPPER                 :Cerbyd Toffi
STR_VEHICLE_NAME_TRAIN_WAGON_RAIL_BUBBLE_VAN                    :Cerbyd Swigod
STR_VEHICLE_NAME_TRAIN_WAGON_RAIL_COLA_TANKER                   :Cerbyd Cola
STR_VEHICLE_NAME_TRAIN_WAGON_RAIL_CANDY_VAN                     :Cerbyd Melysion
STR_VEHICLE_NAME_TRAIN_WAGON_RAIL_TOY_VAN                       :Cerbyd Teganau
STR_VEHICLE_NAME_TRAIN_WAGON_RAIL_BATTERY_TRUCK                 :Cerbyd Batrïau
STR_VEHICLE_NAME_TRAIN_WAGON_RAIL_FIZZY_DRINK_TRUCK             :Cerbyd Diodydd Pefriol
STR_VEHICLE_NAME_TRAIN_WAGON_RAIL_PLASTIC_TRUCK                 :Cerbyd Plastig
STR_VEHICLE_NAME_TRAIN_ENGINE_MONORAIL_X2001_ELECTRIC           :'X2001' (Trydan)
STR_VEHICLE_NAME_TRAIN_ENGINE_MONORAIL_MILLENNIUM_Z1_ELECTRIC   :'Millennium Z1' (Trydan)
STR_VEHICLE_NAME_TRAIN_ENGINE_MONORAIL_WIZZOWOW_Z99             :Wizzowow Z99
STR_VEHICLE_NAME_TRAIN_WAGON_MONORAIL_PASSENGER_CAR             :Cerbyd Teithwyr
STR_VEHICLE_NAME_TRAIN_WAGON_MONORAIL_MAIL_VAN                  :Cerbyd Post
STR_VEHICLE_NAME_TRAIN_WAGON_MONORAIL_COAL_CAR                  :Cerbyd Glo
STR_VEHICLE_NAME_TRAIN_WAGON_MONORAIL_OIL_TANKER                :Tancer Olew
STR_VEHICLE_NAME_TRAIN_WAGON_MONORAIL_LIVESTOCK_VAN             :Cerbyd Da Byw
STR_VEHICLE_NAME_TRAIN_WAGON_MONORAIL_GOODS_VAN                 :Cerbyd Nwyddau
STR_VEHICLE_NAME_TRAIN_WAGON_MONORAIL_GRAIN_HOPPER              :Cerbyd Grawn
STR_VEHICLE_NAME_TRAIN_WAGON_MONORAIL_WOOD_TRUCK                :Cerbyd Coed
STR_VEHICLE_NAME_TRAIN_WAGON_MONORAIL_IRON_ORE_HOPPER           :Cerbyd Mwyn Haearn
STR_VEHICLE_NAME_TRAIN_WAGON_MONORAIL_STEEL_TRUCK               :Cerbyd Dur
STR_VEHICLE_NAME_TRAIN_WAGON_MONORAIL_ARMORED_VAN               :Cerbyd Diogel
STR_VEHICLE_NAME_TRAIN_WAGON_MONORAIL_FOOD_VAN                  :Cerbyd Bwyd
STR_VEHICLE_NAME_TRAIN_WAGON_MONORAIL_PAPER_TRUCK               :Cerbyd Papur
STR_VEHICLE_NAME_TRAIN_WAGON_MONORAIL_COPPER_ORE_HOPPER         :Cerbyd Mwyn Copr
STR_VEHICLE_NAME_TRAIN_WAGON_MONORAIL_WATER_TANKER              :Cerbyd Dŵr
STR_VEHICLE_NAME_TRAIN_WAGON_MONORAIL_FRUIT_TRUCK               :Cerbyd Ffrwythau
STR_VEHICLE_NAME_TRAIN_WAGON_MONORAIL_RUBBER_TRUCK              :Cerbyd Rwber
STR_VEHICLE_NAME_TRAIN_WAGON_MONORAIL_SUGAR_TRUCK               :Cerbyd Siwgr
STR_VEHICLE_NAME_TRAIN_WAGON_MONORAIL_COTTON_CANDY_HOPPER       :Cerbyd Candifflos
STR_VEHICLE_NAME_TRAIN_WAGON_MONORAIL_TOFFEE_HOPPER             :Cerbyd Toffi
STR_VEHICLE_NAME_TRAIN_WAGON_MONORAIL_BUBBLE_VAN                :Cerbyd Swigod
STR_VEHICLE_NAME_TRAIN_WAGON_MONORAIL_COLA_TANKER               :Tancer Cola
STR_VEHICLE_NAME_TRAIN_WAGON_MONORAIL_CANDY_VAN                 :Cerbyd Melysion
STR_VEHICLE_NAME_TRAIN_WAGON_MONORAIL_TOY_VAN                   :Cerbyd Teganau
STR_VEHICLE_NAME_TRAIN_WAGON_MONORAIL_BATTERY_TRUCK             :Cerbyd Batrïau
STR_VEHICLE_NAME_TRAIN_WAGON_MONORAIL_FIZZY_DRINK_TRUCK         :Cerbyd Diodydd Pefriog
STR_VEHICLE_NAME_TRAIN_WAGON_MONORAIL_PLASTIC_TRUCK             :Cerbyd Plastig
STR_VEHICLE_NAME_TRAIN_ENGINE_MAGLEV_LEV1_LEVIATHAN_ELECTRIC    :Lev1 'Leviathan' (Trydan)
STR_VEHICLE_NAME_TRAIN_ENGINE_MAGLEV_LEV2_CYCLOPS_ELECTRIC      :Lev2 'Cyclops' (Trydan)
STR_VEHICLE_NAME_TRAIN_ENGINE_MAGLEV_LEV3_PEGASUS_ELECTRIC      :Lev3 'Pegasus' (Trydan)
STR_VEHICLE_NAME_TRAIN_ENGINE_MAGLEV_LEV4_CHIMAERA_ELECTRIC     :Lev4 'Chimaera' (Trydan)
STR_VEHICLE_NAME_TRAIN_ENGINE_MAGLEV_WIZZOWOW_ROCKETEER         :Wizzowow Rocketeer
STR_VEHICLE_NAME_TRAIN_WAGON_MAGLEV_PASSENGER_CAR               :Cerbyd Teithwyr
STR_VEHICLE_NAME_TRAIN_WAGON_MAGLEV_MAIL_VAN                    :Cerbyd Post
STR_VEHICLE_NAME_TRAIN_WAGON_MAGLEV_COAL_CAR                    :Cerbyd Glo
STR_VEHICLE_NAME_TRAIN_WAGON_MAGLEV_OIL_TANKER                  :Tancer Olew
STR_VEHICLE_NAME_TRAIN_WAGON_MAGLEV_LIVESTOCK_VAN               :Cerbyd Da Byw
STR_VEHICLE_NAME_TRAIN_WAGON_MAGLEV_GOODS_VAN                   :Cerbyd Nwyddau
STR_VEHICLE_NAME_TRAIN_WAGON_MAGLEV_GRAIN_HOPPER                :Cerbyd Grawn
STR_VEHICLE_NAME_TRAIN_WAGON_MAGLEV_WOOD_TRUCK                  :Cerbyd Coed
STR_VEHICLE_NAME_TRAIN_WAGON_MAGLEV_IRON_ORE_HOPPER             :Cerbyd Mwyn Haearn
STR_VEHICLE_NAME_TRAIN_WAGON_MAGLEV_STEEL_TRUCK                 :Cerbyd Dur
STR_VEHICLE_NAME_TRAIN_WAGON_MAGLEV_ARMORED_VAN                 :Cerbyd Diogel
STR_VEHICLE_NAME_TRAIN_WAGON_MAGLEV_FOOD_VAN                    :Cerbyd Bwyd
STR_VEHICLE_NAME_TRAIN_WAGON_MAGLEV_PAPER_TRUCK                 :Cerbyd Papur
STR_VEHICLE_NAME_TRAIN_WAGON_MAGLEV_COPPER_ORE_HOPPER           :Cerbyd Mwyn Copr
STR_VEHICLE_NAME_TRAIN_WAGON_MAGLEV_WATER_TANKER                :Cerbyd Dŵr
STR_VEHICLE_NAME_TRAIN_WAGON_MAGLEV_FRUIT_TRUCK                 :Cerbyd Ffrwythau
STR_VEHICLE_NAME_TRAIN_WAGON_MAGLEV_RUBBER_TRUCK                :Cerbyd Rwber
STR_VEHICLE_NAME_TRAIN_WAGON_MAGLEV_SUGAR_TRUCK                 :Cerbyd Siwgr
STR_VEHICLE_NAME_TRAIN_WAGON_MAGLEV_COTTON_CANDY_HOPPER         :Cerbyd Candifflos
STR_VEHICLE_NAME_TRAIN_WAGON_MAGLEV_TOFFEE_HOPPER               :Cerbyd Toffi
STR_VEHICLE_NAME_TRAIN_WAGON_MAGLEV_BUBBLE_VAN                  :Cerbyd Swigod
STR_VEHICLE_NAME_TRAIN_WAGON_MAGLEV_COLA_TANKER                 :Tancer Cola
STR_VEHICLE_NAME_TRAIN_WAGON_MAGLEV_CANDY_VAN                   :Cerbyd Melysion
STR_VEHICLE_NAME_TRAIN_WAGON_MAGLEV_TOY_VAN                     :Cerbyd Teganau
STR_VEHICLE_NAME_TRAIN_WAGON_MAGLEV_BATTERY_TRUCK               :Cerbyd Batrïau
STR_VEHICLE_NAME_TRAIN_WAGON_MAGLEV_FIZZY_DRINK_TRUCK           :Cerbyd Diodydd Pefriog
STR_VEHICLE_NAME_TRAIN_WAGON_MAGLEV_PLASTIC_TRUCK               :Cerbyd Plastig
STR_VEHICLE_NAME_ROAD_VEHICLE_MPS_REGAL_BUS                     :Bws MPS Regal
STR_VEHICLE_NAME_ROAD_VEHICLE_HEREFORD_LEOPARD_BUS              :Bws Leopard Hereford
STR_VEHICLE_NAME_ROAD_VEHICLE_FOSTER_BUS                        :Bws Foster
STR_VEHICLE_NAME_ROAD_VEHICLE_FOSTER_MKII_SUPERBUS              :Hyperfws Foster MkII
STR_VEHICLE_NAME_ROAD_VEHICLE_PLODDYPHUT_MKI_BUS                :Bws Ploddyphut MkI
STR_VEHICLE_NAME_ROAD_VEHICLE_PLODDYPHUT_MKII_BUS               :BwsPloddyphut MkII
STR_VEHICLE_NAME_ROAD_VEHICLE_PLODDYPHUT_MKIII_BUS              :Bws Ploddyphut MkIII
STR_VEHICLE_NAME_ROAD_VEHICLE_BALOGH_COAL_TRUCK                 :Cerbyd Glo Balogh
STR_VEHICLE_NAME_ROAD_VEHICLE_UHL_COAL_TRUCK                    :Cerbyd Glo Uhl
STR_VEHICLE_NAME_ROAD_VEHICLE_DW_COAL_TRUCK                     :Cerbyd Glo DW
STR_VEHICLE_NAME_ROAD_VEHICLE_MPS_MAIL_TRUCK                    :Cerbyd Post MPS
STR_VEHICLE_NAME_ROAD_VEHICLE_REYNARD_MAIL_TRUCK                :Cerbyd Post Reynard
STR_VEHICLE_NAME_ROAD_VEHICLE_PERRY_MAIL_TRUCK                  :Cerbyd Post Perry
STR_VEHICLE_NAME_ROAD_VEHICLE_MIGHTYMOVER_MAIL_TRUCK            :Cerbyd Post MightyMover
STR_VEHICLE_NAME_ROAD_VEHICLE_POWERNAUGHT_MAIL_TRUCK            :Cerbyd Post Powernaught
STR_VEHICLE_NAME_ROAD_VEHICLE_WIZZOWOW_MAIL_TRUCK               :Cerbyd Post Wizzowow
STR_VEHICLE_NAME_ROAD_VEHICLE_WITCOMBE_OIL_TANKER               :Tancer Olew Witcombe
STR_VEHICLE_NAME_ROAD_VEHICLE_FOSTER_OIL_TANKER                 :Tancer Olew Foster
STR_VEHICLE_NAME_ROAD_VEHICLE_PERRY_OIL_TANKER                  :Tancer Olew Perry
STR_VEHICLE_NAME_ROAD_VEHICLE_TALBOTT_LIVESTOCK_VAN             :Cerbyd Da Byw Talbott
STR_VEHICLE_NAME_ROAD_VEHICLE_UHL_LIVESTOCK_VAN                 :Cerbyd Da Byw Uhl
STR_VEHICLE_NAME_ROAD_VEHICLE_FOSTER_LIVESTOCK_VAN              :Cerbyd Da Byw Foster
STR_VEHICLE_NAME_ROAD_VEHICLE_BALOGH_GOODS_TRUCK                :Cerbyd Nwyddau Balogh
STR_VEHICLE_NAME_ROAD_VEHICLE_CRAIGHEAD_GOODS_TRUCK             :Cerbyd Nwyddau Craighead
STR_VEHICLE_NAME_ROAD_VEHICLE_GOSS_GOODS_TRUCK                  :Cerbyd Nwyddau Goss
STR_VEHICLE_NAME_ROAD_VEHICLE_HEREFORD_GRAIN_TRUCK              :Cerbyd Grawn Hereford
STR_VEHICLE_NAME_ROAD_VEHICLE_THOMAS_GRAIN_TRUCK                :Cerbyd Grawn Thomas
STR_VEHICLE_NAME_ROAD_VEHICLE_GOSS_GRAIN_TRUCK                  :Cerbyd Grawn Goss
STR_VEHICLE_NAME_ROAD_VEHICLE_WITCOMBE_WOOD_TRUCK               :Cerbyd Coed Witcombe
STR_VEHICLE_NAME_ROAD_VEHICLE_FOSTER_WOOD_TRUCK                 :Cerbyd Coed Foster
STR_VEHICLE_NAME_ROAD_VEHICLE_MORELAND_WOOD_TRUCK               :Cerbyd Coed Moreland
STR_VEHICLE_NAME_ROAD_VEHICLE_MPS_IRON_ORE_TRUCK                :Cerbyd Mwyn Haearn MPS
STR_VEHICLE_NAME_ROAD_VEHICLE_UHL_IRON_ORE_TRUCK                :Cerbyd Mwyn Haearn Uhl
STR_VEHICLE_NAME_ROAD_VEHICLE_CHIPPY_IRON_ORE_TRUCK             :Cerbyd Mwyn Haearn Chippy
STR_VEHICLE_NAME_ROAD_VEHICLE_BALOGH_STEEL_TRUCK                :Cerbyd Dur Balogh
STR_VEHICLE_NAME_ROAD_VEHICLE_UHL_STEEL_TRUCK                   :Cerbyd Dur Uhl
STR_VEHICLE_NAME_ROAD_VEHICLE_KELLING_STEEL_TRUCK               :Cerbyd Dur Kelling
STR_VEHICLE_NAME_ROAD_VEHICLE_BALOGH_ARMORED_TRUCK              :Cerbyd Diogel Balogh
STR_VEHICLE_NAME_ROAD_VEHICLE_UHL_ARMORED_TRUCK                 :Cerbyd Diogel Uhl
STR_VEHICLE_NAME_ROAD_VEHICLE_FOSTER_ARMORED_TRUCK              :Cerbyd Diogel Foster
STR_VEHICLE_NAME_ROAD_VEHICLE_FOSTER_FOOD_VAN                   :Cerbyd Bwyd Foster
STR_VEHICLE_NAME_ROAD_VEHICLE_PERRY_FOOD_VAN                    :Cerbyd Bwyd Perry
STR_VEHICLE_NAME_ROAD_VEHICLE_CHIPPY_FOOD_VAN                   :Cerbyd Bwyd Chippy
STR_VEHICLE_NAME_ROAD_VEHICLE_UHL_PAPER_TRUCK                   :Cerbyd Papur Uhl
STR_VEHICLE_NAME_ROAD_VEHICLE_BALOGH_PAPER_TRUCK                :Cerbyd Papur Balogh
STR_VEHICLE_NAME_ROAD_VEHICLE_MPS_PAPER_TRUCK                   :Cerbyd Papur MPS
STR_VEHICLE_NAME_ROAD_VEHICLE_MPS_COPPER_ORE_TRUCK              :Cerbyd Mwyn Copr MPS
STR_VEHICLE_NAME_ROAD_VEHICLE_UHL_COPPER_ORE_TRUCK              :Cerbyd Mwyn Copr Uhl
STR_VEHICLE_NAME_ROAD_VEHICLE_GOSS_COPPER_ORE_TRUCK             :Cerbyd Mwyn Copr Goss
STR_VEHICLE_NAME_ROAD_VEHICLE_UHL_WATER_TANKER                  :Tancer Dŵr Uhl
STR_VEHICLE_NAME_ROAD_VEHICLE_BALOGH_WATER_TANKER               :Tancer Dŵr Balogh
STR_VEHICLE_NAME_ROAD_VEHICLE_MPS_WATER_TANKER                  :Tancer Dŵr MPS
STR_VEHICLE_NAME_ROAD_VEHICLE_BALOGH_FRUIT_TRUCK                :Cerbyd Ffrwythau Balogh
STR_VEHICLE_NAME_ROAD_VEHICLE_UHL_FRUIT_TRUCK                   :Cerbyd Ffrwythau Uhl
STR_VEHICLE_NAME_ROAD_VEHICLE_KELLING_FRUIT_TRUCK               :Cerbyd Ffrwythau Kelling
STR_VEHICLE_NAME_ROAD_VEHICLE_BALOGH_RUBBER_TRUCK               :Cerbyd Rwber Balogh
STR_VEHICLE_NAME_ROAD_VEHICLE_UHL_RUBBER_TRUCK                  :Cerbyd Rwber Uhl
STR_VEHICLE_NAME_ROAD_VEHICLE_RMT_RUBBER_TRUCK                  :Cerbyd Rwber RMT
STR_VEHICLE_NAME_ROAD_VEHICLE_MIGHTYMOVER_SUGAR_TRUCK           :Cerbyd Siwgr MightyMover
STR_VEHICLE_NAME_ROAD_VEHICLE_POWERNAUGHT_SUGAR_TRUCK           :Cerbyd Siwgr Powernaught
STR_VEHICLE_NAME_ROAD_VEHICLE_WIZZOWOW_SUGAR_TRUCK              :Cerbyd Siwgr Wizzowow Cerbyd
STR_VEHICLE_NAME_ROAD_VEHICLE_MIGHTYMOVER_COLA_TRUCK            :Cerbyd Cola MightyMover
STR_VEHICLE_NAME_ROAD_VEHICLE_POWERNAUGHT_COLA_TRUCK            :Cerbyd Cola Powernaught
STR_VEHICLE_NAME_ROAD_VEHICLE_WIZZOWOW_COLA_TRUCK               :Cerbyd Cola Wizzowow
STR_VEHICLE_NAME_ROAD_VEHICLE_MIGHTYMOVER_COTTON_CANDY          :Cerbyd Candifflos MightyMover
STR_VEHICLE_NAME_ROAD_VEHICLE_POWERNAUGHT_COTTON_CANDY          :Cerbyd Candifflos Powernaught
STR_VEHICLE_NAME_ROAD_VEHICLE_WIZZOWOW_COTTON_CANDY_TRUCK       :Cerbyd Candifflos Wizzowow
STR_VEHICLE_NAME_ROAD_VEHICLE_MIGHTYMOVER_TOFFEE_TRUCK          :Cerbyd Toffi MightyMover
STR_VEHICLE_NAME_ROAD_VEHICLE_POWERNAUGHT_TOFFEE_TRUCK          :Cerbyd Toffi Powernaught
STR_VEHICLE_NAME_ROAD_VEHICLE_WIZZOWOW_TOFFEE_TRUCK             :Cerbyd Toffi Wizzowow
STR_VEHICLE_NAME_ROAD_VEHICLE_MIGHTYMOVER_TOY_VAN               :Cerbyd Teganau MightyMover
STR_VEHICLE_NAME_ROAD_VEHICLE_POWERNAUGHT_TOY_VAN               :Cerbyd Teganau Powernaught
STR_VEHICLE_NAME_ROAD_VEHICLE_WIZZOWOW_TOY_VAN                  :Cerbyd Teganau Wizzowow
STR_VEHICLE_NAME_ROAD_VEHICLE_MIGHTYMOVER_CANDY_TRUCK           :Cerbyd Melysion MightyMover
STR_VEHICLE_NAME_ROAD_VEHICLE_POWERNAUGHT_CANDY_TRUCK           :Cerbyd Melysion Powernaught
STR_VEHICLE_NAME_ROAD_VEHICLE_WIZZOWOW_CANDY_TRUCK              :Cerbyd Melysion Wizzowow
STR_VEHICLE_NAME_ROAD_VEHICLE_MIGHTYMOVER_BATTERY_TRUCK         :Cerbyd Batrïau MightyMover
STR_VEHICLE_NAME_ROAD_VEHICLE_POWERNAUGHT_BATTERY_TRUCK         :Cerbyd Batrïau Powernaught
STR_VEHICLE_NAME_ROAD_VEHICLE_WIZZOWOW_BATTERY_TRUCK            :Cerbyd Batrïau Wizzowow
STR_VEHICLE_NAME_ROAD_VEHICLE_MIGHTYMOVER_FIZZY_DRINK           :Cerbyd Diodydd Pefriog MightyMover
STR_VEHICLE_NAME_ROAD_VEHICLE_POWERNAUGHT_FIZZY_DRINK           :Cerbyd Diodydd Pefriog Powernaught
STR_VEHICLE_NAME_ROAD_VEHICLE_WIZZOWOW_FIZZY_DRINK_TRUCK        :Cerbyd Diodydd Pefriog Wizzowow
STR_VEHICLE_NAME_ROAD_VEHICLE_MIGHTYMOVER_PLASTIC_TRUCK         :Cerbyd Plastig MightyMover
STR_VEHICLE_NAME_ROAD_VEHICLE_POWERNAUGHT_PLASTIC_TRUCK         :Cerbyd Plastig Powernaught
STR_VEHICLE_NAME_ROAD_VEHICLE_WIZZOWOW_PLASTIC_TRUCK            :Cerbyd Plastig Wizzowow
STR_VEHICLE_NAME_ROAD_VEHICLE_MIGHTYMOVER_BUBBLE_TRUCK          :Cerbyd Swigod MightyMover
STR_VEHICLE_NAME_ROAD_VEHICLE_POWERNAUGHT_BUBBLE_TRUCK          :Cerbyd Swigod Powernaught
STR_VEHICLE_NAME_ROAD_VEHICLE_WIZZOWOW_BUBBLE_TRUCK             :Cerbyd Swigod Wizzowow
STR_VEHICLE_NAME_SHIP_MPS_OIL_TANKER                            :Tancer Olew MPS
STR_VEHICLE_NAME_SHIP_CS_INC_OIL_TANKER                         :Tancer Olew CS-Inc.
STR_VEHICLE_NAME_SHIP_MPS_PASSENGER_FERRY                       :Fferi Teithwyr MPS
STR_VEHICLE_NAME_SHIP_FFP_PASSENGER_FERRY                       :Fferi Teithwyr FFP
STR_VEHICLE_NAME_SHIP_BAKEWELL_300_HOVERCRAFT                   :Hofrenfad Bakewell 300
STR_VEHICLE_NAME_SHIP_CHUGGER_CHUG_PASSENGER                    :Fferi Teithwyr Chugger-Chug
STR_VEHICLE_NAME_SHIP_SHIVERSHAKE_PASSENGER_FERRY               :Fferi Teithwyr Shivershake
STR_VEHICLE_NAME_SHIP_YATE_CARGO_SHIP                           :Llong Gargo Yate
STR_VEHICLE_NAME_SHIP_BAKEWELL_CARGO_SHIP                       :Llong Gargo Bakewell
STR_VEHICLE_NAME_SHIP_MIGHTYMOVER_CARGO_SHIP                    :Llong Gargo MightyMover
STR_VEHICLE_NAME_SHIP_POWERNAUT_CARGO_SHIP                      :Llong Gargo Powernaut
STR_VEHICLE_NAME_AIRCRAFT_SAMPSON_U52                           :Sampson U52
STR_VEHICLE_NAME_AIRCRAFT_COLEMAN_COUNT                         :Coleman Count
STR_VEHICLE_NAME_AIRCRAFT_FFP_DART                              :FFP Dart
STR_VEHICLE_NAME_AIRCRAFT_YATE_HAUGAN                           :Yate Haugan
STR_VEHICLE_NAME_AIRCRAFT_BAKEWELL_COTSWALD_LB_3                :Bakewell Cotswald LB-3
STR_VEHICLE_NAME_AIRCRAFT_BAKEWELL_LUCKETT_LB_8                 :Bakewell Luckett LB-8
STR_VEHICLE_NAME_AIRCRAFT_BAKEWELL_LUCKETT_LB_9                 :Bakewell Luckett LB-9
STR_VEHICLE_NAME_AIRCRAFT_BAKEWELL_LUCKETT_LB80                 :Bakewell Luckett LB80
STR_VEHICLE_NAME_AIRCRAFT_BAKEWELL_LUCKETT_LB_10                :Bakewell Luckett LB-10
STR_VEHICLE_NAME_AIRCRAFT_BAKEWELL_LUCKETT_LB_11                :Bakewell Luckett LB-11
STR_VEHICLE_NAME_AIRCRAFT_YATE_AEROSPACE_YAC_1_11               :Yate Aerospace YAC 1-11
STR_VEHICLE_NAME_AIRCRAFT_DARWIN_100                            :Darwin 100
STR_VEHICLE_NAME_AIRCRAFT_DARWIN_200                            :Darwin 200
STR_VEHICLE_NAME_AIRCRAFT_DARWIN_300                            :Darwin 300
STR_VEHICLE_NAME_AIRCRAFT_DARWIN_400                            :Darwin 400
STR_VEHICLE_NAME_AIRCRAFT_DARWIN_500                            :Darwin 500
STR_VEHICLE_NAME_AIRCRAFT_DARWIN_600                            :Darwin 600
STR_VEHICLE_NAME_AIRCRAFT_GURU_GALAXY                           :Guru Galaxy
STR_VEHICLE_NAME_AIRCRAFT_AIRTAXI_A21                           :Airtaxi A21
STR_VEHICLE_NAME_AIRCRAFT_AIRTAXI_A31                           :Airtaxi A31
STR_VEHICLE_NAME_AIRCRAFT_AIRTAXI_A32                           :Airtaxi A32
STR_VEHICLE_NAME_AIRCRAFT_AIRTAXI_A33                           :Airtaxi A33
STR_VEHICLE_NAME_AIRCRAFT_YATE_AEROSPACE_YAE46                  :Yate Aerospace YAe46
STR_VEHICLE_NAME_AIRCRAFT_DINGER_100                            :Dinger 100
STR_VEHICLE_NAME_AIRCRAFT_AIRTAXI_A34_1000                      :AirTaxi A34-1000
STR_VEHICLE_NAME_AIRCRAFT_YATE_Z_SHUTTLE                        :Yate Z-Shuttle
STR_VEHICLE_NAME_AIRCRAFT_KELLING_K1                            :Kelling K1
STR_VEHICLE_NAME_AIRCRAFT_KELLING_K6                            :Kelling K6
STR_VEHICLE_NAME_AIRCRAFT_KELLING_K7                            :Kelling K7
STR_VEHICLE_NAME_AIRCRAFT_DARWIN_700                            :Darwin 700
STR_VEHICLE_NAME_AIRCRAFT_FFP_HYPERDART_2                       :FFP Hyperdart 2
STR_VEHICLE_NAME_AIRCRAFT_DINGER_200                            :Dinger 200
STR_VEHICLE_NAME_AIRCRAFT_DINGER_1000                           :Dinger 1000
STR_VEHICLE_NAME_AIRCRAFT_PLODDYPHUT_100                        :Ploddyphut 100
STR_VEHICLE_NAME_AIRCRAFT_PLODDYPHUT_500                        :Ploddyphut 500
STR_VEHICLE_NAME_AIRCRAFT_FLASHBANG_X1                          :Flashbang X1
STR_VEHICLE_NAME_AIRCRAFT_JUGGERPLANE_M1                        :Juggerplane M1
STR_VEHICLE_NAME_AIRCRAFT_FLASHBANG_WIZZER                      :Flashbang Wizzer
STR_VEHICLE_NAME_AIRCRAFT_TRICARIO_HELICOPTER                   :Hofrennydd Tricario
STR_VEHICLE_NAME_AIRCRAFT_GURU_X2_HELICOPTER                    :Hofrennydd Guru X2
STR_VEHICLE_NAME_AIRCRAFT_POWERNAUT_HELICOPTER                  :Hofrennydd Powernaut

##id 0x8800
# Formatting of some strings
STR_FORMAT_DATE_TINY                                            :{STRING}-{STRING}-{NUM}
STR_FORMAT_DATE_SHORT                                           :{STRING} {NUM}
STR_FORMAT_DATE_LONG                                            :{STRING} {STRING} {NUM}
STR_FORMAT_DATE_ISO                                             :{2:NUM}-{1:STRING}-{0:STRING}

STR_FORMAT_BUOY_NAME                                            :Bwï {TOWN}
STR_FORMAT_BUOY_NAME_SERIAL                                     :Bwï {TOWN} #{COMMA}
STR_FORMAT_COMPANY_NUM                                          :(Cwmni {COMMA})
STR_FORMAT_GROUP_NAME                                           :Grŵp {COMMA}
STR_FORMAT_INDUSTRY_NAME                                        :{1:STRING} {0:TOWN}
STR_FORMAT_WAYPOINT_NAME                                        :Pwynt Llwybro {TOWN}
STR_FORMAT_WAYPOINT_NAME_SERIAL                                 :Pwynt Llwybro {TOWN} #{COMMA}

STR_FORMAT_DEPOT_NAME_TRAIN                                     :Depo Trenau {TOWN}
STR_FORMAT_DEPOT_NAME_TRAIN_SERIAL                              :Depo Trenau {TOWN} #{COMMA}
STR_FORMAT_DEPOT_NAME_ROAD_VEHICLE                              :Depo Ffordd {TOWN}
STR_FORMAT_DEPOT_NAME_ROAD_VEHICLE_SERIAL                       :Depo Ffordd {TOWN} #{COMMA}
STR_FORMAT_DEPOT_NAME_SHIP                                      :Depo Llongau {TOWN}
STR_FORMAT_DEPOT_NAME_SHIP_SERIAL                               :Depo Llong {TOWN} #{COMMA}
STR_FORMAT_DEPOT_NAME_AIRCRAFT                                  :Awyrendy {STATION}

STR_UNKNOWN_STATION                                             :gorsaf anhysbys
STR_DEFAULT_SIGN_NAME                                           :Arwydd
STR_COMPANY_SOMEONE                                             :rhywun

STR_SAVEGAME_NAME_DEFAULT                                       :{COMPANY}, {STRING}
STR_SAVEGAME_NAME_SPECTATOR                                     :Gwyliwr, {1:STRING}

# Viewport strings
STR_VIEWPORT_TOWN_POP                                           :{WHITE}{TOWN} ({COMMA})
STR_VIEWPORT_TOWN                                               :{WHITE}{TOWN}
STR_VIEWPORT_TOWN_TINY_BLACK                                    :{TINY_FONT}{BLACK}{TOWN}
STR_VIEWPORT_TOWN_TINY_WHITE                                    :{TINY_FONT}{WHITE}{TOWN}

STR_VIEWPORT_SIGN_SMALL_BLACK                                   :{TINY_FONT}{BLACK}{SIGN}
STR_VIEWPORT_SIGN_SMALL_WHITE                                   :{TINY_FONT}{WHITE}{SIGN}

STR_VIEWPORT_STATION                                            :{STATION} {STATION_FEATURES}
STR_VIEWPORT_STATION_TINY                                       :{TINY_FONT}{STATION}

STR_VIEWPORT_WAYPOINT                                           :{WAYPOINT}
STR_VIEWPORT_WAYPOINT_TINY                                      :{TINY_FONT}{WAYPOINT}

# Simple strings to get specific types of data
STR_COMPANY_NAME                                                :{COMPANY}
STR_COMPANY_NAME_COMPANY_NUM                                    :{COMPANY}{COMPANY_NUM}
STR_DEPOT_NAME                                                  :{DEPOT}
STR_ENGINE_NAME                                                 :{ENGINE}
STR_HIDDEN_ENGINE_NAME                                          :{ENGINE} (cudd)
STR_GROUP_NAME                                                  :{GROUP}
STR_INDUSTRY_NAME                                               :{INDUSTRY}
STR_PRESIDENT_NAME                                              :{PRESIDENT_NAME}
STR_SIGN_NAME                                                   :{SIGN}
STR_STATION_NAME                                                :{STATION}
STR_TOWN_NAME                                                   :{TOWN}
STR_VEHICLE_NAME                                                :{VEHICLE}
STR_WAYPOINT_NAME                                               :{WAYPOINT}

STR_JUST_CARGO                                                  :{CARGO_LONG}
STR_JUST_CHECKMARK                                              :{CHECKMARK}
STR_JUST_COMMA                                                  :{COMMA}
STR_JUST_CURRENCY_SHORT                                         :{CURRENCY_SHORT}
STR_JUST_CURRENCY_LONG                                          :{CURRENCY_LONG}
STR_JUST_CARGO_LIST                                             :{CARGO_LIST}
STR_JUST_INT                                                    :{NUM}
STR_JUST_DATE_TINY                                              :{DATE_TINY}
STR_JUST_DATE_SHORT                                             :{DATE_SHORT}
STR_JUST_DATE_LONG                                              :{DATE_LONG}
STR_JUST_DATE_ISO                                               :{DATE_ISO}
STR_JUST_STRING                                                 :{STRING}
STR_JUST_STRING_STRING                                          :{STRING}{STRING}
STR_JUST_RAW_STRING                                             :{STRING}
STR_JUST_BIG_RAW_STRING                                         :{BIG_FONT}{STRING}

# Slightly 'raw' stringcodes with colour or size
STR_BLACK_COMMA                                                 :{BLACK}{COMMA}
STR_TINY_BLACK_COMA                                             :{TINY_FONT}{BLACK}{COMMA}
STR_TINY_COMMA                                                  :{TINY_FONT}{COMMA}
STR_BLUE_COMMA                                                  :{BLUE}{COMMA}
STR_RED_COMMA                                                   :{RED}{COMMA}
STR_WHITE_COMMA                                                 :{WHITE}{COMMA}
STR_TINY_BLACK_DECIMAL                                          :{TINY_FONT}{BLACK}{DECIMAL}
STR_COMPANY_MONEY                                               :{WHITE}{CURRENCY_LONG}
STR_BLACK_DATE_LONG                                             :{BLACK}{DATE_LONG}
STR_WHITE_DATE_LONG                                             :{WHITE}{DATE_LONG}
STR_SHORT_DATE                                                  :{WHITE}{DATE_TINY}
STR_DATE_LONG_SMALL                                             :{TINY_FONT}{BLACK}{DATE_LONG}
STR_TINY_GROUP                                                  :{TINY_FONT}{GROUP}
STR_BLACK_INT                                                   :{BLACK}{NUM}
STR_ORANGE_INT                                                  :{ORANGE}{NUM}
STR_WHITE_SIGN                                                  :{WHITE}{SIGN}
STR_TINY_BLACK_STATION                                          :{TINY_FONT}{BLACK}{STATION}
STR_BLACK_STRING                                                :{BLACK}{STRING}
STR_BLACK_RAW_STRING                                            :{BLACK}{STRING}
STR_ORANGE_STRING                                               :{ORANGE}{STRING}
STR_LTBLUE_STRING                                               :{LTBLUE}{STRING}
STR_WHITE_STRING                                                :{WHITE}{STRING}
STR_ORANGE_STRING1_WHITE                                        :{ORANGE}{STRING}{WHITE}
STR_ORANGE_STRING1_LTBLUE                                       :{ORANGE}{STRING}{LTBLUE}
STR_TINY_BLACK_HEIGHT                                           :{TINY_FONT}{BLACK}{HEIGHT}
STR_TINY_BLACK_VEHICLE                                          :{TINY_FONT}{BLACK}{VEHICLE}
STR_TINY_RIGHT_ARROW                                            :{TINY_FONT}{RIGHT_ARROW}

STR_BLACK_1                                                     :{BLACK}1
STR_BLACK_2                                                     :{BLACK}2
STR_BLACK_3                                                     :{BLACK}3
STR_BLACK_4                                                     :{BLACK}4
STR_BLACK_5                                                     :{BLACK}5
STR_BLACK_6                                                     :{BLACK}6
STR_BLACK_7                                                     :{BLACK}7

STR_TRAIN                                                       :{BLACK}{TRAIN}
STR_BUS                                                         :{BLACK}{BUS}
STR_LORRY                                                       :{BLACK}{LORRY}
STR_PLANE                                                       :{BLACK}{PLANE}
STR_SHIP                                                        :{BLACK}{SHIP}

STR_TOOLBAR_RAILTYPE_VELOCITY                                   :{STRING} ({VELOCITY})<|MERGE_RESOLUTION|>--- conflicted
+++ resolved
@@ -2875,13 +2875,10 @@
 STR_SPRITE_ALIGNER_PREVIOUS_TOOLTIP                             :{BLACK}Mynd i'r corlun cyffredin blaenorol, gan hepgor unrhyw gorluniau ailliwio/ffont/llidgorluniau, ac amlapio o'r corlun cyntaf i'r olaf
 STR_SPRITE_ALIGNER_SPRITE_TOOLTIP                               :{BLACK}Cynrychioliad o'r corlun a ddewiswyd. Fe anwybyddir yr aliniad wrth lunio'r corlun
 STR_SPRITE_ALIGNER_MOVE_TOOLTIP                                 :{BLACK}Symud y corlun, gan newid yr atredau X ac Y
-<<<<<<< HEAD
-=======
 STR_SPRITE_ALIGNER_RESET_BUTTON                                 :{BLACK}Ailosod perthyniad
 STR_SPRITE_ALIGNER_RESET_TOOLTIP                                :{BLACK}Ailosod y dodiadau perthynol
 STR_SPRITE_ALIGNER_OFFSETS_ABS                                  :{BLACK}Dodiad X: {NUM}, Dodiad Y: {NUM} (Absoliwt)
 STR_SPRITE_ALIGNER_OFFSETS_REL                                  :{BLACK}Dodiad X: {NUM}, Dodiad Y: {NUM} (Perthynol)
->>>>>>> 95a329a4
 STR_SPRITE_ALIGNER_PICKER_BUTTON                                :{BLACK}Dewis corlun
 STR_SPRITE_ALIGNER_PICKER_TOOLTIP                               :{BLACK}Dewis corlun o ynrhyw fan ar y sgrïn
 
