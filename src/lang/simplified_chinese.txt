##name Chinese (Simplified)
##ownname 简体中文
##isocode zh_CN
##plural 1
##textdir ltr
##digitsep ,
##digitsepcur ,
##decimalsep .
##winlangid 0x0804
##grflangid 0x56


# This file is part of OpenTTD.
# OpenTTD is free software; you can redistribute it and/or modify it under the terms of the GNU General Public License as published by the Free Software Foundation, version 2.
# OpenTTD is distributed in the hope that it will be useful, but WITHOUT ANY WARRANTY; without even the implied warranty of MERCHANTABILITY or FITNESS FOR A PARTICULAR PURPOSE.
# See the GNU General Public License for more details. You should have received a copy of the GNU General Public License along with OpenTTD. If not, see <http://www.gnu.org/licenses/>.


##id 0x0000
STR_NULL                                                        :
STR_EMPTY                                                       :
STR_UNDEFINED                                                   :(未定义字符串)
STR_JUST_NOTHING                                                :无

# Cargo related strings
# Plural cargo name
STR_CARGO_PLURAL_NOTHING                                        :
STR_CARGO_PLURAL_PASSENGERS                                     :旅客
STR_CARGO_PLURAL_COAL                                           :煤炭
STR_CARGO_PLURAL_MAIL                                           :邮件
STR_CARGO_PLURAL_OIL                                            :原油
STR_CARGO_PLURAL_LIVESTOCK                                      :牲畜
STR_CARGO_PLURAL_GOODS                                          :货物
STR_CARGO_PLURAL_GRAIN                                          :谷物
STR_CARGO_PLURAL_WOOD                                           :木材
STR_CARGO_PLURAL_IRON_ORE                                       :铁矿石
STR_CARGO_PLURAL_STEEL                                          :钢材
STR_CARGO_PLURAL_VALUABLES                                      :贵重品
STR_CARGO_PLURAL_COPPER_ORE                                     :铜矿石
STR_CARGO_PLURAL_MAIZE                                          :玉米
STR_CARGO_PLURAL_FRUIT                                          :水果
STR_CARGO_PLURAL_DIAMONDS                                       :钻石
STR_CARGO_PLURAL_FOOD                                           :食品
STR_CARGO_PLURAL_PAPER                                          :纸张
STR_CARGO_PLURAL_GOLD                                           :黄金
STR_CARGO_PLURAL_WATER                                          :饮用水
STR_CARGO_PLURAL_WHEAT                                          :小麦
STR_CARGO_PLURAL_RUBBER                                         :橡胶
STR_CARGO_PLURAL_SUGAR                                          :蔗糖
STR_CARGO_PLURAL_TOYS                                           :玩具
STR_CARGO_PLURAL_SWEETS                                         :糖果
STR_CARGO_PLURAL_COLA                                           :可乐
STR_CARGO_PLURAL_CANDYFLOSS                                     :棉花糖
STR_CARGO_PLURAL_BUBBLES                                        :泡泡
STR_CARGO_PLURAL_TOFFEE                                         :太妃糖
STR_CARGO_PLURAL_BATTERIES                                      :电池
STR_CARGO_PLURAL_PLASTIC                                        :塑料块
STR_CARGO_PLURAL_FIZZY_DRINKS                                   :汽水

# Singular cargo name
STR_CARGO_SINGULAR_NOTHING                                      :
STR_CARGO_SINGULAR_PASSENGER                                    :旅客
STR_CARGO_SINGULAR_COAL                                         :煤炭
STR_CARGO_SINGULAR_MAIL                                         :邮件
STR_CARGO_SINGULAR_OIL                                          :原油
STR_CARGO_SINGULAR_LIVESTOCK                                    :牲畜
STR_CARGO_SINGULAR_GOODS                                        :货物
STR_CARGO_SINGULAR_GRAIN                                        :谷物
STR_CARGO_SINGULAR_WOOD                                         :木材
STR_CARGO_SINGULAR_IRON_ORE                                     :铁矿石
STR_CARGO_SINGULAR_STEEL                                        :钢材
STR_CARGO_SINGULAR_VALUABLES                                    :金块
STR_CARGO_SINGULAR_COPPER_ORE                                   :铜矿石
STR_CARGO_SINGULAR_MAIZE                                        :玉米
STR_CARGO_SINGULAR_FRUIT                                        :水果
STR_CARGO_SINGULAR_DIAMOND                                      :钻石
STR_CARGO_SINGULAR_FOOD                                         :食品
STR_CARGO_SINGULAR_PAPER                                        :纸张
STR_CARGO_SINGULAR_GOLD                                         :黄金
STR_CARGO_SINGULAR_WATER                                        :饮用水
STR_CARGO_SINGULAR_WHEAT                                        :小麦
STR_CARGO_SINGULAR_RUBBER                                       :橡胶
STR_CARGO_SINGULAR_SUGAR                                        :蔗糖
STR_CARGO_SINGULAR_TOY                                          :玩具
STR_CARGO_SINGULAR_SWEETS                                       :糖果
STR_CARGO_SINGULAR_COLA                                         :可乐
STR_CARGO_SINGULAR_CANDYFLOSS                                   :棉花糖
STR_CARGO_SINGULAR_BUBBLE                                       :泡泡
STR_CARGO_SINGULAR_TOFFEE                                       :太妃糖
STR_CARGO_SINGULAR_BATTERY                                      :电池
STR_CARGO_SINGULAR_PLASTIC                                      :塑料
STR_CARGO_SINGULAR_FIZZY_DRINK                                  :汽水

# Quantity of cargo
STR_QUANTITY_NOTHING                                            :
STR_QUANTITY_PASSENGERS                                         :{COMMA}{NBSP}位旅客
STR_QUANTITY_COAL                                               :{WEIGHT_LONG} 煤炭
STR_QUANTITY_MAIL                                               :{COMMA}{NBSP}包邮件
STR_QUANTITY_OIL                                                :{VOLUME_LONG} 原油
STR_QUANTITY_LIVESTOCK                                          :{COMMA}{NBSP}头牲畜
STR_QUANTITY_GOODS                                              :{COMMA}{NBSP}件货物
STR_QUANTITY_GRAIN                                              :{WEIGHT_LONG} 谷物
STR_QUANTITY_WOOD                                               :{WEIGHT_LONG} 木材
STR_QUANTITY_IRON_ORE                                           :{WEIGHT_LONG} 铁矿石
STR_QUANTITY_STEEL                                              :{WEIGHT_LONG} 钢材
STR_QUANTITY_VALUABLES                                          :{COMMA}{NBSP}包贵重品
STR_QUANTITY_COPPER_ORE                                         :{WEIGHT_LONG} 铜矿石
STR_QUANTITY_MAIZE                                              :{WEIGHT_LONG} 玉米
STR_QUANTITY_FRUIT                                              :{WEIGHT_LONG} 水果
STR_QUANTITY_DIAMONDS                                           :{COMMA}{NBSP}包钻石
STR_QUANTITY_FOOD                                               :{WEIGHT_LONG} 食品
STR_QUANTITY_PAPER                                              :{WEIGHT_LONG} 纸张
STR_QUANTITY_GOLD                                               :{COMMA}{NBSP}包黄金
STR_QUANTITY_WATER                                              :{VOLUME_LONG} 饮用水
STR_QUANTITY_WHEAT                                              :{WEIGHT_LONG} 小麦
STR_QUANTITY_RUBBER                                             :{VOLUME_LONG} 橡胶
STR_QUANTITY_SUGAR                                              :{WEIGHT_LONG} 蔗糖
STR_QUANTITY_TOYS                                               :{COMMA}{NBSP}件玩具
STR_QUANTITY_SWEETS                                             :{COMMA}{NBSP}包糖果
STR_QUANTITY_COLA                                               :{VOLUME_LONG} 可乐
STR_QUANTITY_CANDYFLOSS                                         :{WEIGHT_LONG} 棉花糖
STR_QUANTITY_BUBBLES                                            :{COMMA} 个泡泡
STR_QUANTITY_TOFFEE                                             :{WEIGHT_LONG} 太妃糖
STR_QUANTITY_BATTERIES                                          :{COMMA} 箱电池
STR_QUANTITY_PLASTIC                                            :{VOLUME_LONG} 塑料
STR_QUANTITY_FIZZY_DRINKS                                       :{COMMA} 瓶汽水
STR_QUANTITY_N_A                                                :N/A

# Two letter abbreviation of cargo name
STR_ABBREV_NOTHING                                              :
STR_ABBREV_PASSENGERS                                           :{TINY_FONT}客
STR_ABBREV_COAL                                                 :{TINY_FONT}煤
STR_ABBREV_MAIL                                                 :{TINY_FONT}邮
STR_ABBREV_OIL                                                  :{TINY_FONT}油
STR_ABBREV_LIVESTOCK                                            :{TINY_FONT}畜
STR_ABBREV_GOODS                                                :{TINY_FONT}货
STR_ABBREV_GRAIN                                                :{TINY_FONT}谷
STR_ABBREV_WOOD                                                 :{TINY_FONT}木
STR_ABBREV_IRON_ORE                                             :{TINY_FONT}铁
STR_ABBREV_STEEL                                                :{TINY_FONT}钢
STR_ABBREV_VALUABLES                                            :{TINY_FONT}贵
STR_ABBREV_COPPER_ORE                                           :{TINY_FONT}铜
STR_ABBREV_MAIZE                                                :{TINY_FONT}黍
STR_ABBREV_FRUIT                                                :{TINY_FONT}果
STR_ABBREV_DIAMONDS                                             :{TINY_FONT}钻
STR_ABBREV_FOOD                                                 :{TINY_FONT}食
STR_ABBREV_PAPER                                                :{TINY_FONT}纸
STR_ABBREV_GOLD                                                 :{TINY_FONT}金
STR_ABBREV_WATER                                                :{TINY_FONT}水
STR_ABBREV_WHEAT                                                :{TINY_FONT}麦
STR_ABBREV_RUBBER                                               :{TINY_FONT}胶
STR_ABBREV_SUGAR                                                :{TINY_FONT}蔗
STR_ABBREV_TOYS                                                 :{TINY_FONT}玩
STR_ABBREV_SWEETS                                               :{TINY_FONT}糖
STR_ABBREV_COLA                                                 :{TINY_FONT}可
STR_ABBREV_CANDYFLOSS                                           :{TINY_FONT}棉
STR_ABBREV_BUBBLES                                              :{TINY_FONT}泡
STR_ABBREV_TOFFEE                                               :{TINY_FONT}太
STR_ABBREV_BATTERIES                                            :{TINY_FONT}电
STR_ABBREV_PLASTIC                                              :{TINY_FONT}塑
STR_ABBREV_FIZZY_DRINKS                                         :{TINY_FONT}汽
STR_ABBREV_NONE                                                 :{TINY_FONT}无
STR_ABBREV_ALL                                                  :{TINY_FONT}全

# 'Mode' of transport for cargoes
STR_PASSENGERS                                                  :{COMMA}{NBSP}旅客
STR_BAGS                                                        :{COMMA}{NBSP}包
STR_TONS                                                        :{COMMA}{NBSP}英吨
STR_LITERS                                                      :{COMMA}{NBSP}升
STR_ITEMS                                                       :{COMMA}{NBSP}头
STR_CRATES                                                      :{COMMA}{NBSP}件

# Colours, do not shuffle
STR_COLOUR_DARK_BLUE                                            :深蓝色
STR_COLOUR_PALE_GREEN                                           :浅绿色
STR_COLOUR_PINK                                                 :粉红色
STR_COLOUR_YELLOW                                               :黄 色
STR_COLOUR_RED                                                  :红　色
STR_COLOUR_LIGHT_BLUE                                           :淡蓝色
STR_COLOUR_GREEN                                                :绿　色
STR_COLOUR_DARK_GREEN                                           :深绿色
STR_COLOUR_BLUE                                                 :蓝　色
STR_COLOUR_CREAM                                                :奶油色
STR_COLOUR_MAUVE                                                :深紫色
STR_COLOUR_PURPLE                                               :紫　色
STR_COLOUR_ORANGE                                               :橘黄色
STR_COLOUR_BROWN                                                :棕　色
STR_COLOUR_GREY                                                 :浅灰色
STR_COLOUR_WHITE                                                :白　色
STR_COLOUR_RANDOM                                               :随机
STR_COLOUR_DEFAULT                                              :默认

# Units used in OpenTTD
STR_UNITS_VELOCITY_IMPERIAL                                     :{COMMA}{NBSP}英里/小时
STR_UNITS_VELOCITY_METRIC                                       :{COMMA}{NBSP}千米/小时
STR_UNITS_VELOCITY_SI                                           :{COMMA}{NBSP}米/秒
STR_UNITS_VELOCITY_GAMEUNITS                                    :{DECIMAL}{NBSP}格/天

STR_UNITS_POWER_IMPERIAL                                        :{COMMA}{NBSP}匹马力
STR_UNITS_POWER_METRIC                                          :{COMMA}{NBSP}匹马力
STR_UNITS_POWER_SI                                              :{COMMA}{NBSP}千瓦

STR_UNITS_WEIGHT_SHORT_IMPERIAL                                 :{COMMA}{NBSP}英吨
STR_UNITS_WEIGHT_SHORT_METRIC                                   :{COMMA}{NBSP}吨
STR_UNITS_WEIGHT_SHORT_SI                                       :{COMMA}{NBSP}千克

STR_UNITS_WEIGHT_LONG_IMPERIAL                                  :{COMMA}{NBSP}英吨
STR_UNITS_WEIGHT_LONG_METRIC                                    :{COMMA}{NBSP}吨
STR_UNITS_WEIGHT_LONG_SI                                        :{COMMA}{NBSP}千克

STR_UNITS_VOLUME_SHORT_IMPERIAL                                 :{COMMA}{NBSP}加仑
STR_UNITS_VOLUME_SHORT_METRIC                                   :{COMMA}{NBSP}升
STR_UNITS_VOLUME_SHORT_SI                                       :{COMMA}{NBSP}立方米

STR_UNITS_VOLUME_LONG_IMPERIAL                                  :{COMMA}{NBSP}加仑
STR_UNITS_VOLUME_LONG_METRIC                                    :{COMMA}{NBSP}升
STR_UNITS_VOLUME_LONG_SI                                        :{COMMA}{NBSP}立方米

STR_UNITS_FORCE_IMPERIAL                                        :{COMMA}{NBSP}磅力
STR_UNITS_FORCE_METRIC                                          :{COMMA}{NBSP}千克力
STR_UNITS_FORCE_SI                                              :{COMMA}{NBSP}千牛

STR_UNITS_HEIGHT_IMPERIAL                                       :{COMMA}{NBSP}英尺
STR_UNITS_HEIGHT_METRIC                                         :{COMMA}{NBSP}米
STR_UNITS_HEIGHT_SI                                             :{COMMA}{NBSP}米

# Common window strings
STR_LIST_FILTER_TITLE                                           :{BLACK}过滤字串:
STR_LIST_FILTER_OSKTITLE                                        :{BLACK}输入过滤器字符串
STR_LIST_FILTER_TOOLTIP                                         :{BLACK}输入用以过滤此列表的关键词

STR_TOOLTIP_GROUP_ORDER                                         :{BLACK}选择分组次序
STR_TOOLTIP_SORT_ORDER                                          :{BLACK}选择排序方法 （降序/升序）
STR_TOOLTIP_SORT_CRITERIA                                       :{BLACK}选择排序标准
STR_TOOLTIP_FILTER_CRITERIA                                     :{BLACK}选择过滤标准
STR_BUTTON_SORT_BY                                              :{BLACK}排序
STR_BUTTON_RENAME                                               :{BLACK}重命名
STR_BUTTON_CATCHMENT                                            :{BLACK}覆盖范围
STR_TOOLTIP_CATCHMENT                                           :{BLACK}显示覆盖范围

STR_TOOLTIP_CLOSE_WINDOW                                        :{BLACK}关闭窗口
STR_TOOLTIP_WINDOW_TITLE_DRAG_THIS                              :{BLACK}窗口标题 - 拖动这里可以移动该窗口
STR_TOOLTIP_SHADE                                               :{BLACK}阴影窗口 - 仅显示标题栏
STR_TOOLTIP_DEBUG                                               :{BLACK}显示 NewGRF 纠错信息
STR_TOOLTIP_DEFSIZE                                             :{BLACK}将窗口调整到默认大小. Ctrl+左键 将当前存为默认.
STR_TOOLTIP_STICKY                                              :{BLACK}标记此窗口，使其不受“关闭所有窗口”快捷键影晌。Ctrl+左击将选项定为预设
STR_TOOLTIP_RESIZE                                              :{BLACK}点击并拖动这里可以缩放窗口
STR_TOOLTIP_TOGGLE_LARGE_SMALL_WINDOW                           :{BLACK}切换窗口大小
STR_TOOLTIP_VSCROLL_BAR_SCROLLS_LIST                            :{BLACK}滚动条 - 上下滚动列表
STR_TOOLTIP_HSCROLL_BAR_SCROLLS_LIST                            :{BLACK}滚动条 - 左右滚动列表
STR_TOOLTIP_DEMOLISH_BUILDINGS_ETC                              :{BLACK}拆除地块上的建筑物等设施，按住Ctrl键选择对角线区域，按住Shift键操作只提示预计成本

# Show engines button
STR_SHOW_HIDDEN_ENGINES_VEHICLE_TRAIN                           :{BLACK}显示被隐藏的
STR_SHOW_HIDDEN_ENGINES_VEHICLE_ROAD_VEHICLE                    :{BLACK}显示被隐藏的
STR_SHOW_HIDDEN_ENGINES_VEHICLE_SHIP                            :{BLACK}显示被隐藏的
STR_SHOW_HIDDEN_ENGINES_VEHICLE_AIRCRAFT                        :{BLACK}显示被隐藏的

STR_SHOW_HIDDEN_ENGINES_VEHICLE_TRAIN_TOOLTIP                   :{BLACK}如启用此按键，被隐藏的铁路列车也会被显示出来
STR_SHOW_HIDDEN_ENGINES_VEHICLE_ROAD_VEHICLE_TOOLTIP            :{BLACK}如启用此按键，被隐藏的路面车辆也会被显示出来
STR_SHOW_HIDDEN_ENGINES_VEHICLE_SHIP_TOOLTIP                    :{BLACK}如启用此按键，被隐藏的船舶也会被显示出来
STR_SHOW_HIDDEN_ENGINES_VEHICLE_AIRCRAFT_TOOLTIP                :{BLACK}如启用此按键，被隐藏的飞机也会被显示出来

# Query window
STR_BUTTON_DEFAULT                                              :{BLACK}默认
STR_BUTTON_CANCEL                                               :{BLACK}取消
STR_BUTTON_OK                                                   :{BLACK}确定
STR_WARNING_PASSWORD_SECURITY                                   :{YELLOW}注意：服务器管理员可以看到你所输入的文字

# On screen keyboard window
STR_OSK_KEYBOARD_LAYOUT                                         :`1234567890-=\qwertyuiop[]asdfghjkl;'  zxcvbnm,./ .
STR_OSK_KEYBOARD_LAYOUT_CAPS                                    :~!@#$%^&*()_+|QWERTYUIOP{{}}ASDFGHJKL:"  ZXCVBNM<>? .

# Measurement tooltip
STR_MEASURE_LENGTH                                              :{BLACK}长度：{NUM}
STR_MEASURE_AREA                                                :{BLACK}面积：{NUM} x {NUM}
STR_MEASURE_LENGTH_HEIGHTDIFF                                   :{BLACK}长度：{NUM}{}高度差：{HEIGHT}
STR_MEASURE_AREA_HEIGHTDIFF                                     :{BLACK}面积：{NUM} x {NUM}{}高度差：{HEIGHT}


# These are used in buttons
STR_SORT_BY_CAPTION_NAME                                        :{BLACK}名称
STR_SORT_BY_CAPTION_DATE                                        :{BLACK}日期
# These are used in dropdowns
STR_SORT_BY_NAME                                                :名称
STR_SORT_BY_PRODUCTION                                          :产量
STR_SORT_BY_TYPE                                                :类型
STR_SORT_BY_TRANSPORTED                                         :已运输
STR_SORT_BY_NUMBER                                              :序号
STR_SORT_BY_PROFIT_LAST_YEAR                                    :去年利润
STR_SORT_BY_PROFIT_THIS_YEAR                                    :今年利润
STR_SORT_BY_AGE                                                 :年龄
STR_SORT_BY_RELIABILITY                                         :可靠性
STR_SORT_BY_TOTAL_CAPACITY_PER_CARGOTYPE                        :每种货物的总装载能力
STR_SORT_BY_MAX_SPEED                                           :最大速度
STR_SORT_BY_MODEL                                               :型号
STR_SORT_BY_VALUE                                               :价值
STR_SORT_BY_LENGTH                                              :长度
STR_SORT_BY_LIFE_TIME                                           :剩余寿命年限
STR_SORT_BY_TIMETABLE_DELAY                                     :晚点
STR_SORT_BY_FACILITY                                            :车站类型
STR_SORT_BY_WAITING_TOTAL                                       :等候中的货物总量
STR_SORT_BY_WAITING_AVAILABLE                                   :等候中的可运载货物总量
STR_SORT_BY_RATING_MAX                                          :车站中最高的货物评价
STR_SORT_BY_RATING_MIN                                          :车站中最低的货物评价
STR_SORT_BY_ENGINE_ID                                           :引擎ID （默认方式）
STR_SORT_BY_COST                                                :售价
STR_SORT_BY_POWER                                               :功率
STR_SORT_BY_TRACTIVE_EFFORT                                     :牵引力
STR_SORT_BY_INTRO_DATE                                          :面世日期
STR_SORT_BY_RUNNING_COST                                        :运行费用
STR_SORT_BY_POWER_VS_RUNNING_COST                               :功率/运行费用 比值
STR_SORT_BY_CARGO_CAPACITY                                      :运载能力
STR_SORT_BY_RANGE                                               :航行距离
STR_SORT_BY_POPULATION                                          :人口
STR_SORT_BY_RATING                                              :等级
STR_SORT_BY_NUM_VEHICLES                                        :交通工具数量
STR_SORT_BY_TOTAL_PROFIT_LAST_YEAR                              :去年总利润
STR_SORT_BY_TOTAL_PROFIT_THIS_YEAR                              :今年总利润
STR_SORT_BY_AVERAGE_PROFIT_LAST_YEAR                            :去年平均利润
STR_SORT_BY_AVERAGE_PROFIT_THIS_YEAR                            :今年平均利润

# Group by options for vehicle list
STR_GROUP_BY_NONE                                               :无
STR_GROUP_BY_SHARED_ORDERS                                      :共享调度计划

# Tooltips for the main toolbar
STR_TOOLBAR_TOOLTIP_PAUSE_GAME                                  :{BLACK}暂停游戏
STR_TOOLBAR_TOOLTIP_FORWARD                                     :{BLACK}快速游戏模式
STR_TOOLBAR_TOOLTIP_OPTIONS                                     :{BLACK}选项
STR_TOOLBAR_TOOLTIP_SAVE_GAME_ABANDON_GAME                      :{BLACK}保存游戏、放弃游戏、退出
STR_TOOLBAR_TOOLTIP_DISPLAY_MAP                                 :{BLACK}显示地图、附加视点或标志列表
STR_TOOLBAR_TOOLTIP_DISPLAY_TOWN_DIRECTORY                      :{BLACK}显示城镇列表
STR_TOOLBAR_TOOLTIP_DISPLAY_SUBSIDIES                           :{BLACK}显示财政补贴
STR_TOOLBAR_TOOLTIP_DISPLAY_LIST_OF_COMPANY_STATIONS            :{BLACK}显示公司所有的车站列表
STR_TOOLBAR_TOOLTIP_DISPLAY_COMPANY_FINANCES                    :{BLACK}显示公司财务状况
STR_TOOLBAR_TOOLTIP_DISPLAY_COMPANY_GENERAL                     :{BLACK}显示公司综合信息
STR_TOOLBAR_TOOLTIP_DISPLAY_STORY_BOOK                          :{BLACK}显示公司历史纪录
STR_TOOLBAR_TOOLTIP_DISPLAY_GOALS_LIST                          :{BLACK}显示游戏目标选单
STR_TOOLBAR_TOOLTIP_DISPLAY_GRAPHS                              :{BLACK}显示图表
STR_TOOLBAR_TOOLTIP_DISPLAY_COMPANY_LEAGUE                      :{BLACK}显示公司名次表
STR_TOOLBAR_TOOLTIP_FUND_CONSTRUCTION_OF_NEW                    :{BLACK}工业设施列表/产业链/建立新工业设施
STR_TOOLBAR_TOOLTIP_DISPLAY_LIST_OF_COMPANY_TRAINS              :{BLACK}显示公司的火车列表。按住 Ctrl 键单击可以切换组群和车辆列表。
STR_TOOLBAR_TOOLTIP_DISPLAY_LIST_OF_COMPANY_ROAD_VEHICLES       :{BLACK}显示公司的汽车列表。按住 Ctrl 键单击可以切换组群和汽车列表。
STR_TOOLBAR_TOOLTIP_DISPLAY_LIST_OF_COMPANY_SHIPS               :{BLACK}显示公司的船只列表。按住 Ctrl 键单击可以切换组群和船只列表。
STR_TOOLBAR_TOOLTIP_DISPLAY_LIST_OF_COMPANY_AIRCRAFT            :{BLACK}显示公司的飞机列表。按住 Ctrl 键单击可以切换组群和飞机列表。
STR_TOOLBAR_TOOLTIP_ZOOM_THE_VIEW_IN                            :{BLACK}放大视图
STR_TOOLBAR_TOOLTIP_ZOOM_THE_VIEW_OUT                           :{BLACK}缩小视图
STR_TOOLBAR_TOOLTIP_BUILD_RAILROAD_TRACK                        :{BLACK}显示铁路建设工具
STR_TOOLBAR_TOOLTIP_BUILD_ROADS                                 :{BLACK}显示公路建设工具
STR_TOOLBAR_TOOLTIP_BUILD_TRAMWAYS                              :{BLACK}建造电车道
STR_TOOLBAR_TOOLTIP_BUILD_SHIP_DOCKS                            :{BLACK}显示水运建设工具
STR_TOOLBAR_TOOLTIP_BUILD_AIRPORTS                              :{BLACK}显示机场建设工具
STR_TOOLBAR_TOOLTIP_LANDSCAPING                                 :{BLACK}打开景观美化工具栏{}以修改地形、设置地貌等
STR_TOOLBAR_TOOLTIP_SHOW_SOUND_MUSIC_WINDOW                     :{BLACK}显示 声音/音乐 控制菜单
STR_TOOLBAR_TOOLTIP_SHOW_LAST_MESSAGE_NEWS                      :{BLACK}显示最新消息新闻,消息选项,消息历史
STR_TOOLBAR_TOOLTIP_LAND_BLOCK_INFORMATION                      :{BLACK}地块信息查询，控制台，脚本调试，截图，关于OpenTTD
STR_TOOLBAR_TOOLTIP_SWITCH_TOOLBAR                              :{BLACK}切换工具栏

# Extra tooltips for the scenario editor toolbar
STR_SCENEDIT_TOOLBAR_TOOLTIP_SAVE_SCENARIO_LOAD_SCENARIO        :{BLACK}保存场景，读取场景，放弃场景，退出
STR_SCENEDIT_TOOLBAR_OPENTTD                                    :{YELLOW}OpenTTD
STR_SCENEDIT_TOOLBAR_SCENARIO_EDITOR                            :{YELLOW}场景编辑器
STR_SCENEDIT_TOOLBAR_TOOLTIP_MOVE_THE_STARTING_DATE_BACKWARD    :{BLACK}将开始年份向前调整 1 年
STR_SCENEDIT_TOOLBAR_TOOLTIP_MOVE_THE_STARTING_DATE_FORWARD     :{BLACK}将开始年份向后调整 1 年
STR_SCENEDIT_TOOLBAR_TOOLTIP_SET_DATE                           :{BLACK}点击输入开始年份
STR_SCENEDIT_TOOLBAR_TOOLTIP_DISPLAY_MAP_TOWN_DIRECTORY         :{BLACK}显示地图和城镇列表
STR_SCENEDIT_TOOLBAR_LANDSCAPE_GENERATION                       :{BLACK}生成地形
STR_SCENEDIT_TOOLBAR_TOWN_GENERATION                            :{BLACK}生成城镇
STR_SCENEDIT_TOOLBAR_INDUSTRY_GENERATION                        :{BLACK}生成工业
STR_SCENEDIT_TOOLBAR_ROAD_CONSTRUCTION                          :{BLACK}公路建设
STR_SCENEDIT_TOOLBAR_TRAM_CONSTRUCTION                          :{BLACK}电车道建设
STR_SCENEDIT_TOOLBAR_PLANT_TREES                                :{BLACK}植树。Shift显示预计花费。
STR_SCENEDIT_TOOLBAR_PLACE_SIGN                                 :{BLACK}放置标志
STR_SCENEDIT_TOOLBAR_PLACE_OBJECT                               :{BLACK}放置物体，按住Shift键操作显示预计费用

############ range for SE file menu starts
STR_SCENEDIT_FILE_MENU_SAVE_SCENARIO                            :保存场景
STR_SCENEDIT_FILE_MENU_LOAD_SCENARIO                            :读取场景
STR_SCENEDIT_FILE_MENU_SAVE_HEIGHTMAP                           :保存高度图
STR_SCENEDIT_FILE_MENU_LOAD_HEIGHTMAP                           :读取高度图
STR_SCENEDIT_FILE_MENU_QUIT_EDITOR                              :退出编辑器
STR_SCENEDIT_FILE_MENU_SEPARATOR                                :
STR_SCENEDIT_FILE_MENU_QUIT                                     :退出
############ range for SE file menu starts

############ range for settings menu starts
STR_SETTINGS_MENU_GAME_OPTIONS                                  :游戏选项
STR_SETTINGS_MENU_CONFIG_SETTINGS_TREE                          :设置
STR_SETTINGS_MENU_SCRIPT_SETTINGS                               :AI / 游戏脚本设定
STR_SETTINGS_MENU_NEWGRF_SETTINGS                               :NewGRF 设置
STR_SETTINGS_MENU_TRANSPARENCY_OPTIONS                          :透明选项
STR_SETTINGS_MENU_TOWN_NAMES_DISPLAYED                          :显示城镇名称
STR_SETTINGS_MENU_STATION_NAMES_DISPLAYED                       :显示车站名称
STR_SETTINGS_MENU_WAYPOINTS_DISPLAYED                           :显示路点
STR_SETTINGS_MENU_SIGNS_DISPLAYED                               :显示标志
STR_SETTINGS_MENU_SHOW_COMPETITOR_SIGNS                         :显示其他公司放置的标志
STR_SETTINGS_MENU_FULL_ANIMATION                                :完全动画
STR_SETTINGS_MENU_FULL_DETAIL                                   :完全细节
STR_SETTINGS_MENU_TRANSPARENT_BUILDINGS                         :透明建筑
STR_SETTINGS_MENU_TRANSPARENT_SIGNS                             :透明车站标志
############ range ends here

############ range for file menu starts
STR_FILE_MENU_SAVE_GAME                                         :保存游戏
STR_FILE_MENU_LOAD_GAME                                         :读取存档
STR_FILE_MENU_QUIT_GAME                                         :放弃游戏
STR_FILE_MENU_SEPARATOR                                         :
STR_FILE_MENU_EXIT                                              :退出
############ range ends here

# map menu
STR_MAP_MENU_MAP_OF_WORLD                                       :缩略地图
STR_MAP_MENU_EXTRA_VIEWPORT                                     :额外视点
STR_MAP_MENU_LINGRAPH_LEGEND                                    :客货流图标
STR_MAP_MENU_SIGN_LIST                                          :标志列表

############ range for town menu starts
STR_TOWN_MENU_TOWN_DIRECTORY                                    :城镇列表
STR_TOWN_MENU_FOUND_TOWN                                        :建立城镇
############ range ends here

############ range for subsidies menu starts
STR_SUBSIDIES_MENU_SUBSIDIES                                    :财政补贴
############ range ends here

############ range for graph menu starts
STR_GRAPH_MENU_OPERATING_PROFIT_GRAPH                           :利润图表
STR_GRAPH_MENU_INCOME_GRAPH                                     :收入图表
STR_GRAPH_MENU_DELIVERED_CARGO_GRAPH                            :运输货物图表
STR_GRAPH_MENU_PERFORMANCE_HISTORY_GRAPH                        :公司评价图表
STR_GRAPH_MENU_COMPANY_VALUE_GRAPH                              :公司市值图表
STR_GRAPH_MENU_CARGO_PAYMENT_RATES                              :货物运费图表
############ range ends here

############ range for company league menu starts
STR_GRAPH_MENU_COMPANY_LEAGUE_TABLE                             :公司评价排名
STR_GRAPH_MENU_DETAILED_PERFORMANCE_RATING                      :公司评价明细
STR_GRAPH_MENU_HIGHSCORE                                        :高分榜
############ range ends here

############ range for industry menu starts
STR_INDUSTRY_MENU_INDUSTRY_DIRECTORY                            :工业列表
STR_INDUSTRY_MENU_INDUSTRY_CHAIN                                :产业链
STR_INDUSTRY_MENU_FUND_NEW_INDUSTRY                             :新建工业设施
############ range ends here

############ range for railway construction menu starts
STR_RAIL_MENU_RAILROAD_CONSTRUCTION                             :铁路建设
STR_RAIL_MENU_ELRAIL_CONSTRUCTION                               :电气化铁路建设
STR_RAIL_MENU_MONORAIL_CONSTRUCTION                             :单轨铁路建设
STR_RAIL_MENU_MAGLEV_CONSTRUCTION                               :磁悬浮铁路建设
############ range ends here

############ range for road construction menu starts
STR_ROAD_MENU_ROAD_CONSTRUCTION                                 :道路建设
STR_ROAD_MENU_TRAM_CONSTRUCTION                                 :电车建设
############ range ends here

############ range for waterways construction menu starts
STR_WATERWAYS_MENU_WATERWAYS_CONSTRUCTION                       :水运建设
############ range ends here

############ range for airport construction menu starts
STR_AIRCRAFT_MENU_AIRPORT_CONSTRUCTION                          :机场建设
############ range ends here

############ range for landscaping menu starts
STR_LANDSCAPING_MENU_LANDSCAPING                                :景观美化
STR_LANDSCAPING_MENU_PLANT_TREES                                :植树
STR_LANDSCAPING_MENU_PLACE_SIGN                                 :放置标志
############ range ends here

############ range for music menu starts
STR_TOOLBAR_SOUND_MUSIC                                         :声音/音乐
############ range ends here

############ range for message menu starts
STR_NEWS_MENU_LAST_MESSAGE_NEWS_REPORT                          :最新消息/新闻
STR_NEWS_MENU_MESSAGE_HISTORY_MENU                              :消息历史
STR_NEWS_MENU_DELETE_ALL_MESSAGES                               :删除全部消息
############ range ends here

############ range for about menu starts
STR_ABOUT_MENU_LAND_BLOCK_INFO                                  :查询地块信息
STR_ABOUT_MENU_SEPARATOR                                        :
STR_ABOUT_MENU_TOGGLE_CONSOLE                                   :切换到控制台模式
STR_ABOUT_MENU_AI_DEBUG                                         :AI /游戏脚本调试
STR_ABOUT_MENU_SCREENSHOT                                       :屏幕截图
STR_ABOUT_MENU_SHOW_FRAMERATE                                   :显示帧率
STR_ABOUT_MENU_ABOUT_OPENTTD                                    :关于 'OpenTTD'
STR_ABOUT_MENU_SPRITE_ALIGNER                                   :Sprite 对齐
STR_ABOUT_MENU_TOGGLE_BOUNDING_BOXES                            :切换边界框
STR_ABOUT_MENU_TOGGLE_DIRTY_BLOCKS                              :切换脏方块的颜色
############ range ends here

############ range for ordinal numbers used for the place in the highscore window
STR_ORDINAL_NUMBER_1ST                                          :1号
STR_ORDINAL_NUMBER_2ND                                          :2号
STR_ORDINAL_NUMBER_3RD                                          :3号
STR_ORDINAL_NUMBER_4TH                                          :4号
STR_ORDINAL_NUMBER_5TH                                          :5号
STR_ORDINAL_NUMBER_6TH                                          :6号
STR_ORDINAL_NUMBER_7TH                                          :7号
STR_ORDINAL_NUMBER_8TH                                          :8号
STR_ORDINAL_NUMBER_9TH                                          :9号
STR_ORDINAL_NUMBER_10TH                                         :10号
STR_ORDINAL_NUMBER_11TH                                         :11号
STR_ORDINAL_NUMBER_12TH                                         :12号
STR_ORDINAL_NUMBER_13TH                                         :13号
STR_ORDINAL_NUMBER_14TH                                         :14号
STR_ORDINAL_NUMBER_15TH                                         :15号
############ range for ordinal numbers ends

############ range for days starts
STR_DAY_NUMBER_1ST                                              :1号
STR_DAY_NUMBER_2ND                                              :2号
STR_DAY_NUMBER_3RD                                              :3号
STR_DAY_NUMBER_4TH                                              :4号
STR_DAY_NUMBER_5TH                                              :5号
STR_DAY_NUMBER_6TH                                              :6号
STR_DAY_NUMBER_7TH                                              :7号
STR_DAY_NUMBER_8TH                                              :8号
STR_DAY_NUMBER_9TH                                              :9号
STR_DAY_NUMBER_10TH                                             :10号
STR_DAY_NUMBER_11TH                                             :11号
STR_DAY_NUMBER_12TH                                             :12号
STR_DAY_NUMBER_13TH                                             :13号
STR_DAY_NUMBER_14TH                                             :14号
STR_DAY_NUMBER_15TH                                             :15号
STR_DAY_NUMBER_16TH                                             :16号
STR_DAY_NUMBER_17TH                                             :17号
STR_DAY_NUMBER_18TH                                             :18号
STR_DAY_NUMBER_19TH                                             :19号
STR_DAY_NUMBER_20TH                                             :20号
STR_DAY_NUMBER_21ST                                             :21号
STR_DAY_NUMBER_22ND                                             :22号
STR_DAY_NUMBER_23RD                                             :23号
STR_DAY_NUMBER_24TH                                             :24号
STR_DAY_NUMBER_25TH                                             :25号
STR_DAY_NUMBER_26TH                                             :26号
STR_DAY_NUMBER_27TH                                             :27号
STR_DAY_NUMBER_28TH                                             :28号
STR_DAY_NUMBER_29TH                                             :29号
STR_DAY_NUMBER_30TH                                             :30号
STR_DAY_NUMBER_31ST                                             :31号
############ range for days ends

############ range for months starts
STR_MONTH_ABBREV_JAN                                            :1月
STR_MONTH_ABBREV_FEB                                            :2月
STR_MONTH_ABBREV_MAR                                            :3月
STR_MONTH_ABBREV_APR                                            :4月
STR_MONTH_ABBREV_MAY                                            :5月
STR_MONTH_ABBREV_JUN                                            :6月
STR_MONTH_ABBREV_JUL                                            :7月
STR_MONTH_ABBREV_AUG                                            :8月
STR_MONTH_ABBREV_SEP                                            :9月
STR_MONTH_ABBREV_OCT                                            :10月
STR_MONTH_ABBREV_NOV                                            :11月
STR_MONTH_ABBREV_DEC                                            :12月

STR_MONTH_JAN                                                   :1月
STR_MONTH_FEB                                                   :2月
STR_MONTH_MAR                                                   :3月
STR_MONTH_APR                                                   :4月
STR_MONTH_MAY                                                   :5月
STR_MONTH_JUN                                                   :6月
STR_MONTH_JUL                                                   :7月
STR_MONTH_AUG                                                   :8月
STR_MONTH_SEP                                                   :9月
STR_MONTH_OCT                                                   :10月
STR_MONTH_NOV                                                   :11月
STR_MONTH_DEC                                                   :12月
############ range for months ends

# Graph window
STR_GRAPH_KEY_BUTTON                                            :{BLACK}索引
STR_GRAPH_KEY_TOOLTIP                                           :{BLACK}显示图表的公司索引
STR_GRAPH_X_LABEL_MONTH                                         :{TINY_FONT}{STRING}
STR_GRAPH_X_LABEL_MONTH_YEAR                                    :{TINY_FONT}{STRING}{}{NUM}
STR_GRAPH_Y_LABEL                                               :{TINY_FONT}{STRING}
STR_GRAPH_Y_LABEL_NUMBER                                        :{TINY_FONT}{COMMA}

STR_GRAPH_OPERATING_PROFIT_CAPTION                              :{WHITE}利润图表
STR_GRAPH_INCOME_CAPTION                                        :{WHITE}收入图表
STR_GRAPH_CARGO_DELIVERED_CAPTION                               :{WHITE}运输的货物总数
STR_GRAPH_COMPANY_PERFORMANCE_RATINGS_CAPTION                   :{WHITE}公司评价表现指数 (最大指数为1000)
STR_GRAPH_COMPANY_VALUES_CAPTION                                :{WHITE}公司市值

STR_GRAPH_CARGO_PAYMENT_RATES_CAPTION                           :{WHITE}货物运输价格
STR_GRAPH_CARGO_PAYMENT_RATES_X_LABEL                           :{TINY_FONT}{BLACK}运输时间（天）
STR_GRAPH_CARGO_PAYMENT_RATES_TITLE                             :{TINY_FONT}{BLACK}将 10 单位 (或 10,000 升) 货物运输 20 个方格
STR_GRAPH_CARGO_ENABLE_ALL                                      :{TINY_FONT}{BLACK}全部启用
STR_GRAPH_CARGO_DISABLE_ALL                                     :{TINY_FONT}{BLACK}全部禁用
STR_GRAPH_CARGO_TOOLTIP_ENABLE_ALL                              :{BLACK}在货物运输价格表中显示所有货物
STR_GRAPH_CARGO_TOOLTIP_DISABLE_ALL                             :{BLACK}在货物运费表中隐藏所有货物
STR_GRAPH_CARGO_PAYMENT_TOGGLE_CARGO                            :{BLACK}切换是否显示某种货物
STR_GRAPH_CARGO_PAYMENT_CARGO                                   :{TINY_FONT}{BLACK}{STRING}

STR_GRAPH_PERFORMANCE_DETAIL_TOOLTIP                            :{BLACK}查看详细数据

# Graph key window
STR_GRAPH_KEY_CAPTION                                           :{WHITE}公司图表索引
STR_GRAPH_KEY_COMPANY_SELECTION_TOOLTIP                         :{BLACK}点击这里切换显示公司

# Company league window
STR_COMPANY_LEAGUE_TABLE_CAPTION                                :{WHITE}公司评价排名
STR_COMPANY_LEAGUE_COMPANY_NAME                                 :{ORANGE}{COMPANY} {BLACK}{COMPANY_NUM} '{STRING}'
STR_COMPANY_LEAGUE_PERFORMANCE_TITLE_ENGINEER                   :车库主管
STR_COMPANY_LEAGUE_PERFORMANCE_TITLE_TRAFFIC_MANAGER            :线路经理
STR_COMPANY_LEAGUE_PERFORMANCE_TITLE_TRANSPORT_COORDINATOR      :运输代理
STR_COMPANY_LEAGUE_PERFORMANCE_TITLE_ROUTE_SUPERVISOR           :运输总监
STR_COMPANY_LEAGUE_PERFORMANCE_TITLE_DIRECTOR                   :运输经理
STR_COMPANY_LEAGUE_PERFORMANCE_TITLE_CHIEF_EXECUTIVE            :首席执行官
STR_COMPANY_LEAGUE_PERFORMANCE_TITLE_CHAIRMAN                   :公司董事
STR_COMPANY_LEAGUE_PERFORMANCE_TITLE_PRESIDENT                  :董事长
STR_COMPANY_LEAGUE_PERFORMANCE_TITLE_TYCOON                     :运输大亨

# Performance detail window
STR_PERFORMANCE_DETAIL                                          :{WHITE}公司评价明细
STR_PERFORMANCE_DETAIL_KEY                                      :{BLACK}详情
STR_PERFORMANCE_DETAIL_AMOUNT_CURRENCY                          :{BLACK}({CURRENCY_SHORT}/{CURRENCY_SHORT})
STR_PERFORMANCE_DETAIL_AMOUNT_INT                               :{BLACK}({COMMA}/{COMMA})
STR_PERFORMANCE_DETAIL_PERCENT                                  :{WHITE}{NUM}%
STR_PERFORMANCE_DETAIL_SELECT_COMPANY_TOOLTIP                   :{BLACK}查看该公司详情
############ Those following lines need to be in this order!!
STR_PERFORMANCE_DETAIL_VEHICLES                                 :{BLACK}车船数量：
STR_PERFORMANCE_DETAIL_STATIONS                                 :{BLACK}站台数量：
STR_PERFORMANCE_DETAIL_MIN_PROFIT                               :{BLACK}最小利润：
STR_PERFORMANCE_DETAIL_MIN_INCOME                               :{BLACK}最小收入：
STR_PERFORMANCE_DETAIL_MAX_INCOME                               :{BLACK}最大收入：
STR_PERFORMANCE_DETAIL_DELIVERED                                :{BLACK}运输总量：
STR_PERFORMANCE_DETAIL_CARGO                                    :{BLACK}运输种类：
STR_PERFORMANCE_DETAIL_MONEY                                    :{BLACK}现金：
STR_PERFORMANCE_DETAIL_LOAN                                     :{BLACK}贷款：
STR_PERFORMANCE_DETAIL_TOTAL                                    :{BLACK}总表现值：
############ End of order list
STR_PERFORMANCE_DETAIL_VEHICLES_TOOLTIP                         :{BLACK}上一年盈利的车船总数；包括火车、汽车、船只和飞机
STR_PERFORMANCE_DETAIL_STATIONS_TOOLTIP                         :{BLACK}最近仍然使用的车站组件数量。车站的每个组件（火车站、公交站、机场）即使是连接成为一个车站，也会被独立计数。
STR_PERFORMANCE_DETAIL_MIN_PROFIT_TOOLTIP                       :{BLACK}单一运输工具最低年利润（只计算使用两年以上的车辆、船只和飞机）
STR_PERFORMANCE_DETAIL_MIN_INCOME_TOOLTIP                       :{BLACK}在过去 12 个季度中{}利润最少的季度的现金收入
STR_PERFORMANCE_DETAIL_MAX_INCOME_TOOLTIP                       :{BLACK}在过去 12 个季度中{}利润最多的季度的现金收入
STR_PERFORMANCE_DETAIL_DELIVERED_TOOLTIP                        :{BLACK}在过去 4 个季度中运输的货物总数
STR_PERFORMANCE_DETAIL_CARGO_TOOLTIP                            :{BLACK}在上一个季度中运输的货物种类数
STR_PERFORMANCE_DETAIL_MONEY_TOOLTIP                            :{BLACK}银行中存款的数量
STR_PERFORMANCE_DETAIL_LOAN_TOOLTIP                             :{BLACK}向银行贷款的数量
STR_PERFORMANCE_DETAIL_TOTAL_TOOLTIP                            :{BLACK}总的评价点数

# Music window
STR_MUSIC_JAZZ_JUKEBOX_CAPTION                                  :{WHITE}音乐点唱机
STR_MUSIC_PLAYLIST_ALL                                          :{TINY_FONT}{BLACK}全部
STR_MUSIC_PLAYLIST_OLD_STYLE                                    :{TINY_FONT}{BLACK}旧风格
STR_MUSIC_PLAYLIST_NEW_STYLE                                    :{TINY_FONT}{BLACK}新风格
STR_MUSIC_PLAYLIST_EZY_STREET                                   :{TINY_FONT}{BLACK}Ezy街头
STR_MUSIC_PLAYLIST_CUSTOM_1                                     :{TINY_FONT}{BLACK}自定义1
STR_MUSIC_PLAYLIST_CUSTOM_2                                     :{TINY_FONT}{BLACK}自定义2
STR_MUSIC_MUSIC_VOLUME                                          :{TINY_FONT}{BLACK}音乐音量
STR_MUSIC_EFFECTS_VOLUME                                        :{TINY_FONT}{BLACK}音效音量
STR_MUSIC_TRACK_NONE                                            :{TINY_FONT}{DKGREEN}--
STR_MUSIC_TRACK_DIGIT                                           :{TINY_FONT}{DKGREEN}{ZEROFILL_NUM}
STR_MUSIC_TITLE_NONE                                            :{TINY_FONT}{DKGREEN}------
STR_MUSIC_TITLE_NOMUSIC                                         :{TINY_FONT}{DKGREEN}没有可用的音乐包
STR_MUSIC_TITLE_NAME                                            :{TINY_FONT}{DKGREEN}"{STRING}"
STR_MUSIC_TRACK                                                 :{TINY_FONT}{BLACK}音轨
STR_MUSIC_XTITLE                                                :{TINY_FONT}{BLACK}乐曲主题
STR_MUSIC_SHUFFLE                                               :{TINY_FONT}{BLACK}随机播放
STR_MUSIC_PROGRAM                                               :{TINY_FONT}{BLACK}列表播放
STR_MUSIC_TOOLTIP_SKIP_TO_PREVIOUS_TRACK                        :{BLACK}跳到上一首
STR_MUSIC_TOOLTIP_SKIP_TO_NEXT_TRACK_IN_SELECTION               :{BLACK}跳到下一首
STR_MUSIC_TOOLTIP_STOP_PLAYING_MUSIC                            :{BLACK}停止播放音乐
STR_MUSIC_TOOLTIP_START_PLAYING_MUSIC                           :{BLACK}开始播放音乐
STR_MUSIC_TOOLTIP_DRAG_SLIDERS_TO_SET_MUSIC                     :{BLACK}拖动滑块以调节音乐和音效的音量
STR_MUSIC_TOOLTIP_SELECT_ALL_TRACKS_PROGRAM                     :{BLACK}选择全部乐曲
STR_MUSIC_TOOLTIP_SELECT_OLD_STYLE_MUSIC                        :{BLACK}选择“老式音乐”列表
STR_MUSIC_TOOLTIP_SELECT_NEW_STYLE_MUSIC                        :{BLACK}选择“新的风格”音乐列表
STR_MUSIC_TOOLTIP_SELECT_EZY_STREET_STYLE                       :{BLACK}选择“Ezy街头”风格的音乐列表
STR_MUSIC_TOOLTIP_SELECT_CUSTOM_1_USER_DEFINED                  :{BLACK}选择“自定义1”（用户定义）的列表
STR_MUSIC_TOOLTIP_SELECT_CUSTOM_2_USER_DEFINED                  :{BLACK}选择“自定义2”（用户定义）的列表
STR_MUSIC_TOOLTIP_TOGGLE_PROGRAM_SHUFFLE                        :{BLACK}开启/关闭 随机播放列表中的曲目
STR_MUSIC_TOOLTIP_SHOW_MUSIC_TRACK_SELECTION                    :{BLACK}打开音乐选单窗口

# Playlist window
STR_PLAYLIST_MUSIC_SELECTION_SETNAME                            :{WHITE}音乐列表 - '{STRING}'
STR_PLAYLIST_TRACK_NAME                                         :{TINY_FONT}{LTBLUE}{ZEROFILL_NUM} "{STRING}"
STR_PLAYLIST_TRACK_INDEX                                        :{TINY_FONT}{BLACK}全部音轨列表
STR_PLAYLIST_PROGRAM                                            :{TINY_FONT}{BLACK}当前选用'{STRING}'列表
STR_PLAYLIST_CLEAR                                              :{TINY_FONT}{BLACK}清除
STR_PLAYLIST_CHANGE_SET                                         :更改设置
STR_PLAYLIST_TOOLTIP_CLEAR_CURRENT_PROGRAM_CUSTOM1              :{BLACK}清除当前列表中曲目{}（仅限自定义1或自定义2）
STR_PLAYLIST_TOOLTIP_CHANGE_SET                                 :{BLACK}选择另一种已安装的音乐
STR_PLAYLIST_TOOLTIP_CLICK_TO_ADD_TRACK                         :{BLACK}点击音乐曲目以加入当前播放列表{}(仅限自定义1或自定义2)
STR_PLAYLIST_TOOLTIP_CLICK_TO_REMOVE_TRACK                      :{BLACK}点击音乐曲目以从当前播放列表中删除{}(仅限自定义1或自定义2)

# Highscore window
STR_HIGHSCORE_TOP_COMPANIES_WHO_REACHED                         :{BIG_FONT}{BLACK}达到 {NUM} 的顶级公司！
STR_HIGHSCORE_TOP_COMPANIES_NETWORK_GAME                        :{BIG_FONT}{BLACK}在{NUM}年，公司表现值排名
STR_HIGHSCORE_POSITION                                          :{BIG_FONT}{BLACK}{COMMA}.
STR_HIGHSCORE_PERFORMANCE_TITLE_BUSINESSMAN                     :运输个体户
STR_HIGHSCORE_PERFORMANCE_TITLE_ENTREPRENEUR                    :运输代理商
STR_HIGHSCORE_PERFORMANCE_TITLE_INDUSTRIALIST                   :运输企业主
STR_HIGHSCORE_PERFORMANCE_TITLE_CAPITALIST                      :运输资本家
STR_HIGHSCORE_PERFORMANCE_TITLE_MAGNATE                         :运输行业巨子
STR_HIGHSCORE_PERFORMANCE_TITLE_MOGUL                           :运输行业领袖
STR_HIGHSCORE_PERFORMANCE_TITLE_TYCOON_OF_THE_CENTURY           :世纪大亨
STR_HIGHSCORE_NAME                                              :{PRESIDENT_NAME}, {COMPANY}
STR_HIGHSCORE_STATS                                             :{BIG_FONT}'{STRING}'   ({COMMA})
STR_HIGHSCORE_COMPANY_ACHIEVES_STATUS                           :{BIG_FONT}{BLACK}{COMPANY} 达到 '{STRING}' 的状态！
STR_HIGHSCORE_PRESIDENT_OF_COMPANY_ACHIEVES_STATUS              :{BIG_FONT}{WHITE}{PRESIDENT_NAME} 在 {COMPANY} 达到 '{STRING}' 状态！

# Smallmap window
STR_SMALLMAP_CAPTION                                            :{WHITE}地图 - {STRING}

STR_SMALLMAP_TYPE_CONTOURS                                      :地形
STR_SMALLMAP_TYPE_VEHICLES                                      :车辆
STR_SMALLMAP_TYPE_INDUSTRIES                                    :工业
STR_SMALLMAP_TYPE_ROUTEMAP                                      :客货流
STR_SMALLMAP_TYPE_ROUTES                                        :路线
STR_SMALLMAP_TYPE_VEGETATION                                    :植被
STR_SMALLMAP_TYPE_OWNERS                                        :所有者
STR_SMALLMAP_TOOLTIP_SHOW_LAND_CONTOURS_ON_MAP                  :{BLACK}在地图上显示等高线
STR_SMALLMAP_TOOLTIP_SHOW_VEHICLES_ON_MAP                       :{BLACK}在地图上显示车辆
STR_SMALLMAP_TOOLTIP_SHOW_INDUSTRIES_ON_MAP                     :{BLACK}在地图上显示工业
STR_SMALLMAP_TOOLTIP_SHOW_LINK_STATS_ON_MAP                     :{BLACK}在地图上显示客货流
STR_SMALLMAP_TOOLTIP_SHOW_TRANSPORT_ROUTES_ON                   :{BLACK}在地图上显示运输路线
STR_SMALLMAP_TOOLTIP_SHOW_VEGETATION_ON_MAP                     :{BLACK}在地图上显示植被分布
STR_SMALLMAP_TOOLTIP_SHOW_LAND_OWNERS_ON_MAP                    :{BLACK}在地图上显示各公司所属
STR_SMALLMAP_TOOLTIP_INDUSTRY_SELECTION                         :{BLACK}点击一种工业类型以显示. Ctrl+左击 只显示该工业类型. 再度 Ctrl+左击 显示所有工业类型
STR_SMALLMAP_TOOLTIP_COMPANY_SELECTION                          :{BLACK}点击一个公司以显示. Ctrl+左击只显示该公司. 再次Ctrl+左击显示所有公司.
STR_SMALLMAP_TOOLTIP_CARGO_SELECTION                            :{BLACK}点选一种货物以切换是否显示其属性。{}Ctrl+左击以显示某货物的属性而隐藏其他货物；再Ctrl+左击一次则显示所有货物

STR_SMALLMAP_LEGENDA_ROADS                                      :{TINY_FONT}{BLACK}公路
STR_SMALLMAP_LEGENDA_RAILROADS                                  :{TINY_FONT}{BLACK}铁路
STR_SMALLMAP_LEGENDA_STATIONS_AIRPORTS_DOCKS                    :{TINY_FONT}{BLACK}车站/机场/码头
STR_SMALLMAP_LEGENDA_BUILDINGS_INDUSTRIES                       :{TINY_FONT}{BLACK}建筑物/工业
STR_SMALLMAP_LEGENDA_VEHICLES                                   :{TINY_FONT}{BLACK}车辆
STR_SMALLMAP_LEGENDA_TRAINS                                     :{TINY_FONT}{BLACK}火车
STR_SMALLMAP_LEGENDA_ROAD_VEHICLES                              :{TINY_FONT}{BLACK}汽车
STR_SMALLMAP_LEGENDA_SHIPS                                      :{TINY_FONT}{BLACK}船只
STR_SMALLMAP_LEGENDA_AIRCRAFT                                   :{TINY_FONT}{BLACK}飞机
STR_SMALLMAP_LEGENDA_TRANSPORT_ROUTES                           :{TINY_FONT}{BLACK}运输路线
STR_SMALLMAP_LEGENDA_FOREST                                     :{TINY_FONT}{BLACK}森林
STR_SMALLMAP_LEGENDA_RAILROAD_STATION                           :{TINY_FONT}{BLACK}火车站
STR_SMALLMAP_LEGENDA_TRUCK_LOADING_BAY                          :{TINY_FONT}{BLACK}汽车货场
STR_SMALLMAP_LEGENDA_BUS_STATION                                :{TINY_FONT}{BLACK}公共汽车站
STR_SMALLMAP_LEGENDA_AIRPORT_HELIPORT                           :{TINY_FONT}{BLACK}机场/直升机平台
STR_SMALLMAP_LEGENDA_DOCK                                       :{TINY_FONT}{BLACK}码头
STR_SMALLMAP_LEGENDA_ROUGH_LAND                                 :{TINY_FONT}{BLACK}荒地
STR_SMALLMAP_LEGENDA_GRASS_LAND                                 :{TINY_FONT}{BLACK}草地
STR_SMALLMAP_LEGENDA_BARE_LAND                                  :{TINY_FONT}{BLACK}土地
STR_SMALLMAP_LEGENDA_RAINFOREST                                 :{TINY_FONT}{BLACK}雨林
STR_SMALLMAP_LEGENDA_FIELDS                                     :{TINY_FONT}{BLACK}田地
STR_SMALLMAP_LEGENDA_TREES                                      :{TINY_FONT}{BLACK}树木
STR_SMALLMAP_LEGENDA_ROCKS                                      :{TINY_FONT}{BLACK}岩石
STR_SMALLMAP_LEGENDA_WATER                                      :{TINY_FONT}{BLACK}水面
STR_SMALLMAP_LEGENDA_NO_OWNER                                   :{TINY_FONT}{BLACK}无主地块
STR_SMALLMAP_LEGENDA_TOWNS                                      :{TINY_FONT}{BLACK}城镇
STR_SMALLMAP_LEGENDA_INDUSTRIES                                 :{TINY_FONT}{BLACK}工业
STR_SMALLMAP_LEGENDA_DESERT                                     :{TINY_FONT}{BLACK}沙漠
STR_SMALLMAP_LEGENDA_SNOW                                       :{TINY_FONT}{BLACK}雪地

STR_SMALLMAP_TOOLTIP_TOGGLE_TOWN_NAMES_ON_OFF                   :{BLACK}切换是否显示城镇名称
STR_SMALLMAP_CENTER                                             :{BLACK}在地图中心点显示当前位置
STR_SMALLMAP_INDUSTRY                                           :{TINY_FONT}{STRING} ({NUM})
STR_SMALLMAP_LINKSTATS                                          :{TINY_FONT}{STRING}
STR_SMALLMAP_COMPANY                                            :{TINY_FONT}{COMPANY}
STR_SMALLMAP_TOWN                                               :{TINY_FONT}{WHITE}{TOWN}
STR_SMALLMAP_DISABLE_ALL                                        :{BLACK}全部禁用
STR_SMALLMAP_ENABLE_ALL                                         :{BLACK}全部启用
STR_SMALLMAP_SHOW_HEIGHT                                        :{BLACK}显示高度
STR_SMALLMAP_TOOLTIP_DISABLE_ALL_INDUSTRIES                     :{BLACK}在地图上不显示工业设施
STR_SMALLMAP_TOOLTIP_ENABLE_ALL_INDUSTRIES                      :{BLACK}在地图上显示所有工业设施
STR_SMALLMAP_TOOLTIP_SHOW_HEIGHT                                :{BLACK}切换高度图显示
STR_SMALLMAP_TOOLTIP_DISABLE_ALL_COMPANIES                      :{BLACK}在地图上不显示任何公司
STR_SMALLMAP_TOOLTIP_ENABLE_ALL_COMPANIES                       :{BLACK}在地图上显示所有公司
STR_SMALLMAP_TOOLTIP_DISABLE_ALL_CARGOS                         :{BLACK}地图上不显示客货流
STR_SMALLMAP_TOOLTIP_ENABLE_ALL_CARGOS                          :{BLACK}地图上显示所有客货流

# Status bar messages
STR_STATUSBAR_TOOLTIP_SHOW_LAST_NEWS                            :{BLACK}显示最后一条消息或新闻
STR_STATUSBAR_COMPANY_NAME                                      :{SILVER}- -  {COMPANY}  - -
STR_STATUSBAR_PAUSED                                            :{YELLOW}* *  暂停中  *  *
STR_STATUSBAR_PAUSED_LINK_GRAPH                                 :{ORANGE}*  *  已暂停 (等待货物分配图更新) *  *
STR_STATUSBAR_AUTOSAVE                                          :{RED}自动保存
STR_STATUSBAR_SAVING_GAME                                       :{RED}*  *  保存游戏中  *  *

# News message history
STR_MESSAGE_HISTORY                                             :{WHITE}消息历史
STR_MESSAGE_HISTORY_TOOLTIP                                     :{BLACK}最新的新闻列表
STR_MESSAGE_NEWS_FORMAT                                         :{STRING}  -  {STRING}

STR_NEWS_MESSAGE_CAPTION                                        :{WHITE}消息
STR_NEWS_CUSTOM_ITEM                                            :{BIG_FONT}{BLACK}{STRING}

STR_NEWS_FIRST_TRAIN_ARRIVAL                                    :{BIG_FONT}{BLACK}市民举行庆祝仪式……{}第一列火车抵达 {STATION}！
STR_NEWS_FIRST_BUS_ARRIVAL                                      :{BIG_FONT}{BLACK}市民举行庆祝仪式……{}第一辆巴士抵达 {STATION}！
STR_NEWS_FIRST_TRUCK_ARRIVAL                                    :{BIG_FONT}{BLACK}市民举行庆祝仪式……{}第一辆货车抵达 {STATION}！
STR_NEWS_FIRST_PASSENGER_TRAM_ARRIVAL                           :{BIG_FONT}{BLACK}市民欢庆~. . .{}首辆客运电车抵达 {STATION}!
STR_NEWS_FIRST_CARGO_TRAM_ARRIVAL                               :{BIG_FONT}{BLACK}市民欢庆~. . .{}首辆货运电车抵达 {STATION}!
STR_NEWS_FIRST_SHIP_ARRIVAL                                     :{BIG_FONT}{BLACK}市民举行庆祝仪式……{}第一艘船抵达 {STATION}！
STR_NEWS_FIRST_AIRCRAFT_ARRIVAL                                 :{BIG_FONT}{BLACK}市民举行庆祝仪式……{}第一架飞机到达 {STATION} ！

STR_NEWS_TRAIN_CRASH                                            :{BIG_FONT}{BLACK}列车相撞!{}{COMMA} 人在爆炸中丧生
STR_NEWS_ROAD_VEHICLE_CRASH_DRIVER                              :{BIG_FONT}{BLACK}汽车事故！{}汽车与火车相撞，司机在事故中丧生！
STR_NEWS_ROAD_VEHICLE_CRASH                                     :{BIG_FONT}{BLACK}汽车事故！{}汽车与火车相撞，{COMMA} 人在事故中丧生！
STR_NEWS_AIRCRAFT_CRASH                                         :{BIG_FONT}{BLACK}飞机坠毁！{}{COMMA} 人在 {STATION} 的事故中罹难！
STR_NEWS_PLANE_CRASH_OUT_OF_FUEL                                :{BIG_FONT}{BLACK}飞机坠毁！{}燃油不足，{COMMA} 人在事故中罹难！

STR_NEWS_DISASTER_ZEPPELIN                                      :{BIG_FONT}{BLACK}齐柏林飞艇在 {STATION} 失事！
STR_NEWS_DISASTER_SMALL_UFO                                     :{BIG_FONT}{BLACK}汽车被 'UFO' 炸毁！
STR_NEWS_DISASTER_AIRPLANE_OIL_REFINERY                         :{BIG_FONT}{BLACK}在 {TOWN} 附近的炼油厂泄漏！
STR_NEWS_DISASTER_HELICOPTER_FACTORY                            :{BIG_FONT}{BLACK}在 {TOWN} 附近的工厂神秘被毁！
STR_NEWS_DISASTER_BIG_UFO                                       :{BIG_FONT}{BLACK}'UFO' 在 {TOWN} 附近降落！
STR_NEWS_DISASTER_COAL_MINE_SUBSIDENCE                          :{BIG_FONT}{BLACK}在 {TOWN} 附近的煤矿发生塌方！
STR_NEWS_DISASTER_FLOOD_VEHICLE                                 :{BIG_FONT}{BLACK}洪水！{}至少 {COMMA} 人失踪，据推测凶多吉少！

STR_NEWS_COMPANY_IN_TROUBLE_TITLE                               :{BIG_FONT}{BLACK}运输公司陷入困境！
STR_NEWS_COMPANY_IN_TROUBLE_DESCRIPTION                         :{BIG_FONT}{BLACK}{STRING} 如果不能在短期摆脱困境，{}则将被收购或破产！
STR_NEWS_COMPANY_MERGER_TITLE                                   :{BIG_FONT}{BLACK}运输公司合并！
STR_NEWS_COMPANY_MERGER_DESCRIPTION                             :{BIG_FONT}{BLACK}{STRING} 被 {STRING} 以 {CURRENCY_LONG} 收购！
STR_NEWS_COMPANY_BANKRUPT_TITLE                                 :{BIG_FONT}{BLACK}破产！
STR_NEWS_COMPANY_BANKRUPT_DESCRIPTION                           :{BIG_FONT}{BLACK}{STRING} 已经宣布破产，所有资产均已抵债！
STR_NEWS_COMPANY_LAUNCH_TITLE                                   :{BIG_FONT}{BLACK}新的运输公司开业大吉！
STR_NEWS_COMPANY_LAUNCH_DESCRIPTION                             :{BIG_FONT}{BLACK}{STRING} 在 {TOWN} 附近开工建设！
STR_NEWS_MERGER_TAKEOVER_TITLE                                  :{BIG_FONT}{BLACK}{STRING} 被 {STRING} 收购！
STR_PRESIDENT_NAME_MANAGER                                      :{BLACK}{PRESIDENT_NAME}{}(总裁)

STR_NEWS_NEW_TOWN                                               :{BLACK}{BIG_FONT}{STRING} 赞助了城镇 {TOWN} 的建设！
STR_NEWS_NEW_TOWN_UNSPONSORED                                   :{BLACK}{BIG_FONT}一个名叫{TOWN}的城镇刚刚成立了！

STR_NEWS_INDUSTRY_CONSTRUCTION                                  :{BIG_FONT}{BLACK}新 {STRING} 正在 {TOWN} 加紧建设！
STR_NEWS_INDUSTRY_PLANTED                                       :{BIG_FONT}{BLACK}新 {STRING} 即将落户 {TOWN}！

STR_NEWS_INDUSTRY_CLOSURE_GENERAL                               :{BIG_FONT}{BLACK}{STRING} 即将倒闭！
STR_NEWS_INDUSTRY_CLOSURE_SUPPLY_PROBLEMS                       :{BIG_FONT}{BLACK}{STRING} 没有原料供应，即将倒闭！
STR_NEWS_INDUSTRY_CLOSURE_LACK_OF_TREES                         :{BIG_FONT}{BLACK}{STRING} 周围没有可用的木材，即将倒闭！

STR_NEWS_EURO_INTRODUCTION                                      :{BIG_FONT}{BLACK}欧元区成立！{}{}欧元将作为您公司的作为唯一货币！
STR_NEWS_BEGIN_OF_RECESSION                                     :{BIG_FONT}{BLACK}大萧条！{}{}金融专家预测世界经济将全面倒退！
STR_NEWS_END_OF_RECESSION                                       :{BIG_FONT}{BLACK}大萧条结束！{}{}贸易复苏带动经济全面启动！

STR_NEWS_INDUSTRY_PRODUCTION_INCREASE_GENERAL                   :{BIG_FONT}{BLACK}{INDUSTRY} 产量增加！
STR_NEWS_INDUSTRY_PRODUCTION_INCREASE_COAL                      :{BIG_FONT}{BLACK}{INDUSTRY} 发现新的煤炭！{}产量即将翻番！
STR_NEWS_INDUSTRY_PRODUCTION_INCREASE_OIL                       :{BIG_FONT}{BLACK}{INDUSTRY} 发现新的石油！{}产量即将翻番！
STR_NEWS_INDUSTRY_PRODUCTION_INCREASE_FARM                      :{BIG_FONT}{BLACK}{INDUSTRY} 耕种方法改良！{}产量即将翻番！
STR_NEWS_INDUSTRY_PRODUCTION_INCREASE_SMOOTH                    :{BIG_FONT}{BLACK}{1:INDUSTRY}的{0:STRING}产量上升了{2:COMMA}%！
STR_NEWS_INDUSTRY_PRODUCTION_DECREASE_GENERAL                   :{BIG_FONT}{BLACK}{INDUSTRY} 产量降低 50%
STR_NEWS_INDUSTRY_PRODUCTION_DECREASE_FARM                      :{BIG_FONT}{BLACK}{INDUSTRY} 虫害肆虐！{}产量降低 50%
STR_NEWS_INDUSTRY_PRODUCTION_DECREASE_SMOOTH                    :{BIG_FONT}{BLACK}{1:INDUSTRY}的{0:STRING}产量下降了{2:COMMA}%！

STR_NEWS_TRAIN_IS_WAITING                                       :{WHITE}{VEHICLE} 正在车库待命
STR_NEWS_ROAD_VEHICLE_IS_WAITING                                :{WHITE}{VEHICLE} 正在车库待命
STR_NEWS_SHIP_IS_WAITING                                        :{WHITE}{VEHICLE} 正在船坞待命
STR_NEWS_AIRCRAFT_IS_WAITING                                    :{WHITE}{VEHICLE} 正在机库待命

# Order review system / warnings
STR_NEWS_VEHICLE_HAS_TOO_FEW_ORDERS                             :{WHITE}{VEHICLE} 的调度计划太少
STR_NEWS_VEHICLE_HAS_VOID_ORDER                                 :{WHITE}{VEHICLE}的调度计划中有无效调度命令
STR_NEWS_VEHICLE_HAS_DUPLICATE_ENTRY                            :{WHITE}{VEHICLE} 有重复调度命令
STR_NEWS_VEHICLE_HAS_INVALID_ENTRY                              :{WHITE}{VEHICLE}的调度计划有无效的车站
STR_NEWS_PLANE_USES_TOO_SHORT_RUNWAY                            :{WHITE}{VEHICLE} 的计划列表中有一个机场的跑道太短而不能起降

STR_NEWS_VEHICLE_IS_GETTING_OLD                                 :{WHITE}{VEHICLE} 即将达到报废年限
STR_NEWS_VEHICLE_IS_GETTING_VERY_OLD                            :{WHITE}{VEHICLE} 已经达到报废年限
STR_NEWS_VEHICLE_IS_GETTING_VERY_OLD_AND                        :{WHITE}{VEHICLE} 已经达到报废年限，必须马上更新！
STR_NEWS_TRAIN_IS_STUCK                                         :{WHITE}{VEHICLE} 无法找到道路
STR_NEWS_VEHICLE_IS_LOST                                        :{WHITE}{VEHICLE} 无法找到路线.
STR_NEWS_VEHICLE_IS_UNPROFITABLE                                :{WHITE}{VEHICLE}去年的利润为 {CURRENCY_LONG}
STR_NEWS_AIRCRAFT_DEST_TOO_FAR                                  :{WHITE}{VEHICLE} 由于航程过远，航班无法到达。

STR_NEWS_ORDER_REFIT_FAILED                                     :{WHITE}适配调度计划失败，已终止 {VEHICLE}
STR_NEWS_VEHICLE_AUTORENEW_FAILED                               :{WHITE}无法自动更新 {VEHICLE}{}{STRING}

STR_NEWS_NEW_VEHICLE_NOW_AVAILABLE                              :{BIG_FONT}{BLACK}新 {STRING} 上市了！
STR_NEWS_NEW_VEHICLE_TYPE                                       :{BIG_FONT}{BLACK}{ENGINE}
STR_NEWS_NEW_VEHICLE_NOW_AVAILABLE_WITH_TYPE                    :{BLACK}新 {STRING} 上市了！  -  {ENGINE}

STR_NEWS_SHOW_VEHICLE_GROUP_TOOLTIP                             :{BLACK}打开该运输工具所属的组

STR_NEWS_STATION_NO_LONGER_ACCEPTS_CARGO                        :{WHITE}{STATION} 将不再接受 {STRING}
STR_NEWS_STATION_NO_LONGER_ACCEPTS_CARGO_OR_CARGO               :{WHITE}{STATION} 将不再接受 {STRING} 和 {STRING}
STR_NEWS_STATION_NOW_ACCEPTS_CARGO                              :{WHITE}{STATION} 开始接受 {STRING}
STR_NEWS_STATION_NOW_ACCEPTS_CARGO_AND_CARGO                    :{WHITE}{STATION} 开始接受 {STRING} 和 {STRING}

STR_NEWS_OFFER_OF_SUBSIDY_EXPIRED                               :{BIG_FONT}{BLACK}财政补贴项目到期：{}{}将 {STRING} 从 {STRING} 运送到 {STRING} 将不再获得财政补贴。
STR_NEWS_SUBSIDY_WITHDRAWN_SERVICE                              :{BIG_FONT}{BLACK}财政补贴项目流标：{}{}将 {STRING} 从 {STRING} 运送到 {STRING} 将不是财政补贴项目。
STR_NEWS_SERVICE_SUBSIDY_OFFERED                                :{BIG_FONT}{BLACK}财政补贴项目招标：{}{}第一个将 {STRING} 从 {STRING} 运送到 {STRING} 的公司将获得地方政府为期一年的财政补贴！
STR_NEWS_SERVICE_SUBSIDY_AWARDED_HALF                           :{BIG_FONT}{BLACK}{STRING} 获得财政补贴！{}{}今后一年中将 {STRING} 从 {STRING} 运送到 {STRING} 将获得 50% 的额外报酬！
STR_NEWS_SERVICE_SUBSIDY_AWARDED_DOUBLE                         :{BIG_FONT}{BLACK}{STRING} 获得财政补贴！{}{}今后一年中将 {STRING} 从 {STRING} 运送到 {STRING} 将获得双倍的报酬！
STR_NEWS_SERVICE_SUBSIDY_AWARDED_TRIPLE                         :{BIG_FONT}{BLACK}{STRING} 获得财政补贴！{}{}今后一年中将 {STRING} 从 {STRING} 运送到 {STRING} 将获得三倍的报酬！
STR_NEWS_SERVICE_SUBSIDY_AWARDED_QUADRUPLE                      :{BIG_FONT}{BLACK}{STRING} 获得财政补贴！{}{}今后一年中将 {STRING} 从 {STRING} 运送到 {STRING} 将获得四倍的报酬！

STR_NEWS_ROAD_REBUILDING                                        :{BIG_FONT}{BLACK}{TOWN}的交通陷入混乱！{}{}由 {STRING} 资助的市政道路重建导致市内交通瘫痪 6 个月！
STR_NEWS_EXCLUSIVE_RIGHTS_TITLE                                 :{BIG_FONT}{BLACK}垄断运输!
STR_NEWS_EXCLUSIVE_RIGHTS_DESCRIPTION                           :{BIG_FONT}{BLACK}{TOWN}一年期的运输专营权已经被{STRING}购买!

# Extra view window
STR_EXTRA_VIEWPORT_TITLE                                        :{WHITE}视点 {COMMA}
STR_EXTRA_VIEW_MOVE_VIEW_TO_MAIN                                :{BLACK}将主视角复制到视点
STR_EXTRA_VIEW_MOVE_VIEW_TO_MAIN_TT                             :{BLACK}将额外视点移动到屏幕中心的位置
STR_EXTRA_VIEW_MOVE_MAIN_TO_VIEW                                :{BLACK}移动主视角到该视点
STR_EXTRA_VIEW_MOVE_MAIN_TO_VIEW_TT                             :{BLACK}将主视角移动到额外视点的位置

# Game options window
STR_GAME_OPTIONS_CAPTION                                        :{WHITE}游戏选项
STR_GAME_OPTIONS_CURRENCY_UNITS_FRAME                           :{BLACK}货币单位
STR_GAME_OPTIONS_CURRENCY_UNITS_DROPDOWN_TOOLTIP                :{BLACK}货币单位选择

############ start of currency region
STR_GAME_OPTIONS_CURRENCY_GBP                                   :英镑 (£)
STR_GAME_OPTIONS_CURRENCY_USD                                   :美元 ($)
STR_GAME_OPTIONS_CURRENCY_EUR                                   :欧元 (€)
STR_GAME_OPTIONS_CURRENCY_JPY                                   :日元 (¥)
STR_GAME_OPTIONS_CURRENCY_ATS                                   :澳大利亚先令 (ATS)
STR_GAME_OPTIONS_CURRENCY_BEF                                   :比利时法郎 (BEF)
STR_GAME_OPTIONS_CURRENCY_CHF                                   :瑞士法郎 (CHF)
STR_GAME_OPTIONS_CURRENCY_CZK                                   :捷克克朗 (CZK)
STR_GAME_OPTIONS_CURRENCY_DEM                                   :德国马克 (DEM)
STR_GAME_OPTIONS_CURRENCY_DKK                                   :丹麦克朗 (DKK)
STR_GAME_OPTIONS_CURRENCY_ESP                                   :西班牙比赛塔 (ESP)
STR_GAME_OPTIONS_CURRENCY_FIM                                   :芬兰马克 (FIM)
STR_GAME_OPTIONS_CURRENCY_FRF                                   :法郎 (FRF)
STR_GAME_OPTIONS_CURRENCY_GRD                                   :希腊德拉克马 (GRD)
STR_GAME_OPTIONS_CURRENCY_HUF                                   :匈牙利福林 (HUF)
STR_GAME_OPTIONS_CURRENCY_ISK                                   :冰岛克朗 (ISK)
STR_GAME_OPTIONS_CURRENCY_ITL                                   :意大利里拉 (ITL)
STR_GAME_OPTIONS_CURRENCY_NLG                                   :荷兰盾 (NLG)
STR_GAME_OPTIONS_CURRENCY_NOK                                   :挪威克朗 (NOK)
STR_GAME_OPTIONS_CURRENCY_PLN                                   :波兰兹罗提 (PLN)
STR_GAME_OPTIONS_CURRENCY_RON                                   :罗马尼亚列伊 (RON)
STR_GAME_OPTIONS_CURRENCY_RUR                                   :卢布 (RUR)
STR_GAME_OPTIONS_CURRENCY_SIT                                   :斯洛文尼亚托拉捷夫 (SIT)
STR_GAME_OPTIONS_CURRENCY_SEK                                   :瑞典克朗 (SEK)
STR_GAME_OPTIONS_CURRENCY_TRY                                   :土耳其里拉 (TRY)
STR_GAME_OPTIONS_CURRENCY_SKK                                   :斯洛伐克克朗 (SKK)
STR_GAME_OPTIONS_CURRENCY_BRL                                   :巴西里亚伊 (BRL)
STR_GAME_OPTIONS_CURRENCY_EEK                                   :爱沙尼亚克鲁恩 (EEK)
STR_GAME_OPTIONS_CURRENCY_LTL                                   :立陶宛立特（LTL）
STR_GAME_OPTIONS_CURRENCY_KRW                                   :韩元（KRW）
STR_GAME_OPTIONS_CURRENCY_ZAR                                   :南非兰特（ZAR）
STR_GAME_OPTIONS_CURRENCY_CUSTOM                                :自定义…
STR_GAME_OPTIONS_CURRENCY_GEL                                   :格鲁吉亚拉里(GEL)
STR_GAME_OPTIONS_CURRENCY_IRR                                   :伊朗里亚尔(IRR)
STR_GAME_OPTIONS_CURRENCY_RUB                                   :新俄罗斯卢布 (RUB)
STR_GAME_OPTIONS_CURRENCY_MXN                                   :墨西哥比索 (MXN)
STR_GAME_OPTIONS_CURRENCY_NTD                                   :新台币 (NTD)
STR_GAME_OPTIONS_CURRENCY_CNY                                   :中国人民币 (CNY)
STR_GAME_OPTIONS_CURRENCY_HKD                                   :港币 (HKD)
STR_GAME_OPTIONS_CURRENCY_INR                                   :印度卢布（INR）
STR_GAME_OPTIONS_CURRENCY_IDR                                   :印尼盾 (IDR)
STR_GAME_OPTIONS_CURRENCY_MYR                                   :马来西亚林吉特 (MYR)
############ end of currency region

STR_GAME_OPTIONS_ROAD_VEHICLES_DROPDOWN_LEFT                    :左侧通行
STR_GAME_OPTIONS_ROAD_VEHICLES_DROPDOWN_RIGHT                   :右侧通行

STR_GAME_OPTIONS_TOWN_NAMES_FRAME                               :{BLACK}城镇名称
STR_GAME_OPTIONS_TOWN_NAMES_DROPDOWN_TOOLTIP                    :{BLACK}选择城镇名称的命名风格

############ start of townname region
STR_GAME_OPTIONS_TOWN_NAME_ORIGINAL_ENGLISH                     :英国 (原始的)
STR_GAME_OPTIONS_TOWN_NAME_FRENCH                               :法国
STR_GAME_OPTIONS_TOWN_NAME_GERMAN                               :德国
STR_GAME_OPTIONS_TOWN_NAME_ADDITIONAL_ENGLISH                   :英国 (增强的)
STR_GAME_OPTIONS_TOWN_NAME_LATIN_AMERICAN                       :美式拉丁
STR_GAME_OPTIONS_TOWN_NAME_SILLY                                :搞笑地名
STR_GAME_OPTIONS_TOWN_NAME_SWEDISH                              :瑞典
STR_GAME_OPTIONS_TOWN_NAME_DUTCH                                :荷兰
STR_GAME_OPTIONS_TOWN_NAME_FINNISH                              :芬兰
STR_GAME_OPTIONS_TOWN_NAME_POLISH                               :波兰
STR_GAME_OPTIONS_TOWN_NAME_SLOVAK                               :斯洛伐克
STR_GAME_OPTIONS_TOWN_NAME_NORWEGIAN                            :挪威
STR_GAME_OPTIONS_TOWN_NAME_HUNGARIAN                            :匈牙利
STR_GAME_OPTIONS_TOWN_NAME_AUSTRIAN                             :澳大利亚
STR_GAME_OPTIONS_TOWN_NAME_ROMANIAN                             :罗马尼亚
STR_GAME_OPTIONS_TOWN_NAME_CZECH                                :捷克
STR_GAME_OPTIONS_TOWN_NAME_SWISS                                :瑞士
STR_GAME_OPTIONS_TOWN_NAME_DANISH                               :丹麦
STR_GAME_OPTIONS_TOWN_NAME_TURKISH                              :土耳其
STR_GAME_OPTIONS_TOWN_NAME_ITALIAN                              :意大利
STR_GAME_OPTIONS_TOWN_NAME_CATALAN                              :加泰罗尼亚
############ end of townname region

STR_GAME_OPTIONS_AUTOSAVE_FRAME                                 :{BLACK}自动保存
STR_GAME_OPTIONS_AUTOSAVE_DROPDOWN_TOOLTIP                      :{BLACK}选择自动保存的周期

############ start of autosave dropdown
STR_GAME_OPTIONS_AUTOSAVE_DROPDOWN_OFF                          :关闭
STR_GAME_OPTIONS_AUTOSAVE_DROPDOWN_EVERY_1_MONTH                :每月
STR_GAME_OPTIONS_AUTOSAVE_DROPDOWN_EVERY_3_MONTHS               :每 3 个月
STR_GAME_OPTIONS_AUTOSAVE_DROPDOWN_EVERY_6_MONTHS               :每 6 个月
STR_GAME_OPTIONS_AUTOSAVE_DROPDOWN_EVERY_12_MONTHS              :每 12 个月
############ end of autosave dropdown

STR_GAME_OPTIONS_LANGUAGE                                       :{BLACK}语言
STR_GAME_OPTIONS_LANGUAGE_TOOLTIP                               :{BLACK}选择界面语言

STR_GAME_OPTIONS_FULLSCREEN                                     :{BLACK}全屏幕
STR_GAME_OPTIONS_FULLSCREEN_TOOLTIP                             :{BLACK}选择此项可以在全屏幕模式下进行 OpenTTD 游戏

STR_GAME_OPTIONS_RESOLUTION                                     :{BLACK}屏幕分辨率
STR_GAME_OPTIONS_RESOLUTION_TOOLTIP                             :{BLACK}选择要使用的屏幕分辨率
STR_GAME_OPTIONS_RESOLUTION_OTHER                               :其他
STR_GAME_OPTIONS_RESOLUTION_ITEM                                :{NUM}x{NUM}

STR_GAME_OPTIONS_VIDEO_ACCELERATION                             :{BLACK}硬件加速
STR_GAME_OPTIONS_VIDEO_ACCELERATION_TOOLTIP                     :{BLACK}点击该复选框，让 OpenTTD 尝试使用硬件加速。修改后的设置将在游戏重启后生效
STR_GAME_OPTIONS_VIDEO_ACCELERATION_RESTART                     :{WHITE}修改后的设置将在游戏重启后生效

STR_GAME_OPTIONS_VIDEO_VSYNC                                    :{BLACK}垂直同步
STR_GAME_OPTIONS_VIDEO_VSYNC_TOOLTIP                            :{BLACK}点击该复选框开启垂直同步(V-sync)。修改后的设置将在游戏重启后生效。仅开启硬件加速时有效

STR_GAME_OPTIONS_GUI_ZOOM_FRAME                                 :{BLACK}界面大小
STR_GAME_OPTIONS_GUI_ZOOM_DROPDOWN_TOOLTIP                      :{BLACK}选择使用的界面元素大小

STR_GAME_OPTIONS_GUI_ZOOM_DROPDOWN_AUTO                         :(自动检测)
STR_GAME_OPTIONS_GUI_ZOOM_DROPDOWN_NORMAL                       :正常大小
STR_GAME_OPTIONS_GUI_ZOOM_DROPDOWN_2X_ZOOM                      :两倍大小
STR_GAME_OPTIONS_GUI_ZOOM_DROPDOWN_4X_ZOOM                      :四倍大小

STR_GAME_OPTIONS_FONT_ZOOM                                      :{BLACK}字体大小
STR_GAME_OPTIONS_FONT_ZOOM_DROPDOWN_TOOLTIP                     :{BLACK}选择此字体大小

STR_GAME_OPTIONS_FONT_ZOOM_DROPDOWN_AUTO                        :(自动检测)
STR_GAME_OPTIONS_FONT_ZOOM_DROPDOWN_NORMAL                      :正常
STR_GAME_OPTIONS_FONT_ZOOM_DROPDOWN_2X_ZOOM                     :两倍大小
STR_GAME_OPTIONS_FONT_ZOOM_DROPDOWN_4X_ZOOM                     :四倍大小

STR_GAME_OPTIONS_GRAPHICS                                       :{BLACK}图像

STR_GAME_OPTIONS_REFRESH_RATE                                   :{BLACK}显示刷新率
STR_GAME_OPTIONS_REFRESH_RATE_TOOLTIP                           :{BLACK}选择需要的屏幕刷新率
STR_GAME_OPTIONS_REFRESH_RATE_OTHER                             :其他
STR_GAME_OPTIONS_REFRESH_RATE_ITEM                              :{NUM}Hz
STR_GAME_OPTIONS_REFRESH_RATE_WARNING                           :{WHITE}高于 60Hz 的刷新率可能会影响性能。

STR_GAME_OPTIONS_BASE_GRF                                       :{BLACK}基础图形组
STR_GAME_OPTIONS_BASE_GRF_TOOLTIP                               :{BLACK}选择要使用的基础图形组
STR_GAME_OPTIONS_BASE_GRF_STATUS                                :{RED}{NUM} 文件{}未找到或不正确
STR_GAME_OPTIONS_BASE_GRF_DESCRIPTION_TOOLTIP                   :{BLACK}关于基本图组的额外信息

STR_GAME_OPTIONS_BASE_SFX                                       :{BLACK}基础音效组
STR_GAME_OPTIONS_BASE_SFX_TOOLTIP                               :{BLACK}选择要使用的基础音效组
STR_GAME_OPTIONS_BASE_SFX_DESCRIPTION_TOOLTIP                   :{BLACK}有关基础音效组的附加信息

STR_GAME_OPTIONS_BASE_MUSIC                                     :{BLACK}基础音乐组
STR_GAME_OPTIONS_BASE_MUSIC_TOOLTIP                             :{BLACK}选择要使用的基础音乐组
STR_GAME_OPTIONS_BASE_MUSIC_STATUS                              :{RED}{NUM} 文件已损坏
STR_GAME_OPTIONS_BASE_MUSIC_DESCRIPTION_TOOLTIP                 :{BLACK}有关基础音乐组的附加信息

STR_ERROR_RESOLUTION_LIST_FAILED                                :{WHITE}无法撷取可用的屏幕分辨率清单
STR_ERROR_FULLSCREEN_FAILED                                     :{WHITE}无法切换到全屏模式{}尝试使用不同的分辨率

# Custom currency window

STR_CURRENCY_WINDOW                                             :{WHITE}自定义货币
STR_CURRENCY_EXCHANGE_RATE                                      :{LTBLUE}兑换汇率： {ORANGE}{CURRENCY_LONG} = {COMMA} 英镑(£)
STR_CURRENCY_DECREASE_EXCHANGE_RATE_TOOLTIP                     :{BLACK}减少英磅(£)兑换自定义货币的数量
STR_CURRENCY_INCREASE_EXCHANGE_RATE_TOOLTIP                     :{BLACK}增加英磅(£)兑换自定义货币的数量
STR_CURRENCY_SET_EXCHANGE_RATE_TOOLTIP                          :{BLACK}设置自定义货币与英磅(£)的兑换比率

STR_CURRENCY_SEPARATOR                                          :{LTBLUE}分隔符： {ORANGE}{STRING}
STR_CURRENCY_SET_CUSTOM_CURRENCY_SEPARATOR_TOOLTIP              :{BLACK}设置千位分隔符

STR_CURRENCY_PREFIX                                             :{LTBLUE}前缀： {ORANGE}{STRING}
STR_CURRENCY_SET_CUSTOM_CURRENCY_PREFIX_TOOLTIP                 :{BLACK}设置自定义货币的首字
STR_CURRENCY_SUFFIX                                             :{LTBLUE}后缀： {ORANGE}{STRING}
STR_CURRENCY_SET_CUSTOM_CURRENCY_SUFFIX_TOOLTIP                 :{BLACK}设置自定义货币的尾字

STR_CURRENCY_SWITCH_TO_EURO                                     :{LTBLUE}转换为欧元： {ORANGE}{NUM} 年后
STR_CURRENCY_SWITCH_TO_EURO_NEVER                               :{LTBLUE}转换为欧元： {ORANGE}不转换
STR_CURRENCY_SET_CUSTOM_CURRENCY_TO_EURO_TOOLTIP                :{BLACK}设置转换为欧元货币的起始年份
STR_CURRENCY_DECREASE_CUSTOM_CURRENCY_TO_EURO_TOOLTIP           :{BLACK}提早转换为欧元货币的起始年份
STR_CURRENCY_INCREASE_CUSTOM_CURRENCY_TO_EURO_TOOLTIP           :{BLACK}延后转换为欧元货币的起始年份

STR_CURRENCY_PREVIEW                                            :{LTBLUE}预览：{ORANGE}{CURRENCY_LONG}
STR_CURRENCY_CUSTOM_CURRENCY_PREVIEW_TOOLTIP                    :{BLACK}10000 英磅(£) 兑换自定义货币的数量
STR_CURRENCY_CHANGE_PARAMETER                                   :{BLACK}改变当前的货币参数

STR_DIFFICULTY_LEVEL_SETTING_MAXIMUM_NO_COMPETITORS             :{LTBLUE}最大竞争对手个数：{ORANGE}{COMMA}

STR_NONE                                                        :没有
STR_FUNDING_ONLY                                                :不生成
STR_MINIMAL                                                     :每种仅一个
STR_NUM_VERY_LOW                                                :非常低
STR_NUM_LOW                                                     :低
STR_NUM_NORMAL                                                  :一般
STR_NUM_HIGH                                                    :高
STR_NUM_CUSTOM                                                  :自定义
STR_NUM_CUSTOM_NUMBER                                           :自定义 ({NUM})

STR_VARIETY_NONE                                                :无
STR_VARIETY_VERY_LOW                                            :非常低
STR_VARIETY_LOW                                                 :低
STR_VARIETY_MEDIUM                                              :中
STR_VARIETY_HIGH                                                :高
STR_VARIETY_VERY_HIGH                                           :非常高

STR_AI_SPEED_VERY_SLOW                                          :非常慢
STR_AI_SPEED_SLOW                                               :慢
STR_AI_SPEED_MEDIUM                                             :适中
STR_AI_SPEED_FAST                                               :快
STR_AI_SPEED_VERY_FAST                                          :非常快

STR_SEA_LEVEL_VERY_LOW                                          :非常低
STR_SEA_LEVEL_LOW                                               :低
STR_SEA_LEVEL_MEDIUM                                            :适中
STR_SEA_LEVEL_HIGH                                              :高
STR_SEA_LEVEL_CUSTOM                                            :自定义
STR_SEA_LEVEL_CUSTOM_PERCENTAGE                                 :自定义 ({NUM}%)

STR_RIVERS_NONE                                                 :没有
STR_RIVERS_FEW                                                  :较少
STR_RIVERS_MODERATE                                             :一些
STR_RIVERS_LOT                                                  :布满

STR_DISASTER_NONE                                               :没有
STR_DISASTER_REDUCED                                            :较少
STR_DISASTER_NORMAL                                             :正常

STR_SUBSIDY_X1_5                                                :x1.5
STR_SUBSIDY_X2                                                  :x2
STR_SUBSIDY_X3                                                  :x3
STR_SUBSIDY_X4                                                  :x4

STR_TERRAIN_TYPE_VERY_FLAT                                      :非常平整
STR_TERRAIN_TYPE_FLAT                                           :平整
STR_TERRAIN_TYPE_HILLY                                          :丘陵
STR_TERRAIN_TYPE_MOUNTAINOUS                                    :山地
STR_TERRAIN_TYPE_ALPINIST                                       :多山
STR_TERRAIN_TYPE_CUSTOM                                         :自定义高度
STR_TERRAIN_TYPE_CUSTOM_VALUE                                   :自定义高度 ({NUM})

STR_CITY_APPROVAL_PERMISSIVE                                    :宽容
STR_CITY_APPROVAL_TOLERANT                                      :隐忍
STR_CITY_APPROVAL_HOSTILE                                       :对立

STR_WARNING_NO_SUITABLE_AI                                      :{WHITE}无合适的 AI 可用...{}你可以在线下载各种 AI 。

# Settings tree window
STR_CONFIG_SETTING_TREE_CAPTION                                 :{WHITE}设置
STR_CONFIG_SETTING_FILTER_TITLE                                 :{BLACK}关键字过滤:
STR_CONFIG_SETTING_EXPAND_ALL                                   :{BLACK}展开全部
STR_CONFIG_SETTING_COLLAPSE_ALL                                 :{BLACK}关闭全部
STR_CONFIG_SETTING_RESET_ALL                                    :{BLACK}重置所有值
STR_CONFIG_SETTING_NO_EXPLANATION_AVAILABLE_HELPTEXT            :（没有可用的提示）
STR_CONFIG_SETTING_DEFAULT_VALUE                                :{LTBLUE}默认值: {ORANGE}{STRING}
STR_CONFIG_SETTING_TYPE                                         :{LTBLUE}设置类型: {ORANGE}{STRING}
STR_CONFIG_SETTING_TYPE_CLIENT                                  :当前客户端设置（不保存，影响所有游戏）
STR_CONFIG_SETTING_TYPE_GAME_MENU                               :当前游戏设置（可保存在存档中，仅对新游戏生效）
STR_CONFIG_SETTING_TYPE_GAME_INGAME                             :当前游戏设置（可保存在存档中，仅对当前游戏生效）
STR_CONFIG_SETTING_TYPE_COMPANY_MENU                            :当前公司设置（可保存在存档中，仅对新游戏生效）
STR_CONFIG_SETTING_TYPE_COMPANY_INGAME                          :当前公司设置（可保存在存档中，仅对现行公司生效）
STR_CONFIG_SETTING_RESET_ALL_CONFIRMATION_DIALOG_CAPTION        :{WHITE}注意！
STR_CONFIG_SETTING_RESET_ALL_CONFIRMATION_DIALOG_TEXT           :{WHITE}该操作将重置所有游戏设置为默认值。{}确认继续？

STR_CONFIG_SETTING_RESTRICT_CATEGORY                            :{BLACK}筛选设定：
STR_CONFIG_SETTING_RESTRICT_TYPE                                :{BLACK}适用范围：
STR_CONFIG_SETTING_RESTRICT_DROPDOWN_HELPTEXT                   :{BLACK}仅显示修改过的选项
STR_CONFIG_SETTING_RESTRICT_BASIC                               :基本 (仅显示重要设置)
STR_CONFIG_SETTING_RESTRICT_ADVANCED                            :高级 (显示大部份设置)
STR_CONFIG_SETTING_RESTRICT_ALL                                 :专业 (显示所有设置)
STR_CONFIG_SETTING_RESTRICT_CHANGED_AGAINST_DEFAULT             :修改默认值
STR_CONFIG_SETTING_RESTRICT_CHANGED_AGAINST_NEW                 :设置一个与当前游戏设置不同的值

STR_CONFIG_SETTING_TYPE_DROPDOWN_HELPTEXT                       :{BLACK}限定某一类设置显示在下面列表中
STR_CONFIG_SETTING_TYPE_DROPDOWN_ALL                            :所有设置种类
STR_CONFIG_SETTING_TYPE_DROPDOWN_CLIENT                         :客户端设置（不保存在存档中，影响所有游戏）
STR_CONFIG_SETTING_TYPE_DROPDOWN_GAME_MENU                      :当前游戏设置（可保存在存档中，仅对新游戏生效）
STR_CONFIG_SETTING_TYPE_DROPDOWN_GAME_INGAME                    :当前游戏设置（可保存在存档中，仅对当前游戏生效）
STR_CONFIG_SETTING_TYPE_DROPDOWN_COMPANY_MENU                   :当前公司设置（可保存在存档中，仅对新游戏生效）
STR_CONFIG_SETTING_TYPE_DROPDOWN_COMPANY_INGAME                 :当前公司设置（可保存在存档中，仅对当前公司生效）
STR_CONFIG_SETTING_CATEGORY_HIDES                               :{BLACK}在 {SILVER}筛选设定 {BLACK}一栏选择 {WHITE}{STRING} {BLACK}以显示所有搜寻结果
STR_CONFIG_SETTING_TYPE_HIDES                                   :在 {SILVER}适用范围 {BLACK}一栏选择 {WHITE}所有适用范围 {BLACK}以显示所有搜寻结果
STR_CONFIG_SETTING_CATEGORY_AND_TYPE_HIDES                      :{BLACK}在 {SILVER}筛选设定 {BLACK}一栏选择 {WHITE}{STRING} 并在 {SILVER}适用范围 {BLACK}一栏选择 {WHITE}所有适用范围 {BLACK}以显示所有搜寻结果
STR_CONFIG_SETTINGS_NONE                                        :{WHITE}- 无 -

STR_CONFIG_SETTING_OFF                                          :关闭
STR_CONFIG_SETTING_ON                                           :打开
STR_CONFIG_SETTING_DISABLED                                     :禁用

STR_CONFIG_SETTING_COMPANIES_OFF                                :关闭
STR_CONFIG_SETTING_COMPANIES_OWN                                :玩家公司
STR_CONFIG_SETTING_COMPANIES_ALL                                :全部公司

STR_CONFIG_SETTING_NONE                                         :无
STR_CONFIG_SETTING_ORIGINAL                                     :原版
STR_CONFIG_SETTING_REALISTIC                                    :真实

STR_CONFIG_SETTING_HORIZONTAL_POS_LEFT                          :左侧
STR_CONFIG_SETTING_HORIZONTAL_POS_CENTER                        :中央
STR_CONFIG_SETTING_HORIZONTAL_POS_RIGHT                         :右侧

STR_CONFIG_SETTING_MAXIMUM_INITIAL_LOAN                         :最大初始贷款: {STRING}
STR_CONFIG_SETTING_MAXIMUM_INITIAL_LOAN_HELPTEXT                :公司最大贷款额（不考虑通货膨胀的影响）
STR_CONFIG_SETTING_INTEREST_RATE                                :贷款利率: {STRING}
STR_CONFIG_SETTING_INTEREST_RATE_HELPTEXT                       :贷款利率；如果通货膨胀启用，将同时影响通货膨胀率。
STR_CONFIG_SETTING_RUNNING_COSTS                                :运营费用: {STRING}
STR_CONFIG_SETTING_RUNNING_COSTS_HELPTEXT                       :设置维护费用、运营费用的难度
STR_CONFIG_SETTING_CONSTRUCTION_SPEED                           :建设速度: {STRING}
STR_CONFIG_SETTING_CONSTRUCTION_SPEED_HELPTEXT                  :AI建设频率的上限
STR_CONFIG_SETTING_VEHICLE_BREAKDOWNS                           :车辆损坏: {STRING}
STR_CONFIG_SETTING_VEHICLE_BREAKDOWNS_HELPTEXT                  :设置运输工具故障率
STR_CONFIG_SETTING_SUBSIDY_MULTIPLIER                           :补贴系数: {STRING}
STR_CONFIG_SETTING_SUBSIDY_MULTIPLIER_HELPTEXT                  :设置线路补贴额度
STR_CONFIG_SETTING_CONSTRUCTION_COSTS                           :建设费用: {STRING}
STR_CONFIG_SETTING_CONSTRUCTION_COSTS_HELPTEXT                  :设置建设费用和交易费用难度
STR_CONFIG_SETTING_RECESSIONS                                   :经济衰退: {STRING}
STR_CONFIG_SETTING_RECESSIONS_HELPTEXT                          :启用后，经济衰退将每隔几年就出现。在衰退期内，所有产出将大幅下降直至衰退结束。
STR_CONFIG_SETTING_TRAIN_REVERSING                              :禁止列车在站台调头: {STRING}
STR_CONFIG_SETTING_TRAIN_REVERSING_HELPTEXT                     :启用后，如果列车有到下一站的捷径，列车将不在非终点站台调头，
STR_CONFIG_SETTING_DISASTERS                                    :灾难: {STRING}
STR_CONFIG_SETTING_DISASTERS_HELPTEXT                           :灾难可能引起堵车或者车祸或者建筑损毁。
STR_CONFIG_SETTING_CITY_APPROVAL                                :地区政府对区域改造的态度: {STRING}
STR_CONFIG_SETTING_CITY_APPROVAL_HELPTEXT                       :设置相关参数以决定各公司造成的噪音及环境破坏时，各城镇对该公司的评价及未来区域建设的影响。

STR_CONFIG_SETTING_MAP_HEIGHT_LIMIT                             :地图高度限制：{STRING}
STR_CONFIG_SETTING_MAP_HEIGHT_LIMIT_HELPTEXT                    :设置高原的最大高度。选择 "(自动)" 则在地形生成后自动选取合适的值
STR_CONFIG_SETTING_MAP_HEIGHT_LIMIT_VALUE                       :{NUM}
STR_CONFIG_SETTING_MAP_HEIGHT_LIMIT_AUTO                        :(自动)
STR_CONFIG_SETTING_TOO_HIGH_MOUNTAIN                            :{WHITE}您不能把最高地面高度限制设为这个值，因为地图上至少有一座山的高度大于该值
STR_CONFIG_SETTING_AUTOSLOPE                                    :允许在建筑、轨道等下方改变地形（自动斜坡）： {STRING}
STR_CONFIG_SETTING_AUTOSLOPE_HELPTEXT                           :允许在建筑和轨道下方改变地形而不需要拆除他们
STR_CONFIG_SETTING_CATCHMENT                                    :允许更真实的客源范围：{STRING}
STR_CONFIG_SETTING_CATCHMENT_HELPTEXT                           :启用时不同类型的车站和机场有不同的客源范围
STR_CONFIG_SETTING_SERVE_NEUTRAL_INDUSTRIES                     :公司私有车站可以服务自带车站的工业设施：{STRING}
STR_CONFIG_SETTING_SERVE_NEUTRAL_INDUSTRIES_HELPTEXT            :启用后，自带车站的工业设施（如钻井平台）也可以被临近的公司私有车站服务。禁用后，这些工业设施只能被它们自带的车站服务。任何临近的公司车站将不能服务它们，工业设施自有车站也不会提供除本工业设施的产品以外的其他产品
STR_CONFIG_SETTING_EXTRADYNAMITE                                :允许拆除更多的由城镇所有的公路、桥梁、隧道等：{STRING}
STR_CONFIG_SETTING_EXTRADYNAMITE_HELPTEXT                       :启用时更容易拆除城市自有的设施和建筑
STR_CONFIG_SETTING_TRAIN_LENGTH                                 :火车的最大长度：{STRING}
STR_CONFIG_SETTING_TRAIN_LENGTH_HELPTEXT                        :设置火车的最大长度
STR_CONFIG_SETTING_TILE_LENGTH                                  :{COMMA} 格
STR_CONFIG_SETTING_SMOKE_AMOUNT                                 :火车头产生的蒸气/火花数量: {STRING}
STR_CONFIG_SETTING_SMOKE_AMOUNT_HELPTEXT                        :设置由火车头产生的蒸汽或者火花数量
STR_CONFIG_SETTING_TRAIN_ACCELERATION_MODEL                     :列车加速度： {STRING}
STR_CONFIG_SETTING_TRAIN_ACCELERATION_MODEL_HELPTEXT            :选择列车加速度模型，选“原版”时斜坡对所有列车影响相同，“真实”时影响因素包括斜坡长度、转弯半径、牵引力等
STR_CONFIG_SETTING_ROAD_VEHICLE_ACCELERATION_MODEL              :汽车加速模型: {STRING}
STR_CONFIG_SETTING_ROAD_VEHICLE_ACCELERATION_MODEL_HELPTEXT     :选择汽车加速度模型，选“原版”时斜坡对所有汽车影响相同，选“真实”时依赖引擎性能，比如“牵引力”
STR_CONFIG_SETTING_TRAIN_SLOPE_STEEPNESS                        :斜坡对火车的影响率：{STRING}
STR_CONFIG_SETTING_TRAIN_SLOPE_STEEPNESS_HELPTEXT               :每一格斜坡对火车速度的影响率，数值越大，火车越难爬上斜坡
STR_CONFIG_SETTING_PERCENTAGE                                   :{COMMA}%
STR_CONFIG_SETTING_ROAD_VEHICLE_SLOPE_STEEPNESS                 :斜坡对汽车速度影响率: {STRING}
STR_CONFIG_SETTING_ROAD_VEHICLE_SLOPE_STEEPNESS_HELPTEXT        :每一格斜坡对汽车速度的影响率，数值越大，汽车越难爬上斜坡
STR_CONFIG_SETTING_FORBID_90_DEG                                :禁止列车 90 度转弯：{STRING}
STR_CONFIG_SETTING_FORBID_90_DEG_HELPTEXT                       :当水平方向轨道与垂直方向轨道交叉时，没有采用45度的轨道组合连接，而是采用轨道90度直接连接时，列车通过时需要90度转弯，当本设置”打开“时，将禁止火车90度转弯。
STR_CONFIG_SETTING_DISTANT_JOIN_STATIONS                        :允许非毗邻站台合并：{STRING}
STR_CONFIG_SETTING_DISTANT_JOIN_STATIONS_HELPTEXT               :“打开”时允许为已经存在的车站添加不相邻的站台，建造新的部分时需要按住Ctrl键
STR_CONFIG_SETTING_INFLATION                                    :通货膨胀：{STRING}
STR_CONFIG_SETTING_INFLATION_HELPTEXT                           :“打开”通货膨胀时，支出比收入增长得稍快
STR_CONFIG_SETTING_MAX_BRIDGE_LENGTH                            :桥梁的最大长度: {STRING}
STR_CONFIG_SETTING_MAX_BRIDGE_LENGTH_HELPTEXT                   :建设桥梁时允许的最大长度
STR_CONFIG_SETTING_MAX_BRIDGE_HEIGHT                            :最高桥梁高度：{STRING}
STR_CONFIG_SETTING_MAX_BRIDGE_HEIGHT_HELPTEXT                   :桥梁与地面之间的最大高度
STR_CONFIG_SETTING_MAX_TUNNEL_LENGTH                            :隧道最大长度: {STRING}
STR_CONFIG_SETTING_MAX_TUNNEL_LENGTH_HELPTEXT                   :建设隧道时允许的最大长度
STR_CONFIG_SETTING_RAW_INDUSTRY_CONSTRUCTION_METHOD             :原料工业建设方式： {STRING}
STR_CONFIG_SETTING_RAW_INDUSTRY_CONSTRUCTION_METHOD_HELPTEXT    :建立重工业企业的的设定. '禁止'表示不能建立; '勘探'表示可以建立但是只能在地图上一随机处, 并可能会失败; '像别的工业一样'表示采矿业也能像其它加工业那样可以随意在任何地方建立.
STR_CONFIG_SETTING_RAW_INDUSTRY_CONSTRUCTION_METHOD_NONE        :不允许
STR_CONFIG_SETTING_RAW_INDUSTRY_CONSTRUCTION_METHOD_NORMAL      :同其他工业
STR_CONFIG_SETTING_RAW_INDUSTRY_CONSTRUCTION_METHOD_PROSPECTING :探矿式
STR_CONFIG_SETTING_INDUSTRY_PLATFORM                            :工厂周边空闲区域: {STRING}
STR_CONFIG_SETTING_INDUSTRY_PLATFORM_HELPTEXT                   :设置工厂周边预留区域数量，这些预留区域用来建设铁路及其它
STR_CONFIG_SETTING_MULTIPINDTOWN                                :允许在一个城镇中建设多个同类工业设施：{STRING}
STR_CONFIG_SETTING_MULTIPINDTOWN_HELPTEXT                       :通常，城市不希望有多个相同类型工业，本设置“打开”时允许多个同类型工厂在同一个城市
STR_CONFIG_SETTING_SIGNALSIDE                                   :显示信号灯：{STRING}
STR_CONFIG_SETTING_SIGNALSIDE_HELPTEXT                          :选择在铁路哪一边放置信号灯
STR_CONFIG_SETTING_SIGNALSIDE_LEFT                              :在左边
STR_CONFIG_SETTING_SIGNALSIDE_DRIVING_SIDE                      :在前进方向
STR_CONFIG_SETTING_SIGNALSIDE_RIGHT                             :在右侧
STR_CONFIG_SETTING_SHOWFINANCES                                 :在年终显示财务报表：{STRING}
STR_CONFIG_SETTING_SHOWFINANCES_HELPTEXT                        :“打开”时，在年底显示财务报表窗口，方便查看公司财务状况
STR_CONFIG_SETTING_NONSTOP_BY_DEFAULT                           :新的调度命令默认为“不停车”： {STRING}
STR_CONFIG_SETTING_NONSTOP_BY_DEFAULT_HELPTEXT                  :通常，车辆在它经过的每一个车站都会停车。“打开”本选项时，车辆会不停车的通过所有中间车站前往最终目的地。注意：这只是为每一条新调度命令设置一个默认信息，仍然可以为每条调度命令设置明确的信息
STR_CONFIG_SETTING_STOP_LOCATION                                :新列车调度计划中默认命令为停靠在站台{STRING} 位置
STR_CONFIG_SETTING_STOP_LOCATION_HELPTEXT                       :设置车辆在站台的默认停靠位置，“近端”是靠近车辆进入的那一端，“中间”是站台中间位置，“远端”是远离车辆进入的那一端
STR_CONFIG_SETTING_STOP_LOCATION_NEAR_END                       :近端
STR_CONFIG_SETTING_STOP_LOCATION_MIDDLE                         :中间
STR_CONFIG_SETTING_STOP_LOCATION_FAR_END                        :远端
STR_CONFIG_SETTING_AUTOSCROLL                                   :当鼠标移动到屏幕边缘时移动屏幕：{STRING}
STR_CONFIG_SETTING_AUTOSCROLL_HELPTEXT                          :启用后，鼠标移动到视点窗口边缘时，视点窗口自动滚动
STR_CONFIG_SETTING_AUTOSCROLL_DISABLED                          :禁用
STR_CONFIG_SETTING_AUTOSCROLL_MAIN_VIEWPORT_FULLSCREEN          :主视点，仅全屏模式
STR_CONFIG_SETTING_AUTOSCROLL_MAIN_VIEWPORT                     :主视点
STR_CONFIG_SETTING_AUTOSCROLL_EVERY_VIEWPORT                    :每个视角
STR_CONFIG_SETTING_BRIBE                                        :允许贿赂地方政府：{STRING}
STR_CONFIG_SETTING_BRIBE_HELPTEXT                               :“打开”时，允许贿赂地方政府，如果被发现，在该城市将被限制经营活动六个月
STR_CONFIG_SETTING_ALLOW_EXCLUSIVE                              :允许买断经营权： {STRING}
STR_CONFIG_SETTING_ALLOW_EXCLUSIVE_HELPTEXT                     :如果一家公司购买了城市独家经营权，其它公司的站台将在一年之内不再产生乘客或者货物。
STR_CONFIG_SETTING_ALLOW_FUND_BUILDINGS                         :允许新建房屋: {STRING}
STR_CONFIG_SETTING_ALLOW_FUND_BUILDINGS_HELPTEXT                :“打开”时，允许公司提供资助新建房屋
STR_CONFIG_SETTING_ALLOW_FUND_ROAD                              :允许使用资助地方道路修整功能: {STRING}
STR_CONFIG_SETTING_ALLOW_FUND_ROAD_HELPTEXT                     :“打开”时，允许公司资助地方修整道路
STR_CONFIG_SETTING_ALLOW_GIVE_MONEY                             :允许向其他公司转移资金： {STRING}
STR_CONFIG_SETTING_ALLOW_GIVE_MONEY_HELPTEXT                    :“打开”时，允许联机游戏模式下公司之间转移资金
STR_CONFIG_SETTING_FREIGHT_TRAINS                               :根据装载货物的数量模拟超重列车：{STRING}
STR_CONFIG_SETTING_FREIGHT_TRAINS_HELPTEXT                      :设置载重量对火车的影响效果，高一些的数值会使火车对载重量更敏感，尤其是爬坡时
STR_CONFIG_SETTING_PLANE_SPEED                                  :飞机速度因子：{STRING}
STR_CONFIG_SETTING_PLANE_SPEED_HELPTEXT                         :设置飞机与其它车辆类型的相对速率，使飞机运输收入减少
STR_CONFIG_SETTING_PLANE_SPEED_VALUE                            :1 / {COMMA}
STR_CONFIG_SETTING_PLANE_CRASHES                                :空难: {STRING}
STR_CONFIG_SETTING_PLANE_CRASHES_HELPTEXT                       :设置随机空难发生的概率。{}* 无论其值如何，大型飞机降落小机场时总有可能坠毁。
STR_CONFIG_SETTING_PLANE_CRASHES_NONE                           :不出现*
STR_CONFIG_SETTING_PLANE_CRASHES_REDUCED                        :较少出现
STR_CONFIG_SETTING_PLANE_CRASHES_NORMAL                         :正常
STR_CONFIG_SETTING_STOP_ON_TOWN_ROAD                            :允许在城镇所属的道路上建通过式车站： {STRING}
STR_CONFIG_SETTING_STOP_ON_TOWN_ROAD_HELPTEXT                   :“打开”时允许在城市所属的道路上建设通过式车站
STR_CONFIG_SETTING_STOP_ON_COMPETITOR_ROAD                      :允许在竞争对手所属的道路上建通过式车站： {STRING}
STR_CONFIG_SETTING_STOP_ON_COMPETITOR_ROAD_HELPTEXT             :“打开”时，允许在其它公司所属的道路上建设通过式车站
STR_CONFIG_SETTING_DYNAMIC_ENGINES_EXISTING_VEHICLES            :{WHITE}当有车辆时，不可能更改此设定。
STR_CONFIG_SETTING_INFRASTRUCTURE_MAINTENANCE                   :加强版固定资产维护: {STRING}
STR_CONFIG_SETTING_INFRASTRUCTURE_MAINTENANCE_HELPTEXT          :固定资产会发生维护费用，“打开”本选项时，维护费用的增长会超过交通网络的增长规模，因而，对大公司影响更大。

STR_CONFIG_SETTING_COMPANY_STARTING_COLOUR                      :初创公司颜色：{STRING}
STR_CONFIG_SETTING_COMPANY_STARTING_COLOUR_HELPTEXT             :选定公司的初始配色方案

STR_CONFIG_SETTING_NEVER_EXPIRE_AIRPORTS                        :总允许建设小型机场： {STRING}
STR_CONFIG_SETTING_NEVER_EXPIRE_AIRPORTS_HELPTEXT               :“打开”此选项，每种类型机场出现后一直是可用的

STR_CONFIG_SETTING_WARN_LOST_VEHICLE                            :当列车无法找到路线时提示: {STRING}
STR_CONFIG_SETTING_WARN_LOST_VEHICLE_HELPTEXT                   :“打开”时，当车辆无法找到路径时给出提示
STR_CONFIG_SETTING_ORDER_REVIEW                                 :检查车辆的调度计划：{STRING}
STR_CONFIG_SETTING_ORDER_REVIEW_HELPTEXT                        :启用时，相应类型车辆的调度计划会定期检查，发现的问题会以新闻的形式报告
STR_CONFIG_SETTING_ORDER_REVIEW_OFF                             :不检查
STR_CONFIG_SETTING_ORDER_REVIEW_EXDEPOT                         :检查 不包括停运的车辆
STR_CONFIG_SETTING_ORDER_REVIEW_ON                              :检查 所有车辆
STR_CONFIG_SETTING_WARN_INCOME_LESS                             :若线路亏损时发出提示： {STRING}
STR_CONFIG_SETTING_WARN_INCOME_LESS_HELPTEXT                    :“打开”，当一辆车在一年内总体亏损，发出提示
STR_CONFIG_SETTING_NEVER_EXPIRE_VEHICLES                        :车辆永不报废：{STRING}
STR_CONFIG_SETTING_NEVER_EXPIRE_VEHICLES_HELPTEXT               :“打开”时，所有的车辆在它出现后一直可用
STR_CONFIG_SETTING_AUTORENEW_VEHICLE                            :当车辆报废时自动更新：{STRING}
STR_CONFIG_SETTING_AUTORENEW_VEHICLE_HELPTEXT                   :“打开”时，车辆在临近它的报废期限时自动更新
STR_CONFIG_SETTING_AUTORENEW_MONTHS                             :当车辆还有 {STRING} 到达最大年限时自动更新
STR_CONFIG_SETTING_AUTORENEW_MONTHS_HELPTEXT                    :设置车辆自动更新的时间
STR_CONFIG_SETTING_AUTORENEW_MONTHS_VALUE_BEFORE                :{COMMA} 个月前
STR_CONFIG_SETTING_AUTORENEW_MONTHS_VALUE_AFTER                 :{COMMA} 个月后
STR_CONFIG_SETTING_AUTORENEW_MONEY                              :启动自动更新需要的最少现金：{STRING}
STR_CONFIG_SETTING_AUTORENEW_MONEY_HELPTEXT                     :启动自动更新车辆时需要保留的最少现金
STR_CONFIG_SETTING_ERRMSG_DURATION                              :错误信息持续时间{STRING}
STR_CONFIG_SETTING_ERRMSG_DURATION_HELPTEXT                     :红色窗口显示错误信息的持续时间，在这个时间内一些紧急的错误信息不会自动关闭，必须手动关闭
STR_CONFIG_SETTING_ERRMSG_DURATION_VALUE                        :{COMMA} 秒
STR_CONFIG_SETTING_HOVER_DELAY                                  :显示提示信息：{STRING}
STR_CONFIG_SETTING_HOVER_DELAY_HELPTEXT                         :此设置决定鼠标停留在图标、按键或功能时显示提示信息的时间。如果此设置被赋值为 0，您必须揿住鼠标右键来显示图标、按键或功能的提示信息。
STR_CONFIG_SETTING_HOVER_DELAY_VALUE                            :停留 {COMMA} 毫秒
STR_CONFIG_SETTING_HOVER_DELAY_DISABLED                         :右键点击
STR_CONFIG_SETTING_POPULATION_IN_LABEL                          :在城镇名称的标签中同时显示人口：{STRING}
STR_CONFIG_SETTING_POPULATION_IN_LABEL_HELPTEXT                 :在地图城镇名称标签上显示人口数量
STR_CONFIG_SETTING_GRAPH_LINE_THICKNESS                         :图表曲线宽度: {STRING}
STR_CONFIG_SETTING_GRAPH_LINE_THICKNESS_HELPTEXT                :图表中曲线的宽度，细线清晰易读，粗线容易分辨颜色
STR_CONFIG_SETTING_SHOW_NEWGRF_NAME                             :在建造运输工具窗口中显示 NewGRF 的名字：{STRING}
STR_CONFIG_SETTING_SHOW_NEWGRF_NAME_HELPTEXT                    :在建造运输工具窗口中添加一行，显示选中运输工具来自的 NewGRF。

STR_CONFIG_SETTING_LANDSCAPE                                    :景观: {STRING}
STR_CONFIG_SETTING_LANDSCAPE_HELPTEXT                           :此设置决定基本的游戏场景、有什么货物可供运输，以及城镇发展的所需条件。然而，NewGRF 及游戏脚本可以比此设置更加细致地设置游戏场景
STR_CONFIG_SETTING_LAND_GENERATOR                               :生成地形：{STRING}
STR_CONFIG_SETTING_LAND_GENERATOR_HELPTEXT                      :使用原始算法时，系统会依赖基础图形组去生成固定的地形。新算法 TerraGenesis 是一个基于 Perlin 噪声的地形生成程序，支持较为细致的地形设置
STR_CONFIG_SETTING_LAND_GENERATOR_ORIGINAL                      :原始算法
STR_CONFIG_SETTING_LAND_GENERATOR_TERRA_GENESIS                 :新算法
STR_CONFIG_SETTING_TERRAIN_TYPE                                 :地貌类型: {STRING}
STR_CONFIG_SETTING_TERRAIN_TYPE_HELPTEXT                        :(仅限生成地图时) 多丘陵地形
STR_CONFIG_SETTING_INDUSTRY_DENSITY                             :工业布局: {STRING}
STR_CONFIG_SETTING_INDUSTRY_DENSITY_HELPTEXT                    :设置地图生成过程中，工业数量及一、二级工业比例。
STR_CONFIG_SETTING_OIL_REF_EDGE_DISTANCE                        :石油工业距地图边缘的最大距离：{STRING}
STR_CONFIG_SETTING_OIL_REF_EDGE_DISTANCE_HELPTEXT               :限制炼油厂和油井到地图边缘或海岛海岸的最大距离。对于大于 256 格的地图，该值将按比例放大。
STR_CONFIG_SETTING_SNOWLINE_HEIGHT                              :雪线高度：{STRING}
STR_CONFIG_SETTING_SNOWLINE_HEIGHT_HELPTEXT                     :控制在寒带气候中雪线高度。大雪会影响工业和城镇发展需求。只能在场景编辑器中更改或由“积雪覆盖率”计算得到。
STR_CONFIG_SETTING_SNOW_COVERAGE                                :积雪覆盖率：{STRING}
STR_CONFIG_SETTING_SNOW_COVERAGE_HELPTEXT                       :控制寒带气候中大致的雪量。雪会影响工业和城镇发展需求。只在地图生成时使用。海平面以上一格的土地永远没有积雪
STR_CONFIG_SETTING_SNOW_COVERAGE_VALUE                          :{NUM}%
STR_CONFIG_SETTING_DESERT_COVERAGE                              :沙漠覆盖率：{STRING}
STR_CONFIG_SETTING_DESERT_COVERAGE_HELPTEXT                     :控制热带气候中大致的沙漠量。沙漠会影响工业生成。只在地图生成时使用
STR_CONFIG_SETTING_DESERT_COVERAGE_VALUE                        :{NUM}%
STR_CONFIG_SETTING_ROUGHNESS_OF_TERRAIN                         :地面粗糙度 (仅限生成地图时):{STRING}
STR_CONFIG_SETTING_ROUGHNESS_OF_TERRAIN_HELPTEXT                :(仅限新算法) 选择在地图上的山丘密度。光滑的地形会包含较少、相互之间较分散的山丘。粗糙的地形的山丘较密集，但可能会使地图显得重复
STR_CONFIG_SETTING_ROUGHNESS_OF_TERRAIN_VERY_SMOOTH             :非常光滑
STR_CONFIG_SETTING_ROUGHNESS_OF_TERRAIN_SMOOTH                  :光滑
STR_CONFIG_SETTING_ROUGHNESS_OF_TERRAIN_ROUGH                   :粗糙
STR_CONFIG_SETTING_ROUGHNESS_OF_TERRAIN_VERY_ROUGH              :非常粗糙
STR_CONFIG_SETTING_VARIETY                                      :多样的分发: {STRING}
STR_CONFIG_SETTING_VARIETY_HELPTEXT                             :(仅限新算法) 此设置控制地图是否同时包含多山及平坦的地带。由于此设置只会使地图的一部份変得较平坦，请把其他相关设置（如 "地形特点"）的值设为 "山地"
STR_CONFIG_SETTING_RIVER_AMOUNT                                 :河流数量: {STRING}
STR_CONFIG_SETTING_RIVER_AMOUNT_HELPTEXT                        :选择生成河流的数量
STR_CONFIG_SETTING_TREE_PLACER                                  :森林算法：{STRING}
STR_CONFIG_SETTING_TREE_PLACER_HELPTEXT                         :选择地图上树木的分布方式：“原版”树木各处一致分布，“改良”各类树木成片分布
STR_CONFIG_SETTING_TREE_PLACER_NONE                             :没有
STR_CONFIG_SETTING_TREE_PLACER_ORIGINAL                         :原始的
STR_CONFIG_SETTING_TREE_PLACER_IMPROVED                         :增强的
STR_CONFIG_SETTING_ROAD_SIDE                                    :道路车辆: {STRING}
STR_CONFIG_SETTING_ROAD_SIDE_HELPTEXT                           :选择道路通行方向
STR_CONFIG_SETTING_HEIGHTMAP_ROTATION                           :高度图旋转：{STRING}
STR_CONFIG_SETTING_HEIGHTMAP_ROTATION_COUNTER_CLOCKWISE         :逆时针
STR_CONFIG_SETTING_HEIGHTMAP_ROTATION_CLOCKWISE                 :顺时针
STR_CONFIG_SETTING_SE_FLAT_WORLD_HEIGHT                         :由水面场景得到的高度：{STRING}
STR_CONFIG_SETTING_EDGES_NOT_EMPTY                              :{WHITE}一个或多个北边的地块不是闲置的
STR_CONFIG_SETTING_EDGES_NOT_WATER                              :{WHITE}一个或多个地图某边的地块不是水域

STR_CONFIG_SETTING_STATION_SPREAD                               :车站占地上限格数： {STRING}
STR_CONFIG_SETTING_STATION_SPREAD_HELPTEXT                      :设置车站最大占地面积，注意：太大影响游戏速度
STR_CONFIG_SETTING_SERVICEATHELIPAD                             :直升机在降落平台自动保养：{STRING}
STR_CONFIG_SETTING_SERVICEATHELIPAD_HELPTEXT                    :直升飞机在降落平台自动保养，即使机场没有机库
STR_CONFIG_SETTING_LINK_TERRAFORM_TOOLBAR                       :将景观美化工具栏与铁路/公路/船只/机场工具栏连接：{STRING}
STR_CONFIG_SETTING_LINK_TERRAFORM_TOOLBAR_HELPTEXT              :“打开”时，在打开交通建设工具栏时同时打开景观美化工具栏
STR_CONFIG_SETTING_SMALLMAP_LAND_COLOUR                         :缩略地图颜色选择: {STRING}
STR_CONFIG_SETTING_SMALLMAP_LAND_COLOUR_HELPTEXT                :设置缩略地图的颜色
STR_CONFIG_SETTING_SMALLMAP_LAND_COLOUR_GREEN                   :绿色
STR_CONFIG_SETTING_SMALLMAP_LAND_COLOUR_DARK_GREEN              :深绿色
STR_CONFIG_SETTING_SMALLMAP_LAND_COLOUR_VIOLET                  :紫色
STR_CONFIG_SETTING_SCROLLMODE                                   :视点滚动方式：{STRING}
STR_CONFIG_SETTING_SCROLLMODE_HELPTEXT                          :滚动地图的行为
STR_CONFIG_SETTING_SCROLLMODE_DEFAULT                           :鼠标右键移动视角，鼠标指针不跟随移动
STR_CONFIG_SETTING_SCROLLMODE_RMB_LOCKED                        :鼠标右键移动地图，鼠标指针不跟随移动
STR_CONFIG_SETTING_SCROLLMODE_RMB                               :鼠标右键移动地图
STR_CONFIG_SETTING_SCROLLMODE_LMB                               :鼠标左键移动地图
STR_CONFIG_SETTING_SMOOTH_SCROLLING                             :平滑视角滚动： {STRING}
STR_CONFIG_SETTING_SMOOTH_SCROLLING_HELPTEXT                    :设置在缩略图上点击或者发出转到特定目标的命令时主视角的转换方式，如果“打开”本选项，视角平缓滚动，“关闭”时直接跳转到目标位置
STR_CONFIG_SETTING_MEASURE_TOOLTIP                              :建设时显示测量数据：{STRING}
STR_CONFIG_SETTING_MEASURE_TOOLTIP_HELPTEXT                     :建设时显示距离格数和地形高差
STR_CONFIG_SETTING_LIVERIES                                     :显示公司特别外观：{STRING}
STR_CONFIG_SETTING_LIVERIES_HELPTEXT                            :本选项控制车辆特殊涂装方案的用法（让公司与众不同）
STR_CONFIG_SETTING_LIVERIES_NONE                                :不显示
STR_CONFIG_SETTING_LIVERIES_OWN                                 :本公司
STR_CONFIG_SETTING_LIVERIES_ALL                                 :所有公司
STR_CONFIG_SETTING_PREFER_TEAMCHAT                              :使用<ENTER>与团队交谈：{STRING}
STR_CONFIG_SETTING_PREFER_TEAMCHAT_HELPTEXT                     :切换公司内部谈话和公开谈话为<ENTER> 或<Ctrl+ENTER>
STR_CONFIG_SETTING_SCROLLWHEEL_SCROLLING                        :鼠标滚轮的作用：{STRING}
STR_CONFIG_SETTING_SCROLLWHEEL_SCROLLING_HELPTEXT               :可用二维鼠标滚轮进行屏幕滚动
STR_CONFIG_SETTING_SCROLLWHEEL_ZOOM                             :缩放地图
STR_CONFIG_SETTING_SCROLLWHEEL_SCROLL                           :滚动地图
STR_CONFIG_SETTING_SCROLLWHEEL_OFF                              :关闭
STR_CONFIG_SETTING_SCROLLWHEEL_MULTIPLIER                       :地图滚动速度：{STRING}
STR_CONFIG_SETTING_SCROLLWHEEL_MULTIPLIER_HELPTEXT              :本选项控制鼠标滚轮灵敏度
STR_CONFIG_SETTING_OSK_ACTIVATION                               :开启屏幕键盘: {STRING}
STR_CONFIG_SETTING_OSK_ACTIVATION_HELPTEXT                      :当输入文本或编辑框里是否使用屏幕键盘。适用于没有物理键盘的设备。
STR_CONFIG_SETTING_OSK_ACTIVATION_DISABLED                      :禁止
STR_CONFIG_SETTING_OSK_ACTIVATION_DOUBLE_CLICK                  :双击
STR_CONFIG_SETTING_OSK_ACTIVATION_SINGLE_CLICK_FOCUS            :单击(当前焦点)
STR_CONFIG_SETTING_OSK_ACTIVATION_SINGLE_CLICK                  :单击 (立即)

STR_CONFIG_SETTING_RIGHT_MOUSE_BTN_EMU                          :右键模拟： {STRING}
STR_CONFIG_SETTING_RIGHT_MOUSE_BTN_EMU_HELPTEXT                 :选择模拟鼠标右键的方式
STR_CONFIG_SETTING_RIGHT_MOUSE_BTN_EMU_COMMAND                  :按住Command键 点击
STR_CONFIG_SETTING_RIGHT_MOUSE_BTN_EMU_CONTROL                  :按住Ctrl键 点击
STR_CONFIG_SETTING_RIGHT_MOUSE_BTN_EMU_OFF                      :关闭

STR_CONFIG_SETTING_RIGHT_MOUSE_WND_CLOSE                        :右键关闭窗口： {STRING}
STR_CONFIG_SETTING_RIGHT_MOUSE_WND_CLOSE_HELPTEXT               :使用在窗口内按右键关闭该窗口，本功能与右键工具提示不能共存！

STR_CONFIG_SETTING_AUTOSAVE                                     :自动保存: {STRING}
STR_CONFIG_SETTING_AUTOSAVE_HELPTEXT                            :选择自动存档时间间隔

STR_CONFIG_SETTING_DATE_FORMAT_IN_SAVE_NAMES                    :使用 {STRING} 形式的文件名存档
STR_CONFIG_SETTING_DATE_FORMAT_IN_SAVE_NAMES_HELPTEXT           :游戏存档文件名中日期的格式
STR_CONFIG_SETTING_DATE_FORMAT_IN_SAVE_NAMES_LONG               :完整时间 (2008年12月31日)
STR_CONFIG_SETTING_DATE_FORMAT_IN_SAVE_NAMES_SHORT              :英式时间 (31-12-2008)
STR_CONFIG_SETTING_DATE_FORMAT_IN_SAVE_NAMES_ISO                :简短形式 (2008-12-31)

STR_CONFIG_SETTING_PAUSE_ON_NEW_GAME                            :开始新游戏时自动暂停： {STRING}
STR_CONFIG_SETTING_PAUSE_ON_NEW_GAME_HELPTEXT                   :“打开”时，为了让玩家有时间研究地图，开启新游戏自动暂停游戏
STR_CONFIG_SETTING_COMMAND_PAUSE_LEVEL                          :暂停时允许: {STRING}
STR_CONFIG_SETTING_COMMAND_PAUSE_LEVEL_HELPTEXT                 :选择游戏暂停时可以进行哪些操作
STR_CONFIG_SETTING_COMMAND_PAUSE_LEVEL_NO_ACTIONS               :没有操作
STR_CONFIG_SETTING_COMMAND_PAUSE_LEVEL_ALL_NON_CONSTRUCTION     :除建设面板外全部操作
STR_CONFIG_SETTING_COMMAND_PAUSE_LEVEL_ALL_NON_LANDSCAPING      :除景观面板操作外全部操作
STR_CONFIG_SETTING_COMMAND_PAUSE_LEVEL_ALL_ACTIONS              :所有操作
STR_CONFIG_SETTING_ADVANCED_VEHICLE_LISTS                       :使用高级车辆列表： {STRING}
STR_CONFIG_SETTING_ADVANCED_VEHICLE_LISTS_HELPTEXT              :允许使用高级车辆列表，方便进行车辆分组操作
STR_CONFIG_SETTING_LOADING_INDICATORS                           :使用装货进度指示： {STRING}
STR_CONFIG_SETTING_LOADING_INDICATORS_HELPTEXT                  :选择是否在车辆上方显示装卸货物进度
STR_CONFIG_SETTING_TIMETABLE_IN_TICKS                           :使用时间标记而不是天为单位： {STRING}
STR_CONFIG_SETTING_TIMETABLE_IN_TICKS_HELPTEXT                  :时间表以ticks而不是天显示。
STR_CONFIG_SETTING_TIMETABLE_SHOW_ARRIVAL_DEPARTURE             :在时刻表中显示到达时间和出发时间： {STRING}
STR_CONFIG_SETTING_TIMETABLE_SHOW_ARRIVAL_DEPARTURE_HELPTEXT    :在时刻表中显示预期的到达和出发时间
STR_CONFIG_SETTING_QUICKGOTO                                    :快速创建车辆调度计划：{STRING}
STR_CONFIG_SETTING_QUICKGOTO_HELPTEXT                           :启用时，打开调度计划窗口时预先选定“前往”命令
STR_CONFIG_SETTING_DEFAULT_RAIL_TYPE                            :默认铁路类型 (新建/读取游戏后)： {STRING}
STR_CONFIG_SETTING_DEFAULT_RAIL_TYPE_HELPTEXT                   :设置开启或者载入游戏时的默认铁路类型，“第一可用的”是最老的铁路类型，“最后一个可用”的是最新的铁路类型，“最常用的”是当前用的最多的铁路类型
STR_CONFIG_SETTING_DEFAULT_RAIL_TYPE_FIRST                      :第一个可用的
STR_CONFIG_SETTING_DEFAULT_RAIL_TYPE_LAST                       :第后一个可用的
STR_CONFIG_SETTING_DEFAULT_RAIL_TYPE_MOST_USED                  :最常用的
STR_CONFIG_SETTING_SHOW_TRACK_RESERVATION                       :显示预留的轨道： {STRING}
STR_CONFIG_SETTING_SHOW_TRACK_RESERVATION_HELPTEXT              :让预留的铁路轨道显示不同的颜色，以帮助查找列车拒绝进入路径轨道的原因
STR_CONFIG_SETTING_PERSISTENT_BUILDINGTOOLS                     :建造工具使用后仍选中： {STRING}
STR_CONFIG_SETTING_PERSISTENT_BUILDINGTOOLS_HELPTEXT            :“打开”时在桥梁、隧道等建造工具使用后保持选中，方便继续使用
STR_CONFIG_SETTING_EXPENSES_LAYOUT                              :企业财政窗口中的组群支出：{STRING}
STR_CONFIG_SETTING_EXPENSES_LAYOUT_HELPTEXT                     :“打开”时公司财务报表将分组显示
STR_CONFIG_SETTING_AUTO_REMOVE_SIGNALS                          :建造铁路时自动移除信号灯：{STRING}
STR_CONFIG_SETTING_AUTO_REMOVE_SIGNALS_HELPTEXT                 :建造铁路时自动移除路过的信号灯。注意，这可能导致火车事故。
STR_CONFIG_SETTING_FAST_FORWARD_SPEED_LIMIT                     :快进速度上限：{STRING}
STR_CONFIG_SETTING_FAST_FORWARD_SPEED_LIMIT_HELPTEXT            :限制快进时的最大速度。0 = 无限制（在您计算机允许的范围内）。低于 100% 的值将使游戏变慢。上限取决于您计算机的配置，并随着游戏情况浮动。
STR_CONFIG_SETTING_FAST_FORWARD_SPEED_LIMIT_VAL                 :{NUM}% 正常游戏速度
STR_CONFIG_SETTING_FAST_FORWARD_SPEED_LIMIT_ZERO                :无限制（在您计算机允许的范围内）

STR_CONFIG_SETTING_SOUND_TICKER                                 :产业新闻: {STRING}
STR_CONFIG_SETTING_SOUND_TICKER_HELPTEXT                        :每月初产业新闻音效
STR_CONFIG_SETTING_SOUND_NEWS                                   :报纸: {STRING}
STR_CONFIG_SETTING_SOUND_NEWS_HELPTEXT                          :显示报纸时的音效
STR_CONFIG_SETTING_SOUND_NEW_YEAR                               :年终: {STRING}
STR_CONFIG_SETTING_SOUND_NEW_YEAR_HELPTEXT                      :在年末弹出报表时，播放相应音效
STR_CONFIG_SETTING_SOUND_CONFIRM                                :建设: {STRING}
STR_CONFIG_SETTING_SOUND_CONFIRM_HELPTEXT                       :播放成功建设或执行其它动作时的音效
STR_CONFIG_SETTING_SOUND_CLICK                                  :点击按钮: {STRING}
STR_CONFIG_SETTING_SOUND_CLICK_HELPTEXT                         :按一下按钮时发出蜂鸣声
STR_CONFIG_SETTING_SOUND_DISASTER                               :灾难/事故: {STRING}
STR_CONFIG_SETTING_SOUND_DISASTER_HELPTEXT                      :播放灾难和事故音效
STR_CONFIG_SETTING_SOUND_VEHICLE                                :运输工具: {STRING}
STR_CONFIG_SETTING_SOUND_VEHICLE_HELPTEXT                       :播放运输工具音效
STR_CONFIG_SETTING_SOUND_AMBIENT                                :音效：{STRING}
STR_CONFIG_SETTING_SOUND_AMBIENT_HELPTEXT                       :播放与地貌、工业设施和城镇有关的环境音效

STR_CONFIG_SETTING_DISABLE_UNSUITABLE_BUILDING                  :不显示没有对应车辆的轨道建设面板: {STRING}
STR_CONFIG_SETTING_DISABLE_UNSUITABLE_BUILDING_HELPTEXT         :启用时，将不会显示没有对应车辆的建设面板，避免浪费时间和资金在无用的建设上
STR_CONFIG_SETTING_MAX_TRAINS                                   :每间公司最大火车数量：{STRING}
STR_CONFIG_SETTING_MAX_TRAINS_HELPTEXT                          :每间公司最多能够拥有的火车数量
STR_CONFIG_SETTING_MAX_ROAD_VEHICLES                            :每间公司最大汽车数量：{STRING}
STR_CONFIG_SETTING_MAX_ROAD_VEHICLES_HELPTEXT                   :每间公司最多能够拥有的汽车数量
STR_CONFIG_SETTING_MAX_AIRCRAFT                                 :每间公司最大飞机数量：{STRING}
STR_CONFIG_SETTING_MAX_AIRCRAFT_HELPTEXT                        :每间公司最多能够拥有的飞机数量
STR_CONFIG_SETTING_MAX_SHIPS                                    :每间公司最大船只数量：{STRING}
STR_CONFIG_SETTING_MAX_SHIPS_HELPTEXT                           :每间公司最多能够拥有的船只数量

STR_CONFIG_SETTING_AI_BUILDS_TRAINS                             :禁止电脑使用火车：{STRING}
STR_CONFIG_SETTING_AI_BUILDS_TRAINS_HELPTEXT                    :“打开”本选项将禁止电脑使用火车
STR_CONFIG_SETTING_AI_BUILDS_ROAD_VEHICLES                      :禁止电脑使用汽车：{STRING}
STR_CONFIG_SETTING_AI_BUILDS_ROAD_VEHICLES_HELPTEXT             :“打开”本选项将禁止电脑使用汽车
STR_CONFIG_SETTING_AI_BUILDS_AIRCRAFT                           :禁止电脑使用飞机：{STRING}
STR_CONFIG_SETTING_AI_BUILDS_AIRCRAFT_HELPTEXT                  :“打开”本选项将禁止电脑使用飞机
STR_CONFIG_SETTING_AI_BUILDS_SHIPS                              :禁止电脑使用船只：{STRING}
STR_CONFIG_SETTING_AI_BUILDS_SHIPS_HELPTEXT                     :“打开”本选项将禁止电脑使用船只

STR_CONFIG_SETTING_AI_PROFILE                                   :默认设置属性: {STRING}
STR_CONFIG_SETTING_AI_PROFILE_HELPTEXT                          :设置随机添加AI或脚本时的AI初始属性。
STR_CONFIG_SETTING_AI_PROFILE_EASY                              :简单
STR_CONFIG_SETTING_AI_PROFILE_MEDIUM                            :中等
STR_CONFIG_SETTING_AI_PROFILE_HARD                              :困难

STR_CONFIG_SETTING_AI_IN_MULTIPLAYER                            :联机游戏时允许电脑玩家(AI)： {STRING}
STR_CONFIG_SETTING_AI_IN_MULTIPLAYER_HELPTEXT                   :“打开”时联机游戏允许电脑玩家
STR_CONFIG_SETTING_SCRIPT_MAX_OPCODES                           :可允许的最大的代码量(如超过则会令脚本被禁用):{STRING}
STR_CONFIG_SETTING_SCRIPT_MAX_OPCODES_HELPTEXT                  :脚本在一个回合中可进行计算步数的最大值
STR_CONFIG_SETTING_SCRIPT_MAX_MEMORY                            :每个脚本的内存上限: {STRING}
STR_CONFIG_SETTING_SCRIPT_MAX_MEMORY_HELPTEXT                   :单个脚本强制终止前可占用的最大内存量。对于大地图可能需要增加。
STR_CONFIG_SETTING_SCRIPT_MAX_MEMORY_VALUE                      :{COMMA} MiB

STR_CONFIG_SETTING_SERVINT_ISPERCENT                            :保养周期(百分数)： {STRING}
STR_CONFIG_SETTING_SERVINT_ISPERCENT_HELPTEXT                   :选择触发车辆保养的条件，距离上一次保养的时间或者与最高可靠性的百分比
STR_CONFIG_SETTING_SERVINT_TRAINS                               :火车默认保养周期：{STRING}
STR_CONFIG_SETTING_SERVINT_TRAINS_HELPTEXT                      :如果没有为火车直接指定保养周期，设定默认火车保养周期
STR_CONFIG_SETTING_SERVINT_VALUE                                :{COMMA}{NBSP}天/%
STR_CONFIG_SETTING_SERVINT_DISABLED                             :关闭
STR_CONFIG_SETTING_SERVINT_ROAD_VEHICLES                        :汽车默认保养周期：{STRING}
STR_CONFIG_SETTING_SERVINT_ROAD_VEHICLES_HELPTEXT               :如果没有为汽车指定保养周期，设定汽车的默认保养周期
STR_CONFIG_SETTING_SERVINT_AIRCRAFT                             :飞机默认保养周期：{STRING}
STR_CONFIG_SETTING_SERVINT_AIRCRAFT_HELPTEXT                    :如果没有为飞机指定保养周期，设定飞机的默认保养周期
STR_CONFIG_SETTING_SERVINT_SHIPS                                :船只的默认保养周期：{STRING}
STR_CONFIG_SETTING_SERVINT_SHIPS_HELPTEXT                       :如果没有为船只设定保养周期，按照这里设定的默认保养周期执行
STR_CONFIG_SETTING_NOSERVICE                                    :在无故障模式下禁用保养周期：{STRING}
STR_CONFIG_SETTING_NOSERVICE_HELPTEXT                           :“打开”时，在无故障模式下，车辆禁用保养周期
STR_CONFIG_SETTING_WAGONSPEEDLIMITS                             :启动车辆限速：{STRING}
STR_CONFIG_SETTING_WAGONSPEEDLIMITS_HELPTEXT                    :“打开“时，还要根据车辆的限速来决定一列火车的最高速度
STR_CONFIG_SETTING_DISABLE_ELRAILS                              :禁用电气化铁路：{STRING}
STR_CONFIG_SETTING_DISABLE_ELRAILS_HELPTEXT                     :“打开”本选项时禁止电气化铁路的使用

STR_CONFIG_SETTING_NEWS_ARRIVAL_FIRST_VEHICLE_OWN               :玩家车站的剪彩仪式: {STRING}
STR_CONFIG_SETTING_NEWS_ARRIVAL_FIRST_VEHICLE_OWN_HELPTEXT      :报纸报道运输工具到达新玩家的站台情况
STR_CONFIG_SETTING_NEWS_ARRIVAL_FIRST_VEHICLE_OTHER             :对手车站的剪彩仪式: {STRING}
STR_CONFIG_SETTING_NEWS_ARRIVAL_FIRST_VEHICLE_OTHER_HELPTEXT    :报纸报道竞争对手运输工具新到一个站台的情况
STR_CONFIG_SETTING_NEWS_ACCIDENTS_DISASTERS                     :事故/灾难: {STRING}
STR_CONFIG_SETTING_NEWS_ACCIDENTS_DISASTERS_HELPTEXT            :报纸报道事故或灾难发生情况
STR_CONFIG_SETTING_NEWS_COMPANY_INFORMATION                     :公司信息: {STRING}
STR_CONFIG_SETTING_NEWS_COMPANY_INFORMATION_HELPTEXT            :报纸报道新公司开业或者预警倒闭风险
STR_CONFIG_SETTING_NEWS_INDUSTRY_OPEN                           :工业开业: {STRING}
STR_CONFIG_SETTING_NEWS_INDUSTRY_OPEN_HELPTEXT                  :报纸报道产业投产
STR_CONFIG_SETTING_NEWS_INDUSTRY_CLOSE                          :工业倒闭: {STRING}
STR_CONFIG_SETTING_NEWS_INDUSTRY_CLOSE_HELPTEXT                 :报纸报道产业倒闭
STR_CONFIG_SETTING_NEWS_ECONOMY_CHANGES                         :经济变化: {STRING}
STR_CONFIG_SETTING_NEWS_ECONOMY_CHANGES_HELPTEXT                :报纸报道全球经济变化情况
STR_CONFIG_SETTING_NEWS_INDUSTRY_CHANGES_COMPANY                :自家公司服务的工业产量变化信息: {STRING}
STR_CONFIG_SETTING_NEWS_INDUSTRY_CHANGES_COMPANY_HELPTEXT       :报纸报道玩家产业的产量变化情况
STR_CONFIG_SETTING_NEWS_INDUSTRY_CHANGES_OTHER                  :对手公司服务的工业产量变化信息: {STRING}
STR_CONFIG_SETTING_NEWS_INDUSTRY_CHANGES_OTHER_HELPTEXT         :报纸报道竞争对手的产业产量变化情况
STR_CONFIG_SETTING_NEWS_INDUSTRY_CHANGES_UNSERVED               :其它工业产量变化信息: {STRING}
STR_CONFIG_SETTING_NEWS_INDUSTRY_CHANGES_UNSERVED_HELPTEXT      :报纸报道非玩家或竞争对手的工业产量变化
STR_CONFIG_SETTING_NEWS_ADVICE                                  :对于企业车辆的建议及信息: {STRING}
STR_CONFIG_SETTING_NEWS_ADVICE_HELPTEXT                         :显示运输工具需要关注的消息
STR_CONFIG_SETTING_NEWS_NEW_VEHICLES                            :新车型: {STRING}
STR_CONFIG_SETTING_NEWS_NEW_VEHICLES_HELPTEXT                   :显示新运输工具上市的消息
STR_CONFIG_SETTING_NEWS_CHANGES_ACCEPTANCE                      :货物接受情况变更: {STRING}
STR_CONFIG_SETTING_NEWS_CHANGES_ACCEPTANCE_HELPTEXT             :显示站台接受货物种类变更的消息
STR_CONFIG_SETTING_NEWS_SUBSIDIES                               :财政补贴: {STRING}
STR_CONFIG_SETTING_NEWS_SUBSIDIES_HELPTEXT                      :显示关于财政补贴的报纸报道
STR_CONFIG_SETTING_NEWS_GENERAL_INFORMATION                     :综合信息: {STRING}
STR_CONFIG_SETTING_NEWS_GENERAL_INFORMATION_HELPTEXT            :显示普通事件新闻，例如购买运输专营权或市场道路整修。

STR_CONFIG_SETTING_NEWS_MESSAGES_OFF                            :关闭
STR_CONFIG_SETTING_NEWS_MESSAGES_SUMMARY                        :摘要
STR_CONFIG_SETTING_NEWS_MESSAGES_FULL                           :完全

STR_CONFIG_SETTING_COLOURED_NEWS_YEAR                           :彩色新闻出现在 {STRING} 年以后
STR_CONFIG_SETTING_COLOURED_NEWS_YEAR_HELPTEXT                  :从这一年开始，报纸采用彩色印刷，在此之前，报纸是采用黑白单色印刷的
STR_CONFIG_SETTING_STARTING_YEAR                                :开始年份：{STRING}
STR_CONFIG_SETTING_ENDING_YEAR                                  :结束计分年份：{STRING}
STR_CONFIG_SETTING_ENDING_YEAR_HELPTEXT                         :游戏结束计分的年份。在这一年的年底，公司的分数将被记录，并展示高分榜；在此之后玩家仍可继续游戏。{}如果该年份早于游戏开始年份，则高分榜将不会展示。
STR_CONFIG_SETTING_ENDING_YEAR_VALUE                            :{NUM}
STR_CONFIG_SETTING_ENDING_YEAR_ZERO                             :从不
STR_CONFIG_SETTING_ECONOMY_TYPE                                 :经济类型：{STRING}
STR_CONFIG_SETTING_ECONOMY_TYPE_HELPTEXT                        :平滑经济产生更小幅度更频繁的产量变动。冻结经济停止产量变动和工业倒闭。该设置可能对 NewGRF 提供的工业不起作用。
STR_CONFIG_SETTING_ECONOMY_TYPE_ORIGINAL                        :原版
STR_CONFIG_SETTING_ECONOMY_TYPE_SMOOTH                          :平滑
STR_CONFIG_SETTING_ECONOMY_TYPE_FROZEN                          :冻结
STR_CONFIG_SETTING_ALLOW_SHARES                                 :允许购买其他公司的股份：{STRING}
STR_CONFIG_SETTING_ALLOW_SHARES_HELPTEXT                        :“打开”时，允许买卖其它公司股份。被入股公司必须经营一定年限
STR_CONFIG_SETTING_MIN_YEARS_FOR_SHARES                         :公司可发售股份的最小已存续年份数：{STRING}
STR_CONFIG_SETTING_MIN_YEARS_FOR_SHARES_HELPTEXT                :设置公司可发售股份的最小已存续年份数。
STR_CONFIG_SETTING_FEEDER_PAYMENT_SHARE                         :转运系统中支付的利润百分比 {STRING}
STR_CONFIG_SETTING_FEEDER_PAYMENT_SHARE_HELPTEXT                :设定在转运系统中支付给前一环节的收入百分比, 从而对收入有更多的控制权
STR_CONFIG_SETTING_DRAG_SIGNALS_DENSITY                         :当拖动时，放置信号灯每隔：{STRING}
STR_CONFIG_SETTING_DRAG_SIGNALS_DENSITY_HELPTEXT                :设置以拖动的方式建设时，自动放置信号灯时的间距，将以该间距放置信号灯，直到碰到障碍（信号灯，分支）
STR_CONFIG_SETTING_DRAG_SIGNALS_DENSITY_VALUE                   :{COMMA}格
STR_CONFIG_SETTING_DRAG_SIGNALS_FIXED_DISTANCE                  :拖动方式建设时，保持固定的间距放置信号灯：{STRING}
STR_CONFIG_SETTING_DRAG_SIGNALS_FIXED_DISTANCE_HELPTEXT         :选择以Ctrl+拖动方法建设信号灯时是否保持固定的间距，如果“关闭”，不考虑隧道和桥梁长度（在隧道和桥梁进出口第一个各放置一个），避免很长一段没有信号灯，如果“打开”，每隔设定的距离（桥梁和隧道长度也计算在内）就放置一个信号灯。
STR_CONFIG_SETTING_SEMAPHORE_BUILD_BEFORE_DATE                  :在 {STRING} 年前自动设置悬臂信号
STR_CONFIG_SETTING_SEMAPHORE_BUILD_BEFORE_DATE_HELPTEXT         :设置电子信号灯出现的时间，在此之前，使用悬臂信号灯（功能相同，外观不同）
STR_CONFIG_SETTING_ENABLE_SIGNAL_GUI                            :使用信号GUI： {STRING}
STR_CONFIG_SETTING_ENABLE_SIGNAL_GUI_HELPTEXT                   :此设置让您在建造铁路信号灯时，看到一个包括所有信号灯种类的窗口，从而毋须按住 Ctrl 键再点击信号灯多次去更换信号灯的种类
STR_CONFIG_SETTING_DEFAULT_SIGNAL_TYPE                          :默认建造的信号灯类型： {STRING}
STR_CONFIG_SETTING_DEFAULT_SIGNAL_TYPE_HELPTEXT                 :默认信号灯类型
STR_CONFIG_SETTING_DEFAULT_SIGNAL_NORMAL                        :通过信号灯
STR_CONFIG_SETTING_DEFAULT_SIGNAL_PBS                           :路径信号灯
STR_CONFIG_SETTING_DEFAULT_SIGNAL_PBSOWAY                       :单向路径信号灯
STR_CONFIG_SETTING_CYCLE_SIGNAL_TYPES                           :在以下信号类型中循环： {STRING}
STR_CONFIG_SETTING_CYCLE_SIGNAL_TYPES_HELPTEXT                  :选择用Ctrl+点击的方式切换信号灯时的切换类型
STR_CONFIG_SETTING_CYCLE_SIGNAL_NORMAL                          :仅有通过信号灯
STR_CONFIG_SETTING_CYCLE_SIGNAL_PBS                             :仅有路径信号灯
STR_CONFIG_SETTING_CYCLE_SIGNAL_ALL                             :全部

STR_CONFIG_SETTING_TOWN_LAYOUT                                  :新建城镇道路自动延伸： {STRING}
STR_CONFIG_SETTING_TOWN_LAYOUT_HELPTEXT                         :选择城市道路网络的建设方式
STR_CONFIG_SETTING_TOWN_LAYOUT_DEFAULT                          :默认
STR_CONFIG_SETTING_TOWN_LAYOUT_BETTER_ROADS                     :改良道路
STR_CONFIG_SETTING_TOWN_LAYOUT_2X2_GRID                         :2x2格
STR_CONFIG_SETTING_TOWN_LAYOUT_3X3_GRID                         :3x3格
STR_CONFIG_SETTING_TOWN_LAYOUT_RANDOM                           :随机
STR_CONFIG_SETTING_ALLOW_TOWN_ROADS                             :允许城镇建设道路： {STRING}
STR_CONFIG_SETTING_ALLOW_TOWN_ROADS_HELPTEXT                    :“打开”时允许成长时建设道路，“关闭”时禁止城镇自行建设道路
STR_CONFIG_SETTING_ALLOW_TOWN_LEVEL_CROSSINGS                   :允许城镇建设平交道: {STRING}
STR_CONFIG_SETTING_ALLOW_TOWN_LEVEL_CROSSINGS_HELPTEXT          :“打开”时允许城镇建设平交路口
STR_CONFIG_SETTING_NOISE_LEVEL                                  :允许城镇控制机场噪音： {STRING}
STR_CONFIG_SETTING_NOISE_LEVEL_HELPTEXT                         :“关闭”本选项时，每个城镇可以建设两个机场，“打开”时，可以建设的机场数目取决于城市对噪音的忍耐度，而这与城市人口、机场规模和距离有关
STR_CONFIG_SETTING_TOWN_FOUNDING                                :在游戏中建立城镇： {STRING}
STR_CONFIG_SETTING_TOWN_FOUNDING_HELPTEXT                       :“打开”本选项时，允许玩家在游戏中创建新城镇
STR_CONFIG_SETTING_TOWN_FOUNDING_FORBIDDEN                      :禁止
STR_CONFIG_SETTING_TOWN_FOUNDING_ALLOWED                        :允许
STR_CONFIG_SETTING_TOWN_FOUNDING_ALLOWED_CUSTOM_LAYOUT          :允许，自定义城镇布局
STR_CONFIG_SETTING_TOWN_CARGOGENMODE                            :城镇货物生成：{STRING}
STR_CONFIG_SETTING_TOWN_CARGOGENMODE_HELPTEXT                   :城镇客货产出与人口的关系。{}平方增长：两倍大小的城镇生产四倍的旅客。{}线性增长：两倍大小的城镇生产两倍的旅客。
STR_CONFIG_SETTING_TOWN_CARGOGENMODE_ORIGINAL                   :四倍（原版）
STR_CONFIG_SETTING_TOWN_CARGOGENMODE_BITCOUNT                   :线性

STR_CONFIG_SETTING_EXTRA_TREE_PLACEMENT                         :树木自动生长： {STRING}
STR_CONFIG_SETTING_EXTRA_TREE_PLACEMENT_HELPTEXT                :控制游戏中数目的随机生长，这将影响依赖树木的工业，比如木材厂
STR_CONFIG_SETTING_EXTRA_TREE_PLACEMENT_NO_SPREAD               :生长但不扩散 {RED}(损坏伐木场)
STR_CONFIG_SETTING_EXTRA_TREE_PLACEMENT_SPREAD_RAINFOREST       :只生长在雨林
STR_CONFIG_SETTING_EXTRA_TREE_PLACEMENT_SPREAD_ALL              :生长并四处扩散
STR_CONFIG_SETTING_EXTRA_TREE_PLACEMENT_NO_GROWTH_NO_SPREAD     :不生长，不扩散 {RED}(损坏伐木场)

STR_CONFIG_SETTING_TOOLBAR_POS                                  :主工具栏位置：{STRING}
STR_CONFIG_SETTING_TOOLBAR_POS_HELPTEXT                         :主工具栏在屏幕上方的位置
STR_CONFIG_SETTING_STATUSBAR_POS                                :状态栏位置: {STRING}
STR_CONFIG_SETTING_STATUSBAR_POS_HELPTEXT                       :状态栏在屏幕下方的位置
STR_CONFIG_SETTING_SNAP_RADIUS                                  :窗口吸附范围：{STRING}
STR_CONFIG_SETTING_SNAP_RADIUS_HELPTEXT                         :移动一个窗口靠近临近的窗口触发自动吸附的距离
STR_CONFIG_SETTING_SNAP_RADIUS_VALUE                            :{COMMA} 像素
STR_CONFIG_SETTING_SNAP_RADIUS_DISABLED                         :关闭
STR_CONFIG_SETTING_SOFT_LIMIT                                   :窗口软性限制（非粘滞）： {STRING}
STR_CONFIG_SETTING_SOFT_LIMIT_HELPTEXT                          :设置为腾出位置显示新的窗口，在打开多少个窗口后自动关闭非锁定窗口
STR_CONFIG_SETTING_SOFT_LIMIT_VALUE                             :{COMMA}
STR_CONFIG_SETTING_SOFT_LIMIT_DISABLED                          :关闭
STR_CONFIG_SETTING_ZOOM_MIN                                     :最大放大倍数: {STRING}
STR_CONFIG_SETTING_ZOOM_MIN_HELPTEXT                            :画面的最大放大倍数，注意：提高放大倍数增加内存需求
STR_CONFIG_SETTING_ZOOM_MAX                                     :最大视角缩小倍数: {STRING}
STR_CONFIG_SETTING_ZOOM_MAX_HELPTEXT                            :画面的最大缩小倍数，过大的缩放级别在使用时会引起延迟
STR_CONFIG_SETTING_SPRITE_ZOOM_MIN                              :贴图的最高分辨率：{STRING}
STR_CONFIG_SETTING_SPRITE_ZOOM_MIN_HELPTEXT                     :限制贴图的最高分辨率。限制贴图分辨率将避免使用高分辨率贴图，即使它们可用。有助于在混用有/无高分辨率图形的 GRF 文件时保持游戏外观的统一。
STR_CONFIG_SETTING_ZOOM_LVL_MIN                                 :4倍
STR_CONFIG_SETTING_ZOOM_LVL_IN_2X                               :2倍
STR_CONFIG_SETTING_ZOOM_LVL_NORMAL                              :普通
STR_CONFIG_SETTING_ZOOM_LVL_OUT_2X                              :2倍
STR_CONFIG_SETTING_ZOOM_LVL_OUT_4X                              :4倍
STR_CONFIG_SETTING_ZOOM_LVL_OUT_8X                              :8倍
STR_CONFIG_SETTING_SPRITE_ZOOM_LVL_MIN                          :4x
STR_CONFIG_SETTING_SPRITE_ZOOM_LVL_IN_2X                        :2x
STR_CONFIG_SETTING_SPRITE_ZOOM_LVL_NORMAL                       :1x
STR_CONFIG_SETTING_TOWN_GROWTH                                  :城镇发展速度：{STRING}
STR_CONFIG_SETTING_TOWN_GROWTH_HELPTEXT                         :城市发展速度
STR_CONFIG_SETTING_TOWN_GROWTH_NONE                             :无
STR_CONFIG_SETTING_TOWN_GROWTH_SLOW                             :慢
STR_CONFIG_SETTING_TOWN_GROWTH_NORMAL                           :正常
STR_CONFIG_SETTING_TOWN_GROWTH_FAST                             :快
STR_CONFIG_SETTING_TOWN_GROWTH_VERY_FAST                        :非常快
STR_CONFIG_SETTING_LARGER_TOWNS                                 :随机生成城镇时，生成大都市的比例为: {STRING}
STR_CONFIG_SETTING_LARGER_TOWNS_HELPTEXT                        :随机生成城镇时，有可能生成大都市的数量，这些大都市起始人口较多、发展也较快。
STR_CONFIG_SETTING_LARGER_TOWNS_VALUE                           :1 / {COMMA}
STR_CONFIG_SETTING_LARGER_TOWNS_DISABLED                        :没有
STR_CONFIG_SETTING_CITY_SIZE_MULTIPLIER                         :初始城市规模因子：{STRING}
STR_CONFIG_SETTING_CITY_SIZE_MULTIPLIER_HELPTEXT                :游戏开局时，城市的平均规模相对于普通城镇的比值

STR_CONFIG_SETTING_LINKGRAPH_INTERVAL                           :每 {STRING}{NBSP}天刷新一次分配图
STR_CONFIG_SETTING_LINKGRAPH_INTERVAL_HELPTEXT                  :指定每次计算货物分配图之间的时间。由于每次重新计算只会处理一个货物分配图元件，因此本设定不代表“每若干日重新计算整个货物分配图”。{}如果此设定赋值越小，則系统需要使用更多处理器时间计算货物分配图。相反，如果此设定赋值越大，則货物被派往新路线所需的时间越长。
STR_CONFIG_SETTING_LINKGRAPH_TIME                               :容许系统用 {STRING}{NBSP}天时间刷新货物分配图
STR_CONFIG_SETTING_LINKGRAPH_TIME_HELPTEXT                      :当刷新货物分配图时，系统会创建一条线程。此处设定的数值即该线程的持续时间。{}赋值越小，线程越有可能在应当停止的时候还未完成，游戏会暂停运作至线程完成工作。相反，赋值越大，则货物分配功能需要较长时间反映线路网变动的影晌。
STR_CONFIG_SETTING_DISTRIBUTION_MANUAL                          :手动
STR_CONFIG_SETTING_DISTRIBUTION_ASYMMETRIC                      :不对称
STR_CONFIG_SETTING_DISTRIBUTION_SYMMETRIC                       :对称
STR_CONFIG_SETTING_DISTRIBUTION_PAX                             :乗客分配方式：{STRING}
STR_CONFIG_SETTING_DISTRIBUTION_PAX_HELPTEXT                    :假设有交通路线连接甲、乙两站。“对称”指甲站往乙站的乗客数量與乙站往甲站的乗客数量大致相同。“不对称”指任何一站往另一站的乗客数量皆由系统随意决定。“手动”指系统不会自动分配乗客的目的地。
STR_CONFIG_SETTING_DISTRIBUTION_MAIL                            :邮件分配方式：{STRING}
STR_CONFIG_SETTING_DISTRIBUTION_MAIL_HELPTEXT                   :假设有交通路线连接甲、乙两站。“对称”指甲站往乙站的邮件数量與乙站往甲站的邮件数量大致相同。“不对称”指任何一站往另一站的邮件数量皆由系统随意决定。“手动”指系统不会自动分配邮件的目的地。
STR_CONFIG_SETTING_DISTRIBUTION_ARMOURED                        :装甲货物分配方式：{STRING}
STR_CONFIG_SETTING_DISTRIBUTION_ARMOURED_HELPTEXT               :“装甲货物”包括温带场景的“贵重品”、寒带场景的“金块”及沙漠场景的“钻石”。使用 NewGRF 可能会改变以上设置。{} 假设有交通路线连接甲、乙两站。“对称”指甲站往乙站的货物数量与乙站往甲站的装甲货物数量大致相同。“不对称”指任何一站往另一站的装甲货物数量皆由系统随意决定。“手动”指系统不会自动分配装甲货物的目的地。{} 建议在温带及沙漠场景使用“对称”，因为银行之间会相互发送贵重品或钻石；在寒带则应使用“不对称”，因为银行不会把金块送回金矿。
STR_CONFIG_SETTING_DISTRIBUTION_DEFAULT                         :其他货物分配方式：{STRING}
STR_CONFIG_SETTING_DISTRIBUTION_DEFAULT_HELPTEXT                :如为此设置赋值“不对称”，则任何一站往另一站的货物数量皆由系统随意决定。如为此设置赋值“手动”，则系统不会依据交通路线分配货物的目的地。
STR_CONFIG_SETTING_LINKGRAPH_ACCURACY                           :分配精确度：{STRING}
STR_CONFIG_SETTING_LINKGRAPH_ACCURACY_HELPTEXT                  :此设定赋值越大，則运算连结图所需的处理器时间越长，您可能会因此见到游戏运行延迟。如果此设定赋值越小，则货物分配的准确度越低，而您可能会发现部份货物沒有被送往您预期它们会到达的目的地。
STR_CONFIG_SETTING_DEMAND_DISTANCE                              :距离对需求的影晌：{STRING}
STR_CONFIG_SETTING_DEMAND_DISTANCE_HELPTEXT                     :如果此设定赋值大于0，则始发站与可能的目的站间的距离会影响该路线获分派货物的数量。某目的站距离始发站越远，获分派的货物越少。此设定的赋值越大，越多货物会被派往较近的站。
STR_CONFIG_SETTING_DEMAND_SIZE                                  :在对称模式下产生的返程货物比例： {STRING}
STR_CONFIG_SETTING_DEMAND_SIZE_HELPTEXT                         :如果把此设定赋一个少于100%的值，则到达某站的货物不会全部被送回始发站。{}如果此设定被赋值为0%，則“对称”模式的表现跟“不对称”模式完全一样
STR_CONFIG_SETTING_SHORT_PATH_SATURATION                        :如果最短路径的饱和度超过{STRING}，把货物改派往容量较大的路径
STR_CONFIG_SETTING_SHORT_PATH_SATURATION_HELPTEXT               :货物分配功能在派送货物时，会优先使用最短路径，当它饱和后改用第二短的路径，如此类推。当所有路径皆饱和但仍未满足需求，系统會由容量较大的路径开始继续加载货物。{}由于路径饱和度难以准确估算，此设定容许您定义一值，使短路径达到该饱和度后，系统便开始加载容量较大的路径。{}如果此设定的值少於100%，就算系统高估路径容量，也不會使过多的货物滞留在站台上。

STR_CONFIG_SETTING_LOCALISATION_UNITS_VELOCITY                  :速度单位：{STRING}
STR_CONFIG_SETTING_LOCALISATION_UNITS_VELOCITY_HELPTEXT         :在界面上以所选择的单位表示速度
STR_CONFIG_SETTING_LOCALISATION_UNITS_VELOCITY_IMPERIAL         :英制（英里/小时）
STR_CONFIG_SETTING_LOCALISATION_UNITS_VELOCITY_METRIC           :公制（千米/小时）
STR_CONFIG_SETTING_LOCALISATION_UNITS_VELOCITY_SI               :国际单位制（米/秒）
STR_CONFIG_SETTING_LOCALISATION_UNITS_VELOCITY_GAMEUNITS        :游戏单位 (格/日)

STR_CONFIG_SETTING_LOCALISATION_UNITS_POWER                     :运输工具功率单位：{STRING}
STR_CONFIG_SETTING_LOCALISATION_UNITS_POWER_HELPTEXT            :在界面上以所选择的单位表示运输工具的功率
STR_CONFIG_SETTING_LOCALISATION_UNITS_POWER_IMPERIAL            :英制（马力）
STR_CONFIG_SETTING_LOCALISATION_UNITS_POWER_METRIC              :公制（马力）
STR_CONFIG_SETTING_LOCALISATION_UNITS_POWER_SI                  :国际单位制（千瓦）

STR_CONFIG_SETTING_LOCALISATION_UNITS_WEIGHT                    :重量单位：{STRING}
STR_CONFIG_SETTING_LOCALISATION_UNITS_WEIGHT_HELPTEXT           :在界面上以所选择的单位表示重量
STR_CONFIG_SETTING_LOCALISATION_UNITS_WEIGHT_IMPERIAL           :英制（英吨）
STR_CONFIG_SETTING_LOCALISATION_UNITS_WEIGHT_METRIC             :公制（吨）
STR_CONFIG_SETTING_LOCALISATION_UNITS_WEIGHT_SI                 :国际单位制（千克）

STR_CONFIG_SETTING_LOCALISATION_UNITS_VOLUME                    :体积单位：{STRING}
STR_CONFIG_SETTING_LOCALISATION_UNITS_VOLUME_HELPTEXT           :在界面上以所选择的单位表示体积
STR_CONFIG_SETTING_LOCALISATION_UNITS_VOLUME_IMPERIAL           :英制（加仑）
STR_CONFIG_SETTING_LOCALISATION_UNITS_VOLUME_METRIC             :公制（升）
STR_CONFIG_SETTING_LOCALISATION_UNITS_VOLUME_SI                 :国际单位制（立方米）

STR_CONFIG_SETTING_LOCALISATION_UNITS_FORCE                     :牵引力单位：{STRING}
STR_CONFIG_SETTING_LOCALISATION_UNITS_FORCE_HELPTEXT            :在界面上以所选择的单位表示牵引力
STR_CONFIG_SETTING_LOCALISATION_UNITS_FORCE_IMPERIAL            :英制（磅力）
STR_CONFIG_SETTING_LOCALISATION_UNITS_FORCE_METRIC              :公制（千克力）
STR_CONFIG_SETTING_LOCALISATION_UNITS_FORCE_SI                  :国际单位制（千牛顿）

STR_CONFIG_SETTING_LOCALISATION_UNITS_HEIGHT                    :高度单位：{STRING}
STR_CONFIG_SETTING_LOCALISATION_UNITS_HEIGHT_HELPTEXT           :在界面上以所选择的单位表示高度
STR_CONFIG_SETTING_LOCALISATION_UNITS_HEIGHT_IMPERIAL           :英制（呎）
STR_CONFIG_SETTING_LOCALISATION_UNITS_HEIGHT_METRIC             :公制（米）
STR_CONFIG_SETTING_LOCALISATION_UNITS_HEIGHT_SI                 :国际单位制（米）

STR_CONFIG_SETTING_LOCALISATION                                 :{ORANGE}本地化
STR_CONFIG_SETTING_GRAPHICS                                     :{ORANGE}图形
STR_CONFIG_SETTING_SOUND                                        :{ORANGE}音效
STR_CONFIG_SETTING_INTERFACE                                    :{ORANGE}界面
STR_CONFIG_SETTING_INTERFACE_GENERAL                            :{ORANGE}通用
STR_CONFIG_SETTING_INTERFACE_VIEWPORTS                          :{ORANGE}视点
STR_CONFIG_SETTING_INTERFACE_CONSTRUCTION                       :{ORANGE}建设
STR_CONFIG_SETTING_ADVISORS                                     :{ORANGE}消息/新闻
STR_CONFIG_SETTING_COMPANY                                      :{ORANGE}公司
STR_CONFIG_SETTING_ACCOUNTING                                   :{ORANGE}财务管理
STR_CONFIG_SETTING_VEHICLES                                     :{ORANGE}车辆
STR_CONFIG_SETTING_VEHICLES_PHYSICS                             :{ORANGE}物理
STR_CONFIG_SETTING_VEHICLES_ROUTING                             :{ORANGE}经由
STR_CONFIG_SETTING_LIMITATIONS                                  :{ORANGE}限制
STR_CONFIG_SETTING_ACCIDENTS                                    :{ORANGE}灾难/事故
STR_CONFIG_SETTING_GENWORLD                                     :{ORANGE}生成地图
STR_CONFIG_SETTING_ENVIRONMENT                                  :{ORANGE}环境
STR_CONFIG_SETTING_ENVIRONMENT_AUTHORITIES                      :{ORANGE}政府监管
STR_CONFIG_SETTING_ENVIRONMENT_TOWNS                            :{ORANGE}城镇
STR_CONFIG_SETTING_ENVIRONMENT_INDUSTRIES                       :{ORANGE}工业设施
STR_CONFIG_SETTING_ENVIRONMENT_CARGODIST                        :{ORANGE}货物分配
STR_CONFIG_SETTING_AI                                           :{ORANGE}竞争
STR_CONFIG_SETTING_AI_NPC                                       :{ORANGE}电脑玩家

STR_CONFIG_SETTING_PATHFINDER_NPF                               :NPF
STR_CONFIG_SETTING_PATHFINDER_YAPF_RECOMMENDED                  :YAPF {BLUE}(推荐)

STR_CONFIG_SETTING_PATHFINDER_FOR_TRAINS                        :火车寻路： {STRING}
STR_CONFIG_SETTING_PATHFINDER_FOR_TRAINS_HELPTEXT               :列车寻路方式
STR_CONFIG_SETTING_PATHFINDER_FOR_ROAD_VEHICLES                 :汽车寻路： {STRING}
STR_CONFIG_SETTING_PATHFINDER_FOR_ROAD_VEHICLES_HELPTEXT        :汽车寻路方式
STR_CONFIG_SETTING_PATHFINDER_FOR_SHIPS                         :船只寻路： {STRING}
STR_CONFIG_SETTING_PATHFINDER_FOR_SHIPS_HELPTEXT                :船只寻路方式
STR_CONFIG_SETTING_REVERSE_AT_SIGNALS                           :遇到红灯时自动掉头 {STRING}
STR_CONFIG_SETTING_REVERSE_AT_SIGNALS_HELPTEXT                  :当列车在信号灯前长时间等待时，允许掉头

STR_CONFIG_SETTING_QUERY_CAPTION                                :{WHITE}改变设置值

# Config errors
STR_CONFIG_ERROR                                                :{WHITE}配置文件错误...
STR_CONFIG_ERROR_ARRAY                                          :{WHITE}... 函数错误 '{STRING}'
STR_CONFIG_ERROR_INVALID_VALUE                                  :{WHITE}...对 '{STRING}'设置了错误值'{STRING}'
STR_CONFIG_ERROR_TRAILING_CHARACTERS                            :{WHITE}... 有多余字符在设定的结尾处'{STRING}'
STR_CONFIG_ERROR_DUPLICATE_GRFID                                :{WHITE}... 忽略 NewGRF '{STRING}': 重复的 GRF ID '{STRING}'
STR_CONFIG_ERROR_INVALID_GRF                                    :{WHITE}... 忽略了无效的 NewGRF '{STRING}': {STRING}
STR_CONFIG_ERROR_INVALID_GRF_NOT_FOUND                          :未找到
STR_CONFIG_ERROR_INVALID_GRF_UNSAFE                             :静态使用时不安全
STR_CONFIG_ERROR_INVALID_GRF_SYSTEM                             :系统NewGRF
STR_CONFIG_ERROR_INVALID_GRF_INCOMPATIBLE                       :与当前版本OpenTTD不兼容
STR_CONFIG_ERROR_INVALID_GRF_UNKNOWN                            :未知
STR_CONFIG_ERROR_INVALID_SAVEGAME_COMPRESSION_LEVEL             :{WHITE}... 压缩等级 '{STRING}' 无效
STR_CONFIG_ERROR_INVALID_SAVEGAME_COMPRESSION_ALGORITHM         :{WHITE}...存档格式 '{STRING}' 不适用. 请转换成 '{STRING}'
STR_CONFIG_ERROR_INVALID_BASE_GRAPHICS_NOT_FOUND                :{WHITE}... 禁用基础图形设置 '{STRING}': 未找到
STR_CONFIG_ERROR_INVALID_BASE_SOUNDS_NOT_FOUND                  :{WHITE}... 禁用基础意义设置 '{STRING}': 未找到
STR_CONFIG_ERROR_INVALID_BASE_MUSIC_NOT_FOUND                   :{WHITE}... 禁用基础音乐设置 '{STRING}': 未找到
STR_CONFIG_ERROR_OUT_OF_MEMORY                                  :{WHITE}内存溢出
STR_CONFIG_ERROR_SPRITECACHE_TOO_BIG                            :{WHITE}无法分配 {BYTES} 的 Sprite 缓存。Sprite 缓存的大小已降至 {BYTES}。OpenTTD 的性能将受到影响。请尝试停用 32bpp 图形及／或减少放大倍数，以降低内存需求

# Video initalization errors
STR_VIDEO_DRIVER_ERROR                                          :{WHITE}图形设置错误…
STR_VIDEO_DRIVER_ERROR_NO_HARDWARE_ACCELERATION                 :{WHITE}… 找不到合适的 GPU。硬件加速已禁用

# Intro window
STR_INTRO_CAPTION                                               :{WHITE}OpenTTD {REV}

STR_INTRO_NEW_GAME                                              :{BLACK}新游戏
STR_INTRO_LOAD_GAME                                             :{BLACK}读取存档
STR_INTRO_PLAY_SCENARIO                                         :{BLACK}以场景开始游戏
STR_INTRO_PLAY_HEIGHTMAP                                        :{BLACK}以高度图开始游戏
STR_INTRO_SCENARIO_EDITOR                                       :{BLACK}场景编辑器
STR_INTRO_MULTIPLAYER                                           :{BLACK}联机游戏

STR_INTRO_GAME_OPTIONS                                          :{BLACK}游戏选项
STR_INTRO_HIGHSCORE                                             :{BLACK}高分榜
STR_INTRO_CONFIG_SETTINGS_TREE                                  :{BLACK}设置
STR_INTRO_NEWGRF_SETTINGS                                       :{BLACK}NewGRF 设置
STR_INTRO_ONLINE_CONTENT                                        :{BLACK}在线查找扩展包
STR_INTRO_SCRIPT_SETTINGS                                       :{BLACK}AI / 脚本 设定
STR_INTRO_QUIT                                                  :{BLACK}退出

STR_INTRO_TOOLTIP_NEW_GAME                                      :{BLACK}开始新游戏. 单击的同时按住Ctrl以跳过地图设置界面
STR_INTRO_TOOLTIP_LOAD_GAME                                     :{BLACK}读取游戏存档
STR_INTRO_TOOLTIP_PLAY_HEIGHTMAP                                :{BLACK}以高度图决定的地形开始一个新游戏
STR_INTRO_TOOLTIP_PLAY_SCENARIO                                 :{BLACK}使用自定义场景开始游戏
STR_INTRO_TOOLTIP_SCENARIO_EDITOR                               :{BLACK}创建自定义的游戏场景
STR_INTRO_TOOLTIP_MULTIPLAYER                                   :{BLACK}开始联机游戏

STR_INTRO_TOOLTIP_TEMPERATE                                     :{BLACK}选择“温带”景观风格
STR_INTRO_TOOLTIP_SUB_ARCTIC_LANDSCAPE                          :{BLACK}选择“寒带”景观风格
STR_INTRO_TOOLTIP_SUB_TROPICAL_LANDSCAPE                        :{BLACK}选择“沙漠”景观风格
STR_INTRO_TOOLTIP_TOYLAND_LANDSCAPE                             :{BLACK}选择 “玩具”景观风格

STR_INTRO_TOOLTIP_GAME_OPTIONS                                  :{BLACK}显示游戏选项
STR_INTRO_TOOLTIP_HIGHSCORE                                     :{BLACK}显示高分榜
STR_INTRO_TOOLTIP_CONFIG_SETTINGS_TREE                          :{BLACK}显示设置
STR_INTRO_TOOLTIP_NEWGRF_SETTINGS                               :{BLACK}显示GRF设定
STR_INTRO_TOOLTIP_ONLINE_CONTENT                                :{BLACK}连接服务器并查找扩展包
STR_INTRO_TOOLTIP_SCRIPT_SETTINGS                               :{BLACK}查看AI和脚本设定
STR_INTRO_TOOLTIP_QUIT                                          :{BLACK}退出 'OpenTTD'

STR_INTRO_BASESET                                               :{BLACK}当前选定的基础图形组缺少 {NUM} 个子画面。请检查基础图形组有无更新。
STR_INTRO_TRANSLATION                                           :{BLACK}中文语言版本缺失了 {NUM} 条翻译。 请注册成为翻译人员，以帮助OpenTTD发展。{}详见readme.txt。

# Quit window
STR_QUIT_CAPTION                                                :{WHITE}退出
STR_QUIT_ARE_YOU_SURE_YOU_WANT_TO_EXIT_OPENTTD                  :{YELLOW}你确定要退出 OpenTTD 吗？
STR_QUIT_YES                                                    :{BLACK}是
STR_QUIT_NO                                                     :{BLACK}否

# Abandon game
STR_ABANDON_GAME_CAPTION                                        :{WHITE}放弃游戏
STR_ABANDON_GAME_QUERY                                          :{YELLOW}你确定要放弃当前的游戏吗？
STR_ABANDON_SCENARIO_QUERY                                      :{YELLOW}你确定要退出当前场景吗？

# Cheat window
STR_CHEATS                                                      :{WHITE}作弊
STR_CHEATS_TOOLTIP                                              :{BLACK}标志您是否用过此作弊选项的单选框
STR_CHEATS_NOTE                                                 :{BLACK}注：使用这些选项将被记录在存档中
STR_CHEAT_MONEY                                                 :{LTBLUE}增加 {CURRENCY_LONG} 现金
STR_CHEAT_CHANGE_COMPANY                                        :{LTBLUE}作为{ORANGE}{COMMA}进行游戏
STR_CHEAT_EXTRA_DYNAMITE                                        :{LTBLUE}神奇推土机 (清除工业设施和其他不可移除物)： {ORANGE}{STRING}
STR_CHEAT_CROSSINGTUNNELS                                       :{LTBLUE}隧道可以相交：{ORANGE}{STRING}
STR_CHEAT_NO_JETCRASH                                           :{LTBLUE}喷气式飞机不会(经常)在小机场坠毁：{ORANGE}{STRING}
STR_CHEAT_EDIT_MAX_HL                                           :{LTBLUE}修改最高地面高度：{ORANGE}{NUM}
STR_CHEAT_EDIT_MAX_HL_QUERY_CAPT                                :{WHITE}修改地图上山丘的最高高度
STR_CHEAT_SWITCH_CLIMATE_TEMPERATE_LANDSCAPE                    :温带景观
STR_CHEAT_SWITCH_CLIMATE_SUB_ARCTIC_LANDSCAPE                   :寒带景观
STR_CHEAT_SWITCH_CLIMATE_SUB_TROPICAL_LANDSCAPE                 :沙漠景观
STR_CHEAT_SWITCH_CLIMATE_TOYLAND_LANDSCAPE                      :奇幻景观
STR_CHEAT_CHANGE_DATE                                           :{LTBLUE}改变日期：{ORANGE}{DATE_SHORT}
STR_CHEAT_CHANGE_DATE_QUERY_CAPT                                :{WHITE}改变当前年份
STR_CHEAT_SETUP_PROD                                            :{LTBLUE}开启可调整产量模式：{ORANGE}{STRING}

# Livery window
STR_LIVERY_CAPTION                                              :{WHITE}{COMPANY} 的色彩方案

STR_LIVERY_GENERAL_TOOLTIP                                      :{BLACK}显示总体配色方案
STR_LIVERY_TRAIN_TOOLTIP                                        :{BLACK}显示列车配色方案
STR_LIVERY_ROAD_VEHICLE_TOOLTIP                                 :{BLACK}显示汽车配色方案
STR_LIVERY_SHIP_TOOLTIP                                         :{BLACK}显示船只配色方案
STR_LIVERY_AIRCRAFT_TOOLTIP                                     :{BLACK}显示飞机配色方案
STR_LIVERY_PRIMARY_TOOLTIP                                      :{BLACK}为选定的配色方案指定主色调
STR_LIVERY_SECONDARY_TOOLTIP                                    :{BLACK}为选定的配色方案指定副色调
STR_LIVERY_PANEL_TOOLTIP                                        :{BLACK}选择一个或多个(CTRL+单击){}要更改的配色方案{}点击方块可以切换不同的方案

STR_LIVERY_DEFAULT                                              :标准外观
STR_LIVERY_STEAM                                                :蒸汽机车
STR_LIVERY_DIESEL                                               :内燃机车
STR_LIVERY_ELECTRIC                                             :电力机车
STR_LIVERY_MONORAIL                                             :单轨机车
STR_LIVERY_MAGLEV                                               :磁悬浮机车
STR_LIVERY_DMU                                                  :DMU 机车
STR_LIVERY_EMU                                                  :电力动车组
STR_LIVERY_PASSENGER_WAGON_STEAM                                :客运机车（蒸汽）
STR_LIVERY_PASSENGER_WAGON_DIESEL                               :客运机车（内燃机）
STR_LIVERY_PASSENGER_WAGON_ELECTRIC                             :客运机车（电力）
STR_LIVERY_PASSENGER_WAGON_MONORAIL                             :客运机车（单轨）
STR_LIVERY_PASSENGER_WAGON_MAGLEV                               :客运机车（磁悬浮）
STR_LIVERY_FREIGHT_WAGON                                        :货运车厢
STR_LIVERY_BUS                                                  :巴士
STR_LIVERY_TRUCK                                                :卡车
STR_LIVERY_PASSENGER_SHIP                                       :旅客轮渡
STR_LIVERY_FREIGHT_SHIP                                         :货运轮船
STR_LIVERY_HELICOPTER                                           :直升机
STR_LIVERY_SMALL_PLANE                                          :小型飞机
STR_LIVERY_LARGE_PLANE                                          :大型飞机
STR_LIVERY_PASSENGER_TRAM                                       :客运电车
STR_LIVERY_FREIGHT_TRAM                                         :货运电车

# Face selection window
STR_FACE_CAPTION                                                :{WHITE}选择头像
STR_FACE_CANCEL_TOOLTIP                                         :{BLACK}放弃新的头像
STR_FACE_OK_TOOLTIP                                             :{BLACK}使用新的头像
STR_FACE_RANDOM                                                 :{BLACK}随机种子

STR_FACE_MALE_BUTTON                                            :{BLACK}男性
STR_FACE_MALE_TOOLTIP                                           :{BLACK}选择男性的头像
STR_FACE_FEMALE_BUTTON                                          :{BLACK}女性
STR_FACE_FEMALE_TOOLTIP                                         :{BLACK}选择女性的头像
STR_FACE_NEW_FACE_BUTTON                                        :{BLACK}换一个！
STR_FACE_NEW_FACE_TOOLTIP                                       :{BLACK}生成一个随机的头像
STR_FACE_ADVANCED                                               :{BLACK}高级
STR_FACE_ADVANCED_TOOLTIP                                       :{BLACK}切换到高级头像选单
STR_FACE_SIMPLE                                                 :{BLACK}简易
STR_FACE_SIMPLE_TOOLTIP                                         :{BLACK}切换到简易头像选单
STR_FACE_LOAD                                                   :{BLACK}载入头像
STR_FACE_LOAD_TOOLTIP                                           :{BLACK}载入预存喜好的头像
STR_FACE_LOAD_DONE                                              :{WHITE}你喜好的头像已经从 OpenTTD 配置文件中读取
STR_FACE_FACECODE                                               :{BLACK}头像种子
STR_FACE_FACECODE_TOOLTIP                                       :{BLACK}查看或设置头像编号
STR_FACE_FACECODE_CAPTION                                       :{WHITE}头像编号
STR_FACE_FACECODE_SET                                           :{WHITE}新编号已经启用
STR_FACE_FACECODE_ERR                                           :{WHITE}编号必须在 0 ~ 4,294,967,295 范围内!
STR_FACE_SAVE                                                   :{BLACK}储存头像
STR_FACE_SAVE_TOOLTIP                                           :{BLACK}储存喜好的头像
STR_FACE_SAVE_DONE                                              :{WHITE}该头像将作为你的喜好储存至 OpenTTD 配置文件中
STR_FACE_EUROPEAN                                               :{BLACK}欧洲人
STR_FACE_SELECT_EUROPEAN                                        :{BLACK}使用欧洲人面孔
STR_FACE_AFRICAN                                                :{BLACK}非洲人
STR_FACE_SELECT_AFRICAN                                         :{BLACK}使用非洲人面孔
STR_FACE_YES                                                    :是
STR_FACE_NO                                                     :否
STR_FACE_MOUSTACHE_EARRING_TOOLTIP                              :{BLACK}是否有 胡子或耳环
STR_FACE_HAIR                                                   :发型
STR_FACE_HAIR_TOOLTIP                                           :{BLACK}选择发型
STR_FACE_EYEBROWS                                               :眉毛
STR_FACE_EYEBROWS_TOOLTIP                                       :{BLACK}选择眉毛
STR_FACE_EYECOLOUR                                              :眼睛
STR_FACE_EYECOLOUR_TOOLTIP                                      :{BLACK}选择眼睛颜色
STR_FACE_GLASSES                                                :眼镜
STR_FACE_GLASSES_TOOLTIP                                        :{BLACK}是否有 眼镜
STR_FACE_GLASSES_TOOLTIP_2                                      :{BLACK}选择眼镜
STR_FACE_NOSE                                                   :鼻子
STR_FACE_NOSE_TOOLTIP                                           :{BLACK}选择鼻子
STR_FACE_LIPS                                                   :嘴唇
STR_FACE_MOUSTACHE                                              :胡子
STR_FACE_LIPS_MOUSTACHE_TOOLTIP                                 :{BLACK}选择嘴唇或是胡子
STR_FACE_CHIN                                                   :下巴
STR_FACE_CHIN_TOOLTIP                                           :{BLACK}选择下巴
STR_FACE_JACKET                                                 :外衣
STR_FACE_JACKET_TOOLTIP                                         :{BLACK}选择外衣
STR_FACE_COLLAR                                                 :领口
STR_FACE_COLLAR_TOOLTIP                                         :{BLACK}选择领口
STR_FACE_TIE                                                    :领带
STR_FACE_EARRING                                                :耳环
STR_FACE_TIE_EARRING_TOOLTIP                                    :{BLACK}选择领带或是耳环

# Network server list
STR_NETWORK_SERVER_LIST_CAPTION                                 :{WHITE}联机游戏
STR_NETWORK_SERVER_LIST_PLAYER_NAME                             :{BLACK}玩家名称：
STR_NETWORK_SERVER_LIST_ENTER_NAME_TOOLTIP                      :{BLACK}其他玩家将通过该名字来认识您

STR_NETWORK_SERVER_LIST_GAME_NAME                               :{BLACK}名称
STR_NETWORK_SERVER_LIST_GAME_NAME_TOOLTIP                       :{BLACK}游戏名称
STR_NETWORK_SERVER_LIST_GENERAL_ONLINE                          :{BLACK}{COMMA}/{COMMA} - {COMMA}/{COMMA}
STR_NETWORK_SERVER_LIST_CLIENTS_CAPTION                         :{BLACK}客户端
STR_NETWORK_SERVER_LIST_CLIENTS_CAPTION_TOOLTIP                 :{BLACK}在线客户端 / 最多 - 在线公司 / 最多
STR_NETWORK_SERVER_LIST_MAP_SIZE_SHORT                          :{BLACK}{COMMA}x{COMMA}
STR_NETWORK_SERVER_LIST_MAP_SIZE_CAPTION                        :{BLACK}地图尺寸
STR_NETWORK_SERVER_LIST_MAP_SIZE_CAPTION_TOOLTIP                :{BLACK}游戏地图大小{}点击可以按地图大小排列
STR_NETWORK_SERVER_LIST_DATE_CAPTION                            :{BLACK}日期
STR_NETWORK_SERVER_LIST_DATE_CAPTION_TOOLTIP                    :{BLACK}当前日期
STR_NETWORK_SERVER_LIST_YEARS_CAPTION                           :{BLACK}年
STR_NETWORK_SERVER_LIST_YEARS_CAPTION_TOOLTIP                   :{BLACK}年数{}游戏正在运行的
STR_NETWORK_SERVER_LIST_INFO_ICONS_TOOLTIP                      :{BLACK}语言，服务器版本和其他信息

STR_NETWORK_SERVER_LIST_CLICK_GAME_TO_SELECT                    :{BLACK}点击列表中的服务器可以选定它
STR_NETWORK_SERVER_LIST_LAST_JOINED_SERVER                      :{BLACK}上一次加入的服务器:
STR_NETWORK_SERVER_LIST_CLICK_TO_SELECT_LAST                    :{BLACK}点击选择您上次加入的服务器

STR_NETWORK_SERVER_LIST_GAME_INFO                               :{SILVER}游戏信息
STR_NETWORK_SERVER_LIST_CLIENTS                                 :{SILVER}客 户 端: {WHITE}{COMMA} / {COMMA} - {COMMA} / {COMMA}
STR_NETWORK_SERVER_LIST_LANGUAGE                                :{SILVER}语　　言： {WHITE}{STRING}
STR_NETWORK_SERVER_LIST_LANDSCAPE                               :{SILVER}场景类型: {WHITE}{STRING}
STR_NETWORK_SERVER_LIST_MAP_SIZE                                :{SILVER}地图尺寸: {WHITE}{COMMA}×{COMMA}
STR_NETWORK_SERVER_LIST_SERVER_VERSION                          :{SILVER}服务器版本: {WHITE}{STRING}
STR_NETWORK_SERVER_LIST_SERVER_ADDRESS                          :{SILVER}该服IP: {WHITE}{STRING}
STR_NETWORK_SERVER_LIST_START_DATE                              :{SILVER}开始日期: {WHITE}{DATE_SHORT}
STR_NETWORK_SERVER_LIST_CURRENT_DATE                            :{SILVER}当前日期: {WHITE}{DATE_SHORT}
STR_NETWORK_SERVER_LIST_PASSWORD                                :{SILVER}有密码保护！
STR_NETWORK_SERVER_LIST_SERVER_OFFLINE                          :{SILVER}服务器离线
STR_NETWORK_SERVER_LIST_SERVER_FULL                             :{SILVER}服务器满员
STR_NETWORK_SERVER_LIST_VERSION_MISMATCH                        :{SILVER}版本不匹配
STR_NETWORK_SERVER_LIST_GRF_MISMATCH                            :{SILVER}NEWGRF 不匹配

STR_NETWORK_SERVER_LIST_JOIN_GAME                               :{BLACK}加入游戏
STR_NETWORK_SERVER_LIST_REFRESH                                 :{BLACK}刷新服务器
STR_NETWORK_SERVER_LIST_REFRESH_TOOLTIP                         :{BLACK}刷新服务器信息

STR_NETWORK_SERVER_LIST_SEARCH_SERVER_INTERNET                  :{BLACK}搜索互联网
STR_NETWORK_SERVER_LIST_SEARCH_SERVER_INTERNET_TOOLTIP          :{BLACK}搜索互联网上的公共服务器
STR_NETWORK_SERVER_LIST_SEARCH_SERVER_LAN                       :{BLACK}搜索局域网
STR_NETWORK_SERVER_LIST_SEARCH_SERVER_LAN_TOOLTIP               :{BLACK}搜索局域网内的服务器
STR_NETWORK_SERVER_LIST_ADD_SERVER                              :{BLACK}添加服务器
STR_NETWORK_SERVER_LIST_ADD_SERVER_TOOLTIP                      :{BLACK}添加一个永远显示在列表中的服务器
STR_NETWORK_SERVER_LIST_START_SERVER                            :{BLACK}启动服务器
STR_NETWORK_SERVER_LIST_START_SERVER_TOOLTIP                    :{BLACK}启动本机作为服务器

STR_NETWORK_SERVER_LIST_PLAYER_NAME_OSKTITLE                    :{BLACK}输入姓名
STR_NETWORK_SERVER_LIST_ENTER_IP                                :{BLACK}输入服务器地址

# Start new multiplayer server
STR_NETWORK_START_SERVER_CAPTION                                :{WHITE}开始新的联机游戏

STR_NETWORK_START_SERVER_NEW_GAME_NAME                          :{BLACK}游戏名称：
STR_NETWORK_START_SERVER_NEW_GAME_NAME_TOOLTIP                  :{BLACK}游戏名称将显示在其他玩家的联机游戏界面中
STR_NETWORK_START_SERVER_SET_PASSWORD                           :{BLACK}设置密码：
STR_NETWORK_START_SERVER_PASSWORD_TOOLTIP                       :{BLACK}如果不希望你的游戏被外人加入，请设置一个密码

STR_NETWORK_START_SERVER_ADVERTISED_LABEL                       :{BLACK}发布到互联网
STR_NETWORK_START_SERVER_ADVERTISED_TOOLTIP                     :{BLACK}选择是否将游戏发布到官方服务器列表。发布的话，可以让互联网上的玩家找到你的服务器并加入游戏，否则进行局域网内的游戏。
STR_NETWORK_START_SERVER_UNADVERTISED                           :否
STR_NETWORK_START_SERVER_ADVERTISED                             :是
STR_NETWORK_START_SERVER_CLIENTS_SELECT                         :{BLACK}{NUM} 客户端
STR_NETWORK_START_SERVER_NUMBER_OF_CLIENTS                      :{BLACK}玩家数目：
STR_NETWORK_START_SERVER_NUMBER_OF_CLIENTS_TOOLTIP              :{BLACK}选择可以参加的玩家上限（达不到此数量仍然可以开始游戏）
STR_NETWORK_START_SERVER_COMPANIES_SELECT                       :{BLACK}{NUM} 公司
STR_NETWORK_START_SERVER_NUMBER_OF_COMPANIES                    :{BLACK}公司数量：
STR_NETWORK_START_SERVER_NUMBER_OF_COMPANIES_TOOLTIP            :{BLACK}限制服务器上可以创建的公司数量
STR_NETWORK_START_SERVER_SPECTATORS_SELECT                      :{BLACK}{NUM} 观众
STR_NETWORK_START_SERVER_NUMBER_OF_SPECTATORS                   :{BLACK}旁观人数：
STR_NETWORK_START_SERVER_NUMBER_OF_SPECTATORS_TOOLTIP           :{BLACK}限制服务器上旁观者的数量
STR_NETWORK_START_SERVER_LANGUAGE_SPOKEN                        :{BLACK}语言选项：
STR_NETWORK_START_SERVER_LANGUAGE_TOOLTIP                       :{BLACK}其他玩家可以知道服务器的官方语言

STR_NETWORK_START_SERVER_NEW_GAME_NAME_OSKTITLE                 :{BLACK}为您的联机游戏取名

# Network game lobby
STR_NETWORK_GAME_LOBBY_CAPTION                                  :{WHITE}联机游戏大厅

STR_NETWORK_GAME_LOBBY_PREPARE_TO_JOIN                          :{BLACK}正在准备加入: {ORANGE}{STRING}
STR_NETWORK_GAME_LOBBY_COMPANY_LIST_TOOLTIP                     :{BLACK}当前参与游戏的公司列表{}您可以加入其中一个公司{}或者在有空位的情况下重建一个公司

STR_NETWORK_GAME_LOBBY_COMPANY_INFO                             :{SILVER}公司信息
STR_NETWORK_GAME_LOBBY_COMPANY_NAME                             :{SILVER}公司信息: {WHITE}{STRING}
STR_NETWORK_GAME_LOBBY_INAUGURATION_YEAR                        :{SILVER}开业时间: {WHITE}{NUM}
STR_NETWORK_GAME_LOBBY_VALUE                                    :{SILVER}公司市值: {WHITE}{CURRENCY_LONG}
STR_NETWORK_GAME_LOBBY_CURRENT_BALANCE                          :{SILVER}流动资金: {WHITE}{CURRENCY_LONG}
STR_NETWORK_GAME_LOBBY_LAST_YEARS_INCOME                        :{SILVER}去年收入: {WHITE}{CURRENCY_LONG}
STR_NETWORK_GAME_LOBBY_PERFORMANCE                              :{SILVER}表现评价: {WHITE}{NUM}

STR_NETWORK_GAME_LOBBY_VEHICLES                                 :{SILVER}车辆船只: {WHITE}{NUM} {TRAIN}, {NUM} {LORRY}, {NUM} {BUS}, {NUM} {SHIP}, {NUM} {PLANE}
STR_NETWORK_GAME_LOBBY_STATIONS                                 :{SILVER}站台: {WHITE}{NUM} {TRAIN}, {NUM} {LORRY}, {NUM} {BUS}, {NUM} {SHIP}, {NUM} {PLANE}
STR_NETWORK_GAME_LOBBY_PLAYERS                                  :{SILVER}玩家：{WHITE}{STRING}

STR_NETWORK_GAME_LOBBY_NEW_COMPANY                              :{BLACK}新公司
STR_NETWORK_GAME_LOBBY_NEW_COMPANY_TOOLTIP                      :{BLACK}创建新公司
STR_NETWORK_GAME_LOBBY_SPECTATE_GAME                            :{BLACK}旁观公司
STR_NETWORK_GAME_LOBBY_SPECTATE_GAME_TOOLTIP                    :{BLACK}作为旁观者观看公司
STR_NETWORK_GAME_LOBBY_JOIN_COMPANY                             :{BLACK}加入公司
STR_NETWORK_GAME_LOBBY_JOIN_COMPANY_TOOLTIP                     :{BLACK}帮助管理公司

# Network connecting window
STR_NETWORK_CONNECTING_CAPTION                                  :{WHITE}正在连接……

############ Leave those lines in this order!!
STR_NETWORK_CONNECTING_1                                        :{BLACK}(1/6) 正在连接……
STR_NETWORK_CONNECTING_2                                        :{BLACK}(2/6) 正在获取授权……
STR_NETWORK_CONNECTING_3                                        :{BLACK}(3/6) 等待……
STR_NETWORK_CONNECTING_4                                        :{BLACK}(4/6) 下载地图……
STR_NETWORK_CONNECTING_5                                        :{BLACK}(5/6) 处理数据……
STR_NETWORK_CONNECTING_6                                        :{BLACK}(6/6) 注册中……

STR_NETWORK_CONNECTING_SPECIAL_1                                :{BLACK}获取游戏信息
STR_NETWORK_CONNECTING_SPECIAL_2                                :{BLACK}获取公司信息
############ End of leave-in-this-order
STR_NETWORK_CONNECTING_WAITING                                  :{BLACK}您前面还有 {NUM} 个客户端
STR_NETWORK_CONNECTING_DOWNLOADING_1                            :{BLACK}{BYTES} 已下载
STR_NETWORK_CONNECTING_DOWNLOADING_2                            :{BLACK}{BYTES} / {BYTES} 已下载

STR_NETWORK_CONNECTION_DISCONNECT                               :{BLACK}断开

STR_NETWORK_NEED_GAME_PASSWORD_CAPTION                          :{WHITE}服务器需要密码：
STR_NETWORK_NEED_COMPANY_PASSWORD_CAPTION                       :{WHITE}公司需要密码：
STR_NETWORK_COMPANY_LIST_CLIENT_LIST_CAPTION                    :{WHITE}客户端列表

# Network company list added strings
STR_NETWORK_COMPANY_LIST_CLIENT_LIST                            :客户端列表
STR_NETWORK_COMPANY_LIST_SPECTATE                               :旁观
STR_NETWORK_COMPANY_LIST_NEW_COMPANY                            :新公司

# Network client list
STR_NETWORK_CLIENTLIST_KICK                                     :踢出
STR_NETWORK_CLIENTLIST_BAN                                      :禁止
STR_NETWORK_CLIENTLIST_SPEAK_TO_ALL                             :向全体人广播
STR_NETWORK_CLIENTLIST_SPEAK_TO_COMPANY                         :向本公司广播
STR_NETWORK_CLIENTLIST_SPEAK_TO_CLIENT                          :私聊

STR_NETWORK_SERVER                                              :服务器
STR_NETWORK_CLIENT                                              :客户端
STR_NETWORK_SPECTATORS                                          :旁观者

# Network set password
STR_COMPANY_PASSWORD_CANCEL                                     :{BLACK}不保存所输入的密码
STR_COMPANY_PASSWORD_OK                                         :{BLACK}为公司设置新密码
STR_COMPANY_PASSWORD_CAPTION                                    :{WHITE}公司密码
STR_COMPANY_PASSWORD_MAKE_DEFAULT                               :{BLACK}默认公司密码
STR_COMPANY_PASSWORD_MAKE_DEFAULT_TOOLTIP                       :{BLACK}将此公司密码作为新公司的默认密码

# Network company info join/password
STR_COMPANY_VIEW_JOIN                                           :{BLACK}加入
STR_COMPANY_VIEW_JOIN_TOOLTIP                                   :{BLACK}加入该公司
STR_COMPANY_VIEW_PASSWORD                                       :{BLACK}密码
STR_COMPANY_VIEW_PASSWORD_TOOLTIP                               :{BLACK}设置密码可以防止未经授权的用户随意加入。
STR_COMPANY_VIEW_SET_PASSWORD                                   :{BLACK}设置公司密码

# Network chat
STR_NETWORK_CHAT_SEND                                           :{BLACK}发送
STR_NETWORK_CHAT_COMPANY_CAPTION                                :[团队] :
STR_NETWORK_CHAT_CLIENT_CAPTION                                 :[私聊] {STRING}：
STR_NETWORK_CHAT_ALL_CAPTION                                    :[全体] :

STR_NETWORK_CHAT_COMPANY                                        :[团队] {STRING}: {WHITE}{STRING}
STR_NETWORK_CHAT_TO_COMPANY                                     :[团队]{STRING}: {WHITE}{STRING}
STR_NETWORK_CHAT_CLIENT                                         :[私聊] {STRING}: {WHITE}{STRING}
STR_NETWORK_CHAT_TO_CLIENT                                      :[私聊]{STRING}: {WHITE}{STRING}
STR_NETWORK_CHAT_ALL                                            :[全体] {STRING}: {WHITE}{STRING}
STR_NETWORK_CHAT_OSKTITLE                                       :{BLACK}请输入联机聊天内容

# Network messages
STR_NETWORK_ERROR_NOTAVAILABLE                                  :{WHITE}未找到网络设备
STR_NETWORK_ERROR_NOSERVER                                      :{WHITE}未找到任何联机游戏
STR_NETWORK_ERROR_NOCONNECTION                                  :{WHITE}服务器没有响应
STR_NETWORK_ERROR_NEWGRF_MISMATCH                               :{WHITE}因为 NewGRF 不匹配而无法连接
STR_NETWORK_ERROR_DESYNC                                        :{WHITE}联机游戏同步失败
STR_NETWORK_ERROR_LOSTCONNECTION                                :{WHITE}联机游戏被断开
STR_NETWORK_ERROR_SAVEGAMEERROR                                 :{WHITE}无法读取存档
STR_NETWORK_ERROR_SERVER_START                                  :{WHITE}无法启动服务器模式
STR_NETWORK_ERROR_CLIENT_START                                  :{WHITE}无法连接
STR_NETWORK_ERROR_TIMEOUT                                       :{WHITE}连接 #{NUM} 超时
STR_NETWORK_ERROR_SERVER_ERROR                                  :{WHITE}传输协议错误，连接断开
STR_NETWORK_ERROR_WRONG_REVISION                                :{WHITE}此客户端版本与服务器端不匹配
STR_NETWORK_ERROR_WRONG_PASSWORD                                :{WHITE}密码错误
STR_NETWORK_ERROR_SERVER_FULL                                   :{WHITE}服务器已经满员
STR_NETWORK_ERROR_SERVER_BANNED                                 :{WHITE}您的IP已被该服务器封禁(ban)
STR_NETWORK_ERROR_KICKED                                        :{WHITE}您已被踢出服务器
STR_NETWORK_ERROR_KICK_MESSAGE                                  :{WHITE}原因：{STRING}
STR_NETWORK_ERROR_CHEATER                                       :{WHITE}此服务器不允许作弊
STR_NETWORK_ERROR_TOO_MANY_COMMANDS                             :{WHITE}您向服务器发送操作指令过于频繁
STR_NETWORK_ERROR_TIMEOUT_PASSWORD                              :{WHITE}输入密码超时
STR_NETWORK_ERROR_TIMEOUT_COMPUTER                              :{WHITE}您的计算机联网超时
STR_NETWORK_ERROR_TIMEOUT_MAP                                   :{WHITE}您的计算机下载地图用时过长
STR_NETWORK_ERROR_TIMEOUT_JOIN                                  :{WHITE}您的计算机加入服务器用时过长

############ Leave those lines in this order!!
STR_NETWORK_ERROR_CLIENT_GENERAL                                :一般错误
STR_NETWORK_ERROR_CLIENT_DESYNC                                 :同步错误
STR_NETWORK_ERROR_CLIENT_SAVEGAME                               :不能读取地图
STR_NETWORK_ERROR_CLIENT_CONNECTION_LOST                        :连接丢失
STR_NETWORK_ERROR_CLIENT_PROTOCOL_ERROR                         :套接字错误
STR_NETWORK_ERROR_CLIENT_NEWGRF_MISMATCH                        :NewGRF 不匹配
STR_NETWORK_ERROR_CLIENT_NOT_AUTHORIZED                         :没有授权
STR_NETWORK_ERROR_CLIENT_NOT_EXPECTED                           :收到异常数据包
STR_NETWORK_ERROR_CLIENT_WRONG_REVISION                         :错误的版本
STR_NETWORK_ERROR_CLIENT_NAME_IN_USE                            :已经有人用这个名字了
STR_NETWORK_ERROR_CLIENT_WRONG_PASSWORD                         :错误的密码
STR_NETWORK_ERROR_CLIENT_COMPANY_MISMATCH                       :错误的公司ID于DoCommand
STR_NETWORK_ERROR_CLIENT_KICKED                                 :被服务器踢出
STR_NETWORK_ERROR_CLIENT_CHEATER                                :正在尝试作弊
STR_NETWORK_ERROR_CLIENT_SERVER_FULL                            :服务器满员
STR_NETWORK_ERROR_CLIENT_TOO_MANY_COMMANDS                      :操作指令过于频繁
STR_NETWORK_ERROR_CLIENT_TIMEOUT_PASSWORD                       :没有在规定时间内收到密码
STR_NETWORK_ERROR_CLIENT_TIMEOUT_COMPUTER                       :超时
STR_NETWORK_ERROR_CLIENT_TIMEOUT_MAP                            :下载地图用时过长
STR_NETWORK_ERROR_CLIENT_TIMEOUT_JOIN                           :处理地图用时过长
############ End of leave-in-this-order

STR_NETWORK_ERROR_CLIENT_GUI_LOST_CONNECTION_CAPTION            :{WHITE}失去链接
STR_NETWORK_ERROR_CLIENT_GUI_LOST_CONNECTION                    :{WHITE}已经有 {NUM} 秒没有从服务器收到任何数据

# Network related errors
STR_NETWORK_SERVER_MESSAGE                                      :*** {1:STRING}
############ Leave those lines in this order!!
STR_NETWORK_SERVER_MESSAGE_GAME_PAUSED                          :游戏暂停 ({STRING})
STR_NETWORK_SERVER_MESSAGE_GAME_STILL_PAUSED_1                  :游戏仍然暂停 ({STRING})
STR_NETWORK_SERVER_MESSAGE_GAME_STILL_PAUSED_2                  :游戏仍然暂停 ({STRING}, {STRING})
STR_NETWORK_SERVER_MESSAGE_GAME_STILL_PAUSED_3                  :游戏仍然暂停 ({STRING}, {STRING}, {STRING})
STR_NETWORK_SERVER_MESSAGE_GAME_STILL_PAUSED_4                  :游戏暂停中 ({STRING}, {STRING}, {STRING}, {STRING})
STR_NETWORK_SERVER_MESSAGE_GAME_STILL_PAUSED_5                  :游戏仍然暂停 ({STRING}, {STRING}, {STRING}, {STRING}, {STRING})
STR_NETWORK_SERVER_MESSAGE_GAME_UNPAUSED                        :游戏取消暂停 ({STRING})
STR_NETWORK_SERVER_MESSAGE_GAME_REASON_NOT_ENOUGH_PLAYERS       :玩家数
STR_NETWORK_SERVER_MESSAGE_GAME_REASON_CONNECTING_CLIENTS       :连接客户端
STR_NETWORK_SERVER_MESSAGE_GAME_REASON_MANUAL                   :手动
STR_NETWORK_SERVER_MESSAGE_GAME_REASON_GAME_SCRIPT              :游戏脚本
STR_NETWORK_SERVER_MESSAGE_GAME_REASON_LINK_GRAPH               :等待货物分配图更新
############ End of leave-in-this-order
STR_NETWORK_MESSAGE_CLIENT_LEAVING                              :离开
STR_NETWORK_MESSAGE_CLIENT_JOINED                               :*** {STRING} 已加入游戏
STR_NETWORK_MESSAGE_CLIENT_JOINED_ID                            :*** {STRING} 加入了游戏 (Client #{2:NUM})
STR_NETWORK_MESSAGE_CLIENT_COMPANY_JOIN                         :*** {STRING} 已加入 #{2:NUM} 公司
STR_NETWORK_MESSAGE_CLIENT_COMPANY_SPECTATE                     :*** {STRING} 已作为观众加入
STR_NETWORK_MESSAGE_CLIENT_COMPANY_NEW                          :*** {STRING} 成立了新公司 (#{2:NUM})
STR_NETWORK_MESSAGE_CLIENT_LEFT                                 :*** {STRING} 已离开游戏 ({2:STRING})
STR_NETWORK_MESSAGE_NAME_CHANGE                                 :*** {STRING} 已更改姓名为 {STRING}
STR_NETWORK_MESSAGE_GIVE_MONEY                                  :*** {STRING} 给予 {1:STRING} {2:CURRENCY_LONG}
STR_NETWORK_MESSAGE_SERVER_SHUTDOWN                             :{WHITE}服务器关闭了进程
STR_NETWORK_MESSAGE_SERVER_REBOOT                               :{WHITE}服务器正在重新启动。{}请等待……
STR_NETWORK_MESSAGE_KICKED                                      :*** {STRING} 被踢出服务器。原因：({STRING})

# Content downloading window
STR_CONTENT_TITLE                                               :{WHITE}下载内容
STR_CONTENT_TYPE_CAPTION                                        :{BLACK}类型
STR_CONTENT_TYPE_CAPTION_TOOLTIP                                :{BLACK}扩展包类型
STR_CONTENT_NAME_CAPTION                                        :{BLACK}名称
STR_CONTENT_NAME_CAPTION_TOOLTIP                                :{BLACK}内容名称
STR_CONTENT_MATRIX_TOOLTIP                                      :{BLACK}单击一行以查看详情{}单击复选框选择下载
STR_CONTENT_SELECT_ALL_CAPTION                                  :{BLACK}全选
STR_CONTENT_SELECT_ALL_CAPTION_TOOLTIP                          :{BLACK}选定所有扩展包
STR_CONTENT_SELECT_UPDATES_CAPTION                              :{BLACK}选择升级
STR_CONTENT_SELECT_UPDATES_CAPTION_TOOLTIP                      :{BLACK}更新所有已下载的扩展包
STR_CONTENT_UNSELECT_ALL_CAPTION                                :{BLACK}取消全选
STR_CONTENT_UNSELECT_ALL_CAPTION_TOOLTIP                        :{BLACK}取消全部选择
STR_CONTENT_SEARCH_EXTERNAL                                     :{BLACK}搜索整个网络
STR_CONTENT_SEARCH_EXTERNAL_TOOLTIP                             :{BLACK}在与OpenTTD没有联系的网站搜寻没有纳入OpenTTD內容服务的內容
STR_CONTENT_SEARCH_EXTERNAL_DISCLAIMER_CAPTION                  :{WHITE}正在离开游戏！
STR_CONTENT_SEARCH_EXTERNAL_DISCLAIMER                          :{WHITE}在外部网站下载內容的规则及条款可能跟OpenTTD引用的规则及条款不同。{}您需要参照有关网站以取得在OpenTTD安装有关內容的资讯。{}您要継续吗？
STR_CONTENT_FILTER_TITLE                                        :{BLACK}标签/名称过滤器
STR_CONTENT_OPEN_URL                                            :{BLACK}查看主页
STR_CONTENT_OPEN_URL_TOOLTIP                                    :{BLACK}打开该扩展包主页
STR_CONTENT_DOWNLOAD_CAPTION                                    :{BLACK}下载
STR_CONTENT_DOWNLOAD_CAPTION_TOOLTIP                            :{BLACK}下载选定的内容
STR_CONTENT_TOTAL_DOWNLOAD_SIZE                                 :{SILVER}总计下载大小: {WHITE}{BYTES}
STR_CONTENT_DETAIL_TITLE                                        :{SILVER}扩展包信息
STR_CONTENT_DETAIL_SUBTITLE_UNSELECTED                          :{SILVER}您尚未选择下载该扩展包
STR_CONTENT_DETAIL_SUBTITLE_SELECTED                            :{SILVER}您已选择需要下载的扩展包
STR_CONTENT_DETAIL_SUBTITLE_AUTOSELECTED                        :{SILVER}此依存组件已被选择下载。
STR_CONTENT_DETAIL_SUBTITLE_ALREADY_HERE                        :{SILVER}您已经下载过该扩展包
STR_CONTENT_DETAIL_SUBTITLE_DOES_NOT_EXIST                      :{SILVER}该扩展包无法识别，OpenTTD无法下载该扩展包
STR_CONTENT_DETAIL_UPDATE                                       :{SILVER}该扩展包将会替换到当前使用的 {STRING}
STR_CONTENT_DETAIL_NAME                                         :{SILVER}名称: {WHITE}{STRING}
STR_CONTENT_DETAIL_VERSION                                      :{SILVER}版本: {WHITE}{STRING}
STR_CONTENT_DETAIL_DESCRIPTION                                  :{SILVER}描述: {WHITE}{STRING}
STR_CONTENT_DETAIL_URL                                          :{SILVER}链接: {WHITE}{STRING}
STR_CONTENT_DETAIL_TYPE                                         :{SILVER}类型: {WHITE}{STRING}
STR_CONTENT_DETAIL_FILESIZE                                     :{SILVER}大小: {WHITE}{BYTES}
STR_CONTENT_DETAIL_SELECTED_BECAUSE_OF                          :{SILVER}按 {WHITE}{STRING} 选择
STR_CONTENT_DETAIL_DEPENDENCIES                                 :{SILVER}依存： {WHITE}{STRING}
STR_CONTENT_DETAIL_TAGS                                         :{SILVER}标签: {WHITE}{STRING}
STR_CONTENT_NO_ZLIB                                             :{WHITE}OpenTTD 未装载 "zlib" 支持模块 ...
STR_CONTENT_NO_ZLIB_SUB                                         :{WHITE}... 无法下载zlib内容!

# Order of these is important!
STR_CONTENT_TYPE_BASE_GRAPHICS                                  :基本GRF
STR_CONTENT_TYPE_NEWGRF                                         :NewGRF
STR_CONTENT_TYPE_AI                                             :AI
STR_CONTENT_TYPE_AI_LIBRARY                                     :AI 库
STR_CONTENT_TYPE_SCENARIO                                       :场景
STR_CONTENT_TYPE_HEIGHTMAP                                      :高度图
STR_CONTENT_TYPE_BASE_SOUNDS                                    :基本音效
STR_CONTENT_TYPE_BASE_MUSIC                                     :基本音乐
STR_CONTENT_TYPE_GAME_SCRIPT                                    :游戏脚本
STR_CONTENT_TYPE_GS_LIBRARY                                     :脚本库

# Content downloading progress window
STR_CONTENT_DOWNLOAD_TITLE                                      :{WHITE}下载中...
STR_CONTENT_DOWNLOAD_INITIALISE                                 :{WHITE}正在发送请求...
STR_CONTENT_DOWNLOAD_FILE                                       :{WHITE}正在下载 {STRING} ({NUM} / {NUM})
STR_CONTENT_DOWNLOAD_COMPLETE                                   :{WHITE}下载完毕
STR_CONTENT_DOWNLOAD_PROGRESS_SIZE                              :{WHITE}已下载 {BYTES} / {BYTES} ({NUM} %)

# Content downloading error messages
STR_CONTENT_ERROR_COULD_NOT_CONNECT                             :{WHITE}无法链接到下载服务器...
STR_CONTENT_ERROR_COULD_NOT_DOWNLOAD                            :{WHITE}下载失败...
STR_CONTENT_ERROR_COULD_NOT_DOWNLOAD_CONNECTION_LOST            :{WHITE}... 链接丢失
STR_CONTENT_ERROR_COULD_NOT_DOWNLOAD_FILE_NOT_WRITABLE          :{WHITE}... 文件无法写入
STR_CONTENT_ERROR_COULD_NOT_EXTRACT                             :{WHITE}无法解压该扩展包

STR_MISSING_GRAPHICS_SET_CAPTION                                :{WHITE}缺失图形组
STR_MISSING_GRAPHICS_SET_MESSAGE                                :{BLACK}OpenTTD 需要基础图形组用以绘制界面。您是否希望 OpenTTD 下载并安装以下图形组？
STR_MISSING_GRAPHICS_YES_DOWNLOAD                               :{BLACK}好，开始下载
STR_MISSING_GRAPHICS_NO_QUIT                                    :{BLACK}不，退出OpenTTD

STR_MISSING_GRAPHICS_ERROR_TITLE                                :{WHITE}下载失败
STR_MISSING_GRAPHICS_ERROR                                      :{BLACK}下载图形组失败。{}请手动下载图形组。
STR_MISSING_GRAPHICS_ERROR_QUIT                                 :{BLACK}退出 OpenTTD

# Transparency settings window
STR_TRANSPARENCY_CAPTION                                        :{WHITE}透明选项
STR_TRANSPARENT_SIGNS_TOOLTIP                                   :{BLACK}调整标志是否为透明{}CTRL+点击 锁定
STR_TRANSPARENT_TREES_TOOLTIP                                   :{BLACK}调整树木是否为透明{}CTRL+点击 锁定
STR_TRANSPARENT_HOUSES_TOOLTIP                                  :{BLACK}调整建筑是否为透明{}CTRL+点击 锁定
STR_TRANSPARENT_INDUSTRIES_TOOLTIP                              :{BLACK}调整工业设施是否为透明{}CTRL+点击 锁定
STR_TRANSPARENT_BUILDINGS_TOOLTIP                               :{BLACK}调整车站、码头及路点等是否为透明{}CTRL+点击 锁定
STR_TRANSPARENT_BRIDGES_TOOLTIP                                 :{BLACK}调整桥梁是否为透明{}CTRL+点击 锁定
STR_TRANSPARENT_STRUCTURES_TOOLTIP                              :{BLACK}调整灯塔及信号发射塔是否为透明{}CTRL+点击 锁定
STR_TRANSPARENT_CATENARY_TOOLTIP                                :{BLACK}调整电气铁路电线是否为透明{}CTRL+点击 锁定
STR_TRANSPARENT_LOADING_TOOLTIP                                 :{BLACK}调整装载进度显示是否为透明{}CTRL+点击 锁定
STR_TRANSPARENT_INVISIBLE_TOOLTIP                               :{BLACK}选择设置为：不显示或透明

# Linkgraph legend window
STR_LINKGRAPH_LEGEND_CAPTION                                    :{BLACK}客货流图标
STR_LINKGRAPH_LEGEND_ALL                                        :{BLACK}全部
STR_LINKGRAPH_LEGEND_NONE                                       :{BLACK}无
STR_LINKGRAPH_LEGEND_SELECT_COMPANIES                           :{BLACK}选择要查看的公司
STR_LINKGRAPH_LEGEND_COMPANY_TOOLTIP                            :{BLACK}{STRING}{}{COMPANY}

# Linkgraph legend window and linkgraph legend in smallmap
STR_LINKGRAPH_LEGEND_UNUSED                                     :{TINY_FONT}{BLACK}空跑
STR_LINKGRAPH_LEGEND_SATURATED                                  :{TINY_FONT}{BLACK}饱和
STR_LINKGRAPH_LEGEND_OVERLOADED                                 :{TINY_FONT}{BLACK}超载

# Base for station construction window(s)
STR_STATION_BUILD_COVERAGE_AREA_TITLE                           :{BLACK}显示覆盖区域
STR_STATION_BUILD_COVERAGE_OFF                                  :{BLACK}关闭
STR_STATION_BUILD_COVERAGE_ON                                   :{BLACK}开启
STR_STATION_BUILD_COVERAGE_AREA_OFF_TOOLTIP                     :{BLACK}不显示覆盖的区域
STR_STATION_BUILD_COVERAGE_AREA_ON_TOOLTIP                      :{BLACK}显示可以覆盖的区域
STR_STATION_BUILD_ACCEPTS_CARGO                                 :{BLACK}接受：{GOLD}{CARGO_LIST}
STR_STATION_BUILD_SUPPLIES_CARGO                                :{BLACK}供给: {GOLD}{CARGO_LIST}

# Join station window
STR_JOIN_STATION_CAPTION                                        :{WHITE}合并车站
STR_JOIN_STATION_CREATE_SPLITTED_STATION                        :{YELLOW}建造分体车站

STR_JOIN_WAYPOINT_CAPTION                                       :{WHITE}合并路点
STR_JOIN_WAYPOINT_CREATE_SPLITTED_WAYPOINT                      :{YELLOW}建造分体路点

# Generic toolbar
STR_TOOLBAR_DISABLED_NO_VEHICLE_AVAILABLE                       :{BLACK}已禁用，由于现在没有可用于该基础设施的车辆

# Rail construction toolbar
STR_RAIL_TOOLBAR_RAILROAD_CONSTRUCTION_CAPTION                  :铁路建设
STR_RAIL_TOOLBAR_ELRAIL_CONSTRUCTION_CAPTION                    :电气化铁路建设
STR_RAIL_TOOLBAR_MONORAIL_CONSTRUCTION_CAPTION                  :单轨铁路建设
STR_RAIL_TOOLBAR_MAGLEV_CONSTRUCTION_CAPTION                    :磁悬浮铁路建设

STR_RAIL_TOOLBAR_TOOLTIP_BUILD_RAILROAD_TRACK                   :{BLACK}建设轨道。按住 Ctrl 键切换建设/移除轨道。按住 Shift 键显示预计费用。
STR_RAIL_TOOLBAR_TOOLTIP_BUILD_AUTORAIL                         :{BLACK}使用多向路轨工具铺设轨道。按住 Ctrl 键切换建设/移除轨道。按住 Shift 键显示预计费用。
STR_RAIL_TOOLBAR_TOOLTIP_BUILD_TRAIN_DEPOT_FOR_BUILDING         :{BLACK}建设列车车库（可以购买或维护列车）按住 Shift 键显示预计费用。
STR_RAIL_TOOLBAR_TOOLTIP_CONVERT_RAIL_TO_WAYPOINT               :{BLACK}将铁路变为路点。按住 Ctrl 键允许合并路点。按住 Shift 键显示预计费用。
STR_RAIL_TOOLBAR_TOOLTIP_BUILD_RAILROAD_STATION                 :{BLACK}建设火车站。按住 Ctrl 键允许合并站台。按住 Shift 键显示预计费用。
STR_RAIL_TOOLBAR_TOOLTIP_BUILD_RAILROAD_SIGNALS                 :{BLACK}建造铁路信号。{} 按住 Ctrl 键点选铁路，系统会切换悬臂式/电子式信号灯，或者更改被点选信号灯的种类{} 在一段直线铁路上拖拽，系统会依照设置的信号间距，沿铁路建立信号灯。如果按住 Ctrl 键拖拽，系统会建造信号灯至拖拽方向前的下一个道岔{} 如果按住 Shift 键点击铁路或在铁路上拖拽，系统会显示建置成本但不设置信号灯{} 如果按住 Ctrl 键点击此键，系统会切换信号灯选择窗口的显示状态
STR_RAIL_TOOLBAR_TOOLTIP_BUILD_RAILROAD_BRIDGE                  :{BLACK}建设铁路桥梁。按住 Shift 键显示预计费用。
STR_RAIL_TOOLBAR_TOOLTIP_BUILD_RAILROAD_TUNNEL                  :{BLACK}建设铁路隧道。按住 Shift 键显示预计费用。
STR_RAIL_TOOLBAR_TOOLTIP_TOGGLE_BUILD_REMOVE_FOR                :{BLACK}切换建设/拆除轨道、信号灯、路点和车站。按住 Ctrl 键可在移除路点和车站时同时移除轨道。
STR_RAIL_TOOLBAR_TOOLTIP_CONVERT_RAIL                           :{BLACK}转换/升级 铁路类型。按住 Shift 键显示预计费用。

STR_RAIL_NAME_RAILROAD                                          :铁路
STR_RAIL_NAME_ELRAIL                                            :电气化铁路
STR_RAIL_NAME_MONORAIL                                          :单轨铁路
STR_RAIL_NAME_MAGLEV                                            :磁悬浮铁路

# Rail depot construction window
STR_BUILD_DEPOT_TRAIN_ORIENTATION_CAPTION                       :{WHITE}列车车库方向
STR_BUILD_DEPOT_TRAIN_ORIENTATION_TOOLTIP                       :{BLACK}选择列车车库的方向

# Rail waypoint construction window
STR_WAYPOINT_CAPTION                                            :{WHITE}路点
STR_WAYPOINT_GRAPHICS_TOOLTIP                                   :{BLACK}选择路点类型

# Rail station construction window
STR_STATION_BUILD_RAIL_CAPTION                                  :{WHITE}火车站选单
STR_STATION_BUILD_ORIENTATION                                   :{BLACK}方向
STR_STATION_BUILD_RAILROAD_ORIENTATION_TOOLTIP                  :{BLACK}选择火车站的方向
STR_STATION_BUILD_NUMBER_OF_TRACKS                              :{BLACK}轨道数量
STR_STATION_BUILD_NUMBER_OF_TRACKS_TOOLTIP                      :{BLACK}选择车站站台的数量
STR_STATION_BUILD_PLATFORM_LENGTH                               :{BLACK}站台长度
STR_STATION_BUILD_PLATFORM_LENGTH_TOOLTIP                       :{BLACK}选择车站站台的长度
STR_STATION_BUILD_DRAG_DROP                                     :{BLACK}拖动模式
STR_STATION_BUILD_DRAG_DROP_TOOLTIP                             :{BLACK}使用拖动模式建设车站

STR_STATION_BUILD_STATION_CLASS_TOOLTIP                         :{BLACK}选择一个要显示车站类型
STR_STATION_BUILD_STATION_TYPE_TOOLTIP                          :{BLACK}选择要建造的车站类型

STR_STATION_CLASS_DFLT                                          :默认车站
STR_STATION_CLASS_WAYP                                          :路标

# Signal window
STR_BUILD_SIGNAL_CAPTION                                        :{WHITE}信号灯
STR_BUILD_SIGNAL_SEMAPHORE_NORM_TOOLTIP                         :{BLACK}通过信号灯（悬臂）{}是最基本的信号灯，只允许一列车进入该信号灯以后的区间
STR_BUILD_SIGNAL_SEMAPHORE_ENTRY_TOOLTIP                        :{BLACK}入口信号灯（悬臂）{}在下一轨道区间上至少有一个出口信号灯是绿色时此信号亮绿灯,否则亮红灯
STR_BUILD_SIGNAL_SEMAPHORE_EXIT_TOOLTIP                         :{BLACK}出口信号灯（悬臂）{}信号显示条件与通过信号灯相同,但是它的状态可以触发入口及复合信号灯
STR_BUILD_SIGNAL_SEMAPHORE_COMBO_TOOLTIP                        :{BLACK}复合信号灯（悬臂）{}复合信号灯是入口和出口信号灯的组合,这样允许建立大型“树状”预警信号灯系统
STR_BUILD_SIGNAL_SEMAPHORE_PBS_TOOLTIP                          :{BLACK}路径信号灯（悬臂）{}路径信号灯为列车预留一条到安全停车位的路径，而其它路径仍然可以使用，从而允许一列以上的列车同时进入一个信号区间
STR_BUILD_SIGNAL_SEMAPHORE_PBS_OWAY_TOOLTIP                     :{BLACK}单向路径信号灯（悬臂）{}路径信号灯为列车预留一条到安全停车位的路径，而其它路径仍然可以使用，从而允许一列以上的列车同时进入一个信号区间
STR_BUILD_SIGNAL_ELECTRIC_NORM_TOOLTIP                          :{BLACK}通过信号灯（电子）{}是最基本的信号灯，只允许一列车进入该信号灯以后的区间
STR_BUILD_SIGNAL_ELECTRIC_ENTRY_TOOLTIP                         :{BLACK}入口信号灯（电子）{}当下一轨道区间至少有一个出口信号灯是绿色时,此信号灯亮绿灯,否则亮红灯
STR_BUILD_SIGNAL_ELECTRIC_EXIT_TOOLTIP                          :{BLACK}出口信号灯（电子){}信号显示条件与通过信号灯相同,但是它的状态可以触发入口及复合信号灯
STR_BUILD_SIGNAL_ELECTRIC_COMBO_TOOLTIP                         :{BLACK}复合信号（电子）{}复合信号灯是入口和出口信号灯的组合,这样允许建立大型“树状”预警信号灯系统
STR_BUILD_SIGNAL_ELECTRIC_PBS_TOOLTIP                           :{BLACK}路径信号灯（电子）{}路径信号灯为列车预留一条到安全停车位的路径，而其它路径仍然可以使用，从而允许一列以上的列车同时进入一个信号区间
STR_BUILD_SIGNAL_ELECTRIC_PBS_OWAY_TOOLTIP                      :{BLACK}单向路径信号灯（电子）{}路径信号灯为列车预留一条到安全停车位的路径，而其它路径仍然可以使用，从而允许一列以上的列车同时进入一个信号区间
STR_BUILD_SIGNAL_CONVERT_TOOLTIP                                :{BLACK}信号灯转换工具{}按下此按钮，可以将已经存在的信号灯转化为选择的信号灯类型，按下CTRL键盘再点击，可以在电子和悬臂型之间转换
STR_BUILD_SIGNAL_DRAG_SIGNALS_DENSITY_TOOLTIP                   :{BLACK}拖拽布置信号灯的间隔距离
STR_BUILD_SIGNAL_DRAG_SIGNALS_DENSITY_DECREASE_TOOLTIP          :{BLACK}减少拖拽布置信号灯的间隔距离
STR_BUILD_SIGNAL_DRAG_SIGNALS_DENSITY_INCREASE_TOOLTIP          :{BLACK}增加拖拽布置信号灯的间隔距离

# Bridge selection window
STR_SELECT_RAIL_BRIDGE_CAPTION                                  :{WHITE}选择铁路桥
STR_SELECT_ROAD_BRIDGE_CAPTION                                  :{WHITE}选择公路桥梁
STR_SELECT_BRIDGE_SELECTION_TOOLTIP                             :{BLACK}选择桥梁 - 点击选择喜欢的桥梁进行建设
STR_SELECT_BRIDGE_INFO                                          :{GOLD}{STRING}，{} {VELOCITY} {WHITE}{CURRENCY_LONG}
STR_SELECT_BRIDGE_SCENEDIT_INFO                                 :{GOLD}{STRING},{} {VELOCITY}
STR_BRIDGE_NAME_SUSPENSION_STEEL                                :钢制悬索
STR_BRIDGE_NAME_GIRDER_STEEL                                    :钢制桁桥
STR_BRIDGE_NAME_CANTILEVER_STEEL                                :钢制悬臂
STR_BRIDGE_NAME_SUSPENSION_CONCRETE                             :混凝土悬索
STR_BRIDGE_NAME_WOODEN                                          :木制
STR_BRIDGE_NAME_CONCRETE                                        :混凝土
STR_BRIDGE_NAME_TUBULAR_STEEL                                   :钢制函梁
STR_BRIDGE_TUBULAR_SILICON                                      :硅制函梁


# Road construction toolbar
STR_ROAD_TOOLBAR_ROAD_CONSTRUCTION_CAPTION                      :{WHITE}道路建设
STR_ROAD_TOOLBAR_TRAM_CONSTRUCTION_CAPTION                      :{WHITE}电车建设
STR_ROAD_TOOLBAR_TOOLTIP_BUILD_ROAD_SECTION                     :{BLACK}建设道路。按住 Ctrl 键切换建设/移除道路。
STR_ROAD_TOOLBAR_TOOLTIP_BUILD_TRAMWAY_SECTION                  :{BLACK}建造电车轨道。按住 Ctrl 键切换建设/移除电车轨道。
STR_ROAD_TOOLBAR_TOOLTIP_BUILD_AUTOROAD                         :{BLACK}使用多向道路工具建设道路。按住 Ctrl 键切换建设/移除道路。
STR_ROAD_TOOLBAR_TOOLTIP_BUILD_AUTOTRAM                         :{BLACK}使用多向轨道工具建设电车轨道。按住 Ctrl 键切换建设/移除电车轨道。
STR_ROAD_TOOLBAR_TOOLTIP_BUILD_ROAD_VEHICLE_DEPOT               :{BLACK}建设汽车车库（可以购买或维护车辆）
STR_ROAD_TOOLBAR_TOOLTIP_BUILD_TRAM_VEHICLE_DEPOT               :{BLACK}建造电车车库（可以购买与维护车辆）
STR_ROAD_TOOLBAR_TOOLTIP_BUILD_BUS_STATION                      :{BLACK}建设公共汽车站。按住 Ctrl 键允许合并站台
STR_ROAD_TOOLBAR_TOOLTIP_BUILD_PASSENGER_TRAM_STATION           :{BLACK}建设客运电车站。按住 Ctrl 键允许合并站台
STR_ROAD_TOOLBAR_TOOLTIP_BUILD_TRUCK_LOADING_BAY                :{BLACK}建设汽车货场。按住 Ctrl 键允许合并站台
STR_ROAD_TOOLBAR_TOOLTIP_BUILD_CARGO_TRAM_STATION               :{BLACK}建设货运电车站。按住 Ctrl 键允许合并站台
STR_ROAD_TOOLBAR_TOOLTIP_TOGGLE_ONE_WAY_ROAD                    :{BLACK}选择是否建设单行道
STR_ROAD_TOOLBAR_TOOLTIP_BUILD_ROAD_BRIDGE                      :{BLACK}建设公路桥梁
STR_ROAD_TOOLBAR_TOOLTIP_BUILD_TRAMWAY_BRIDGE                   :{BLACK}建设电车桥梁
STR_ROAD_TOOLBAR_TOOLTIP_BUILD_ROAD_TUNNEL                      :{BLACK}建设公路隧道
STR_ROAD_TOOLBAR_TOOLTIP_BUILD_TRAMWAY_TUNNEL                   :{BLACK}建设电车隧道
STR_ROAD_TOOLBAR_TOOLTIP_TOGGLE_BUILD_REMOVE_FOR_ROAD           :{BLACK}建设/拆除 公路
STR_ROAD_TOOLBAR_TOOLTIP_TOGGLE_BUILD_REMOVE_FOR_TRAMWAYS       :{BLACK}建设/拆除 电车轨道
STR_ROAD_TOOLBAR_TOOLTIP_CONVERT_ROAD                           :{BLACK}转换/升级 公路类型。按住 Shift 键显示预计费用。
STR_ROAD_TOOLBAR_TOOLTIP_CONVERT_TRAM                           :转换/升级 电车道类型。按住 Shift 键显示预计费用。

STR_ROAD_NAME_ROAD                                              :路
STR_ROAD_NAME_TRAM                                              :电车轨道

# Road depot construction window
STR_BUILD_DEPOT_ROAD_ORIENTATION_CAPTION                        :{WHITE}汽车车库的方向……
STR_BUILD_DEPOT_ROAD_ORIENTATION_SELECT_TOOLTIP                 :{BLACK}选择汽车车库方向
STR_BUILD_DEPOT_TRAM_ORIENTATION_CAPTION                        :{WHITE}建设电车车库
STR_BUILD_DEPOT_TRAM_ORIENTATION_SELECT_TOOLTIP                 :{BLACK}选择电车车库方向

# Road vehicle station construction window
STR_STATION_BUILD_BUS_ORIENTATION                               :{WHITE}公共汽车站的方向
STR_STATION_BUILD_BUS_ORIENTATION_TOOLTIP                       :{BLACK}选择公共汽车站的方向
STR_STATION_BUILD_TRUCK_ORIENTATION                             :{WHITE}汽车货场的方向
STR_STATION_BUILD_TRUCK_ORIENTATION_TOOLTIP                     :{BLACK}选择汽车货场的方向
STR_STATION_BUILD_PASSENGER_TRAM_ORIENTATION                    :{WHITE}客运电车方向
STR_STATION_BUILD_PASSENGER_TRAM_ORIENTATION_TOOLTIP            :{BLACK}选择客运电车车站方向
STR_STATION_BUILD_CARGO_TRAM_ORIENTATION                        :{WHITE}货运电车方向
STR_STATION_BUILD_CARGO_TRAM_ORIENTATION_TOOLTIP                :{BLACK}选择货运电车车站方向

# Waterways toolbar (last two for SE only)
STR_WATERWAYS_TOOLBAR_CAPTION                                   :{WHITE}水运建设
STR_WATERWAYS_TOOLBAR_CAPTION_SE                                :{WHITE}水运
STR_WATERWAYS_TOOLBAR_BUILD_CANALS_TOOLTIP                      :{BLACK}修建运河
STR_WATERWAYS_TOOLBAR_BUILD_LOCKS_TOOLTIP                       :{BLACK}建设船闸，按住 Shift 键操作可以显示所需资金
STR_WATERWAYS_TOOLBAR_BUILD_DEPOT_TOOLTIP                       :{BLACK}建造船坞（可以购买或保养船只），按住 Shift 键操作可以显示所需资金
STR_WATERWAYS_TOOLBAR_BUILD_DOCK_TOOLTIP                        :{BLACK}建造码头。按住 Ctrl 键允许合并站台，按住 Shift 键操作可以显示所需资金
STR_WATERWAYS_TOOLBAR_BUOY_TOOLTIP                              :{BLACK}放置一个浮标，该浮标可以用作路点，按住 Shift 键操作可以显示所需资金
STR_WATERWAYS_TOOLBAR_BUILD_AQUEDUCT_TOOLTIP                    :{BLACK}建设水渠，按住 Shift 键操作可以显示所需资金
STR_WATERWAYS_TOOLBAR_CREATE_LAKE_TOOLTIP                       :{BLACK}修建运河{}当地形处于海平面时{}按住 Ctrl键 可以定义水域
STR_WATERWAYS_TOOLBAR_CREATE_RIVER_TOOLTIP                      :{BLACK}放置河流。按住Ctrl键选择对角线区域

# Ship depot construction window
STR_DEPOT_BUILD_SHIP_CAPTION                                    :{WHITE}船坞方向……
STR_DEPOT_BUILD_SHIP_ORIENTATION_TOOLTIP                        :{BLACK}选择船坞的方向

# Dock construction window
STR_STATION_BUILD_DOCK_CAPTION                                  :{WHITE}码头

# Airport toolbar
STR_TOOLBAR_AIRCRAFT_CAPTION                                    :{WHITE}机场
STR_TOOLBAR_AIRCRAFT_BUILD_AIRPORT_TOOLTIP                      :{BLACK}新建机场。按住 Ctrl 键允许合并站台，按住 Shift 键操作可以显示所需资金

# Airport construction window
STR_STATION_BUILD_AIRPORT_CAPTION                               :{WHITE}飞机场选单
STR_STATION_BUILD_AIRPORT_TOOLTIP                               :{BLACK}选择机场的大小和类型
STR_STATION_BUILD_AIRPORT_CLASS_LABEL                           :{BLACK}机场等级
STR_STATION_BUILD_AIRPORT_LAYOUT_NAME                           :{BLACK}配置 {NUM}

STR_AIRPORT_SMALL                                               :小型机场
STR_AIRPORT_CITY                                                :城市机场
STR_AIRPORT_METRO                                               :国内机场
STR_AIRPORT_INTERNATIONAL                                       :国际机场
STR_AIRPORT_COMMUTER                                            :通勤机场
STR_AIRPORT_INTERCONTINENTAL                                    :全球机场
STR_AIRPORT_HELIPORT                                            :直升机停机楼
STR_AIRPORT_HELIDEPOT                                           :直升机专用机场
STR_AIRPORT_HELISTATION                                         :直升机小型机场

STR_AIRPORT_CLASS_SMALL                                         :小型机场
STR_AIRPORT_CLASS_LARGE                                         :大型机场
STR_AIRPORT_CLASS_HUB                                           :空运枢纽
STR_AIRPORT_CLASS_HELIPORTS                                     :直升机机场

STR_STATION_BUILD_NOISE                                         :{BLACK}产生的噪音: {GOLD}{COMMA}

# Landscaping toolbar
STR_LANDSCAPING_TOOLBAR                                         :{WHITE}景观美化
STR_LANDSCAPING_TOOLTIP_LOWER_A_CORNER_OF_LAND                  :{BLACK}降低地块的一角
STR_LANDSCAPING_TOOLTIP_RAISE_A_CORNER_OF_LAND                  :{BLACK}升高地块的一角
STR_LANDSCAPING_LEVEL_LAND_TOOLTIP                              :{BLACK}拉平地面
STR_LANDSCAPING_TOOLTIP_PURCHASE_LAND                           :{BLACK}购买土地以备将来使用，按住 Shift 键操作可以显示所需资金

# Object construction window
STR_OBJECT_BUILD_CAPTION                                        :{WHITE}物体选单
STR_OBJECT_BUILD_TOOLTIP                                        :{BLACK}选择建设项目. 按住SHIFT键建设可以显示建设费用
STR_OBJECT_BUILD_CLASS_TOOLTIP                                  :{BLACK}选择要建造的物件类型
STR_OBJECT_BUILD_PREVIEW_TOOLTIP                                :{BLACK}物件预览
STR_OBJECT_BUILD_SIZE                                           :{BLACK}大小: {GOLD}{NUM} x {NUM} 瓦

STR_OBJECT_CLASS_LTHS                                           :灯塔
STR_OBJECT_CLASS_TRNS                                           :发射机

# Tree planting window (last eight for SE only)
STR_PLANT_TREE_CAPTION                                          :{WHITE}树木
STR_PLANT_TREE_TOOLTIP                                          :{BLACK}选择要种植的树木类型。如果格子内已经有树木，将种植随机类型的树木
STR_TREES_RANDOM_TYPE                                           :{BLACK}随机类型的树木
STR_TREES_RANDOM_TYPE_TOOLTIP                                   :{BLACK}种植随机类型的树木，按住 Shift 键可以显示所需资金
STR_TREES_RANDOM_TREES_BUTTON                                   :{BLACK}随机树木
STR_TREES_RANDOM_TREES_TOOLTIP                                  :{BLACK}随机地种植一些树木
STR_TREES_MODE_NORMAL_BUTTON                                    :{BLACK}正常
STR_TREES_MODE_NORMAL_TOOLTIP                                   :{BLACK}在地面上拖动以种植单个树木
STR_TREES_MODE_FOREST_SM_BUTTON                                 :{BLACK}树丛
STR_TREES_MODE_FOREST_SM_TOOLTIP                                :{BLACK}在地面上拖动以种植一些树木
STR_TREES_MODE_FOREST_LG_BUTTON                                 :{BLACK}森林
STR_TREES_MODE_FOREST_LG_TOOLTIP                                :{BLACK}在地面上拖动以种植大量树木

# Land generation window (SE)
STR_TERRAFORM_TOOLBAR_LAND_GENERATION_CAPTION                   :{WHITE}生成土地
STR_TERRAFORM_TOOLTIP_PLACE_ROCKY_AREAS_ON_LANDSCAPE            :{BLACK}在地图上设置岩石区域
STR_TERRAFORM_TOOLTIP_DEFINE_DESERT_AREA                        :{BLACK}划出沙漠区域.{}按住 Ctrl键 可以移除沙漠区域
STR_TERRAFORM_TOOLTIP_INCREASE_SIZE_OF_LAND_AREA                :{BLACK}增加要升高/降低的土地面积
STR_TERRAFORM_TOOLTIP_DECREASE_SIZE_OF_LAND_AREA                :{BLACK}减少要升高/降低的土地面积
STR_TERRAFORM_TOOLTIP_GENERATE_RANDOM_LAND                      :{BLACK}随机生成土地
STR_TERRAFORM_SE_NEW_WORLD                                      :{BLACK}创建新的场景
STR_TERRAFORM_RESET_LANDSCAPE                                   :{BLACK}重置景观
STR_TERRAFORM_RESET_LANDSCAPE_TOOLTIP                           :{BLACK}清除地图上所有由玩家拥有的财产

STR_QUERY_RESET_LANDSCAPE_CAPTION                               :{WHITE}重置景观
STR_RESET_LANDSCAPE_CONFIRMATION_TEXT                           :{WHITE}你确定要清除所有由玩家拥有的财产吗？

# Town generation window (SE)
STR_FOUND_TOWN_CAPTION                                          :{WHITE}生成城镇
STR_FOUND_TOWN_NEW_TOWN_BUTTON                                  :{BLACK}新建城镇
STR_FOUND_TOWN_NEW_TOWN_TOOLTIP                                 :{BLACK}在指定位置建设新的城镇，按住 Shift 键单击可以显示所需资金
STR_FOUND_TOWN_RANDOM_TOWN_BUTTON                               :{BLACK}随机城镇
STR_FOUND_TOWN_RANDOM_TOWN_TOOLTIP                              :{BLACK}随机新增一个城镇
STR_FOUND_TOWN_MANY_RANDOM_TOWNS                                :{BLACK}大量随机城镇
STR_FOUND_TOWN_RANDOM_TOWNS_TOOLTIP                             :{BLACK}在地图上随机创建大量城镇

STR_FOUND_TOWN_NAME_TITLE                                       :{YELLOW}城镇名称：
STR_FOUND_TOWN_NAME_EDITOR_TITLE                                :{BLACK}输入城镇名称
STR_FOUND_TOWN_NAME_EDITOR_HELP                                 :{BLACK}点击这里输入城镇名称
STR_FOUND_TOWN_NAME_RANDOM_BUTTON                               :{BLACK}随机名称
STR_FOUND_TOWN_NAME_RANDOM_TOOLTIP                              :{BLACK}重新随机生成城镇名称

STR_FOUND_TOWN_INITIAL_SIZE_TITLE                               :{YELLOW}城镇规模：
STR_FOUND_TOWN_INITIAL_SIZE_SMALL_BUTTON                        :{BLACK}小
STR_FOUND_TOWN_INITIAL_SIZE_MEDIUM_BUTTON                       :{BLACK}中
STR_FOUND_TOWN_INITIAL_SIZE_LARGE_BUTTON                        :{BLACK}大
STR_FOUND_TOWN_SIZE_RANDOM                                      :{BLACK}随机
STR_FOUND_TOWN_INITIAL_SIZE_TOOLTIP                             :{BLACK}选择城镇规模
STR_FOUND_TOWN_CITY                                             :{BLACK}城市
STR_FOUND_TOWN_CITY_TOOLTIP                                     :{BLACK}城市增长速度高于一般城镇{}它们建立时规模更大

STR_FOUND_TOWN_ROAD_LAYOUT                                      :{YELLOW}城镇道路布局：
STR_FOUND_TOWN_SELECT_TOWN_ROAD_LAYOUT                          :{BLACK}为此城镇选择使用的道路布局
STR_FOUND_TOWN_SELECT_LAYOUT_ORIGINAL                           :{BLACK}原版
STR_FOUND_TOWN_SELECT_LAYOUT_BETTER_ROADS                       :{BLACK}改良
STR_FOUND_TOWN_SELECT_LAYOUT_2X2_GRID                           :{BLACK}2x2 网格
STR_FOUND_TOWN_SELECT_LAYOUT_3X3_GRID                           :{BLACK}3x3 网格
STR_FOUND_TOWN_SELECT_LAYOUT_RANDOM                             :{BLACK}随机

# Fund new industry window
STR_FUND_INDUSTRY_CAPTION                                       :{WHITE}建设新的工业设施
STR_FUND_INDUSTRY_SELECTION_TOOLTIP                             :{BLACK}请选择工业设施
STR_FUND_INDUSTRY_MANY_RANDOM_INDUSTRIES                        :{BLACK}生成随机工业
STR_FUND_INDUSTRY_MANY_RANDOM_INDUSTRIES_TOOLTIP                :{BLACK}在地图上创建大量随机的工业设施
STR_FUND_INDUSTRY_MANY_RANDOM_INDUSTRIES_CAPTION                :{WHITE}生成随机工业
STR_FUND_INDUSTRY_MANY_RANDOM_INDUSTRIES_QUERY                  :{YELLOW}你确定要生成大量随机工业吗？
STR_FUND_INDUSTRY_INDUSTRY_BUILD_COST                           :{BLACK}费用：{YELLOW}{CURRENCY_LONG}
STR_FUND_INDUSTRY_PROSPECT_NEW_INDUSTRY                         :{BLACK}勘探
STR_FUND_INDUSTRY_BUILD_NEW_INDUSTRY                            :{BLACK}建设
STR_FUND_INDUSTRY_FUND_NEW_INDUSTRY                             :{BLACK}建设
STR_FUND_INDUSTRY_REMOVE_ALL_INDUSTRIES                         :{BLACK}移除所有工业
STR_FUND_INDUSTRY_REMOVE_ALL_INDUSTRIES_TOOLTIP                 :{BLACK}移除当前地图上所有工业
STR_FUND_INDUSTRY_REMOVE_ALL_INDUSTRIES_CAPTION                 :{WHITE}移除所有工业
STR_FUND_INDUSTRY_REMOVE_ALL_INDUSTRIES_QUERY                   :{YELLOW}你确定要清除所有工业吗？

# Industry cargoes window
STR_INDUSTRY_CARGOES_INDUSTRY_CAPTION                           :{WHITE}{STRING} 的产业链
STR_INDUSTRY_CARGOES_CARGO_CAPTION                              :{WHITE}{STRING} 的产业链
STR_INDUSTRY_CARGOES_PRODUCERS                                  :{WHITE}供应商
STR_INDUSTRY_CARGOES_CUSTOMERS                                  :{WHITE}采购商
STR_INDUSTRY_CARGOES_HOUSES                                     :{WHITE}房屋
STR_INDUSTRY_CARGOES_INDUSTRY_TOOLTIP                           :{BLACK}点击查看上下游产业链
STR_INDUSTRY_CARGOES_CARGO_TOOLTIP                              :{BLACK}{STRING}{}点该货物可显示其上下游工业
STR_INDUSTRY_DISPLAY_CHAIN                                      :{BLACK}显示产业链
STR_INDUSTRY_DISPLAY_CHAIN_TOOLTIP                              :{BLACK}显示货物的上下游工业
STR_INDUSTRY_CARGOES_NOTIFY_SMALLMAP                            :{BLACK}在缩略地图显示
STR_INDUSTRY_CARGOES_NOTIFY_SMALLMAP_TOOLTIP                    :{BLACK}将该产业链的工业显示在缩略地图中
STR_INDUSTRY_CARGOES_SELECT_CARGO                               :{BLACK}选择货物
STR_INDUSTRY_CARGOES_SELECT_CARGO_TOOLTIP                       :{BLACK}选择需要显示的货物
STR_INDUSTRY_CARGOES_SELECT_INDUSTRY                            :{BLACK}选择工业
STR_INDUSTRY_CARGOES_SELECT_INDUSTRY_TOOLTIP                    :{BLACK}选择需要显示的工业

# Land area window
STR_LAND_AREA_INFORMATION_CAPTION                               :{WHITE}地块信息
STR_LAND_AREA_INFORMATION_LOCATION_TOOLTIP                      :{BLACK}将屏幕中心移动到地块所在的位置。单击的同时按住Ctrl会在新视点中显示地块位置
STR_LAND_AREA_INFORMATION_COST_TO_CLEAR_N_A                     :{BLACK}清除费用：{LTBLUE}N/A 不能清除
STR_LAND_AREA_INFORMATION_COST_TO_CLEAR                         :{BLACK}清除费用：{RED}{CURRENCY_LONG}
STR_LAND_AREA_INFORMATION_REVENUE_WHEN_CLEARED                  :{BLACK}清除收入： {LTBLUE}{CURRENCY_LONG}
STR_LAND_AREA_INFORMATION_OWNER_N_A                             :无
STR_LAND_AREA_INFORMATION_OWNER                                 :{BLACK}产权所属：{LTBLUE}{STRING}
STR_LAND_AREA_INFORMATION_ROAD_OWNER                            :{BLACK}道路所属：{LTBLUE}{STRING}
STR_LAND_AREA_INFORMATION_TRAM_OWNER                            :{BLACK}有轨电车道路所属：{LTBLUE}{STRING}
STR_LAND_AREA_INFORMATION_RAIL_OWNER                            :{BLACK}铁路归属：{LTBLUE}{STRING}
STR_LAND_AREA_INFORMATION_LOCAL_AUTHORITY                       :{BLACK}地方政府：{LTBLUE}{STRING}
STR_LAND_AREA_INFORMATION_LOCAL_AUTHORITY_NONE                  :没有
STR_LAND_AREA_INFORMATION_LANDINFO_COORDS                       :{BLACK}坐标： {LTBLUE}{NUM} × {NUM} × {NUM} ({STRING})
STR_LAND_AREA_INFORMATION_BUILD_DATE                            :{BLACK}建造时间：{LTBLUE}{DATE_LONG}
STR_LAND_AREA_INFORMATION_STATION_CLASS                         :{BLACK}车站分类: {LTBLUE}{STRING}
STR_LAND_AREA_INFORMATION_STATION_TYPE                          :{BLACK}车站类型: {LTBLUE}{STRING}
STR_LAND_AREA_INFORMATION_AIRPORT_CLASS                         :{BLACK}飞机场分类: {LTBLUE}{STRING}
STR_LAND_AREA_INFORMATION_AIRPORT_NAME                          :{BLACK}飞机场名字: {LTBLUE}{STRING}
STR_LAND_AREA_INFORMATION_AIRPORTTILE_NAME                      :{BLACK}机场区域名称: {LTBLUE}{STRING}
STR_LAND_AREA_INFORMATION_NEWGRF_NAME                           :{BLACK}NewGRF: {LTBLUE}{STRING}
STR_LAND_AREA_INFORMATION_CARGO_ACCEPTED                        :{BLACK}接受货物：{LTBLUE}
STR_LAND_AREA_INFORMATION_CARGO_EIGHTS                          :({COMMA}/8 {STRING})
STR_LANG_AREA_INFORMATION_RAIL_TYPE                             :{BLACK}铁轨类型： {LTBLUE}{STRING}
STR_LANG_AREA_INFORMATION_ROAD_TYPE                             :{BLACK}道路类型：{LTBLUE}{STRING}
STR_LANG_AREA_INFORMATION_TRAM_TYPE                             :{BLACK}电车类型：{LTBLUE}{STRING}
STR_LANG_AREA_INFORMATION_RAIL_SPEED_LIMIT                      :{BLACK}轨道限速: {LTBLUE}{VELOCITY}
STR_LANG_AREA_INFORMATION_ROAD_SPEED_LIMIT                      :{BLACK}道路限速：{LTBLUE}{VELOCITY}
STR_LANG_AREA_INFORMATION_TRAM_SPEED_LIMIT                      :{BLACK}电车限速：{LTBLUE}{VELOCITY}

# Description of land area of different tiles
STR_LAI_CLEAR_DESCRIPTION_ROCKS                                 :岩石
STR_LAI_CLEAR_DESCRIPTION_ROUGH_LAND                            :荒地
STR_LAI_CLEAR_DESCRIPTION_BARE_LAND                             :土地
STR_LAI_CLEAR_DESCRIPTION_GRASS                                 :草地
STR_LAI_CLEAR_DESCRIPTION_FIELDS                                :田地
STR_LAI_CLEAR_DESCRIPTION_SNOW_COVERED_LAND                     :雪地
STR_LAI_CLEAR_DESCRIPTION_DESERT                                :沙漠

STR_LAI_RAIL_DESCRIPTION_TRACK                                  :铁路 轨道
STR_LAI_RAIL_DESCRIPTION_TRACK_WITH_NORMAL_SIGNALS              :有通过信号灯的铁路轨道
STR_LAI_RAIL_DESCRIPTION_TRACK_WITH_PRESIGNALS                  :有入口信号灯的铁路轨道
STR_LAI_RAIL_DESCRIPTION_TRACK_WITH_EXITSIGNALS                 :有出口信号灯的铁路轨道
STR_LAI_RAIL_DESCRIPTION_TRACK_WITH_COMBOSIGNALS                :有复合信号灯的铁路轨道
STR_LAI_RAIL_DESCRIPTION_TRACK_WITH_PBSSIGNALS                  :有路径信号灯的铁路轨道
STR_LAI_RAIL_DESCRIPTION_TRACK_WITH_NOENTRYSIGNALS              :有单向路径信号灯的铁路轨道
STR_LAI_RAIL_DESCRIPTION_TRACK_WITH_NORMAL_PRESIGNALS           :有通过信号灯和入口信号灯的铁路轨道
STR_LAI_RAIL_DESCRIPTION_TRACK_WITH_NORMAL_EXITSIGNALS          :有通过信号灯和出口信号灯的铁路轨道
STR_LAI_RAIL_DESCRIPTION_TRACK_WITH_NORMAL_COMBOSIGNALS         :有通过信号灯和复合信号灯的铁路轨道
STR_LAI_RAIL_DESCRIPTION_TRACK_WITH_NORMAL_PBSSIGNALS           :有通过信号灯和路径信号灯的铁路轨道
STR_LAI_RAIL_DESCRIPTION_TRACK_WITH_NORMAL_NOENTRYSIGNALS       :有通过信号灯和单向路径信号灯的铁路轨道
STR_LAI_RAIL_DESCRIPTION_TRACK_WITH_PRE_EXITSIGNALS             :有入口信号灯和出口信号灯的铁路轨道
STR_LAI_RAIL_DESCRIPTION_TRACK_WITH_PRE_COMBOSIGNALS            :有入口信号灯和复合信号灯的铁路轨道
STR_LAI_RAIL_DESCRIPTION_TRACK_WITH_PRE_PBSSIGNALS              :有入口信号灯和路径信号灯的铁路轨道
STR_LAI_RAIL_DESCRIPTION_TRACK_WITH_PRE_NOENTRYSIGNALS          :有入口信号灯和单向路径信号灯的铁路轨道
STR_LAI_RAIL_DESCRIPTION_TRACK_WITH_EXIT_COMBOSIGNALS           :有出口信号灯和复合信号灯的铁路轨道
STR_LAI_RAIL_DESCRIPTION_TRACK_WITH_EXIT_PBSSIGNALS             :有出口信号灯和路径信号灯的铁路轨道
STR_LAI_RAIL_DESCRIPTION_TRACK_WITH_EXIT_NOENTRYSIGNALS         :有出口信号灯和单向路径信号灯的铁路轨道
STR_LAI_RAIL_DESCRIPTION_TRACK_WITH_COMBO_PBSSIGNALS            :有复合信号灯和路径信号灯的铁路轨道
STR_LAI_RAIL_DESCRIPTION_TRACK_WITH_COMBO_NOENTRYSIGNALS        :有复合信号灯和单向路径信号灯的铁路轨道
STR_LAI_RAIL_DESCRIPTION_TRACK_WITH_PBS_NOENTRYSIGNALS          :有路径信号灯和单向路径信号灯的铁路轨道
STR_LAI_RAIL_DESCRIPTION_TRAIN_DEPOT                            :铁路列车车库

STR_LAI_ROAD_DESCRIPTION_ROAD                                   :公路
STR_LAI_ROAD_DESCRIPTION_ROAD_WITH_STREETLIGHTS                 :带路灯的公路
STR_LAI_ROAD_DESCRIPTION_TREE_LINED_ROAD                        :林荫公路
STR_LAI_ROAD_DESCRIPTION_ROAD_VEHICLE_DEPOT                     :汽车车库
STR_LAI_ROAD_DESCRIPTION_ROAD_RAIL_LEVEL_CROSSING               :公路铁路平交路口
STR_LAI_ROAD_DESCRIPTION_TRAMWAY                                :电车

# Houses come directly from their building names
STR_LAI_TOWN_INDUSTRY_DESCRIPTION_UNDER_CONSTRUCTION            :{STRING} (建设中)

STR_LAI_TREE_NAME_TREES                                         :树木
STR_LAI_TREE_NAME_RAINFOREST                                    :雨林
STR_LAI_TREE_NAME_CACTUS_PLANTS                                 :仙人掌

STR_LAI_STATION_DESCRIPTION_RAILROAD_STATION                    :火车站
STR_LAI_STATION_DESCRIPTION_AIRCRAFT_HANGAR                     :机库
STR_LAI_STATION_DESCRIPTION_AIRPORT                             :机场
STR_LAI_STATION_DESCRIPTION_TRUCK_LOADING_AREA                  :汽车货场
STR_LAI_STATION_DESCRIPTION_BUS_STATION                         :公共汽车站
STR_LAI_STATION_DESCRIPTION_SHIP_DOCK                           :码头
STR_LAI_STATION_DESCRIPTION_BUOY                                :浮标
STR_LAI_STATION_DESCRIPTION_WAYPOINT                            :路点

STR_LAI_WATER_DESCRIPTION_WATER                                 :水
STR_LAI_WATER_DESCRIPTION_CANAL                                 :运河
STR_LAI_WATER_DESCRIPTION_LOCK                                  :船闸
STR_LAI_WATER_DESCRIPTION_RIVER                                 :河
STR_LAI_WATER_DESCRIPTION_COAST_OR_RIVERBANK                    :海岸线或河岸
STR_LAI_WATER_DESCRIPTION_SHIP_DEPOT                            :船坞

# Industries come directly from their industry names

STR_LAI_TUNNEL_DESCRIPTION_RAILROAD                             :铁路隧道
STR_LAI_TUNNEL_DESCRIPTION_ROAD                                 :公路隧道

STR_LAI_BRIDGE_DESCRIPTION_RAIL_SUSPENSION_STEEL                :钢制悬索铁路桥
STR_LAI_BRIDGE_DESCRIPTION_RAIL_GIRDER_STEEL                    :钢制铁路桁桥
STR_LAI_BRIDGE_DESCRIPTION_RAIL_CANTILEVER_STEEL                :钢制悬臂铁路桥
STR_LAI_BRIDGE_DESCRIPTION_RAIL_SUSPENSION_CONCRETE             :钢筋混凝土悬索铁路桥
STR_LAI_BRIDGE_DESCRIPTION_RAIL_WOODEN                          :木制铁路桥
STR_LAI_BRIDGE_DESCRIPTION_RAIL_CONCRETE                        :混凝土铁路桥
STR_LAI_BRIDGE_DESCRIPTION_RAIL_TUBULAR_STEEL                   :函梁铁路桥

STR_LAI_BRIDGE_DESCRIPTION_ROAD_SUSPENSION_STEEL                :钢制悬索公路桥
STR_LAI_BRIDGE_DESCRIPTION_ROAD_GIRDER_STEEL                    :钢制公路桁桥
STR_LAI_BRIDGE_DESCRIPTION_ROAD_CANTILEVER_STEEL                :钢制悬臂公路桥
STR_LAI_BRIDGE_DESCRIPTION_ROAD_SUSPENSION_CONCRETE             :钢筋混凝土悬索公路桥
STR_LAI_BRIDGE_DESCRIPTION_ROAD_WOODEN                          :木制公路桥
STR_LAI_BRIDGE_DESCRIPTION_ROAD_CONCRETE                        :混凝土公路桥
STR_LAI_BRIDGE_DESCRIPTION_ROAD_TUBULAR_STEEL                   :函梁公路桥

STR_LAI_BRIDGE_DESCRIPTION_AQUEDUCT                             :水渠

STR_LAI_OBJECT_DESCRIPTION_TRANSMITTER                          :转播塔
STR_LAI_OBJECT_DESCRIPTION_LIGHTHOUSE                           :灯塔
STR_LAI_OBJECT_DESCRIPTION_COMPANY_HEADQUARTERS                 :公司总部
STR_LAI_OBJECT_DESCRIPTION_COMPANY_OWNED_LAND                   :公司属地

# About OpenTTD window
STR_ABOUT_OPENTTD                                               :{WHITE}关于 OpenTTD
STR_ABOUT_ORIGINAL_COPYRIGHT                                    :{BLACK}原始版权由 {COPYRIGHT} 1995 Chris Sawyer 所有，保留一切权力。
STR_ABOUT_VERSION                                               :{BLACK}OpenTTD 版本 {REV}
STR_ABOUT_COPYRIGHT_OPENTTD                                     :{BLACK}OpenTTD {COPYRIGHT} 2002-{STRING} OpenTTD 团队

# Framerate display window
STR_FRAMERATE_CAPTION                                           :{WHITE}帧率
STR_FRAMERATE_CAPTION_SMALL                                     :{STRING}{WHITE} ({DECIMAL}x)
STR_FRAMERATE_RATE_GAMELOOP                                     :{BLACK}模拟速率: {STRING}
STR_FRAMERATE_RATE_GAMELOOP_TOOLTIP                             :{BLACK}每秒仿真的游戏时刻数。
STR_FRAMERATE_RATE_BLITTER                                      :{BLACK}帧率：{STRING}
STR_FRAMERATE_RATE_BLITTER_TOOLTIP                              :{BLACK}每秒渲染更新的图像帧。
STR_FRAMERATE_SPEED_FACTOR                                      :{BLACK}当前游戏速度：{DECIMAL}x
STR_FRAMERATE_SPEED_FACTOR_TOOLTIP                              :{BLACK}当前游戏运行速度，与正常速度之比率
STR_FRAMERATE_CURRENT                                           :{WHITE}当前
STR_FRAMERATE_AVERAGE                                           :{WHITE}平均
STR_FRAMERATE_MEMORYUSE                                         :{WHITE}内存
STR_FRAMERATE_DATA_POINTS                                       :{BLACK}数据基于 {COMMA} 个采样
STR_FRAMERATE_MS_GOOD                                           :{LTBLUE}{DECIMAL} ms
STR_FRAMERATE_MS_WARN                                           :{YELLOW}{DECIMAL} ms
STR_FRAMERATE_MS_BAD                                            :{RED}{DECIMAL} ms
STR_FRAMERATE_FPS_GOOD                                          :{LTBLUE}{DECIMAL} fps
STR_FRAMERATE_FPS_WARN                                          :{YELLOW}{DECIMAL} fps
STR_FRAMERATE_FPS_BAD                                           :{RED}{DECIMAL} fps
STR_FRAMERATE_BYTES_GOOD                                        :{LTBLUE}{BYTES}
STR_FRAMERATE_BYTES_WARN                                        :{YELLOW}{BYTES}
STR_FRAMERATE_BYTES_BAD                                         :{RED}{BYTES}
STR_FRAMERATE_GRAPH_MILLISECONDS                                :{TINY_FONT}{COMMA} ms
STR_FRAMERATE_GRAPH_SECONDS                                     :{TINY_FONT}{COMMA} s
############ Leave those lines in this order!!
STR_FRAMERATE_GAMELOOP                                          :{BLACK}游戏周期总计：
STR_FRAMERATE_GL_ECONOMY                                        :{BLACK}  货物处理：
STR_FRAMERATE_GL_TRAINS                                         :{BLACK}  列车耗时：
STR_FRAMERATE_GL_ROADVEHS                                       :{BLACK}  道路车辆耗时：
STR_FRAMERATE_GL_SHIPS                                          :{BLACK}  船只耗时：
STR_FRAMERATE_GL_AIRCRAFT                                       :{BLACK}  飞机耗时：
STR_FRAMERATE_GL_LANDSCAPE                                      :{BLACK}  世界耗时：
STR_FRAMERATE_GL_LINKGRAPH                                      :{BLACK}  货物分配图延时：
STR_FRAMERATE_DRAWING                                           :{BLACK}图形渲染：
STR_FRAMERATE_DRAWING_VIEWPORTS                                 :{BLACK}  辅助视点：
STR_FRAMERATE_VIDEO                                             :{BLACK}视频输出：
STR_FRAMERATE_SOUND                                             :{BLACK}混响：
STR_FRAMERATE_ALLSCRIPTS                                        :{BLACK}  GS/AI 总计：
STR_FRAMERATE_GAMESCRIPT                                        :{BLACK}   游戏脚本：
STR_FRAMERATE_AI                                                :{BLACK}   AI {NUM} {STRING}
############ End of leave-in-this-order
############ Leave those lines in this order!!
STR_FRAMETIME_CAPTION_GAMELOOP                                  :游戏周期
STR_FRAMETIME_CAPTION_GL_ECONOMY                                :货物处理
STR_FRAMETIME_CAPTION_GL_TRAINS                                 :列车耗时
STR_FRAMETIME_CAPTION_GL_ROADVEHS                               :道路车辆耗时
STR_FRAMETIME_CAPTION_GL_SHIPS                                  :船只耗时
STR_FRAMETIME_CAPTION_GL_AIRCRAFT                               :飞机耗时
STR_FRAMETIME_CAPTION_GL_LANDSCAPE                              :世界耗时
STR_FRAMETIME_CAPTION_GL_LINKGRAPH                              :货物分配图延时
STR_FRAMETIME_CAPTION_DRAWING                                   :图形渲染
STR_FRAMETIME_CAPTION_DRAWING_VIEWPORTS                         :世界视点渲染
STR_FRAMETIME_CAPTION_VIDEO                                     :视频输出
STR_FRAMETIME_CAPTION_SOUND                                     :混响
STR_FRAMETIME_CAPTION_ALLSCRIPTS                                :GS/AI 脚本总计
STR_FRAMETIME_CAPTION_GAMESCRIPT                                :游戏脚本
STR_FRAMETIME_CAPTION_AI                                        :AI {NUM} {STRING}
############ End of leave-in-this-order


# Save/load game/scenario
STR_SAVELOAD_SAVE_CAPTION                                       :{WHITE}保存游戏
STR_SAVELOAD_LOAD_CAPTION                                       :{WHITE}读取存档
STR_SAVELOAD_SAVE_SCENARIO                                      :{WHITE}保存场景
STR_SAVELOAD_LOAD_SCENARIO                                      :{WHITE}读取场景
STR_SAVELOAD_LOAD_HEIGHTMAP                                     :{WHITE}读取地形图
STR_SAVELOAD_SAVE_HEIGHTMAP                                     :{WHITE}保存高度图
STR_SAVELOAD_HOME_BUTTON                                        :{BLACK}点击这里返回默认的游戏存档目录
STR_SAVELOAD_BYTES_FREE                                         :{BLACK}{BYTES} 可用
STR_SAVELOAD_LIST_TOOLTIP                                       :{BLACK}驱动器、目录和游戏存档列表
STR_SAVELOAD_EDITBOX_TOOLTIP                                    :{BLACK}保存当前游戏用的存档名字
STR_SAVELOAD_DELETE_BUTTON                                      :{BLACK}删除
STR_SAVELOAD_DELETE_TOOLTIP                                     :{BLACK}删除选定的游戏存档
STR_SAVELOAD_SAVE_BUTTON                                        :{BLACK}保存
STR_SAVELOAD_SAVE_TOOLTIP                                       :{BLACK}以选定的名字保存当前游戏
STR_SAVELOAD_LOAD_BUTTON                                        :{BLACK}载入
STR_SAVELOAD_LOAD_TOOLTIP                                       :{BLACK}载入所选
STR_SAVELOAD_LOAD_HEIGHTMAP_TOOLTIP                             :{BLACK}载入选定的高度图
STR_SAVELOAD_DETAIL_CAPTION                                     :{BLACK}游戏详情
STR_SAVELOAD_DETAIL_NOT_AVAILABLE                               :{BLACK}无可用信息
STR_SAVELOAD_DETAIL_COMPANY_INDEX                               :{SILVER}{COMMA}: {WHITE}{STRING}
STR_SAVELOAD_DETAIL_GRFSTATUS                                   :{SILVER}NewGRF: {WHITE}{STRING}
STR_SAVELOAD_FILTER_TITLE                                       :{BLACK}过滤字串：
STR_SAVELOAD_OVERWRITE_TITLE                                    :{WHITE}覆盖文件
STR_SAVELOAD_OVERWRITE_WARNING                                  :{YELLOW}你确定要覆盖已有文件吗？
STR_SAVELOAD_DIRECTORY                                          :{STRING} (目录)
STR_SAVELOAD_PARENT_DIRECTORY                                   :{STRING} (上级目录)

STR_SAVELOAD_OSKTITLE                                           :{BLACK}为存档命名

# World generation
STR_MAPGEN_WORLD_GENERATION_CAPTION                             :{WHITE}地图生成器
STR_MAPGEN_MAPSIZE                                              :{BLACK}地图规模：
STR_MAPGEN_MAPSIZE_TOOLTIP                                      :{BLACK}选择地图尺寸（单位：格）。可用的数值会略小。
STR_MAPGEN_BY                                                   :{BLACK}*
STR_MAPGEN_NUMBER_OF_TOWNS                                      :{BLACK}城镇数量：
STR_MAPGEN_DATE                                                 :{BLACK}日期:
STR_MAPGEN_NUMBER_OF_INDUSTRIES                                 :{BLACK}工业数量：
STR_MAPGEN_HEIGHTMAP_HEIGHT                                     :{BLACK}最高峰：
STR_MAPGEN_HEIGHTMAP_HEIGHT_UP                                  :{BLACK}提高最高峰的最大高度一格
STR_MAPGEN_HEIGHTMAP_HEIGHT_DOWN                                :{BLACK}降低最高峰的最大高度一格
STR_MAPGEN_SNOW_COVERAGE                                        :{BLACK}积雪覆盖率:
STR_MAPGEN_SNOW_COVERAGE_UP                                     :{BLACK}增加 10% 积雪覆盖率
STR_MAPGEN_SNOW_COVERAGE_DOWN                                   :{BLACK}减少 10% 积雪覆盖率
STR_MAPGEN_SNOW_COVERAGE_TEXT                                   :{BLACK}{NUM}%
STR_MAPGEN_DESERT_COVERAGE                                      :{BLACK}沙漠覆盖率：
STR_MAPGEN_DESERT_COVERAGE_UP                                   :{BLACK}增加 10% 沙漠覆盖率
STR_MAPGEN_DESERT_COVERAGE_DOWN                                 :{BLACK}减少 10% 沙漠覆盖率
STR_MAPGEN_DESERT_COVERAGE_TEXT                                 :{BLACK}{NUM}%
STR_MAPGEN_SNOW_LINE_HEIGHT                                     :{BLACK}雪线高度：
STR_MAPGEN_SNOW_LINE_UP                                         :{BLACK}提高雪线高度
STR_MAPGEN_SNOW_LINE_DOWN                                       :{BLACK}降低雪线高度
STR_MAPGEN_LAND_GENERATOR                                       :{BLACK}生成地形：
STR_MAPGEN_TERRAIN_TYPE                                         :{BLACK}地形特点：
STR_MAPGEN_QUANTITY_OF_SEA_LAKES                                :{BLACK}海洋面积：
STR_MAPGEN_QUANTITY_OF_RIVERS                                   :{BLACK}河流数量:
STR_MAPGEN_SMOOTHNESS                                           :{BLACK}平滑度：
STR_MAPGEN_VARIETY                                              :{BLACK}多样的分发：
STR_MAPGEN_GENERATE                                             :{WHITE}生成

# Strings for map borders at game generation
STR_MAPGEN_BORDER_TYPE                                          :{BLACK}地图边缘：
STR_MAPGEN_NORTHWEST                                            :{BLACK}西北
STR_MAPGEN_NORTHEAST                                            :{BLACK}东北
STR_MAPGEN_SOUTHEAST                                            :{BLACK}东南
STR_MAPGEN_SOUTHWEST                                            :{BLACK}西南
STR_MAPGEN_BORDER_FREEFORM                                      :{BLACK}自由形式
STR_MAPGEN_BORDER_WATER                                         :{BLACK}水面
STR_MAPGEN_BORDER_RANDOM                                        :{BLACK}随机
STR_MAPGEN_BORDER_RANDOMIZE                                     :{BLACK}随机
STR_MAPGEN_BORDER_MANUAL                                        :{BLACK}手动

STR_MAPGEN_HEIGHTMAP_ROTATION                                   :{BLACK}高度图旋转：
STR_MAPGEN_HEIGHTMAP_NAME                                       :{BLACK}高度图名称：
STR_MAPGEN_HEIGHTMAP_SIZE_LABEL                                 :{BLACK}地图尺寸：
STR_MAPGEN_HEIGHTMAP_SIZE                                       :{ORANGE}{NUM} × {NUM}

STR_MAPGEN_TERRAIN_TYPE_QUERY_CAPT                              :{WHITE}最高峰目标高度
STR_MAPGEN_HEIGHTMAP_HEIGHT_QUERY_CAPT                          :{WHITE}最高峰
STR_MAPGEN_SNOW_COVERAGE_QUERY_CAPT                             :{WHITE}积雪覆盖率 (百分比)
STR_MAPGEN_DESERT_COVERAGE_QUERY_CAPT                           :{WHITE}沙漠覆盖率 (百分比)
STR_MAPGEN_SNOW_LINE_QUERY_CAPT                                 :{WHITE}改变雪线高度
STR_MAPGEN_START_DATE_QUERY_CAPT                                :{WHITE}改变游戏开始的日期

# SE Map generation
STR_SE_MAPGEN_CAPTION                                           :{WHITE}场景类型：
STR_SE_MAPGEN_FLAT_WORLD                                        :{WHITE}平坦水面
STR_SE_MAPGEN_FLAT_WORLD_TOOLTIP                                :{BLACK}生成平坦水面
STR_SE_MAPGEN_RANDOM_LAND                                       :{WHITE}随机地面
STR_SE_MAPGEN_FLAT_WORLD_HEIGHT                                 :{BLACK}地面高度：
STR_SE_MAPGEN_FLAT_WORLD_HEIGHT_DOWN                            :{BLACK}提升地面高度
STR_SE_MAPGEN_FLAT_WORLD_HEIGHT_UP                              :{BLACK}降低地面高度

STR_SE_MAPGEN_FLAT_WORLD_HEIGHT_QUERY_CAPT                      :{WHITE}改变地面的高度

# Map generation progress
STR_GENERATION_WORLD                                            :{WHITE}正在生成地图……
STR_GENERATION_ABORT                                            :{BLACK}放弃
STR_GENERATION_ABORT_CAPTION                                    :{WHITE}放弃生成地图
STR_GENERATION_ABORT_MESSAGE                                    :{YELLOW}确定要放弃正在生成的地图吗？
STR_GENERATION_PROGRESS                                         :{WHITE}已完成 {NUM}%
STR_GENERATION_PROGRESS_NUM                                     :{BLACK}{NUM} / {NUM}
STR_GENERATION_WORLD_GENERATION                                 :{BLACK}地图生成
STR_GENERATION_RIVER_GENERATION                                 :{BLACK}生成河流
STR_GENERATION_TREE_GENERATION                                  :{BLACK}生成树木
STR_GENERATION_OBJECT_GENERATION                                :{BLACK}生成固定设施
STR_GENERATION_CLEARING_TILES                                   :{BLACK}生成岩石地貌
STR_GENERATION_SETTINGUP_GAME                                   :{BLACK}设置游戏
STR_GENERATION_PREPARING_TILELOOP                               :{BLACK}地貌细节生成
STR_GENERATION_PREPARING_SCRIPT                                 :{BLACK}当前脚本
STR_GENERATION_PREPARING_GAME                                   :{BLACK}准备游戏

# NewGRF settings
STR_NEWGRF_SETTINGS_CAPTION                                     :{WHITE}NewGRF 设置
STR_NEWGRF_SETTINGS_INFO_TITLE                                  :{WHITE}NewGRF 详细信息
STR_NEWGRF_SETTINGS_ACTIVE_LIST                                 :{WHITE}激活 NewGRF
STR_NEWGRF_SETTINGS_INACTIVE_LIST                               :{WHITE}停用 NewGRF
STR_NEWGRF_SETTINGS_SELECT_PRESET                               :{ORANGE}选择预设
STR_NEWGRF_FILTER_TITLE                                         :{ORANGE}过滤器字符串：
STR_NEWGRF_SETTINGS_PRESET_LIST_TOOLTIP                         :{BLACK}装载选定的预定义
STR_NEWGRF_SETTINGS_PRESET_SAVE                                 :{BLACK}保存预定义
STR_NEWGRF_SETTINGS_PRESET_SAVE_TOOLTIP                         :{BLACK}将当前组保存为预定义
STR_NEWGRF_SETTINGS_PRESET_SAVE_QUERY                           :{BLACK}为预定义组起名
STR_NEWGRF_SETTINGS_PRESET_DELETE                               :{BLACK}删除预定义组
STR_NEWGRF_SETTINGS_PRESET_DELETE_TOOLTIP                       :{BLACK}删掉当前预定义组
STR_NEWGRF_SETTINGS_ADD                                         :{BLACK}增加
STR_NEWGRF_SETTINGS_ADD_FILE_TOOLTIP                            :{BLACK}将选定的 NewGRF 文件添加到你的配置中
STR_NEWGRF_SETTINGS_RESCAN_FILES                                :{BLACK}重新检索文件
STR_NEWGRF_SETTINGS_RESCAN_FILES_TOOLTIP                        :{BLACK}刷新可用的 NewGRF 文件列表
STR_NEWGRF_SETTINGS_REMOVE                                      :{BLACK}删除
STR_NEWGRF_SETTINGS_REMOVE_TOOLTIP                              :{BLACK}从列表中删除一个 NewGRF 文件
STR_NEWGRF_SETTINGS_MOVEUP                                      :{BLACK}上移
STR_NEWGRF_SETTINGS_MOVEUP_TOOLTIP                              :{BLACK}将选定的 NewGRF 文件向上移动
STR_NEWGRF_SETTINGS_MOVEDOWN                                    :{BLACK}下移
STR_NEWGRF_SETTINGS_MOVEDOWN_TOOLTIP                            :{BLACK}将选定的 NewGRF 文件向下移动
STR_NEWGRF_SETTINGS_UPGRADE                                     :{BLACK}更新
STR_NEWGRF_SETTINGS_UPGRADE_TOOLTIP                             :{BLACK}更新当前已安装的扩展包
STR_NEWGRF_SETTINGS_FILE_TOOLTIP                                :{BLACK}已经安装的 NewGRF 文件列表{}点击可以改变参数

STR_NEWGRF_SETTINGS_SET_PARAMETERS                              :{BLACK}设置参数
STR_NEWGRF_SETTINGS_SHOW_PARAMETERS                             :{BLACK}显示参数
STR_NEWGRF_SETTINGS_TOGGLE_PALETTE                              :{BLACK}切换调色板
STR_NEWGRF_SETTINGS_TOGGLE_PALETTE_TOOLTIP                      :{BLACK}切换选定GRF的调色.{}本功能用于游戏使用时GRF呈粉色
STR_NEWGRF_SETTINGS_APPLY_CHANGES                               :{BLACK}应用

STR_NEWGRF_SETTINGS_FIND_MISSING_CONTENT_BUTTON                 :{BLACK}在线查找缺失的扩展包
STR_NEWGRF_SETTINGS_FIND_MISSING_CONTENT_TOOLTIP                :{BLACK}看看您需要的扩展包是否能在线找到

STR_NEWGRF_SETTINGS_FILENAME                                    :{BLACK}文件名：{SILVER}{STRING}
STR_NEWGRF_SETTINGS_GRF_ID                                      :{BLACK}GRF ID：{SILVER}{STRING}
STR_NEWGRF_SETTINGS_VERSION                                     :{BLACK}版本: {SILVER}{NUM}
STR_NEWGRF_SETTINGS_MIN_VERSION                                 :{BLACK}最低兼容版本: {SILVER}{NUM}
STR_NEWGRF_SETTINGS_MD5SUM                                      :{BLACK}MD5 码：{SILVER}{STRING}
STR_NEWGRF_SETTINGS_PALETTE                                     :{BLACK}调色板: {SILVER}{STRING}
STR_NEWGRF_SETTINGS_PALETTE_DEFAULT                             :默认 (D)
STR_NEWGRF_SETTINGS_PALETTE_DEFAULT_32BPP                       :默认 (D) / 32 bpp
STR_NEWGRF_SETTINGS_PALETTE_LEGACY                              :传统 (W)
STR_NEWGRF_SETTINGS_PALETTE_LEGACY_32BPP                        :传统 (W) / 32 bpp
STR_NEWGRF_SETTINGS_PARAMETER                                   :{BLACK}参数：{SILVER}{STRING}
STR_NEWGRF_SETTINGS_PARAMETER_NONE                              :无

STR_NEWGRF_SETTINGS_NO_INFO                                     :{BLACK}没有可用的信息
STR_NEWGRF_SETTINGS_NOT_FOUND                                   :{RED}没有找到对应的文件
STR_NEWGRF_SETTINGS_DISABLED                                    :{RED}禁用
STR_NEWGRF_SETTINGS_INCOMPATIBLE                                :{RED}与此版本OpenTTD不兼容

# NewGRF save preset window
STR_SAVE_PRESET_CAPTION                                         :{WHITE}保存预设值
STR_SAVE_PRESET_LIST_TOOLTIP                                    :{BLACK}可用的预设名称，请选择一个来复制到存档列表中
STR_SAVE_PRESET_TITLE                                           :{BLACK}输入预设名称
STR_SAVE_PRESET_EDITBOX_TOOLTIP                                 :{BLACK}保存预设值到当前选定的名称
STR_SAVE_PRESET_CANCEL                                          :{BLACK}取消
STR_SAVE_PRESET_CANCEL_TOOLTIP                                  :{BLACK}不修改默认设置
STR_SAVE_PRESET_SAVE                                            :{BLACK}保存
STR_SAVE_PRESET_SAVE_TOOLTIP                                    :{BLACK}以当前选定的名称保存预设值

# NewGRF parameters window
STR_NEWGRF_PARAMETERS_CAPTION                                   :{WHITE}调整 NewGRF 参数
STR_NEWGRF_PARAMETERS_CLOSE                                     :{BLACK}关闭
STR_NEWGRF_PARAMETERS_RESET                                     :{BLACK}重置
STR_NEWGRF_PARAMETERS_RESET_TOOLTIP                             :{BLACK}全部参数恢复默认
STR_NEWGRF_PARAMETERS_DEFAULT_NAME                              :参数 {NUM}
STR_NEWGRF_PARAMETERS_SETTING                                   :{STRING}: {ORANGE}{STRING}
STR_NEWGRF_PARAMETERS_NUM_PARAM                                 :{LTBLUE}参数数目: {ORANGE}{NUM}

# NewGRF inspect window
STR_NEWGRF_INSPECT_CAPTION                                      :{WHITE}检查 - {STRING}
STR_NEWGRF_INSPECT_PARENT_BUTTON                                :{BLACK}Parent
STR_NEWGRF_INSPECT_PARENT_TOOLTIP                               :{BLACK}检查该对象的 Parent scope

STR_NEWGRF_INSPECT_CAPTION_OBJECT_AT                            :{STRING} at {HEX}
STR_NEWGRF_INSPECT_CAPTION_OBJECT_AT_OBJECT                     :物件
STR_NEWGRF_INSPECT_CAPTION_OBJECT_AT_RAIL_TYPE                  :铁路类型

STR_NEWGRF_INSPECT_QUERY_CAPTION                                :{WHITE}NewGRF variable 60+x 参数 (十六进制)

# Sprite aligner window
STR_SPRITE_ALIGNER_CAPTION                                      :{WHITE}定位 sprite {COMMA} ({STRING})
STR_SPRITE_ALIGNER_NEXT_BUTTON                                  :{BLACK}下一个 sprite
STR_SPRITE_ALIGNER_NEXT_TOOLTIP                                 :{BLACK}继续处理下个正常的图形元素，略过任何虚位／重新着色／文字字型相关的图形元素；并且在处理到最后的图形元素后，返回第一个图形元素继续处理。
STR_SPRITE_ALIGNER_GOTO_BUTTON                                  :{BLACK}前往 sprite
STR_SPRITE_ALIGNER_GOTO_TOOLTIP                                 :{BLACK}前往选定的sprite。若其不正常，则继续前进到下个sprite。
STR_SPRITE_ALIGNER_PREVIOUS_BUTTON                              :{BLACK}上一个 sprite
STR_SPRITE_ALIGNER_PREVIOUS_TOOLTIP                             :{BLACK}继续处理上一个正常的图形元素，略过任何虚位／重新着色／文字字型相关的图形元素；并且在处理到第一个图形元素后，返回最后的图形元素继续处理。
STR_SPRITE_ALIGNER_SPRITE_TOOLTIP                               :{BLACK}显示目前选取的 sprite。当 sprite 正在描绘时会忽略其定位。
STR_SPRITE_ALIGNER_MOVE_TOOLTIP                                 :{BLACK}从 X 及 Y 座标方向移动图形元素。如按住 Ctrl 键再点击，可一次移动 8 个单位
STR_SPRITE_ALIGNER_RESET_BUTTON                                 :{BLACK}重置相关
STR_SPRITE_ALIGNER_RESET_TOOLTIP                                :{BLACK}重置当前相关偏移
STR_SPRITE_ALIGNER_OFFSETS_ABS                                  :{BLACK}X 偏移: {NUM}, Y 偏移: {NUM} (绝对)
STR_SPRITE_ALIGNER_OFFSETS_REL                                  :{BLACK}X 偏移: {NUM}, Y 偏移: {NUM} (相对)
STR_SPRITE_ALIGNER_PICKER_BUTTON                                :{BLACK}选择 sprite
STR_SPRITE_ALIGNER_PICKER_TOOLTIP                               :{BLACK}请从屏幕画面中任意选取一个 sprite

STR_SPRITE_ALIGNER_GOTO_CAPTION                                 :{WHITE}前往sprite

# NewGRF (self) generated warnings/errors
STR_NEWGRF_ERROR_MSG_INFO                                       :{SILVER}{STRING}
STR_NEWGRF_ERROR_MSG_WARNING                                    :{RED}警告：{SILVER}{STRING}
STR_NEWGRF_ERROR_MSG_ERROR                                      :{RED}错误：{SILVER}{STRING}
STR_NEWGRF_ERROR_MSG_FATAL                                      :{RED}严重错误：{SILVER}{STRING}
STR_NEWGRF_ERROR_FATAL_POPUP                                    :{WHITE}发生了一个致命的NewGRF错误：{}{STRING}
STR_NEWGRF_ERROR_VERSION_NUMBER                                 :{1:STRING} 不能与 OpenTTD 报告的 TTDPatch 版本兼容。
STR_NEWGRF_ERROR_DOS_OR_WINDOWS                                 :{1:STRING} 是为 {STRING} 版 TTD 开发的。
STR_NEWGRF_ERROR_UNSET_SWITCH                                   :{1:STRING} 应当与 {STRING} 配合
STR_NEWGRF_ERROR_INVALID_PARAMETER                              :{1:STRING} 参数错误：参数 {STRING} ({NUM})
STR_NEWGRF_ERROR_LOAD_BEFORE                                    :{1:STRING} 必须在 {STRING} 前加载。
STR_NEWGRF_ERROR_LOAD_AFTER                                     :{1:STRING} 必须在 {STRING} 后加载。
STR_NEWGRF_ERROR_OTTD_VERSION_NUMBER                            :{1:STRING} 需要OpenTTD V {STRING} 或更高版本
STR_NEWGRF_ERROR_AFTER_TRANSLATED_FILE                          :GRF 被设计为可平移
STR_NEWGRF_ERROR_TOO_MANY_NEWGRFS_LOADED                        :加载的NewGRF太多
STR_NEWGRF_ERROR_STATIC_GRF_CAUSES_DESYNC                       :使用 {1:STRING} 为静态 NewGRF 与 {STRING} 可能造成同步错误
STR_NEWGRF_ERROR_UNEXPECTED_SPRITE                              :异常sprite (sprite {3:NUM})
STR_NEWGRF_ERROR_UNKNOWN_PROPERTY                               :未知的Action 0 属性 {4:HEX} (sprite {3:NUM})
STR_NEWGRF_ERROR_INVALID_ID                                     :尝试使用非法ID (sprite {3:NUM})
STR_NEWGRF_ERROR_CORRUPT_SPRITE                                 :{YELLOW}{STRING} 含有损坏的图形元素{}所有损坏的图形元素{}将显示为红色的问号（？）
STR_NEWGRF_ERROR_MULTIPLE_ACTION_8                              :具有多个Action 8 (sprite {3:NUM})
STR_NEWGRF_ERROR_READ_BOUNDS                                    :图像读取时发生越界错误 (sprite {3:NUM})
STR_NEWGRF_ERROR_GRM_FAILED                                     :GRF源文件不可访问 (sprite {3:NUM})
STR_NEWGRF_ERROR_FORCEFULLY_DISABLED                            :{1:STRING} 被 {STRING} 禁用
STR_NEWGRF_ERROR_INVALID_SPRITE_LAYOUT                          :错误/未知的sprite输出格式 (sprite {3:NUM})
STR_NEWGRF_ERROR_LIST_PROPERTY_TOO_LONG                         :参数列表元素过多(sprite {3:NUM}, 属性 {4:HEX})
STR_NEWGRF_ERROR_INDPROD_CALLBACK                               :无效的产品回调函数 (sprite {3:NUM}, "{2:STRING}")

# NewGRF related 'general' warnings
STR_NEWGRF_POPUP_CAUTION_CAPTION                                :{WHITE}注意！
STR_NEWGRF_CONFIRMATION_TEXT                                    :{YELLOW}此操作将要改变一个进行中的游戏，{}操作可能导致游戏崩溃，{}确定继续？

STR_NEWGRF_DUPLICATE_GRFID                                      :{WHITE}不能添加文件：重复的 GRF ID
STR_NEWGRF_COMPATIBLE_LOADED                                    :{ORANGE}未找到匹配的文件 (已载入兼容的 GRF)
STR_NEWGRF_TOO_MANY_NEWGRFS                                     :{WHITE}加入的NewGRF文件达到上限，不能再新增。

STR_NEWGRF_COMPATIBLE_LOAD_WARNING                              :{WHITE}已为缺失的文件载入兼容的 GRF
STR_NEWGRF_DISABLED_WARNING                                     :{WHITE}缺失的 GRF 文件已经被禁用
STR_NEWGRF_UNPAUSE_WARNING_TITLE                                :{YELLOW}无法找到GRF文件
STR_NEWGRF_UNPAUSE_WARNING                                      :{WHITE}取消暂停可能造成错误. 请不要把接下来可能发生的错误当做Bug.{}继续么?

# NewGRF status
STR_NEWGRF_LIST_NONE                                            :空
STR_NEWGRF_LIST_ALL_FOUND                                       :目前所有文件
STR_NEWGRF_LIST_COMPATIBLE                                      :{YELLOW}找到兼容文件
STR_NEWGRF_LIST_MISSING                                         :{RED}缺失文件

# NewGRF 'it's broken' warnings
STR_NEWGRF_BROKEN                                               :{WHITE}NewGRF '{0:STRING}'的行为可能造成同步错误或是崩溃。
STR_NEWGRF_BROKEN_POWERED_WAGON                                 :{WHITE}{1:ENGINE}机车车厢的状态没在车库内发生变动
STR_NEWGRF_BROKEN_VEHICLE_LENGTH                                :{WHITE}当车辆不在车库中时,这将改变 '{1:ENGINE}' 的车辆长度.
STR_NEWGRF_BROKEN_CAPACITY                                      :{WHITE}它会在 '{1:ENGINE}' 在机厂外或不在接受改装时改変其运载能力
STR_BROKEN_VEHICLE_LENGTH                                       :{WHITE} '{1:COMPANY}' 公司的列车 '{0:VEHICLE}' 长度无效。这可能是 NewGRF 导致。游戏可能会失去同步或崩溃。

STR_NEWGRF_BUGGY                                                :{WHITE}NewGRF '{STRING}' 的信息不正确
STR_NEWGRF_BUGGY_ARTICULATED_CARGO                              :{WHITE}购买'{1:ENGINE}' 后，将造成货物/运费的参数与购买列表不符，这将有可能造成自动更新/购买不成功。
STR_NEWGRF_BUGGY_ENDLESS_PRODUCTION_CALLBACK                    :{WHITE}'{1:STRING}' 产生了一个死循环
STR_NEWGRF_BUGGY_UNKNOWN_CALLBACK_RESULT                        :{WHITE}回调函数 {1:HEX} 返回了一个未知/错误的结果 {2:HEX}
STR_NEWGRF_BUGGY_INVALID_CARGO_PRODUCTION_CALLBACK              :{WHITE}'{1:STRING}' 返回了错误的货物类型。位于产品回调函数 {2:HEX} 处

# 'User removed essential NewGRFs'-placeholders for stuff without specs
STR_NEWGRF_INVALID_CARGO                                        :<invalid cargo>
STR_NEWGRF_INVALID_CARGO_ABBREV                                 :??
STR_NEWGRF_INVALID_CARGO_QUANTITY                               :{COMMA} of <invalid cargo>
STR_NEWGRF_INVALID_ENGINE                                       :<invalid vehicle model>
STR_NEWGRF_INVALID_INDUSTRYTYPE                                 :<invalid industry>

# Placeholders for other invalid stuff, e.g. vehicles that have gone (Game Script).
STR_INVALID_VEHICLE                                             :<种类不明的运输工具>

# NewGRF scanning window
STR_NEWGRF_SCAN_CAPTION                                         :{WHITE}正在扫描 NewGRF
STR_NEWGRF_SCAN_MESSAGE                                         :{BLACK}正在扫描 NewGRF。 这可能需要一些时间，取决于其数量...
STR_NEWGRF_SCAN_STATUS                                          :{BLACK}已扫描{NUM}个 NewGRF，预计 NewGRF总数为 {NUM}
STR_NEWGRF_SCAN_ARCHIVES                                        :正在扫描压缩包

# Sign list window
STR_SIGN_LIST_CAPTION                                           :{WHITE}标志列表 - {COMMA} 个标志
STR_SIGN_LIST_MATCH_CASE                                        :{BLACK}符合大小写
STR_SIGN_LIST_MATCH_CASE_TOOLTIP                                :{BLACK}显示大小写符合过滤字符串的标志列表

# Sign window
STR_EDIT_SIGN_CAPTION                                           :{WHITE}标记标志文字
STR_EDIT_SIGN_LOCATION_TOOLTIP                                  :{BLACK}将屏幕中心移动到标志的位置. 单击的同时按住Ctrl会在新视点中显示标志位置
STR_EDIT_SIGN_NEXT_SIGN_TOOLTIP                                 :{BLACK}前往下个标记
STR_EDIT_SIGN_PREVIOUS_SIGN_TOOLTIP                             :{BLACK}前往上个标记

STR_EDIT_SIGN_SIGN_OSKTITLE                                     :{BLACK}为标记起名

# Town directory window
STR_TOWN_DIRECTORY_CAPTION                                      :{WHITE}城镇
STR_TOWN_DIRECTORY_NONE                                         :{ORANGE}- 没有 -
STR_TOWN_DIRECTORY_TOWN                                         :{ORANGE}{TOWN}{BLACK} ({COMMA})
STR_TOWN_DIRECTORY_CITY                                         :{ORANGE}{TOWN}{YELLOW} (都市){BLACK} ({COMMA})
STR_TOWN_DIRECTORY_LIST_TOOLTIP                                 :{BLACK} 城镇名称 点击名称可以将屏幕中心{}移动到城镇所在的位置. 单击的同时按住Ctrl会在新视点中显示城镇位置
STR_TOWN_POPULATION                                             :{BLACK}所有城镇人口总数：{COMMA}

# Town view window
STR_TOWN_VIEW_TOWN_CAPTION                                      :{WHITE}{TOWN}
STR_TOWN_VIEW_CITY_CAPTION                                      :{WHITE}{TOWN} (都市)
STR_TOWN_VIEW_POPULATION_HOUSES                                 :{BLACK}人口：{ORANGE}{COMMA}{BLACK}  房屋：{ORANGE}{COMMA}
STR_TOWN_VIEW_CARGO_LAST_MONTH_MAX                              :{BLACK}{CARGO_LIST} 上月：{ORANGE}{COMMA}{BLACK}  最大：{ORANGE}{COMMA}
STR_TOWN_VIEW_CARGO_FOR_TOWNGROWTH                              :{BLACK}城镇发展所必需的货物：
STR_TOWN_VIEW_CARGO_FOR_TOWNGROWTH_REQUIRED_GENERAL             :{RED} 需要： {ORANGE}{STRING}
STR_TOWN_VIEW_CARGO_FOR_TOWNGROWTH_REQUIRED_WINTER              :{ORANGE}{STRING}{BLACK} 冬季的需求
STR_TOWN_VIEW_CARGO_FOR_TOWNGROWTH_DELIVERED_GENERAL            :{ORANGE}{STRING}已运输 {GREEN}
STR_TOWN_VIEW_CARGO_FOR_TOWNGROWTH_REQUIRED                     :{ORANGE}已运输：{CARGO_TINY} /{RED}总需求： {CARGO_LONG}
STR_TOWN_VIEW_CARGO_FOR_TOWNGROWTH_DELIVERED                    :{ORANGE}{CARGO_TINY} / {CARGO_LONG}{GREEN} (已运输)
STR_TOWN_VIEW_TOWN_GROWS_EVERY                                  :{BLACK}城镇每 {ORANGE}{COMMA}{BLACK}{NBSP}天成长一次
STR_TOWN_VIEW_TOWN_GROWS_EVERY_FUNDED                           :{BLACK}城镇每 {ORANGE}{COMMA}{BLACK}{NBSP}天成长一次 (正接受资助)
STR_TOWN_VIEW_TOWN_GROW_STOPPED                                 :{BLACK} 城镇发展正在 {RED}停滞 {BLACK}！
STR_TOWN_VIEW_NOISE_IN_TOWN                                     :{BLACK}当前城镇噪音: {ORANGE}{COMMA}{BLACK}  最大: {ORANGE}{COMMA}
STR_TOWN_VIEW_CENTER_TOOLTIP                                    :{BLACK}将屏幕中心移动到城镇所在的位置. 单击的同时按住Ctrl会在新视点中显示城镇位置
STR_TOWN_VIEW_LOCAL_AUTHORITY_BUTTON                            :{BLACK}地方政府
STR_TOWN_VIEW_LOCAL_AUTHORITY_TOOLTIP                           :{BLACK}显示地方政府的信息
STR_TOWN_VIEW_RENAME_TOOLTIP                                    :{BLACK}城镇改名

STR_TOWN_VIEW_EXPAND_BUTTON                                     :{BLACK}扩大规模
STR_TOWN_VIEW_EXPAND_TOOLTIP                                    :{BLACK}增加城镇人口和面积
STR_TOWN_VIEW_DELETE_BUTTON                                     :{BLACK}删除
STR_TOWN_VIEW_DELETE_TOOLTIP                                    :{BLACK}完全删除这座城镇

STR_TOWN_VIEW_RENAME_TOWN_BUTTON                                :重命名城镇

# Town local authority window
STR_LOCAL_AUTHORITY_CAPTION                                     :{WHITE}{TOWN} 地方政府
STR_LOCAL_AUTHORITY_ZONE                                        :{BLACK}城区
STR_LOCAL_AUTHORITY_ZONE_TOOLTIP                                :{BLACK}显示地方政府行政区边界
STR_LOCAL_AUTHORITY_COMPANY_RATINGS                             :{BLACK}对运输公司评价：
STR_LOCAL_AUTHORITY_COMPANY_RATING                              :{YELLOW}{COMPANY} {COMPANY_NUM}: {ORANGE}{STRING}
STR_LOCAL_AUTHORITY_ACTIONS_TITLE                               :{BLACK}可执行的操作：
STR_LOCAL_AUTHORITY_ACTIONS_TOOLTIP                             :{BLACK}在本市可以执行的操作{}点击查看详细信息
STR_LOCAL_AUTHORITY_DO_IT_BUTTON                                :{BLACK}执行
STR_LOCAL_AUTHORITY_DO_IT_TOOLTIP                               :{BLACK}执行上面选定的项目

STR_LOCAL_AUTHORITY_ACTION_SMALL_ADVERTISING_CAMPAIGN           :小型广告宣传
STR_LOCAL_AUTHORITY_ACTION_MEDIUM_ADVERTISING_CAMPAIGN          :中型广告宣传
STR_LOCAL_AUTHORITY_ACTION_LARGE_ADVERTISING_CAMPAIGN           :大型广告宣传
STR_LOCAL_AUTHORITY_ACTION_ROAD_RECONSTRUCTION                  :资助市政道路整修
STR_LOCAL_AUTHORITY_ACTION_STATUE_OF_COMPANY                    :为公司设立雕像
STR_LOCAL_AUTHORITY_ACTION_NEW_BUILDINGS                        :资助新房屋建设
STR_LOCAL_AUTHORITY_ACTION_EXCLUSIVE_TRANSPORT                  :购买运输专营权
STR_LOCAL_AUTHORITY_ACTION_BRIBE                                :贿赂地方政府

STR_LOCAL_AUTHORITY_ACTION_TOOLTIP_SMALL_ADVERTISING            :{YELLOW}进行小型的广告宣传，以吸引更多的旅客和货物选择贵公司的服务。{}为位于该城镇中心较近距离内的车站提供暂时的评分增益。{}费用：{CURRENCY_LONG}
STR_LOCAL_AUTHORITY_ACTION_TOOLTIP_MEDIUM_ADVERTISING           :{YELLOW}进行中型的广告宣传，以吸引更多的旅客和货物选择贵公司的服务。{}为位于该城镇中心中等距离内的车站提供暂时的评分增益。{}费用：{CURRENCY_LONG}
STR_LOCAL_AUTHORITY_ACTION_TOOLTIP_LARGE_ADVERTISING            :{YELLOW}进行大型的广告宣传，以吸引更多的旅客和货物选择贵公司的服务。{}为位于该城镇中心较远距离内的车站提供暂时的评分增益。{}费用：{CURRENCY_LONG}
STR_LOCAL_AUTHORITY_ACTION_TOOLTIP_ROAD_RECONSTRUCTION          :{YELLOW}资助市政道路进行重建。{}将造成市内交通阻断 6 个月。{}费用：{CURRENCY_LONG}
STR_LOCAL_AUTHORITY_ACTION_TOOLTIP_STATUE_OF_COMPANY            :{YELLOW}以公司的名义设立一尊塑像。{}为位于该城镇的车站提供永久的评分增益。{}费用：{CURRENCY_LONG}
STR_LOCAL_AUTHORITY_ACTION_TOOLTIP_NEW_BUILDINGS                :{YELLOW}资助市内建设新的商业设施。{}为城镇提供暂时的成长速度增益。{}费用：{CURRENCY_LONG}
STR_LOCAL_AUTHORITY_ACTION_TOOLTIP_EXCLUSIVE_TRANSPORT          :{YELLOW}购买该市一年的运输专营权。{}其间该市的乘客及货物只允许选用贵公司的运输服务。{}费用：{CURRENCY_LONG}
STR_LOCAL_AUTHORITY_ACTION_TOOLTIP_BRIBE                        :{YELLOW}贿赂地方政府以提高评价，但有被发现后严厉惩罚的风险。{}费用：{CURRENCY_LONG}

# Goal window
STR_GOALS_CAPTION                                               :{WHITE}{COMPANY} 目标
STR_GOALS_SPECTATOR_CAPTION                                     :{WHITE}全局目标：
STR_GOALS_SPECTATOR                                             :全局目标
STR_GOALS_GLOBAL_BUTTON                                         :{BLACK}全局
STR_GOALS_GLOBAL_BUTTON_HELPTEXT                                :{BLACK}显示全局目标
STR_GOALS_COMPANY_BUTTON                                        :{BLACK}公司
STR_GOALS_COMPANY_BUTTON_HELPTEXT                               :{BLACK}显示公司目标
STR_GOALS_TEXT                                                  :{ORANGE}{STRING}
STR_GOALS_NONE                                                  :{ORANGE}- 无目标 -
STR_GOALS_PROGRESS                                              :{ORANGE}{STRING}
STR_GOALS_PROGRESS_COMPLETE                                     :{GREEN}{STRING}
STR_GOALS_TOOLTIP_CLICK_ON_SERVICE_TO_CENTER                    :{BLACK}点击使得视图移动到该工业/城镇/地块. Ctrl+左键 在该处创建一个视点.

# Goal question window
STR_GOAL_QUESTION_CAPTION_QUESTION                              :{BLACK}帮助索引
STR_GOAL_QUESTION_CAPTION_INFORMATION                           :{BLACK}信息
STR_GOAL_QUESTION_CAPTION_WARNING                               :{BLACK}警告
STR_GOAL_QUESTION_CAPTION_ERROR                                 :{YELLOW}错误

############ Start of Goal Question button list
STR_GOAL_QUESTION_BUTTON_CANCEL                                 :取消
STR_GOAL_QUESTION_BUTTON_OK                                     :确定
STR_GOAL_QUESTION_BUTTON_NO                                     :取消
STR_GOAL_QUESTION_BUTTON_YES                                    :确定
STR_GOAL_QUESTION_BUTTON_DECLINE                                :降低
STR_GOAL_QUESTION_BUTTON_ACCEPT                                 :接受
STR_GOAL_QUESTION_BUTTON_IGNORE                                 :忽略
STR_GOAL_QUESTION_BUTTON_RETRY                                  :重试
STR_GOAL_QUESTION_BUTTON_PREVIOUS                               :上一个
STR_GOAL_QUESTION_BUTTON_NEXT                                   :下一个
STR_GOAL_QUESTION_BUTTON_STOP                                   :停止
STR_GOAL_QUESTION_BUTTON_START                                  :开始
STR_GOAL_QUESTION_BUTTON_GO                                     :开始
STR_GOAL_QUESTION_BUTTON_CONTINUE                               :继续
STR_GOAL_QUESTION_BUTTON_RESTART                                :重新开启
STR_GOAL_QUESTION_BUTTON_POSTPONE                               :暂缓
STR_GOAL_QUESTION_BUTTON_SURRENDER                              :放弃
STR_GOAL_QUESTION_BUTTON_CLOSE                                  :关闭
############ End of Goal Question button list

# Subsidies window
STR_SUBSIDIES_CAPTION                                           :{WHITE}财政补贴项目
STR_SUBSIDIES_OFFERED_TITLE                                     :{BLACK}尚未中标的项目：
STR_SUBSIDIES_OFFERED_FROM_TO                                   :{ORANGE}将 {STRING} 从 {STRING} 运送到 {STRING}{YELLOW} (截止日期为 {DATE_SHORT})
STR_SUBSIDIES_NONE                                              :{ORANGE}没有
STR_SUBSIDIES_SUBSIDISED_TITLE                                  :{BLACK}已经中标的项目：
STR_SUBSIDIES_SUBSIDISED_FROM_TO                                :{ORANGE}将 {STRING} 从 {STRING} 运送到 {STRING}{YELLOW} ({COMPANY}{YELLOW}，截止日期为 {DATE_SHORT})
STR_SUBSIDIES_TOOLTIP_CLICK_ON_SERVICE_TO_CENTER                :{BLACK}点击项目可将屏幕中心移动到{}城镇/工业 所在的位置. 单击的同时按住Ctrl会在新视点中显示城镇/工业位置

# Story book window
STR_STORY_BOOK_CAPTION                                          :{WHITE}{COMPANY}的历史纪录
STR_STORY_BOOK_SPECTATOR_CAPTION                                :{WHITE}全域历史纪录
STR_STORY_BOOK_SPECTATOR                                        :全域历史纪录
STR_STORY_BOOK_TITLE                                            :{YELLOW}{STRING}
STR_STORY_BOOK_GENERIC_PAGE_ITEM                                :第{NUM}页
STR_STORY_BOOK_SEL_PAGE_TOOLTIP                                 :{BLACK}从下拉选单中选择想要查看的页面.
STR_STORY_BOOK_PREV_PAGE                                        :{BLACK}上一个
STR_STORY_BOOK_PREV_PAGE_TOOLTIP                                :{BLACK}转到上一页
STR_STORY_BOOK_NEXT_PAGE                                        :{BLACK}下一个
STR_STORY_BOOK_NEXT_PAGE_TOOLTIP                                :{BLACK}转到下一页
STR_STORY_BOOK_INVALID_GOAL_REF                                 :{RED}无效的目标参照

# Station list window
STR_STATION_LIST_TOOLTIP                                        :{BLACK}车站名称{}点击可将屏幕中心移动到车站所在位置. 单击的同时按住Ctrl会在新视点中显示车站位置
STR_STATION_LIST_USE_CTRL_TO_SELECT_MORE                        :{BLACK}按住 CTRL 可以同时选择多项
STR_STATION_LIST_CAPTION                                        :{WHITE}{COMPANY} - {COMMA} 车站
STR_STATION_LIST_STATION                                        :{YELLOW}{STATION} {STATION_FEATURES}
STR_STATION_LIST_WAYPOINT                                       :{YELLOW}{WAYPOINT}
STR_STATION_LIST_NONE                                           :{YELLOW}- 没有 -
STR_STATION_LIST_SELECT_ALL_FACILITIES                          :{BLACK}选择全部运输工具种类
STR_STATION_LIST_SELECT_ALL_TYPES                               :{BLACK}选择所有货物类型{}（包括不在等待列表中的）
STR_STATION_LIST_NO_WAITING_CARGO                               :{BLACK}选择无等待货物车站

# Station view window
STR_STATION_VIEW_CAPTION                                        :{WHITE}{STATION} {STATION_FEATURES}
STR_STATION_VIEW_WAITING_CARGO                                  :{WHITE}{CARGO_LONG}
STR_STATION_VIEW_EN_ROUTE_FROM                                  :{YELLOW}({CARGO_SHORT} 转运自 {STATION})
STR_STATION_VIEW_RESERVED                                       :{YELLOW}({CARGO_SHORT} 等待装货)

STR_STATION_VIEW_ACCEPTS_BUTTON                                 :{BLACK}接受
STR_STATION_VIEW_ACCEPTS_TOOLTIP                                :{BLACK}显示接受的货物列表
STR_STATION_VIEW_ACCEPTS_CARGO                                  :{BLACK}接受：{WHITE}{CARGO_LIST}

STR_STATION_VIEW_EXCLUSIVE_RIGHTS_SELF                          :{BLACK}这个车站在这个镇里享有独家经营权
STR_STATION_VIEW_EXCLUSIVE_RIGHTS_COMPANY                       :{YELLOW}{COMPANY}{BLACK} 购买了本城镇专属经营权

STR_STATION_VIEW_RATINGS_BUTTON                                 :{BLACK}评价
STR_STATION_VIEW_RATINGS_TOOLTIP                                :{BLACK}显示车站评价
STR_STATION_VIEW_SUPPLY_RATINGS_TITLE                           :{BLACK}按月供应量与本地评比：
STR_STATION_VIEW_CARGO_SUPPLY_RATING                            :{WHITE}{STRING}: {YELLOW}{COMMA} / {STRING} ({COMMA}%)

STR_STATION_VIEW_GROUP                                          :{BLACK}群组方式
STR_STATION_VIEW_WAITING_STATION                                :车站名：等候中
STR_STATION_VIEW_WAITING_AMOUNT                                 :货物总量：等候中
STR_STATION_VIEW_PLANNED_STATION                                :车站名：计划中
STR_STATION_VIEW_PLANNED_AMOUNT                                 :货物总量：计划中
STR_STATION_VIEW_FROM                                           :{YELLOW}{CARGO_SHORT} 来自 {STATION}
STR_STATION_VIEW_VIA                                            :{YELLOW}{CARGO_SHORT} 途经 {STATION}
STR_STATION_VIEW_TO                                             :{YELLOW}{CARGO_SHORT} 前往 {STATION}
STR_STATION_VIEW_FROM_ANY                                       :{RED}{CARGO_SHORT} 来自 不明的车站
STR_STATION_VIEW_TO_ANY                                         :{RED}{CARGO_SHORT} 前往 任何车站
STR_STATION_VIEW_VIA_ANY                                        :{RED}{CARGO_SHORT} 途经 任何车站
STR_STATION_VIEW_FROM_HERE                                      :{GREEN}{CARGO_SHORT} 来自 本站
STR_STATION_VIEW_VIA_HERE                                       :{GREEN}{CARGO_SHORT} 途经 本站
STR_STATION_VIEW_TO_HERE                                        :{GREEN}{CARGO_SHORT} 前往 本站
STR_STATION_VIEW_NONSTOP                                        :{YELLOW}{CARGO_SHORT} 直达该站

STR_STATION_VIEW_GROUP_S_V_D                                    :来源-途经-目的地
STR_STATION_VIEW_GROUP_S_D_V                                    :来源-目的地-途经
STR_STATION_VIEW_GROUP_V_S_D                                    :途经-来源-目的地
STR_STATION_VIEW_GROUP_V_D_S                                    :途经-目的地-来源
STR_STATION_VIEW_GROUP_D_S_V                                    :目的地-来源-途经
STR_STATION_VIEW_GROUP_D_V_S                                    :目的地-途经-来源

############ range for rating starts
STR_CARGO_RATING_APPALLING                                      :垃圾（最差评价）
STR_CARGO_RATING_VERY_POOR                                      :糟糕
STR_CARGO_RATING_POOR                                           :较差
STR_CARGO_RATING_MEDIOCRE                                       :一般
STR_CARGO_RATING_GOOD                                           :较好
STR_CARGO_RATING_VERY_GOOD                                      :优秀
STR_CARGO_RATING_EXCELLENT                                      :卓越
STR_CARGO_RATING_OUTSTANDING                                    :完美（最高评价）
############ range for rating ends

STR_STATION_VIEW_CENTER_TOOLTIP                                 :{BLACK}将屏幕中心移动到车站所在的位置. 单击的同时按住Ctrl会在新视点中显示车站位置
STR_STATION_VIEW_RENAME_TOOLTIP                                 :{BLACK}重命名车站

STR_STATION_VIEW_SCHEDULED_TRAINS_TOOLTIP                       :{BLACK}显示所有调度计划中含有此车站的列车
STR_STATION_VIEW_SCHEDULED_ROAD_VEHICLES_TOOLTIP                :{BLACK}显示所有调度计划中含有此车站的汽车
STR_STATION_VIEW_SCHEDULED_AIRCRAFT_TOOLTIP                     :{BLACK}显示所有调度计划中含有此机场的飞机
STR_STATION_VIEW_SCHEDULED_SHIPS_TOOLTIP                        :{BLACK}显示所有调度计划中含有此码头的船只

STR_STATION_VIEW_RENAME_STATION_CAPTION                         :重命名车站

STR_STATION_VIEW_CLOSE_AIRPORT                                  :{BLACK}关闭机场
STR_STATION_VIEW_CLOSE_AIRPORT_TOOLTIP                          :{BLACK}禁止飞机降落本场

# Waypoint/buoy view window
STR_WAYPOINT_VIEW_CAPTION                                       :{WHITE}{WAYPOINT}
STR_WAYPOINT_VIEW_CENTER_TOOLTIP                                :{BLACK}将屏幕中心移动到路点所在的位置. 单击的同时按住Ctrl会在新视点中显示路点位置
STR_WAYPOINT_VIEW_CHANGE_WAYPOINT_NAME                          :{BLACK}修改路点名
STR_BUOY_VIEW_CENTER_TOOLTIP                                    :{BLACK}将屏幕中心移动到浮标所在的位置. 单击的同时按住Ctrl会在新视点中显示浮标位置
STR_BUOY_VIEW_CHANGE_BUOY_NAME                                  :{BLACK}修改浮标名

STR_EDIT_WAYPOINT_NAME                                          :{WHITE}编辑路点名称

# Finances window
STR_FINANCES_CAPTION                                            :{WHITE}{COMPANY} 财务报表 {BLACK}{COMPANY_NUM}
STR_FINANCES_EXPENDITURE_INCOME_TITLE                           :{WHITE}收入/支出
STR_FINANCES_YEAR                                               :{WHITE}{NUM}
STR_FINANCES_SECTION_CONSTRUCTION                               :{GOLD}建设费用
STR_FINANCES_SECTION_NEW_VEHICLES                               :{GOLD}购置新运输工具
STR_FINANCES_SECTION_TRAIN_RUNNING_COSTS                        :{GOLD}铁路运行费用
STR_FINANCES_SECTION_ROAD_VEHICLE_RUNNING_COSTS                 :{GOLD}汽车运行费用
STR_FINANCES_SECTION_AIRCRAFT_RUNNING_COSTS                     :{GOLD}航空运行费用
STR_FINANCES_SECTION_SHIP_RUNNING_COSTS                         :{GOLD}船舶运行费用
STR_FINANCES_SECTION_PROPERTY_MAINTENANCE                       :{GOLD}固定资产维护
STR_FINANCES_SECTION_TRAIN_INCOME                               :{GOLD}铁路运输收入
STR_FINANCES_SECTION_ROAD_VEHICLE_INCOME                        :{GOLD}公路运输收入
STR_FINANCES_SECTION_AIRCRAFT_INCOME                            :{GOLD}航空运输收入
STR_FINANCES_SECTION_SHIP_INCOME                                :{GOLD}水上运输收入
STR_FINANCES_SECTION_LOAN_INTEREST                              :{GOLD}贷款利息
STR_FINANCES_SECTION_OTHER                                      :{GOLD}其他费用
STR_FINANCES_NEGATIVE_INCOME                                    :{BLACK}-{CURRENCY_LONG}
STR_FINANCES_POSITIVE_INCOME                                    :{BLACK}+{CURRENCY_LONG}
STR_FINANCES_TOTAL_CAPTION                                      :{WHITE}总计：
STR_FINANCES_BANK_BALANCE_TITLE                                 :{WHITE}流动资金
STR_FINANCES_LOAN_TITLE                                         :{WHITE}已贷款额
STR_FINANCES_MAX_LOAN                                           :{WHITE}最大贷款额度：{BLACK}{CURRENCY_LONG}
STR_FINANCES_TOTAL_CURRENCY                                     :{BLACK}{CURRENCY_LONG}
STR_FINANCES_BORROW_BUTTON                                      :{BLACK}贷款 {CURRENCY_LONG}
STR_FINANCES_BORROW_TOOLTIP                                     :{BLACK}贷款{}Ctrl+点击 可贷款最大额度
STR_FINANCES_REPAY_BUTTON                                       :{BLACK}还款 {CURRENCY_LONG}
STR_FINANCES_REPAY_TOOLTIP                                      :{BLACK}偿还贷款{}Ctrl+点击 可最大额度偿还贷款
STR_FINANCES_INFRASTRUCTURE_BUTTON                              :{BLACK}设施

# Company view
STR_COMPANY_VIEW_CAPTION                                        :{WHITE}{COMPANY} {BLACK}{COMPANY_NUM}
STR_COMPANY_VIEW_PRESIDENT_MANAGER_TITLE                        :{WHITE}{PRESIDENT_NAME}{}{GOLD}(总裁)

STR_COMPANY_VIEW_INAUGURATED_TITLE                              :{GOLD}开业时间：{WHITE}{NUM}
STR_COMPANY_VIEW_COLOUR_SCHEME_TITLE                            :{GOLD}色彩方案：
STR_COMPANY_VIEW_VEHICLES_TITLE                                 :{GOLD}车船概况：
STR_COMPANY_VIEW_TRAINS                                         :{WHITE}{COMMA} 列火车
STR_COMPANY_VIEW_ROAD_VEHICLES                                  :{WHITE}{COMMA} 辆汽车
STR_COMPANY_VIEW_AIRCRAFT                                       :{WHITE}{COMMA} 架飞机
STR_COMPANY_VIEW_SHIPS                                          :{WHITE}{COMMA} 艘轮船
STR_COMPANY_VIEW_VEHICLES_NONE                                  :{WHITE}无
STR_COMPANY_VIEW_COMPANY_VALUE                                  :{GOLD}公司市值：{WHITE}{CURRENCY_LONG}
STR_COMPANY_VIEW_SHARES_OWNED_BY                                :{WHITE}({COMMA}% 由 {COMPANY} 所有)
STR_COMPANY_VIEW_INFRASTRUCTURE                                 :{GOLD}设施:
STR_COMPANY_VIEW_INFRASTRUCTURE_RAIL                            :{WHITE}{COMMA} 轨道交通
STR_COMPANY_VIEW_INFRASTRUCTURE_ROAD                            :{WHITE}{COMMA} 道路
STR_COMPANY_VIEW_INFRASTRUCTURE_WATER                           :{WHITE}{COMMA} 水运
STR_COMPANY_VIEW_INFRASTRUCTURE_STATION                         :{WHITE}{COMMA} 站台
STR_COMPANY_VIEW_INFRASTRUCTURE_AIRPORT                         :{WHITE}{COMMA} 机场
STR_COMPANY_VIEW_INFRASTRUCTURE_NONE                            :{WHITE}无

STR_COMPANY_VIEW_BUILD_HQ_BUTTON                                :{BLACK}设立总部
STR_COMPANY_VIEW_BUILD_HQ_TOOLTIP                               :{BLACK}建立公司总部
STR_COMPANY_VIEW_VIEW_HQ_BUTTON                                 :{BLACK}查看总部
STR_COMPANY_VIEW_VIEW_HQ_TOOLTIP                                :{BLACK}查看公司总部
STR_COMPANY_VIEW_RELOCATE_HQ                                    :{BLACK}重置总部
STR_COMPANY_VIEW_RELOCATE_COMPANY_HEADQUARTERS                  :{BLACK}以公司市值 1% 的代价重建总部，按住 Shift 键单击可以显示所需资金
STR_COMPANY_VIEW_INFRASTRUCTURE_BUTTON                          :{BLACK}固定资产维护费明细
STR_COMPANY_VIEW_INFRASTRUCTURE_TOOLTIP                         :{BLACK}显示详细的设施情况
STR_COMPANY_VIEW_GIVE_MONEY_BUTTON                              :{BLACK}给予资金
STR_COMPANY_VIEW_GIVE_MONEY_TOOLTIP                             :{BLACK}给予该公司资金

STR_COMPANY_VIEW_NEW_FACE_BUTTON                                :{BLACK}新的头像
STR_COMPANY_VIEW_NEW_FACE_TOOLTIP                               :{BLACK}为总裁选择新头像
STR_COMPANY_VIEW_COLOUR_SCHEME_BUTTON                           :{BLACK}色彩方案
STR_COMPANY_VIEW_COLOUR_SCHEME_TOOLTIP                          :{BLACK}改变公司车船的颜色
STR_COMPANY_VIEW_COMPANY_NAME_BUTTON                            :{BLACK}公司名称
STR_COMPANY_VIEW_COMPANY_NAME_TOOLTIP                           :{BLACK}改变公司的名称
STR_COMPANY_VIEW_PRESIDENT_NAME_BUTTON                          :{BLACK}总裁姓名
STR_COMPANY_VIEW_PRESIDENT_NAME_TOOLTIP                         :{BLACK}为总裁改名

STR_COMPANY_VIEW_BUY_SHARE_BUTTON                               :{BLACK}购买其 25% 的股份
STR_COMPANY_VIEW_SELL_SHARE_BUTTON                              :{BLACK}出售其 25% 的股份
STR_COMPANY_VIEW_BUY_SHARE_TOOLTIP                              :{BLACK}购买此公司 25% 的股份，按住 Shift 键单击可以显示所需资金
STR_COMPANY_VIEW_SELL_SHARE_TOOLTIP                             :{BLACK}出售此公司 25% 的股份，按住 Shift 键单击可以显示预计收入

STR_COMPANY_VIEW_COMPANY_NAME_QUERY_CAPTION                     :公司名称
STR_COMPANY_VIEW_PRESIDENT_S_NAME_QUERY_CAPTION                 :总裁姓名
<<<<<<< HEAD
STR_COMPANY_VIEW_GIVE_MONEY_QUERY_CAPTION                       :请输入您想赠与的资金数
=======
STR_COMPANY_VIEW_GIVE_MONEY_QUERY_CAPTION                       :输入你要给予的金额
>>>>>>> fe3cd185

STR_BUY_COMPANY_MESSAGE                                         :{WHITE}我们正在寻找一家愿意收购我们的公司。{}{}您愿意收购 {COMPANY} ({CURRENCY_LONG}) 吗？

# Company infrastructure window
STR_COMPANY_INFRASTRUCTURE_VIEW_CAPTION                         :{WHITE}{COMPANY} 的设施
STR_COMPANY_INFRASTRUCTURE_VIEW_RAIL_SECT                       :{GOLD}铁路：
STR_COMPANY_INFRASTRUCTURE_VIEW_SIGNALS                         :{WHITE}信号灯
STR_COMPANY_INFRASTRUCTURE_VIEW_ROAD_SECT                       :{GOLD}道路：
STR_COMPANY_INFRASTRUCTURE_VIEW_TRAM_SECT                       :{GOLD}电车设施：
STR_COMPANY_INFRASTRUCTURE_VIEW_WATER_SECT                      :{GOLD}水运：
STR_COMPANY_INFRASTRUCTURE_VIEW_CANALS                          :{WHITE}运河
STR_COMPANY_INFRASTRUCTURE_VIEW_STATION_SECT                    :{GOLD}站台：
STR_COMPANY_INFRASTRUCTURE_VIEW_STATIONS                        :{WHITE}车站
STR_COMPANY_INFRASTRUCTURE_VIEW_AIRPORTS                        :{WHITE}机场
STR_COMPANY_INFRASTRUCTURE_VIEW_TOTAL                           :{WHITE}每年{CURRENCY_LONG}

# Industry directory
STR_INDUSTRY_DIRECTORY_CAPTION                                  :{WHITE}工业设施
STR_INDUSTRY_DIRECTORY_NONE                                     :{ORANGE}- 没有 -
STR_INDUSTRY_DIRECTORY_ITEM_INFO                                :{BLACK}{CARGO_LONG}{STRING}{YELLOW} ({COMMA}% 已运输){BLACK}
STR_INDUSTRY_DIRECTORY_ITEM_NOPROD                              :{ORANGE}{INDUSTRY}
STR_INDUSTRY_DIRECTORY_ITEM_PROD1                               :{ORANGE}{INDUSTRY} {STRING}
STR_INDUSTRY_DIRECTORY_ITEM_PROD2                               :{ORANGE}{INDUSTRY} {STRING}, {STRING}
STR_INDUSTRY_DIRECTORY_ITEM_PROD3                               :{ORANGE}{INDUSTRY} {STRING}, {STRING}, {STRING}
STR_INDUSTRY_DIRECTORY_ITEM_PRODMORE                            :{ORANGE}{INDUSTRY} {STRING}，{STRING}，{STRING}以及其余 {NUM} 个……
STR_INDUSTRY_DIRECTORY_LIST_CAPTION                             :{BLACK}工业设施{}点击可以将屏幕中心移动到其所在位置. 单击的同时按住Ctrl会在新视点中显示工业位置
STR_INDUSTRY_DIRECTORY_ACCEPTED_CARGO_FILTER                    :{BLACK}接受的货物：{SILVER}{STRING}
STR_INDUSTRY_DIRECTORY_PRODUCED_CARGO_FILTER                    :{BLACK}产出的货物：{SILVER}{STRING}
STR_INDUSTRY_DIRECTORY_FILTER_ALL_TYPES                         :所有货物类型
STR_INDUSTRY_DIRECTORY_FILTER_NONE                              :无

# Industry view
STR_INDUSTRY_VIEW_CAPTION                                       :{WHITE}{INDUSTRY}
STR_INDUSTRY_VIEW_PRODUCTION_LAST_MONTH_TITLE                   :{BLACK}上月产量：
STR_INDUSTRY_VIEW_TRANSPORTED                                   :{YELLOW}{CARGO_LONG}{STRING}{BLACK} ({COMMA}% 已运输)
STR_INDUSTRY_VIEW_LOCATION_TOOLTIP                              :{BLACK}将屏幕中心移动到工厂所在的位置. 单击的同时按住Ctrl会在新视点中显示工厂位置
STR_INDUSTRY_VIEW_PRODUCTION_LEVEL                              :{BLACK}生产程度: {YELLOW}{COMMA}%
STR_INDUSTRY_VIEW_INDUSTRY_ANNOUNCED_CLOSURE                    :{YELLOW}此工业已经宣布即刻停业倒闭!

STR_INDUSTRY_VIEW_REQUIRES_N_CARGO                              :{BLACK}需要: {YELLOW}{STRING}{STRING}
STR_INDUSTRY_VIEW_PRODUCES_N_CARGO                              :{BLACK}产出：{YELLOW}{STRING}{STRING}
STR_INDUSTRY_VIEW_CARGO_LIST_EXTENSION                          :, {STRING}{STRING}

STR_INDUSTRY_VIEW_REQUIRES                                      :{BLACK}需要：
STR_INDUSTRY_VIEW_ACCEPT_CARGO                                  :{YELLOW}{STRING}{BLACK}{3:STRING}
STR_INDUSTRY_VIEW_ACCEPT_CARGO_AMOUNT                           :{YELLOW}{STRING}{BLACK}: {CARGO_SHORT} 等待中{STRING}

STR_CONFIG_GAME_PRODUCTION                                      :{WHITE}改变产量
STR_CONFIG_GAME_PRODUCTION_LEVEL                                :{WHITE}修改产量 (百分比, 最高 800%)

# Vehicle lists
STR_VEHICLE_LIST_TRAIN_CAPTION                                  :{WHITE}{STRING} - {COMMA} 列火车
STR_VEHICLE_LIST_ROAD_VEHICLE_CAPTION                           :{WHITE}{STRING} - {COMMA} 辆汽车
STR_VEHICLE_LIST_SHIP_CAPTION                                   :{WHITE}{STRING} - {COMMA} 艘轮船
STR_VEHICLE_LIST_AIRCRAFT_CAPTION                               :{WHITE}{STRING} - {COMMA} 架飞机

STR_VEHICLE_LIST_TRAIN_LIST_TOOLTIP                             :{BLACK}列车 - 点击可以查看详细信息
STR_VEHICLE_LIST_ROAD_VEHICLE_TOOLTIP                           :{BLACK}汽车 - 单击车辆可以查看详细信息
STR_VEHICLE_LIST_SHIP_TOOLTIP                                   :{BLACK}船只列表 - 点击可以查看详细信息
STR_VEHICLE_LIST_AIRCRAFT_TOOLTIP                               :{BLACK}飞机 - 点击可以查看详细信息

STR_VEHICLE_LIST_PROFIT_THIS_YEAR_LAST_YEAR                     :{TINY_FONT}{BLACK}今年利润：{CURRENCY_LONG} (去年利润：{CURRENCY_LONG})

STR_VEHICLE_LIST_AVAILABLE_TRAINS                               :可用的列车
STR_VEHICLE_LIST_AVAILABLE_ROAD_VEHICLES                        :可用的汽车
STR_VEHICLE_LIST_AVAILABLE_SHIPS                                :可用的船只
STR_VEHICLE_LIST_AVAILABLE_AIRCRAFT                             :可用的飞机
STR_VEHICLE_LIST_AVAILABLE_ENGINES_TOOLTIP                      :{BLACK}查看此运输工具类型的{}全部可选购列表

STR_VEHICLE_LIST_MANAGE_LIST                                    :{BLACK}管理列表
STR_VEHICLE_LIST_MANAGE_LIST_TOOLTIP                            :{BLACK}向所有在此列表中的运输工具发出指令
STR_VEHICLE_LIST_REPLACE_VEHICLES                               :替换车辆/飞机/船只
STR_VEHICLE_LIST_SEND_FOR_SERVICING                             :进行保养

STR_VEHICLE_LIST_SEND_TRAIN_TO_DEPOT                            :前往列车车库
STR_VEHICLE_LIST_SEND_ROAD_VEHICLE_TO_DEPOT                     :前往汽车车库
STR_VEHICLE_LIST_SEND_SHIP_TO_DEPOT                             :前往船坞
STR_VEHICLE_LIST_SEND_AIRCRAFT_TO_HANGAR                        :前往机库

STR_VEHICLE_LIST_MASS_STOP_LIST_TOOLTIP                         :{BLACK}点击这里可以停止列表中的{}所有车辆/船只/飞机
STR_VEHICLE_LIST_MASS_START_LIST_TOOLTIP                        :{BLACK}点击这里可以启动列表中的{}所有车辆/船只/飞机

STR_VEHICLE_LIST_SHARED_ORDERS_LIST_CAPTION                     :{WHITE}与 {COMMA} 车辆/船只/飞机共享调度计划

# Group window
STR_GROUP_ALL_TRAINS                                            :全部火车
STR_GROUP_ALL_ROAD_VEHICLES                                     :全部汽车
STR_GROUP_ALL_SHIPS                                             :全部船只
STR_GROUP_ALL_AIRCRAFTS                                         :全部飞机

STR_GROUP_DEFAULT_TRAINS                                        :未分组火车
STR_GROUP_DEFAULT_ROAD_VEHICLES                                 :未分组汽车
STR_GROUP_DEFAULT_SHIPS                                         :未分组船只
STR_GROUP_DEFAULT_AIRCRAFTS                                     :未分组飞机

STR_GROUP_COUNT_WITH_SUBGROUP                                   :{TINY_FONT}{COMMA} (+{COMMA})

STR_GROUPS_CLICK_ON_GROUP_FOR_TOOLTIP                           :{BLACK}组 - 点击一个组别以显示所有隶属此组的车辆。拖曳组别标签以重新排列组别的次序和层级。
STR_GROUP_CREATE_TOOLTIP                                        :{BLACK}创建分组
STR_GROUP_DELETE_TOOLTIP                                        :{BLACK}删除分组
STR_GROUP_RENAME_TOOLTIP                                        :{BLACK}重命名该分组
STR_GROUP_LIVERY_TOOLTIP                                        :{BLACK}改变所选组的配色方案
STR_GROUP_REPLACE_PROTECTION_TOOLTIP                            :{BLACK}点击以停止本组自动更新功能的使用

STR_QUERY_GROUP_DELETE_CAPTION                                  :{WHITE}删除分组
STR_GROUP_DELETE_QUERY_TEXT                                     :{WHITE}确定要删除这个分组及其下级分组么?

STR_GROUP_ADD_SHARED_VEHICLE                                    :添加共享车辆
STR_GROUP_REMOVE_ALL_VEHICLES                                   :移除所有车辆

STR_GROUP_RENAME_CAPTION                                        :{BLACK}重命名分组

STR_GROUP_PROFIT_THIS_YEAR                                      :今年利润：
STR_GROUP_PROFIT_LAST_YEAR                                      :去年利润
STR_GROUP_OCCUPANCY                                             :当前使用量：
STR_GROUP_OCCUPANCY_VALUE                                       :{NUM}%

# Build vehicle window
STR_BUY_VEHICLE_TRAIN_RAIL_CAPTION                              :购买普通列车
STR_BUY_VEHICLE_TRAIN_ELRAIL_CAPTION                            :购买电气化列车
STR_BUY_VEHICLE_TRAIN_MONORAIL_CAPTION                          :购买单轨列车
STR_BUY_VEHICLE_TRAIN_MAGLEV_CAPTION                            :购买磁悬浮列车

STR_BUY_VEHICLE_ROAD_VEHICLE_CAPTION                            :购买汽车
STR_BUY_VEHICLE_TRAM_VEHICLE_CAPTION                            :新电车

############ range for vehicle availability starts
STR_BUY_VEHICLE_TRAIN_ALL_CAPTION                               :新列车
STR_BUY_VEHICLE_ROAD_VEHICLE_ALL_CAPTION                        :新汽车
STR_BUY_VEHICLE_SHIP_CAPTION                                    :购买船只
STR_BUY_VEHICLE_AIRCRAFT_CAPTION                                :购买飞机
############ range for vehicle availability ends

STR_PURCHASE_INFO_COST_WEIGHT                                   :{BLACK}售价：{GOLD}{CURRENCY_LONG}{BLACK} 重量：{GOLD}{WEIGHT_SHORT}
STR_PURCHASE_INFO_COST_REFIT_WEIGHT                             :{BLACK}售价: {GOLD}{CURRENCY_LONG}{BLACK} (改装花费: {GOLD}{CURRENCY_LONG}{BLACK}) 重量: {GOLD}{WEIGHT_SHORT}
STR_PURCHASE_INFO_SPEED_POWER                                   :{BLACK}速度：{GOLD}{VELOCITY}{BLACK} 功率：{GOLD}{POWER}
STR_PURCHASE_INFO_SPEED                                         :{BLACK}速度：{GOLD}{VELOCITY}
STR_PURCHASE_INFO_SPEED_OCEAN                                   :{BLACK}在海洋上的速度： {GOLD}{VELOCITY}
STR_PURCHASE_INFO_SPEED_CANAL                                   :{BLACK}在河流上的速度： {GOLD}{VELOCITY}
STR_PURCHASE_INFO_RUNNINGCOST                                   :{BLACK}运行费用：{GOLD}{CURRENCY_LONG}/年
STR_PURCHASE_INFO_CAPACITY                                      :{BLACK}运载能力：{GOLD}{CARGO_LONG} {STRING}
STR_PURCHASE_INFO_REFITTABLE                                    :(可改装)
STR_PURCHASE_INFO_DESIGNED_LIFE                                 :{BLACK}设计日期：{GOLD}{NUM}{BLACK} 寿命：{GOLD}{COMMA} 年
STR_PURCHASE_INFO_RELIABILITY                                   :{BLACK}最大可靠性：{GOLD}{COMMA}%
STR_PURCHASE_INFO_COST                                          :{BLACK}售价：{GOLD}{CURRENCY_LONG}
STR_PURCHASE_INFO_COST_REFIT                                    :{BLACK}售价: {GOLD}{CURRENCY_LONG}{BLACK} (改装费用: {GOLD}{CURRENCY_LONG}{BLACK})
STR_PURCHASE_INFO_WEIGHT_CWEIGHT                                :{BLACK}重量：{GOLD}{WEIGHT_SHORT} ({WEIGHT_SHORT})
STR_PURCHASE_INFO_COST_SPEED                                    :{BLACK}售价：{GOLD}{CURRENCY_LONG}{BLACK} 速度：{GOLD}{VELOCITY}
STR_PURCHASE_INFO_COST_REFIT_SPEED                              :{BLACK}售价：{GOLD}{CURRENCY_LONG}{BLACK} (改装费用：{GOLD}{CURRENCY_LONG}{BLACK}) 速度：{GOLD}{VELOCITY}
STR_PURCHASE_INFO_AIRCRAFT_CAPACITY                             :{BLACK}运载能力：{GOLD}{CARGO_LONG}, {CARGO_LONG}
STR_PURCHASE_INFO_PWAGPOWER_PWAGWEIGHT                          :{BLACK}功率：{GOLD}+{POWER}{BLACK} 重量：{GOLD}+{WEIGHT_SHORT}
STR_PURCHASE_INFO_REFITTABLE_TO                                 :{BLACK}可改装为：{GOLD}{STRING}
STR_PURCHASE_INFO_ALL_TYPES                                     :所有类型
STR_PURCHASE_INFO_NONE                                          :无
STR_PURCHASE_INFO_ENGINES_ONLY                                  :仅机车
STR_PURCHASE_INFO_ALL_BUT                                       :除了 {CARGO_LIST}
STR_PURCHASE_INFO_MAX_TE                                        :{BLACK}最大牵引力：{GOLD}{FORCE}
STR_PURCHASE_INFO_AIRCRAFT_RANGE                                :{BLACK}航行距离: {GOLD}{COMMA} 格
STR_PURCHASE_INFO_AIRCRAFT_TYPE                                 :{BLACK}飞机类型： {GOLD}{STRING}

STR_BUY_VEHICLE_TRAIN_LIST_TOOLTIP                              :{BLACK}列车车辆选择列表。点击车辆查看详细信息，或者按住 Ctrl 键再点击以切换是否隐藏车辆的种类
STR_BUY_VEHICLE_ROAD_VEHICLE_LIST_TOOLTIP                       :{BLACK}路面车辆选择列表。点击车辆查看详细信息，或者按住 Ctrl 键再点击以切换是否隐藏车辆的种类
STR_BUY_VEHICLE_SHIP_LIST_TOOLTIP                               :{BLACK}船舶选择列表。点击船舶查看详细信息，或者按住 Ctrl 键再点击以切换是否隐藏船舶的种类
STR_BUY_VEHICLE_AIRCRAFT_LIST_TOOLTIP                           :{BLACK}飞行器选择列表。点击飞行器查看详细信息，或者按住 Ctrl 键再点击以切换是否隐藏飞行器的种类

STR_BUY_VEHICLE_TRAIN_BUY_VEHICLE_BUTTON                        :{BLACK}购买车头/车厢
STR_BUY_VEHICLE_ROAD_VEHICLE_BUY_VEHICLE_BUTTON                 :{BLACK}购买汽车
STR_BUY_VEHICLE_SHIP_BUY_VEHICLE_BUTTON                         :{BLACK}购买船只
STR_BUY_VEHICLE_AIRCRAFT_BUY_VEHICLE_BUTTON                     :{BLACK}购买飞机

STR_BUY_VEHICLE_TRAIN_BUY_REFIT_VEHICLE_BUTTON                  :{BLACK}购买并改装
STR_BUY_VEHICLE_ROAD_VEHICLE_BUY_REFIT_VEHICLE_BUTTON           :{BLACK}购买并改装
STR_BUY_VEHICLE_SHIP_BUY_REFIT_VEHICLE_BUTTON                   :{BLACK}购买并改装船只
STR_BUY_VEHICLE_AIRCRAFT_BUY_REFIT_VEHICLE_BUTTON               :{BLACK}购买并改装飞机

STR_BUY_VEHICLE_TRAIN_BUY_VEHICLE_TOOLTIP                       :{BLACK}购买选定的列车，按住 Shift 键单击可以显示所需资金
STR_BUY_VEHICLE_ROAD_VEHICLE_BUY_VEHICLE_TOOLTIP                :{BLACK}购买选定的汽车，按住 Shift 键单击可以显示所需资金
STR_BUY_VEHICLE_SHIP_BUY_VEHICLE_TOOLTIP                        :{BLACK}购买选定的船只，按住 Shift 键单击可以显示所需资金
STR_BUY_VEHICLE_AIRCRAFT_BUY_VEHICLE_TOOLTIP                    :{BLACK}购买选定的飞机，按住 Shift 键单击可以显示所需资金

STR_BUY_VEHICLE_TRAIN_BUY_REFIT_VEHICLE_TOOLTIP                 :{BLACK}购买并改装选定的列车。按住 Shift 键单击可以显示所需资金
STR_BUY_VEHICLE_ROAD_VEHICLE_BUY_REFIT_VEHICLE_TOOLTIP          :{BLACK}购买并改装选定的汽车。按住 Shift 键单击可以显示所需资金
STR_BUY_VEHICLE_SHIP_BUY_REFIT_VEHICLE_TOOLTIP                  :{BLACK}购买并改装选定的船只。按住 Shift 键单击可以显示所需资金
STR_BUY_VEHICLE_AIRCRAFT_BUY_REFIT_VEHICLE_TOOLTIP              :购买并改装选定的飞机，按住 Shift 键单击可以显示所需资金

STR_BUY_VEHICLE_TRAIN_RENAME_BUTTON                             :{BLACK}重命名
STR_BUY_VEHICLE_ROAD_VEHICLE_RENAME_BUTTON                      :{BLACK}重命名
STR_BUY_VEHICLE_SHIP_RENAME_BUTTON                              :{BLACK}重命名
STR_BUY_VEHICLE_AIRCRAFT_RENAME_BUTTON                          :{BLACK}重命名飞机

STR_BUY_VEHICLE_TRAIN_RENAME_TOOLTIP                            :{BLACK}重命名列车型号
STR_BUY_VEHICLE_ROAD_VEHICLE_RENAME_TOOLTIP                     :{BLACK}重命名汽车型号
STR_BUY_VEHICLE_SHIP_RENAME_TOOLTIP                             :{BLACK}重命名船只型号
STR_BUY_VEHICLE_AIRCRAFT_RENAME_TOOLTIP                         :{BLACK}重命名飞机型号

STR_BUY_VEHICLE_TRAIN_HIDE_TOGGLE_BUTTON                        :{BLACK}隐藏
STR_BUY_VEHICLE_ROAD_VEHICLE_HIDE_TOGGLE_BUTTON                 :{BLACK}隐藏
STR_BUY_VEHICLE_SHIP_HIDE_TOGGLE_BUTTON                         :{BLACK}隐藏
STR_BUY_VEHICLE_AIRCRAFT_HIDE_TOGGLE_BUTTON                     :{BLACK}隐藏

STR_BUY_VEHICLE_TRAIN_SHOW_TOGGLE_BUTTON                        :{BLACK}显示
STR_BUY_VEHICLE_ROAD_VEHICLE_SHOW_TOGGLE_BUTTON                 :{BLACK}显示
STR_BUY_VEHICLE_SHIP_SHOW_TOGGLE_BUTTON                         :{BLACK}显示
STR_BUY_VEHICLE_AIRCRAFT_SHOW_TOGGLE_BUTTON                     :{BLACK}显示

STR_BUY_VEHICLE_TRAIN_HIDE_SHOW_TOGGLE_TOOLTIP                  :{BLACK}切换隐藏还是显示有关的铁路列车类型
STR_BUY_VEHICLE_ROAD_VEHICLE_HIDE_SHOW_TOGGLE_TOOLTIP           :{BLACK}切换隐藏还是显示有关的路面车辆类型
STR_BUY_VEHICLE_SHIP_HIDE_SHOW_TOGGLE_TOOLTIP                   :{BLACK}切换隐藏还是显示有关的船舶类型
STR_BUY_VEHICLE_AIRCRAFT_HIDE_SHOW_TOGGLE_TOOLTIP               :{BLACK}切换是否显示飞机类型

STR_QUERY_RENAME_TRAIN_TYPE_CAPTION                             :{WHITE}重命名车辆的类型
STR_QUERY_RENAME_ROAD_VEHICLE_TYPE_CAPTION                      :{WHITE}重命名汽车型号
STR_QUERY_RENAME_SHIP_TYPE_CAPTION                              :{WHITE}重命名船只型号
STR_QUERY_RENAME_AIRCRAFT_TYPE_CAPTION                          :{WHITE}重命名飞机型号

# Depot window
STR_DEPOT_CAPTION                                               :{WHITE}{DEPOT}

STR_DEPOT_RENAME_TOOLTIP                                        :{BLACK}修改车库名
STR_DEPOT_RENAME_DEPOT_CAPTION                                  :重命名车库

STR_DEPOT_NO_ENGINE                                             :{BLACK}-
STR_DEPOT_VEHICLE_TOOLTIP                                       :{BLACK}{ENGINE}{STRING}
STR_DEPOT_VEHICLE_TOOLTIP_CHAIN                                 :{BLACK}{NUM} 车辆{STRING}
STR_DEPOT_VEHICLE_TOOLTIP_CARGO                                 :{}{CARGO_LONG} ({CARGO_SHORT})

STR_DEPOT_TRAIN_LIST_TOOLTIP                                    :{BLACK}列车 - 左键拖动可调整车厢，右击可查看详情。按Ctrl执行上述操作可同时操作之后车厢。
STR_DEPOT_ROAD_VEHICLE_LIST_TOOLTIP                             :{BLACK}汽车 - 右击可查看详细信息
STR_DEPOT_SHIP_LIST_TOOLTIP                                     :{BLACK}船只 - 右击可查看详细信息
STR_DEPOT_AIRCRAFT_LIST_TOOLTIP                                 :{BLACK}飞机 - 右击可查看详细信息

STR_DEPOT_TRAIN_SELL_TOOLTIP                                    :{BLACK}将列车拖到这里以出售
STR_DEPOT_ROAD_VEHICLE_SELL_TOOLTIP                             :{BLACK}将汽车拖到这里以出售
STR_DEPOT_SHIP_SELL_TOOLTIP                                     :{BLACK}将船只拖到这里以出售
STR_DEPOT_AIRCRAFT_SELL_TOOLTIP                                 :{BLACK}将飞机拖到这里以出售

STR_DEPOT_DRAG_WHOLE_TRAIN_TO_SELL_TOOLTIP                      :{BLACK}将车头拖到这里可以出售整列火车

STR_DEPOT_SELL_ALL_BUTTON_TRAIN_TOOLTIP                         :{BLACK}出售车库中的所有列车
STR_DEPOT_SELL_ALL_BUTTON_ROAD_VEHICLE_TOOLTIP                  :{BLACK}出售车库中的所有汽车
STR_DEPOT_SELL_ALL_BUTTON_SHIP_TOOLTIP                          :{BLACK}出售船坞中的所有船只
STR_DEPOT_SELL_ALL_BUTTON_AIRCRAFT_TOOLTIP                      :{BLACK}出售机库中的所有飞机

STR_DEPOT_AUTOREPLACE_TRAIN_TOOLTIP                             :{BLACK}自动更新车库中的所有列车
STR_DEPOT_AUTOREPLACE_ROAD_VEHICLE_TOOLTIP                      :{BLACK}自动更新车库中的所有汽车
STR_DEPOT_AUTOREPLACE_SHIP_TOOLTIP                              :{BLACK}自动更新船坞中的所有船只
STR_DEPOT_AUTOREPLACE_AIRCRAFT_TOOLTIP                          :{BLACK}自动更新机库中的所有飞机

STR_DEPOT_TRAIN_NEW_VEHICLES_BUTTON                             :{BLACK}购买列车
STR_DEPOT_ROAD_VEHICLE_NEW_VEHICLES_BUTTON                      :{BLACK}购买汽车
STR_DEPOT_SHIP_NEW_VEHICLES_BUTTON                              :{BLACK}购买船只
STR_DEPOT_AIRCRAFT_NEW_VEHICLES_BUTTON                          :{BLACK}购买飞机

STR_DEPOT_TRAIN_NEW_VEHICLES_TOOLTIP                            :{BLACK}购买新的列车
STR_DEPOT_ROAD_VEHICLE_NEW_VEHICLES_TOOLTIP                     :{BLACK}购买
STR_DEPOT_SHIP_NEW_VEHICLES_TOOLTIP                             :{BLACK}购买新船只
STR_DEPOT_AIRCRAFT_NEW_VEHICLES_TOOLTIP                         :{BLACK}购买飞机

STR_DEPOT_CLONE_TRAIN                                           :{BLACK}克隆列车
STR_DEPOT_CLONE_ROAD_VEHICLE                                    :{BLACK}克隆汽车
STR_DEPOT_CLONE_SHIP                                            :{BLACK}克隆船只
STR_DEPOT_CLONE_AIRCRAFT                                        :{BLACK}克隆飞机

STR_DEPOT_CLONE_TRAIN_DEPOT_INFO                                :{BLACK}点击此键后，再点击任何列车，即会购买一列跟它一样的列车。{}如果点击此键后，按住 Ctrl 键点击列车，则新列车会与旧列车共享调度计划。{}如果点击此键后，按住 Shift 键点击列车，系统会显示购买复制列车的所需资金，但不会建造新列车。
STR_DEPOT_CLONE_ROAD_VEHICLE_DEPOT_INFO                         :{BLACK}复制汽车。按此按钮后{}点击一辆在车库内或外面的汽车即可{}按住 Ctrl 键单击可以同时共享调度计划，按住 Shift 键单击可以显示所需资金
STR_DEPOT_CLONE_SHIP_DEPOT_INFO                                 :{BLACK}复制船只。按此按钮后{}点击一个在船坞内或外面的船只即可。按住 Ctrl 键单击可以同时共享调度计划，按住 Shift 键单击可以显示所需资金
STR_DEPOT_CLONE_AIRCRAFT_INFO_HANGAR_WINDOW                     :{BLACK}复制飞机。按此按钮后{}点击一个在机库内或外面的飞机即可。按住 Ctrl 键单击可以同时共享调度计划，按住 Shift 键单击可以显示所需资金

STR_DEPOT_TRAIN_LOCATION_TOOLTIP                                :{BLACK}将屏幕中心移动到列车库所在的位置. 单击的同时按住Ctrl会在新视点中显示列车库位置
STR_DEPOT_ROAD_VEHICLE_LOCATION_TOOLTIP                         :{BLACK}将屏幕中心移动到车库所在的位置. 单击的同时按住Ctrl会在新视点中显示车库位置
STR_DEPOT_SHIP_LOCATION_TOOLTIP                                 :{BLACK}将屏幕中心移动到当前船坞的位置. 单击的同时按住Ctrl会在新视点中显示船坞位置
STR_DEPOT_AIRCRAFT_LOCATION_TOOLTIP                             :{BLACK}将屏幕中心移动到当前机库的位置. 单击的同时按住Ctrl会在新视点中显示机库位置

STR_DEPOT_VEHICLE_ORDER_LIST_TRAIN_TOOLTIP                      :{BLACK}显示所有调度计划中含有此车库的列车
STR_DEPOT_VEHICLE_ORDER_LIST_ROAD_VEHICLE_TOOLTIP               :{BLACK}显示所有调度计划中含有此车库的汽车
STR_DEPOT_VEHICLE_ORDER_LIST_SHIP_TOOLTIP                       :{BLACK}显示所有调度计划中含有此船坞的船只
STR_DEPOT_VEHICLE_ORDER_LIST_AIRCRAFT_TOOLTIP                   :{BLACK}显示所有调度计划中含有此机库的飞机

STR_DEPOT_MASS_STOP_DEPOT_TRAIN_TOOLTIP                         :{BLACK}点击这里可以停止车库的所有列车
STR_DEPOT_MASS_STOP_DEPOT_ROAD_VEHICLE_TOOLTIP                  :{BLACK}点击这里可以停止车库的所有汽车
STR_DEPOT_MASS_STOP_DEPOT_SHIP_TOOLTIP                          :{BLACK}点击这里可以停止船坞的所有船只
STR_DEPOT_MASS_STOP_HANGAR_TOOLTIP                              :{BLACK}点击这里可以停止机库的所有飞机

STR_DEPOT_MASS_START_DEPOT_TRAIN_TOOLTIP                        :{BLACK}点击这里可以启动车库的所有列车
STR_DEPOT_MASS_START_DEPOT_ROAD_VEHICLE_TOOLTIP                 :{BLACK}点击这里可以启动车库的所有汽车
STR_DEPOT_MASS_START_DEPOT_SHIP_TOOLTIP                         :{BLACK}点击这里可以启动船坞的所有船只
STR_DEPOT_MASS_START_HANGAR_TOOLTIP                             :{BLACK}点击这里可以启动机库的所有飞机

STR_DEPOT_SELL_CONFIRMATION_TEXT                                :{YELLOW}你将要出售车库中的所有车辆，确定吗？

# Engine preview window
STR_ENGINE_PREVIEW_CAPTION                                      :{WHITE}来自供货商的消息
STR_ENGINE_PREVIEW_MESSAGE                                      :{GOLD}我们新近设计了一款{STRING}{}您愿意在产品正式上市前试用一年吗？

STR_ENGINE_PREVIEW_RAILROAD_LOCOMOTIVE                          :火车机车
STR_ENGINE_PREVIEW_ELRAIL_LOCOMOTIVE                            :电气化铁路机车
STR_ENGINE_PREVIEW_MONORAIL_LOCOMOTIVE                          :单轨机车
STR_ENGINE_PREVIEW_MAGLEV_LOCOMOTIVE                            :磁悬浮机车

STR_ENGINE_PREVIEW_ROAD_VEHICLE                                 :汽车
STR_ENGINE_PREVIEW_TRAM_VEHICLE                                 :电车

STR_ENGINE_PREVIEW_AIRCRAFT                                     :飞机
STR_ENGINE_PREVIEW_SHIP                                         :船只

STR_ENGINE_PREVIEW_COST_WEIGHT_SPEED_POWER                      :{BLACK}售价：{CURRENCY_LONG} 重量：{WEIGHT_SHORT}{}速度：{VELOCITY}  功率：{POWER}{}运行费用：{CURRENCY_LONG}/年{}运载能力： {CARGO_LONG}
STR_ENGINE_PREVIEW_COST_WEIGHT_SPEED_POWER_MAX_TE               :{BLACK}售价：{CURRENCY_LONG} 重量：{WEIGHT_SHORT}{}速度：{VELOCITY}  功率：{POWER}  最大牵引力：{6:FORCE}{}运行费用{4:CURRENCY_LONG}/年{}运载能力：{5:CARGO_LONG}
STR_ENGINE_PREVIEW_COST_MAX_SPEED_CAP_RUNCOST                   :{BLACK}售价：{CURRENCY_LONG} 最大速度：{VELOCITY}{}运载能力：{CARGO_LONG}{}运行成本：{CURRENCY_LONG} /年
STR_ENGINE_PREVIEW_COST_MAX_SPEED_TYPE_CAP_CAP_RUNCOST          :{BLACK}售价：{CURRENCY_LONG} 最大速度：{VELOCITY}{}飞机类型：{STRING}{}运载能力：{CARGO_LONG}, {CARGO_LONG}{}运行成本： {CURRENCY_LONG}/年
STR_ENGINE_PREVIEW_COST_MAX_SPEED_TYPE_CAP_RUNCOST              :{BLACK}售价： {CURRENCY_LONG} 最大速度： {VELOCITY}{}飞机类型： {STRING}{}运载能力： {CARGO_LONG}{}运行成本： {CURRENCY_LONG}/年
STR_ENGINE_PREVIEW_COST_MAX_SPEED_TYPE_RANGE_CAP_CAP_RUNCOST    :{BLACK}购买费用： {CURRENCY_LONG} 最大速度： {VELOCITY}{}飞机种类： {STRING} 最大航程: {COMMA} 格{}装载量： {CARGO_LONG}, {CARGO_LONG}{}运行费用： {CURRENCY_LONG}/年
STR_ENGINE_PREVIEW_COST_MAX_SPEED_TYPE_RANGE_CAP_RUNCOST        :{BLACK}售价： {CURRENCY_LONG} 最大速度： {VELOCITY}{}飞机类型： {STRING} 续航里程： {COMMA} 格{}运载能力： {CARGO_LONG}{}运行成本： {CURRENCY_LONG}/年

# Autoreplace window
STR_REPLACE_VEHICLES_WHITE                                      :{WHITE}更新 {STRING} - {STRING}
STR_REPLACE_VEHICLE_TRAIN                                       :火车
STR_REPLACE_VEHICLE_ROAD_VEHICLE                                :汽车
STR_REPLACE_VEHICLE_SHIP                                        :船只
STR_REPLACE_VEHICLE_AIRCRAFT                                    :飞机

STR_REPLACE_VEHICLE_VEHICLES_IN_USE                             :{YELLOW}正在使用的运输工具
STR_REPLACE_VEHICLE_VEHICLES_IN_USE_TOOLTIP                     :{BLACK}此行显示您拥有的运输工具
STR_REPLACE_VEHICLE_AVAILABLE_VEHICLES                          :{YELLOW}可用的运输工具
STR_REPLACE_VEHICLE_AVAILABLE_VEHICLES_TOOLTIP                  :{BLACK}此行显示可供替换的运输工具

STR_REPLACE_HELP_LEFT_ARRAY                                     :{BLACK}选择要更新的车辆类型
STR_REPLACE_HELP_RIGHT_ARRAY                                    :{BLACK}选择用来替换左侧指定车辆的新车辆

STR_REPLACE_VEHICLES_START                                      :{BLACK}开始更新
STR_REPLACE_VEHICLES_NOW                                        :马上替换所有的车辆
STR_REPLACE_VEHICLES_WHEN_OLD                                   :只替换旧的
STR_REPLACE_HELP_START_BUTTON                                   :{BLACK}点击这里开始根据选定的车辆进行更新
STR_REPLACE_NOT_REPLACING                                       :{BLACK}没有更新
STR_REPLACE_NOT_REPLACING_VEHICLE_SELECTED                      :{BLACK}请选择要更新的对象
STR_REPLACE_REPLACING_WHEN_OLD                                  :{ENGINE} 变老旧时
STR_REPLACE_VEHICLES_STOP                                       :{BLACK}停止更新
STR_REPLACE_HELP_STOP_BUTTON                                    :{BLACK}点击这里可以停止继续更新车辆

STR_REPLACE_ENGINE_WAGON_SELECT_HELP                            :{BLACK}可以切换 机车/挂车 替换项目
STR_REPLACE_ENGINES                                             :机车
STR_REPLACE_WAGONS                                              :挂车
STR_REPLACE_ALL_RAILTYPE                                        :所有铁路车辆
STR_REPLACE_ALL_ROADTYPE                                        :所有道路载具

STR_REPLACE_HELP_RAILTYPE                                       :{BLACK}选择要更新的车辆对应的铁路类型
STR_REPLACE_HELP_ROADTYPE                                       :{BLACK}选择要更新的车辆对应的道路类型
STR_REPLACE_HELP_REPLACE_INFO_TAB                               :{BLACK}显示用来替换左侧被选定车辆的新车辆
STR_REPLACE_RAIL_VEHICLES                                       :普通列车
STR_REPLACE_ELRAIL_VEHICLES                                     :电力机车
STR_REPLACE_MONORAIL_VEHICLES                                   :单轨列车
STR_REPLACE_MAGLEV_VEHICLES                                     :磁悬浮列车

STR_REPLACE_ROAD_VEHICLES                                       :路面交通工具
STR_REPLACE_TRAM_VEHICLES                                       :电车

STR_REPLACE_REMOVE_WAGON                                        :{BLACK}清理挂车：{ORANGE}{STRING}
STR_REPLACE_REMOVE_WAGON_HELP                                   :{BLACK}当车辆升级可能造成列车变长时{}自动从最前面的挂车去掉若干节以保证列车长度不变

# Vehicle view
STR_VEHICLE_VIEW_CAPTION                                        :{WHITE}{VEHICLE}

STR_VEHICLE_VIEW_TRAIN_CENTER_TOOLTIP                           :{BLACK}将主视角中心移动到列车所在的位置。双击将会在主视角中跟踪列车。单击的同时按住Ctrl会在新视点中显示列车位置
STR_VEHICLE_VIEW_ROAD_VEHICLE_CENTER_TOOLTIP                    :{BLACK} 将主视角中心移动到车辆所在的位置。双击将会在主视角中跟踪车辆。单击的同时按住 Ctrl 会在新视点中显示车辆位置
STR_VEHICLE_VIEW_SHIP_CENTER_TOOLTIP                            :{BLACK}将主视角中心移动到船只所在的位置。双击将会在主视角中跟踪船只。单击的同时按住Ctrl会在新视点中显示船只位置
STR_VEHICLE_VIEW_AIRCRAFT_CENTER_TOOLTIP                        :{BLACK}将主视角中心移动到飞机所在的位置。双击将会在主视角中跟踪飞机。单击的同时按住Ctrl会在新视点中显示飞机位置

STR_VEHICLE_VIEW_TRAIN_SEND_TO_DEPOT_TOOLTIP                    :{BLACK}命令列车返回车库
STR_VEHICLE_VIEW_ROAD_VEHICLE_SEND_TO_DEPOT_TOOLTIP             :{BLACK}命令汽车前往车库{}Ctrl+单击 时汽车只进行保养
STR_VEHICLE_VIEW_SHIP_SEND_TO_DEPOT_TOOLTIP                     :{BLACK}命令船只前往船坞{}Ctrl+单击 时船只只进行保养
STR_VEHICLE_VIEW_AIRCRAFT_SEND_TO_DEPOT_TOOLTIP                 :{BLACK}命令飞机前往机库{}Ctrl+单击 时飞机只进行保养

STR_VEHICLE_VIEW_CLONE_TRAIN_INFO                               :{BLACK}复制这列火车。按住 Ctrl 键单击可以同时共享调度计划，按住 Shift 键单击可以显示所需资金
STR_VEHICLE_VIEW_CLONE_ROAD_VEHICLE_INFO                        :{BLACK}复制这辆汽车。按住 Ctrl 键单击可以同时共享调度计划，按住 Shift 键单击可以显示所需资金
STR_VEHICLE_VIEW_CLONE_SHIP_INFO                                :{BLACK}复制这条船只。按住 Ctrl 键单击可以同时共享调度计划，按住 Shift 键单击可以显示所需资金
STR_VEHICLE_VIEW_CLONE_AIRCRAFT_INFO                            :{BLACK}复制这架飞机。按住 Ctrl 键单击可以同时共享调度计划，按住 Shift 键单击可以显示所需资金

STR_VEHICLE_VIEW_TRAIN_IGNORE_SIGNAL_TOOLTIP                    :{BLACK}命令列车强行通过信号

STR_VEHICLE_VIEW_TRAIN_REFIT_TOOLTIP                            :{BLACK}改装列车以装载另一类型的货物
STR_VEHICLE_VIEW_ROAD_VEHICLE_REFIT_TOOLTIP                     :{BLACK}改装汽车以运载其他货物
STR_VEHICLE_VIEW_SHIP_REFIT_TOOLTIP                             :{BLACK}改装船只以装载其他类型货物
STR_VEHICLE_VIEW_AIRCRAFT_REFIT_TOOLTIP                         :{BLACK}改装飞机装载货物的类型

STR_VEHICLE_VIEW_TRAIN_REVERSE_TOOLTIP                          :{BLACK}命令列车调头
STR_VEHICLE_VIEW_ROAD_VEHICLE_REVERSE_TOOLTIP                   :{BLACK}强制汽车掉头

STR_VEHICLE_VIEW_TRAIN_ORDERS_TOOLTIP                           :{BLACK}显示列车的调度计划. 单击的同时按住Ctrl以显示列车的时刻表
STR_VEHICLE_VIEW_ROAD_VEHICLE_ORDERS_TOOLTIP                    :{BLACK}显示车辆的调度指令. 单击的同时按住Ctrl以显示车辆的时刻表
STR_VEHICLE_VIEW_SHIP_ORDERS_TOOLTIP                            :{BLACK}显示船只的调度计划. 单击的同时按住Ctrl以显示船只的时刻表
STR_VEHICLE_VIEW_AIRCRAFT_ORDERS_TOOLTIP                        :{BLACK}显示飞机的调度计划. 单击的同时按住Ctrl以显示飞机的时刻表

STR_VEHICLE_VIEW_TRAIN_SHOW_DETAILS_TOOLTIP                     :{BLACK}显示列车的详细信息
STR_VEHICLE_VIEW_ROAD_VEHICLE_SHOW_DETAILS_TOOLTIP              :{BLACK}显示汽车的详细信息
STR_VEHICLE_VIEW_SHIP_SHOW_DETAILS_TOOLTIP                      :{BLACK}显示船只的详情
STR_VEHICLE_VIEW_AIRCRAFT_SHOW_DETAILS_TOOLTIP                  :{BLACK}显示飞机的详情

STR_VEHICLE_VIEW_TRAIN_STATUS_START_STOP_TOOLTIP                :{BLACK}当前列车动作 - 点击以 停止/启动 列车
STR_VEHICLE_VIEW_ROAD_VEHICLE_STATUS_START_STOP_TOOLTIP         :{BLACK}当前车辆动作 - 点击以 停止/启动 车辆
STR_VEHICLE_VIEW_SHIP_STATE_STATUS_STOP_TOOLTIP                 :{BLACK}当前船只动作 - 点击以 停止/启动 船只
STR_VEHICLE_VIEW_AIRCRAFT_STATUS_START_STOP_TOOLTIP             :{BLACK}当前飞机动作 - 点击以 停止/启动 飞机

STR_VEHICLE_VIEW_ORDER_LOCATION_TOOLTIP                         :{BLACK}将屏幕中心移动到当前指令的目的地。单击的同时按住Ctrl会在新视点中显示指令目的地的位置

# Messages in the start stop button in the vehicle view
STR_VEHICLE_STATUS_LOADING_UNLOADING                            :{LTBLUE}装载/卸货
STR_VEHICLE_STATUS_LEAVING                                      :{LTBLUE}发车
STR_VEHICLE_STATUS_CRASHED                                      :{RED}撞毁!
STR_VEHICLE_STATUS_BROKEN_DOWN                                  :{RED}抛锚
STR_VEHICLE_STATUS_STOPPED                                      :{RED}停运
STR_VEHICLE_STATUS_TRAIN_STOPPING_VEL                           :{RED}正在停止，{VELOCITY}
STR_VEHICLE_STATUS_TRAIN_NO_POWER                               :{RED}没有电力
STR_VEHICLE_STATUS_TRAIN_STUCK                                  :{ORANGE}等待空余轨道
STR_VEHICLE_STATUS_AIRCRAFT_TOO_FAR                             :{ORANGE}距离下一目的地过远

STR_VEHICLE_STATUS_HEADING_FOR_STATION_VEL                      :{LTBLUE}正在前往 {STATION}，{VELOCITY}
STR_VEHICLE_STATUS_NO_ORDERS_VEL                                :{LTBLUE}没有目标，{VELOCITY}
STR_VEHICLE_STATUS_HEADING_FOR_WAYPOINT_VEL                     :{LTBLUE}正在前往{WAYPOINT}，{VELOCITY}
STR_VEHICLE_STATUS_HEADING_FOR_DEPOT_VEL                        :{ORANGE}正前往 {DEPOT}, {VELOCITY}
STR_VEHICLE_STATUS_HEADING_FOR_DEPOT_SERVICE_VEL                :{LTBLUE}正在服务于 {DEPOT}, {VELOCITY}

# Vehicle stopped/started animations
STR_VEHICLE_COMMAND_STOPPED_SMALL                               :{TINY_FONT}{RED}已停止
STR_VEHICLE_COMMAND_STOPPED                                     :{RED}已停止
STR_VEHICLE_COMMAND_STARTED_SMALL                               :{TINY_FONT}{GREEN}已开始
STR_VEHICLE_COMMAND_STARTED                                     :{GREEN}已开始

# Vehicle details
STR_VEHICLE_DETAILS_CAPTION                                     :{WHITE}{VEHICLE} (详细信息)
STR_VEHICLE_NAME_BUTTON                                         :{BLACK}名称

STR_VEHICLE_DETAILS_TRAIN_RENAME                                :{BLACK}给列车命名
STR_VEHICLE_DETAILS_ROAD_VEHICLE_RENAME                         :{BLACK}命名汽车
STR_VEHICLE_DETAILS_SHIP_RENAME                                 :{BLACK}命名船只
STR_VEHICLE_DETAILS_AIRCRAFT_RENAME                             :{BLACK}命名飞机

STR_VEHICLE_INFO_AGE_RUNNING_COST_YR                            :{BLACK}年龄：{LTBLUE}{STRING}{BLACK}   运行成本：{LTBLUE}{CURRENCY_LONG} /年
# The next two need to stay in this order
STR_VEHICLE_INFO_AGE                                            :{COMMA} 年 ({COMMA})
STR_VEHICLE_INFO_AGE_RED                                        :{RED}{COMMA} 年 ({COMMA})

STR_VEHICLE_INFO_MAX_SPEED                                      :{BLACK}最大速度：{LTBLUE}{VELOCITY}
STR_VEHICLE_INFO_MAX_SPEED_TYPE                                 :{BLACK}最高速度： {LTBLUE}{VELOCITY} {BLACK}飞机种类： {LTBLUE}{STRING}
STR_VEHICLE_INFO_MAX_SPEED_TYPE_RANGE                           :{BLACK}最大速度: {LTBLUE}{VELOCITY} {BLACK}飞机类型: {LTBLUE}{STRING} {BLACK}续航里程: {LTBLUE}{COMMA} 格
STR_VEHICLE_INFO_WEIGHT_POWER_MAX_SPEED                         :{BLACK}重量：{LTBLUE}{WEIGHT_SHORT} {BLACK}功率：{LTBLUE}{POWER}{BLACK} 最大速度：{LTBLUE}{VELOCITY}
STR_VEHICLE_INFO_WEIGHT_POWER_MAX_SPEED_MAX_TE                  :{BLACK}重量：{LTBLUE}{WEIGHT_SHORT} {BLACK}功率：{LTBLUE}{POWER}{BLACK} 最大速度：{LTBLUE}{VELOCITY} {BLACK}最大牵引力：{LTBLUE}{FORCE}

STR_VEHICLE_INFO_PROFIT_THIS_YEAR_LAST_YEAR                     :{BLACK}今年利润：{LTBLUE}{CURRENCY_LONG} (去年利润：{CURRENCY_LONG})
STR_VEHICLE_INFO_RELIABILITY_BREAKDOWNS                         :{BLACK}可靠性：{LTBLUE}{COMMA}%  {BLACK}上次保养后抛锚的次数：{LTBLUE}{COMMA}

STR_VEHICLE_INFO_BUILT_VALUE                                    :{LTBLUE}{ENGINE} {BLACK}建造年份：{LTBLUE}{NUM}{BLACK} 价值：{LTBLUE}{CURRENCY_LONG}
STR_VEHICLE_INFO_NO_CAPACITY                                    :{BLACK}运载能力： {LTBLUE}无{STRING}
STR_VEHICLE_INFO_CAPACITY                                       :{BLACK}运载能力：{LTBLUE}{CARGO_LONG}{3:STRING}
STR_VEHICLE_INFO_CAPACITY_MULT                                  :{BLACK}运载能力：{LTBLUE}{CARGO_LONG}{3:STRING} (x{4:NUM})
STR_VEHICLE_INFO_CAPACITY_CAPACITY                              :{BLACK}运载能力：{LTBLUE}{CARGO_LONG}, {CARGO_LONG}{STRING}

STR_VEHICLE_INFO_FEEDER_CARGO_VALUE                             :{BLACK}转运成本： {LTBLUE}{CURRENCY_LONG}

STR_VEHICLE_DETAILS_SERVICING_INTERVAL_DAYS                     :{BLACK}保养周期：{LTBLUE}{COMMA}天{BLACK}   上次保养日期：{LTBLUE}{DATE_LONG}
STR_VEHICLE_DETAILS_SERVICING_INTERVAL_PERCENT                  :{BLACK}保养周期：{LTBLUE}{COMMA}%{BLACK}   上次保养：{LTBLUE}{DATE_LONG}
STR_VEHICLE_DETAILS_INCREASE_SERVICING_INTERVAL_TOOLTIP         :{BLACK}增大检修时间间隔,以10为单位进行调整. 按住Ctrl同时点击则以5为单位进行调整
STR_VEHICLE_DETAILS_DECREASE_SERVICING_INTERVAL_TOOLTIP         :{BLACK}减少检修时间间隔,以10为单位进行调整. 按住Ctrl同时点击则以5为单位进行调整

STR_SERVICE_INTERVAL_DROPDOWN_TOOLTIP                           :{BLACK}更改服务时间间隔类型
STR_VEHICLE_DETAILS_DEFAULT                                     :默认
STR_VEHICLE_DETAILS_DAYS                                        :天
STR_VEHICLE_DETAILS_PERCENT                                     :百分比

STR_QUERY_RENAME_TRAIN_CAPTION                                  :{WHITE}给列车命名
STR_QUERY_RENAME_ROAD_VEHICLE_CAPTION                           :{WHITE}命名汽车
STR_QUERY_RENAME_SHIP_CAPTION                                   :{WHITE}命名船只
STR_QUERY_RENAME_AIRCRAFT_CAPTION                               :{WHITE}命名飞机

# Extra buttons for train details windows
STR_VEHICLE_DETAILS_TRAIN_ENGINE_BUILT_AND_VALUE                :{LTBLUE}{ENGINE}{BLACK}   建造年份：{LTBLUE}{NUM}{BLACK} 价值：{LTBLUE}{CURRENCY_LONG}
STR_VEHICLE_DETAILS_TRAIN_WAGON_VALUE                           :{LTBLUE}{ENGINE}{BLACK}   价值：{LTBLUE}{CURRENCY_LONG}

STR_VEHICLE_DETAILS_TRAIN_TOTAL_CAPACITY_TEXT                   :{BLACK}全车的装载能力为：
STR_VEHICLE_DETAILS_TRAIN_TOTAL_CAPACITY                        :{LTBLUE}- {CARGO_LONG} ({CARGO_SHORT})
STR_VEHICLE_DETAILS_TRAIN_TOTAL_CAPACITY_MULT                   :{LTBLUE}- {CARGO_LONG} ({CARGO_SHORT}) (x{NUM})

STR_VEHICLE_DETAILS_CARGO_EMPTY                                 :{LTBLUE}空
STR_VEHICLE_DETAILS_CARGO_FROM                                  :{LTBLUE}{CARGO_LONG} (来自 {STATION})
STR_VEHICLE_DETAILS_CARGO_FROM_MULT                             :{LTBLUE}{CARGO_LONG} (来自 {STATION} (x{NUM}))

STR_VEHICLE_DETAIL_TAB_CARGO                                    :{BLACK}货物
STR_VEHICLE_DETAILS_TRAIN_CARGO_TOOLTIP                         :{BLACK}显示运载货物的详情
STR_VEHICLE_DETAIL_TAB_INFORMATION                              :{BLACK}信息
STR_VEHICLE_DETAILS_TRAIN_INFORMATION_TOOLTIP                   :{BLACK}显示列车的性能参数
STR_VEHICLE_DETAIL_TAB_CAPACITIES                               :{BLACK}运载能力
STR_VEHICLE_DETAILS_TRAIN_CAPACITIES_TOOLTIP                    :{BLACK}显示列车的运载能力
STR_VEHICLE_DETAIL_TAB_TOTAL_CARGO                              :{BLACK}全部货物
STR_VEHICLE_DETAILS_TRAIN_TOTAL_CARGO_TOOLTIP                   :{BLACK}根据不同的挂车种类显示相应的总运力

STR_VEHICLE_DETAILS_TRAIN_ARTICULATED_RV_CAPACITY               :{BLACK}运力： {LTBLUE}

# Vehicle refit
STR_REFIT_CAPTION                                               :{WHITE}{VEHICLE} (改装)
STR_REFIT_TITLE                                                 :{GOLD}选择要运输的货物类型：
STR_REFIT_NEW_CAPACITY_COST_OF_REFIT                            :{BLACK}新的装载能力：{GOLD}{CARGO_LONG}{}{BLACK}改装费用：{RED}{CURRENCY_LONG}
STR_REFIT_NEW_CAPACITY_INCOME_FROM_REFIT                        :{BLACK}新装载量: {GOLD}{CARGO_LONG}{}{BLACK}改装后收入: {GREEN}{CURRENCY_LONG}
STR_REFIT_NEW_CAPACITY_COST_OF_AIRCRAFT_REFIT                   :{BLACK}新的运载类型： {GOLD}{CARGO_LONG}, {GOLD}{CARGO_LONG}{}{BLACK}改装所需： {RED}{CURRENCY_LONG}
STR_REFIT_NEW_CAPACITY_INCOME_FROM_AIRCRAFT_REFIT               :{BLACK}新装载量: {GOLD}{CARGO_LONG}, {GOLD}{CARGO_LONG}{}{BLACK}改装后收入: {GREEN}{CURRENCY_LONG}
STR_REFIT_SELECT_VEHICLES_TOOLTIP                               :{BLACK}请选择要改装的车辆. 拖动鼠标可多选.点击空白区域选择整辆列车. Ctrl+左键 选定该车厢及其之后车厢。

STR_REFIT_TRAIN_LIST_TOOLTIP                                    :{BLACK}选择希望列车装载的货物类型
STR_REFIT_ROAD_VEHICLE_LIST_TOOLTIP                             :{BLACK}选择要运输的货物类型：
STR_REFIT_SHIP_LIST_TOOLTIP                                     :{BLACK}选择希望船只装载的货物类型
STR_REFIT_AIRCRAFT_LIST_TOOLTIP                                 :{BLACK}选择希望飞机装载的货物类型

STR_REFIT_TRAIN_REFIT_BUTTON                                    :{BLACK}改装列车
STR_REFIT_ROAD_VEHICLE_REFIT_BUTTON                             :{BLACK}改装汽车
STR_REFIT_SHIP_REFIT_BUTTON                                     :{BLACK}改装船只
STR_REFIT_AIRCRAFT_REFIT_BUTTON                                 :{BLACK}改装飞机

STR_REFIT_TRAIN_REFIT_TOOLTIP                                   :{BLACK}让列车装载高亮选定的货物
STR_REFIT_ROAD_VEHICLE_REFIT_TOOLTIP                            :{BLACK}改装汽车以运输选择的货物类型
STR_REFIT_SHIP_REFIT_TOOLTIP                                    :{BLACK}改装船只以运输选择的货物类型
STR_REFIT_AIRCRAFT_REFIT_TOOLTIP                                :{BLACK}改装飞机以运输选择的货物类型

# Order view
STR_ORDERS_CAPTION                                              :{WHITE}{VEHICLE} (调度计划)
STR_ORDERS_TIMETABLE_VIEW                                       :{BLACK}时间表
STR_ORDERS_TIMETABLE_VIEW_TOOLTIP                               :{BLACK}切换到时间表视图

STR_ORDERS_LIST_TOOLTIP                                         :{BLACK}调度列表{}单击一个调度指令以选定{}CTRL+左键{}将视点移动到相应的车站
STR_ORDER_INDEX                                                 :{COMMA}:{NBSP}
STR_ORDER_TEXT                                                  :{STRING} {STRING} {STRING}

STR_ORDERS_END_OF_ORDERS                                        :-- 调度计划结束 --
STR_ORDERS_END_OF_SHARED_ORDERS                                 :- - 共享调度计划结束 - -

# Order bottom buttons
STR_ORDER_NON_STOP                                              :{BLACK}不停车
STR_ORDER_GO_TO                                                 :前往
STR_ORDER_GO_NON_STOP_TO                                        :不停车前往
STR_ORDER_GO_VIA                                                :经由
STR_ORDER_GO_NON_STOP_VIA                                       :经由（不停车）
STR_ORDER_TOOLTIP_NON_STOP                                      :{BLACK}改变当前选中车站停车时的执行动作

STR_ORDER_TOGGLE_FULL_LOAD                                      :{BLACK}装满任意货物
STR_ORDER_DROP_LOAD_IF_POSSIBLE                                 :若有的话就装载
STR_ORDER_DROP_FULL_LOAD_ALL                                    :装满所有货物
STR_ORDER_DROP_FULL_LOAD_ANY                                    :装满任意货物
STR_ORDER_DROP_NO_LOADING                                       :不装载
STR_ORDER_TOOLTIP_FULL_LOAD                                     :{BLACK}改变当前选中车站装载时的执行动作

STR_ORDER_TOGGLE_UNLOAD                                         :{BLACK}卸载全部
STR_ORDER_DROP_UNLOAD_IF_ACCEPTED                               :若接受的话就卸载
STR_ORDER_DROP_UNLOAD                                           :卸载全部
STR_ORDER_DROP_TRANSFER                                         :联运
STR_ORDER_DROP_NO_UNLOADING                                     :不卸载
STR_ORDER_TOOLTIP_UNLOAD                                        :{BLACK}改变当前选中车站卸载时的执行动作

STR_ORDER_REFIT                                                 :{BLACK}改装
STR_ORDER_REFIT_TOOLTIP                                         :{BLACK}选择要在调度计划中改装的货物类型{}CTRL+单击 可以去掉改装计划
STR_ORDER_REFIT_AUTO                                            :{BLACK}自动改装
STR_ORDER_REFIT_AUTO_TOOLTIP                                    :{BLACK}选择在此调度计划内使用何种货物类型来自动改装。 Ctrl+单击以移除自动改装。自动改装仅在载具支持时进行。
STR_ORDER_DROP_REFIT_AUTO                                       :固定货物
STR_ORDER_DROP_REFIT_AUTO_ANY                                   :可用类型

STR_ORDER_SERVICE                                               :{BLACK}保养
STR_ORDER_DROP_GO_ALWAYS_DEPOT                                  :一直前进
STR_ORDER_DROP_SERVICE_DEPOT                                    :若需要则维护
STR_ORDER_DROP_HALT_DEPOT                                       :停留
STR_ORDER_SERVICE_TOOLTIP                                       :{BLACK}除非需要在此处保养，否则跳过这一项目

STR_ORDER_CONDITIONAL_VARIABLE_TOOLTIP                          :{BLACK}跳过所需的车辆数据值

# Conditional order variables, must follow order of OrderConditionVariable enum
STR_ORDER_CONDITIONAL_LOAD_PERCENTAGE                           :装载进度
STR_ORDER_CONDITIONAL_RELIABILITY                               :可靠性
STR_ORDER_CONDITIONAL_MAX_SPEED                                 :最大速度
STR_ORDER_CONDITIONAL_AGE                                       :寿命(年)
STR_ORDER_CONDITIONAL_REQUIRES_SERVICE                          :需要维修
STR_ORDER_CONDITIONAL_UNCONDITIONALLY                           :总是
STR_ORDER_CONDITIONAL_REMAINING_LIFETIME                        :剩余寿命年限 (年)
STR_ORDER_CONDITIONAL_MAX_RELIABILITY                           :最大可靠度

STR_ORDER_CONDITIONAL_COMPARATOR_TOOLTIP                        :{BLACK}如何比较车辆数据值与所给数据
STR_ORDER_CONDITIONAL_COMPARATOR_EQUALS                         :等于
STR_ORDER_CONDITIONAL_COMPARATOR_NOT_EQUALS                     :不等于
STR_ORDER_CONDITIONAL_COMPARATOR_LESS_THAN                      :少于
STR_ORDER_CONDITIONAL_COMPARATOR_LESS_EQUALS                    :小于等于
STR_ORDER_CONDITIONAL_COMPARATOR_MORE_THAN                      :大于
STR_ORDER_CONDITIONAL_COMPARATOR_MORE_EQUALS                    :大于等于
STR_ORDER_CONDITIONAL_COMPARATOR_IS_TRUE                        :为是
STR_ORDER_CONDITIONAL_COMPARATOR_IS_FALSE                       :为否

STR_ORDER_CONDITIONAL_VALUE_TOOLTIP                             :{BLACK}要比较车辆的数据值
STR_ORDER_CONDITIONAL_VALUE_CAPT                                :{WHITE}请输入要比较的值

STR_ORDERS_SKIP_BUTTON                                          :{BLACK}跳过
STR_ORDERS_SKIP_TOOLTIP                                         :{BLACK}跳过当前命令并执行下一条命令{}CTRL+单击 可以跳过选定的命令

STR_ORDERS_DELETE_BUTTON                                        :{BLACK}删除
STR_ORDERS_DELETE_TOOLTIP                                       :{BLACK}删除高亮的调度命令
STR_ORDERS_DELETE_ALL_TOOLTIP                                   :{BLACK}删除全部调度
STR_ORDERS_STOP_SHARING_BUTTON                                  :{BLACK}退出共享调度计划
STR_ORDERS_STOP_SHARING_TOOLTIP                                 :{BLACK}退出共享调度计划。 按住 Ctrl 键单击可以同时清除此运输工具的调度计划。

STR_ORDERS_GO_TO_BUTTON                                         :{BLACK}前往
STR_ORDER_GO_TO_NEAREST_DEPOT                                   :前往最近的车库
STR_ORDER_GO_TO_NEAREST_HANGAR                                  :前往最近的机库
STR_ORDER_CONDITIONAL                                           :条件性命令跳过
STR_ORDER_SHARE                                                 :共享调度计划
STR_ORDERS_GO_TO_TOOLTIP                                        :{BLACK}在调度列表的结尾或选定项目前{}增加一条新指令，按住Ctrl使命令为“装满任意货物”{}路点命令为“不停车”{}车库命令为“保养”

STR_ORDERS_VEH_WITH_SHARED_ORDERS_LIST_TOOLTIP                  :{BLACK}显示所有共享此调度计划的{}车辆/船只/飞机

# String parts to build the order string
STR_ORDER_GO_TO_WAYPOINT                                        :经过 {WAYPOINT}
STR_ORDER_GO_NON_STOP_TO_WAYPOINT                               :经过(不停) {WAYPOINT}

STR_ORDER_SERVICE_AT                                            :维修在
STR_ORDER_SERVICE_NON_STOP_AT                                   :维修,不停靠于

STR_ORDER_NEAREST_DEPOT                                         :最近的车库
STR_ORDER_NEAREST_HANGAR                                        :最近的机库
STR_ORDER_TRAIN_DEPOT                                           :火车车库
STR_ORDER_ROAD_VEHICLE_DEPOT                                    :汽车车库
STR_ORDER_SHIP_DEPOT                                            :船坞
STR_ORDER_GO_TO_NEAREST_DEPOT_FORMAT                            :{STRING} {STRING} {STRING}
STR_ORDER_GO_TO_DEPOT_FORMAT                                    :{STRING} {DEPOT}

STR_ORDER_REFIT_ORDER                                           :(改装为 {STRING})
STR_ORDER_REFIT_STOP_ORDER                                      :(改装为{STRING}并停留)
STR_ORDER_STOP_ORDER                                            :(停留)

STR_ORDER_GO_TO_STATION                                         :{STRING} {STATION} {STRING}
STR_ORDER_GO_TO_STATION_CAN_T_USE_STATION                       :{PUSH_COLOUR}{RED}(不能使用车站){POP_COLOUR} {STRING} {STATION} {STRING}

STR_ORDER_IMPLICIT                                              :(自动)

STR_ORDER_FULL_LOAD                                             :（装满全部货物）
STR_ORDER_FULL_LOAD_ANY                                         :（装满任意货物后离开）
STR_ORDER_NO_LOAD                                               :（不装载）
STR_ORDER_UNLOAD                                                :（卸载并若有就装货）
STR_ORDER_UNLOAD_FULL_LOAD                                      :（卸载并等待全部装满）
STR_ORDER_UNLOAD_FULL_LOAD_ANY                                  :（卸载并装满任意货物离开）
STR_ORDER_UNLOAD_NO_LOAD                                        :（卸载并空车离开）
STR_ORDER_TRANSFER                                              :（联运并若有就装货）
STR_ORDER_TRANSFER_FULL_LOAD                                    :（联运并等待全部装满）
STR_ORDER_TRANSFER_FULL_LOAD_ANY                                :（联运并装满任意货物离开）
STR_ORDER_TRANSFER_NO_LOAD                                      :（联运并空车离开）
STR_ORDER_NO_UNLOAD                                             :（不卸载并若有就装货）
STR_ORDER_NO_UNLOAD_FULL_LOAD                                   :（不卸载并等待全部货物装满）
STR_ORDER_NO_UNLOAD_FULL_LOAD_ANY                               :（不卸货并装满任意货物离开）
STR_ORDER_NO_UNLOAD_NO_LOAD                                     :(不卸货也不装货)

STR_ORDER_AUTO_REFIT                                            :(自动改装为运载 {STRING})
STR_ORDER_FULL_LOAD_REFIT                                       :(装满所有货物，允许自动改装为运载 {STRING})
STR_ORDER_FULL_LOAD_ANY_REFIT                                   :装满任意货物，允许自动改装为运载 {STRING})
STR_ORDER_UNLOAD_REFIT                                          :(卸货且装载，允许自动改装为运载 {STRING})
STR_ORDER_UNLOAD_FULL_LOAD_REFIT                                :(卸货且装满所有货物，允许自动改装为运载 {STRING})
STR_ORDER_UNLOAD_FULL_LOAD_ANY_REFIT                            :(卸货且装满任意货物，允许自动改装为运载 {STRING})
STR_ORDER_TRANSFER_REFIT                                        :(联运且装载，允许自动改装为运载 {STRING})
STR_ORDER_TRANSFER_FULL_LOAD_REFIT                              :(联运且装满所有货物，允许自动改装为运载 {STRING})
STR_ORDER_TRANSFER_FULL_LOAD_ANY_REFIT                          :(联运且装满任意货物，允许自动改装为运载 {STRING})
STR_ORDER_NO_UNLOAD_REFIT                                       :(不卸货且装载，允许自动改装为运载 {STRING})
STR_ORDER_NO_UNLOAD_FULL_LOAD_REFIT                             :(不卸货且装满所有货物，允许自动改装为运载 {STRING})
STR_ORDER_NO_UNLOAD_FULL_LOAD_ANY_REFIT                         :(不卸货且装满任意货物，允许自动改装为运载 {STRING})

STR_ORDER_AUTO_REFIT_ANY                                        :可用类型

STR_ORDER_STOP_LOCATION_NEAR_END                                :[近端]
STR_ORDER_STOP_LOCATION_MIDDLE                                  :[中间]
STR_ORDER_STOP_LOCATION_FAR_END                                 :[远端]

STR_ORDER_OUT_OF_RANGE                                          :{RED} (下一个目的地距离过远)

STR_ORDER_CONDITIONAL_UNCONDITIONAL                             :跳至 {COMMA}
STR_ORDER_CONDITIONAL_NUM                                       :跳至 {COMMA} [ 当 {STRING} {STRING} {COMMA} ]
STR_ORDER_CONDITIONAL_TRUE_FALSE                                :跳至 {COMMA} [ 当 {STRING} {STRING}]

STR_INVALID_ORDER                                               :{RED} (非法的调度计划)

# Time table window
STR_TIMETABLE_TITLE                                             :{WHITE}{VEHICLE} (时间表)
STR_TIMETABLE_ORDER_VIEW                                        :{BLACK}命令
STR_TIMETABLE_ORDER_VIEW_TOOLTIP                                :{BLACK}切换到调度计划视图

STR_TIMETABLE_TOOLTIP                                           :{BLACK}时间表 - 单击一个命令以选定。

STR_TIMETABLE_NO_TRAVEL                                         :原地待命
STR_TIMETABLE_NOT_TIMETABLEABLE                                 :行驶 (自动; 时间表按下一手动命令)
STR_TIMETABLE_TRAVEL_NOT_TIMETABLED                             :行驶 (无时间表)
STR_TIMETABLE_TRAVEL_NOT_TIMETABLED_SPEED                       :限速 {2:VELOCITY} (无时间表)
STR_TIMETABLE_TRAVEL_FOR                                        :途中行驶 {STRING}
STR_TIMETABLE_TRAVEL_FOR_SPEED                                  :开往{STRING} ，限速为 {VELOCITY}
STR_TIMETABLE_TRAVEL_FOR_ESTIMATED                              :行驶 ({STRING}, 无时间表)
STR_TIMETABLE_TRAVEL_FOR_SPEED_ESTIMATED                        :前往 {STRING},以最大速度 {VELOCITY}
STR_TIMETABLE_STAY_FOR_ESTIMATED                                :(停靠 {STRING}, 无时间表)
STR_TIMETABLE_AND_TRAVEL_FOR_ESTIMATED                          :(驶往 {STRING}, 无时间表)
STR_TIMETABLE_STAY_FOR                                          :并且停留 {STRING}
STR_TIMETABLE_AND_TRAVEL_FOR                                    :并行驶{STRING}
STR_TIMETABLE_DAYS                                              :{COMMA}{NBSP}天
STR_TIMETABLE_TICKS                                             :{COMMA}{NBSP}个时间标记

STR_TIMETABLE_TOTAL_TIME                                        :{BLACK}该时间表需要 {STRING} 完成
STR_TIMETABLE_TOTAL_TIME_INCOMPLETE                             :{BLACK}该时间表至少需要 {STRING} 完成（并非全部计划的时间）

STR_TIMETABLE_STATUS_ON_TIME                                    :{BLACK}该车辆目前正点运行
STR_TIMETABLE_STATUS_LATE                                       :{BLACK}该车辆目前晚点 {STRING}
STR_TIMETABLE_STATUS_EARLY                                      :{BLACK}该车辆目前提前 {STRING}
STR_TIMETABLE_STATUS_NOT_STARTED                                :{BLACK}此时刻表尚未开始
STR_TIMETABLE_STATUS_START_AT                                   :{BLACK}此时刻表将于 {STRING} 开始

STR_TIMETABLE_STARTING_DATE                                     :{BLACK}起始日期
STR_TIMETABLE_STARTING_DATE_TOOLTIP                             :{BLACK}选择此时刻表开始实施的日期。如果时刻表每一项指令皆已指定持续时间，Ctrl+左击会使系统为每个共用此时刻表的运具赋予一个开始实施时刻表的日期，使它们之间的时间间距一致

STR_TIMETABLE_CHANGE_TIME                                       :{BLACK}改变时间
STR_TIMETABLE_WAIT_TIME_TOOLTIP                                 :{BLACK}改变高亮选择的命令执行的时间

STR_TIMETABLE_CLEAR_TIME                                        :{BLACK}清除时间
STR_TIMETABLE_CLEAR_TIME_TOOLTIP                                :{BLACK}清除高亮选择的命令的执行时间

STR_TIMETABLE_CHANGE_SPEED                                      :{BLACK}更改限速
STR_TIMETABLE_CHANGE_SPEED_TOOLTIP                              :{BLACK}更改高亮调度命令的最高限速

STR_TIMETABLE_CLEAR_SPEED                                       :{BLACK}取消限速
STR_TIMETABLE_CLEAR_SPEED_TOOLTIP                               :{BLACK}清除高亮调度命令的最高限速

STR_TIMETABLE_RESET_LATENESS                                    :{BLACK}清除晚点计数器
STR_TIMETABLE_RESET_LATENESS_TOOLTIP                            :{BLACK}重置晚点计数器，从而使车辆准时到达

STR_TIMETABLE_AUTOFILL                                          :{BLACK}自动填充
STR_TIMETABLE_AUTOFILL_TOOLTIP                                  :{BLACK}根据下一次运行的时间自动填充时间表{}(CRTL+单击 可保持等候时间)

STR_TIMETABLE_EXPECTED                                          :{BLACK}预期时间
STR_TIMETABLE_SCHEDULED                                         :{BLACK}表定时间
STR_TIMETABLE_EXPECTED_TOOLTIP                                  :{BLACK}切换显示（根据实际情况计算的）预期时间或表定时间

STR_TIMETABLE_ARRIVAL_ABBREVIATION                              :A:
STR_TIMETABLE_DEPARTURE_ABBREVIATION                            :D:


# Date window (for timetable)
STR_DATE_CAPTION                                                :{WHITE}设置日期
STR_DATE_SET_DATE                                               :{BLACK}设置日期
STR_DATE_SET_DATE_TOOLTIP                                       :{BLACK}使用选择的日期作为此时刻表的起始日期
STR_DATE_DAY_TOOLTIP                                            :{BLACK}选择日子
STR_DATE_MONTH_TOOLTIP                                          :{BLACK}选择月份
STR_DATE_YEAR_TOOLTIP                                           :{BLACK}选择年份


# AI debug window
STR_AI_DEBUG                                                    :{WHITE}AI/脚本 调试
STR_AI_DEBUG_NAME_AND_VERSION                                   :{BLACK}{STRING} (v{NUM})
STR_AI_DEBUG_NAME_TOOLTIP                                       :{BLACK}AI名称
STR_AI_DEBUG_SETTINGS                                           :{BLACK}AI 设置
STR_AI_DEBUG_SETTINGS_TOOLTIP                                   :{BLACK}修改 AI 设置
STR_AI_DEBUG_RELOAD                                             :{BLACK}重载 AI
STR_AI_DEBUG_RELOAD_TOOLTIP                                     :{BLACK}关闭AI并重启AI
STR_AI_DEBUG_BREAK_STR_ON_OFF_TOOLTIP                           :{BLACK}启用／停用 当 AI 记录信息符合断点字符串时中断执行的功能
STR_AI_DEBUG_BREAK_ON_LABEL                                     :{BLACK}中断点:
STR_AI_DEBUG_BREAK_STR_OSKTITLE                                 :{BLACK}中断点
STR_AI_DEBUG_BREAK_STR_TOOLTIP                                  :{BLACK}当AI记录信息与该字符串相符时暂停游戏
STR_AI_DEBUG_MATCH_CASE                                         :{BLACK}符合大小写
STR_AI_DEBUG_MATCH_CASE_TOOLTIP                                 :{BLACK}切换对比AI 记录信息是否与断点字符串相符时是否要符合大小写
STR_AI_DEBUG_CONTINUE                                           :{BLACK}继续
STR_AI_DEBUG_CONTINUE_TOOLTIP                                   :{BLACK}取消暂停AI
STR_AI_DEBUG_SELECT_AI_TOOLTIP                                  :{BLACK}查看此AI的调试输出
STR_AI_GAME_SCRIPT                                              :{BLACK}游戏脚本
STR_AI_GAME_SCRIPT_TOOLTIP                                      :{BLACK}查看脚本记录

STR_ERROR_AI_NO_AI_FOUND                                        :找不到可用的AI。{}本AI是一个演示AI，并不会在游戏中做任何动作，{}您可以通过“在线查找扩展包”功能下载新的AI。
STR_ERROR_AI_PLEASE_REPORT_CRASH                                :{WHITE}您使用的一个AI崩溃了。请附上一张AI调试窗口的截图，将此错误通报AI作者。
STR_ERROR_AI_DEBUG_SERVER_ONLY                                  :{YELLOW}AI调试窗口只对服务器可用

# AI configuration window
STR_AI_CONFIG_CAPTION                                           :{WHITE}AI 设置
STR_AI_CONFIG_GAMELIST_TOOLTIP                                  :{BLACK}下局游戏将启用这些脚本
STR_AI_CONFIG_AILIST_TOOLTIP                                    :{BLACK}下局游戏将启用这些AI
STR_AI_CONFIG_HUMAN_PLAYER                                      :玩家
STR_AI_CONFIG_RANDOM_AI                                         :随机 AI
STR_AI_CONFIG_NONE                                              :（无）

STR_AI_CONFIG_MOVE_UP                                           :{BLACK}上移
STR_AI_CONFIG_MOVE_UP_TOOLTIP                                   :{BLACK}在列表中将选择的AI上移
STR_AI_CONFIG_MOVE_DOWN                                         :{BLACK}下移
STR_AI_CONFIG_MOVE_DOWN_TOOLTIP                                 :{BLACK}在列表中将选择的AI下移

STR_AI_CONFIG_GAMESCRIPT                                        :{SILVER}游戏脚本
STR_AI_CONFIG_AI                                                :{SILVER}AI

STR_AI_CONFIG_CHANGE                                            :{BLACK}选择{STRING}
STR_AI_CONFIG_CHANGE_NONE                                       :
STR_AI_CONFIG_CHANGE_AI                                         :AI
STR_AI_CONFIG_CHANGE_GAMESCRIPT                                 :游戏脚本
STR_AI_CONFIG_CHANGE_TOOLTIP                                    :{BLACK}装在另一脚本
STR_AI_CONFIG_CONFIGURE                                         :{BLACK}设定
STR_AI_CONFIG_CONFIGURE_TOOLTIP                                 :{BLACK}设定AI特征

# Available AIs window
STR_AI_LIST_CAPTION                                             :{WHITE}可用{STRING}
STR_AI_LIST_CAPTION_AI                                          :AI
STR_AI_LIST_CAPTION_GAMESCRIPT                                  :游戏脚本
STR_AI_LIST_TOOLTIP                                             :{BLACK}点击选择 AI

STR_AI_LIST_AUTHOR                                              :{LTBLUE}作者: {ORANGE}{STRING}
STR_AI_LIST_VERSION                                             :{LTBLUE}版本: {ORANGE}{NUM}
STR_AI_LIST_URL                                                 :{LTBLUE}URL: {ORANGE}{STRING}

STR_AI_LIST_ACCEPT                                              :{BLACK}接受
STR_AI_LIST_ACCEPT_TOOLTIP                                      :{BLACK}选择高亮的 AI
STR_AI_LIST_CANCEL                                              :{BLACK}取消
STR_AI_LIST_CANCEL_TOOLTIP                                      :{BLACK}不修改本 AI

STR_SCREENSHOT_CAPTION                                          :{WHITE}进行截图
STR_SCREENSHOT_SCREENSHOT                                       :{BLACK}普通截图
STR_SCREENSHOT_ZOOMIN_SCREENSHOT                                :{BLACK}完全放大截图
STR_SCREENSHOT_DEFAULTZOOM_SCREENSHOT                           :{BLACK}默认放大倍数截图
STR_SCREENSHOT_WORLD_SCREENSHOT                                 :{BLACK}全地图截图
STR_SCREENSHOT_HEIGHTMAP_SCREENSHOT                             :{BLACK}高度图截图
STR_SCREENSHOT_MINIMAP_SCREENSHOT                               :{BLACK}小地图截图

# AI Parameters
STR_AI_SETTINGS_CAPTION                                         :{WHITE}{STRING} 参数
STR_AI_SETTINGS_CAPTION_AI                                      :AI
STR_AI_SETTINGS_CAPTION_GAMESCRIPT                              :游戏脚本
STR_AI_SETTINGS_CLOSE                                           :{BLACK}关闭
STR_AI_SETTINGS_RESET                                           :{BLACK}重设
STR_AI_SETTINGS_SETTING                                         :{STRING}: {ORANGE}{STRING}
STR_AI_SETTINGS_START_DELAY                                     :当前AI在前一个AI运行 {ORANGE}{STRING}天之后开始运行


# Textfile window
STR_TEXTFILE_README_CAPTION                                     :{WHITE}{STRING} {STRING} 的说明
STR_TEXTFILE_CHANGELOG_CAPTION                                  :{WHITE}{STRING} {STRING} 的更新日志
STR_TEXTFILE_LICENCE_CAPTION                                    :{WHITE}{STRING} {STRING} 的版权信息
STR_TEXTFILE_WRAP_TEXT                                          :{WHITE}強迫文字换行
STR_TEXTFILE_WRAP_TEXT_TOOLTIP                                  :{BLACK}強迫宽于窗格的內文自动换行
STR_TEXTFILE_VIEW_README                                        :{BLACK}查看说明
STR_TEXTFILE_VIEW_CHANGELOG                                     :{BLACK}更新日志
STR_TEXTFILE_VIEW_LICENCE                                       :{BLACK}版权信息


# Vehicle loading indicators
STR_PERCENT_UP_SMALL                                            :{TINY_FONT}{WHITE}{NUM}%{UP_ARROW}
STR_PERCENT_UP                                                  :{WHITE}{NUM}%{UP_ARROW}
STR_PERCENT_DOWN_SMALL                                          :{TINY_FONT}{WHITE}{NUM}%{DOWN_ARROW}
STR_PERCENT_DOWN                                                :{WHITE}{NUM}%{DOWN_ARROW}
STR_PERCENT_UP_DOWN_SMALL                                       :{TINY_FONT}{WHITE}{NUM}%{UP_ARROW}{DOWN_ARROW}
STR_PERCENT_UP_DOWN                                             :{WHITE}{NUM}%{UP_ARROW}{DOWN_ARROW}
STR_PERCENT_NONE_SMALL                                          :{TINY_FONT}{WHITE}{NUM}%
STR_PERCENT_NONE                                                :{WHITE}{NUM}%

# Income 'floats'
STR_INCOME_FLOAT_COST_SMALL                                     :{TINY_FONT}{RED}支出：{CURRENCY_LONG}
STR_INCOME_FLOAT_COST                                           :{RED}支出：{CURRENCY_LONG}
STR_INCOME_FLOAT_INCOME_SMALL                                   :{TINY_FONT}{GREEN}收入：{CURRENCY_LONG}
STR_INCOME_FLOAT_INCOME                                         :{GREEN}收入：{CURRENCY_LONG}
STR_FEEDER_TINY                                                 :{TINY_FONT}{YELLOW}中转：{CURRENCY_LONG}
STR_FEEDER                                                      :{YELLOW}中转：{CURRENCY_LONG}
STR_FEEDER_INCOME_TINY                                          :{TINY_FONT}{YELLOW}联运: {CURRENCY_LONG}{WHITE} / {GREEN}收入: {CURRENCY_LONG}
STR_FEEDER_INCOME                                               :{YELLOW}联运: {CURRENCY_LONG}{WHITE} / {GREEN}收入: {CURRENCY_LONG}
STR_FEEDER_COST_TINY                                            :{TINY_FONT}{YELLOW}联运: {CURRENCY_LONG}{WHITE} / {RED}支付: {CURRENCY_LONG}
STR_FEEDER_COST                                                 :{YELLOW}联运: {CURRENCY_LONG}{WHITE} / {RED}支付: {CURRENCY_LONG}
STR_MESSAGE_ESTIMATED_COST                                      :{WHITE}预计费用：{CURRENCY_LONG}
STR_MESSAGE_ESTIMATED_INCOME                                    :{WHITE}预计收入：{CURRENCY_LONG}

# Saveload messages
STR_ERROR_SAVE_STILL_IN_PROGRESS                                :{WHITE}保存仍在继续{}请耐心等待……
STR_ERROR_AUTOSAVE_FAILED                                       :{WHITE}自动保存失败
STR_ERROR_UNABLE_TO_READ_DRIVE                                  :{BLACK}不能读取驱动器
STR_ERROR_GAME_SAVE_FAILED                                      :{WHITE}保存游戏失败{}{STRING}
STR_ERROR_UNABLE_TO_DELETE_FILE                                 :{WHITE}不能删除文件
STR_ERROR_GAME_LOAD_FAILED                                      :{WHITE}游戏存档读取失败{}{STRING}
STR_GAME_SAVELOAD_ERROR_BROKEN_INTERNAL_ERROR                   :内部错误: {STRING}
STR_GAME_SAVELOAD_ERROR_BROKEN_SAVEGAME                         :无法识别的存档 - {STRING}
STR_GAME_SAVELOAD_ERROR_TOO_NEW_SAVEGAME                        :该存档是新版本的。当前版本无法读取。
STR_GAME_SAVELOAD_ERROR_FILE_NOT_READABLE                       :文件无法读取
STR_GAME_SAVELOAD_ERROR_FILE_NOT_WRITEABLE                      :文件无法写入
STR_GAME_SAVELOAD_ERROR_DATA_INTEGRITY_CHECK_FAILED             :数据完整性检查失败
STR_GAME_SAVELOAD_ERROR_PATCHPACK                               :该存档是来自修改版的游戏
STR_GAME_SAVELOAD_NOT_AVAILABLE                                 :<不可用>
STR_WARNING_LOADGAME_REMOVED_TRAMS                              :{WHITE}游戏已保存为无电车版。所有电车已被去除。

# Map generation messages
STR_ERROR_COULD_NOT_CREATE_TOWN                                 :{WHITE}生成场景失败！无合适地点建设城镇。
STR_ERROR_NO_TOWN_IN_SCENARIO                                   :{WHITE}当前场景中没有城镇……

STR_ERROR_PNGMAP                                                :{WHITE}无法从 PNG 文件中读取场景……
STR_ERROR_PNGMAP_FILE_NOT_FOUND                                 :{WHITE}... 文件未找到。
STR_ERROR_PNGMAP_IMAGE_TYPE                                     :{WHITE}... 不能转换图像格式{}请使用8位或24位PNG格式图片
STR_ERROR_PNGMAP_MISC                                           :{WHITE}... 似乎出现了错误{}(可能是损坏的文件等)

STR_ERROR_BMPMAP                                                :{WHITE}无法从 BMP 文件中读取场景……
STR_ERROR_BMPMAP_IMAGE_TYPE                                     :{WHITE}... 不能转换图像格式。

STR_ERROR_HEIGHTMAP_TOO_LARGE                                   :{WHITE}... 图像太大了

STR_WARNING_HEIGHTMAP_SCALE_CAPTION                             :{WHITE}缩放警告
STR_WARNING_HEIGHTMAP_SCALE_MESSAGE                             :{YELLOW}不推荐将源图片过度放缩，是否继续生成？

# Soundset messages
STR_WARNING_FALLBACK_SOUNDSET                                   :{WHITE}只找到一个备用音效库；若您需要正式版音效，请通过在线扩展包下载安装音效库

# Screenshot related messages
STR_WARNING_SCREENSHOT_SIZE_CAPTION                             :{WHITE}超大截图
STR_WARNING_SCREENSHOT_SIZE_MESSAGE                             :{YELLOW}屏幕截图需要 {COMMA} x {COMMA} 像素。 截图将需要一段时间。确认继续截图？

STR_MESSAGE_HEIGHTMAP_SUCCESSFULLY                              :{WHITE}高度图已经被成功保存为 '{STRING}'。最高峰高度是 {NUM}
STR_MESSAGE_SCREENSHOT_SUCCESSFULLY                             :{WHITE}屏幕截图已经被成功保存为{} '{STRING}'
STR_ERROR_SCREENSHOT_FAILED                                     :{WHITE}屏幕截图失败！

# Error message titles
STR_ERROR_MESSAGE_CAPTION                                       :{YELLOW}消息
STR_ERROR_MESSAGE_CAPTION_OTHER_COMPANY                         :{YELLOW}来自 {STRING} 的消息

# Generic construction errors
STR_ERROR_OFF_EDGE_OF_MAP                                       :{WHITE}超过地图边界
STR_ERROR_TOO_CLOSE_TO_EDGE_OF_MAP                              :{WHITE}距离地图边界过近
STR_ERROR_NOT_ENOUGH_CASH_REQUIRES_CURRENCY                     :{WHITE}资金不足 - 需要 {CURRENCY_LONG}
STR_ERROR_FLAT_LAND_REQUIRED                                    :{WHITE}需要平坦的地面
STR_ERROR_LAND_SLOPED_IN_WRONG_DIRECTION                        :{WHITE}土地倾斜的方向不对
STR_ERROR_CAN_T_DO_THIS                                         :{WHITE}不能这样做……
STR_ERROR_BUILDING_MUST_BE_DEMOLISHED                           :{WHITE}必须先摧毁建筑
STR_ERROR_CAN_T_CLEAR_THIS_AREA                                 :{WHITE}无法清除这个区域……
STR_ERROR_SITE_UNSUITABLE                                       :{WHITE}... 地点不合适
STR_ERROR_ALREADY_BUILT                                         :{WHITE}... 已经建好了
STR_ERROR_OWNED_BY                                              :{WHITE}归 {STRING} 所有
STR_ERROR_AREA_IS_OWNED_BY_ANOTHER                              :{WHITE}... 此区域由另一公司所有
STR_ERROR_TERRAFORM_LIMIT_REACHED                               :{WHITE}... 景观数量限制已达上限
STR_ERROR_CLEARING_LIMIT_REACHED                                :{WHITE}... 已达地块清理限制
STR_ERROR_TREE_PLANT_LIMIT_REACHED                              :{WHITE}... 已经达最大植树量
STR_ERROR_NAME_MUST_BE_UNIQUE                                   :{WHITE}名称重复!请重新命名.
STR_ERROR_GENERIC_OBJECT_IN_THE_WAY                             :{WHITE}目标位置有 {1:STRING}
STR_ERROR_NOT_ALLOWED_WHILE_PAUSED                              :{WHITE}暂停时不能进行此操作

# Local authority errors
STR_ERROR_LOCAL_AUTHORITY_REFUSES_TO_ALLOW_THIS                 :{WHITE}{TOWN} 地方政府不批准此操作……
STR_ERROR_LOCAL_AUTHORITY_REFUSES_AIRPORT                       :{WHITE}{TOWN}地方政府{}不同意在本市范围内再兴建一座机场
STR_ERROR_LOCAL_AUTHORITY_REFUSES_NOISE                         :{WHITE}{TOWN} 考虑到噪音控制，地方当局拒绝修建机场。
STR_ERROR_BRIBE_FAILED                                          :{WHITE}您的贿赂行动被当地检察机关发现，赃款均已没收，您在本市评价已降为最低。

# Levelling errors
STR_ERROR_CAN_T_RAISE_LAND_HERE                                 :{WHITE}不能提高这里的地面……
STR_ERROR_CAN_T_LOWER_LAND_HERE                                 :{WHITE}不能降低这里的地面……
STR_ERROR_CAN_T_LEVEL_LAND_HERE                                 :{WHITE}无法在此处变更地形...
STR_ERROR_EXCAVATION_WOULD_DAMAGE                               :{WHITE}挖掘将破坏隧道
STR_ERROR_ALREADY_AT_SEA_LEVEL                                  :{WHITE}已经是海平面了
STR_ERROR_TOO_HIGH                                              :{WHITE}太高了
STR_ERROR_ALREADY_LEVELLED                                      :{WHITE}... 已经平了
STR_ERROR_BRIDGE_TOO_HIGH_AFTER_LOWER_LAND                      :{WHITE}这样的话，在它上面的桥梁会太高

# Company related errors
STR_ERROR_CAN_T_CHANGE_COMPANY_NAME                             :{WHITE}不能为公司更名……
STR_ERROR_CAN_T_CHANGE_PRESIDENT                                :{WHITE}不能更改总裁的名字……

STR_ERROR_MAXIMUM_PERMITTED_LOAN                                :{WHITE}……最大贷款额度是{CURRENCY_LONG}
STR_ERROR_CAN_T_BORROW_ANY_MORE_MONEY                           :{WHITE}不能再贷款了……
STR_ERROR_LOAN_ALREADY_REPAYED                                  :{WHITE}没有要偿还的贷款了
STR_ERROR_CURRENCY_REQUIRED                                     :{WHITE}需要{CURRENCY_LONG}
STR_ERROR_CAN_T_REPAY_LOAN                                      :{WHITE}不能偿还贷款……
STR_ERROR_INSUFFICIENT_FUNDS                                    :{WHITE}不能将银行的贷款送给别人……
STR_ERROR_CAN_T_GIVE_MONEY                                      :{WHITE}不能给予该公司资金……
STR_ERROR_CAN_T_BUY_COMPANY                                     :{WHITE}不能收购公司……
STR_ERROR_CAN_T_BUILD_COMPANY_HEADQUARTERS                      :{WHITE}不能设置公司总部
STR_ERROR_CAN_T_BUY_25_SHARE_IN_THIS                            :{WHITE}不能购买此公司的股份……
STR_ERROR_CAN_T_SELL_25_SHARE_IN                                :{WHITE}不能出售此公司的股份……
STR_ERROR_PROTECTED                                             :{WHITE}这个公司刚刚开业，还不能进行股权交易……

# Town related errors
STR_ERROR_CAN_T_GENERATE_TOWN                                   :{WHITE}不能建设任何城镇
STR_ERROR_CAN_T_RENAME_TOWN                                     :{WHITE}不能重命名城镇……
STR_ERROR_CAN_T_FOUND_TOWN_HERE                                 :{WHITE}不能在这里建设城镇……
STR_ERROR_CAN_T_EXPAND_TOWN                                     :{WHITE}无法扩展城镇...
STR_ERROR_TOO_CLOSE_TO_EDGE_OF_MAP_SUB                          :{WHITE}太靠近地图边缘了
STR_ERROR_TOO_CLOSE_TO_ANOTHER_TOWN                             :{WHITE}太靠近另一个城镇了
STR_ERROR_TOO_MANY_TOWNS                                        :{WHITE}城镇太多了
STR_ERROR_NO_SPACE_FOR_TOWN                                     :{WHITE}地图上没有多余的地方了
STR_ERROR_TOWN_EXPAND_WARN_NO_ROADS                             :{WHITE}城镇不会修建道路{}您可以在“设置->环境->城镇”选项下开启建设道路的功能
STR_ERROR_ROAD_WORKS_IN_PROGRESS                                :{WHITE}正在进行道路工程
STR_ERROR_TOWN_CAN_T_DELETE                                     :{WHITE}无法删除城镇...{}城镇范围内还有车站、车库或无法移除的区块
STR_ERROR_STATUE_NO_SUITABLE_PLACE                              :{WHITE}... 城市中心没有合适的地方放置公司塑像

# Industry related errors
STR_ERROR_TOO_MANY_INDUSTRIES                                   :{WHITE}…… 游戏中的工业过多
STR_ERROR_CAN_T_GENERATE_INDUSTRIES                             :{WHITE}不能生成工业设施……
STR_ERROR_CAN_T_BUILD_HERE                                      :{WHITE}不能在这里建设 {STRING} ……
STR_ERROR_CAN_T_CONSTRUCT_THIS_INDUSTRY                         :{WHITE}不能在此处建设这种类型的工业设施……
STR_ERROR_INDUSTRY_TOO_CLOSE                                    :{WHITE}距离另一工业设施过近……
STR_ERROR_MUST_FOUND_TOWN_FIRST                                 :{WHITE}必须先建设一个城镇……
STR_ERROR_ONLY_ONE_ALLOWED_PER_TOWN                             :{WHITE}每个城镇只能建设一个……
STR_ERROR_CAN_ONLY_BE_BUILT_IN_TOWNS_WITH_POPULATION_OF_1200    :{WHITE}只能在人口超过 1200 的城镇建造……
STR_ERROR_CAN_ONLY_BE_BUILT_IN_RAINFOREST                       :{WHITE}只能在雨林中建设……
STR_ERROR_CAN_ONLY_BE_BUILT_IN_DESERT                           :{WHITE}只能在沙漠中建设……
STR_ERROR_CAN_ONLY_BE_BUILT_IN_TOWNS                            :{WHITE}只能在城镇中建设……
STR_ERROR_CAN_ONLY_BE_BUILT_NEAR_TOWN_CENTER                    :{WHITE}... 只能在靠近城市中心建造
STR_ERROR_CAN_ONLY_BE_BUILT_IN_LOW_AREAS                        :{WHITE}只能在低海拔区域建设……
STR_ERROR_CAN_ONLY_BE_POSITIONED                                :{WHITE}只能被放置在地图边缘……
STR_ERROR_FOREST_CAN_ONLY_BE_PLANTED                            :{WHITE}林场只能设置在雪线以上的地方……
STR_ERROR_CAN_ONLY_BE_BUILT_ABOVE_SNOW_LINE                     :{WHITE}... 只能在雪线以上建造
STR_ERROR_CAN_ONLY_BE_BUILT_BELOW_SNOW_LINE                     :{WHITE}... 只能在雪线以下建造

STR_ERROR_NO_SUITABLE_PLACES_FOR_INDUSTRIES                     :{WHITE}没有合适的地方建设 “{STRING}” 工业设施
STR_ERROR_NO_SUITABLE_PLACES_FOR_INDUSTRIES_EXPLANATION         :{WHITE}请更改参数以生成较好的场景

# Station construction related errors
STR_ERROR_CAN_T_BUILD_RAILROAD_STATION                          :{WHITE}不能在这里建设火车站……
STR_ERROR_CAN_T_BUILD_BUS_STATION                               :{WHITE}不能建设公共汽车站
STR_ERROR_CAN_T_BUILD_TRUCK_STATION                             :{WHITE}不能建设汽车货场
STR_ERROR_CAN_T_BUILD_PASSENGER_TRAM_STATION                    :{WHITE}此处无法建设客运电车站...
STR_ERROR_CAN_T_BUILD_CARGO_TRAM_STATION                        :{WHITE}此处无法建设货运电车站...
STR_ERROR_CAN_T_BUILD_DOCK_HERE                                 :{WHITE}不能在这里新建码头……
STR_ERROR_CAN_T_BUILD_AIRPORT_HERE                              :{WHITE}不能在这里兴建机场……

STR_ERROR_ADJOINS_MORE_THAN_ONE_EXISTING                        :{WHITE}与另一车站相连
STR_ERROR_STATION_TOO_SPREAD_OUT                                :{WHITE}站区太大了……
STR_ERROR_TOO_MANY_STATIONS_LOADING                             :{WHITE}车站过多
STR_ERROR_TOO_MANY_STATION_SPECS                                :{WHITE}分体站台太多
STR_ERROR_TOO_MANY_BUS_STOPS                                    :{WHITE}公共汽车站过多
STR_ERROR_TOO_MANY_TRUCK_STOPS                                  :{WHITE}汽车货场过多
STR_ERROR_TOO_CLOSE_TO_ANOTHER_DOCK                             :{WHITE}距离另一码头过近
STR_ERROR_TOO_CLOSE_TO_ANOTHER_AIRPORT                          :{WHITE}距离另一机场过近
STR_ERROR_CAN_T_RENAME_STATION                                  :{WHITE}不能重命名车站
STR_ERROR_DRIVE_THROUGH_ON_TOWN_ROAD                            :{WHITE}这是一条城镇所属的道路
STR_ERROR_DRIVE_THROUGH_DIRECTION                               :{WHITE}道路方向不对
STR_ERROR_DRIVE_THROUGH_CORNER                                  :{WHITE}... 途中型车站不能建在转角处
STR_ERROR_DRIVE_THROUGH_JUNCTION                                :{WHITE}... 不能在岔路口修建过路型站台

# Station destruction related errors
STR_ERROR_CAN_T_REMOVE_PART_OF_STATION                          :{WHITE}不能拆除站台的一部分……
STR_ERROR_MUST_REMOVE_RAILWAY_STATION_FIRST                     :{WHITE}请先拆除火车站
STR_ERROR_CAN_T_REMOVE_BUS_STATION                              :{WHITE}不能移除公共汽车站……
STR_ERROR_CAN_T_REMOVE_TRUCK_STATION                            :{WHITE}不能移除汽车货场
STR_ERROR_CAN_T_REMOVE_PASSENGER_TRAM_STATION                   :{WHITE}无法移除客运电车车站...
STR_ERROR_CAN_T_REMOVE_CARGO_TRAM_STATION                       :{WHITE}无法移除货运电车车站...
STR_ERROR_MUST_REMOVE_ROAD_STOP_FIRST                           :{WHITE}必须先拆除汽车站
STR_ERROR_THERE_IS_NO_STATION                                   :{WHITE}... 这里没有车站

STR_ERROR_MUST_DEMOLISH_RAILROAD                                :{WHITE}必须先拆除火车站
STR_ERROR_MUST_DEMOLISH_BUS_STATION_FIRST                       :{WHITE}必须先拆除公共汽车站
STR_ERROR_MUST_DEMOLISH_TRUCK_STATION_FIRST                     :{WHITE}必须先拆除汽车货场
STR_ERROR_MUST_DEMOLISH_PASSENGER_TRAM_STATION_FIRST            :{WHITE}请先拆除客运电车站
STR_ERROR_MUST_DEMOLISH_CARGO_TRAM_STATION_FIRST                :{WHITE}请先移除货运电车车站
STR_ERROR_MUST_DEMOLISH_DOCK_FIRST                              :{WHITE}必须先拆除码头
STR_ERROR_MUST_DEMOLISH_AIRPORT_FIRST                           :{WHITE}您必须先拆除机场

# Waypoint related errors
STR_ERROR_WAYPOINT_ADJOINS_MORE_THAN_ONE_EXISTING               :{WHITE}距离另一路点过近
STR_ERROR_TOO_CLOSE_TO_ANOTHER_WAYPOINT                         :{WHITE}距离另一路点过近

STR_ERROR_CAN_T_BUILD_TRAIN_WAYPOINT                            :{WHITE}不能在这里设置路点……
STR_ERROR_CAN_T_POSITION_BUOY_HERE                              :{WHITE}不能将浮标放置在这里。
STR_ERROR_CAN_T_CHANGE_WAYPOINT_NAME                            :{WHITE}不能更改路点名称……

STR_ERROR_CAN_T_REMOVE_TRAIN_WAYPOINT                           :{WHITE}不能从这里拆除路点……
STR_ERROR_MUST_REMOVE_RAILWAYPOINT_FIRST                        :{WHITE}必须先拆除铁路路点
STR_ERROR_BUOY_IN_THE_WAY                                       :{WHITE}指定的位置有浮标……
STR_ERROR_BUOY_IS_IN_USE                                        :{WHITE}…… 浮标正在被其他公司使用

# Depot related errors
STR_ERROR_CAN_T_BUILD_TRAIN_DEPOT                               :{WHITE}不能在这里建设列车车库……
STR_ERROR_CAN_T_BUILD_ROAD_DEPOT                                :{WHITE}不能在这里修建汽车车库……
STR_ERROR_CAN_T_BUILD_TRAM_DEPOT                                :{WHITE}此处无法建造电车车库...
STR_ERROR_CAN_T_BUILD_SHIP_DEPOT                                :{WHITE}不能在这里建造船坞……

STR_ERROR_CAN_T_RENAME_DEPOT                                    :{WHITE}无法重命名车库...

STR_ERROR_TRAIN_MUST_BE_STOPPED_INSIDE_DEPOT                    :{WHITE}... 列车只能停在车库中
STR_ERROR_ROAD_VEHICLE_MUST_BE_STOPPED_INSIDE_DEPOT             :{WHITE}…… 必须停在车库中
STR_ERROR_SHIP_MUST_BE_STOPPED_INSIDE_DEPOT                     :{WHITE}... 船只只能在船坞内停下。
STR_ERROR_AIRCRAFT_MUST_BE_STOPPED_INSIDE_HANGAR                :{WHITE}... 飞机只有在机库中才可停止

STR_ERROR_TRAINS_CAN_ONLY_BE_ALTERED_INSIDE_A_DEPOT             :{WHITE}只有列车停在车库中时才能更改挂车
STR_ERROR_TRAIN_TOO_LONG                                        :{WHITE}列车过长
STR_ERROR_CAN_T_REVERSE_DIRECTION_RAIL_VEHICLE                  :{WHITE}无法调转车辆方向...
STR_ERROR_CAN_T_REVERSE_DIRECTION_RAIL_VEHICLE_MULTIPLE_UNITS   :{WHITE}... 含有多节车辆
STR_ERROR_INCOMPATIBLE_RAIL_TYPES                               :铁路类型不匹配

STR_ERROR_CAN_T_MOVE_VEHICLE                                    :{WHITE}不能移动这项调度计划……
STR_ERROR_REAR_ENGINE_FOLLOW_FRONT                              :{WHITE}尾部的列车机车必须和头部的一起协作……
STR_ERROR_UNABLE_TO_FIND_ROUTE_TO                               :{WHITE}找不到附近的车库……
STR_ERROR_UNABLE_TO_FIND_LOCAL_DEPOT                            :{WHITE}在附近找不到车库

STR_ERROR_DEPOT_WRONG_DEPOT_TYPE                                :车库类型错误

# Autoreplace related errors
STR_ERROR_TRAIN_TOO_LONG_AFTER_REPLACEMENT                      :{WHITE}{VEHICLE}在更新后总长会过长
STR_ERROR_AUTOREPLACE_NOTHING_TO_DO                             :{WHITE}当前没有进行中的车辆更新计划.
STR_ERROR_AUTOREPLACE_MONEY_LIMIT                               :(现金不够)
STR_ERROR_AUTOREPLACE_INCOMPATIBLE_CARGO                        :{WHITE}新车辆不能装载 {STRING}
STR_ERROR_AUTOREPLACE_INCOMPATIBLE_REFIT                        :{WHITE}新车辆无法在调度计划 {NUM} 时改装

# Rail construction errors
STR_ERROR_IMPOSSIBLE_TRACK_COMBINATION                          :{WHITE}不可能的轨道组合
STR_ERROR_MUST_REMOVE_SIGNALS_FIRST                             :{WHITE}必须先拆除信号灯
STR_ERROR_NO_SUITABLE_RAILROAD_TRACK                            :{WHITE}没有合适的轨道
STR_ERROR_MUST_REMOVE_RAILROAD_TRACK                            :{WHITE}必须先拆除轨道
STR_ERROR_CROSSING_ON_ONEWAY_ROAD                               :{WHITE}这是单行道或这条路被堵死了
STR_ERROR_CROSSING_DISALLOWED_RAIL                              :{WHITE}该轨道类型不允许建设平交道
STR_ERROR_CROSSING_DISALLOWED_ROAD                              :该道路类型不允许建设平交道
STR_ERROR_CAN_T_BUILD_SIGNALS_HERE                              :{WHITE}不能在这里设置信号灯……
STR_ERROR_CAN_T_BUILD_RAILROAD_TRACK                            :{WHITE}不能在这里铺设轨道……
STR_ERROR_CAN_T_REMOVE_RAILROAD_TRACK                           :{WHITE}不能从这里拆除轨道……
STR_ERROR_CAN_T_REMOVE_SIGNALS_FROM                             :{WHITE}不能从这里拆除信号灯……
STR_ERROR_SIGNAL_CAN_T_CONVERT_SIGNALS_HERE                     :{WHITE}无法转换此处的信号灯…
STR_ERROR_THERE_IS_NO_RAILROAD_TRACK                            :{WHITE}... 这里没有铁路
STR_ERROR_THERE_ARE_NO_SIGNALS                                  :{WHITE}... 这里没有信号灯

STR_ERROR_CAN_T_CONVERT_RAIL                                    :{WHITE}不能转换铁路的类型……

# Road construction errors
STR_ERROR_MUST_REMOVE_ROAD_FIRST                                :{WHITE}必须先拆除公路
STR_ERROR_ONEWAY_ROADS_CAN_T_HAVE_JUNCTION                      :{WHITE}... 单行道无法连接路口
STR_ERROR_CAN_T_BUILD_ROAD_HERE                                 :{WHITE}不能在这里修筑公路……
STR_ERROR_CAN_T_BUILD_TRAMWAY_HERE                              :{WHITE}此处无法建造电车道...
STR_ERROR_CAN_T_REMOVE_ROAD_FROM                                :{WHITE}不能拆除这里的公路……
STR_ERROR_CAN_T_REMOVE_TRAMWAY_FROM                             :{WHITE}无法移除此处的电车道...
STR_ERROR_THERE_IS_NO_ROAD                                      :{WHITE}... 这里没有道路
STR_ERROR_THERE_IS_NO_TRAMWAY                                   :{WHITE}... 这里没有电车轨道
STR_ERROR_CAN_T_CONVERT_ROAD                                    :{WHITE}无法转换道路类型
STR_ERROR_CAN_T_CONVERT_TRAMWAY                                 :{WHITE}无法转换电车道类型
STR_ERROR_NO_SUITABLE_ROAD                                      :{WHITE}没有合适的道路
STR_ERROR_NO_SUITABLE_TRAMWAY                                   :{WHITE}没有合适的电车道
STR_ERROR_INCOMPATIBLE_TRAMWAY                                  :{WHITE}... 不兼容的电车道

# Waterway construction errors
STR_ERROR_CAN_T_BUILD_CANALS                                    :{WHITE}不能在这里兴建运河……
STR_ERROR_CAN_T_BUILD_LOCKS                                     :{WHITE}不能在这里兴建船闸……
STR_ERROR_CAN_T_PLACE_RIVERS                                    :{WHITE}不能在这里加设河流...
STR_ERROR_MUST_BE_BUILT_ON_WATER                                :{WHITE}必须在水上建造……
STR_ERROR_CAN_T_BUILD_ON_WATER                                  :{WHITE}不能在水上建造……
STR_ERROR_CAN_T_BUILD_ON_SEA                                    :{WHITE}...不能建築在公海上
STR_ERROR_CAN_T_BUILD_ON_CANAL                                  :{WHITE}... 不能在运河上建设
STR_ERROR_CAN_T_BUILD_ON_RIVER                                  :{WHITE}... 不能在河流上建造……
STR_ERROR_MUST_DEMOLISH_CANAL_FIRST                             :{WHITE}请先移除运河
STR_ERROR_CAN_T_BUILD_AQUEDUCT_HERE                             :{WHITE}无法在此建设水渠……

# Tree related errors
STR_ERROR_TREE_ALREADY_HERE                                     :{WHITE}……此处已经有树木了
STR_ERROR_TREE_WRONG_TERRAIN_FOR_TREE_TYPE                      :{WHITE}... 树木种类与地形不符
STR_ERROR_CAN_T_PLANT_TREE_HERE                                 :{WHITE}不能在这里植树……

# Bridge related errors
STR_ERROR_CAN_T_BUILD_BRIDGE_HERE                               :{WHITE}不能在这里架设桥梁
STR_ERROR_MUST_DEMOLISH_BRIDGE_FIRST                            :{WHITE}必须先拆除桥梁
STR_ERROR_CAN_T_START_AND_END_ON                                :{WHITE}起止点不能相同
STR_ERROR_BRIDGEHEADS_NOT_SAME_HEIGHT                           :{WHITE}桥梁起止点不在同一水平高度
STR_ERROR_BRIDGE_TOO_LOW_FOR_TERRAIN                            :{WHITE}桥梁对于现有地形来说位置太低了
STR_ERROR_BRIDGE_TOO_HIGH_FOR_TERRAIN                           :{WHITE}这桥梁对这个地形而言太高了
STR_ERROR_START_AND_END_MUST_BE_IN                              :{WHITE}起止两端必须在一条线上
STR_ERROR_ENDS_OF_BRIDGE_MUST_BOTH                              :{WHITE}桥的两端必须都位于地面上
STR_ERROR_BRIDGE_TOO_LONG                                       :{WHITE}... 桥梁太长
STR_ERROR_BRIDGE_THROUGH_MAP_BORDER                             :{WHITE}桥梁终点将越出地图

# Tunnel related errors
STR_ERROR_CAN_T_BUILD_TUNNEL_HERE                               :{WHITE}不能在这里开凿隧道……
STR_ERROR_SITE_UNSUITABLE_FOR_TUNNEL                            :{WHITE}此处不适合作为隧道入口
STR_ERROR_MUST_DEMOLISH_TUNNEL_FIRST                            :{WHITE}必须先拆除隧道
STR_ERROR_ANOTHER_TUNNEL_IN_THE_WAY                             :{WHITE}规划位置中有另一条隧道
STR_ERROR_TUNNEL_THROUGH_MAP_BORDER                             :{WHITE}隧道出口将超出地图边界
STR_ERROR_UNABLE_TO_EXCAVATE_LAND                               :{WHITE}隧道出口的地形无法处理
STR_ERROR_TUNNEL_TOO_LONG                                       :{WHITE}... 隧道过长

# Object related errors
STR_ERROR_TOO_MANY_OBJECTS                                      :{WHITE}... 对象物太多
STR_ERROR_CAN_T_BUILD_OBJECT                                    :{WHITE}无法建立物件...
STR_ERROR_OBJECT_IN_THE_WAY                                     :{WHITE}目标处有其他物体
STR_ERROR_COMPANY_HEADQUARTERS_IN                               :{WHITE}目标处有公司总部
STR_ERROR_CAN_T_PURCHASE_THIS_LAND                              :{WHITE}不能购买这个地块！
STR_ERROR_YOU_ALREADY_OWN_IT                                    :{WHITE}你已经拥有此地块！

# Group related errors
STR_ERROR_GROUP_CAN_T_CREATE                                    :{WHITE}无法新建分组……
STR_ERROR_GROUP_CAN_T_DELETE                                    :{WHITE}无法删除分组……
STR_ERROR_GROUP_CAN_T_RENAME                                    :{WHITE}无法重命名分组……
STR_ERROR_GROUP_CAN_T_SET_PARENT                                :{WHITE}无法移动分组...
STR_ERROR_GROUP_CAN_T_SET_PARENT_RECURSION                      :{WHITE}... 组从属关系不能出现自环
STR_ERROR_GROUP_CAN_T_REMOVE_ALL_VEHICLES                       :{WHITE}无法从该组移除所有运输工具
STR_ERROR_GROUP_CAN_T_ADD_VEHICLE                               :{WHITE}无法添加运输工具到该组……
STR_ERROR_GROUP_CAN_T_ADD_SHARED_VEHICLE                        :{WHITE}无法添加共享指令的运输工具到该组……

# Generic vehicle errors
STR_ERROR_TRAIN_IN_THE_WAY                                      :{WHITE}指定位置有列车
STR_ERROR_ROAD_VEHICLE_IN_THE_WAY                               :{WHITE}指定的位置有汽车
STR_ERROR_SHIP_IN_THE_WAY                                       :{WHITE}前方有另一艘船只……
STR_ERROR_AIRCRAFT_IN_THE_WAY                                   :{WHITE}指定位置有飞机

STR_ERROR_CAN_T_REFIT_TRAIN                                     :{WHITE}不能改造列车……
STR_ERROR_CAN_T_REFIT_ROAD_VEHICLE                              :{WHITE}不能改装汽车……
STR_ERROR_CAN_T_REFIT_SHIP                                      :{WHITE}不能改装船只……
STR_ERROR_CAN_T_REFIT_AIRCRAFT                                  :{WHITE}不能改装飞机……

STR_ERROR_CAN_T_RENAME_TRAIN                                    :{WHITE}不能给列车命名...
STR_ERROR_CAN_T_RENAME_ROAD_VEHICLE                             :{WHITE}不能命名汽车……
STR_ERROR_CAN_T_RENAME_SHIP                                     :{WHITE}不能命名船只
STR_ERROR_CAN_T_RENAME_AIRCRAFT                                 :{WHITE}不能为飞机命名……

STR_ERROR_CAN_T_STOP_START_TRAIN                                :{WHITE}不能 启动/停止 列车！
STR_ERROR_CAN_T_STOP_START_ROAD_VEHICLE                         :{WHITE}不能 停止/启动 汽车...
STR_ERROR_CAN_T_STOP_START_SHIP                                 :{WHITE}不能 停止/启动 船只……
STR_ERROR_CAN_T_STOP_START_AIRCRAFT                             :{WHITE}不能 启动/停止 飞机

STR_ERROR_CAN_T_SEND_TRAIN_TO_DEPOT                             :{WHITE}不能命令列车前往车库……
STR_ERROR_CAN_T_SEND_ROAD_VEHICLE_TO_DEPOT                      :{WHITE}不能命令该汽车前往车库...
STR_ERROR_CAN_T_SEND_SHIP_TO_DEPOT                              :{WHITE}不能命令船只前往船坞……
STR_ERROR_CAN_T_SEND_AIRCRAFT_TO_HANGAR                         :{WHITE}不能命令飞机返回机库……

STR_ERROR_CAN_T_BUY_TRAIN                                       :{WHITE}不能购买列车……
STR_ERROR_CAN_T_BUY_ROAD_VEHICLE                                :{WHITE}不能购买汽车...
STR_ERROR_CAN_T_BUY_SHIP                                        :{WHITE}不能购买船只……
STR_ERROR_CAN_T_BUY_AIRCRAFT                                    :{WHITE}不能购买飞机……

STR_ERROR_CAN_T_RENAME_TRAIN_TYPE                               :{WHITE}不能重命名车辆的类型...
STR_ERROR_CAN_T_RENAME_ROAD_VEHICLE_TYPE                        :{WHITE}不能重命名汽车型号……
STR_ERROR_CAN_T_RENAME_SHIP_TYPE                                :{WHITE}不能重命名船只型号……
STR_ERROR_CAN_T_RENAME_AIRCRAFT_TYPE                            :{WHITE}不能重命名型号类型……

STR_ERROR_CAN_T_SELL_TRAIN                                      :{WHITE}不能出售列车……
STR_ERROR_CAN_T_SELL_ROAD_VEHICLE                               :{WHITE}不能出售汽车...
STR_ERROR_CAN_T_SELL_SHIP                                       :{WHITE}不能出售船只……
STR_ERROR_CAN_T_SELL_AIRCRAFT                                   :{WHITE}不能出售飞机……

STR_ERROR_RAIL_VEHICLE_NOT_AVAILABLE                            :{WHITE}列车不可用
STR_ERROR_ROAD_VEHICLE_NOT_AVAILABLE                            :{WHITE}车辆不可用
STR_ERROR_SHIP_NOT_AVAILABLE                                    :{WHITE}船只不可用
STR_ERROR_AIRCRAFT_NOT_AVAILABLE                                :{WHITE}飞机不可用

STR_ERROR_TOO_MANY_VEHICLES_IN_GAME                             :{WHITE}游戏中的车辆过多
STR_ERROR_CAN_T_CHANGE_SERVICING                                :{WHITE}不能改变保养周期……

STR_ERROR_VEHICLE_IS_DESTROYED                                  :{WHITE}... 运具已撞毁

STR_ERROR_NO_VEHICLES_AVAILABLE_AT_ALL                          :{WHITE}没有可用的运输工具
STR_ERROR_NO_VEHICLES_AVAILABLE_AT_ALL_EXPLANATION              :{WHITE}请改动您的 NewGRF 设置
STR_ERROR_NO_VEHICLES_AVAILABLE_YET                             :{WHITE}暂时沒有可用的运输工具
STR_ERROR_NO_VEHICLES_AVAILABLE_YET_EXPLANATION                 :{WHITE}在{DATE_SHORT}后开始新游戏，或使用一款能提供早期运输工具的NewGRF

# Specific vehicle errors
STR_ERROR_CAN_T_MAKE_TRAIN_PASS_SIGNAL                          :{WHITE}不能让列车冒险通过信号...
STR_ERROR_CAN_T_REVERSE_DIRECTION_TRAIN                         :{WHITE}不能命令列车调头...
STR_ERROR_TRAIN_START_NO_POWER                                  :没有接触网！

STR_ERROR_CAN_T_MAKE_ROAD_VEHICLE_TURN                          :{WHITE}车辆无法调头...

STR_ERROR_AIRCRAFT_IS_IN_FLIGHT                                 :{WHITE}飞机正在飞行

# Order related errors
STR_ERROR_NO_MORE_SPACE_FOR_ORDERS                              :{WHITE}没有多余的调度计划的位置了……
STR_ERROR_TOO_MANY_ORDERS                                       :{WHITE}调度计划过多……
STR_ERROR_CAN_T_INSERT_NEW_ORDER                                :{WHITE}不能插入新的调度计划……
STR_ERROR_CAN_T_DELETE_THIS_ORDER                               :{WHITE}不能删除调度计划……
STR_ERROR_CAN_T_MODIFY_THIS_ORDER                               :{WHITE}不能执行这个命令……
STR_ERROR_CAN_T_MOVE_THIS_ORDER                                 :{WHITE}不能移动这条命令…
STR_ERROR_CAN_T_SKIP_ORDER                                      :{WHITE}不能跳过当前命令…
STR_ERROR_CAN_T_SKIP_TO_ORDER                                   :{WHITE}不能跳转到选定的命令...
STR_ERROR_CAN_T_COPY_SHARE_ORDER                                :{WHITE}车辆无法到达全部站点
STR_ERROR_CAN_T_ADD_ORDER                                       :{WHITE}车辆无法到达那个车站
STR_ERROR_CAN_T_ADD_ORDER_SHARED                                :{WHITE}一个共享此调度计划的载具无法到达那个车站

STR_ERROR_CAN_T_SHARE_ORDER_LIST                                :{WHITE}不能共享调度计划……
STR_ERROR_CAN_T_STOP_SHARING_ORDER_LIST                         :{WHITE}不能停止共享调度计划……
STR_ERROR_CAN_T_COPY_ORDER_LIST                                 :{WHITE}不能复制调度计划……
STR_ERROR_TOO_FAR_FROM_PREVIOUS_DESTINATION                     :{WHITE}……距离前一目的地太远
STR_ERROR_AIRCRAFT_NOT_ENOUGH_RANGE                             :{WHITE}... 飞机航行距离不足

# Timetable related errors
STR_ERROR_CAN_T_TIMETABLE_VEHICLE                               :{WHITE}不能给车辆编制时间表…
STR_ERROR_TIMETABLE_ONLY_WAIT_AT_STATIONS                       :{WHITE}车辆只能在站内等候。
STR_ERROR_TIMETABLE_NOT_STOPPING_HERE                           :{WHITE}此车辆将不停靠本站。

# Sign related errors
STR_ERROR_TOO_MANY_SIGNS                                        :{WHITE}……标志太多了
STR_ERROR_CAN_T_PLACE_SIGN_HERE                                 :{WHITE}不能在这里放置标志……
STR_ERROR_CAN_T_CHANGE_SIGN_NAME                                :{WHITE}不能更改标志的名称……
STR_ERROR_CAN_T_DELETE_SIGN                                     :{WHITE}无法删除标记...

# Translatable comment for OpenTTD's desktop shortcut
STR_DESKTOP_SHORTCUT_COMMENT                                    :基于Transport Tycoon Deluxe（运输大亨豪华版）的模拟运营游戏

# Translatable descriptions in media/baseset/*.ob* files
STR_BASEGRAPHICS_DOS_DESCRIPTION                                :运输大亨DOS豪华版原版图形包.
STR_BASEGRAPHICS_DOS_DE_DESCRIPTION                             :运输大亨DOS豪华德语版原版图形包.
STR_BASEGRAPHICS_WIN_DESCRIPTION                                :运输大亨Windows豪华版原版图形包.
STR_BASESOUNDS_DOS_DESCRIPTION                                  :运输大亨DOS豪华版原版音效包.
STR_BASESOUNDS_WIN_DESCRIPTION                                  :Transport Tycoon Deluxe Windows (运输大亨Windows豪华版)的原版音效包.
STR_BASESOUNDS_NONE_DESCRIPTION                                 :一个空的音效包.
STR_BASEMUSIC_WIN_DESCRIPTION                                   :Transport Tycoon Deluxe（运输大亨Windows豪华版）的原版音乐包
STR_BASEMUSIC_DOS_DESCRIPTION                                   :运输大亨DOS豪华版原版音乐。
STR_BASEMUSIC_TTO_DESCRIPTION                                   :原版运输大亨（DOS版及地图编辑器扩展）音乐。
STR_BASEMUSIC_NONE_DESCRIPTION                                  :一个没有实际内容的音乐包.

STR_TRADITIONAL_TRAIN_NAME                                      :列车 {COMMA}
STR_TRADITIONAL_ROAD_VEHICLE_NAME                               :汽车 {COMMA}
STR_TRADITIONAL_SHIP_NAME                                       :船只 {COMMA}
STR_TRADITIONAL_AIRCRAFT_NAME                                   :飞机 {COMMA}

##id 0x2000
# Town building names
STR_TOWN_BUILDING_NAME_TALL_OFFICE_BLOCK_1                      :高层写字楼
STR_TOWN_BUILDING_NAME_OFFICE_BLOCK_1                           :写字楼
STR_TOWN_BUILDING_NAME_SMALL_BLOCK_OF_FLATS_1                   :小型公寓
STR_TOWN_BUILDING_NAME_CHURCH_1                                 :教堂
STR_TOWN_BUILDING_NAME_LARGE_OFFICE_BLOCK_1                     :大型写字楼
STR_TOWN_BUILDING_NAME_TOWN_HOUSES_1                            :别墅
STR_TOWN_BUILDING_NAME_HOTEL_1                                  :宾馆
STR_TOWN_BUILDING_NAME_STATUE_1                                 :雕像
STR_TOWN_BUILDING_NAME_FOUNTAIN_1                               :喷泉
STR_TOWN_BUILDING_NAME_PARK_1                                   :公园
STR_TOWN_BUILDING_NAME_OFFICE_BLOCK_2                           :写字楼
STR_TOWN_BUILDING_NAME_SHOPS_AND_OFFICES_1                      :商场与写字楼
STR_TOWN_BUILDING_NAME_MODERN_OFFICE_BUILDING_1                 :现代写字楼
STR_TOWN_BUILDING_NAME_WAREHOUSE_1                              :仓库
STR_TOWN_BUILDING_NAME_OFFICE_BLOCK_3                           :写字楼
STR_TOWN_BUILDING_NAME_STADIUM_1                                :体育馆
STR_TOWN_BUILDING_NAME_OLD_HOUSES_1                             :旧式住宅
STR_TOWN_BUILDING_NAME_COTTAGES_1                               :农舍
STR_TOWN_BUILDING_NAME_HOUSES_1                                 :住宅
STR_TOWN_BUILDING_NAME_FLATS_1                                  :公寓
STR_TOWN_BUILDING_NAME_TALL_OFFICE_BLOCK_2                      :高层写字楼
STR_TOWN_BUILDING_NAME_SHOPS_AND_OFFICES_2                      :商场和写字楼
STR_TOWN_BUILDING_NAME_SHOPS_AND_OFFICES_3                      :商场和写字楼
STR_TOWN_BUILDING_NAME_THEATER_1                                :剧院
STR_TOWN_BUILDING_NAME_STADIUM_2                                :体育场
STR_TOWN_BUILDING_NAME_OFFICES_1                                :写字楼
STR_TOWN_BUILDING_NAME_HOUSES_2                                 :住宅
STR_TOWN_BUILDING_NAME_CINEMA_1                                 :电影院
STR_TOWN_BUILDING_NAME_SHOPPING_MALL_1                          :购物中心
STR_TOWN_BUILDING_NAME_IGLOO_1                                  :圆顶屋
STR_TOWN_BUILDING_NAME_TEPEES_1                                 :帐篷
STR_TOWN_BUILDING_NAME_TEAPOT_HOUSE_1                           :茶杯小屋
STR_TOWN_BUILDING_NAME_PIGGY_BANK_1                             :猪猪银行

##id 0x4800
# industry names
STR_INDUSTRY_NAME_COAL_MINE                                     :煤矿
STR_INDUSTRY_NAME_POWER_STATION                                 :火力发电厂
STR_INDUSTRY_NAME_SAWMILL                                       :锯木厂
STR_INDUSTRY_NAME_FOREST                                        :林场
STR_INDUSTRY_NAME_OIL_REFINERY                                  :炼油厂
STR_INDUSTRY_NAME_OIL_RIG                                       :钻井平台
STR_INDUSTRY_NAME_FACTORY                                       :工厂
STR_INDUSTRY_NAME_PRINTING_WORKS                                :印刷厂
STR_INDUSTRY_NAME_STEEL_MILL                                    :钢铁厂
STR_INDUSTRY_NAME_FARM                                          :农场
STR_INDUSTRY_NAME_COPPER_ORE_MINE                               :铜矿
STR_INDUSTRY_NAME_OIL_WELLS                                     :油田
STR_INDUSTRY_NAME_BANK                                          :银行
STR_INDUSTRY_NAME_FOOD_PROCESSING_PLANT                         :食品加工厂
STR_INDUSTRY_NAME_PAPER_MILL                                    :造纸厂
STR_INDUSTRY_NAME_GOLD_MINE                                     :金矿
STR_INDUSTRY_NAME_BANK_TROPIC_ARCTIC                            :银行
STR_INDUSTRY_NAME_DIAMOND_MINE                                  :钻石矿
STR_INDUSTRY_NAME_IRON_ORE_MINE                                 :铁矿
STR_INDUSTRY_NAME_FRUIT_PLANTATION                              :果园
STR_INDUSTRY_NAME_RUBBER_PLANTATION                             :橡胶园
STR_INDUSTRY_NAME_WATER_SUPPLY                                  :水厂
STR_INDUSTRY_NAME_WATER_TOWER                                   :水塔
STR_INDUSTRY_NAME_FACTORY_2                                     :工厂
STR_INDUSTRY_NAME_FARM_2                                        :农场
STR_INDUSTRY_NAME_LUMBER_MILL                                   :伐木场
STR_INDUSTRY_NAME_COTTON_CANDY_FOREST                           :棉花糖森林
STR_INDUSTRY_NAME_CANDY_FACTORY                                 :糖果厂
STR_INDUSTRY_NAME_BATTERY_FARM                                  :电池农场
STR_INDUSTRY_NAME_COLA_WELLS                                    :可乐泉
STR_INDUSTRY_NAME_TOY_SHOP                                      :玩具店
STR_INDUSTRY_NAME_TOY_FACTORY                                   :玩具工厂
STR_INDUSTRY_NAME_PLASTIC_FOUNTAINS                             :塑料喷泉
STR_INDUSTRY_NAME_FIZZY_DRINK_FACTORY                           :汽水工厂
STR_INDUSTRY_NAME_BUBBLE_GENERATOR                              :泡泡小屋
STR_INDUSTRY_NAME_TOFFEE_QUARRY                                 :太妃场
STR_INDUSTRY_NAME_SUGAR_MINE                                    :蔗糖矿

############ WARNING, using range 0x6000 for strings that are stored in the savegame
############ These strings may never get a new id, or savegames will break!
##id 0x6000
STR_SV_EMPTY                                                    :
STR_SV_UNNAMED                                                  :未命名
STR_SV_TRAIN_NAME                                               :列车 {COMMA}
STR_SV_ROAD_VEHICLE_NAME                                        :汽车 {COMMA}
STR_SV_SHIP_NAME                                                :船只 {COMMA}
STR_SV_AIRCRAFT_NAME                                            :飞机 {COMMA}

STR_SV_STNAME                                                   :{STRING} 站
STR_SV_STNAME_NORTH                                             :{STRING} 北站
STR_SV_STNAME_SOUTH                                             :{STRING} 南站
STR_SV_STNAME_EAST                                              :{STRING} 东站
STR_SV_STNAME_WEST                                              :{STRING} 西站
STR_SV_STNAME_CENTRAL                                           :{STRING} 中心站
STR_SV_STNAME_TRANSFER                                          :{STRING} 广场
STR_SV_STNAME_HALT                                              :{STRING} 店
STR_SV_STNAME_VALLEY                                            :{STRING} 谷
STR_SV_STNAME_HEIGHTS                                           :{STRING} 台
STR_SV_STNAME_WOODS                                             :{STRING} 林
STR_SV_STNAME_LAKESIDE                                          :{STRING} 滨
STR_SV_STNAME_EXCHANGE                                          :{STRING} 庄
STR_SV_STNAME_AIRPORT                                           :{STRING} 机场
STR_SV_STNAME_OILFIELD                                          :{STRING} 油田
STR_SV_STNAME_MINES                                             :{STRING} 矿
STR_SV_STNAME_DOCKS                                             :{STRING} 码头
STR_SV_STNAME_BUOY                                              :{STRING}
STR_SV_STNAME_WAYPOINT                                          :{STRING}
##id 0x6020
STR_SV_STNAME_ANNEXE                                            :{STRING} 村
STR_SV_STNAME_SIDINGS                                           :{STRING} 坝
STR_SV_STNAME_BRANCH                                            :{STRING} 岔口
STR_SV_STNAME_UPPER                                             :前 {STRING}
STR_SV_STNAME_LOWER                                             :后 {STRING}
STR_SV_STNAME_HELIPORT                                          :{STRING} 停机楼
STR_SV_STNAME_FOREST                                            :{STRING} 林场
STR_SV_STNAME_FALLBACK                                          :{STRING} {NUM} 号站
############ end of savegame specific region!

##id 0x8000
# Vehicle names
STR_VEHICLE_NAME_TRAIN_ENGINE_RAIL_KIRBY_PAUL_TANK_STEAM        :Kirby Paul Tank (蒸汽机)
STR_VEHICLE_NAME_TRAIN_ENGINE_RAIL_MJS_250_DIESEL               :MJS 250 (内燃机)
STR_VEHICLE_NAME_TRAIN_ENGINE_RAIL_PLODDYPHUT_CHOO_CHOO         :Ploddyphut Choo-Choo
STR_VEHICLE_NAME_TRAIN_ENGINE_RAIL_POWERNAUT_CHOO_CHOO          :Powernaut Choo-Choo
STR_VEHICLE_NAME_TRAIN_ENGINE_RAIL_MIGHTYMOVER_CHOO_CHOO        :MightyMover Choo-Choo
STR_VEHICLE_NAME_TRAIN_ENGINE_RAIL_PLODDYPHUT_DIESEL            :Ploddyphut 内燃机车
STR_VEHICLE_NAME_TRAIN_ENGINE_RAIL_POWERNAUT_DIESEL             :Powernaut 内燃机车
STR_VEHICLE_NAME_TRAIN_ENGINE_RAIL_WILLS_2_8_0_STEAM            :Wills 2-8-0 (蒸汽机)
STR_VEHICLE_NAME_TRAIN_ENGINE_RAIL_CHANEY_JUBILEE_STEAM         :Chaney 'Jubilee' (蒸汽机)
STR_VEHICLE_NAME_TRAIN_ENGINE_RAIL_GINZU_A4_STEAM               :Ginzu 'A4' (蒸汽机)
STR_VEHICLE_NAME_TRAIN_ENGINE_RAIL_SH_8P_STEAM                  :SH '8P' (蒸汽机)
STR_VEHICLE_NAME_TRAIN_ENGINE_RAIL_MANLEY_MOREL_DMU_DIESEL      :Manley-Morel DMU (内燃机)
STR_VEHICLE_NAME_TRAIN_ENGINE_RAIL_DASH_DIESEL                  :'Dash' (内燃机)
STR_VEHICLE_NAME_TRAIN_ENGINE_RAIL_SH_HENDRY_25_DIESEL          :SH/Hendry '25' (内燃机)
STR_VEHICLE_NAME_TRAIN_ENGINE_RAIL_UU_37_DIESEL                 :UU '37' (内燃机)
STR_VEHICLE_NAME_TRAIN_ENGINE_RAIL_FLOSS_47_DIESEL              :Floss '47' (内燃机)
STR_VEHICLE_NAME_TRAIN_ENGINE_RAIL_CS_4000_DIESEL               :CS 4000 (内燃机)
STR_VEHICLE_NAME_TRAIN_ENGINE_RAIL_CS_2400_DIESEL               :CS 2400 (内燃机)
STR_VEHICLE_NAME_TRAIN_ENGINE_RAIL_CENTENNIAL_DIESEL            :Centennial (内燃机)
STR_VEHICLE_NAME_TRAIN_ENGINE_RAIL_KELLING_3100_DIESEL          :Kelling 3100 (内燃机)
STR_VEHICLE_NAME_TRAIN_ENGINE_RAIL_TURNER_TURBO_DIESEL          :Turner Turbo (内燃机)
STR_VEHICLE_NAME_TRAIN_ENGINE_RAIL_MJS_1000_DIESEL              :MJS 1000 (内燃机)
STR_VEHICLE_NAME_TRAIN_ENGINE_RAIL_SH_125_DIESEL                :SH '125' (内燃机)
STR_VEHICLE_NAME_TRAIN_ENGINE_RAIL_SH_30_ELECTRIC               :SH '30' (电力)
STR_VEHICLE_NAME_TRAIN_ENGINE_RAIL_SH_40_ELECTRIC               :SH '40' (电力)
STR_VEHICLE_NAME_TRAIN_ENGINE_RAIL_T_I_M_ELECTRIC               :'T.I.M.' (电力)
STR_VEHICLE_NAME_TRAIN_ENGINE_RAIL_ASIASTAR_ELECTRIC            :'亚洲之星' (电力)
STR_VEHICLE_NAME_TRAIN_WAGON_RAIL_PASSENGER_CAR                 :旅客车厢
STR_VEHICLE_NAME_TRAIN_WAGON_RAIL_MAIL_VAN                      :邮政车厢
STR_VEHICLE_NAME_TRAIN_WAGON_RAIL_COAL_CAR                      :煤炭挂车
STR_VEHICLE_NAME_TRAIN_WAGON_RAIL_OIL_TANKER                    :油罐车
STR_VEHICLE_NAME_TRAIN_WAGON_RAIL_LIVESTOCK_VAN                 :牲畜棚车
STR_VEHICLE_NAME_TRAIN_WAGON_RAIL_GOODS_VAN                     :货物篷车
STR_VEHICLE_NAME_TRAIN_WAGON_RAIL_GRAIN_HOPPER                  :谷物槽车
STR_VEHICLE_NAME_TRAIN_WAGON_RAIL_WOOD_TRUCK                    :木材挂车
STR_VEHICLE_NAME_TRAIN_WAGON_RAIL_IRON_ORE_HOPPER               :铁矿石槽车
STR_VEHICLE_NAME_TRAIN_WAGON_RAIL_STEEL_TRUCK                   :钢材挂车
STR_VEHICLE_NAME_TRAIN_WAGON_RAIL_ARMORED_VAN                   :装甲挂车
STR_VEHICLE_NAME_TRAIN_WAGON_RAIL_FOOD_VAN                      :食品槽车
STR_VEHICLE_NAME_TRAIN_WAGON_RAIL_PAPER_TRUCK                   :纸张挂车
STR_VEHICLE_NAME_TRAIN_WAGON_RAIL_COPPER_ORE_HOPPER             :铜矿石挂车
STR_VEHICLE_NAME_TRAIN_WAGON_RAIL_WATER_TANKER                  :水罐车
STR_VEHICLE_NAME_TRAIN_WAGON_RAIL_FRUIT_TRUCK                   :水果挂车
STR_VEHICLE_NAME_TRAIN_WAGON_RAIL_RUBBER_TRUCK                  :橡胶挂车
STR_VEHICLE_NAME_TRAIN_WAGON_RAIL_SUGAR_TRUCK                   :蔗糖挂车
STR_VEHICLE_NAME_TRAIN_WAGON_RAIL_COTTON_CANDY_HOPPER           :棉花糖槽车
STR_VEHICLE_NAME_TRAIN_WAGON_RAIL_TOFFEE_HOPPER                 :太妃糖槽车
STR_VEHICLE_NAME_TRAIN_WAGON_RAIL_BUBBLE_VAN                    :泡泡罐车
STR_VEHICLE_NAME_TRAIN_WAGON_RAIL_COLA_TANKER                   :可乐罐车
STR_VEHICLE_NAME_TRAIN_WAGON_RAIL_CANDY_VAN                     :糖果篷车
STR_VEHICLE_NAME_TRAIN_WAGON_RAIL_TOY_VAN                       :玩具篷车
STR_VEHICLE_NAME_TRAIN_WAGON_RAIL_BATTERY_TRUCK                 :电池挂车
STR_VEHICLE_NAME_TRAIN_WAGON_RAIL_FIZZY_DRINK_TRUCK             :汽水挂车
STR_VEHICLE_NAME_TRAIN_WAGON_RAIL_PLASTIC_TRUCK                 :塑料挂车
STR_VEHICLE_NAME_TRAIN_ENGINE_MONORAIL_X2001_ELECTRIC           :'X2001' (电力)
STR_VEHICLE_NAME_TRAIN_ENGINE_MONORAIL_MILLENNIUM_Z1_ELECTRIC   :'Millennium Z1' (电力)
STR_VEHICLE_NAME_TRAIN_ENGINE_MONORAIL_WIZZOWOW_Z99             :Wizzowow Z99
STR_VEHICLE_NAME_TRAIN_WAGON_MONORAIL_PASSENGER_CAR             :旅客车厢
STR_VEHICLE_NAME_TRAIN_WAGON_MONORAIL_MAIL_VAN                  :邮政车厢
STR_VEHICLE_NAME_TRAIN_WAGON_MONORAIL_COAL_CAR                  :煤炭挂车
STR_VEHICLE_NAME_TRAIN_WAGON_MONORAIL_OIL_TANKER                :油罐车
STR_VEHICLE_NAME_TRAIN_WAGON_MONORAIL_LIVESTOCK_VAN             :牲畜篷车
STR_VEHICLE_NAME_TRAIN_WAGON_MONORAIL_GOODS_VAN                 :货物篷车
STR_VEHICLE_NAME_TRAIN_WAGON_MONORAIL_GRAIN_HOPPER              :谷物槽车
STR_VEHICLE_NAME_TRAIN_WAGON_MONORAIL_WOOD_TRUCK                :木材挂车
STR_VEHICLE_NAME_TRAIN_WAGON_MONORAIL_IRON_ORE_HOPPER           :铁矿石槽车
STR_VEHICLE_NAME_TRAIN_WAGON_MONORAIL_STEEL_TRUCK               :钢材挂车
STR_VEHICLE_NAME_TRAIN_WAGON_MONORAIL_ARMORED_VAN               :装甲挂车
STR_VEHICLE_NAME_TRAIN_WAGON_MONORAIL_FOOD_VAN                  :食品篷车
STR_VEHICLE_NAME_TRAIN_WAGON_MONORAIL_PAPER_TRUCK               :纸张挂车
STR_VEHICLE_NAME_TRAIN_WAGON_MONORAIL_COPPER_ORE_HOPPER         :铜矿石槽车
STR_VEHICLE_NAME_TRAIN_WAGON_MONORAIL_WATER_TANKER              :水罐车
STR_VEHICLE_NAME_TRAIN_WAGON_MONORAIL_FRUIT_TRUCK               :水果挂车
STR_VEHICLE_NAME_TRAIN_WAGON_MONORAIL_RUBBER_TRUCK              :橡胶挂车
STR_VEHICLE_NAME_TRAIN_WAGON_MONORAIL_SUGAR_TRUCK               :蔗糖挂车
STR_VEHICLE_NAME_TRAIN_WAGON_MONORAIL_COTTON_CANDY_HOPPER       :棉花糖槽车
STR_VEHICLE_NAME_TRAIN_WAGON_MONORAIL_TOFFEE_HOPPER             :太妃糖槽车
STR_VEHICLE_NAME_TRAIN_WAGON_MONORAIL_BUBBLE_VAN                :泡泡篷车
STR_VEHICLE_NAME_TRAIN_WAGON_MONORAIL_COLA_TANKER               :可乐罐车
STR_VEHICLE_NAME_TRAIN_WAGON_MONORAIL_CANDY_VAN                 :糖果篷车
STR_VEHICLE_NAME_TRAIN_WAGON_MONORAIL_TOY_VAN                   :玩具篷车
STR_VEHICLE_NAME_TRAIN_WAGON_MONORAIL_BATTERY_TRUCK             :电池卡车
STR_VEHICLE_NAME_TRAIN_WAGON_MONORAIL_FIZZY_DRINK_TRUCK         :跳跳汁挂车
STR_VEHICLE_NAME_TRAIN_WAGON_MONORAIL_PLASTIC_TRUCK             :塑料挂车
STR_VEHICLE_NAME_TRAIN_ENGINE_MAGLEV_LEV1_LEVIATHAN_ELECTRIC    :Lev1 'Leviathan' (电力)
STR_VEHICLE_NAME_TRAIN_ENGINE_MAGLEV_LEV2_CYCLOPS_ELECTRIC      :Lev2 'Cyclops' (电力)
STR_VEHICLE_NAME_TRAIN_ENGINE_MAGLEV_LEV3_PEGASUS_ELECTRIC      :Lev3 'Pegasus' (电力)
STR_VEHICLE_NAME_TRAIN_ENGINE_MAGLEV_LEV4_CHIMAERA_ELECTRIC     :Lev4 'Chimaera' (电力)
STR_VEHICLE_NAME_TRAIN_ENGINE_MAGLEV_WIZZOWOW_ROCKETEER         :Wizzowow 火箭
STR_VEHICLE_NAME_TRAIN_WAGON_MAGLEV_PASSENGER_CAR               :旅客车厢
STR_VEHICLE_NAME_TRAIN_WAGON_MAGLEV_MAIL_VAN                    :邮政车厢
STR_VEHICLE_NAME_TRAIN_WAGON_MAGLEV_COAL_CAR                    :煤炭挂车
STR_VEHICLE_NAME_TRAIN_WAGON_MAGLEV_OIL_TANKER                  :油罐车
STR_VEHICLE_NAME_TRAIN_WAGON_MAGLEV_LIVESTOCK_VAN               :牲畜篷车
STR_VEHICLE_NAME_TRAIN_WAGON_MAGLEV_GOODS_VAN                   :货物挂车
STR_VEHICLE_NAME_TRAIN_WAGON_MAGLEV_GRAIN_HOPPER                :谷物槽车
STR_VEHICLE_NAME_TRAIN_WAGON_MAGLEV_WOOD_TRUCK                  :木材挂车
STR_VEHICLE_NAME_TRAIN_WAGON_MAGLEV_IRON_ORE_HOPPER             :铁矿石挂车
STR_VEHICLE_NAME_TRAIN_WAGON_MAGLEV_STEEL_TRUCK                 :钢材挂车
STR_VEHICLE_NAME_TRAIN_WAGON_MAGLEV_ARMORED_VAN                 :装甲挂车
STR_VEHICLE_NAME_TRAIN_WAGON_MAGLEV_FOOD_VAN                    :食品篷车
STR_VEHICLE_NAME_TRAIN_WAGON_MAGLEV_PAPER_TRUCK                 :纸张挂车
STR_VEHICLE_NAME_TRAIN_WAGON_MAGLEV_COPPER_ORE_HOPPER           :铜矿石槽车
STR_VEHICLE_NAME_TRAIN_WAGON_MAGLEV_WATER_TANKER                :水罐车
STR_VEHICLE_NAME_TRAIN_WAGON_MAGLEV_FRUIT_TRUCK                 :水果挂车
STR_VEHICLE_NAME_TRAIN_WAGON_MAGLEV_RUBBER_TRUCK                :橡胶挂车
STR_VEHICLE_NAME_TRAIN_WAGON_MAGLEV_SUGAR_TRUCK                 :蔗糖挂车
STR_VEHICLE_NAME_TRAIN_WAGON_MAGLEV_COTTON_CANDY_HOPPER         :棉花糖槽车
STR_VEHICLE_NAME_TRAIN_WAGON_MAGLEV_TOFFEE_HOPPER               :太妃糖槽车
STR_VEHICLE_NAME_TRAIN_WAGON_MAGLEV_BUBBLE_VAN                  :泡泡篷车
STR_VEHICLE_NAME_TRAIN_WAGON_MAGLEV_COLA_TANKER                 :可乐罐车
STR_VEHICLE_NAME_TRAIN_WAGON_MAGLEV_CANDY_VAN                   :糖果蓬车
STR_VEHICLE_NAME_TRAIN_WAGON_MAGLEV_TOY_VAN                     :玩具篷车
STR_VEHICLE_NAME_TRAIN_WAGON_MAGLEV_BATTERY_TRUCK               :电池挂车
STR_VEHICLE_NAME_TRAIN_WAGON_MAGLEV_FIZZY_DRINK_TRUCK           :跳跳汁挂车
STR_VEHICLE_NAME_TRAIN_WAGON_MAGLEV_PLASTIC_TRUCK               :塑料挂车
STR_VEHICLE_NAME_ROAD_VEHICLE_MPS_REGAL_BUS                     :MPS Regal 巴士
STR_VEHICLE_NAME_ROAD_VEHICLE_HEREFORD_LEOPARD_BUS              :Hereford Leopard 巴士
STR_VEHICLE_NAME_ROAD_VEHICLE_FOSTER_BUS                        :Foster 巴士
STR_VEHICLE_NAME_ROAD_VEHICLE_FOSTER_MKII_SUPERBUS              :Foster MkII 超级巴士
STR_VEHICLE_NAME_ROAD_VEHICLE_PLODDYPHUT_MKI_BUS                :Ploddyphut MkI 巴士
STR_VEHICLE_NAME_ROAD_VEHICLE_PLODDYPHUT_MKII_BUS               :Ploddyphut MkII 巴士
STR_VEHICLE_NAME_ROAD_VEHICLE_PLODDYPHUT_MKIII_BUS              :Ploddyphut MkIII 巴士
STR_VEHICLE_NAME_ROAD_VEHICLE_BALOGH_COAL_TRUCK                 :Balogh 煤炭卡车
STR_VEHICLE_NAME_ROAD_VEHICLE_UHL_COAL_TRUCK                    :Uhl 煤炭卡车
STR_VEHICLE_NAME_ROAD_VEHICLE_DW_COAL_TRUCK                     :DW 煤炭卡车
STR_VEHICLE_NAME_ROAD_VEHICLE_MPS_MAIL_TRUCK                    :MPS 邮政卡车
STR_VEHICLE_NAME_ROAD_VEHICLE_REYNARD_MAIL_TRUCK                :Reynard 邮政卡车
STR_VEHICLE_NAME_ROAD_VEHICLE_PERRY_MAIL_TRUCK                  :Perry 邮政卡车
STR_VEHICLE_NAME_ROAD_VEHICLE_MIGHTYMOVER_MAIL_TRUCK            :MightyMover 邮政卡车
STR_VEHICLE_NAME_ROAD_VEHICLE_POWERNAUGHT_MAIL_TRUCK            :Powernaught 邮政卡车
STR_VEHICLE_NAME_ROAD_VEHICLE_WIZZOWOW_MAIL_TRUCK               :Wizzowow 邮政卡车
STR_VEHICLE_NAME_ROAD_VEHICLE_WITCOMBE_OIL_TANKER               :Witcombe 油罐车
STR_VEHICLE_NAME_ROAD_VEHICLE_FOSTER_OIL_TANKER                 :Foster 油罐车
STR_VEHICLE_NAME_ROAD_VEHICLE_PERRY_OIL_TANKER                  :Perry 油罐车
STR_VEHICLE_NAME_ROAD_VEHICLE_TALBOTT_LIVESTOCK_VAN             :Talbott 牲畜蓬车
STR_VEHICLE_NAME_ROAD_VEHICLE_UHL_LIVESTOCK_VAN                 :Uhl 牲畜蓬车
STR_VEHICLE_NAME_ROAD_VEHICLE_FOSTER_LIVESTOCK_VAN              :Foster 牲畜蓬车
STR_VEHICLE_NAME_ROAD_VEHICLE_BALOGH_GOODS_TRUCK                :Balogh 货物卡车
STR_VEHICLE_NAME_ROAD_VEHICLE_CRAIGHEAD_GOODS_TRUCK             :Craighead 货物卡车
STR_VEHICLE_NAME_ROAD_VEHICLE_GOSS_GOODS_TRUCK                  :Goss 货物卡车
STR_VEHICLE_NAME_ROAD_VEHICLE_HEREFORD_GRAIN_TRUCK              :Hereford 谷物卡车
STR_VEHICLE_NAME_ROAD_VEHICLE_THOMAS_GRAIN_TRUCK                :Thomas 谷物卡车
STR_VEHICLE_NAME_ROAD_VEHICLE_GOSS_GRAIN_TRUCK                  :Goss 谷物卡车
STR_VEHICLE_NAME_ROAD_VEHICLE_WITCOMBE_WOOD_TRUCK               :Witcombe 木材卡车
STR_VEHICLE_NAME_ROAD_VEHICLE_FOSTER_WOOD_TRUCK                 :Foster 木材卡车
STR_VEHICLE_NAME_ROAD_VEHICLE_MORELAND_WOOD_TRUCK               :Moreland 木材卡车
STR_VEHICLE_NAME_ROAD_VEHICLE_MPS_IRON_ORE_TRUCK                :MPS 铁矿石卡车
STR_VEHICLE_NAME_ROAD_VEHICLE_UHL_IRON_ORE_TRUCK                :Uhl 铁矿石卡车
STR_VEHICLE_NAME_ROAD_VEHICLE_CHIPPY_IRON_ORE_TRUCK             :Chippy 铁矿石卡车
STR_VEHICLE_NAME_ROAD_VEHICLE_BALOGH_STEEL_TRUCK                :Balogh 钢材卡车
STR_VEHICLE_NAME_ROAD_VEHICLE_UHL_STEEL_TRUCK                   :Uhl 钢材卡车
STR_VEHICLE_NAME_ROAD_VEHICLE_KELLING_STEEL_TRUCK               :Kelling 钢材卡车
STR_VEHICLE_NAME_ROAD_VEHICLE_BALOGH_ARMORED_TRUCK              :Balogh 运钞车
STR_VEHICLE_NAME_ROAD_VEHICLE_UHL_ARMORED_TRUCK                 :Uhl 运钞车
STR_VEHICLE_NAME_ROAD_VEHICLE_FOSTER_ARMORED_TRUCK              :Foster 运钞车
STR_VEHICLE_NAME_ROAD_VEHICLE_FOSTER_FOOD_VAN                   :Foster 食品篷车
STR_VEHICLE_NAME_ROAD_VEHICLE_PERRY_FOOD_VAN                    :Perry 食品篷车
STR_VEHICLE_NAME_ROAD_VEHICLE_CHIPPY_FOOD_VAN                   :Chippy 食品篷车
STR_VEHICLE_NAME_ROAD_VEHICLE_UHL_PAPER_TRUCK                   :Uhl 纸张卡车
STR_VEHICLE_NAME_ROAD_VEHICLE_BALOGH_PAPER_TRUCK                :Balogh 纸张卡车
STR_VEHICLE_NAME_ROAD_VEHICLE_MPS_PAPER_TRUCK                   :MPS 纸张卡车
STR_VEHICLE_NAME_ROAD_VEHICLE_MPS_COPPER_ORE_TRUCK              :MPS 铜矿石卡车
STR_VEHICLE_NAME_ROAD_VEHICLE_UHL_COPPER_ORE_TRUCK              :Uhl 铜矿石卡车
STR_VEHICLE_NAME_ROAD_VEHICLE_GOSS_COPPER_ORE_TRUCK             :Goss 铜矿石卡车
STR_VEHICLE_NAME_ROAD_VEHICLE_UHL_WATER_TANKER                  :Uhl 水罐车
STR_VEHICLE_NAME_ROAD_VEHICLE_BALOGH_WATER_TANKER               :Balogh 水罐车
STR_VEHICLE_NAME_ROAD_VEHICLE_MPS_WATER_TANKER                  :MPS 水罐车
STR_VEHICLE_NAME_ROAD_VEHICLE_BALOGH_FRUIT_TRUCK                :Balogh 水果卡车
STR_VEHICLE_NAME_ROAD_VEHICLE_UHL_FRUIT_TRUCK                   :Uhl 水果卡车
STR_VEHICLE_NAME_ROAD_VEHICLE_KELLING_FRUIT_TRUCK               :Kelling 水果卡车
STR_VEHICLE_NAME_ROAD_VEHICLE_BALOGH_RUBBER_TRUCK               :Balogh 橡胶卡车
STR_VEHICLE_NAME_ROAD_VEHICLE_UHL_RUBBER_TRUCK                  :Uhl 橡胶卡车
STR_VEHICLE_NAME_ROAD_VEHICLE_RMT_RUBBER_TRUCK                  :RMT 橡胶卡车
STR_VEHICLE_NAME_ROAD_VEHICLE_MIGHTYMOVER_SUGAR_TRUCK           :MightyMover 蔗糖卡车
STR_VEHICLE_NAME_ROAD_VEHICLE_POWERNAUGHT_SUGAR_TRUCK           :Powernaught 蔗糖卡车
STR_VEHICLE_NAME_ROAD_VEHICLE_WIZZOWOW_SUGAR_TRUCK              :Wizzowow 蔗糖卡车
STR_VEHICLE_NAME_ROAD_VEHICLE_MIGHTYMOVER_COLA_TRUCK            :MightyMover 可乐罐车
STR_VEHICLE_NAME_ROAD_VEHICLE_POWERNAUGHT_COLA_TRUCK            :Powernaught 可乐罐车
STR_VEHICLE_NAME_ROAD_VEHICLE_WIZZOWOW_COLA_TRUCK               :Wizzowow 可乐罐车
STR_VEHICLE_NAME_ROAD_VEHICLE_MIGHTYMOVER_COTTON_CANDY          :MightyMover 棉花糖卡车
STR_VEHICLE_NAME_ROAD_VEHICLE_POWERNAUGHT_COTTON_CANDY          :Powernaught 棉花糖卡车
STR_VEHICLE_NAME_ROAD_VEHICLE_WIZZOWOW_COTTON_CANDY_TRUCK       :Wizzowow 棉花糖卡车
STR_VEHICLE_NAME_ROAD_VEHICLE_MIGHTYMOVER_TOFFEE_TRUCK          :MightyMover 太妃糖卡车
STR_VEHICLE_NAME_ROAD_VEHICLE_POWERNAUGHT_TOFFEE_TRUCK          :Powernaught 太妃糖卡车
STR_VEHICLE_NAME_ROAD_VEHICLE_WIZZOWOW_TOFFEE_TRUCK             :Wizzowow 太妃糖卡车
STR_VEHICLE_NAME_ROAD_VEHICLE_MIGHTYMOVER_TOY_VAN               :MightyMover 玩具篷车
STR_VEHICLE_NAME_ROAD_VEHICLE_POWERNAUGHT_TOY_VAN               :Powernaught 玩具篷车
STR_VEHICLE_NAME_ROAD_VEHICLE_WIZZOWOW_TOY_VAN                  :Wizzowow 玩具篷车
STR_VEHICLE_NAME_ROAD_VEHICLE_MIGHTYMOVER_CANDY_TRUCK           :MightyMover 糖果卡车
STR_VEHICLE_NAME_ROAD_VEHICLE_POWERNAUGHT_CANDY_TRUCK           :Powernaught 糖果卡车
STR_VEHICLE_NAME_ROAD_VEHICLE_WIZZOWOW_CANDY_TRUCK              :Wizzowow 糖果卡车
STR_VEHICLE_NAME_ROAD_VEHICLE_MIGHTYMOVER_BATTERY_TRUCK         :MightyMover 电池卡车
STR_VEHICLE_NAME_ROAD_VEHICLE_POWERNAUGHT_BATTERY_TRUCK         :Powernaught 电池卡车
STR_VEHICLE_NAME_ROAD_VEHICLE_WIZZOWOW_BATTERY_TRUCK            :Wizzowow 电池卡车
STR_VEHICLE_NAME_ROAD_VEHICLE_MIGHTYMOVER_FIZZY_DRINK           :MightyMover 跳跳汁罐车
STR_VEHICLE_NAME_ROAD_VEHICLE_POWERNAUGHT_FIZZY_DRINK           :Powernaught 跳跳汁罐车
STR_VEHICLE_NAME_ROAD_VEHICLE_WIZZOWOW_FIZZY_DRINK_TRUCK        :Wizzowow 跳跳汁罐车
STR_VEHICLE_NAME_ROAD_VEHICLE_MIGHTYMOVER_PLASTIC_TRUCK         :MightyMover 塑料卡车
STR_VEHICLE_NAME_ROAD_VEHICLE_POWERNAUGHT_PLASTIC_TRUCK         :Powernaught 塑料卡车
STR_VEHICLE_NAME_ROAD_VEHICLE_WIZZOWOW_PLASTIC_TRUCK            :Wizzowow 塑料卡车
STR_VEHICLE_NAME_ROAD_VEHICLE_MIGHTYMOVER_BUBBLE_TRUCK          :MightyMover 泡泡罐车
STR_VEHICLE_NAME_ROAD_VEHICLE_POWERNAUGHT_BUBBLE_TRUCK          :Powernaught 泡泡罐车
STR_VEHICLE_NAME_ROAD_VEHICLE_WIZZOWOW_BUBBLE_TRUCK             :Wizzowow 泡泡罐车
STR_VEHICLE_NAME_SHIP_MPS_OIL_TANKER                            :MPS 油轮
STR_VEHICLE_NAME_SHIP_CS_INC_OIL_TANKER                         :CS-Inc 油轮
STR_VEHICLE_NAME_SHIP_MPS_PASSENGER_FERRY                       :MPS Passenger 渡船
STR_VEHICLE_NAME_SHIP_FFP_PASSENGER_FERRY                       :FFP Passenger 渡船
STR_VEHICLE_NAME_SHIP_BAKEWELL_300_HOVERCRAFT                   :Bakewell 300 气垫船
STR_VEHICLE_NAME_SHIP_CHUGGER_CHUG_PASSENGER                    :Chugger-Chug 客轮
STR_VEHICLE_NAME_SHIP_SHIVERSHAKE_PASSENGER_FERRY               :Shivershake 客轮
STR_VEHICLE_NAME_SHIP_YATE_CARGO_SHIP                           :Yate 货轮
STR_VEHICLE_NAME_SHIP_BAKEWELL_CARGO_SHIP                       :Bakewell 货轮
STR_VEHICLE_NAME_SHIP_MIGHTYMOVER_CARGO_SHIP                    :MightyMover 货轮
STR_VEHICLE_NAME_SHIP_POWERNAUT_CARGO_SHIP                      :Powernaut 货轮
STR_VEHICLE_NAME_AIRCRAFT_SAMPSON_U52                           :Sampson U52
STR_VEHICLE_NAME_AIRCRAFT_COLEMAN_COUNT                         :Coleman Count
STR_VEHICLE_NAME_AIRCRAFT_FFP_DART                              :FFP Dart
STR_VEHICLE_NAME_AIRCRAFT_YATE_HAUGAN                           :Yate Haugan 协和客机
STR_VEHICLE_NAME_AIRCRAFT_BAKEWELL_COTSWALD_LB_3                :Bakewell Cotswald LB-3
STR_VEHICLE_NAME_AIRCRAFT_BAKEWELL_LUCKETT_LB_8                 :Bakewell Luckett LB-8
STR_VEHICLE_NAME_AIRCRAFT_BAKEWELL_LUCKETT_LB_9                 :Bakewell Luckett LB-9
STR_VEHICLE_NAME_AIRCRAFT_BAKEWELL_LUCKETT_LB80                 :Bakewell Luckett LB80
STR_VEHICLE_NAME_AIRCRAFT_BAKEWELL_LUCKETT_LB_10                :Bakewell Luckett LB-10
STR_VEHICLE_NAME_AIRCRAFT_BAKEWELL_LUCKETT_LB_11                :Bakewell Luckett LB-11
STR_VEHICLE_NAME_AIRCRAFT_YATE_AEROSPACE_YAC_1_11               :Yate Aerospace YAC 1-11
STR_VEHICLE_NAME_AIRCRAFT_DARWIN_100                            :Darwin 100
STR_VEHICLE_NAME_AIRCRAFT_DARWIN_200                            :Darwin 200
STR_VEHICLE_NAME_AIRCRAFT_DARWIN_300                            :Darwin 300
STR_VEHICLE_NAME_AIRCRAFT_DARWIN_400                            :Darwin 400
STR_VEHICLE_NAME_AIRCRAFT_DARWIN_500                            :Darwin 500
STR_VEHICLE_NAME_AIRCRAFT_DARWIN_600                            :Darwin 600
STR_VEHICLE_NAME_AIRCRAFT_GURU_GALAXY                           :Guru Galaxy
STR_VEHICLE_NAME_AIRCRAFT_AIRTAXI_A21                           :Airtaxi A21
STR_VEHICLE_NAME_AIRCRAFT_AIRTAXI_A31                           :Airtaxi A31
STR_VEHICLE_NAME_AIRCRAFT_AIRTAXI_A32                           :Airtaxi A32
STR_VEHICLE_NAME_AIRCRAFT_AIRTAXI_A33                           :Airtaxi A33
STR_VEHICLE_NAME_AIRCRAFT_YATE_AEROSPACE_YAE46                  :Yate Aerospace YAe46
STR_VEHICLE_NAME_AIRCRAFT_DINGER_100                            :Dinger 100
STR_VEHICLE_NAME_AIRCRAFT_AIRTAXI_A34_1000                      :AirTaxi A34-1000
STR_VEHICLE_NAME_AIRCRAFT_YATE_Z_SHUTTLE                        :Yate Z-Shuttle
STR_VEHICLE_NAME_AIRCRAFT_KELLING_K1                            :Kelling K1
STR_VEHICLE_NAME_AIRCRAFT_KELLING_K6                            :Kelling K6
STR_VEHICLE_NAME_AIRCRAFT_KELLING_K7                            :Kelling K7
STR_VEHICLE_NAME_AIRCRAFT_DARWIN_700                            :Darwin 700
STR_VEHICLE_NAME_AIRCRAFT_FFP_HYPERDART_2                       :FFP Hyperdart 2
STR_VEHICLE_NAME_AIRCRAFT_DINGER_200                            :Dinger 200
STR_VEHICLE_NAME_AIRCRAFT_DINGER_1000                           :Dinger 1000
STR_VEHICLE_NAME_AIRCRAFT_PLODDYPHUT_100                        :Ploddyphut 100
STR_VEHICLE_NAME_AIRCRAFT_PLODDYPHUT_500                        :Ploddyphut 500
STR_VEHICLE_NAME_AIRCRAFT_FLASHBANG_X1                          :Flashbang X1
STR_VEHICLE_NAME_AIRCRAFT_JUGGERPLANE_M1                        :Juggerplane M1
STR_VEHICLE_NAME_AIRCRAFT_FLASHBANG_WIZZER                      :Flashbang Wizzer
STR_VEHICLE_NAME_AIRCRAFT_TRICARIO_HELICOPTER                   :Tricario 直升机
STR_VEHICLE_NAME_AIRCRAFT_GURU_X2_HELICOPTER                    :Guru X2 直升机
STR_VEHICLE_NAME_AIRCRAFT_POWERNAUT_HELICOPTER                  :Powernaut 直升机

##id 0x8800
# Formatting of some strings
STR_FORMAT_DATE_TINY                                            :{STRING}-{STRING}-{NUM}
STR_FORMAT_DATE_SHORT                                           :{STRING} {NUM}
STR_FORMAT_DATE_LONG                                            :{STRING} {STRING} {NUM}
STR_FORMAT_DATE_ISO                                             :{2:NUM}-{1:STRING}-{0:STRING}

STR_FORMAT_BUOY_NAME                                            :{TOWN} 浮标
STR_FORMAT_BUOY_NAME_SERIAL                                     :{TOWN} 浮标 #{COMMA}
STR_FORMAT_COMPANY_NUM                                          :(公司 {COMMA})
STR_FORMAT_GROUP_NAME                                           :组 {COMMA}
STR_FORMAT_GROUP_VEHICLE_NAME                                   :{GROUP} #{COMMA}
STR_FORMAT_INDUSTRY_NAME                                        :{TOWN} {STRING}
STR_FORMAT_WAYPOINT_NAME                                        :{TOWN} 路点
STR_FORMAT_WAYPOINT_NAME_SERIAL                                 :{TOWN} 路点 #{COMMA}

STR_FORMAT_DEPOT_NAME_TRAIN                                     :{TOWN} 列车车库
STR_FORMAT_DEPOT_NAME_TRAIN_SERIAL                              :{TOWN} 列车车库 #{COMMA}
STR_FORMAT_DEPOT_NAME_ROAD_VEHICLE                              :{TOWN} 汽车车库
STR_FORMAT_DEPOT_NAME_ROAD_VEHICLE_SERIAL                       :{TOWN} 汽车车库 #{COMMA}
STR_FORMAT_DEPOT_NAME_SHIP                                      :{TOWN} 船坞
STR_FORMAT_DEPOT_NAME_SHIP_SERIAL                               :{TOWN} 船坞 #{COMMA}
STR_FORMAT_DEPOT_NAME_AIRCRAFT                                  :{STATION} 机库

STR_UNKNOWN_STATION                                             :未知车站（目的地）
STR_DEFAULT_SIGN_NAME                                           :标志
STR_COMPANY_SOMEONE                                             :某人

STR_SAVEGAME_NAME_DEFAULT                                       :{COMPANY}, {STRING}
STR_SAVEGAME_NAME_SPECTATOR                                     :观众, {1:STRING}

# Viewport strings
STR_VIEWPORT_TOWN_POP                                           :{WHITE}{TOWN} ({COMMA})
STR_VIEWPORT_TOWN                                               :{WHITE}{TOWN}
STR_VIEWPORT_TOWN_TINY_BLACK                                    :{TINY_FONT}{BLACK}{TOWN}
STR_VIEWPORT_TOWN_TINY_WHITE                                    :{TINY_FONT}{WHITE}{TOWN}

STR_VIEWPORT_SIGN_SMALL_BLACK                                   :{TINY_FONT}{BLACK}{SIGN}
STR_VIEWPORT_SIGN_SMALL_WHITE                                   :{TINY_FONT}{WHITE}{SIGN}

STR_VIEWPORT_STATION                                            :{STATION} {STATION_FEATURES}
STR_VIEWPORT_STATION_TINY                                       :{TINY_FONT}{STATION}

STR_VIEWPORT_WAYPOINT                                           :{WAYPOINT}
STR_VIEWPORT_WAYPOINT_TINY                                      :{TINY_FONT}{WAYPOINT}

# Simple strings to get specific types of data
STR_COMPANY_NAME                                                :{COMPANY}
STR_COMPANY_NAME_COMPANY_NUM                                    :{COMPANY} {COMPANY_NUM}
STR_DEPOT_NAME                                                  :{DEPOT}
STR_ENGINE_NAME                                                 :{ENGINE}
STR_HIDDEN_ENGINE_NAME                                          :{ENGINE} (隐藏)
STR_GROUP_NAME                                                  :{GROUP}
STR_INDUSTRY_NAME                                               :{INDUSTRY}
STR_PRESIDENT_NAME                                              :{PRESIDENT_NAME}
STR_SIGN_NAME                                                   :{SIGN}
STR_STATION_NAME                                                :{STATION}
STR_TOWN_NAME                                                   :{TOWN}
STR_VEHICLE_NAME                                                :{VEHICLE}
STR_WAYPOINT_NAME                                               :{WAYPOINT}

STR_JUST_CARGO                                                  :{CARGO_LONG}
STR_JUST_CHECKMARK                                              :{CHECKMARK}
STR_JUST_COMMA                                                  :{COMMA}
STR_JUST_CURRENCY_SHORT                                         :{CURRENCY_SHORT}
STR_JUST_CURRENCY_LONG                                          :{CURRENCY_LONG}
STR_JUST_CARGO_LIST                                             :{CARGO_LIST}
STR_JUST_INT                                                    :{NUM}
STR_JUST_DATE_TINY                                              :{DATE_TINY}
STR_JUST_DATE_SHORT                                             :{DATE_SHORT}
STR_JUST_DATE_LONG                                              :{DATE_LONG}
STR_JUST_DATE_ISO                                               :{DATE_ISO}
STR_JUST_STRING                                                 :{STRING}
STR_JUST_STRING_STRING                                          :{STRING}{STRING}
STR_JUST_RAW_STRING                                             :{STRING}
STR_JUST_BIG_RAW_STRING                                         :{BIG_FONT}{STRING}

# Slightly 'raw' stringcodes with colour or size
STR_BLACK_COMMA                                                 :{BLACK}{COMMA}
STR_TINY_BLACK_COMA                                             :{TINY_FONT}{BLACK}{COMMA}
STR_TINY_COMMA                                                  :{TINY_FONT}{COMMA}
STR_BLUE_COMMA                                                  :{BLUE}{COMMA}
STR_RED_COMMA                                                   :{RED}{COMMA}
STR_WHITE_COMMA                                                 :{WHITE}{COMMA}
STR_TINY_BLACK_DECIMAL                                          :{TINY_FONT}{BLACK}{DECIMAL}
STR_COMPANY_MONEY                                               :{WHITE}{CURRENCY_LONG}
STR_BLACK_DATE_LONG                                             :{BLACK}{DATE_LONG}
STR_WHITE_DATE_LONG                                             :{WHITE}{DATE_LONG}
STR_SHORT_DATE                                                  :{WHITE}{DATE_TINY}
STR_DATE_LONG_SMALL                                             :{TINY_FONT}{BLACK}{DATE_LONG}
STR_TINY_GROUP                                                  :{TINY_FONT}{GROUP}
STR_BLACK_INT                                                   :{BLACK}{NUM}
STR_ORANGE_INT                                                  :{ORANGE}{NUM}
STR_WHITE_SIGN                                                  :{WHITE}{SIGN}
STR_TINY_BLACK_STATION                                          :{TINY_FONT}{BLACK}{STATION}
STR_BLACK_STRING                                                :{BLACK}{STRING}
STR_BLACK_RAW_STRING                                            :{BLACK}{STRING}
STR_ORANGE_STRING                                               :{ORANGE}{STRING}
STR_LTBLUE_STRING                                               :{LTBLUE}{STRING}
STR_WHITE_STRING                                                :{WHITE}{STRING}
STR_ORANGE_STRING1_WHITE                                        :{ORANGE}{STRING}{WHITE}
STR_ORANGE_STRING1_LTBLUE                                       :{ORANGE}{STRING}{LTBLUE}
STR_TINY_BLACK_HEIGHT                                           :{TINY_FONT}{BLACK}{HEIGHT}
STR_TINY_BLACK_VEHICLE                                          :{TINY_FONT}{BLACK}{VEHICLE}
STR_TINY_RIGHT_ARROW                                            :{TINY_FONT}{RIGHT_ARROW}

STR_BLACK_1                                                     :{BLACK}1
STR_BLACK_2                                                     :{BLACK}2
STR_BLACK_3                                                     :{BLACK}3
STR_BLACK_4                                                     :{BLACK}4
STR_BLACK_5                                                     :{BLACK}5
STR_BLACK_6                                                     :{BLACK}6
STR_BLACK_7                                                     :{BLACK}7

STR_TRAIN                                                       :{BLACK}{TRAIN}
STR_BUS                                                         :{BLACK}{BUS}
STR_LORRY                                                       :{BLACK}{LORRY}
STR_PLANE                                                       :{BLACK}{PLANE}
STR_SHIP                                                        :{BLACK}{SHIP}

STR_TOOLBAR_RAILTYPE_VELOCITY                                   :{STRING} ({VELOCITY})<|MERGE_RESOLUTION|>--- conflicted
+++ resolved
@@ -3426,11 +3426,7 @@
 
 STR_COMPANY_VIEW_COMPANY_NAME_QUERY_CAPTION                     :公司名称
 STR_COMPANY_VIEW_PRESIDENT_S_NAME_QUERY_CAPTION                 :总裁姓名
-<<<<<<< HEAD
-STR_COMPANY_VIEW_GIVE_MONEY_QUERY_CAPTION                       :请输入您想赠与的资金数
-=======
 STR_COMPANY_VIEW_GIVE_MONEY_QUERY_CAPTION                       :输入你要给予的金额
->>>>>>> fe3cd185
 
 STR_BUY_COMPANY_MESSAGE                                         :{WHITE}我们正在寻找一家愿意收购我们的公司。{}{}您愿意收购 {COMPANY} ({CURRENCY_LONG}) 吗？
 
