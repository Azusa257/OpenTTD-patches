--- conflicted
+++ resolved
@@ -2085,12 +2085,6 @@
 STR_NETWORK_SERVER                                              :服务器
 STR_NETWORK_CLIENT                                              :客户端
 STR_NETWORK_SPECTATORS                                          :旁观者
-
-<<<<<<< HEAD
-STR_NETWORK_TOOLBAR_LIST_SPECTATOR                              :{BLACK}旁观者
-=======
-STR_NETWORK_GIVE_MONEY_CAPTION                                  :{WHITE}请输入您想赠与的资金数
->>>>>>> ba55f93f
 
 # Network set password
 STR_COMPANY_PASSWORD_CANCEL                                     :{BLACK}不保存所输入的密码
