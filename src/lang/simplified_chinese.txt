##name Chinese (Simplified)
##ownname 简体中文
##isocode zh_CN
##plural 1
##textdir ltr
##digitsep ,
##digitsepcur ,
##decimalsep .
##winlangid 0x0804
##grflangid 0x56


# $Id$

# This file is part of OpenTTD.
# OpenTTD is free software; you can redistribute it and/or modify it under the terms of the GNU General Public License as published by the Free Software Foundation, version 2.
# OpenTTD is distributed in the hope that it will be useful, but WITHOUT ANY WARRANTY; without even the implied warranty of MERCHANTABILITY or FITNESS FOR A PARTICULAR PURPOSE.
# See the GNU General Public License for more details. You should have received a copy of the GNU General Public License along with OpenTTD. If not, see <http://www.gnu.org/licenses/>.


##id 0x0000
STR_NULL                                                        :
STR_EMPTY                                                       :
STR_UNDEFINED                                                   :(未定义字符串)
STR_JUST_NOTHING                                                :无

# Cargo related strings
# Plural cargo name
STR_CARGO_PLURAL_NOTHING                                        :
STR_CARGO_PLURAL_PASSENGERS                                     :旅客
STR_CARGO_PLURAL_COAL                                           :煤炭
STR_CARGO_PLURAL_MAIL                                           :邮件
STR_CARGO_PLURAL_OIL                                            :原油
STR_CARGO_PLURAL_LIVESTOCK                                      :牲畜
STR_CARGO_PLURAL_GOODS                                          :货物
STR_CARGO_PLURAL_GRAIN                                          :谷物
STR_CARGO_PLURAL_WOOD                                           :木材
STR_CARGO_PLURAL_IRON_ORE                                       :铁矿石
STR_CARGO_PLURAL_STEEL                                          :钢材
STR_CARGO_PLURAL_VALUABLES                                      :贵重品
STR_CARGO_PLURAL_COPPER_ORE                                     :铜矿石
STR_CARGO_PLURAL_MAIZE                                          :玉米
STR_CARGO_PLURAL_FRUIT                                          :水果
STR_CARGO_PLURAL_DIAMONDS                                       :钻石
STR_CARGO_PLURAL_FOOD                                           :食品
STR_CARGO_PLURAL_PAPER                                          :纸张
STR_CARGO_PLURAL_GOLD                                           :黄金
STR_CARGO_PLURAL_WATER                                          :饮用水
STR_CARGO_PLURAL_WHEAT                                          :小麦
STR_CARGO_PLURAL_RUBBER                                         :橡胶
STR_CARGO_PLURAL_SUGAR                                          :蔗糖
STR_CARGO_PLURAL_TOYS                                           :玩具
STR_CARGO_PLURAL_CANDY                                          :糖果
STR_CARGO_PLURAL_COLA                                           :可乐
STR_CARGO_PLURAL_COTTON_CANDY                                   :棉花糖
STR_CARGO_PLURAL_BUBBLES                                        :泡泡
STR_CARGO_PLURAL_TOFFEE                                         :太妃糖
STR_CARGO_PLURAL_BATTERIES                                      :电池
STR_CARGO_PLURAL_PLASTIC                                        :塑料块
STR_CARGO_PLURAL_FIZZY_DRINKS                                   :汽水

# Singular cargo name
STR_CARGO_SINGULAR_NOTHING                                      :
STR_CARGO_SINGULAR_PASSENGER                                    :旅客
STR_CARGO_SINGULAR_COAL                                         :煤炭
STR_CARGO_SINGULAR_MAIL                                         :邮件
STR_CARGO_SINGULAR_OIL                                          :原油
STR_CARGO_SINGULAR_LIVESTOCK                                    :牲畜
STR_CARGO_SINGULAR_GOODS                                        :货物
STR_CARGO_SINGULAR_GRAIN                                        :谷物
STR_CARGO_SINGULAR_WOOD                                         :木材
STR_CARGO_SINGULAR_IRON_ORE                                     :铁矿石
STR_CARGO_SINGULAR_STEEL                                        :钢材
STR_CARGO_SINGULAR_VALUABLES                                    :金块
STR_CARGO_SINGULAR_COPPER_ORE                                   :铜矿石
STR_CARGO_SINGULAR_MAIZE                                        :玉米
STR_CARGO_SINGULAR_FRUIT                                        :水果
STR_CARGO_SINGULAR_DIAMOND                                      :钻石
STR_CARGO_SINGULAR_FOOD                                         :食品
STR_CARGO_SINGULAR_PAPER                                        :纸张
STR_CARGO_SINGULAR_GOLD                                         :黄金
STR_CARGO_SINGULAR_WATER                                        :饮用水
STR_CARGO_SINGULAR_WHEAT                                        :小麦
STR_CARGO_SINGULAR_RUBBER                                       :橡胶
STR_CARGO_SINGULAR_SUGAR                                        :蔗糖
STR_CARGO_SINGULAR_TOY                                          :玩具
STR_CARGO_SINGULAR_CANDY                                        :糖果
STR_CARGO_SINGULAR_COLA                                         :可乐
STR_CARGO_SINGULAR_COTTON_CANDY                                 :棉花糖
STR_CARGO_SINGULAR_BUBBLE                                       :泡泡
STR_CARGO_SINGULAR_TOFFEE                                       :太妃糖
STR_CARGO_SINGULAR_BATTERY                                      :电池
STR_CARGO_SINGULAR_PLASTIC                                      :塑料
STR_CARGO_SINGULAR_FIZZY_DRINK                                  :汽水

# Quantity of cargo
STR_QUANTITY_NOTHING                                            :
STR_QUANTITY_PASSENGERS                                         :{COMMA}{NBSP}位旅客
STR_QUANTITY_COAL                                               :{WEIGHT_LONG} 煤炭
STR_QUANTITY_MAIL                                               :{COMMA}{NBSP}包邮件
STR_QUANTITY_OIL                                                :{VOLUME_LONG} 原油
STR_QUANTITY_LIVESTOCK                                          :{COMMA}{NBSP}头牲畜
STR_QUANTITY_GOODS                                              :{COMMA}{NBSP}件货物
STR_QUANTITY_GRAIN                                              :{WEIGHT_LONG} 谷物
STR_QUANTITY_WOOD                                               :{WEIGHT_LONG} 木材
STR_QUANTITY_IRON_ORE                                           :{WEIGHT_LONG} 铁矿石
STR_QUANTITY_STEEL                                              :{WEIGHT_LONG} 钢材
STR_QUANTITY_VALUABLES                                          :{COMMA}{NBSP}包贵重品
STR_QUANTITY_COPPER_ORE                                         :{WEIGHT_LONG} 铜矿石
STR_QUANTITY_MAIZE                                              :{WEIGHT_LONG} 玉米
STR_QUANTITY_FRUIT                                              :{WEIGHT_LONG} 水果
STR_QUANTITY_DIAMONDS                                           :{COMMA}{NBSP}包钻石
STR_QUANTITY_FOOD                                               :{WEIGHT_LONG} 食品
STR_QUANTITY_PAPER                                              :{WEIGHT_LONG} 纸张
STR_QUANTITY_GOLD                                               :{COMMA}{NBSP}包黄金
STR_QUANTITY_WATER                                              :{VOLUME_LONG} 饮用水
STR_QUANTITY_WHEAT                                              :{WEIGHT_LONG} 小麦
STR_QUANTITY_RUBBER                                             :{VOLUME_LONG} 橡胶
STR_QUANTITY_SUGAR                                              :{WEIGHT_LONG} 蔗糖
STR_QUANTITY_TOYS                                               :{COMMA}{NBSP}件玩具
STR_QUANTITY_SWEETS                                             :{COMMA}{NBSP}包糖果
STR_QUANTITY_COLA                                               :{VOLUME_LONG} 可乐
STR_QUANTITY_CANDYFLOSS                                         :{WEIGHT_LONG} 棉花糖
STR_QUANTITY_BUBBLES                                            :{COMMA} 个泡泡
STR_QUANTITY_TOFFEE                                             :{WEIGHT_LONG} 太妃糖
STR_QUANTITY_BATTERIES                                          :{COMMA} 箱电池
STR_QUANTITY_PLASTIC                                            :{VOLUME_LONG} 塑料
STR_QUANTITY_FIZZY_DRINKS                                       :{COMMA} 瓶汽水
STR_QUANTITY_N_A                                                :N/A

# Two letter abbreviation of cargo name
STR_ABBREV_NOTHING                                              :
STR_ABBREV_PASSENGERS                                           :{TINY_FONT}客
STR_ABBREV_COAL                                                 :{TINY_FONT}煤
STR_ABBREV_MAIL                                                 :{TINY_FONT}邮
STR_ABBREV_OIL                                                  :{TINY_FONT}油
STR_ABBREV_LIVESTOCK                                            :{TINY_FONT}畜
STR_ABBREV_GOODS                                                :{TINY_FONT}货
STR_ABBREV_GRAIN                                                :{TINY_FONT}谷
STR_ABBREV_WOOD                                                 :{TINY_FONT}木
STR_ABBREV_IRON_ORE                                             :{TINY_FONT}铁
STR_ABBREV_STEEL                                                :{TINY_FONT}钢
STR_ABBREV_VALUABLES                                            :{TINY_FONT}贵
STR_ABBREV_COPPER_ORE                                           :{TINY_FONT}铜
STR_ABBREV_MAIZE                                                :{TINY_FONT}黍
STR_ABBREV_FRUIT                                                :{TINY_FONT}果
STR_ABBREV_DIAMONDS                                             :{TINY_FONT}钻
STR_ABBREV_FOOD                                                 :{TINY_FONT}食
STR_ABBREV_PAPER                                                :{TINY_FONT}纸
STR_ABBREV_GOLD                                                 :{TINY_FONT}金
STR_ABBREV_WATER                                                :{TINY_FONT}水
STR_ABBREV_WHEAT                                                :{TINY_FONT}麦
STR_ABBREV_RUBBER                                               :{TINY_FONT}胶
STR_ABBREV_SUGAR                                                :{TINY_FONT}蔗
STR_ABBREV_TOYS                                                 :{TINY_FONT}玩
STR_ABBREV_SWEETS                                               :{TINY_FONT}糖
STR_ABBREV_COLA                                                 :{TINY_FONT}可
STR_ABBREV_CANDYFLOSS                                           :{TINY_FONT}棉
STR_ABBREV_BUBBLES                                              :{TINY_FONT}泡
STR_ABBREV_TOFFEE                                               :{TINY_FONT}太
STR_ABBREV_BATTERIES                                            :{TINY_FONT}电
STR_ABBREV_PLASTIC                                              :{TINY_FONT}塑
STR_ABBREV_FIZZY_DRINKS                                         :{TINY_FONT}汽
STR_ABBREV_NONE                                                 :{TINY_FONT}无
STR_ABBREV_ALL                                                  :{TINY_FONT}全

# 'Mode' of transport for cargoes
STR_PASSENGERS                                                  :{COMMA}{NBSP}旅客
STR_BAGS                                                        :{COMMA}{NBSP}包
STR_TONS                                                        :{COMMA}{NBSP}英吨
STR_LITERS                                                      :{COMMA}{NBSP}升
STR_ITEMS                                                       :{COMMA}{NBSP}头
STR_CRATES                                                      :{COMMA}{NBSP}件

# Colours, do not shuffle
STR_COLOUR_DARK_BLUE                                            :深蓝色
STR_COLOUR_PALE_GREEN                                           :浅绿色
STR_COLOUR_PINK                                                 :粉红色
STR_COLOUR_YELLOW                                               :黄 色
STR_COLOUR_RED                                                  :红　色
STR_COLOUR_LIGHT_BLUE                                           :淡蓝色
STR_COLOUR_GREEN                                                :绿　色
STR_COLOUR_DARK_GREEN                                           :深绿色
STR_COLOUR_BLUE                                                 :蓝　色
STR_COLOUR_CREAM                                                :奶油色
STR_COLOUR_MAUVE                                                :深紫色
STR_COLOUR_PURPLE                                               :紫　色
STR_COLOUR_ORANGE                                               :橘黄色
STR_COLOUR_BROWN                                                :棕　色
STR_COLOUR_GREY                                                 :浅灰色
STR_COLOUR_WHITE                                                :白　色

# Units used in OpenTTD
STR_UNITS_VELOCITY_IMPERIAL                                     :{COMMA}{NBSP}英里/小时
STR_UNITS_VELOCITY_METRIC                                       :{COMMA}{NBSP}千米/小时
STR_UNITS_VELOCITY_SI                                           :{COMMA}{NBSP}米/秒

STR_UNITS_POWER_IMPERIAL                                        :{COMMA}{NBSP}匹马力
STR_UNITS_POWER_METRIC                                          :{COMMA}{NBSP}匹马力
STR_UNITS_POWER_SI                                              :{COMMA}{NBSP}千瓦

STR_UNITS_WEIGHT_SHORT_IMPERIAL                                 :{COMMA}{NBSP}英吨
STR_UNITS_WEIGHT_SHORT_METRIC                                   :{COMMA}{NBSP}吨
STR_UNITS_WEIGHT_SHORT_SI                                       :{COMMA}{NBSP}千克

STR_UNITS_WEIGHT_LONG_IMPERIAL                                  :{COMMA}{NBSP}英吨
STR_UNITS_WEIGHT_LONG_METRIC                                    :{COMMA}{NBSP}吨
STR_UNITS_WEIGHT_LONG_SI                                        :{COMMA}{NBSP}千克

STR_UNITS_VOLUME_SHORT_IMPERIAL                                 :{COMMA}{NBSP}加仑
STR_UNITS_VOLUME_SHORT_METRIC                                   :{COMMA}{NBSP}升
STR_UNITS_VOLUME_SHORT_SI                                       :{COMMA}{NBSP}立方米

STR_UNITS_VOLUME_LONG_IMPERIAL                                  :{COMMA}{NBSP}加仑
STR_UNITS_VOLUME_LONG_METRIC                                    :{COMMA}{NBSP}升
STR_UNITS_VOLUME_LONG_SI                                        :{COMMA}{NBSP}立方米

STR_UNITS_FORCE_IMPERIAL                                        :{COMMA}{NBSP}磅力
STR_UNITS_FORCE_METRIC                                          :{COMMA}{NBSP}千克力
STR_UNITS_FORCE_SI                                              :{COMMA}{NBSP}千牛

STR_UNITS_HEIGHT_IMPERIAL                                       :{COMMA}{NBSP}英尺
STR_UNITS_HEIGHT_METRIC                                         :{COMMA}{NBSP}米
STR_UNITS_HEIGHT_SI                                             :{COMMA}{NBSP}米

# Common window strings
STR_LIST_FILTER_TITLE                                           :{BLACK}过滤字串:
STR_LIST_FILTER_OSKTITLE                                        :{BLACK}输入过滤器字符串
STR_LIST_FILTER_TOOLTIP                                         :{BLACK}输入用以过滤此列表的关键词

STR_TOOLTIP_GROUP_ORDER                                         :{BLACK}选择分组次序
STR_TOOLTIP_SORT_ORDER                                          :{BLACK}选择排序方法 （降序/升序）
STR_TOOLTIP_SORT_CRITERIA                                       :{BLACK}选择排序标准
STR_TOOLTIP_FILTER_CRITERIA                                     :{BLACK}选择过滤标准
STR_BUTTON_SORT_BY                                              :{BLACK}排序
STR_BUTTON_LOCATION                                             :{BLACK}定位
STR_BUTTON_RENAME                                               :{BLACK}重命名

STR_TOOLTIP_CLOSE_WINDOW                                        :{BLACK}关闭窗口
STR_TOOLTIP_WINDOW_TITLE_DRAG_THIS                              :{BLACK}窗口标题 - 拖动这里可以移动该窗口
STR_TOOLTIP_SHADE                                               :{BLACK}阴影窗口 - 仅显示标题栏
STR_TOOLTIP_DEBUG                                               :{BLACK}显示 NewGRF 纠错信息
STR_TOOLTIP_DEFSIZE                                             :{BLACK}将窗口调整到默认大小. Ctrl+左键 将当前存为默认.
STR_TOOLTIP_STICKY                                              :{BLACK}标记此窗口，使其不受“关闭所有窗口”快捷键影晌。Ctrl+左击将选项定为预设
STR_TOOLTIP_RESIZE                                              :{BLACK}点击并拖动这里可以缩放窗口
STR_TOOLTIP_TOGGLE_LARGE_SMALL_WINDOW                           :{BLACK}切换窗口大小
STR_TOOLTIP_VSCROLL_BAR_SCROLLS_LIST                            :{BLACK}滚动条 - 上下滚动列表
STR_TOOLTIP_HSCROLL_BAR_SCROLLS_LIST                            :{BLACK}滚动条 - 左右滚动列表
STR_TOOLTIP_DEMOLISH_BUILDINGS_ETC                              :{BLACK}拆除地块上的建筑物等设施，按住Ctrl键选择对角线区域，按住Shift键操作只提示预计成本

# Show engines button
STR_SHOW_HIDDEN_ENGINES_VEHICLE_TRAIN                           :{BLACK}显示被隐藏的
STR_SHOW_HIDDEN_ENGINES_VEHICLE_ROAD_VEHICLE                    :{BLACK}显示被隐藏的
STR_SHOW_HIDDEN_ENGINES_VEHICLE_SHIP                            :{BLACK}显示被隐藏的
STR_SHOW_HIDDEN_ENGINES_VEHICLE_AIRCRAFT                        :{BLACK}显示被隐藏的

STR_SHOW_HIDDEN_ENGINES_VEHICLE_TRAIN_TOOLTIP                   :{BLACK}如启用此按键，被隐藏的铁路列车也会被显示出来
STR_SHOW_HIDDEN_ENGINES_VEHICLE_ROAD_VEHICLE_TOOLTIP            :{BLACK}如启用此按键，被隐藏的路面车辆也会被显示出来
STR_SHOW_HIDDEN_ENGINES_VEHICLE_SHIP_TOOLTIP                    :{BLACK}如启用此按键，被隐藏的船舶也会被显示出来
STR_SHOW_HIDDEN_ENGINES_VEHICLE_AIRCRAFT_TOOLTIP                :{BLACK}如启用此按键，被隐藏的飞机也会被显示出来

# Query window
STR_BUTTON_DEFAULT                                              :{BLACK}默认
STR_BUTTON_CANCEL                                               :{BLACK}取消
STR_BUTTON_OK                                                   :{BLACK}确定

# On screen keyboard window
STR_OSK_KEYBOARD_LAYOUT                                         :`1234567890-=\qwertyuiop[]asdfghjkl;'  zxcvbnm,./ .
STR_OSK_KEYBOARD_LAYOUT_CAPS                                    :~!@#$%^&*()_+|QWERTYUIOP{{}}ASDFGHJKL:"  ZXCVBNM<>? .

# Measurement tooltip
STR_MEASURE_LENGTH                                              :{BLACK}长度：{NUM}
STR_MEASURE_AREA                                                :{BLACK}面积：{NUM} x {NUM}
STR_MEASURE_LENGTH_HEIGHTDIFF                                   :{BLACK}长度：{NUM}{}高度差：{HEIGHT}
STR_MEASURE_AREA_HEIGHTDIFF                                     :{BLACK}面积：{NUM} x {NUM}{}高度差：{HEIGHT}


# These are used in buttons
STR_SORT_BY_CAPTION_NAME                                        :{BLACK}名称
STR_SORT_BY_CAPTION_DATE                                        :{BLACK}日期
# These are used in dropdowns
STR_SORT_BY_NAME                                                :名称
STR_SORT_BY_PRODUCTION                                          :产量
STR_SORT_BY_TYPE                                                :类型
STR_SORT_BY_TRANSPORTED                                         :已运输
STR_SORT_BY_NUMBER                                              :序号
STR_SORT_BY_PROFIT_LAST_YEAR                                    :去年利润
STR_SORT_BY_PROFIT_THIS_YEAR                                    :今年利润
STR_SORT_BY_AGE                                                 :年龄
STR_SORT_BY_RELIABILITY                                         :可靠性
STR_SORT_BY_TOTAL_CAPACITY_PER_CARGOTYPE                        :每种货物的总装载能力
STR_SORT_BY_MAX_SPEED                                           :最大速度
STR_SORT_BY_MODEL                                               :型号
STR_SORT_BY_VALUE                                               :价值
STR_SORT_BY_LENGTH                                              :长度
STR_SORT_BY_LIFE_TIME                                           :剩余寿命年限
STR_SORT_BY_TIMETABLE_DELAY                                     :晚点
STR_SORT_BY_FACILITY                                            :车站类型
STR_SORT_BY_WAITING_TOTAL                                       :等候中的货物总量
STR_SORT_BY_WAITING_AVAILABLE                                   :等候中的可运载货物总量
STR_SORT_BY_RATING_MAX                                          :车站中最高的货物评价
STR_SORT_BY_RATING_MIN                                          :车站中最低的货物评价
STR_SORT_BY_ENGINE_ID                                           :引擎ID （默认方式）
STR_SORT_BY_COST                                                :售价
STR_SORT_BY_POWER                                               :功率
STR_SORT_BY_TRACTIVE_EFFORT                                     :牵引力
STR_SORT_BY_INTRO_DATE                                          :面世日期
STR_SORT_BY_RUNNING_COST                                        :运行费用
STR_SORT_BY_POWER_VS_RUNNING_COST                               :功率/运行费用 比值
STR_SORT_BY_CARGO_CAPACITY                                      :运载能力
STR_SORT_BY_RANGE                                               :航行距离
STR_SORT_BY_POPULATION                                          :人口
STR_SORT_BY_RATING                                              :等级

# Tooltips for the main toolbar
STR_TOOLBAR_TOOLTIP_PAUSE_GAME                                  :{BLACK}暂停游戏
STR_TOOLBAR_TOOLTIP_FORWARD                                     :{BLACK}快速游戏模式
STR_TOOLBAR_TOOLTIP_OPTIONS                                     :{BLACK}选项
STR_TOOLBAR_TOOLTIP_SAVE_GAME_ABANDON_GAME                      :{BLACK}保存游戏、放弃游戏、退出
STR_TOOLBAR_TOOLTIP_DISPLAY_MAP                                 :{BLACK}显示地图、附加视点或标志列表
STR_TOOLBAR_TOOLTIP_DISPLAY_TOWN_DIRECTORY                      :{BLACK}显示城镇列表
STR_TOOLBAR_TOOLTIP_DISPLAY_SUBSIDIES                           :{BLACK}显示财政补贴
STR_TOOLBAR_TOOLTIP_DISPLAY_LIST_OF_COMPANY_STATIONS            :{BLACK}显示公司所有的车站列表
STR_TOOLBAR_TOOLTIP_DISPLAY_COMPANY_FINANCES                    :{BLACK}显示公司财务状况
STR_TOOLBAR_TOOLTIP_DISPLAY_COMPANY_GENERAL                     :{BLACK}显示公司综合信息
STR_TOOLBAR_TOOLTIP_DISPLAY_STORY_BOOK                          :{BLACK}显示公司历史纪录
STR_TOOLBAR_TOOLTIP_DISPLAY_GOALS_LIST                          :{BLACK}显示游戏目标选单
STR_TOOLBAR_TOOLTIP_DISPLAY_GRAPHS                              :{BLACK}显示图表
STR_TOOLBAR_TOOLTIP_DISPLAY_COMPANY_LEAGUE                      :{BLACK}显示公司名次表
STR_TOOLBAR_TOOLTIP_FUND_CONSTRUCTION_OF_NEW                    :{BLACK}工业设施列表/产业链/建立新工业设施
STR_TOOLBAR_TOOLTIP_DISPLAY_LIST_OF_COMPANY_TRAINS              :{BLACK}显示公司的火车列表。按住 Ctrl 键单击可以切换组群和车辆列表。
STR_TOOLBAR_TOOLTIP_DISPLAY_LIST_OF_COMPANY_ROAD_VEHICLES       :{BLACK}显示公司的汽车列表。按住 Ctrl 键单击可以切换组群和汽车列表。
STR_TOOLBAR_TOOLTIP_DISPLAY_LIST_OF_COMPANY_SHIPS               :{BLACK}显示公司的船只列表。按住 Ctrl 键单击可以切换组群和船只列表。
STR_TOOLBAR_TOOLTIP_DISPLAY_LIST_OF_COMPANY_AIRCRAFT            :{BLACK}显示公司的飞机列表。按住 Ctrl 键单击可以切换组群和飞机列表。
STR_TOOLBAR_TOOLTIP_ZOOM_THE_VIEW_IN                            :{BLACK}放大视图
STR_TOOLBAR_TOOLTIP_ZOOM_THE_VIEW_OUT                           :{BLACK}缩小视图
STR_TOOLBAR_TOOLTIP_BUILD_RAILROAD_TRACK                        :{BLACK}显示铁路建设工具
STR_TOOLBAR_TOOLTIP_BUILD_ROADS                                 :{BLACK}显示公路建设工具
STR_TOOLBAR_TOOLTIP_BUILD_SHIP_DOCKS                            :{BLACK}显示水运建设工具
STR_TOOLBAR_TOOLTIP_BUILD_AIRPORTS                              :{BLACK}显示机场建设工具
STR_TOOLBAR_TOOLTIP_LANDSCAPING                                 :{BLACK}打开景观美化工具栏{}以修改地形、设置地貌等
STR_TOOLBAR_TOOLTIP_SHOW_SOUND_MUSIC_WINDOW                     :{BLACK}显示 声音/音乐 控制菜单
STR_TOOLBAR_TOOLTIP_SHOW_LAST_MESSAGE_NEWS                      :{BLACK}显示最新消息新闻,消息选项,消息历史
STR_TOOLBAR_TOOLTIP_LAND_BLOCK_INFORMATION                      :{BLACK}地块信息查询，控制台，脚本调试，截图，关于OpenTTD
STR_TOOLBAR_TOOLTIP_SWITCH_TOOLBAR                              :{BLACK}切换工具栏

# Extra tooltips for the scenario editor toolbar
STR_SCENEDIT_TOOLBAR_TOOLTIP_SAVE_SCENARIO_LOAD_SCENARIO        :{BLACK}保存场景，读取场景，放弃场景，退出
STR_SCENEDIT_TOOLBAR_OPENTTD                                    :{YELLOW}OpenTTD
STR_SCENEDIT_TOOLBAR_SCENARIO_EDITOR                            :{YELLOW}场景编辑器
STR_SCENEDIT_TOOLBAR_TOOLTIP_MOVE_THE_STARTING_DATE_BACKWARD    :{BLACK}将开始年份向前调整 1 年
STR_SCENEDIT_TOOLBAR_TOOLTIP_MOVE_THE_STARTING_DATE_FORWARD     :{BLACK}将开始年份向后调整 1 年
STR_SCENEDIT_TOOLBAR_TOOLTIP_SET_DATE                           :{BLACK}点击输入开始年份
STR_SCENEDIT_TOOLBAR_TOOLTIP_DISPLAY_MAP_TOWN_DIRECTORY         :{BLACK}显示地图和城镇列表
STR_SCENEDIT_TOOLBAR_LANDSCAPE_GENERATION                       :{BLACK}生成地形
STR_SCENEDIT_TOOLBAR_TOWN_GENERATION                            :{BLACK}生成城镇
STR_SCENEDIT_TOOLBAR_INDUSTRY_GENERATION                        :{BLACK}生成工业
STR_SCENEDIT_TOOLBAR_ROAD_CONSTRUCTION                          :{BLACK}公路建设
STR_SCENEDIT_TOOLBAR_PLANT_TREES                                :{BLACK}植树。Shift显示预计花费。
STR_SCENEDIT_TOOLBAR_PLACE_SIGN                                 :{BLACK}放置标志
STR_SCENEDIT_TOOLBAR_PLACE_OBJECT                               :{BLACK}放置物体，按住Shift键操作显示预计费用

############ range for SE file menu starts
STR_SCENEDIT_FILE_MENU_SAVE_SCENARIO                            :保存场景
STR_SCENEDIT_FILE_MENU_LOAD_SCENARIO                            :读取场景
STR_SCENEDIT_FILE_MENU_SAVE_HEIGHTMAP                           :保存高度图
STR_SCENEDIT_FILE_MENU_LOAD_HEIGHTMAP                           :读取高度图
STR_SCENEDIT_FILE_MENU_QUIT_EDITOR                              :退出编辑器
STR_SCENEDIT_FILE_MENU_SEPARATOR                                :
STR_SCENEDIT_FILE_MENU_QUIT                                     :退出
############ range for SE file menu starts

############ range for settings menu starts
STR_SETTINGS_MENU_GAME_OPTIONS                                  :游戏选项
STR_SETTINGS_MENU_CONFIG_SETTINGS_TREE                          :设置
STR_SETTINGS_MENU_SCRIPT_SETTINGS                               :AI / 游戏脚本设定
STR_SETTINGS_MENU_NEWGRF_SETTINGS                               :NewGRF 设置
STR_SETTINGS_MENU_TRANSPARENCY_OPTIONS                          :透明选项
STR_SETTINGS_MENU_TOWN_NAMES_DISPLAYED                          :显示城镇名称
STR_SETTINGS_MENU_STATION_NAMES_DISPLAYED                       :显示车站名称
STR_SETTINGS_MENU_WAYPOINTS_DISPLAYED                           :显示路点
STR_SETTINGS_MENU_SIGNS_DISPLAYED                               :显示标志
STR_SETTINGS_MENU_SHOW_COMPETITOR_SIGNS                         :显示其他公司放置的标志
STR_SETTINGS_MENU_FULL_ANIMATION                                :完全动画
STR_SETTINGS_MENU_FULL_DETAIL                                   :完全细节
STR_SETTINGS_MENU_TRANSPARENT_BUILDINGS                         :透明建筑
STR_SETTINGS_MENU_TRANSPARENT_SIGNS                             :透明车站标志
############ range ends here

############ range for file menu starts
STR_FILE_MENU_SAVE_GAME                                         :保存游戏
STR_FILE_MENU_LOAD_GAME                                         :读取存档
STR_FILE_MENU_QUIT_GAME                                         :放弃游戏
STR_FILE_MENU_SEPARATOR                                         :
STR_FILE_MENU_EXIT                                              :退出
############ range ends here

# map menu
STR_MAP_MENU_MAP_OF_WORLD                                       :缩略地图
STR_MAP_MENU_EXTRA_VIEW_PORT                                    :额外视点
STR_MAP_MENU_LINGRAPH_LEGEND                                    :客货流图标
STR_MAP_MENU_SIGN_LIST                                          :标志列表

############ range for town menu starts
STR_TOWN_MENU_TOWN_DIRECTORY                                    :城镇列表
STR_TOWN_MENU_FOUND_TOWN                                        :建立城镇
############ range ends here

############ range for subsidies menu starts
STR_SUBSIDIES_MENU_SUBSIDIES                                    :财政补贴
############ range ends here

############ range for graph menu starts
STR_GRAPH_MENU_OPERATING_PROFIT_GRAPH                           :利润图表
STR_GRAPH_MENU_INCOME_GRAPH                                     :收入图表
STR_GRAPH_MENU_DELIVERED_CARGO_GRAPH                            :运输货物图表
STR_GRAPH_MENU_PERFORMANCE_HISTORY_GRAPH                        :公司评价图表
STR_GRAPH_MENU_COMPANY_VALUE_GRAPH                              :公司市值图表
STR_GRAPH_MENU_CARGO_PAYMENT_RATES                              :货物运费图表
############ range ends here

############ range for company league menu starts
STR_GRAPH_MENU_COMPANY_LEAGUE_TABLE                             :公司评价排名
STR_GRAPH_MENU_DETAILED_PERFORMANCE_RATING                      :公司评价明细
STR_GRAPH_MENU_HIGHSCORE                                        :高分榜
############ range ends here

############ range for industry menu starts
STR_INDUSTRY_MENU_INDUSTRY_DIRECTORY                            :工业列表
STR_INDUSTRY_MENU_INDUSTRY_CHAIN                                :产业链
STR_INDUSTRY_MENU_FUND_NEW_INDUSTRY                             :新建工业设施
############ range ends here

############ range for railway construction menu starts
STR_RAIL_MENU_RAILROAD_CONSTRUCTION                             :铁路建设
STR_RAIL_MENU_ELRAIL_CONSTRUCTION                               :电气化铁路建设
STR_RAIL_MENU_MONORAIL_CONSTRUCTION                             :单轨铁路建设
STR_RAIL_MENU_MAGLEV_CONSTRUCTION                               :磁悬浮铁路建设
############ range ends here

############ range for road construction menu starts
STR_ROAD_MENU_ROAD_CONSTRUCTION                                 :道路建设
STR_ROAD_MENU_TRAM_CONSTRUCTION                                 :电车建设
############ range ends here

############ range for waterways construction menu starts
STR_WATERWAYS_MENU_WATERWAYS_CONSTRUCTION                       :水运建设
############ range ends here

############ range for airport construction menu starts
STR_AIRCRAFT_MENU_AIRPORT_CONSTRUCTION                          :机场建设
############ range ends here

############ range for landscaping menu starts
STR_LANDSCAPING_MENU_LANDSCAPING                                :景观美化
STR_LANDSCAPING_MENU_PLANT_TREES                                :植树
STR_LANDSCAPING_MENU_PLACE_SIGN                                 :放置标志
############ range ends here

############ range for music menu starts
STR_TOOLBAR_SOUND_MUSIC                                         :声音/音乐
############ range ends here

############ range for message menu starts
STR_NEWS_MENU_LAST_MESSAGE_NEWS_REPORT                          :最新消息/新闻
STR_NEWS_MENU_MESSAGE_HISTORY_MENU                              :消息历史
############ range ends here

############ range for about menu starts
STR_ABOUT_MENU_LAND_BLOCK_INFO                                  :查询地块信息
STR_ABOUT_MENU_SEPARATOR                                        :
STR_ABOUT_MENU_TOGGLE_CONSOLE                                   :切换到控制台模式
STR_ABOUT_MENU_AI_DEBUG                                         :AI /游戏脚本调试
STR_ABOUT_MENU_SCREENSHOT                                       :屏幕截图
STR_ABOUT_MENU_ZOOMIN_SCREENSHOT                                :高清截图
STR_ABOUT_MENU_DEFAULTZOOM_SCREENSHOT                           :默认缩放模式下的屏幕截图
STR_ABOUT_MENU_GIANT_SCREENSHOT                                 :全地图截图
STR_ABOUT_MENU_SHOW_FRAMERATE                                   :显示帧率
STR_ABOUT_MENU_ABOUT_OPENTTD                                    :关于 'OpenTTD'
STR_ABOUT_MENU_SPRITE_ALIGNER                                   :Sprite 对齐
STR_ABOUT_MENU_TOGGLE_BOUNDING_BOXES                            :切换边界框
STR_ABOUT_MENU_TOGGLE_DIRTY_BLOCKS                              :切换脏方块的颜色
############ range ends here

############ range for ordinal numbers used for the place in the highscore window
STR_ORDINAL_NUMBER_1ST                                          :1号
STR_ORDINAL_NUMBER_2ND                                          :2号
STR_ORDINAL_NUMBER_3RD                                          :3号
STR_ORDINAL_NUMBER_4TH                                          :4号
STR_ORDINAL_NUMBER_5TH                                          :5号
STR_ORDINAL_NUMBER_6TH                                          :6号
STR_ORDINAL_NUMBER_7TH                                          :7号
STR_ORDINAL_NUMBER_8TH                                          :8号
STR_ORDINAL_NUMBER_9TH                                          :9号
STR_ORDINAL_NUMBER_10TH                                         :10号
STR_ORDINAL_NUMBER_11TH                                         :11号
STR_ORDINAL_NUMBER_12TH                                         :12号
STR_ORDINAL_NUMBER_13TH                                         :13号
STR_ORDINAL_NUMBER_14TH                                         :14号
STR_ORDINAL_NUMBER_15TH                                         :15号
############ range for ordinal numbers ends

############ range for days starts
STR_DAY_NUMBER_1ST                                              :1号
STR_DAY_NUMBER_2ND                                              :2号
STR_DAY_NUMBER_3RD                                              :3号
STR_DAY_NUMBER_4TH                                              :4号
STR_DAY_NUMBER_5TH                                              :5号
STR_DAY_NUMBER_6TH                                              :6号
STR_DAY_NUMBER_7TH                                              :7号
STR_DAY_NUMBER_8TH                                              :8号
STR_DAY_NUMBER_9TH                                              :9号
STR_DAY_NUMBER_10TH                                             :10号
STR_DAY_NUMBER_11TH                                             :11号
STR_DAY_NUMBER_12TH                                             :12号
STR_DAY_NUMBER_13TH                                             :13号
STR_DAY_NUMBER_14TH                                             :14号
STR_DAY_NUMBER_15TH                                             :15号
STR_DAY_NUMBER_16TH                                             :16号
STR_DAY_NUMBER_17TH                                             :17号
STR_DAY_NUMBER_18TH                                             :18号
STR_DAY_NUMBER_19TH                                             :19号
STR_DAY_NUMBER_20TH                                             :20号
STR_DAY_NUMBER_21ST                                             :21号
STR_DAY_NUMBER_22ND                                             :22号
STR_DAY_NUMBER_23RD                                             :23号
STR_DAY_NUMBER_24TH                                             :24号
STR_DAY_NUMBER_25TH                                             :25号
STR_DAY_NUMBER_26TH                                             :26号
STR_DAY_NUMBER_27TH                                             :27号
STR_DAY_NUMBER_28TH                                             :28号
STR_DAY_NUMBER_29TH                                             :29号
STR_DAY_NUMBER_30TH                                             :30号
STR_DAY_NUMBER_31ST                                             :31号
############ range for days ends

############ range for months starts
STR_MONTH_ABBREV_JAN                                            :1月
STR_MONTH_ABBREV_FEB                                            :2月
STR_MONTH_ABBREV_MAR                                            :3月
STR_MONTH_ABBREV_APR                                            :4月
STR_MONTH_ABBREV_MAY                                            :5月
STR_MONTH_ABBREV_JUN                                            :6月
STR_MONTH_ABBREV_JUL                                            :7月
STR_MONTH_ABBREV_AUG                                            :8月
STR_MONTH_ABBREV_SEP                                            :9月
STR_MONTH_ABBREV_OCT                                            :10月
STR_MONTH_ABBREV_NOV                                            :11月
STR_MONTH_ABBREV_DEC                                            :12月

STR_MONTH_JAN                                                   :1月
STR_MONTH_FEB                                                   :2月
STR_MONTH_MAR                                                   :3月
STR_MONTH_APR                                                   :4月
STR_MONTH_MAY                                                   :5月
STR_MONTH_JUN                                                   :6月
STR_MONTH_JUL                                                   :7月
STR_MONTH_AUG                                                   :8月
STR_MONTH_SEP                                                   :9月
STR_MONTH_OCT                                                   :10月
STR_MONTH_NOV                                                   :11月
STR_MONTH_DEC                                                   :12月
############ range for months ends

# Graph window
STR_GRAPH_KEY_BUTTON                                            :{BLACK}索引
STR_GRAPH_KEY_TOOLTIP                                           :{BLACK}显示图表的公司索引
STR_GRAPH_X_LABEL_MONTH                                         :{TINY_FONT}{STRING}{} {STRING}
STR_GRAPH_X_LABEL_MONTH_YEAR                                    :{TINY_FONT}{STRING}{} {STRING}{}{NUM}
STR_GRAPH_Y_LABEL                                               :{TINY_FONT}{STRING}
STR_GRAPH_Y_LABEL_NUMBER                                        :{TINY_FONT}{COMMA}

STR_GRAPH_OPERATING_PROFIT_CAPTION                              :{WHITE}利润图表
STR_GRAPH_INCOME_CAPTION                                        :{WHITE}收入图表
STR_GRAPH_CARGO_DELIVERED_CAPTION                               :{WHITE}运输的货物总数
STR_GRAPH_COMPANY_PERFORMANCE_RATINGS_CAPTION                   :{WHITE}公司评价表现指数 (最大指数为1000)
STR_GRAPH_COMPANY_VALUES_CAPTION                                :{WHITE}公司市值

STR_GRAPH_CARGO_PAYMENT_RATES_CAPTION                           :{WHITE}货物运输价格
STR_GRAPH_CARGO_PAYMENT_RATES_X_LABEL                           :{TINY_FONT}{BLACK}运输时间（天）
STR_GRAPH_CARGO_PAYMENT_RATES_TITLE                             :{TINY_FONT}{BLACK}将 10 单位 (或 10,000 升) 货物运输 20 个方格
STR_GRAPH_CARGO_ENABLE_ALL                                      :{TINY_FONT}{BLACK}全部启用
STR_GRAPH_CARGO_DISABLE_ALL                                     :{TINY_FONT}{BLACK}全部禁用
STR_GRAPH_CARGO_TOOLTIP_ENABLE_ALL                              :{BLACK}在货物运输价格表中显示所有货物
STR_GRAPH_CARGO_TOOLTIP_DISABLE_ALL                             :{BLACK}在货物运费表中隐藏所有货物
STR_GRAPH_CARGO_PAYMENT_TOGGLE_CARGO                            :{BLACK}切换是否显示某种货物
STR_GRAPH_CARGO_PAYMENT_CARGO                                   :{TINY_FONT}{BLACK}{STRING}

STR_GRAPH_PERFORMANCE_DETAIL_TOOLTIP                            :{BLACK}查看详细数据

# Graph key window
STR_GRAPH_KEY_CAPTION                                           :{WHITE}公司图表索引
STR_GRAPH_KEY_COMPANY_SELECTION_TOOLTIP                         :{BLACK}点击这里切换显示公司

# Company league window
STR_COMPANY_LEAGUE_TABLE_CAPTION                                :{WHITE}公司评价排名
STR_COMPANY_LEAGUE_COMPANY_NAME                                 :{ORANGE}{COMPANY} {BLACK}{COMPANY_NUM} '{STRING}'
STR_COMPANY_LEAGUE_PERFORMANCE_TITLE_ENGINEER                   :车库主管
STR_COMPANY_LEAGUE_PERFORMANCE_TITLE_TRAFFIC_MANAGER            :线路经理
STR_COMPANY_LEAGUE_PERFORMANCE_TITLE_TRANSPORT_COORDINATOR      :运输代理
STR_COMPANY_LEAGUE_PERFORMANCE_TITLE_ROUTE_SUPERVISOR           :运输总监
STR_COMPANY_LEAGUE_PERFORMANCE_TITLE_DIRECTOR                   :运输经理
STR_COMPANY_LEAGUE_PERFORMANCE_TITLE_CHIEF_EXECUTIVE            :首席执行官
STR_COMPANY_LEAGUE_PERFORMANCE_TITLE_CHAIRMAN                   :公司董事
STR_COMPANY_LEAGUE_PERFORMANCE_TITLE_PRESIDENT                  :董事长
STR_COMPANY_LEAGUE_PERFORMANCE_TITLE_TYCOON                     :运输大亨

# Performance detail window
STR_PERFORMANCE_DETAIL                                          :{WHITE}公司评价明细
STR_PERFORMANCE_DETAIL_KEY                                      :{BLACK}详情
STR_PERFORMANCE_DETAIL_AMOUNT_CURRENCY                          :{BLACK}({CURRENCY_SHORT}/{CURRENCY_SHORT})
STR_PERFORMANCE_DETAIL_AMOUNT_INT                               :{BLACK}({COMMA}/{COMMA})
STR_PERFORMANCE_DETAIL_PERCENT                                  :{WHITE}{NUM}%
STR_PERFORMANCE_DETAIL_SELECT_COMPANY_TOOLTIP                   :{BLACK}查看该公司详情
############ Those following lines need to be in this order!!
STR_PERFORMANCE_DETAIL_VEHICLES                                 :{BLACK}车船数量：
STR_PERFORMANCE_DETAIL_STATIONS                                 :{BLACK}站台数量：
STR_PERFORMANCE_DETAIL_MIN_PROFIT                               :{BLACK}最小利润：
STR_PERFORMANCE_DETAIL_MIN_INCOME                               :{BLACK}最小收入：
STR_PERFORMANCE_DETAIL_MAX_INCOME                               :{BLACK}最大收入：
STR_PERFORMANCE_DETAIL_DELIVERED                                :{BLACK}运输总量：
STR_PERFORMANCE_DETAIL_CARGO                                    :{BLACK}运输种类：
STR_PERFORMANCE_DETAIL_MONEY                                    :{BLACK}现金：
STR_PERFORMANCE_DETAIL_LOAN                                     :{BLACK}贷款：
STR_PERFORMANCE_DETAIL_TOTAL                                    :{BLACK}总表现值：
############ End of order list
STR_PERFORMANCE_DETAIL_VEHICLES_TOOLTIP                         :{BLACK}上一年盈利的车船总数；包括火车、汽车、船只和飞机
STR_PERFORMANCE_DETAIL_STATIONS_TOOLTIP                         :{BLACK}最近仍然使用的车站组件数量。车站的每个组件（火车站、公交站、机场）即使是连接成为一个车站，也会被独立计数。
STR_PERFORMANCE_DETAIL_MIN_PROFIT_TOOLTIP                       :{BLACK}单一运输工具最低年利润（只计算使用两年以上的车辆、船只和飞机）
STR_PERFORMANCE_DETAIL_MIN_INCOME_TOOLTIP                       :{BLACK}在过去 12 个季度中{}利润最少的季度的现金收入
STR_PERFORMANCE_DETAIL_MAX_INCOME_TOOLTIP                       :{BLACK}在过去 12 个季度中{}利润最多的季度的现金收入
STR_PERFORMANCE_DETAIL_DELIVERED_TOOLTIP                        :{BLACK}在过去 4 个季度中运输的货物总数
STR_PERFORMANCE_DETAIL_CARGO_TOOLTIP                            :{BLACK}在上一个季度中运输的货物种类数
STR_PERFORMANCE_DETAIL_MONEY_TOOLTIP                            :{BLACK}银行中存款的数量
STR_PERFORMANCE_DETAIL_LOAN_TOOLTIP                             :{BLACK}向银行贷款的数量
STR_PERFORMANCE_DETAIL_TOTAL_TOOLTIP                            :{BLACK}总的评价点数

# Music window
STR_MUSIC_JAZZ_JUKEBOX_CAPTION                                  :{WHITE}音乐点唱机
STR_MUSIC_PLAYLIST_ALL                                          :{TINY_FONT}{BLACK}全部
STR_MUSIC_PLAYLIST_OLD_STYLE                                    :{TINY_FONT}{BLACK}旧风格
STR_MUSIC_PLAYLIST_NEW_STYLE                                    :{TINY_FONT}{BLACK}新风格
STR_MUSIC_PLAYLIST_EZY_STREET                                   :{TINY_FONT}{BLACK}Ezy街头
STR_MUSIC_PLAYLIST_CUSTOM_1                                     :{TINY_FONT}{BLACK}自定义1
STR_MUSIC_PLAYLIST_CUSTOM_2                                     :{TINY_FONT}{BLACK}自定义2
STR_MUSIC_MUSIC_VOLUME                                          :{TINY_FONT}{BLACK}音乐音量
STR_MUSIC_EFFECTS_VOLUME                                        :{TINY_FONT}{BLACK}音效音量
STR_MUSIC_RULER_MIN                                             :{TINY_FONT}{BLACK}MIN
STR_MUSIC_RULER_MAX                                             :{TINY_FONT}{BLACK}MAX
STR_MUSIC_RULER_MARKER                                          :{TINY_FONT}{BLACK}'
STR_MUSIC_TRACK_NONE                                            :{TINY_FONT}{DKGREEN}--
STR_MUSIC_TRACK_DIGIT                                           :{TINY_FONT}{DKGREEN}{ZEROFILL_NUM}
STR_MUSIC_TITLE_NONE                                            :{TINY_FONT}{DKGREEN}------
STR_MUSIC_TITLE_NOMUSIC                                         :{TINY_FONT}{DKGREEN}没有可用的音乐包
STR_MUSIC_TITLE_NAME                                            :{TINY_FONT}{DKGREEN}"{STRING}"
STR_MUSIC_TRACK                                                 :{TINY_FONT}{BLACK}音轨
STR_MUSIC_XTITLE                                                :{TINY_FONT}{BLACK}乐曲主题
STR_MUSIC_SHUFFLE                                               :{TINY_FONT}{BLACK}随机播放
STR_MUSIC_PROGRAM                                               :{TINY_FONT}{BLACK}列表播放
STR_MUSIC_TOOLTIP_SKIP_TO_PREVIOUS_TRACK                        :{BLACK}跳到上一首
STR_MUSIC_TOOLTIP_SKIP_TO_NEXT_TRACK_IN_SELECTION               :{BLACK}跳到下一首
STR_MUSIC_TOOLTIP_STOP_PLAYING_MUSIC                            :{BLACK}停止播放音乐
STR_MUSIC_TOOLTIP_START_PLAYING_MUSIC                           :{BLACK}开始播放音乐
STR_MUSIC_TOOLTIP_DRAG_SLIDERS_TO_SET_MUSIC                     :{BLACK}拖动滑块以调节音乐和音效的音量
STR_MUSIC_TOOLTIP_SELECT_ALL_TRACKS_PROGRAM                     :{BLACK}选择全部乐曲
STR_MUSIC_TOOLTIP_SELECT_OLD_STYLE_MUSIC                        :{BLACK}选择“老式音乐”列表
STR_MUSIC_TOOLTIP_SELECT_NEW_STYLE_MUSIC                        :{BLACK}选择“新的风格”音乐列表
STR_MUSIC_TOOLTIP_SELECT_EZY_STREET_STYLE                       :{BLACK}选择“Ezy街头”风格的音乐列表
STR_MUSIC_TOOLTIP_SELECT_CUSTOM_1_USER_DEFINED                  :{BLACK}选择“自定义1”（用户定义）的列表
STR_MUSIC_TOOLTIP_SELECT_CUSTOM_2_USER_DEFINED                  :{BLACK}选择“自定义2”（用户定义）的列表
STR_MUSIC_TOOLTIP_TOGGLE_PROGRAM_SHUFFLE                        :{BLACK}开启/关闭 随机播放列表中的曲目
STR_MUSIC_TOOLTIP_SHOW_MUSIC_TRACK_SELECTION                    :{BLACK}打开音乐选单窗口

# Playlist window
STR_PLAYLIST_TRACK_NAME                                         :{TINY_FONT}{LTBLUE}{ZEROFILL_NUM} "{STRING}"
STR_PLAYLIST_TRACK_INDEX                                        :{TINY_FONT}{BLACK}全部音轨列表
STR_PLAYLIST_PROGRAM                                            :{TINY_FONT}{BLACK}当前选用'{STRING}'列表
STR_PLAYLIST_CLEAR                                              :{TINY_FONT}{BLACK}清除
STR_PLAYLIST_CHANGE_SET                                         :更改设置
STR_PLAYLIST_TOOLTIP_CLEAR_CURRENT_PROGRAM_CUSTOM1              :{BLACK}清除当前列表中曲目{}（仅限自定义1或自定义2）
STR_PLAYLIST_TOOLTIP_CHANGE_SET                                 :{BLACK}选择另一种已安装的音乐
STR_PLAYLIST_TOOLTIP_CLICK_TO_ADD_TRACK                         :{BLACK}点击音乐曲目以加入当前播放列表{}(仅限自定义1或自定义2)
STR_PLAYLIST_TOOLTIP_CLICK_TO_REMOVE_TRACK                      :{BLACK}点击音乐曲目以从当前播放列表中删除{}(仅限自定义1或自定义2)

# Highscore window
STR_HIGHSCORE_TOP_COMPANIES_WHO_REACHED                         :{BIG_FONT}{BLACK}达到 {NUM} 的顶级公司！
STR_HIGHSCORE_TOP_COMPANIES_NETWORK_GAME                        :{BIG_FONT}{BLACK}在{NUM}年，公司表现值排名
STR_HIGHSCORE_POSITION                                          :{BIG_FONT}{BLACK}{COMMA}.
STR_HIGHSCORE_PERFORMANCE_TITLE_BUSINESSMAN                     :运输个体户
STR_HIGHSCORE_PERFORMANCE_TITLE_ENTREPRENEUR                    :运输代理商
STR_HIGHSCORE_PERFORMANCE_TITLE_INDUSTRIALIST                   :运输企业主
STR_HIGHSCORE_PERFORMANCE_TITLE_CAPITALIST                      :运输资本家
STR_HIGHSCORE_PERFORMANCE_TITLE_MAGNATE                         :运输行业巨子
STR_HIGHSCORE_PERFORMANCE_TITLE_MOGUL                           :运输行业领袖
STR_HIGHSCORE_PERFORMANCE_TITLE_TYCOON_OF_THE_CENTURY           :世纪大亨
STR_HIGHSCORE_NAME                                              :{PRESIDENT_NAME}, {COMPANY}
STR_HIGHSCORE_STATS                                             :{BIG_FONT}'{STRING}'   ({COMMA})
STR_HIGHSCORE_COMPANY_ACHIEVES_STATUS                           :{BIG_FONT}{BLACK}{COMPANY} 达到 '{STRING}' 的状态！
STR_HIGHSCORE_PRESIDENT_OF_COMPANY_ACHIEVES_STATUS              :{BIG_FONT}{WHITE}{PRESIDENT_NAME} 在 {COMPANY} 达到 '{STRING}' 状态！

# Smallmap window
STR_SMALLMAP_CAPTION                                            :{WHITE}地图 - {STRING}

STR_SMALLMAP_TYPE_CONTOURS                                      :地形
STR_SMALLMAP_TYPE_VEHICLES                                      :车辆
STR_SMALLMAP_TYPE_INDUSTRIES                                    :工业
STR_SMALLMAP_TYPE_ROUTEMAP                                      :客货流
STR_SMALLMAP_TYPE_ROUTES                                        :路线
STR_SMALLMAP_TYPE_VEGETATION                                    :植被
STR_SMALLMAP_TYPE_OWNERS                                        :所有者
STR_SMALLMAP_TOOLTIP_SHOW_LAND_CONTOURS_ON_MAP                  :{BLACK}在地图上显示等高线
STR_SMALLMAP_TOOLTIP_SHOW_VEHICLES_ON_MAP                       :{BLACK}在地图上显示车辆
STR_SMALLMAP_TOOLTIP_SHOW_INDUSTRIES_ON_MAP                     :{BLACK}在地图上显示工业
STR_SMALLMAP_TOOLTIP_SHOW_LINK_STATS_ON_MAP                     :{BLACK}在地图上显示客货流
STR_SMALLMAP_TOOLTIP_SHOW_TRANSPORT_ROUTES_ON                   :{BLACK}在地图上显示运输路线
STR_SMALLMAP_TOOLTIP_SHOW_VEGETATION_ON_MAP                     :{BLACK}在地图上显示植被分布
STR_SMALLMAP_TOOLTIP_SHOW_LAND_OWNERS_ON_MAP                    :{BLACK}在地图上显示各公司所属
STR_SMALLMAP_TOOLTIP_INDUSTRY_SELECTION                         :{BLACK}点击一种工业类型以显示. Ctrl+左击 只显示该工业类型. 再度 Ctrl+左击 显示所有工业类型
STR_SMALLMAP_TOOLTIP_COMPANY_SELECTION                          :{BLACK}点击一个公司以显示. Ctrl+左击只显示该公司. 再次Ctrl+左击显示所有公司.
STR_SMALLMAP_TOOLTIP_CARGO_SELECTION                            :{BLACK}点选一种货物以切换是否显示其属性。{}Ctrl+左击以显示某货物的属性而隐藏其他货物；再Ctrl+左击一次则显示所有货物

STR_SMALLMAP_LEGENDA_ROADS                                      :{TINY_FONT}{BLACK}公路
STR_SMALLMAP_LEGENDA_RAILROADS                                  :{TINY_FONT}{BLACK}铁路
STR_SMALLMAP_LEGENDA_STATIONS_AIRPORTS_DOCKS                    :{TINY_FONT}{BLACK}车站/机场/码头
STR_SMALLMAP_LEGENDA_BUILDINGS_INDUSTRIES                       :{TINY_FONT}{BLACK}建筑物/工业
STR_SMALLMAP_LEGENDA_VEHICLES                                   :{TINY_FONT}{BLACK}车辆
STR_SMALLMAP_LEGENDA_TRAINS                                     :{TINY_FONT}{BLACK}火车
STR_SMALLMAP_LEGENDA_ROAD_VEHICLES                              :{TINY_FONT}{BLACK}汽车
STR_SMALLMAP_LEGENDA_SHIPS                                      :{TINY_FONT}{BLACK}船只
STR_SMALLMAP_LEGENDA_AIRCRAFT                                   :{TINY_FONT}{BLACK}飞机
STR_SMALLMAP_LEGENDA_TRANSPORT_ROUTES                           :{TINY_FONT}{BLACK}运输路线
STR_SMALLMAP_LEGENDA_FOREST                                     :{TINY_FONT}{BLACK}森林
STR_SMALLMAP_LEGENDA_RAILROAD_STATION                           :{TINY_FONT}{BLACK}火车站
STR_SMALLMAP_LEGENDA_TRUCK_LOADING_BAY                          :{TINY_FONT}{BLACK}汽车货场
STR_SMALLMAP_LEGENDA_BUS_STATION                                :{TINY_FONT}{BLACK}公共汽车站
STR_SMALLMAP_LEGENDA_AIRPORT_HELIPORT                           :{TINY_FONT}{BLACK}机场/直升机平台
STR_SMALLMAP_LEGENDA_DOCK                                       :{TINY_FONT}{BLACK}码头
STR_SMALLMAP_LEGENDA_ROUGH_LAND                                 :{TINY_FONT}{BLACK}荒地
STR_SMALLMAP_LEGENDA_GRASS_LAND                                 :{TINY_FONT}{BLACK}草地
STR_SMALLMAP_LEGENDA_BARE_LAND                                  :{TINY_FONT}{BLACK}土地
STR_SMALLMAP_LEGENDA_FIELDS                                     :{TINY_FONT}{BLACK}田地
STR_SMALLMAP_LEGENDA_TREES                                      :{TINY_FONT}{BLACK}树木
STR_SMALLMAP_LEGENDA_ROCKS                                      :{TINY_FONT}{BLACK}岩石
STR_SMALLMAP_LEGENDA_WATER                                      :{TINY_FONT}{BLACK}水面
STR_SMALLMAP_LEGENDA_NO_OWNER                                   :{TINY_FONT}{BLACK}无主地块
STR_SMALLMAP_LEGENDA_TOWNS                                      :{TINY_FONT}{BLACK}城镇
STR_SMALLMAP_LEGENDA_INDUSTRIES                                 :{TINY_FONT}{BLACK}工业
STR_SMALLMAP_LEGENDA_DESERT                                     :{TINY_FONT}{BLACK}沙漠
STR_SMALLMAP_LEGENDA_SNOW                                       :{TINY_FONT}{BLACK}雪地

STR_SMALLMAP_TOOLTIP_TOGGLE_TOWN_NAMES_ON_OFF                   :{BLACK}切换是否显示城镇名称
STR_SMALLMAP_CENTER                                             :{BLACK}在地图中心点显示当前位置
STR_SMALLMAP_INDUSTRY                                           :{TINY_FONT}{STRING} ({NUM})
STR_SMALLMAP_LINKSTATS                                          :{TINY_FONT}{STRING}
STR_SMALLMAP_COMPANY                                            :{TINY_FONT}{COMPANY}
STR_SMALLMAP_TOWN                                               :{TINY_FONT}{WHITE}{TOWN}
STR_SMALLMAP_DISABLE_ALL                                        :{BLACK}全部禁用
STR_SMALLMAP_ENABLE_ALL                                         :{BLACK}全部启用
STR_SMALLMAP_SHOW_HEIGHT                                        :{BLACK}显示高度
STR_SMALLMAP_TOOLTIP_DISABLE_ALL_INDUSTRIES                     :{BLACK}在地图上不显示工业设施
STR_SMALLMAP_TOOLTIP_ENABLE_ALL_INDUSTRIES                      :{BLACK}在地图上显示所有工业设施
STR_SMALLMAP_TOOLTIP_SHOW_HEIGHT                                :{BLACK}切换高度图显示
STR_SMALLMAP_TOOLTIP_DISABLE_ALL_COMPANIES                      :{BLACK}在地图上不显示任何公司
STR_SMALLMAP_TOOLTIP_ENABLE_ALL_COMPANIES                       :{BLACK}在地图上显示所有公司
STR_SMALLMAP_TOOLTIP_DISABLE_ALL_CARGOS                         :{BLACK}地图上不显示客货流
STR_SMALLMAP_TOOLTIP_ENABLE_ALL_CARGOS                          :{BLACK}地图上显示所有客货流

# Status bar messages
STR_STATUSBAR_TOOLTIP_SHOW_LAST_NEWS                            :{BLACK}显示最后一条消息或新闻
STR_STATUSBAR_COMPANY_NAME                                      :{SILVER}- -  {COMPANY}  - -
STR_STATUSBAR_PAUSED                                            :{YELLOW}* *  暂停中  *  *
STR_STATUSBAR_AUTOSAVE                                          :{RED}自动保存
STR_STATUSBAR_SAVING_GAME                                       :{RED}*  *  保存游戏中  *  *

# News message history
STR_MESSAGE_HISTORY                                             :{WHITE}消息历史
STR_MESSAGE_HISTORY_TOOLTIP                                     :{BLACK}最新的新闻列表
STR_MESSAGE_NEWS_FORMAT                                         :{STRING}  -  {STRING}

STR_NEWS_MESSAGE_CAPTION                                        :{WHITE}消息
STR_NEWS_CUSTOM_ITEM                                            :{BIG_FONT}{BLACK}{STRING}

STR_NEWS_FIRST_TRAIN_ARRIVAL                                    :{BIG_FONT}{BLACK}市民举行庆祝仪式……{}第一列火车抵达 {STATION}！
STR_NEWS_FIRST_BUS_ARRIVAL                                      :{BIG_FONT}{BLACK}市民举行庆祝仪式……{}第一辆巴士抵达 {STATION}！
STR_NEWS_FIRST_TRUCK_ARRIVAL                                    :{BIG_FONT}{BLACK}市民举行庆祝仪式……{}第一辆货车抵达 {STATION}！
STR_NEWS_FIRST_PASSENGER_TRAM_ARRIVAL                           :{BIG_FONT}{BLACK}市民欢庆~. . .{}首辆客运电车抵达 {STATION}!
STR_NEWS_FIRST_CARGO_TRAM_ARRIVAL                               :{BIG_FONT}{BLACK}市民欢庆~. . .{}首辆货运电车抵达 {STATION}!
STR_NEWS_FIRST_SHIP_ARRIVAL                                     :{BIG_FONT}{BLACK}市民举行庆祝仪式……{}第一艘船抵达 {STATION}！
STR_NEWS_FIRST_AIRCRAFT_ARRIVAL                                 :{BIG_FONT}{BLACK}市民举行庆祝仪式……{}第一架飞机到达 {STATION} ！

STR_NEWS_TRAIN_CRASH                                            :{BIG_FONT}{BLACK}列车相撞!{}{COMMA} 人在爆炸中丧生
STR_NEWS_ROAD_VEHICLE_CRASH_DRIVER                              :{BIG_FONT}{BLACK}汽车事故！{}汽车与火车相撞，司机在事故中丧生！
STR_NEWS_ROAD_VEHICLE_CRASH                                     :{BIG_FONT}{BLACK}汽车事故！{}汽车与火车相撞，{COMMA} 人在事故中丧生！
STR_NEWS_AIRCRAFT_CRASH                                         :{BIG_FONT}{BLACK}飞机坠毁！{}{COMMA} 人在 {STATION} 的事故中罹难！
STR_NEWS_PLANE_CRASH_OUT_OF_FUEL                                :{BIG_FONT}{BLACK}飞机坠毁！{}燃油不足，{COMMA} 人在事故中罹难！

STR_NEWS_DISASTER_ZEPPELIN                                      :{BIG_FONT}{BLACK}齐柏林飞艇在 {STATION} 失事！
STR_NEWS_DISASTER_SMALL_UFO                                     :{BIG_FONT}{BLACK}汽车被 'UFO' 炸毁！
STR_NEWS_DISASTER_AIRPLANE_OIL_REFINERY                         :{BIG_FONT}{BLACK}在 {TOWN} 附近的炼油厂泄漏！
STR_NEWS_DISASTER_HELICOPTER_FACTORY                            :{BIG_FONT}{BLACK}在 {TOWN} 附近的工厂神秘被毁！
STR_NEWS_DISASTER_BIG_UFO                                       :{BIG_FONT}{BLACK}'UFO' 在 {TOWN} 附近降落！
STR_NEWS_DISASTER_COAL_MINE_SUBSIDENCE                          :{BIG_FONT}{BLACK}在 {TOWN} 附近的煤矿发生塌方！
STR_NEWS_DISASTER_FLOOD_VEHICLE                                 :{BIG_FONT}{BLACK}洪水！{}至少 {COMMA} 人失踪，据推测凶多吉少！

STR_NEWS_COMPANY_IN_TROUBLE_TITLE                               :{BIG_FONT}{BLACK}运输公司陷入困境！
STR_NEWS_COMPANY_IN_TROUBLE_DESCRIPTION                         :{BIG_FONT}{BLACK}{STRING} 如果不能在短期摆脱困境，{}则将被收购或破产！
STR_NEWS_COMPANY_MERGER_TITLE                                   :{BIG_FONT}{BLACK}运输公司合并！
STR_NEWS_COMPANY_MERGER_DESCRIPTION                             :{BIG_FONT}{BLACK}{STRING} 被 {STRING} 以 {CURRENCY_LONG} 收购！
STR_NEWS_COMPANY_BANKRUPT_TITLE                                 :{BIG_FONT}{BLACK}破产！
STR_NEWS_COMPANY_BANKRUPT_DESCRIPTION                           :{BIG_FONT}{BLACK}{STRING} 已经宣布破产，所有资产均已抵债！
STR_NEWS_COMPANY_LAUNCH_TITLE                                   :{BIG_FONT}{BLACK}新的运输公司开业大吉！
STR_NEWS_COMPANY_LAUNCH_DESCRIPTION                             :{BIG_FONT}{BLACK}{STRING} 在 {TOWN} 附近开工建设！
STR_NEWS_MERGER_TAKEOVER_TITLE                                  :{BIG_FONT}{BLACK}{STRING} 被 {STRING} 收购！
STR_PRESIDENT_NAME_MANAGER                                      :{BLACK}{PRESIDENT_NAME}{}(总裁)

STR_NEWS_NEW_TOWN                                               :{BLACK}{BIG_FONT}{STRING} 赞助了城镇 {TOWN} 的建设！
STR_NEWS_NEW_TOWN_UNSPONSORED                                   :{BLACK}{BIG_FONT}一个名叫{TOWN}的城镇刚刚成立了！

STR_NEWS_INDUSTRY_CONSTRUCTION                                  :{BIG_FONT}{BLACK}新 {STRING} 正在 {TOWN} 加紧建设！
STR_NEWS_INDUSTRY_PLANTED                                       :{BIG_FONT}{BLACK}新 {STRING} 即将落户 {TOWN}！

STR_NEWS_INDUSTRY_CLOSURE_GENERAL                               :{BIG_FONT}{BLACK}{STRING} 即将倒闭！
STR_NEWS_INDUSTRY_CLOSURE_SUPPLY_PROBLEMS                       :{BIG_FONT}{BLACK}{STRING} 没有原料供应，即将倒闭！
STR_NEWS_INDUSTRY_CLOSURE_LACK_OF_TREES                         :{BIG_FONT}{BLACK}{STRING} 周围没有可用的木材，即将倒闭！

STR_NEWS_EURO_INTRODUCTION                                      :{BIG_FONT}{BLACK}欧元区成立！{}{}欧元将作为您公司的作为唯一货币！
STR_NEWS_BEGIN_OF_RECESSION                                     :{BIG_FONT}{BLACK}大萧条！{}{}金融专家预测世界经济将全面倒退！
STR_NEWS_END_OF_RECESSION                                       :{BIG_FONT}{BLACK}大萧条结束！{}{}贸易复苏带动经济全面启动！

STR_NEWS_INDUSTRY_PRODUCTION_INCREASE_GENERAL                   :{BIG_FONT}{BLACK}{INDUSTRY} 产量增加！
STR_NEWS_INDUSTRY_PRODUCTION_INCREASE_COAL                      :{BIG_FONT}{BLACK}{INDUSTRY} 发现新的煤炭！{}产量即将翻番！
STR_NEWS_INDUSTRY_PRODUCTION_INCREASE_OIL                       :{BIG_FONT}{BLACK}{INDUSTRY} 发现新的石油！{}产量即将翻番！
STR_NEWS_INDUSTRY_PRODUCTION_INCREASE_FARM                      :{BIG_FONT}{BLACK}{INDUSTRY} 耕种方法改良！{}产量即将翻番！
STR_NEWS_INDUSTRY_PRODUCTION_INCREASE_SMOOTH                    :{BIG_FONT}{BLACK}{1:INDUSTRY}的{0:STRING}产量上升了{2:COMMA}%！
STR_NEWS_INDUSTRY_PRODUCTION_DECREASE_GENERAL                   :{BIG_FONT}{BLACK}{INDUSTRY} 产量降低 50%
STR_NEWS_INDUSTRY_PRODUCTION_DECREASE_FARM                      :{BIG_FONT}{BLACK}{INDUSTRY} 虫害肆虐！{}产量降低 50%
STR_NEWS_INDUSTRY_PRODUCTION_DECREASE_SMOOTH                    :{BIG_FONT}{BLACK}{1:INDUSTRY}的{0:STRING}产量下降了{2:COMMA}%！

STR_NEWS_TRAIN_IS_WAITING                                       :{WHITE}{VEHICLE} 正在车库待命
STR_NEWS_ROAD_VEHICLE_IS_WAITING                                :{WHITE}{VEHICLE} 正在车库待命
STR_NEWS_SHIP_IS_WAITING                                        :{WHITE}{VEHICLE} 正在船坞待命
STR_NEWS_AIRCRAFT_IS_WAITING                                    :{WHITE}{VEHICLE} 正在机库待命

# Order review system / warnings
STR_NEWS_VEHICLE_HAS_TOO_FEW_ORDERS                             :{WHITE}{VEHICLE} 的调度计划太少
STR_NEWS_VEHICLE_HAS_VOID_ORDER                                 :{WHITE}{VEHICLE}的调度计划中有无效调度命令
STR_NEWS_VEHICLE_HAS_DUPLICATE_ENTRY                            :{WHITE}{VEHICLE} 有重复调度命令
STR_NEWS_VEHICLE_HAS_INVALID_ENTRY                              :{WHITE}{VEHICLE}的调度计划有无效的车站
STR_NEWS_PLANE_USES_TOO_SHORT_RUNWAY                            :{WHITE}{VEHICLE} 的计划列表中有一个机场的跑道太短而不能起降

STR_NEWS_VEHICLE_IS_GETTING_OLD                                 :{WHITE}{VEHICLE} 即将达到报废年限
STR_NEWS_VEHICLE_IS_GETTING_VERY_OLD                            :{WHITE}{VEHICLE} 已经达到报废年限
STR_NEWS_VEHICLE_IS_GETTING_VERY_OLD_AND                        :{WHITE}{VEHICLE} 已经达到报废年限，必须马上更新！
STR_NEWS_TRAIN_IS_STUCK                                         :{WHITE}{VEHICLE} 无法找到道路
STR_NEWS_VEHICLE_IS_LOST                                        :{WHITE}{VEHICLE} 无法找到路线.
STR_NEWS_VEHICLE_IS_UNPROFITABLE                                :{WHITE}{VEHICLE}去年的利润为 {CURRENCY_LONG}
STR_NEWS_AIRCRAFT_DEST_TOO_FAR                                  :{WHITE}{VEHICLE} 由于航程过远，航班无法到达。

STR_NEWS_ORDER_REFIT_FAILED                                     :{WHITE}适配调度计划失败，已终止 {VEHICLE}
STR_NEWS_VEHICLE_AUTORENEW_FAILED                               :{WHITE}无法自动更新 {VEHICLE}{}{STRING}

STR_NEWS_NEW_VEHICLE_NOW_AVAILABLE                              :{BIG_FONT}{BLACK}新 {STRING} 上市了！
STR_NEWS_NEW_VEHICLE_TYPE                                       :{BIG_FONT}{BLACK}{ENGINE}
STR_NEWS_NEW_VEHICLE_NOW_AVAILABLE_WITH_TYPE                    :{BLACK}新 {STRING} 上市了！  -  {ENGINE}

STR_NEWS_STATION_NO_LONGER_ACCEPTS_CARGO                        :{WHITE}{STATION} 将不再接受 {STRING}
STR_NEWS_STATION_NO_LONGER_ACCEPTS_CARGO_OR_CARGO               :{WHITE}{STATION} 将不再接受 {STRING} 和 {STRING}
STR_NEWS_STATION_NOW_ACCEPTS_CARGO                              :{WHITE}{STATION} 开始接受 {STRING}
STR_NEWS_STATION_NOW_ACCEPTS_CARGO_AND_CARGO                    :{WHITE}{STATION} 开始接受 {STRING} 和 {STRING}

STR_NEWS_OFFER_OF_SUBSIDY_EXPIRED                               :{BIG_FONT}{BLACK}财政补贴项目到期：{}{}将 {STRING} 从 {STRING} 运送到 {STRING} 将不再获得财政补贴。
STR_NEWS_SUBSIDY_WITHDRAWN_SERVICE                              :{BIG_FONT}{BLACK}财政补贴项目流标：{}{}将 {STRING} 从 {STRING} 运送到 {STRING} 将不是财政补贴项目。
STR_NEWS_SERVICE_SUBSIDY_OFFERED                                :{BIG_FONT}{BLACK}财政补贴项目招标：{}{}第一个将 {STRING} 从 {STRING} 运送到 {STRING} 的公司将获得地方政府为期一年的财政补贴！
STR_NEWS_SERVICE_SUBSIDY_AWARDED_HALF                           :{BIG_FONT}{BLACK}{STRING} 获得财政补贴！{}{}今后一年中将 {STRING} 从 {STRING} 运送到 {STRING} 将获得 50% 的额外报酬！
STR_NEWS_SERVICE_SUBSIDY_AWARDED_DOUBLE                         :{BIG_FONT}{BLACK}{STRING} 获得财政补贴！{}{}今后一年中将 {STRING} 从 {STRING} 运送到 {STRING} 将获得双倍的报酬！
STR_NEWS_SERVICE_SUBSIDY_AWARDED_TRIPLE                         :{BIG_FONT}{BLACK}{STRING} 获得财政补贴！{}{}今后一年中将 {STRING} 从 {STRING} 运送到 {STRING} 将获得三倍的报酬！
STR_NEWS_SERVICE_SUBSIDY_AWARDED_QUADRUPLE                      :{BIG_FONT}{BLACK}{STRING} 获得财政补贴！{}{}今后一年中将 {STRING} 从 {STRING} 运送到 {STRING} 将获得四倍的报酬！

STR_NEWS_ROAD_REBUILDING                                        :{BIG_FONT}{BLACK}{TOWN}的交通陷入混乱！{}{}由 {STRING} 资助的市政道路重建导致市内交通瘫痪 6 个月！
STR_NEWS_EXCLUSIVE_RIGHTS_TITLE                                 :{BIG_FONT}{BLACK}垄断运输!
STR_NEWS_EXCLUSIVE_RIGHTS_DESCRIPTION                           :{BIG_FONT}{BLACK}{TOWN}一年期的运输专营权已经被{STRING}购买!

# Extra view window
STR_EXTRA_VIEW_PORT_TITLE                                       :{WHITE}视点 {COMMA}
STR_EXTRA_VIEW_MOVE_VIEW_TO_MAIN                                :{BLACK}复制到视点
STR_EXTRA_VIEW_MOVE_VIEW_TO_MAIN_TT                             :{BLACK}将额外视点移动到屏幕中心的位置
STR_EXTRA_VIEW_MOVE_MAIN_TO_VIEW                                :{BLACK}移动到视点
STR_EXTRA_VIEW_MOVE_MAIN_TO_VIEW_TT                             :{BLACK}将屏幕中心移动到额外视点的位置

# Game options window
STR_GAME_OPTIONS_CAPTION                                        :{WHITE}游戏选项
STR_GAME_OPTIONS_CURRENCY_UNITS_FRAME                           :{BLACK}货币单位
STR_GAME_OPTIONS_CURRENCY_UNITS_DROPDOWN_TOOLTIP                :{BLACK}货币单位选择

############ start of currency region
STR_GAME_OPTIONS_CURRENCY_GBP                                   :英镑 (£)
STR_GAME_OPTIONS_CURRENCY_USD                                   :美元 ($)
STR_GAME_OPTIONS_CURRENCY_EUR                                   :欧元 (€)
STR_GAME_OPTIONS_CURRENCY_JPY                                   :日元 (¥)
STR_GAME_OPTIONS_CURRENCY_ATS                                   :澳大利亚先令 (ATS)
STR_GAME_OPTIONS_CURRENCY_BEF                                   :比利时法郎 (BEF)
STR_GAME_OPTIONS_CURRENCY_CHF                                   :瑞士法郎 (CHF)
STR_GAME_OPTIONS_CURRENCY_CZK                                   :捷克克朗 (CZK)
STR_GAME_OPTIONS_CURRENCY_DEM                                   :德国马克 (DEM)
STR_GAME_OPTIONS_CURRENCY_DKK                                   :丹麦克朗 (DKK)
STR_GAME_OPTIONS_CURRENCY_ESP                                   :西班牙比赛塔 (ESP)
STR_GAME_OPTIONS_CURRENCY_FIM                                   :芬兰马克 (FIM)
STR_GAME_OPTIONS_CURRENCY_FRF                                   :法郎 (FRF)
STR_GAME_OPTIONS_CURRENCY_GRD                                   :希腊德拉克马 (GRD)
STR_GAME_OPTIONS_CURRENCY_HUF                                   :匈牙利福林 (HUF)
STR_GAME_OPTIONS_CURRENCY_ISK                                   :冰岛克朗 (ISK)
STR_GAME_OPTIONS_CURRENCY_ITL                                   :意大利里拉 (ITL)
STR_GAME_OPTIONS_CURRENCY_NLG                                   :荷兰盾 (NLG)
STR_GAME_OPTIONS_CURRENCY_NOK                                   :挪威克朗 (NOK)
STR_GAME_OPTIONS_CURRENCY_PLN                                   :波兰兹罗提 (PLN)
STR_GAME_OPTIONS_CURRENCY_RON                                   :罗马尼亚列伊 (RON)
STR_GAME_OPTIONS_CURRENCY_RUR                                   :卢布 (RUR)
STR_GAME_OPTIONS_CURRENCY_SIT                                   :斯洛文尼亚托拉捷夫 (SIT)
STR_GAME_OPTIONS_CURRENCY_SEK                                   :瑞典克朗 (SEK)
STR_GAME_OPTIONS_CURRENCY_TRY                                   :土耳其里拉 (TRY)
STR_GAME_OPTIONS_CURRENCY_SKK                                   :斯洛伐克克朗 (SKK)
STR_GAME_OPTIONS_CURRENCY_BRL                                   :巴西里亚伊 (BRL)
STR_GAME_OPTIONS_CURRENCY_EEK                                   :爱沙尼亚克鲁恩 (EEK)
STR_GAME_OPTIONS_CURRENCY_LTL                                   :立陶宛立特（LTL）
STR_GAME_OPTIONS_CURRENCY_KRW                                   :韩元（KRW）
STR_GAME_OPTIONS_CURRENCY_ZAR                                   :南非兰特（ZAR）
STR_GAME_OPTIONS_CURRENCY_CUSTOM                                :自定义…
STR_GAME_OPTIONS_CURRENCY_GEL                                   :格鲁吉亚拉里(GEL)
STR_GAME_OPTIONS_CURRENCY_IRR                                   :伊朗里亚尔(IRR)
############ end of currency region

STR_GAME_OPTIONS_ROAD_VEHICLES_FRAME                            :{BLACK}汽车行驶
STR_GAME_OPTIONS_ROAD_VEHICLES_DROPDOWN_TOOLTIP                 :{BLACK}选择汽车行驶的方向
STR_GAME_OPTIONS_ROAD_VEHICLES_DROPDOWN_LEFT                    :左侧通行
STR_GAME_OPTIONS_ROAD_VEHICLES_DROPDOWN_RIGHT                   :右侧通行

STR_GAME_OPTIONS_TOWN_NAMES_FRAME                               :{BLACK}城镇名称
STR_GAME_OPTIONS_TOWN_NAMES_DROPDOWN_TOOLTIP                    :{BLACK}选择城镇名称的命名风格

############ start of townname region
STR_GAME_OPTIONS_TOWN_NAME_ORIGINAL_ENGLISH                     :英国 (原始的)
STR_GAME_OPTIONS_TOWN_NAME_FRENCH                               :法国
STR_GAME_OPTIONS_TOWN_NAME_GERMAN                               :德国
STR_GAME_OPTIONS_TOWN_NAME_ADDITIONAL_ENGLISH                   :英国 (增强的)
STR_GAME_OPTIONS_TOWN_NAME_LATIN_AMERICAN                       :美式拉丁
STR_GAME_OPTIONS_TOWN_NAME_SILLY                                :搞笑地名
STR_GAME_OPTIONS_TOWN_NAME_SWEDISH                              :瑞典
STR_GAME_OPTIONS_TOWN_NAME_DUTCH                                :荷兰
STR_GAME_OPTIONS_TOWN_NAME_FINNISH                              :芬兰
STR_GAME_OPTIONS_TOWN_NAME_POLISH                               :波兰
STR_GAME_OPTIONS_TOWN_NAME_SLOVAK                               :斯洛伐克
STR_GAME_OPTIONS_TOWN_NAME_NORWEGIAN                            :挪威
STR_GAME_OPTIONS_TOWN_NAME_HUNGARIAN                            :匈牙利
STR_GAME_OPTIONS_TOWN_NAME_AUSTRIAN                             :澳大利亚
STR_GAME_OPTIONS_TOWN_NAME_ROMANIAN                             :罗马尼亚
STR_GAME_OPTIONS_TOWN_NAME_CZECH                                :捷克
STR_GAME_OPTIONS_TOWN_NAME_SWISS                                :瑞士
STR_GAME_OPTIONS_TOWN_NAME_DANISH                               :丹麦
STR_GAME_OPTIONS_TOWN_NAME_TURKISH                              :土耳其
STR_GAME_OPTIONS_TOWN_NAME_ITALIAN                              :意大利
STR_GAME_OPTIONS_TOWN_NAME_CATALAN                              :加泰罗尼亚
############ end of townname region

STR_GAME_OPTIONS_AUTOSAVE_FRAME                                 :{BLACK}自动保存
STR_GAME_OPTIONS_AUTOSAVE_DROPDOWN_TOOLTIP                      :{BLACK}选择自动保存的周期

############ start of autosave dropdown
STR_GAME_OPTIONS_AUTOSAVE_DROPDOWN_OFF                          :关闭
STR_GAME_OPTIONS_AUTOSAVE_DROPDOWN_EVERY_1_MONTH                :每月
STR_GAME_OPTIONS_AUTOSAVE_DROPDOWN_EVERY_3_MONTHS               :每 3 个月
STR_GAME_OPTIONS_AUTOSAVE_DROPDOWN_EVERY_6_MONTHS               :每 6 个月
STR_GAME_OPTIONS_AUTOSAVE_DROPDOWN_EVERY_12_MONTHS              :每 12 个月
############ end of autosave dropdown

STR_GAME_OPTIONS_LANGUAGE                                       :{BLACK}语言
STR_GAME_OPTIONS_LANGUAGE_TOOLTIP                               :{BLACK}选择界面语言

STR_GAME_OPTIONS_FULLSCREEN                                     :{BLACK}全屏幕
STR_GAME_OPTIONS_FULLSCREEN_TOOLTIP                             :{BLACK}选择此项可以在全屏幕模式下进行 OpenTTD 游戏

STR_GAME_OPTIONS_RESOLUTION                                     :{BLACK}屏幕分辨率
STR_GAME_OPTIONS_RESOLUTION_TOOLTIP                             :{BLACK}选择要使用的屏幕分辨率
STR_GAME_OPTIONS_RESOLUTION_OTHER                               :其他

STR_GAME_OPTIONS_GUI_ZOOM_FRAME                                 :{BLACK}界面大小
STR_GAME_OPTIONS_GUI_ZOOM_DROPDOWN_TOOLTIP                      :{BLACK}选择使用的界面元素大小

STR_GAME_OPTIONS_GUI_ZOOM_DROPDOWN_NORMAL                       :正常大小
STR_GAME_OPTIONS_GUI_ZOOM_DROPDOWN_2X_ZOOM                      :两倍大小
STR_GAME_OPTIONS_GUI_ZOOM_DROPDOWN_4X_ZOOM                      :四倍大小



STR_GAME_OPTIONS_BASE_GRF                                       :{BLACK}基础图形组
STR_GAME_OPTIONS_BASE_GRF_TOOLTIP                               :{BLACK}选择要使用的基础图形组
STR_GAME_OPTIONS_BASE_GRF_STATUS                                :{RED}{NUM} 文件{}未找到或不正确
STR_GAME_OPTIONS_BASE_GRF_DESCRIPTION_TOOLTIP                   :{BLACK}关于基本图组的额外信息

STR_GAME_OPTIONS_BASE_SFX                                       :{BLACK}基础音效组
STR_GAME_OPTIONS_BASE_SFX_TOOLTIP                               :{BLACK}选择要使用的基础音效组
STR_GAME_OPTIONS_BASE_SFX_DESCRIPTION_TOOLTIP                   :{BLACK}有关基础音效组的附加信息

STR_GAME_OPTIONS_BASE_MUSIC                                     :{BLACK}基础音乐组
STR_GAME_OPTIONS_BASE_MUSIC_TOOLTIP                             :{BLACK}选择要使用的基础音乐组
STR_GAME_OPTIONS_BASE_MUSIC_STATUS                              :{RED}{NUM} 文件已损坏
STR_GAME_OPTIONS_BASE_MUSIC_DESCRIPTION_TOOLTIP                 :{BLACK}有关基础音乐组的附加信息

STR_ERROR_RESOLUTION_LIST_FAILED                                :{WHITE}无法撷取可用的屏幕分辨率清单
STR_ERROR_FULLSCREEN_FAILED                                     :{WHITE}无法切换到全屏模式{}尝试使用不同的分辨率

# Custom currency window

STR_CURRENCY_WINDOW                                             :{WHITE}自定义货币
STR_CURRENCY_EXCHANGE_RATE                                      :{LTBLUE}兑换汇率： {ORANGE}{CURRENCY_LONG} = {COMMA} 英镑(£)
STR_CURRENCY_DECREASE_EXCHANGE_RATE_TOOLTIP                     :{BLACK}减少英磅(£)兑换自定义货币的数量
STR_CURRENCY_INCREASE_EXCHANGE_RATE_TOOLTIP                     :{BLACK}增加英磅(£)兑换自定义货币的数量
STR_CURRENCY_SET_EXCHANGE_RATE_TOOLTIP                          :{BLACK}设置自定义货币与英磅(£)的兑换比率

STR_CURRENCY_SEPARATOR                                          :{LTBLUE}分隔符： {ORANGE}{STRING}
STR_CURRENCY_SET_CUSTOM_CURRENCY_SEPARATOR_TOOLTIP              :{BLACK}设置千位分隔符

STR_CURRENCY_PREFIX                                             :{LTBLUE}前缀： {ORANGE}{STRING}
STR_CURRENCY_SET_CUSTOM_CURRENCY_PREFIX_TOOLTIP                 :{BLACK}设置自定义货币的首字
STR_CURRENCY_SUFFIX                                             :{LTBLUE}后缀： {ORANGE}{STRING}
STR_CURRENCY_SET_CUSTOM_CURRENCY_SUFFIX_TOOLTIP                 :{BLACK}设置自定义货币的尾字

STR_CURRENCY_SWITCH_TO_EURO                                     :{LTBLUE}转换为欧元： {ORANGE}{NUM} 年后
STR_CURRENCY_SWITCH_TO_EURO_NEVER                               :{LTBLUE}转换为欧元： {ORANGE}不转换
STR_CURRENCY_SET_CUSTOM_CURRENCY_TO_EURO_TOOLTIP                :{BLACK}设置转换为欧元货币的起始年份
STR_CURRENCY_DECREASE_CUSTOM_CURRENCY_TO_EURO_TOOLTIP           :{BLACK}提早转换为欧元货币的起始年份
STR_CURRENCY_INCREASE_CUSTOM_CURRENCY_TO_EURO_TOOLTIP           :{BLACK}延后转换为欧元货币的起始年份

STR_CURRENCY_PREVIEW                                            :{LTBLUE}预览：{ORANGE}{CURRENCY_LONG}
STR_CURRENCY_CUSTOM_CURRENCY_PREVIEW_TOOLTIP                    :{BLACK}10000 英磅(£) 兑换自定义货币的数量
STR_CURRENCY_CHANGE_PARAMETER                                   :{BLACK}改变当前的货币参数

STR_DIFFICULTY_LEVEL_SETTING_MAXIMUM_NO_COMPETITORS             :{LTBLUE}最大竞争对手个数：{ORANGE}{COMMA}

STR_NONE                                                        :没有
STR_FUNDING_ONLY                                                :不生成
STR_MINIMAL                                                     :每种仅一个
STR_NUM_VERY_LOW                                                :非常低
STR_NUM_LOW                                                     :低
STR_NUM_NORMAL                                                  :一般
STR_NUM_HIGH                                                    :高
STR_NUM_CUSTOM                                                  :自定义
STR_NUM_CUSTOM_NUMBER                                           :自定义 ({NUM})

STR_VARIETY_NONE                                                :无
STR_VARIETY_VERY_LOW                                            :非常低
STR_VARIETY_LOW                                                 :低
STR_VARIETY_MEDIUM                                              :中
STR_VARIETY_HIGH                                                :高
STR_VARIETY_VERY_HIGH                                           :非常高

STR_AI_SPEED_VERY_SLOW                                          :非常慢
STR_AI_SPEED_SLOW                                               :慢
STR_AI_SPEED_MEDIUM                                             :适中
STR_AI_SPEED_FAST                                               :快
STR_AI_SPEED_VERY_FAST                                          :非常快

STR_SEA_LEVEL_VERY_LOW                                          :非常低
STR_SEA_LEVEL_LOW                                               :低
STR_SEA_LEVEL_MEDIUM                                            :适中
STR_SEA_LEVEL_HIGH                                              :高
STR_SEA_LEVEL_CUSTOM                                            :自定义
STR_SEA_LEVEL_CUSTOM_PERCENTAGE                                 :自定义 ({NUM}%)

STR_RIVERS_NONE                                                 :没有
STR_RIVERS_FEW                                                  :较少
STR_RIVERS_MODERATE                                             :一些
STR_RIVERS_LOT                                                  :布满

STR_DISASTER_NONE                                               :没有
STR_DISASTER_REDUCED                                            :较少
STR_DISASTER_NORMAL                                             :正常

STR_SUBSIDY_X1_5                                                :x1.5
STR_SUBSIDY_X2                                                  :x2
STR_SUBSIDY_X3                                                  :x3
STR_SUBSIDY_X4                                                  :x4

STR_TERRAIN_TYPE_VERY_FLAT                                      :非常平整
STR_TERRAIN_TYPE_FLAT                                           :平整
STR_TERRAIN_TYPE_HILLY                                          :丘陵
STR_TERRAIN_TYPE_MOUNTAINOUS                                    :山地
STR_TERRAIN_TYPE_ALPINIST                                       :多山

STR_CITY_APPROVAL_PERMISSIVE                                    :宽容
STR_CITY_APPROVAL_TOLERANT                                      :隐忍
STR_CITY_APPROVAL_HOSTILE                                       :对立

STR_WARNING_NO_SUITABLE_AI                                      :{WHITE}无合适的 AI 可用...{}你可以在线下载各种 AI 。

# Settings tree window
STR_CONFIG_SETTING_TREE_CAPTION                                 :{WHITE}设置
STR_CONFIG_SETTING_FILTER_TITLE                                 :{BLACK}关键字过滤:
STR_CONFIG_SETTING_EXPAND_ALL                                   :{BLACK}展开全部
STR_CONFIG_SETTING_COLLAPSE_ALL                                 :{BLACK}关闭全部
STR_CONFIG_SETTING_NO_EXPLANATION_AVAILABLE_HELPTEXT            :（没有可用的提示）
STR_CONFIG_SETTING_DEFAULT_VALUE                                :{LTBLUE}默认值: {ORANGE}{STRING}
STR_CONFIG_SETTING_TYPE                                         :{LTBLUE}设置类型: {ORANGE}{STRING}
STR_CONFIG_SETTING_TYPE_CLIENT                                  :当前客户端设置（不保存，影响所有游戏）
STR_CONFIG_SETTING_TYPE_GAME_MENU                               :当前游戏设置（可保存在存档中，仅对新游戏生效）
STR_CONFIG_SETTING_TYPE_GAME_INGAME                             :当前游戏设置（可保存在存档中，仅对当前游戏生效）
STR_CONFIG_SETTING_TYPE_COMPANY_MENU                            :当前公司设置（可保存在存档中，仅对新游戏生效）
STR_CONFIG_SETTING_TYPE_COMPANY_INGAME                          :当前公司设置（可保存在存档中，仅对现行公司生效）

STR_CONFIG_SETTING_RESTRICT_CATEGORY                            :{BLACK}筛选设定：
STR_CONFIG_SETTING_RESTRICT_TYPE                                :{BLACK}适用范围：
STR_CONFIG_SETTING_RESTRICT_DROPDOWN_HELPTEXT                   :{BLACK}仅显示修改过的选项
STR_CONFIG_SETTING_RESTRICT_BASIC                               :基本 (仅显示重要设置)
STR_CONFIG_SETTING_RESTRICT_ADVANCED                            :高级 (显示大部份设置)
STR_CONFIG_SETTING_RESTRICT_ALL                                 :专业 (显示所有设置)
STR_CONFIG_SETTING_RESTRICT_CHANGED_AGAINST_DEFAULT             :修改默认值
STR_CONFIG_SETTING_RESTRICT_CHANGED_AGAINST_NEW                 :设置一个与当前游戏设置不同的值

STR_CONFIG_SETTING_TYPE_DROPDOWN_HELPTEXT                       :{BLACK}限定某一类设置显示在下面列表中
STR_CONFIG_SETTING_TYPE_DROPDOWN_ALL                            :所有设置种类
STR_CONFIG_SETTING_TYPE_DROPDOWN_CLIENT                         :客户端设置（不保存在存档中，影响所有游戏）
STR_CONFIG_SETTING_TYPE_DROPDOWN_GAME_MENU                      :当前游戏设置（可保存在存档中，仅对新游戏生效）
STR_CONFIG_SETTING_TYPE_DROPDOWN_GAME_INGAME                    :当前游戏设置（可保存在存档中，仅对当前游戏生效）
STR_CONFIG_SETTING_TYPE_DROPDOWN_COMPANY_MENU                   :当前公司设置（可保存在存档中，仅对新游戏生效）
STR_CONFIG_SETTING_TYPE_DROPDOWN_COMPANY_INGAME                 :当前公司设置（可保存在存档中，仅对当前公司生效）
STR_CONFIG_SETTING_CATEGORY_HIDES                               :{BLACK}在 {SILVER}筛选设定 {BLACK}一栏选择 {WHITE}{STRING} {BLACK}以显示所有搜寻结果
STR_CONFIG_SETTING_TYPE_HIDES                                   :在 {SILVER}适用范围 {BLACK}一栏选择 {WHITE}所有适用范围 {BLACK}以显示所有搜寻结果
STR_CONFIG_SETTING_CATEGORY_AND_TYPE_HIDES                      :{BLACK}在 {SILVER}筛选设定 {BLACK}一栏选择 {WHITE}{STRING} 并在 {SILVER}适用范围 {BLACK}一栏选择 {WHITE}所有适用范围 {BLACK}以显示所有搜寻结果
STR_CONFIG_SETTINGS_NONE                                        :{WHITE}- 无 -

STR_CONFIG_SETTING_OFF                                          :关闭
STR_CONFIG_SETTING_ON                                           :打开
STR_CONFIG_SETTING_DISABLED                                     :禁用

STR_CONFIG_SETTING_COMPANIES_OFF                                :关闭
STR_CONFIG_SETTING_COMPANIES_OWN                                :玩家公司
STR_CONFIG_SETTING_COMPANIES_ALL                                :全部公司

STR_CONFIG_SETTING_NONE                                         :无
STR_CONFIG_SETTING_ORIGINAL                                     :原版
STR_CONFIG_SETTING_REALISTIC                                    :真实

STR_CONFIG_SETTING_HORIZONTAL_POS_LEFT                          :左侧
STR_CONFIG_SETTING_HORIZONTAL_POS_CENTER                        :中央
STR_CONFIG_SETTING_HORIZONTAL_POS_RIGHT                         :右侧

STR_CONFIG_SETTING_MAXIMUM_INITIAL_LOAN                         :最大初始贷款: {STRING}
STR_CONFIG_SETTING_MAXIMUM_INITIAL_LOAN_HELPTEXT                :公司最大贷款额（不考虑通货膨胀的影响）
STR_CONFIG_SETTING_INTEREST_RATE                                :贷款利率: {STRING}
STR_CONFIG_SETTING_INTEREST_RATE_HELPTEXT                       :贷款利率；如果通货膨胀启用，将同时影响通货膨胀率。
STR_CONFIG_SETTING_RUNNING_COSTS                                :运营费用: {STRING}
STR_CONFIG_SETTING_RUNNING_COSTS_HELPTEXT                       :设置维护费用、运营费用的难度
STR_CONFIG_SETTING_CONSTRUCTION_SPEED                           :建设速度: {STRING}
STR_CONFIG_SETTING_CONSTRUCTION_SPEED_HELPTEXT                  :AI建设频率的上限
STR_CONFIG_SETTING_VEHICLE_BREAKDOWNS                           :车辆损坏: {STRING}
STR_CONFIG_SETTING_VEHICLE_BREAKDOWNS_HELPTEXT                  :设置运输工具故障率
STR_CONFIG_SETTING_SUBSIDY_MULTIPLIER                           :补贴系数: {STRING}
STR_CONFIG_SETTING_SUBSIDY_MULTIPLIER_HELPTEXT                  :设置线路补贴额度
STR_CONFIG_SETTING_CONSTRUCTION_COSTS                           :建设费用: {STRING}
STR_CONFIG_SETTING_CONSTRUCTION_COSTS_HELPTEXT                  :设置建设费用和交易费用难度
STR_CONFIG_SETTING_RECESSIONS                                   :经济衰退: {STRING}
STR_CONFIG_SETTING_RECESSIONS_HELPTEXT                          :启用后，经济衰退将每隔几年就出现。在衰退期内，所有产出将大幅下降直至衰退结束。
STR_CONFIG_SETTING_TRAIN_REVERSING                              :禁止列车在站台调头: {STRING}
STR_CONFIG_SETTING_TRAIN_REVERSING_HELPTEXT                     :启用后，如果列车有到下一站的捷径，列车将不在非终点站台调头，
STR_CONFIG_SETTING_DISASTERS                                    :灾难: {STRING}
STR_CONFIG_SETTING_DISASTERS_HELPTEXT                           :灾难可能引起堵车或者车祸或者建筑损毁。
STR_CONFIG_SETTING_CITY_APPROVAL                                :地区政府对区域改造的态度: {STRING}
STR_CONFIG_SETTING_CITY_APPROVAL_HELPTEXT                       :设置相关参数以决定各公司造成的噪音及环境破坏时，各城镇对该公司的评价及未来区域建设的影响。

STR_CONFIG_SETTING_MAX_HEIGHTLEVEL                              :最高地面高度：{STRING}
STR_CONFIG_SETTING_MAX_HEIGHTLEVEL_HELPTEXT                     :此设置决定地图上的山丘最高可以到达什么高度
STR_CONFIG_SETTING_TOO_HIGH_MOUNTAIN                            :{WHITE}您不能把最高地面高度设为这个值，因为地图上至少有一座山丘的高度比这个值还大
STR_CONFIG_SETTING_AUTOSLOPE                                    :允许在建筑、轨道等下方改变地形（自动斜坡）： {STRING}
STR_CONFIG_SETTING_AUTOSLOPE_HELPTEXT                           :允许在建筑和轨道下方改变地形而不需要拆除他们
STR_CONFIG_SETTING_CATCHMENT                                    :允许更真实的客源范围：{STRING}
STR_CONFIG_SETTING_CATCHMENT_HELPTEXT                           :启用时不同类型的车站和机场有不同的客源范围
STR_CONFIG_SETTING_EXTRADYNAMITE                                :允许拆除更多的由城镇所有的公路、桥梁、隧道等：{STRING}
STR_CONFIG_SETTING_EXTRADYNAMITE_HELPTEXT                       :启用时更容易拆除城市自有的设施和建筑
STR_CONFIG_SETTING_TRAIN_LENGTH                                 :火车的最大长度：{STRING}
STR_CONFIG_SETTING_TRAIN_LENGTH_HELPTEXT                        :设置火车的最大长度
STR_CONFIG_SETTING_TILE_LENGTH                                  :{COMMA} 格
STR_CONFIG_SETTING_SMOKE_AMOUNT                                 :火车头产生的蒸气/火花数量: {STRING}
STR_CONFIG_SETTING_SMOKE_AMOUNT_HELPTEXT                        :设置由火车头产生的蒸汽或者火花数量
STR_CONFIG_SETTING_TRAIN_ACCELERATION_MODEL                     :列车加速度： {STRING}
STR_CONFIG_SETTING_TRAIN_ACCELERATION_MODEL_HELPTEXT            :选择列车加速度模型，选“原版”时斜坡对所有列车影响相同，“真实”时影响因素包括斜坡长度、转弯半径、牵引力等
STR_CONFIG_SETTING_ROAD_VEHICLE_ACCELERATION_MODEL              :汽车加速模型: {STRING}
STR_CONFIG_SETTING_ROAD_VEHICLE_ACCELERATION_MODEL_HELPTEXT     :选择汽车加速度模型，选“原版”时斜坡对所有汽车影响相同，选“真实”时依赖引擎性能，比如“牵引力”
STR_CONFIG_SETTING_TRAIN_SLOPE_STEEPNESS                        :斜坡对火车的影响率：{STRING}
STR_CONFIG_SETTING_TRAIN_SLOPE_STEEPNESS_HELPTEXT               :每一格斜坡对火车速度的影响率，数值越大，火车越难爬上斜坡
STR_CONFIG_SETTING_PERCENTAGE                                   :{COMMA}%
STR_CONFIG_SETTING_ROAD_VEHICLE_SLOPE_STEEPNESS                 :斜坡对汽车速度影响率: {STRING}
STR_CONFIG_SETTING_ROAD_VEHICLE_SLOPE_STEEPNESS_HELPTEXT        :每一格斜坡对汽车速度的影响率，数值越大，汽车越难爬上斜坡
STR_CONFIG_SETTING_FORBID_90_DEG                                :禁止列车和轮船 90 度转弯：{STRING}
STR_CONFIG_SETTING_FORBID_90_DEG_HELPTEXT                       :当水平方向轨道与垂直方向轨道交叉时，没有采用45度的轨道组合连接，而是采用轨道90度直接连接时，列车通过时需要90度转弯，当本设置”打开“时，将禁止火车90度转弯，本设置同样影响船只转弯时的航线。
STR_CONFIG_SETTING_DISTANT_JOIN_STATIONS                        :允许非毗邻站台合并：{STRING}
STR_CONFIG_SETTING_DISTANT_JOIN_STATIONS_HELPTEXT               :“打开”时允许为已经存在的车站添加不相邻的站台，建造新的部分时需要按住Ctrl键
STR_CONFIG_SETTING_INFLATION                                    :通货膨胀：{STRING}
STR_CONFIG_SETTING_INFLATION_HELPTEXT                           :“打开”通货膨胀时，支出比收入增长得稍快
STR_CONFIG_SETTING_MAX_BRIDGE_LENGTH                            :桥梁的最大长度: {STRING}
STR_CONFIG_SETTING_MAX_BRIDGE_LENGTH_HELPTEXT                   :建设桥梁时允许的最大长度
STR_CONFIG_SETTING_MAX_BRIDGE_HEIGHT                            :最高桥梁高度：{STRING}
STR_CONFIG_SETTING_MAX_BRIDGE_HEIGHT_HELPTEXT                   :桥梁与地面之间的最大高度
STR_CONFIG_SETTING_MAX_TUNNEL_LENGTH                            :隧道最大长度: {STRING}
STR_CONFIG_SETTING_MAX_TUNNEL_LENGTH_HELPTEXT                   :建设隧道时允许的最大长度
STR_CONFIG_SETTING_RAW_INDUSTRY_CONSTRUCTION_METHOD             :原料工业建设方式： {STRING}
STR_CONFIG_SETTING_RAW_INDUSTRY_CONSTRUCTION_METHOD_HELPTEXT    :建立重工业企业的的设定. '禁止'表示不能建立; '勘探'表示可以建立但是只能在地图上一随机处, 并可能会失败; '像别的工业一样'表示采矿业也能像其它加工业那样可以随意在任何地方建立.
STR_CONFIG_SETTING_RAW_INDUSTRY_CONSTRUCTION_METHOD_NONE        :不允许
STR_CONFIG_SETTING_RAW_INDUSTRY_CONSTRUCTION_METHOD_NORMAL      :同其他工业
STR_CONFIG_SETTING_RAW_INDUSTRY_CONSTRUCTION_METHOD_PROSPECTING :探矿式
STR_CONFIG_SETTING_INDUSTRY_PLATFORM                            :工厂周边空闲区域: {STRING}
STR_CONFIG_SETTING_INDUSTRY_PLATFORM_HELPTEXT                   :设置工厂周边预留区域数量，这些预留区域用来建设铁路及其它
STR_CONFIG_SETTING_MULTIPINDTOWN                                :允许在一个城镇中建设多个同类工业设施：{STRING}
STR_CONFIG_SETTING_MULTIPINDTOWN_HELPTEXT                       :通常，城市不希望有多个相同类型工业，本设置“打开”时允许多个同类型工厂在同一个城市
STR_CONFIG_SETTING_SIGNALSIDE                                   :显示信号灯：{STRING}
STR_CONFIG_SETTING_SIGNALSIDE_HELPTEXT                          :选择在铁路哪一边放置信号灯
STR_CONFIG_SETTING_SIGNALSIDE_LEFT                              :在左边
STR_CONFIG_SETTING_SIGNALSIDE_DRIVING_SIDE                      :在前进方向
STR_CONFIG_SETTING_SIGNALSIDE_RIGHT                             :在右侧
STR_CONFIG_SETTING_SHOWFINANCES                                 :在年终显示财务报表：{STRING}
STR_CONFIG_SETTING_SHOWFINANCES_HELPTEXT                        :“打开”时，在年底显示财务报表窗口，方便查看公司财务状况
STR_CONFIG_SETTING_NONSTOP_BY_DEFAULT                           :新的调度命令默认为“不停车”： {STRING}
STR_CONFIG_SETTING_NONSTOP_BY_DEFAULT_HELPTEXT                  :通常，车辆在它经过的每一个车站都会停车。“打开”本选项时，车辆会不停车的通过所有中间车站前往最终目的地。注意：这只是为每一条新调度命令设置一个默认信息，仍然可以为每条调度命令设置明确的信息
STR_CONFIG_SETTING_STOP_LOCATION                                :新列车调度计划中默认命令为停靠在站台{STRING} 位置
STR_CONFIG_SETTING_STOP_LOCATION_HELPTEXT                       :设置车辆在站台的默认停靠位置，“近端”是靠近车辆进入的那一端，“中间”是站台中间位置，“远端”是远离车辆进入的那一端
STR_CONFIG_SETTING_STOP_LOCATION_NEAR_END                       :近端
STR_CONFIG_SETTING_STOP_LOCATION_MIDDLE                         :中间
STR_CONFIG_SETTING_STOP_LOCATION_FAR_END                        :远端
STR_CONFIG_SETTING_AUTOSCROLL                                   :当鼠标移动到屏幕边缘时移动屏幕：{STRING}
STR_CONFIG_SETTING_AUTOSCROLL_HELPTEXT                          :启用后，鼠标移动到视点窗口边缘时，视点窗口自动滚动
STR_CONFIG_SETTING_AUTOSCROLL_DISABLED                          :禁用
STR_CONFIG_SETTING_AUTOSCROLL_MAIN_VIEWPORT_FULLSCREEN          :主视点，仅全屏模式
STR_CONFIG_SETTING_AUTOSCROLL_MAIN_VIEWPORT                     :主视点
STR_CONFIG_SETTING_AUTOSCROLL_EVERY_VIEWPORT                    :每个视角
STR_CONFIG_SETTING_BRIBE                                        :允许贿赂地方政府：{STRING}
STR_CONFIG_SETTING_BRIBE_HELPTEXT                               :“打开”时，允许贿赂地方政府，如果被发现，在该城市将被限制经营活动六个月
STR_CONFIG_SETTING_ALLOW_EXCLUSIVE                              :允许买断经营权： {STRING}
STR_CONFIG_SETTING_ALLOW_EXCLUSIVE_HELPTEXT                     :如果一家公司购买了城市独家经营权，其它公司的站台将在一年之内不再产生乘客或者货物。
STR_CONFIG_SETTING_ALLOW_FUND_BUILDINGS                         :允许新建房屋: {STRING}
STR_CONFIG_SETTING_ALLOW_FUND_BUILDINGS_HELPTEXT                :“打开”时，允许公司提供资助新建房屋
STR_CONFIG_SETTING_ALLOW_FUND_ROAD                              :允许使用资助地方道路修整功能: {STRING}
STR_CONFIG_SETTING_ALLOW_FUND_ROAD_HELPTEXT                     :“打开”时，允许公司资助地方修整道路
STR_CONFIG_SETTING_ALLOW_GIVE_MONEY                             :允许向其他公司转移资金： {STRING}
STR_CONFIG_SETTING_ALLOW_GIVE_MONEY_HELPTEXT                    :“打开”时，允许联机游戏模式下公司之间转移资金
STR_CONFIG_SETTING_FREIGHT_TRAINS                               :根据装载货物的数量模拟超重列车：{STRING}
STR_CONFIG_SETTING_FREIGHT_TRAINS_HELPTEXT                      :设置载重量对火车的影响效果，高一些的数值会使火车对载重量更敏感，尤其是爬坡时
STR_CONFIG_SETTING_PLANE_SPEED                                  :飞机速度因子：{STRING}
STR_CONFIG_SETTING_PLANE_SPEED_HELPTEXT                         :设置飞机与其它车辆类型的相对速率，使飞机运输收入减少
STR_CONFIG_SETTING_PLANE_SPEED_VALUE                            :1 / {COMMA}
STR_CONFIG_SETTING_PLANE_CRASHES                                :空难: {STRING}
STR_CONFIG_SETTING_PLANE_CRASHES_HELPTEXT                       :设置空难发生的概率
STR_CONFIG_SETTING_PLANE_CRASHES_NONE                           :不出现
STR_CONFIG_SETTING_PLANE_CRASHES_REDUCED                        :较少出现
STR_CONFIG_SETTING_PLANE_CRASHES_NORMAL                         :正常
STR_CONFIG_SETTING_STOP_ON_TOWN_ROAD                            :允许在城镇所属的道路上建通过式车站： {STRING}
STR_CONFIG_SETTING_STOP_ON_TOWN_ROAD_HELPTEXT                   :“打开”时允许在城市所属的道路上建设通过式车站
STR_CONFIG_SETTING_STOP_ON_COMPETITOR_ROAD                      :允许在竞争对手所属的道路上建通过式车站： {STRING}
STR_CONFIG_SETTING_STOP_ON_COMPETITOR_ROAD_HELPTEXT             :“打开”时，允许在其它公司所属的道路上建设通过式车站
STR_CONFIG_SETTING_DYNAMIC_ENGINES_EXISTING_VEHICLES            :{WHITE}当有车辆时，不可能更改此设定。
STR_CONFIG_SETTING_INFRASTRUCTURE_MAINTENANCE                   :加强版固定资产维护: {STRING}
STR_CONFIG_SETTING_INFRASTRUCTURE_MAINTENANCE_HELPTEXT          :固定资产会发生维护费用，“打开”本选项时，维护费用的增长会超过交通网络的增长规模，因而，对大公司影响更大。


STR_CONFIG_SETTING_NEVER_EXPIRE_AIRPORTS                        :总允许建设小型机场： {STRING}
STR_CONFIG_SETTING_NEVER_EXPIRE_AIRPORTS_HELPTEXT               :“打开”此选项，每种类型机场出现后一直是可用的

STR_CONFIG_SETTING_WARN_LOST_VEHICLE                            :当列车无法找到路线时提示: {STRING}
STR_CONFIG_SETTING_WARN_LOST_VEHICLE_HELPTEXT                   :“打开”时，当车辆无法找到路径时给出提示
STR_CONFIG_SETTING_ORDER_REVIEW                                 :检查车辆的调度计划：{STRING}
STR_CONFIG_SETTING_ORDER_REVIEW_HELPTEXT                        :启用时，相应类型车辆的调度计划会定期检查，发现的问题会以新闻的形式报告
STR_CONFIG_SETTING_ORDER_REVIEW_OFF                             :不检查
STR_CONFIG_SETTING_ORDER_REVIEW_EXDEPOT                         :检查 不包括停运的车辆
STR_CONFIG_SETTING_ORDER_REVIEW_ON                              :检查 所有车辆
STR_CONFIG_SETTING_WARN_INCOME_LESS                             :若线路亏损时发出提示： {STRING}
STR_CONFIG_SETTING_WARN_INCOME_LESS_HELPTEXT                    :“打开”，当一辆车在一年内总体亏损，发出提示
STR_CONFIG_SETTING_NEVER_EXPIRE_VEHICLES                        :车辆永不报废：{STRING}
STR_CONFIG_SETTING_NEVER_EXPIRE_VEHICLES_HELPTEXT               :“打开”时，所有的车辆在它出现后一直可用
STR_CONFIG_SETTING_AUTORENEW_VEHICLE                            :当车辆报废时自动更新：{STRING}
STR_CONFIG_SETTING_AUTORENEW_VEHICLE_HELPTEXT                   :“打开”时，车辆在临近它的报废期限时自动更新
STR_CONFIG_SETTING_AUTORENEW_MONTHS                             :当车辆还有 {STRING} 到达最大年限时自动更新
STR_CONFIG_SETTING_AUTORENEW_MONTHS_HELPTEXT                    :设置车辆自动更新的时间
STR_CONFIG_SETTING_AUTORENEW_MONTHS_VALUE_BEFORE                :{COMMA} 个月前
STR_CONFIG_SETTING_AUTORENEW_MONTHS_VALUE_AFTER                 :{COMMA} 个月后
STR_CONFIG_SETTING_AUTORENEW_MONEY                              :启动自动更新需要的最少现金：{STRING}
STR_CONFIG_SETTING_AUTORENEW_MONEY_HELPTEXT                     :启动自动更新车辆时需要保留的最少现金
STR_CONFIG_SETTING_ERRMSG_DURATION                              :错误信息持续时间{STRING}
STR_CONFIG_SETTING_ERRMSG_DURATION_HELPTEXT                     :红色窗口显示错误信息的持续时间，在这个时间内一些紧急的错误信息不会自动关闭，必须手动关闭
STR_CONFIG_SETTING_ERRMSG_DURATION_VALUE                        :{COMMA} 秒
STR_CONFIG_SETTING_HOVER_DELAY                                  :显示提示信息：{STRING}
STR_CONFIG_SETTING_HOVER_DELAY_HELPTEXT                         :此设置决定鼠标停留在图标、按键或功能时显示提示信息的时间。如果此设置被赋值为 0，您必须揿住鼠标右键来显示图标、按键或功能的提示信息。
STR_CONFIG_SETTING_HOVER_DELAY_VALUE                            :停留 {COMMA} 毫秒
STR_CONFIG_SETTING_HOVER_DELAY_DISABLED                         :右键点击
STR_CONFIG_SETTING_POPULATION_IN_LABEL                          :在城镇名称的标签中同时显示人口：{STRING}
STR_CONFIG_SETTING_POPULATION_IN_LABEL_HELPTEXT                 :在地图城镇名称标签上显示人口数量
STR_CONFIG_SETTING_GRAPH_LINE_THICKNESS                         :图表曲线宽度: {STRING}
STR_CONFIG_SETTING_GRAPH_LINE_THICKNESS_HELPTEXT                :图表中曲线的宽度，细线清晰易读，粗线容易分辨颜色

STR_CONFIG_SETTING_LANDSCAPE                                    :景观: {STRING}
STR_CONFIG_SETTING_LANDSCAPE_HELPTEXT                           :此设置决定基本的游戏场景、有什么货物可供运输，以及城镇发展的所需条件。然而，NewGRF 及游戏脚本可以比此设置更加细致地设置游戏场景
STR_CONFIG_SETTING_LAND_GENERATOR                               :生成地形：{STRING}
STR_CONFIG_SETTING_LAND_GENERATOR_HELPTEXT                      :使用原始算法时，系统会依赖基础图形组去生成固定的地形。新算法则是一个建基于 Perlin 噪声原理的地形生成程序，并支援较为细致的地形设置
STR_CONFIG_SETTING_LAND_GENERATOR_ORIGINAL                      :原始算法
STR_CONFIG_SETTING_LAND_GENERATOR_TERRA_GENESIS                 :新算法
STR_CONFIG_SETTING_TERRAIN_TYPE                                 :地貌类型: {STRING}
STR_CONFIG_SETTING_TERRAIN_TYPE_HELPTEXT                        :(仅限生成地图时) 多丘陵地形
STR_CONFIG_SETTING_INDUSTRY_DENSITY                             :工业布局: {STRING}
STR_CONFIG_SETTING_INDUSTRY_DENSITY_HELPTEXT                    :设置地图生成过程中，工业数量及一、二级工业比例。
STR_CONFIG_SETTING_OIL_REF_EDGE_DISTANCE                        :炼油厂距地图边缘的最大距离：{STRING}
STR_CONFIG_SETTING_OIL_REF_EDGE_DISTANCE_HELPTEXT               :炼油厂只能在地图边缘建设或者海岛海岸。
STR_CONFIG_SETTING_SNOWLINE_HEIGHT                              :雪线高度：{STRING}
STR_CONFIG_SETTING_SNOWLINE_HEIGHT_HELPTEXT                     :控制在寒带气候中雪线高度.大雪会影响工业和城镇发展需求.
STR_CONFIG_SETTING_ROUGHNESS_OF_TERRAIN                         :地面粗糙度 (仅限生成地图时):{STRING}
STR_CONFIG_SETTING_ROUGHNESS_OF_TERRAIN_HELPTEXT                :(仅限新算法) 选择在地图上的山丘密度。光滑的地形会包含较少、相互之间较分散的山丘。粗糙的地形的山丘较密集，但可能会使地图显得重复
STR_CONFIG_SETTING_ROUGHNESS_OF_TERRAIN_VERY_SMOOTH             :非常光滑
STR_CONFIG_SETTING_ROUGHNESS_OF_TERRAIN_SMOOTH                  :光滑
STR_CONFIG_SETTING_ROUGHNESS_OF_TERRAIN_ROUGH                   :粗糙
STR_CONFIG_SETTING_ROUGHNESS_OF_TERRAIN_VERY_ROUGH              :非常粗糙
STR_CONFIG_SETTING_VARIETY                                      :多样的分发: {STRING}
STR_CONFIG_SETTING_VARIETY_HELPTEXT                             :(仅限新算法) 此设置控制地图是否同时包含多山及平坦的地带。由于此设置只会使地图的一部份変得较平坦，请把其他相关设置（如 "地形特点"）的值设为 "山地"
STR_CONFIG_SETTING_RIVER_AMOUNT                                 :河流数量: {STRING}
STR_CONFIG_SETTING_RIVER_AMOUNT_HELPTEXT                        :选择生成河流的数量
STR_CONFIG_SETTING_TREE_PLACER                                  :森林算法：{STRING}
STR_CONFIG_SETTING_TREE_PLACER_HELPTEXT                         :选择地图上树木的分布方式：“原版”树木各处一致分布，“改良”各类树木成片分布
STR_CONFIG_SETTING_TREE_PLACER_NONE                             :没有
STR_CONFIG_SETTING_TREE_PLACER_ORIGINAL                         :原始的
STR_CONFIG_SETTING_TREE_PLACER_IMPROVED                         :增强的
STR_CONFIG_SETTING_ROAD_SIDE                                    :道路车辆: {STRING}
STR_CONFIG_SETTING_ROAD_SIDE_HELPTEXT                           :选择道路通行方向
STR_CONFIG_SETTING_HEIGHTMAP_ROTATION                           :高度图旋转：{STRING}
STR_CONFIG_SETTING_HEIGHTMAP_ROTATION_COUNTER_CLOCKWISE         :逆时针
STR_CONFIG_SETTING_HEIGHTMAP_ROTATION_CLOCKWISE                 :顺时针
STR_CONFIG_SETTING_SE_FLAT_WORLD_HEIGHT                         :由水面场景得到的高度：{STRING}
STR_CONFIG_SETTING_EDGES_NOT_EMPTY                              :{WHITE}一个或多个北边的地块不是闲置的
STR_CONFIG_SETTING_EDGES_NOT_WATER                              :{WHITE}一个或多个地图某边的地块不是水域

STR_CONFIG_SETTING_STATION_SPREAD                               :车站占地上限格数： {STRING}
STR_CONFIG_SETTING_STATION_SPREAD_HELPTEXT                      :设置车站最大占地面积，注意：太大影响游戏速度
STR_CONFIG_SETTING_SERVICEATHELIPAD                             :直升机在降落平台自动保养：{STRING}
STR_CONFIG_SETTING_SERVICEATHELIPAD_HELPTEXT                    :直升飞机在降落平台自动保养，即使机场没有机库
STR_CONFIG_SETTING_LINK_TERRAFORM_TOOLBAR                       :将景观美化工具栏与铁路/公路/船只/机场工具栏连接：{STRING}
STR_CONFIG_SETTING_LINK_TERRAFORM_TOOLBAR_HELPTEXT              :“打开”时，在打开交通建设工具栏时同时打开景观美化工具栏
STR_CONFIG_SETTING_SMALLMAP_LAND_COLOUR                         :缩略地图颜色选择: {STRING}
STR_CONFIG_SETTING_SMALLMAP_LAND_COLOUR_HELPTEXT                :设置缩略地图的颜色
STR_CONFIG_SETTING_SMALLMAP_LAND_COLOUR_GREEN                   :绿色
STR_CONFIG_SETTING_SMALLMAP_LAND_COLOUR_DARK_GREEN              :深绿色
STR_CONFIG_SETTING_SMALLMAP_LAND_COLOUR_VIOLET                  :紫色
<<<<<<< HEAD
STR_CONFIG_SETTING_SCROLLMODE_RMB                               :鼠标右键移动地图
=======
STR_CONFIG_SETTING_SCROLLMODE_DEFAULT                           :鼠标右键移动地图，鼠标指针不跟随移动
STR_CONFIG_SETTING_SCROLLMODE_RMB                               :鼠标右键移动地图
STR_CONFIG_SETTING_SCROLLMODE_LMB                               :鼠标左键移动地图
>>>>>>> 01261dae
STR_CONFIG_SETTING_SMOOTH_SCROLLING                             :平滑视角滚动： {STRING}
STR_CONFIG_SETTING_SMOOTH_SCROLLING_HELPTEXT                    :设置在缩略图上点击或者发出转到特定目标的命令时主视角的转换方式，如果“打开”本选项，视角平缓滚动，“关闭”时直接跳转到目标位置
STR_CONFIG_SETTING_MEASURE_TOOLTIP                              :建设时显示测量数据：{STRING}
STR_CONFIG_SETTING_MEASURE_TOOLTIP_HELPTEXT                     :建设时显示距离格数和地形高差
STR_CONFIG_SETTING_LIVERIES                                     :显示公司特别外观：{STRING}
STR_CONFIG_SETTING_LIVERIES_HELPTEXT                            :本选项控制车辆特殊涂装方案的用法（让公司与众不同）
STR_CONFIG_SETTING_LIVERIES_NONE                                :不显示
STR_CONFIG_SETTING_LIVERIES_OWN                                 :本公司
STR_CONFIG_SETTING_LIVERIES_ALL                                 :所有公司
STR_CONFIG_SETTING_PREFER_TEAMCHAT                              :使用<ENTER>与团队交谈：{STRING}
STR_CONFIG_SETTING_PREFER_TEAMCHAT_HELPTEXT                     :切换公司内部谈话和公开谈话为<ENTER> 或<Ctrl+ENTER>
STR_CONFIG_SETTING_SCROLLWHEEL_SCROLLING                        :鼠标滚轮的作用：{STRING}
STR_CONFIG_SETTING_SCROLLWHEEL_SCROLLING_HELPTEXT               :可用二维鼠标滚轮进行屏幕滚动
STR_CONFIG_SETTING_SCROLLWHEEL_ZOOM                             :缩放地图
STR_CONFIG_SETTING_SCROLLWHEEL_SCROLL                           :滚动地图
STR_CONFIG_SETTING_SCROLLWHEEL_OFF                              :关闭
STR_CONFIG_SETTING_SCROLLWHEEL_MULTIPLIER                       :地图滚动速度：{STRING}
STR_CONFIG_SETTING_SCROLLWHEEL_MULTIPLIER_HELPTEXT              :本选项控制鼠标滚轮灵敏度
STR_CONFIG_SETTING_OSK_ACTIVATION                               :开启屏幕键盘: {STRING}
STR_CONFIG_SETTING_OSK_ACTIVATION_HELPTEXT                      :当输入文本或编辑框里是否使用屏幕键盘。适用于没有物理键盘的设备。
STR_CONFIG_SETTING_OSK_ACTIVATION_DISABLED                      :禁止
STR_CONFIG_SETTING_OSK_ACTIVATION_DOUBLE_CLICK                  :双击
STR_CONFIG_SETTING_OSK_ACTIVATION_SINGLE_CLICK_FOCUS            :单击(当前焦点)
STR_CONFIG_SETTING_OSK_ACTIVATION_SINGLE_CLICK                  :单击 (立即)

STR_CONFIG_SETTING_RIGHT_MOUSE_BTN_EMU                          :右键模拟： {STRING}
STR_CONFIG_SETTING_RIGHT_MOUSE_BTN_EMU_HELPTEXT                 :选择模拟鼠标右键的方式
STR_CONFIG_SETTING_RIGHT_MOUSE_BTN_EMU_COMMAND                  :按住Command键 点击
STR_CONFIG_SETTING_RIGHT_MOUSE_BTN_EMU_CONTROL                  :按住Ctrl键 点击
STR_CONFIG_SETTING_RIGHT_MOUSE_BTN_EMU_OFF                      :关闭

<<<<<<< HEAD
=======
STR_CONFIG_SETTING_RIGHT_MOUSE_WND_CLOSE                        :右键关闭窗口： {STRING}
STR_CONFIG_SETTING_RIGHT_MOUSE_WND_CLOSE_HELPTEXT               :使用在窗口内按右键关闭该窗口，本功能与右键工具提示不能共存！
>>>>>>> 01261dae

STR_CONFIG_SETTING_AUTOSAVE                                     :自动保存: {STRING}
STR_CONFIG_SETTING_AUTOSAVE_HELPTEXT                            :选择自动存档时间间隔

STR_CONFIG_SETTING_DATE_FORMAT_IN_SAVE_NAMES                    :使用 {STRING} 形式的文件名存档
STR_CONFIG_SETTING_DATE_FORMAT_IN_SAVE_NAMES_HELPTEXT           :游戏存档文件名中日期的格式
STR_CONFIG_SETTING_DATE_FORMAT_IN_SAVE_NAMES_LONG               :完整时间 (2008年12月31日)
STR_CONFIG_SETTING_DATE_FORMAT_IN_SAVE_NAMES_SHORT              :英式时间 (31-12-2008)
STR_CONFIG_SETTING_DATE_FORMAT_IN_SAVE_NAMES_ISO                :简短形式 (2008-12-31)

STR_CONFIG_SETTING_PAUSE_ON_NEW_GAME                            :开始新游戏时自动暂停： {STRING}
STR_CONFIG_SETTING_PAUSE_ON_NEW_GAME_HELPTEXT                   :“打开”时，为了让玩家有时间研究地图，开启新游戏自动暂停游戏
STR_CONFIG_SETTING_COMMAND_PAUSE_LEVEL                          :暂停时允许: {STRING}
STR_CONFIG_SETTING_COMMAND_PAUSE_LEVEL_HELPTEXT                 :选择游戏暂停时可以进行哪些操作
STR_CONFIG_SETTING_COMMAND_PAUSE_LEVEL_NO_ACTIONS               :没有操作
STR_CONFIG_SETTING_COMMAND_PAUSE_LEVEL_ALL_NON_CONSTRUCTION     :除建设面板外全部操作
STR_CONFIG_SETTING_COMMAND_PAUSE_LEVEL_ALL_NON_LANDSCAPING      :除景观面板操作外全部操作
STR_CONFIG_SETTING_COMMAND_PAUSE_LEVEL_ALL_ACTIONS              :所有操作
STR_CONFIG_SETTING_ADVANCED_VEHICLE_LISTS                       :使用高级车辆列表： {STRING}
STR_CONFIG_SETTING_ADVANCED_VEHICLE_LISTS_HELPTEXT              :允许使用高级车辆列表，方便进行车辆分组操作
STR_CONFIG_SETTING_LOADING_INDICATORS                           :使用装货进度指示： {STRING}
STR_CONFIG_SETTING_LOADING_INDICATORS_HELPTEXT                  :选择是否在车辆上方显示装卸货物进度
STR_CONFIG_SETTING_TIMETABLE_IN_TICKS                           :使用时间标记而不是天为单位： {STRING}
STR_CONFIG_SETTING_TIMETABLE_IN_TICKS_HELPTEXT                  :时间表以ticks而不是天显示。
STR_CONFIG_SETTING_TIMETABLE_SHOW_ARRIVAL_DEPARTURE             :在时刻表中显示到达时间和出发时间： {STRING}
STR_CONFIG_SETTING_TIMETABLE_SHOW_ARRIVAL_DEPARTURE_HELPTEXT    :在时刻表中显示预期的到达和出发时间
STR_CONFIG_SETTING_QUICKGOTO                                    :快速创建车辆调度计划：{STRING}
STR_CONFIG_SETTING_QUICKGOTO_HELPTEXT                           :启用时，打开调度计划窗口时预先选定“前往”命令
STR_CONFIG_SETTING_DEFAULT_RAIL_TYPE                            :默认铁路类型 (新建/读取游戏后)： {STRING}
STR_CONFIG_SETTING_DEFAULT_RAIL_TYPE_HELPTEXT                   :设置开启或者载入游戏时的默认铁路类型，“第一可用的”是最老的铁路类型，“最后一个可用”的是最新的铁路类型，“最常用的”是当前用的最多的铁路类型
STR_CONFIG_SETTING_DEFAULT_RAIL_TYPE_FIRST                      :第一个可用的
STR_CONFIG_SETTING_DEFAULT_RAIL_TYPE_LAST                       :第后一个可用的
STR_CONFIG_SETTING_DEFAULT_RAIL_TYPE_MOST_USED                  :最常用的
STR_CONFIG_SETTING_SHOW_TRACK_RESERVATION                       :显示预留的轨道： {STRING}
STR_CONFIG_SETTING_SHOW_TRACK_RESERVATION_HELPTEXT              :让预留的铁路轨道显示不同的颜色，以帮助查找列车拒绝进入路径轨道的原因
STR_CONFIG_SETTING_PERSISTENT_BUILDINGTOOLS                     :建造工具使用后仍选中： {STRING}
STR_CONFIG_SETTING_PERSISTENT_BUILDINGTOOLS_HELPTEXT            :“打开”时在桥梁、隧道等建造工具使用后保持选中，方便继续使用
STR_CONFIG_SETTING_EXPENSES_LAYOUT                              :企业财政窗口中的组群支出：{STRING}
STR_CONFIG_SETTING_EXPENSES_LAYOUT_HELPTEXT                     :“打开”时公司财务报表将分组显示

STR_CONFIG_SETTING_SOUND_TICKER                                 :产业新闻: {STRING}
STR_CONFIG_SETTING_SOUND_TICKER_HELPTEXT                        :每月初产业新闻音效
STR_CONFIG_SETTING_SOUND_NEWS                                   :报纸: {STRING}
STR_CONFIG_SETTING_SOUND_NEWS_HELPTEXT                          :显示报纸时的音效
STR_CONFIG_SETTING_SOUND_NEW_YEAR                               :年终: {STRING}
STR_CONFIG_SETTING_SOUND_NEW_YEAR_HELPTEXT                      :在年末弹出报表时，播放相应音效
STR_CONFIG_SETTING_SOUND_CONFIRM                                :建设: {STRING}
STR_CONFIG_SETTING_SOUND_CONFIRM_HELPTEXT                       :播放成功建设或执行其它动作时的音效
STR_CONFIG_SETTING_SOUND_CLICK                                  :点击按钮: {STRING}
STR_CONFIG_SETTING_SOUND_CLICK_HELPTEXT                         :按一下按钮时发出蜂鸣声
STR_CONFIG_SETTING_SOUND_DISASTER                               :灾难/事故: {STRING}
STR_CONFIG_SETTING_SOUND_DISASTER_HELPTEXT                      :播放灾难和事故音效
STR_CONFIG_SETTING_SOUND_VEHICLE                                :运输工具: {STRING}
STR_CONFIG_SETTING_SOUND_VEHICLE_HELPTEXT                       :播放运输工具音效
STR_CONFIG_SETTING_SOUND_AMBIENT                                :音效：{STRING}
STR_CONFIG_SETTING_SOUND_AMBIENT_HELPTEXT                       :播放与地貌、工业设施和城镇有关的环境音效

STR_CONFIG_SETTING_DISABLE_UNSUITABLE_BUILDING                  :不显示没有对应车辆的轨道建设面板: {STRING}
STR_CONFIG_SETTING_DISABLE_UNSUITABLE_BUILDING_HELPTEXT         :启用时，将不会显示没有对应车辆的建设面板，避免浪费时间和资金在无用的建设上
STR_CONFIG_SETTING_MAX_TRAINS                                   :每间公司最大火车数量：{STRING}
STR_CONFIG_SETTING_MAX_TRAINS_HELPTEXT                          :每间公司最多能够拥有的火车数量
STR_CONFIG_SETTING_MAX_ROAD_VEHICLES                            :每间公司最大汽车数量：{STRING}
STR_CONFIG_SETTING_MAX_ROAD_VEHICLES_HELPTEXT                   :每间公司最多能够拥有的汽车数量
STR_CONFIG_SETTING_MAX_AIRCRAFT                                 :每间公司最大飞机数量：{STRING}
STR_CONFIG_SETTING_MAX_AIRCRAFT_HELPTEXT                        :每间公司最多能够拥有的飞机数量
STR_CONFIG_SETTING_MAX_SHIPS                                    :每间公司最大船只数量：{STRING}
STR_CONFIG_SETTING_MAX_SHIPS_HELPTEXT                           :每间公司最多能够拥有的船只数量

STR_CONFIG_SETTING_AI_BUILDS_TRAINS                             :禁止电脑使用火车：{STRING}
STR_CONFIG_SETTING_AI_BUILDS_TRAINS_HELPTEXT                    :“打开”本选项将禁止电脑使用火车
STR_CONFIG_SETTING_AI_BUILDS_ROAD_VEHICLES                      :禁止电脑使用汽车：{STRING}
STR_CONFIG_SETTING_AI_BUILDS_ROAD_VEHICLES_HELPTEXT             :“打开”本选项将禁止电脑使用汽车
STR_CONFIG_SETTING_AI_BUILDS_AIRCRAFT                           :禁止电脑使用飞机：{STRING}
STR_CONFIG_SETTING_AI_BUILDS_AIRCRAFT_HELPTEXT                  :“打开”本选项将禁止电脑使用飞机
STR_CONFIG_SETTING_AI_BUILDS_SHIPS                              :禁止电脑使用船只：{STRING}
STR_CONFIG_SETTING_AI_BUILDS_SHIPS_HELPTEXT                     :“打开”本选项将禁止电脑使用船只

STR_CONFIG_SETTING_AI_PROFILE                                   :默认设置属性: {STRING}
STR_CONFIG_SETTING_AI_PROFILE_HELPTEXT                          :设置随机添加AI或脚本时的AI初始属性。
STR_CONFIG_SETTING_AI_PROFILE_EASY                              :简单
STR_CONFIG_SETTING_AI_PROFILE_MEDIUM                            :中等
STR_CONFIG_SETTING_AI_PROFILE_HARD                              :困难

STR_CONFIG_SETTING_AI_IN_MULTIPLAYER                            :联机游戏时允许电脑玩家(AI)： {STRING}
STR_CONFIG_SETTING_AI_IN_MULTIPLAYER_HELPTEXT                   :“打开”时联机游戏允许电脑玩家
STR_CONFIG_SETTING_SCRIPT_MAX_OPCODES                           :可允许的最大的代码量(如超过则会令脚本被禁用):{STRING}
STR_CONFIG_SETTING_SCRIPT_MAX_OPCODES_HELPTEXT                  :脚本在一个回合中可进行计算步数的最大值

STR_CONFIG_SETTING_SERVINT_ISPERCENT                            :保养周期(百分数)： {STRING}
STR_CONFIG_SETTING_SERVINT_ISPERCENT_HELPTEXT                   :选择触发车辆保养的条件，距离上一次保养的时间或者与最高可靠性的百分比
STR_CONFIG_SETTING_SERVINT_TRAINS                               :火车默认保养周期：{STRING}
STR_CONFIG_SETTING_SERVINT_TRAINS_HELPTEXT                      :如果没有为火车直接指定保养周期，设定默认火车保养周期
STR_CONFIG_SETTING_SERVINT_VALUE                                :{COMMA}{NBSP}天/%
STR_CONFIG_SETTING_SERVINT_DISABLED                             :关闭
STR_CONFIG_SETTING_SERVINT_ROAD_VEHICLES                        :汽车默认保养周期：{STRING}
STR_CONFIG_SETTING_SERVINT_ROAD_VEHICLES_HELPTEXT               :如果没有为汽车指定保养周期，设定汽车的默认保养周期
STR_CONFIG_SETTING_SERVINT_AIRCRAFT                             :飞机默认保养周期：{STRING}
STR_CONFIG_SETTING_SERVINT_AIRCRAFT_HELPTEXT                    :如果没有为飞机指定保养周期，设定飞机的默认保养周期
STR_CONFIG_SETTING_SERVINT_SHIPS                                :船只的默认保养周期：{STRING}
STR_CONFIG_SETTING_SERVINT_SHIPS_HELPTEXT                       :如果没有为船只设定保养周期，按照这里设定的默认保养周期执行
STR_CONFIG_SETTING_NOSERVICE                                    :在无故障模式下禁用保养周期：{STRING}
STR_CONFIG_SETTING_NOSERVICE_HELPTEXT                           :“打开”时，在无故障模式下，车辆禁用保养周期
STR_CONFIG_SETTING_WAGONSPEEDLIMITS                             :启动车辆限速：{STRING}
STR_CONFIG_SETTING_WAGONSPEEDLIMITS_HELPTEXT                    :“打开“时，还要根据车辆的限速来决定一列火车的最高速度
STR_CONFIG_SETTING_DISABLE_ELRAILS                              :禁用电气化铁路：{STRING}
STR_CONFIG_SETTING_DISABLE_ELRAILS_HELPTEXT                     :“打开”本选项时禁止电气化铁路的使用

STR_CONFIG_SETTING_NEWS_ARRIVAL_FIRST_VEHICLE_OWN               :玩家车站的剪彩仪式: {STRING}
STR_CONFIG_SETTING_NEWS_ARRIVAL_FIRST_VEHICLE_OWN_HELPTEXT      :报纸报道运输工具到达新玩家的站台情况
STR_CONFIG_SETTING_NEWS_ARRIVAL_FIRST_VEHICLE_OTHER             :对手车站的剪彩仪式: {STRING}
STR_CONFIG_SETTING_NEWS_ARRIVAL_FIRST_VEHICLE_OTHER_HELPTEXT    :报纸报道竞争对手运输工具新到一个站台的情况
STR_CONFIG_SETTING_NEWS_ACCIDENTS_DISASTERS                     :事故/灾难: {STRING}
STR_CONFIG_SETTING_NEWS_ACCIDENTS_DISASTERS_HELPTEXT            :报纸报道事故或灾难发生情况
STR_CONFIG_SETTING_NEWS_COMPANY_INFORMATION                     :公司信息: {STRING}
STR_CONFIG_SETTING_NEWS_COMPANY_INFORMATION_HELPTEXT            :报纸报道新公司开业或者预警倒闭风险
STR_CONFIG_SETTING_NEWS_INDUSTRY_OPEN                           :工业开业: {STRING}
STR_CONFIG_SETTING_NEWS_INDUSTRY_OPEN_HELPTEXT                  :报纸报道产业投产
STR_CONFIG_SETTING_NEWS_INDUSTRY_CLOSE                          :工业倒闭: {STRING}
STR_CONFIG_SETTING_NEWS_INDUSTRY_CLOSE_HELPTEXT                 :报纸报道产业倒闭
STR_CONFIG_SETTING_NEWS_ECONOMY_CHANGES                         :经济变化: {STRING}
STR_CONFIG_SETTING_NEWS_ECONOMY_CHANGES_HELPTEXT                :报纸报道全球经济变化情况
STR_CONFIG_SETTING_NEWS_INDUSTRY_CHANGES_COMPANY                :自家公司服务的工业产量变化信息: {STRING}
STR_CONFIG_SETTING_NEWS_INDUSTRY_CHANGES_COMPANY_HELPTEXT       :报纸报道玩家产业的产量变化情况
STR_CONFIG_SETTING_NEWS_INDUSTRY_CHANGES_OTHER                  :对手公司服务的工业产量变化信息: {STRING}
STR_CONFIG_SETTING_NEWS_INDUSTRY_CHANGES_OTHER_HELPTEXT         :报纸报道竞争对手的产业产量变化情况
STR_CONFIG_SETTING_NEWS_INDUSTRY_CHANGES_UNSERVED               :其它工业产量变化信息: {STRING}
STR_CONFIG_SETTING_NEWS_INDUSTRY_CHANGES_UNSERVED_HELPTEXT      :报纸报道非玩家或竞争对手的工业产量变化
STR_CONFIG_SETTING_NEWS_ADVICE                                  :对于企业车辆的建议及信息: {STRING}
STR_CONFIG_SETTING_NEWS_ADVICE_HELPTEXT                         :显示运输工具需要关注的消息
STR_CONFIG_SETTING_NEWS_NEW_VEHICLES                            :新车型: {STRING}
STR_CONFIG_SETTING_NEWS_NEW_VEHICLES_HELPTEXT                   :显示新运输工具上市的消息
STR_CONFIG_SETTING_NEWS_CHANGES_ACCEPTANCE                      :货物接受情况变更: {STRING}
STR_CONFIG_SETTING_NEWS_CHANGES_ACCEPTANCE_HELPTEXT             :显示站台接受货物种类变更的消息
STR_CONFIG_SETTING_NEWS_SUBSIDIES                               :财政补贴: {STRING}
STR_CONFIG_SETTING_NEWS_SUBSIDIES_HELPTEXT                      :显示关于财政补贴的报纸报道
STR_CONFIG_SETTING_NEWS_GENERAL_INFORMATION                     :综合信息: {STRING}
STR_CONFIG_SETTING_NEWS_GENERAL_INFORMATION_HELPTEXT            :显示普通事件新闻，例如购买运输专营权或市场道路整修。

STR_CONFIG_SETTING_NEWS_MESSAGES_OFF                            :关闭
STR_CONFIG_SETTING_NEWS_MESSAGES_SUMMARY                        :摘要
STR_CONFIG_SETTING_NEWS_MESSAGES_FULL                           :完全

STR_CONFIG_SETTING_COLOURED_NEWS_YEAR                           :彩色新闻出现在 {STRING} 年以后
STR_CONFIG_SETTING_COLOURED_NEWS_YEAR_HELPTEXT                  :从这一年开始，报纸采用彩色印刷，在此之前，报纸是采用黑白单色印刷的
STR_CONFIG_SETTING_STARTING_YEAR                                :开始年份：{STRING}
STR_CONFIG_SETTING_SMOOTH_ECONOMY                               :启用平滑经济模式 (更多小的经济变化)：{STRING}
STR_CONFIG_SETTING_SMOOTH_ECONOMY_HELPTEXT                      :“打开”时，工业产量变化频繁而幅度小，如果工业是由NewGRF控制的，本选项不起作用
STR_CONFIG_SETTING_ALLOW_SHARES                                 :允许购买其他公司的股份：{STRING}
STR_CONFIG_SETTING_ALLOW_SHARES_HELPTEXT                        :“打开”时，允许买卖其它公司股份，但必须持有达到一定年限
STR_CONFIG_SETTING_FEEDER_PAYMENT_SHARE                         :转运系统中支付的利润百分比 {STRING}
STR_CONFIG_SETTING_FEEDER_PAYMENT_SHARE_HELPTEXT                :设定在转运系统中支付给前一环节的收入百分比, 从而对收入有更多的控制权
STR_CONFIG_SETTING_DRAG_SIGNALS_DENSITY                         :当拖动时，放置信号灯每隔：{STRING}
STR_CONFIG_SETTING_DRAG_SIGNALS_DENSITY_HELPTEXT                :设置以拖动的方式建设时，自动放置信号灯时的间距，将以该间距放置信号灯，直到碰到障碍（信号灯，分支）
STR_CONFIG_SETTING_DRAG_SIGNALS_DENSITY_VALUE                   :{COMMA}格
STR_CONFIG_SETTING_DRAG_SIGNALS_FIXED_DISTANCE                  :拖动方式建设时，保持固定的间距放置信号灯：{STRING}
STR_CONFIG_SETTING_DRAG_SIGNALS_FIXED_DISTANCE_HELPTEXT         :选择以Ctrl+拖动方法建设信号灯时是否保持固定的间距，如果“关闭”，不考虑隧道和桥梁长度（在隧道和桥梁进出口第一个各放置一个），避免很长一段没有信号灯，如果“打开”，每隔设定的距离（桥梁和隧道长度也计算在内）就放置一个信号灯。
STR_CONFIG_SETTING_SEMAPHORE_BUILD_BEFORE_DATE                  :在 {STRING} 年前自动设置悬臂信号
STR_CONFIG_SETTING_SEMAPHORE_BUILD_BEFORE_DATE_HELPTEXT         :设置电子信号灯出现的时间，在此之前，使用悬臂信号灯（功能相同，外观不同）
STR_CONFIG_SETTING_ENABLE_SIGNAL_GUI                            :使用信号GUI： {STRING}
STR_CONFIG_SETTING_ENABLE_SIGNAL_GUI_HELPTEXT                   :此设置让您在建造铁路信号灯时，看到一个包括所有信号灯种类的窗口，从而毋须按住 Ctrl 键再点击信号灯多次去更换信号灯的种类
STR_CONFIG_SETTING_DEFAULT_SIGNAL_TYPE                          :默认建造的信号灯类型： {STRING}
STR_CONFIG_SETTING_DEFAULT_SIGNAL_TYPE_HELPTEXT                 :默认信号灯类型
STR_CONFIG_SETTING_DEFAULT_SIGNAL_NORMAL                        :通过信号灯
STR_CONFIG_SETTING_DEFAULT_SIGNAL_PBS                           :路径信号灯
STR_CONFIG_SETTING_DEFAULT_SIGNAL_PBSOWAY                       :单向路径信号灯
STR_CONFIG_SETTING_CYCLE_SIGNAL_TYPES                           :在以下信号类型中循环： {STRING}
STR_CONFIG_SETTING_CYCLE_SIGNAL_TYPES_HELPTEXT                  :选择用Ctrl+点击的方式切换信号灯时的切换类型
STR_CONFIG_SETTING_CYCLE_SIGNAL_NORMAL                          :仅有通过信号灯
STR_CONFIG_SETTING_CYCLE_SIGNAL_PBS                             :仅有路径信号灯
STR_CONFIG_SETTING_CYCLE_SIGNAL_ALL                             :全部

STR_CONFIG_SETTING_TOWN_LAYOUT                                  :新建城镇道路自动延伸： {STRING}
STR_CONFIG_SETTING_TOWN_LAYOUT_HELPTEXT                         :选择城市道路网络的建设方式
STR_CONFIG_SETTING_TOWN_LAYOUT_DEFAULT                          :默认
STR_CONFIG_SETTING_TOWN_LAYOUT_BETTER_ROADS                     :改良道路
STR_CONFIG_SETTING_TOWN_LAYOUT_2X2_GRID                         :2x2格
STR_CONFIG_SETTING_TOWN_LAYOUT_3X3_GRID                         :3x3格
STR_CONFIG_SETTING_TOWN_LAYOUT_RANDOM                           :随机
STR_CONFIG_SETTING_ALLOW_TOWN_ROADS                             :允许城镇建设道路： {STRING}
STR_CONFIG_SETTING_ALLOW_TOWN_ROADS_HELPTEXT                    :“打开”时允许成长时建设道路，“关闭”时禁止城镇自行建设道路
STR_CONFIG_SETTING_ALLOW_TOWN_LEVEL_CROSSINGS                   :允许城镇建设平交道: {STRING}
STR_CONFIG_SETTING_ALLOW_TOWN_LEVEL_CROSSINGS_HELPTEXT          :“打开”时允许城镇建设平交路口
STR_CONFIG_SETTING_NOISE_LEVEL                                  :允许城镇控制机场噪音： {STRING}
STR_CONFIG_SETTING_NOISE_LEVEL_HELPTEXT                         :“关闭”本选项时，每个城镇可以建设两个机场，“打开”时，可以建设的机场数目取决于城市对噪音的忍耐度，而这与城市人口、机场规模和距离有关
STR_CONFIG_SETTING_TOWN_FOUNDING                                :在游戏中建立城镇： {STRING}
STR_CONFIG_SETTING_TOWN_FOUNDING_HELPTEXT                       :“打开”本选项时，允许玩家在游戏中创建新城镇
STR_CONFIG_SETTING_TOWN_FOUNDING_FORBIDDEN                      :禁止
STR_CONFIG_SETTING_TOWN_FOUNDING_ALLOWED                        :允许
STR_CONFIG_SETTING_TOWN_FOUNDING_ALLOWED_CUSTOM_LAYOUT          :允许，自定义城镇布局

STR_CONFIG_SETTING_EXTRA_TREE_PLACEMENT                         :树木自动生长： {STRING}
STR_CONFIG_SETTING_EXTRA_TREE_PLACEMENT_HELPTEXT                :控制游戏中数目的随机生长，这将影响依赖树木的工业，比如木材厂
STR_CONFIG_SETTING_EXTRA_TREE_PLACEMENT_NONE                    :无 {RED}(损坏伐木场)
STR_CONFIG_SETTING_EXTRA_TREE_PLACEMENT_RAINFOREST              :仅在雨林中
STR_CONFIG_SETTING_EXTRA_TREE_PLACEMENT_ALL                     :任意地点

STR_CONFIG_SETTING_TOOLBAR_POS                                  :主工具栏位置：{STRING}
STR_CONFIG_SETTING_TOOLBAR_POS_HELPTEXT                         :主工具栏在屏幕上方的位置
STR_CONFIG_SETTING_STATUSBAR_POS                                :状态栏位置: {STRING}
STR_CONFIG_SETTING_STATUSBAR_POS_HELPTEXT                       :状态栏在屏幕下方的位置
STR_CONFIG_SETTING_SNAP_RADIUS                                  :窗口吸附范围：{STRING}
STR_CONFIG_SETTING_SNAP_RADIUS_HELPTEXT                         :移动一个窗口靠近临近的窗口触发自动吸附的距离
STR_CONFIG_SETTING_SNAP_RADIUS_VALUE                            :{COMMA} 像素
STR_CONFIG_SETTING_SNAP_RADIUS_DISABLED                         :关闭
STR_CONFIG_SETTING_SOFT_LIMIT                                   :窗口软性限制（非粘滞）： {STRING}
STR_CONFIG_SETTING_SOFT_LIMIT_HELPTEXT                          :设置为腾出位置显示新的窗口，在打开多少个窗口后自动关闭非锁定窗口
STR_CONFIG_SETTING_SOFT_LIMIT_VALUE                             :{COMMA}
STR_CONFIG_SETTING_SOFT_LIMIT_DISABLED                          :关闭
STR_CONFIG_SETTING_ZOOM_MIN                                     :最大放大倍数: {STRING}
STR_CONFIG_SETTING_ZOOM_MIN_HELPTEXT                            :画面的最大放大倍数，注意：提高放大倍数增加内存需求
STR_CONFIG_SETTING_ZOOM_MAX                                     :最大视角缩小倍数: {STRING}
STR_CONFIG_SETTING_ZOOM_MAX_HELPTEXT                            :画面的最大缩小倍数，过大的缩放级别在使用时会引起延迟
STR_CONFIG_SETTING_ZOOM_LVL_MIN                                 :4倍
STR_CONFIG_SETTING_ZOOM_LVL_IN_2X                               :2倍
STR_CONFIG_SETTING_ZOOM_LVL_NORMAL                              :普通
STR_CONFIG_SETTING_ZOOM_LVL_OUT_2X                              :2倍
STR_CONFIG_SETTING_ZOOM_LVL_OUT_4X                              :4倍
STR_CONFIG_SETTING_ZOOM_LVL_OUT_8X                              :8倍
STR_CONFIG_SETTING_TOWN_GROWTH                                  :城镇发展速度：{STRING}
STR_CONFIG_SETTING_TOWN_GROWTH_HELPTEXT                         :城市发展速度
STR_CONFIG_SETTING_TOWN_GROWTH_NONE                             :无
STR_CONFIG_SETTING_TOWN_GROWTH_SLOW                             :慢
STR_CONFIG_SETTING_TOWN_GROWTH_NORMAL                           :正常
STR_CONFIG_SETTING_TOWN_GROWTH_FAST                             :快
STR_CONFIG_SETTING_TOWN_GROWTH_VERY_FAST                        :非常快
STR_CONFIG_SETTING_LARGER_TOWNS                                 :随机生成城镇时，生成大都市的比例为: {STRING}
STR_CONFIG_SETTING_LARGER_TOWNS_HELPTEXT                        :随机生成城镇时，有可能生成大都市的数量，这些大都市起始人口较多、发展也较快。
STR_CONFIG_SETTING_LARGER_TOWNS_VALUE                           :1 / {COMMA}
STR_CONFIG_SETTING_LARGER_TOWNS_DISABLED                        :没有
STR_CONFIG_SETTING_CITY_SIZE_MULTIPLIER                         :初始城市规模因子：{STRING}
STR_CONFIG_SETTING_CITY_SIZE_MULTIPLIER_HELPTEXT                :游戏开局时，城市的平均规模相对于普通城镇的比值

STR_CONFIG_SETTING_LINKGRAPH_INTERVAL                           :每 {STRING}{NBSP}天刷新一次分配图
STR_CONFIG_SETTING_LINKGRAPH_INTERVAL_HELPTEXT                  :指定每次计算货物分配图之间的时间。由于每次重新计算只会处理一个货物分配图元件，因此本设定不代表“每若干日重新计算整个货物分配图”。{}如果此设定赋值越小，則系统需要使用更多处理器时间计算货物分配图。相反，如果此设定赋值越大，則货物被派往新路线所需的时间越长。
STR_CONFIG_SETTING_LINKGRAPH_TIME                               :容许系统用 {STRING}{NBSP}天时间刷新货物分配图
STR_CONFIG_SETTING_LINKGRAPH_TIME_HELPTEXT                      :当刷新货物分配图时，系统会创建一条线程。此处设定的数值即该线程的持续时间。{}赋值越小，线程越有可能在应当停止的时候还未完成，游戏会暂停运作至线程完成工作。相反，赋值越大，则货物分配功能需要较长时间反映线路网变动的影晌。
STR_CONFIG_SETTING_DISTRIBUTION_MANUAL                          :手动
STR_CONFIG_SETTING_DISTRIBUTION_ASYMMETRIC                      :不对称
STR_CONFIG_SETTING_DISTRIBUTION_SYMMETRIC                       :对称
STR_CONFIG_SETTING_DISTRIBUTION_PAX                             :乗客分配方式：{STRING}
STR_CONFIG_SETTING_DISTRIBUTION_PAX_HELPTEXT                    :假设有交通路线连接甲、乙两站。“对称”指甲站往乙站的乗客数量與乙站往甲站的乗客数量大致相同。“不对称”指任何一站往另一站的乗客数量皆由系统随意决定。“手动”指系统不会自动分配乗客的目的地。
STR_CONFIG_SETTING_DISTRIBUTION_MAIL                            :邮件分配方式：{STRING}
STR_CONFIG_SETTING_DISTRIBUTION_MAIL_HELPTEXT                   :假设有交通路线连接甲、乙两站。“对称”指甲站往乙站的邮件数量與乙站往甲站的邮件数量大致相同。“不对称”指任何一站往另一站的邮件数量皆由系统随意决定。“手动”指系统不会自动分配邮件的目的地。
STR_CONFIG_SETTING_DISTRIBUTION_ARMOURED                        :装甲货物分配方式：{STRING}
STR_CONFIG_SETTING_DISTRIBUTION_ARMOURED_HELPTEXT               :“装甲货物”包括温带场景的“贵重品”、寒带场景的“金块”及沙漠场景的“钻石”。使用 NewGRF 可能会改变以上设置。{} 假设有交通路线连接甲、乙两站。“对称”指甲站往乙站的货物数量与乙站往甲站的装甲货物数量大致相同。“不对称”指任何一站往另一站的装甲货物数量皆由系统随意决定。“手动”指系统不会自动分配装甲货物的目的地。{} 建议在温带及沙漠场景使用“对称”，因为银行之间会相互发送贵重品或钻石；在寒带则应使用“不对称”，因为银行不会把金块送回金矿。
STR_CONFIG_SETTING_DISTRIBUTION_DEFAULT                         :其他货物分配方式：{STRING}
STR_CONFIG_SETTING_DISTRIBUTION_DEFAULT_HELPTEXT                :如为此设置赋值“不对称”，则任何一站往另一站的货物数量皆由系统随意决定。如为此设置赋值“手动”，则系统不会依据交通路线分配货物的目的地。
STR_CONFIG_SETTING_LINKGRAPH_ACCURACY                           :分配精确度：{STRING}
STR_CONFIG_SETTING_LINKGRAPH_ACCURACY_HELPTEXT                  :此设定赋值越大，則运算连结图所需的处理器时间越长，您可能会因此见到游戏运行延迟。如果此设定赋值越小，则货物分配的准确度越低，而您可能会发现部份货物沒有被送往您预期它们会到达的目的地。
STR_CONFIG_SETTING_DEMAND_DISTANCE                              :距离对需求的影晌：{STRING}
STR_CONFIG_SETTING_DEMAND_DISTANCE_HELPTEXT                     :如果此设定赋值大于0，则始发站与另一站的距离会影晌该路线获分派货物的数量。目的站距离越远，获分派的货物越少。此设定的赋值越大，越多货物会被派往较接近的站。
STR_CONFIG_SETTING_DEMAND_SIZE                                  :在对称模式下产生的返程货物比例： {STRING}
STR_CONFIG_SETTING_DEMAND_SIZE_HELPTEXT                         :如果把此设定赋一个少于100%的值，则到达某站的货物不会全部被送回始发站。{}如果此设定被赋值为0%，則“对称”模式的表现跟“不对称”模式完全一样
STR_CONFIG_SETTING_SHORT_PATH_SATURATION                        :如果最短路径的饱和度超过{STRING}，把货物改派往容量较大的路径
STR_CONFIG_SETTING_SHORT_PATH_SATURATION_HELPTEXT               :货物分配功能在派送货物时，会优先使用最短路径，当它饱和后改用第二短的路径，如此类推。当所有路径皆饱和但仍未满足需求，系统會由容量较大的路径开始继续加载货物。{}由于路径饱和度难以准确估算，此设定容许您定义一值，使短路径达到该饱和度后，系统便开始加载容量较大的路径。{}如果此设定的值少於100%，就算系统高估路径容量，也不會使过多的货物滞留在站台上。

STR_CONFIG_SETTING_LOCALISATION_UNITS_VELOCITY                  :速度单位：{STRING}
STR_CONFIG_SETTING_LOCALISATION_UNITS_VELOCITY_HELPTEXT         :在界面上以所选择的单位表示速度
STR_CONFIG_SETTING_LOCALISATION_UNITS_VELOCITY_IMPERIAL         :英制（英里/小时）
STR_CONFIG_SETTING_LOCALISATION_UNITS_VELOCITY_METRIC           :公制（千米/小时）
STR_CONFIG_SETTING_LOCALISATION_UNITS_VELOCITY_SI               :国际单位制（米/秒）

STR_CONFIG_SETTING_LOCALISATION_UNITS_POWER                     :运输工具功率单位：{STRING}
STR_CONFIG_SETTING_LOCALISATION_UNITS_POWER_HELPTEXT            :在界面上以所选择的单位表示运输工具的功率
STR_CONFIG_SETTING_LOCALISATION_UNITS_POWER_IMPERIAL            :英制（马力）
STR_CONFIG_SETTING_LOCALISATION_UNITS_POWER_METRIC              :公制（马力）
STR_CONFIG_SETTING_LOCALISATION_UNITS_POWER_SI                  :国际单位制（千瓦）

STR_CONFIG_SETTING_LOCALISATION_UNITS_WEIGHT                    :重量单位：{STRING}
STR_CONFIG_SETTING_LOCALISATION_UNITS_WEIGHT_HELPTEXT           :在界面上以所选择的单位表示重量
STR_CONFIG_SETTING_LOCALISATION_UNITS_WEIGHT_IMPERIAL           :英制（英吨）
STR_CONFIG_SETTING_LOCALISATION_UNITS_WEIGHT_METRIC             :公制（吨）
STR_CONFIG_SETTING_LOCALISATION_UNITS_WEIGHT_SI                 :国际单位制（千克）

STR_CONFIG_SETTING_LOCALISATION_UNITS_VOLUME                    :体积单位：{STRING}
STR_CONFIG_SETTING_LOCALISATION_UNITS_VOLUME_HELPTEXT           :在界面上以所选择的单位表示体积
STR_CONFIG_SETTING_LOCALISATION_UNITS_VOLUME_IMPERIAL           :英制（加仑）
STR_CONFIG_SETTING_LOCALISATION_UNITS_VOLUME_METRIC             :公制（升）
STR_CONFIG_SETTING_LOCALISATION_UNITS_VOLUME_SI                 :国际单位制（立方米）

STR_CONFIG_SETTING_LOCALISATION_UNITS_FORCE                     :牵引力单位：{STRING}
STR_CONFIG_SETTING_LOCALISATION_UNITS_FORCE_HELPTEXT            :在界面上以所选择的单位表示牵引力
STR_CONFIG_SETTING_LOCALISATION_UNITS_FORCE_IMPERIAL            :英制（磅力）
STR_CONFIG_SETTING_LOCALISATION_UNITS_FORCE_METRIC              :公制（千克力）
STR_CONFIG_SETTING_LOCALISATION_UNITS_FORCE_SI                  :国际单位制（千牛顿）

STR_CONFIG_SETTING_LOCALISATION_UNITS_HEIGHT                    :高度单位：{STRING}
STR_CONFIG_SETTING_LOCALISATION_UNITS_HEIGHT_HELPTEXT           :在界面上以所选择的单位表示高度
STR_CONFIG_SETTING_LOCALISATION_UNITS_HEIGHT_IMPERIAL           :英制（呎）
STR_CONFIG_SETTING_LOCALISATION_UNITS_HEIGHT_METRIC             :公制（米）
STR_CONFIG_SETTING_LOCALISATION_UNITS_HEIGHT_SI                 :国际单位制（米）

STR_CONFIG_SETTING_LOCALISATION                                 :{ORANGE}本地化
STR_CONFIG_SETTING_GRAPHICS                                     :{ORANGE}图形
STR_CONFIG_SETTING_SOUND                                        :{ORANGE}音效
STR_CONFIG_SETTING_INTERFACE                                    :{ORANGE}界面
STR_CONFIG_SETTING_INTERFACE_GENERAL                            :{ORANGE}通用
STR_CONFIG_SETTING_INTERFACE_VIEWPORTS                          :{ORANGE}视点
STR_CONFIG_SETTING_INTERFACE_CONSTRUCTION                       :{ORANGE}建设
STR_CONFIG_SETTING_ADVISORS                                     :{ORANGE}消息/新闻
STR_CONFIG_SETTING_COMPANY                                      :{ORANGE}公司
STR_CONFIG_SETTING_ACCOUNTING                                   :{ORANGE}财务管理
STR_CONFIG_SETTING_VEHICLES                                     :{ORANGE}车辆
STR_CONFIG_SETTING_VEHICLES_PHYSICS                             :{ORANGE}物理
STR_CONFIG_SETTING_VEHICLES_ROUTING                             :{ORANGE}经由
STR_CONFIG_SETTING_LIMITATIONS                                  :{ORANGE}限制
STR_CONFIG_SETTING_ACCIDENTS                                    :{ORANGE}灾难/事故
STR_CONFIG_SETTING_GENWORLD                                     :{ORANGE}生成地图
STR_CONFIG_SETTING_ENVIRONMENT                                  :{ORANGE}环境
STR_CONFIG_SETTING_ENVIRONMENT_AUTHORITIES                      :{ORANGE}政府监管
STR_CONFIG_SETTING_ENVIRONMENT_TOWNS                            :{ORANGE}城镇
STR_CONFIG_SETTING_ENVIRONMENT_INDUSTRIES                       :{ORANGE}工业设施
STR_CONFIG_SETTING_ENVIRONMENT_CARGODIST                        :{ORANGE}货物分配
STR_CONFIG_SETTING_AI                                           :{ORANGE}竞争
STR_CONFIG_SETTING_AI_NPC                                       :{ORANGE}电脑玩家

STR_CONFIG_SETTING_PATHFINDER_NPF                               :NPF
STR_CONFIG_SETTING_PATHFINDER_YAPF_RECOMMENDED                  :YAPF {BLUE}(推荐)

STR_CONFIG_SETTING_PATHFINDER_FOR_TRAINS                        :火车寻路： {STRING}
STR_CONFIG_SETTING_PATHFINDER_FOR_TRAINS_HELPTEXT               :列车寻路方式
STR_CONFIG_SETTING_PATHFINDER_FOR_ROAD_VEHICLES                 :汽车寻路： {STRING}
STR_CONFIG_SETTING_PATHFINDER_FOR_ROAD_VEHICLES_HELPTEXT        :汽车寻路方式
STR_CONFIG_SETTING_PATHFINDER_FOR_SHIPS                         :船只寻路： {STRING}
STR_CONFIG_SETTING_PATHFINDER_FOR_SHIPS_HELPTEXT                :船只寻路方式
STR_CONFIG_SETTING_REVERSE_AT_SIGNALS                           :遇到红灯时自动掉头 {STRING}
STR_CONFIG_SETTING_REVERSE_AT_SIGNALS_HELPTEXT                  :当列车在信号灯前长时间等待时，允许掉头

STR_CONFIG_SETTING_QUERY_CAPTION                                :{WHITE}改变设置值

# Config errors
STR_CONFIG_ERROR                                                :{WHITE}配置文件错误...
STR_CONFIG_ERROR_ARRAY                                          :{WHITE}... 函数错误 '{STRING}'
STR_CONFIG_ERROR_INVALID_VALUE                                  :{WHITE}...对 '{STRING}'设置了错误值'{STRING}'
STR_CONFIG_ERROR_TRAILING_CHARACTERS                            :{WHITE}... 有多余字符在设定的结尾处'{STRING}'
STR_CONFIG_ERROR_DUPLICATE_GRFID                                :{WHITE}... 忽略 NewGRF '{STRING}': 重复的 GRF ID '{STRING}'
STR_CONFIG_ERROR_INVALID_GRF                                    :{WHITE}... 忽略了无效的 NewGRF '{STRING}': {STRING}
STR_CONFIG_ERROR_INVALID_GRF_NOT_FOUND                          :未找到
STR_CONFIG_ERROR_INVALID_GRF_UNSAFE                             :静态使用时不安全
STR_CONFIG_ERROR_INVALID_GRF_SYSTEM                             :系统NewGRF
STR_CONFIG_ERROR_INVALID_GRF_INCOMPATIBLE                       :与当前版本OpenTTD不兼容
STR_CONFIG_ERROR_INVALID_GRF_UNKNOWN                            :未知
STR_CONFIG_ERROR_INVALID_SAVEGAME_COMPRESSION_LEVEL             :{WHITE}... 压缩等级 '{STRING}' 无效
STR_CONFIG_ERROR_INVALID_SAVEGAME_COMPRESSION_ALGORITHM         :{WHITE}...存档格式 '{STRING}' 不适用. 请转换成 '{STRING}'
STR_CONFIG_ERROR_INVALID_BASE_GRAPHICS_NOT_FOUND                :{WHITE}... 禁用基础图形设置 '{STRING}': 未找到
STR_CONFIG_ERROR_INVALID_BASE_SOUNDS_NOT_FOUND                  :{WHITE}... 禁用基础意义设置 '{STRING}': 未找到
STR_CONFIG_ERROR_INVALID_BASE_MUSIC_NOT_FOUND                   :{WHITE}... 禁用基础音乐设置 '{STRING}': 未找到
STR_CONFIG_ERROR_OUT_OF_MEMORY                                  :{WHITE}内存溢出
STR_CONFIG_ERROR_SPRITECACHE_TOO_BIG                            :{WHITE}无法编配{BYTES}作为sprite快取。sprite快取的大小已降至{BYTES}。OpenTTD的效能将受到影晌。请尝试停用32bpp图形及／或减少放大倍数，以减低內存要求

# Intro window
STR_INTRO_CAPTION                                               :{WHITE}OpenTTD {REV}

STR_INTRO_NEW_GAME                                              :{BLACK}新游戏
STR_INTRO_LOAD_GAME                                             :{BLACK}读取存档
STR_INTRO_PLAY_SCENARIO                                         :{BLACK}以场景开始游戏
STR_INTRO_PLAY_HEIGHTMAP                                        :{BLACK}以高度图开始游戏
STR_INTRO_SCENARIO_EDITOR                                       :{BLACK}场景编辑器
STR_INTRO_MULTIPLAYER                                           :{BLACK}联机游戏

STR_INTRO_GAME_OPTIONS                                          :{BLACK}游戏选项
STR_INTRO_HIGHSCORE                                             :{BLACK}高分榜
STR_INTRO_CONFIG_SETTINGS_TREE                                  :{BLACK}设置
STR_INTRO_NEWGRF_SETTINGS                                       :{BLACK}NewGRF 设置
STR_INTRO_ONLINE_CONTENT                                        :{BLACK}在线查找扩展包
STR_INTRO_SCRIPT_SETTINGS                                       :{BLACK}AI / 脚本 设定
STR_INTRO_QUIT                                                  :{BLACK}退出

STR_INTRO_TOOLTIP_NEW_GAME                                      :{BLACK}开始新游戏. 单击的同时按住Ctrl以跳过地图设置界面
STR_INTRO_TOOLTIP_LOAD_GAME                                     :{BLACK}读取游戏存档
STR_INTRO_TOOLTIP_PLAY_HEIGHTMAP                                :{BLACK}以高度图决定的地形开始一个新游戏
STR_INTRO_TOOLTIP_PLAY_SCENARIO                                 :{BLACK}使用自定义场景开始游戏
STR_INTRO_TOOLTIP_SCENARIO_EDITOR                               :{BLACK}创建自定义的游戏场景
STR_INTRO_TOOLTIP_MULTIPLAYER                                   :{BLACK}开始联机游戏

STR_INTRO_TOOLTIP_TEMPERATE                                     :{BLACK}选择“温带”景观风格
STR_INTRO_TOOLTIP_SUB_ARCTIC_LANDSCAPE                          :{BLACK}选择“寒带”景观风格
STR_INTRO_TOOLTIP_SUB_TROPICAL_LANDSCAPE                        :{BLACK}选择“沙漠”景观风格
STR_INTRO_TOOLTIP_TOYLAND_LANDSCAPE                             :{BLACK}选择 “玩具”景观风格

STR_INTRO_TOOLTIP_GAME_OPTIONS                                  :{BLACK}显示游戏选项
STR_INTRO_TOOLTIP_HIGHSCORE                                     :{BLACK}显示高分榜
STR_INTRO_TOOLTIP_CONFIG_SETTINGS_TREE                          :{BLACK}显示设置
STR_INTRO_TOOLTIP_NEWGRF_SETTINGS                               :{BLACK}显示GRF设定
STR_INTRO_TOOLTIP_ONLINE_CONTENT                                :{BLACK}连接服务器并查找扩展包
STR_INTRO_TOOLTIP_SCRIPT_SETTINGS                               :{BLACK}查看AI和脚本设定
STR_INTRO_TOOLTIP_QUIT                                          :{BLACK}退出 'OpenTTD'

STR_INTRO_TRANSLATION                                           :{BLACK}中文语言版本缺失了 {NUM} 条翻译。 请注册成为翻译人员，以帮助OpenTTD发展。{}详见readme.txt。

# Quit window
STR_QUIT_CAPTION                                                :{WHITE}退出
STR_QUIT_ARE_YOU_SURE_YOU_WANT_TO_EXIT_OPENTTD                  :{YELLOW}你确定要放弃当前游戏并{}退出到 {STRING} 吗？
STR_QUIT_YES                                                    :{BLACK}是
STR_QUIT_NO                                                     :{BLACK}否

# Supported OSes
STR_OSNAME_WINDOWS                                              :Windows
STR_OSNAME_UNIX                                                 :Unix
STR_OSNAME_OSX                                                  :OS{NBSP}X
STR_OSNAME_HAIKU                                                :Haiku
STR_OSNAME_OS2                                                  :OS/2
STR_OSNAME_SUNOS                                                :SunOS

# Abandon game
STR_ABANDON_GAME_CAPTION                                        :{WHITE}放弃游戏
STR_ABANDON_GAME_QUERY                                          :{YELLOW}你确定要放弃当前的游戏吗？
STR_ABANDON_SCENARIO_QUERY                                      :{YELLOW}你确定要退出当前场景吗？

# Cheat window
STR_CHEATS                                                      :{WHITE}作弊
STR_CHEATS_TOOLTIP                                              :{BLACK}标志您是否用过此作弊选项的单选框
STR_CHEATS_WARNING                                              :{BLACK}注意！作弊是不光彩的！所有作弊都将被记录下来！
STR_CHEAT_MONEY                                                 :{LTBLUE}增加 {CURRENCY_LONG} 现金
STR_CHEAT_CHANGE_COMPANY                                        :{LTBLUE}作为{ORANGE}{COMMA}进行游戏
STR_CHEAT_EXTRA_DYNAMITE                                        :{LTBLUE}神奇推土机 (清除工业设施和其他不可移除物)： {ORANGE}{STRING}
STR_CHEAT_CROSSINGTUNNELS                                       :{LTBLUE}隧道可以相交：{ORANGE}{STRING}
STR_CHEAT_NO_JETCRASH                                           :{LTBLUE}喷气式飞机不会(经常)在小机场坠毁：{ORANGE}{STRING}
STR_CHEAT_EDIT_MAX_HL                                           :{LTBLUE}修改最高地面高度：{ORANGE}{NUM}
STR_CHEAT_EDIT_MAX_HL_QUERY_CAPT                                :{WHITE}修改地图上山丘的最高高度
STR_CHEAT_SWITCH_CLIMATE_TEMPERATE_LANDSCAPE                    :温带景观
STR_CHEAT_SWITCH_CLIMATE_SUB_ARCTIC_LANDSCAPE                   :寒带景观
STR_CHEAT_SWITCH_CLIMATE_SUB_TROPICAL_LANDSCAPE                 :沙漠景观
STR_CHEAT_SWITCH_CLIMATE_TOYLAND_LANDSCAPE                      :奇幻景观
STR_CHEAT_CHANGE_DATE                                           :{LTBLUE}改变日期：{ORANGE}{DATE_SHORT}
STR_CHEAT_CHANGE_DATE_QUERY_CAPT                                :{WHITE}改变当前年份
STR_CHEAT_SETUP_PROD                                            :{LTBLUE}开启可调整产量模式：{ORANGE}{STRING}

# Livery window

STR_LIVERY_GENERAL_TOOLTIP                                      :{BLACK}显示总体配色方案
STR_LIVERY_TRAIN_TOOLTIP                                        :{BLACK}显示列车配色方案
STR_LIVERY_ROAD_VEHICLE_TOOLTIP                                 :{BLACK}显示汽车配色方案
STR_LIVERY_SHIP_TOOLTIP                                         :{BLACK}显示船只配色方案
STR_LIVERY_AIRCRAFT_TOOLTIP                                     :{BLACK}显示飞机配色方案
STR_LIVERY_PRIMARY_TOOLTIP                                      :{BLACK}为选定的配色方案指定主色调
STR_LIVERY_SECONDARY_TOOLTIP                                    :{BLACK}为选定的配色方案指定副色调
STR_LIVERY_PANEL_TOOLTIP                                        :{BLACK}选择一个或多个(CTRL+单击){}要更改的配色方案{}点击方块可以切换不同的方案

STR_LIVERY_DEFAULT                                              :标准外观
STR_LIVERY_STEAM                                                :蒸汽机车
STR_LIVERY_DIESEL                                               :内燃机车
STR_LIVERY_ELECTRIC                                             :电力机车
STR_LIVERY_MONORAIL                                             :单轨机车
STR_LIVERY_MAGLEV                                               :磁悬浮机车
STR_LIVERY_DMU                                                  :DMU 机车
STR_LIVERY_EMU                                                  :EMU 机车
STR_LIVERY_PASSENGER_WAGON_STEAM                                :客运机车（蒸汽）
STR_LIVERY_PASSENGER_WAGON_DIESEL                               :客运机车（内燃机）
STR_LIVERY_PASSENGER_WAGON_ELECTRIC                             :客运机车（电力）
STR_LIVERY_PASSENGER_WAGON_MONORAIL                             :客运机车（单轨）
STR_LIVERY_PASSENGER_WAGON_MAGLEV                               :客运机车（磁悬浮）
STR_LIVERY_FREIGHT_WAGON                                        :货运车厢
STR_LIVERY_BUS                                                  :巴士
STR_LIVERY_TRUCK                                                :卡车
STR_LIVERY_PASSENGER_SHIP                                       :旅客轮渡
STR_LIVERY_FREIGHT_SHIP                                         :货运轮船
STR_LIVERY_HELICOPTER                                           :直升机
STR_LIVERY_SMALL_PLANE                                          :小型飞机
STR_LIVERY_LARGE_PLANE                                          :大型飞机
STR_LIVERY_PASSENGER_TRAM                                       :客运电车
STR_LIVERY_FREIGHT_TRAM                                         :货运电车

# Face selection window
STR_FACE_CAPTION                                                :{WHITE}选择头像
STR_FACE_CANCEL_TOOLTIP                                         :{BLACK}放弃新的头像
STR_FACE_OK_TOOLTIP                                             :{BLACK}使用新的头像
STR_FACE_RANDOM                                                 :{BLACK}随机种子

STR_FACE_MALE_BUTTON                                            :{BLACK}男性
STR_FACE_MALE_TOOLTIP                                           :{BLACK}选择男性的头像
STR_FACE_FEMALE_BUTTON                                          :{BLACK}女性
STR_FACE_FEMALE_TOOLTIP                                         :{BLACK}选择女性的头像
STR_FACE_NEW_FACE_BUTTON                                        :{BLACK}换一个！
STR_FACE_NEW_FACE_TOOLTIP                                       :{BLACK}生成一个随机的头像
STR_FACE_ADVANCED                                               :{BLACK}高级
STR_FACE_ADVANCED_TOOLTIP                                       :{BLACK}切换到高级头像选单
STR_FACE_SIMPLE                                                 :{BLACK}简易
STR_FACE_SIMPLE_TOOLTIP                                         :{BLACK}切换到简易头像选单
STR_FACE_LOAD                                                   :{BLACK}载入头像
STR_FACE_LOAD_TOOLTIP                                           :{BLACK}载入预存喜好的头像
STR_FACE_LOAD_DONE                                              :{WHITE}你喜好的头像已经从 OpenTTD 配置文件中读取
STR_FACE_FACECODE                                               :{BLACK}头像种子
STR_FACE_FACECODE_TOOLTIP                                       :{BLACK}查看或设置头像编号
STR_FACE_FACECODE_CAPTION                                       :{WHITE}头像编号
STR_FACE_FACECODE_SET                                           :{WHITE}新编号已经启用
STR_FACE_FACECODE_ERR                                           :{WHITE}编号必须在 0 ~ 4,294,967,295 范围内!
STR_FACE_SAVE                                                   :{BLACK}储存头像
STR_FACE_SAVE_TOOLTIP                                           :{BLACK}储存喜好的头像
STR_FACE_SAVE_DONE                                              :{WHITE}该头像将作为你的喜好储存至 OpenTTD 配置文件中
STR_FACE_EUROPEAN                                               :{BLACK}欧洲人
STR_FACE_SELECT_EUROPEAN                                        :{BLACK}使用欧洲人面孔
STR_FACE_AFRICAN                                                :{BLACK}非洲人
STR_FACE_SELECT_AFRICAN                                         :{BLACK}使用非洲人面孔
STR_FACE_YES                                                    :是
STR_FACE_NO                                                     :否
STR_FACE_MOUSTACHE_EARRING_TOOLTIP                              :{BLACK}是否有 胡子或耳环
STR_FACE_HAIR                                                   :发型
STR_FACE_HAIR_TOOLTIP                                           :{BLACK}选择发型
STR_FACE_EYEBROWS                                               :眉毛
STR_FACE_EYEBROWS_TOOLTIP                                       :{BLACK}选择眉毛
STR_FACE_EYECOLOUR                                              :眼睛
STR_FACE_EYECOLOUR_TOOLTIP                                      :{BLACK}选择眼睛颜色
STR_FACE_GLASSES                                                :眼镜
STR_FACE_GLASSES_TOOLTIP                                        :{BLACK}是否有 眼镜
STR_FACE_GLASSES_TOOLTIP_2                                      :{BLACK}选择眼镜
STR_FACE_NOSE                                                   :鼻子
STR_FACE_NOSE_TOOLTIP                                           :{BLACK}选择鼻子
STR_FACE_LIPS                                                   :嘴唇
STR_FACE_MOUSTACHE                                              :胡子
STR_FACE_LIPS_MOUSTACHE_TOOLTIP                                 :{BLACK}选择嘴唇或是胡子
STR_FACE_CHIN                                                   :下巴
STR_FACE_CHIN_TOOLTIP                                           :{BLACK}选择下巴
STR_FACE_JACKET                                                 :外衣
STR_FACE_JACKET_TOOLTIP                                         :{BLACK}选择外衣
STR_FACE_COLLAR                                                 :领口
STR_FACE_COLLAR_TOOLTIP                                         :{BLACK}选择领口
STR_FACE_TIE                                                    :领带
STR_FACE_EARRING                                                :耳环
STR_FACE_TIE_EARRING_TOOLTIP                                    :{BLACK}选择领带或是耳环

# Network server list
STR_NETWORK_SERVER_LIST_CAPTION                                 :{WHITE}联机游戏
STR_NETWORK_SERVER_LIST_ADVERTISED                              :{BLACK}发布到互联网
STR_NETWORK_SERVER_LIST_ADVERTISED_TOOLTIP                      :{BLACK}选择是否将游戏发布到官方服务器列表。发布的话，可以让互联网上的玩家找到你的服务器并加入游戏，否则进行局域网内的游戏。
STR_NETWORK_SERVER_LIST_ADVERTISED_NO                           :否
STR_NETWORK_SERVER_LIST_ADVERTISED_YES                          :是
STR_NETWORK_SERVER_LIST_PLAYER_NAME                             :{BLACK}玩家名称：
STR_NETWORK_SERVER_LIST_ENTER_NAME_TOOLTIP                      :{BLACK}其他玩家将通过该名字来认识您

STR_NETWORK_SERVER_LIST_GAME_NAME                               :{BLACK}名称
STR_NETWORK_SERVER_LIST_GAME_NAME_TOOLTIP                       :{BLACK}游戏名称
STR_NETWORK_SERVER_LIST_GENERAL_ONLINE                          :{BLACK}{COMMA}/{COMMA} - {COMMA}/{COMMA}
STR_NETWORK_SERVER_LIST_CLIENTS_CAPTION                         :{BLACK}客户端
STR_NETWORK_SERVER_LIST_CLIENTS_CAPTION_TOOLTIP                 :{BLACK}在线客户端 / 最多 - 在线公司 / 最多
STR_NETWORK_SERVER_LIST_MAP_SIZE_SHORT                          :{BLACK}{COMMA}x{COMMA}
STR_NETWORK_SERVER_LIST_MAP_SIZE_CAPTION                        :{BLACK}地图尺寸
STR_NETWORK_SERVER_LIST_MAP_SIZE_CAPTION_TOOLTIP                :{BLACK}游戏地图大小{}点击可以按地图大小排列
STR_NETWORK_SERVER_LIST_DATE_CAPTION                            :{BLACK}日期
STR_NETWORK_SERVER_LIST_DATE_CAPTION_TOOLTIP                    :{BLACK}当前日期
STR_NETWORK_SERVER_LIST_YEARS_CAPTION                           :{BLACK}年
STR_NETWORK_SERVER_LIST_YEARS_CAPTION_TOOLTIP                   :{BLACK}年数{}游戏正在运行的
STR_NETWORK_SERVER_LIST_INFO_ICONS_TOOLTIP                      :{BLACK}语言，服务器版本和其他信息

STR_NETWORK_SERVER_LIST_CLICK_GAME_TO_SELECT                    :{BLACK}点击列表中的服务器可以选定它
STR_NETWORK_SERVER_LIST_LAST_JOINED_SERVER                      :{BLACK}上一次加入的服务器:
STR_NETWORK_SERVER_LIST_CLICK_TO_SELECT_LAST                    :{BLACK}点击选择您上次加入的服务器

STR_NETWORK_SERVER_LIST_GAME_INFO                               :{SILVER}游戏信息
STR_NETWORK_SERVER_LIST_CLIENTS                                 :{SILVER}客 户 端: {WHITE}{COMMA} / {COMMA} - {COMMA} / {COMMA}
STR_NETWORK_SERVER_LIST_LANGUAGE                                :{SILVER}语　　言： {WHITE}{STRING}
STR_NETWORK_SERVER_LIST_LANDSCAPE                               :{SILVER}场景类型: {WHITE}{STRING}
STR_NETWORK_SERVER_LIST_MAP_SIZE                                :{SILVER}地图尺寸: {WHITE}{COMMA}×{COMMA}
STR_NETWORK_SERVER_LIST_SERVER_VERSION                          :{SILVER}服务器版本: {WHITE}{STRING}
STR_NETWORK_SERVER_LIST_SERVER_ADDRESS                          :{SILVER}该服IP: {WHITE}{STRING}
STR_NETWORK_SERVER_LIST_START_DATE                              :{SILVER}开始日期: {WHITE}{DATE_SHORT}
STR_NETWORK_SERVER_LIST_CURRENT_DATE                            :{SILVER}当前日期: {WHITE}{DATE_SHORT}
STR_NETWORK_SERVER_LIST_PASSWORD                                :{SILVER}有密码保护！
STR_NETWORK_SERVER_LIST_SERVER_OFFLINE                          :{SILVER}服务器离线
STR_NETWORK_SERVER_LIST_SERVER_FULL                             :{SILVER}服务器满员
STR_NETWORK_SERVER_LIST_VERSION_MISMATCH                        :{SILVER}版本不匹配
STR_NETWORK_SERVER_LIST_GRF_MISMATCH                            :{SILVER}NEWGRF 不匹配

STR_NETWORK_SERVER_LIST_JOIN_GAME                               :{BLACK}加入游戏
STR_NETWORK_SERVER_LIST_REFRESH                                 :{BLACK}刷新服务器
STR_NETWORK_SERVER_LIST_REFRESH_TOOLTIP                         :{BLACK}刷新服务器信息

STR_NETWORK_SERVER_LIST_FIND_SERVER                             :{BLACK}搜索服务器
STR_NETWORK_SERVER_LIST_FIND_SERVER_TOOLTIP                     :{BLACK}在网络上搜索服务器
STR_NETWORK_SERVER_LIST_ADD_SERVER                              :{BLACK}添加服务器
STR_NETWORK_SERVER_LIST_ADD_SERVER_TOOLTIP                      :{BLACK}添加一个永远显示在列表中的服务器
STR_NETWORK_SERVER_LIST_START_SERVER                            :{BLACK}启动服务器
STR_NETWORK_SERVER_LIST_START_SERVER_TOOLTIP                    :{BLACK}启动本机作为服务器

STR_NETWORK_SERVER_LIST_PLAYER_NAME_OSKTITLE                    :{BLACK}输入姓名
STR_NETWORK_SERVER_LIST_ENTER_IP                                :{BLACK}输入服务器地址

# Start new multiplayer server
STR_NETWORK_START_SERVER_CAPTION                                :{WHITE}开始新的联机游戏

STR_NETWORK_START_SERVER_NEW_GAME_NAME                          :{BLACK}游戏名称：
STR_NETWORK_START_SERVER_NEW_GAME_NAME_TOOLTIP                  :{BLACK}游戏名称将显示在其他玩家的联机游戏界面中
STR_NETWORK_START_SERVER_SET_PASSWORD                           :{BLACK}设置密码：
STR_NETWORK_START_SERVER_PASSWORD_TOOLTIP                       :{BLACK}如果不希望你的游戏被外人加入，请设置一个密码

STR_NETWORK_START_SERVER_UNADVERTISED                           :否
STR_NETWORK_START_SERVER_ADVERTISED                             :是
STR_NETWORK_START_SERVER_CLIENTS_SELECT                         :{BLACK}{NUM} 客户端
STR_NETWORK_START_SERVER_NUMBER_OF_CLIENTS                      :{BLACK}玩家数目：
STR_NETWORK_START_SERVER_NUMBER_OF_CLIENTS_TOOLTIP              :{BLACK}选择可以参加的玩家上限（达不到此数量仍然可以开始游戏）
STR_NETWORK_START_SERVER_COMPANIES_SELECT                       :{BLACK}{NUM} 公司
STR_NETWORK_START_SERVER_NUMBER_OF_COMPANIES                    :{BLACK}公司数量：
STR_NETWORK_START_SERVER_NUMBER_OF_COMPANIES_TOOLTIP            :{BLACK}限制服务器上可以创建的公司数量
STR_NETWORK_START_SERVER_SPECTATORS_SELECT                      :{BLACK}{NUM} 观众
STR_NETWORK_START_SERVER_NUMBER_OF_SPECTATORS                   :{BLACK}旁观人数：
STR_NETWORK_START_SERVER_NUMBER_OF_SPECTATORS_TOOLTIP           :{BLACK}限制服务器上旁观者的数量
STR_NETWORK_START_SERVER_LANGUAGE_SPOKEN                        :{BLACK}语言选项：
STR_NETWORK_START_SERVER_LANGUAGE_TOOLTIP                       :{BLACK}其他玩家可以知道服务器的官方语言

STR_NETWORK_START_SERVER_NEW_GAME_NAME_OSKTITLE                 :{BLACK}为您的联机游戏取名

# Network game languages
############ Leave those lines in this order!!
STR_NETWORK_LANG_ANY                                            :任意
STR_NETWORK_LANG_ENGLISH                                        :英语
STR_NETWORK_LANG_GERMAN                                         :德语
STR_NETWORK_LANG_FRENCH                                         :法语
STR_NETWORK_LANG_BRAZILIAN                                      :巴西语
STR_NETWORK_LANG_BULGARIAN                                      :保加利亚语
STR_NETWORK_LANG_CHINESE                                        :中文
STR_NETWORK_LANG_CZECH                                          :捷克语
STR_NETWORK_LANG_DANISH                                         :丹麦语
STR_NETWORK_LANG_DUTCH                                          :荷兰语
STR_NETWORK_LANG_ESPERANTO                                      :世界语
STR_NETWORK_LANG_FINNISH                                        :芬兰语
STR_NETWORK_LANG_HUNGARIAN                                      :匈牙利语
STR_NETWORK_LANG_ICELANDIC                                      :冰岛语
STR_NETWORK_LANG_ITALIAN                                        :意大利语
STR_NETWORK_LANG_JAPANESE                                       :日语
STR_NETWORK_LANG_KOREAN                                         :韩文
STR_NETWORK_LANG_LITHUANIAN                                     :立陶宛语
STR_NETWORK_LANG_NORWEGIAN                                      :挪威语
STR_NETWORK_LANG_POLISH                                         :波兰语
STR_NETWORK_LANG_PORTUGUESE                                     :葡萄牙语
STR_NETWORK_LANG_ROMANIAN                                       :罗马尼亚语
STR_NETWORK_LANG_RUSSIAN                                        :俄语
STR_NETWORK_LANG_SLOVAK                                         :斯洛伐克语
STR_NETWORK_LANG_SLOVENIAN                                      :斯洛文尼亚语
STR_NETWORK_LANG_SPANISH                                        :西班牙语
STR_NETWORK_LANG_SWEDISH                                        :瑞典语
STR_NETWORK_LANG_TURKISH                                        :土耳其语
STR_NETWORK_LANG_UKRAINIAN                                      :乌克兰语
STR_NETWORK_LANG_AFRIKAANS                                      :南非荷兰语
STR_NETWORK_LANG_CROATIAN                                       :克罗地亚语
STR_NETWORK_LANG_CATALAN                                        :加泰罗尼亚语
STR_NETWORK_LANG_ESTONIAN                                       :爱沙尼亚语
STR_NETWORK_LANG_GALICIAN                                       :加利西亚语
STR_NETWORK_LANG_GREEK                                          :希腊语
STR_NETWORK_LANG_LATVIAN                                        :拉脱维亚语
############ End of leave-in-this-order

# Network game lobby
STR_NETWORK_GAME_LOBBY_CAPTION                                  :{WHITE}联机游戏大厅

STR_NETWORK_GAME_LOBBY_PREPARE_TO_JOIN                          :{BLACK}正在准备加入: {ORANGE}{STRING}
STR_NETWORK_GAME_LOBBY_COMPANY_LIST_TOOLTIP                     :{BLACK}当前参与游戏的公司列表{}您可以加入其中一个公司{}或者在有空位的情况下重建一个公司

STR_NETWORK_GAME_LOBBY_COMPANY_INFO                             :{SILVER}公司信息
STR_NETWORK_GAME_LOBBY_COMPANY_NAME                             :{SILVER}公司信息: {WHITE}{STRING}
STR_NETWORK_GAME_LOBBY_INAUGURATION_YEAR                        :{SILVER}开业时间: {WHITE}{NUM}
STR_NETWORK_GAME_LOBBY_VALUE                                    :{SILVER}公司市值: {WHITE}{CURRENCY_LONG}
STR_NETWORK_GAME_LOBBY_CURRENT_BALANCE                          :{SILVER}流动资金: {WHITE}{CURRENCY_LONG}
STR_NETWORK_GAME_LOBBY_LAST_YEARS_INCOME                        :{SILVER}去年收入: {WHITE}{CURRENCY_LONG}
STR_NETWORK_GAME_LOBBY_PERFORMANCE                              :{SILVER}表现评价: {WHITE}{NUM}

STR_NETWORK_GAME_LOBBY_VEHICLES                                 :{SILVER}车辆船只: {WHITE}{NUM} {TRAIN}, {NUM} {LORRY}, {NUM} {BUS}, {NUM} {SHIP}, {NUM} {PLANE}
STR_NETWORK_GAME_LOBBY_STATIONS                                 :{SILVER}站台: {WHITE}{NUM} {TRAIN}, {NUM} {LORRY}, {NUM} {BUS}, {NUM} {SHIP}, {NUM} {PLANE}
STR_NETWORK_GAME_LOBBY_PLAYERS                                  :{SILVER}玩家：{WHITE}{STRING}

STR_NETWORK_GAME_LOBBY_NEW_COMPANY                              :{BLACK}新公司
STR_NETWORK_GAME_LOBBY_NEW_COMPANY_TOOLTIP                      :{BLACK}创建新公司
STR_NETWORK_GAME_LOBBY_SPECTATE_GAME                            :{BLACK}旁观公司
STR_NETWORK_GAME_LOBBY_SPECTATE_GAME_TOOLTIP                    :{BLACK}作为旁观者观看公司
STR_NETWORK_GAME_LOBBY_JOIN_COMPANY                             :{BLACK}加入公司
STR_NETWORK_GAME_LOBBY_JOIN_COMPANY_TOOLTIP                     :{BLACK}帮助管理公司

# Network connecting window
STR_NETWORK_CONNECTING_CAPTION                                  :{WHITE}正在连接……

############ Leave those lines in this order!!
STR_NETWORK_CONNECTING_1                                        :{BLACK}(1/6) 正在连接……
STR_NETWORK_CONNECTING_2                                        :{BLACK}(2/6) 正在获取授权……
STR_NETWORK_CONNECTING_3                                        :{BLACK}(3/6) 等待……
STR_NETWORK_CONNECTING_4                                        :{BLACK}(4/6) 下载地图……
STR_NETWORK_CONNECTING_5                                        :{BLACK}(5/6) 处理数据……
STR_NETWORK_CONNECTING_6                                        :{BLACK}(6/6) 注册中……

STR_NETWORK_CONNECTING_SPECIAL_1                                :{BLACK}获取游戏信息
STR_NETWORK_CONNECTING_SPECIAL_2                                :{BLACK}获取公司信息
############ End of leave-in-this-order
STR_NETWORK_CONNECTING_WAITING                                  :{BLACK}您前面还有 {NUM} 个客户端
STR_NETWORK_CONNECTING_DOWNLOADING_1                            :{BLACK}{BYTES} 已下载
STR_NETWORK_CONNECTING_DOWNLOADING_2                            :{BLACK}{BYTES} / {BYTES} 已下载

STR_NETWORK_CONNECTION_DISCONNECT                               :{BLACK}断开

STR_NETWORK_NEED_GAME_PASSWORD_CAPTION                          :{WHITE}服务器需要密码：
STR_NETWORK_NEED_COMPANY_PASSWORD_CAPTION                       :{WHITE}公司需要密码：

# Network company list added strings
STR_NETWORK_COMPANY_LIST_CLIENT_LIST                            :客户端列表
STR_NETWORK_COMPANY_LIST_SPECTATE                               :旁观
STR_NETWORK_COMPANY_LIST_NEW_COMPANY                            :新公司

# Network client list
STR_NETWORK_CLIENTLIST_KICK                                     :踢出
STR_NETWORK_CLIENTLIST_BAN                                      :禁止
STR_NETWORK_CLIENTLIST_GIVE_MONEY                               :送钱
STR_NETWORK_CLIENTLIST_SPEAK_TO_ALL                             :向全体人广播
STR_NETWORK_CLIENTLIST_SPEAK_TO_COMPANY                         :向本公司广播
STR_NETWORK_CLIENTLIST_SPEAK_TO_CLIENT                          :私聊

STR_NETWORK_SERVER                                              :服务器
STR_NETWORK_CLIENT                                              :客户端
STR_NETWORK_SPECTATORS                                          :旁观者

STR_NETWORK_GIVE_MONEY_CAPTION                                  :{WHITE}请输入您想赠与的资金数

# Network set password
STR_COMPANY_PASSWORD_CANCEL                                     :{BLACK}不保存所输入的密码
STR_COMPANY_PASSWORD_OK                                         :{BLACK}为公司设置新密码
STR_COMPANY_PASSWORD_CAPTION                                    :{WHITE}公司密码
STR_COMPANY_PASSWORD_MAKE_DEFAULT                               :{BLACK}默认公司密码
STR_COMPANY_PASSWORD_MAKE_DEFAULT_TOOLTIP                       :{BLACK}将此公司密码作为新公司的默认密码

# Network company info join/password
STR_COMPANY_VIEW_JOIN                                           :{BLACK}加入
STR_COMPANY_VIEW_JOIN_TOOLTIP                                   :{BLACK}加入该公司
STR_COMPANY_VIEW_PASSWORD                                       :{BLACK}密码
STR_COMPANY_VIEW_PASSWORD_TOOLTIP                               :{BLACK}设置密码可以防止未经授权的用户随意加入。
STR_COMPANY_VIEW_SET_PASSWORD                                   :{BLACK}设置公司密码

# Network chat
STR_NETWORK_CHAT_SEND                                           :{BLACK}发送
STR_NETWORK_CHAT_COMPANY_CAPTION                                :[团队] :
STR_NETWORK_CHAT_CLIENT_CAPTION                                 :[私聊] {STRING}：
STR_NETWORK_CHAT_ALL_CAPTION                                    :[全体] :

STR_NETWORK_CHAT_COMPANY                                        :[团队] {STRING}: {WHITE}{STRING}
STR_NETWORK_CHAT_TO_COMPANY                                     :[团队]{STRING}: {WHITE}{STRING}
STR_NETWORK_CHAT_CLIENT                                         :[私聊] {STRING}: {WHITE}{STRING}
STR_NETWORK_CHAT_TO_CLIENT                                      :[私聊]{STRING}: {WHITE}{STRING}
STR_NETWORK_CHAT_ALL                                            :[全体] {STRING}: {WHITE}{STRING}
STR_NETWORK_CHAT_OSKTITLE                                       :{BLACK}请输入联机聊天内容

# Network messages
STR_NETWORK_ERROR_NOTAVAILABLE                                  :{WHITE}没有网络设备或者编译时未使用 ENABLE_NETWORK 参数
STR_NETWORK_ERROR_NOSERVER                                      :{WHITE}未找到任何联机游戏
STR_NETWORK_ERROR_NOCONNECTION                                  :{WHITE}服务器没有响应
STR_NETWORK_ERROR_NEWGRF_MISMATCH                               :{WHITE}因为 NewGRF 不匹配而无法连接
STR_NETWORK_ERROR_DESYNC                                        :{WHITE}联机游戏同步失败
STR_NETWORK_ERROR_LOSTCONNECTION                                :{WHITE}联机游戏被断开
STR_NETWORK_ERROR_SAVEGAMEERROR                                 :{WHITE}无法读取存档
STR_NETWORK_ERROR_SERVER_START                                  :{WHITE}无法启动服务器模式
STR_NETWORK_ERROR_CLIENT_START                                  :{WHITE}无法连接
STR_NETWORK_ERROR_TIMEOUT                                       :{WHITE}连接 #{NUM} 超时
STR_NETWORK_ERROR_SERVER_ERROR                                  :{WHITE}传输协议错误，连接断开
STR_NETWORK_ERROR_WRONG_REVISION                                :{WHITE}此客户端版本与服务器端不匹配
STR_NETWORK_ERROR_WRONG_PASSWORD                                :{WHITE}密码错误
STR_NETWORK_ERROR_SERVER_FULL                                   :{WHITE}服务器已经满员
STR_NETWORK_ERROR_SERVER_BANNED                                 :{WHITE}您的IP已被该服务器封禁(ban)
STR_NETWORK_ERROR_KICKED                                        :{WHITE}您已被踢出服务器
STR_NETWORK_ERROR_CHEATER                                       :{WHITE}此服务器不允许作弊
STR_NETWORK_ERROR_TOO_MANY_COMMANDS                             :{WHITE}您向服务器发送操作指令过于频繁
STR_NETWORK_ERROR_TIMEOUT_PASSWORD                              :{WHITE}输入密码超时
STR_NETWORK_ERROR_TIMEOUT_COMPUTER                              :{WHITE}您的计算机联网超时
STR_NETWORK_ERROR_TIMEOUT_MAP                                   :{WHITE}您的计算机下载地图用时过长
STR_NETWORK_ERROR_TIMEOUT_JOIN                                  :{WHITE}您的计算机加入服务器用时过长

############ Leave those lines in this order!!
STR_NETWORK_ERROR_CLIENT_GENERAL                                :一般错误
STR_NETWORK_ERROR_CLIENT_DESYNC                                 :同步错误
STR_NETWORK_ERROR_CLIENT_SAVEGAME                               :不能读取地图
STR_NETWORK_ERROR_CLIENT_CONNECTION_LOST                        :连接丢失
STR_NETWORK_ERROR_CLIENT_PROTOCOL_ERROR                         :套接字错误
STR_NETWORK_ERROR_CLIENT_NEWGRF_MISMATCH                        :NewGRF 不匹配
STR_NETWORK_ERROR_CLIENT_NOT_AUTHORIZED                         :没有授权
STR_NETWORK_ERROR_CLIENT_NOT_EXPECTED                           :收到异常数据包
STR_NETWORK_ERROR_CLIENT_WRONG_REVISION                         :错误的版本
STR_NETWORK_ERROR_CLIENT_NAME_IN_USE                            :已经有人用这个名字了
STR_NETWORK_ERROR_CLIENT_WRONG_PASSWORD                         :错误的密码
STR_NETWORK_ERROR_CLIENT_COMPANY_MISMATCH                       :错误的公司ID于DoCommand
STR_NETWORK_ERROR_CLIENT_KICKED                                 :被服务器踢出
STR_NETWORK_ERROR_CLIENT_CHEATER                                :正在尝试作弊
STR_NETWORK_ERROR_CLIENT_SERVER_FULL                            :服务器满员
STR_NETWORK_ERROR_CLIENT_TOO_MANY_COMMANDS                      :操作指令过于频繁
STR_NETWORK_ERROR_CLIENT_TIMEOUT_PASSWORD                       :没有在规定时间内收到密码
STR_NETWORK_ERROR_CLIENT_TIMEOUT_COMPUTER                       :超时
STR_NETWORK_ERROR_CLIENT_TIMEOUT_MAP                            :下载地图用时过长
STR_NETWORK_ERROR_CLIENT_TIMEOUT_JOIN                           :处理地图用时过长
############ End of leave-in-this-order

STR_NETWORK_ERROR_CLIENT_GUI_LOST_CONNECTION_CAPTION            :{WHITE}失去链接
STR_NETWORK_ERROR_CLIENT_GUI_LOST_CONNECTION                    :{WHITE}已经有 {NUM} 秒没有从服务器收到任何数据

# Network related errors
STR_NETWORK_SERVER_MESSAGE                                      :*** {1:STRING}
############ Leave those lines in this order!!
STR_NETWORK_SERVER_MESSAGE_GAME_PAUSED                          :游戏暂停 ({STRING})
STR_NETWORK_SERVER_MESSAGE_GAME_STILL_PAUSED_1                  :游戏仍然暂停 ({STRING})
STR_NETWORK_SERVER_MESSAGE_GAME_STILL_PAUSED_2                  :游戏仍然暂停 ({STRING}, {STRING})
STR_NETWORK_SERVER_MESSAGE_GAME_STILL_PAUSED_3                  :游戏仍然暂停 ({STRING}, {STRING}, {STRING})
STR_NETWORK_SERVER_MESSAGE_GAME_STILL_PAUSED_4                  :游戏暂停中 ({STRING}, {STRING}, {STRING}, {STRING})
STR_NETWORK_SERVER_MESSAGE_GAME_UNPAUSED                        :游戏取消暂停 ({STRING})
STR_NETWORK_SERVER_MESSAGE_GAME_REASON_NOT_ENOUGH_PLAYERS       :玩家数
STR_NETWORK_SERVER_MESSAGE_GAME_REASON_CONNECTING_CLIENTS       :连接客户端
STR_NETWORK_SERVER_MESSAGE_GAME_REASON_MANUAL                   :手动
STR_NETWORK_SERVER_MESSAGE_GAME_REASON_GAME_SCRIPT              :游戏脚本
############ End of leave-in-this-order
STR_NETWORK_MESSAGE_CLIENT_LEAVING                              :离开
STR_NETWORK_MESSAGE_CLIENT_JOINED                               :*** {STRING} 已加入游戏
STR_NETWORK_MESSAGE_CLIENT_JOINED_ID                            :*** {STRING} 加入了游戏 (Client #{2:NUM})
STR_NETWORK_MESSAGE_CLIENT_COMPANY_JOIN                         :*** {STRING} 已加入 #{2:NUM} 公司
STR_NETWORK_MESSAGE_CLIENT_COMPANY_SPECTATE                     :*** {STRING} 已作为观众加入
STR_NETWORK_MESSAGE_CLIENT_COMPANY_NEW                          :*** {STRING} 成立了新公司 (#{2:NUM})
STR_NETWORK_MESSAGE_CLIENT_LEFT                                 :*** {STRING} 已离开游戏 ({2:STRING})
STR_NETWORK_MESSAGE_NAME_CHANGE                                 :*** {STRING} 已更改姓名为 {STRING}
STR_NETWORK_MESSAGE_GIVE_MONEY                                  :*** {STRING} 送给您的公司 {2:CURRENCY_LONG}
STR_NETWORK_MESSAGE_GAVE_MONEY_AWAY                             :*** 您送了 {2:CURRENCY_LONG} 给 {1:STRING}
STR_NETWORK_MESSAGE_SERVER_SHUTDOWN                             :{WHITE}服务器关闭了进程
STR_NETWORK_MESSAGE_SERVER_REBOOT                               :{WHITE}服务器正在重新启动。{}请等待……

# Content downloading window
STR_CONTENT_TITLE                                               :{WHITE}下载内容
STR_CONTENT_TYPE_CAPTION                                        :{BLACK}类型
STR_CONTENT_TYPE_CAPTION_TOOLTIP                                :{BLACK}扩展包类型
STR_CONTENT_NAME_CAPTION                                        :{BLACK}名称
STR_CONTENT_NAME_CAPTION_TOOLTIP                                :{BLACK}内容名称
STR_CONTENT_MATRIX_TOOLTIP                                      :{BLACK}单击一行以查看详情{}单击复选框选择下载
STR_CONTENT_SELECT_ALL_CAPTION                                  :{BLACK}全选
STR_CONTENT_SELECT_ALL_CAPTION_TOOLTIP                          :{BLACK}选定所有扩展包
STR_CONTENT_SELECT_UPDATES_CAPTION                              :{BLACK}选择升级
STR_CONTENT_SELECT_UPDATES_CAPTION_TOOLTIP                      :{BLACK}更新所有已下载的扩展包
STR_CONTENT_UNSELECT_ALL_CAPTION                                :{BLACK}取消全选
STR_CONTENT_UNSELECT_ALL_CAPTION_TOOLTIP                        :{BLACK}取消全部选择
STR_CONTENT_SEARCH_EXTERNAL                                     :{BLACK}搜索整个网络
STR_CONTENT_SEARCH_EXTERNAL_TOOLTIP                             :{BLACK}在与OpenTTD没有联系的网站搜寻没有纳入OpenTTD內容服务的內容
STR_CONTENT_SEARCH_EXTERNAL_DISCLAIMER_CAPTION                  :{WHITE}正在离开游戏！
STR_CONTENT_SEARCH_EXTERNAL_DISCLAIMER                          :{WHITE}在外部网站下载內容的规则及条款可能跟OpenTTD引用的规则及条款不同。{}您需要参照有关网站以取得在OpenTTD安装有关內容的资讯。{}您要継续吗？
STR_CONTENT_FILTER_TITLE                                        :{BLACK}标签/名称过滤器
STR_CONTENT_OPEN_URL                                            :{BLACK}查看主页
STR_CONTENT_OPEN_URL_TOOLTIP                                    :{BLACK}打开该扩展包主页
STR_CONTENT_DOWNLOAD_CAPTION                                    :{BLACK}下载
STR_CONTENT_DOWNLOAD_CAPTION_TOOLTIP                            :{BLACK}下载选定的内容
STR_CONTENT_TOTAL_DOWNLOAD_SIZE                                 :{SILVER}总计下载大小: {WHITE}{BYTES}
STR_CONTENT_DETAIL_TITLE                                        :{SILVER}扩展包信息
STR_CONTENT_DETAIL_SUBTITLE_UNSELECTED                          :{SILVER}您尚未选择下载该扩展包
STR_CONTENT_DETAIL_SUBTITLE_SELECTED                            :{SILVER}您已选择需要下载的扩展包
STR_CONTENT_DETAIL_SUBTITLE_AUTOSELECTED                        :{SILVER}此依存组件已被选择下载。
STR_CONTENT_DETAIL_SUBTITLE_ALREADY_HERE                        :{SILVER}您已经下载过该扩展包
STR_CONTENT_DETAIL_SUBTITLE_DOES_NOT_EXIST                      :{SILVER}该扩展包无法识别，OpenTTD无法下载该扩展包
STR_CONTENT_DETAIL_UPDATE                                       :{SILVER}该扩展包将会替换到当前使用的 {STRING}
STR_CONTENT_DETAIL_NAME                                         :{SILVER}名称: {WHITE}{STRING}
STR_CONTENT_DETAIL_VERSION                                      :{SILVER}版本: {WHITE}{STRING}
STR_CONTENT_DETAIL_DESCRIPTION                                  :{SILVER}描述: {WHITE}{STRING}
STR_CONTENT_DETAIL_URL                                          :{SILVER}链接: {WHITE}{STRING}
STR_CONTENT_DETAIL_TYPE                                         :{SILVER}类型: {WHITE}{STRING}
STR_CONTENT_DETAIL_FILESIZE                                     :{SILVER}大小: {WHITE}{BYTES}
STR_CONTENT_DETAIL_SELECTED_BECAUSE_OF                          :{SILVER}按 {WHITE}{STRING} 选择
STR_CONTENT_DETAIL_DEPENDENCIES                                 :{SILVER}依存： {WHITE}{STRING}
STR_CONTENT_DETAIL_TAGS                                         :{SILVER}标签: {WHITE}{STRING}
STR_CONTENT_NO_ZLIB                                             :{WHITE}OpenTTD 未装载 "zlib" 支持模块 ...
STR_CONTENT_NO_ZLIB_SUB                                         :{WHITE}... 无法下载zlib内容!

# Order of these is important!
STR_CONTENT_TYPE_BASE_GRAPHICS                                  :基本GRF
STR_CONTENT_TYPE_NEWGRF                                         :NewGRF
STR_CONTENT_TYPE_AI                                             :AI
STR_CONTENT_TYPE_AI_LIBRARY                                     :AI 库
STR_CONTENT_TYPE_SCENARIO                                       :场景
STR_CONTENT_TYPE_HEIGHTMAP                                      :高度图
STR_CONTENT_TYPE_BASE_SOUNDS                                    :基本音效
STR_CONTENT_TYPE_BASE_MUSIC                                     :基本音乐
STR_CONTENT_TYPE_GAME_SCRIPT                                    :游戏脚本
STR_CONTENT_TYPE_GS_LIBRARY                                     :脚本库

# Content downloading progress window
STR_CONTENT_DOWNLOAD_TITLE                                      :{WHITE}下载中...
STR_CONTENT_DOWNLOAD_INITIALISE                                 :{WHITE}正在发送请求...
STR_CONTENT_DOWNLOAD_FILE                                       :{WHITE}正在下载 {STRING} ({NUM} / {NUM})
STR_CONTENT_DOWNLOAD_COMPLETE                                   :{WHITE}下载完毕
STR_CONTENT_DOWNLOAD_PROGRESS_SIZE                              :{WHITE}已下载 {BYTES} / {BYTES} ({NUM} %)

# Content downloading error messages
STR_CONTENT_ERROR_COULD_NOT_CONNECT                             :{WHITE}无法链接到下载服务器...
STR_CONTENT_ERROR_COULD_NOT_DOWNLOAD                            :{WHITE}下载失败...
STR_CONTENT_ERROR_COULD_NOT_DOWNLOAD_CONNECTION_LOST            :{WHITE}... 链接丢失
STR_CONTENT_ERROR_COULD_NOT_DOWNLOAD_FILE_NOT_WRITABLE          :{WHITE}... 文件无法写入
STR_CONTENT_ERROR_COULD_NOT_EXTRACT                             :{WHITE}无法解压该扩展包

STR_MISSING_GRAPHICS_SET_CAPTION                                :{WHITE}缺失图形组
STR_MISSING_GRAPHICS_SET_MESSAGE                                :{BLACK}OpenTTD 需要基础图形组用以绘制界面。您是否希望 OpenTTD 下载并安装以下图形组？
STR_MISSING_GRAPHICS_YES_DOWNLOAD                               :{BLACK}好，开始下载
STR_MISSING_GRAPHICS_NO_QUIT                                    :{BLACK}不，退出OpenTTD

# Transparency settings window
STR_TRANSPARENCY_CAPTION                                        :{WHITE}透明选项
STR_TRANSPARENT_SIGNS_TOOLTIP                                   :{BLACK}调整标志是否为透明{}CTRL+点击 锁定
STR_TRANSPARENT_TREES_TOOLTIP                                   :{BLACK}调整树木是否为透明{}CTRL+点击 锁定
STR_TRANSPARENT_HOUSES_TOOLTIP                                  :{BLACK}调整建筑是否为透明{}CTRL+点击 锁定
STR_TRANSPARENT_INDUSTRIES_TOOLTIP                              :{BLACK}调整工业设施是否为透明{}CTRL+点击 锁定
STR_TRANSPARENT_BUILDINGS_TOOLTIP                               :{BLACK}调整车站、码头及路点等是否为透明{}CTRL+点击 锁定
STR_TRANSPARENT_BRIDGES_TOOLTIP                                 :{BLACK}调整桥梁是否为透明{}CTRL+点击 锁定
STR_TRANSPARENT_STRUCTURES_TOOLTIP                              :{BLACK}调整灯塔及信号发射塔是否为透明{}CTRL+点击 锁定
STR_TRANSPARENT_CATENARY_TOOLTIP                                :{BLACK}调整电气铁路电线是否为透明{}CTRL+点击 锁定
STR_TRANSPARENT_LOADING_TOOLTIP                                 :{BLACK}调整装载进度显示是否为透明{}CTRL+点击 锁定
STR_TRANSPARENT_INVISIBLE_TOOLTIP                               :{BLACK}选择设置为：不显示或透明

# Linkgraph legend window
STR_LINKGRAPH_LEGEND_CAPTION                                    :{BLACK}客货流图标
STR_LINKGRAPH_LEGEND_ALL                                        :{BLACK}全部
STR_LINKGRAPH_LEGEND_NONE                                       :{BLACK}无
STR_LINKGRAPH_LEGEND_SELECT_COMPANIES                           :{BLACK}选择要查看的公司

# Linkgraph legend window and linkgraph legend in smallmap
STR_LINKGRAPH_LEGEND_UNUSED                                     :{TINY_FONT}{BLACK}空跑
STR_LINKGRAPH_LEGEND_SATURATED                                  :{TINY_FONT}{BLACK}饱和
STR_LINKGRAPH_LEGEND_OVERLOADED                                 :{TINY_FONT}{BLACK}超载

# Base for station construction window(s)
STR_STATION_BUILD_COVERAGE_AREA_TITLE                           :{BLACK}显示覆盖区域
STR_STATION_BUILD_COVERAGE_OFF                                  :{BLACK}关闭
STR_STATION_BUILD_COVERAGE_ON                                   :{BLACK}开启
STR_STATION_BUILD_COVERAGE_AREA_OFF_TOOLTIP                     :{BLACK}不显示覆盖的区域
STR_STATION_BUILD_COVERAGE_AREA_ON_TOOLTIP                      :{BLACK}显示可以覆盖的区域
STR_STATION_BUILD_ACCEPTS_CARGO                                 :{BLACK}接受：{GOLD}{CARGO_LIST}
STR_STATION_BUILD_SUPPLIES_CARGO                                :{BLACK}供给: {GOLD}{CARGO_LIST}

# Join station window
STR_JOIN_STATION_CAPTION                                        :{WHITE}合并车站
STR_JOIN_STATION_CREATE_SPLITTED_STATION                        :{YELLOW}建造分体车站

STR_JOIN_WAYPOINT_CAPTION                                       :{WHITE}合并路点
STR_JOIN_WAYPOINT_CREATE_SPLITTED_WAYPOINT                      :{YELLOW}建造分体路点

# Rail construction toolbar
STR_RAIL_TOOLBAR_RAILROAD_CONSTRUCTION_CAPTION                  :铁路建设
STR_RAIL_TOOLBAR_ELRAIL_CONSTRUCTION_CAPTION                    :电气化铁路建设
STR_RAIL_TOOLBAR_MONORAIL_CONSTRUCTION_CAPTION                  :单轨铁路建设
STR_RAIL_TOOLBAR_MAGLEV_CONSTRUCTION_CAPTION                    :磁悬浮铁路建设

STR_RAIL_TOOLBAR_TOOLTIP_BUILD_RAILROAD_TRACK                   :{BLACK}建设轨道。按住 Ctrl 键切换建设/移除轨道。按住 Shift 键显示预计费用。
STR_RAIL_TOOLBAR_TOOLTIP_BUILD_AUTORAIL                         :{BLACK}使用多向路轨工具铺设轨道。按住 Ctrl 键切换建设/移除轨道。按住 Shift 键显示预计费用。
STR_RAIL_TOOLBAR_TOOLTIP_BUILD_TRAIN_DEPOT_FOR_BUILDING         :{BLACK}建设列车车库（可以购买或维护列车）按住 Shift 键显示预计费用。
STR_RAIL_TOOLBAR_TOOLTIP_CONVERT_RAIL_TO_WAYPOINT               :{BLACK}将铁路变为路点。按住 Ctrl 键允许合并路点。按住 Shift 键显示预计费用。
STR_RAIL_TOOLBAR_TOOLTIP_BUILD_RAILROAD_STATION                 :{BLACK}建设火车站。按住 Ctrl 键允许合并站台。按住 Shift 键显示预计费用。
STR_RAIL_TOOLBAR_TOOLTIP_BUILD_RAILROAD_SIGNALS                 :{BLACK}建造铁路信号。{} 按住 Ctrl 键点选铁路，系统会切换悬臂式/电子式信号灯，或者更改被点选信号灯的种类{} 在一段直线铁路上拖拽，系统会依照设置的信号间距，沿铁路建立信号灯。如果按住 Ctrl 键拖拽，系统会建造信号灯至拖拽方向前的下一个道岔{} 如果按住 Shift 键点击铁路或在铁路上拖拽，系统会显示建置成本但不设置信号灯{} 如果按住 Ctrl 键点击此键，系统会切换信号灯选择窗口的显示状态
STR_RAIL_TOOLBAR_TOOLTIP_BUILD_RAILROAD_BRIDGE                  :{BLACK}建设铁路桥梁。按住 Shift 键显示预计费用。
STR_RAIL_TOOLBAR_TOOLTIP_BUILD_RAILROAD_TUNNEL                  :{BLACK}建设铁路隧道。按住 Shift 键显示预计费用。
STR_RAIL_TOOLBAR_TOOLTIP_TOGGLE_BUILD_REMOVE_FOR                :{BLACK}切换建设/拆除轨道、信号灯、路点和车站。按住 Ctrl 键可在移除路点和车站时同时移除轨道。
STR_RAIL_TOOLBAR_TOOLTIP_CONVERT_RAIL                           :{BLACK}转换/升级 铁路类型。按住 Shift 键显示预计费用。

STR_RAIL_NAME_RAILROAD                                          :铁路
STR_RAIL_NAME_ELRAIL                                            :电气化铁路
STR_RAIL_NAME_MONORAIL                                          :单轨铁路
STR_RAIL_NAME_MAGLEV                                            :磁悬浮铁路

# Rail depot construction window
STR_BUILD_DEPOT_TRAIN_ORIENTATION_CAPTION                       :{WHITE}列车车库方向
STR_BUILD_DEPOT_TRAIN_ORIENTATION_TOOLTIP                       :{BLACK}选择列车车库的方向

# Rail waypoint construction window
STR_WAYPOINT_CAPTION                                            :{WHITE}路点
STR_WAYPOINT_GRAPHICS_TOOLTIP                                   :{BLACK}选择路点类型

# Rail station construction window
STR_STATION_BUILD_RAIL_CAPTION                                  :{WHITE}火车站选单
STR_STATION_BUILD_ORIENTATION                                   :{BLACK}方向
STR_STATION_BUILD_RAILROAD_ORIENTATION_TOOLTIP                  :{BLACK}选择火车站的方向
STR_STATION_BUILD_NUMBER_OF_TRACKS                              :{BLACK}轨道数量
STR_STATION_BUILD_NUMBER_OF_TRACKS_TOOLTIP                      :{BLACK}选择车站站台的数量
STR_STATION_BUILD_PLATFORM_LENGTH                               :{BLACK}站台长度
STR_STATION_BUILD_PLATFORM_LENGTH_TOOLTIP                       :{BLACK}选择车站站台的长度
STR_STATION_BUILD_DRAG_DROP                                     :{BLACK}拖动模式
STR_STATION_BUILD_DRAG_DROP_TOOLTIP                             :{BLACK}使用拖动模式建设车站

STR_STATION_BUILD_STATION_CLASS_TOOLTIP                         :{BLACK}选择一个要显示车站类型
STR_STATION_BUILD_STATION_TYPE_TOOLTIP                          :{BLACK}选择要建造的车站类型

STR_STATION_CLASS_DFLT                                          :默认车站
STR_STATION_CLASS_WAYP                                          :路标

# Signal window
STR_BUILD_SIGNAL_CAPTION                                        :{WHITE}信号灯
STR_BUILD_SIGNAL_SEMAPHORE_NORM_TOOLTIP                         :{BLACK}通过信号灯（悬臂）{}是最基本的信号灯，只允许一列车进入该信号灯以后的区间
STR_BUILD_SIGNAL_SEMAPHORE_ENTRY_TOOLTIP                        :{BLACK}入口信号灯（悬臂）{}在下一轨道区间上至少有一个出口信号灯是绿色时此信号亮绿灯,否则亮红灯
STR_BUILD_SIGNAL_SEMAPHORE_EXIT_TOOLTIP                         :{BLACK}出口信号灯（悬臂）{}信号显示条件与通过信号灯相同,但是它的状态可以触发入口及复合信号灯
STR_BUILD_SIGNAL_SEMAPHORE_COMBO_TOOLTIP                        :{BLACK}复合信号灯（悬臂）{}复合信号灯是入口和出口信号灯的组合,这样允许建立大型“树状”预警信号灯系统
STR_BUILD_SIGNAL_SEMAPHORE_PBS_TOOLTIP                          :{BLACK}路径信号灯（悬臂）{}路径信号灯为列车预留一条到安全停车位的路径，而其它路径仍然可以使用，从而允许一列以上的列车同时进入一个信号区间
STR_BUILD_SIGNAL_SEMAPHORE_PBS_OWAY_TOOLTIP                     :{BLACK}单向路径信号灯（悬臂）{}路径信号灯为列车预留一条到安全停车位的路径，而其它路径仍然可以使用，从而允许一列以上的列车同时进入一个信号区间
STR_BUILD_SIGNAL_ELECTRIC_NORM_TOOLTIP                          :{BLACK}通过信号灯（电子）{}是最基本的信号灯，只允许一列车进入该信号灯以后的区间
STR_BUILD_SIGNAL_ELECTRIC_ENTRY_TOOLTIP                         :{BLACK}入口信号灯（电子）{}当下一轨道区间至少有一个出口信号灯是绿色时,此信号灯亮绿灯,否则亮红灯
STR_BUILD_SIGNAL_ELECTRIC_EXIT_TOOLTIP                          :{BLACK}出口信号灯（电子){}信号显示条件与通过信号灯相同,但是它的状态可以触发入口及复合信号灯
STR_BUILD_SIGNAL_ELECTRIC_COMBO_TOOLTIP                         :{BLACK}复合信号（电子）{}复合信号灯是入口和出口信号灯的组合,这样允许建立大型“树状”预警信号灯系统
STR_BUILD_SIGNAL_ELECTRIC_PBS_TOOLTIP                           :{BLACK}路径信号灯（电子）{}路径信号灯为列车预留一条到安全停车位的路径，而其它路径仍然可以使用，从而允许一列以上的列车同时进入一个信号区间
STR_BUILD_SIGNAL_ELECTRIC_PBS_OWAY_TOOLTIP                      :{BLACK}单向路径信号灯（电子）{}路径信号灯为列车预留一条到安全停车位的路径，而其它路径仍然可以使用，从而允许一列以上的列车同时进入一个信号区间
STR_BUILD_SIGNAL_CONVERT_TOOLTIP                                :{BLACK}信号灯转换工具{}按下此按钮，可以将已经存在的信号灯转化为选择的信号灯类型，按下CTRL键盘再点击，可以在电子和悬臂型之间转换
STR_BUILD_SIGNAL_DRAG_SIGNALS_DENSITY_TOOLTIP                   :{BLACK}拖拽布置信号灯的间隔距离
STR_BUILD_SIGNAL_DRAG_SIGNALS_DENSITY_DECREASE_TOOLTIP          :{BLACK}减少拖拽布置信号灯的间隔距离
STR_BUILD_SIGNAL_DRAG_SIGNALS_DENSITY_INCREASE_TOOLTIP          :{BLACK}增加拖拽布置信号灯的间隔距离

# Bridge selection window
STR_SELECT_RAIL_BRIDGE_CAPTION                                  :{WHITE}选择铁路桥
STR_SELECT_ROAD_BRIDGE_CAPTION                                  :{WHITE}选择公路桥梁
STR_SELECT_BRIDGE_SELECTION_TOOLTIP                             :{BLACK}选择桥梁 - 点击选择喜欢的桥梁进行建设
STR_SELECT_BRIDGE_INFO                                          :{GOLD}{STRING}，{} {VELOCITY} {WHITE}{CURRENCY_LONG}
STR_SELECT_BRIDGE_SCENEDIT_INFO                                 :{GOLD}{STRING},{} {VELOCITY}
STR_BRIDGE_NAME_SUSPENSION_STEEL                                :钢制悬索
STR_BRIDGE_NAME_GIRDER_STEEL                                    :钢制桁桥
STR_BRIDGE_NAME_CANTILEVER_STEEL                                :钢制悬臂
STR_BRIDGE_NAME_SUSPENSION_CONCRETE                             :混凝土悬索
STR_BRIDGE_NAME_WOODEN                                          :木制
STR_BRIDGE_NAME_CONCRETE                                        :混凝土
STR_BRIDGE_NAME_TUBULAR_STEEL                                   :钢制函梁
STR_BRIDGE_TUBULAR_SILICON                                      :硅制函梁


# Road construction toolbar
STR_ROAD_TOOLBAR_ROAD_CONSTRUCTION_CAPTION                      :{WHITE}道路建设
STR_ROAD_TOOLBAR_TRAM_CONSTRUCTION_CAPTION                      :{WHITE}电车建设
STR_ROAD_TOOLBAR_TOOLTIP_BUILD_ROAD_SECTION                     :{BLACK}建设道路。按住 Ctrl 键切换建设/移除道路。
STR_ROAD_TOOLBAR_TOOLTIP_BUILD_TRAMWAY_SECTION                  :{BLACK}建造电车轨道。按住 Ctrl 键切换建设/移除电车轨道。
STR_ROAD_TOOLBAR_TOOLTIP_BUILD_AUTOROAD                         :{BLACK}使用多向道路工具建设道路。按住 Ctrl 键切换建设/移除道路。
STR_ROAD_TOOLBAR_TOOLTIP_BUILD_AUTOTRAM                         :{BLACK}使用多向轨道工具建设电车轨道。按住 Ctrl 键切换建设/移除电车轨道。
STR_ROAD_TOOLBAR_TOOLTIP_BUILD_ROAD_VEHICLE_DEPOT               :{BLACK}建设汽车车库（可以购买或维护车辆）
STR_ROAD_TOOLBAR_TOOLTIP_BUILD_TRAM_VEHICLE_DEPOT               :{BLACK}建造电车车库（可以购买与维护车辆）
STR_ROAD_TOOLBAR_TOOLTIP_BUILD_BUS_STATION                      :{BLACK}建设公共汽车站。按住 Ctrl 键允许合并站台
STR_ROAD_TOOLBAR_TOOLTIP_BUILD_PASSENGER_TRAM_STATION           :{BLACK}建设客运电车站。按住 Ctrl 键允许合并站台
STR_ROAD_TOOLBAR_TOOLTIP_BUILD_TRUCK_LOADING_BAY                :{BLACK}建设汽车货场。按住 Ctrl 键允许合并站台
STR_ROAD_TOOLBAR_TOOLTIP_BUILD_CARGO_TRAM_STATION               :{BLACK}建设货运电车站。按住 Ctrl 键允许合并站台
STR_ROAD_TOOLBAR_TOOLTIP_TOGGLE_ONE_WAY_ROAD                    :{BLACK}选择是否建设单行道
STR_ROAD_TOOLBAR_TOOLTIP_BUILD_ROAD_BRIDGE                      :{BLACK}建设公路桥梁
STR_ROAD_TOOLBAR_TOOLTIP_BUILD_TRAMWAY_BRIDGE                   :{BLACK}建设电车桥梁
STR_ROAD_TOOLBAR_TOOLTIP_BUILD_ROAD_TUNNEL                      :{BLACK}建设公路隧道
STR_ROAD_TOOLBAR_TOOLTIP_BUILD_TRAMWAY_TUNNEL                   :{BLACK}建设电车隧道
STR_ROAD_TOOLBAR_TOOLTIP_TOGGLE_BUILD_REMOVE_FOR_ROAD           :{BLACK}建设/拆除 公路
STR_ROAD_TOOLBAR_TOOLTIP_TOGGLE_BUILD_REMOVE_FOR_TRAMWAYS       :{BLACK}建设/拆除 电车轨道

# Road depot construction window
STR_BUILD_DEPOT_ROAD_ORIENTATION_CAPTION                        :{WHITE}汽车车库的方向……
STR_BUILD_DEPOT_ROAD_ORIENTATION_SELECT_TOOLTIP                 :{BLACK}选择汽车车库方向
STR_BUILD_DEPOT_TRAM_ORIENTATION_CAPTION                        :{WHITE}建设电车车库
STR_BUILD_DEPOT_TRAM_ORIENTATION_SELECT_TOOLTIP                 :{BLACK}选择电车车库方向

# Road vehicle station construction window
STR_STATION_BUILD_BUS_ORIENTATION                               :{WHITE}公共汽车站的方向
STR_STATION_BUILD_BUS_ORIENTATION_TOOLTIP                       :{BLACK}选择公共汽车站的方向
STR_STATION_BUILD_TRUCK_ORIENTATION                             :{WHITE}汽车货场的方向
STR_STATION_BUILD_TRUCK_ORIENTATION_TOOLTIP                     :{BLACK}选择汽车货场的方向
STR_STATION_BUILD_PASSENGER_TRAM_ORIENTATION                    :{WHITE}客运电车方向
STR_STATION_BUILD_PASSENGER_TRAM_ORIENTATION_TOOLTIP            :{BLACK}选择客运电车车站方向
STR_STATION_BUILD_CARGO_TRAM_ORIENTATION                        :{WHITE}货运电车方向
STR_STATION_BUILD_CARGO_TRAM_ORIENTATION_TOOLTIP                :{BLACK}选择货运电车车站方向

# Waterways toolbar (last two for SE only)
STR_WATERWAYS_TOOLBAR_CAPTION                                   :{WHITE}水运建设
STR_WATERWAYS_TOOLBAR_CAPTION_SE                                :{WHITE}水运
STR_WATERWAYS_TOOLBAR_BUILD_CANALS_TOOLTIP                      :{BLACK}修建运河
STR_WATERWAYS_TOOLBAR_BUILD_LOCKS_TOOLTIP                       :{BLACK}建设船闸，按住 Shift 键操作可以显示所需资金
STR_WATERWAYS_TOOLBAR_BUILD_DEPOT_TOOLTIP                       :{BLACK}建造船坞（可以购买或保养船只），按住 Shift 键操作可以显示所需资金
STR_WATERWAYS_TOOLBAR_BUILD_DOCK_TOOLTIP                        :{BLACK}建造码头。按住 Ctrl 键允许合并站台，按住 Shift 键操作可以显示所需资金
STR_WATERWAYS_TOOLBAR_BUOY_TOOLTIP                              :{BLACK}放置一个浮标，该浮标可以用作路点，按住 Shift 键操作可以显示所需资金
STR_WATERWAYS_TOOLBAR_BUILD_AQUEDUCT_TOOLTIP                    :{BLACK}建设水渠，按住 Shift 键操作可以显示所需资金
STR_WATERWAYS_TOOLBAR_CREATE_LAKE_TOOLTIP                       :{BLACK}修建运河{}当地形处于海平面时{}按住 Ctrl键 可以定义水域
STR_WATERWAYS_TOOLBAR_CREATE_RIVER_TOOLTIP                      :{BLACK}放置河流

# Ship depot construction window
STR_DEPOT_BUILD_SHIP_CAPTION                                    :{WHITE}船坞方向……
STR_DEPOT_BUILD_SHIP_ORIENTATION_TOOLTIP                        :{BLACK}选择船坞的方向

# Dock construction window
STR_STATION_BUILD_DOCK_CAPTION                                  :{WHITE}码头

# Airport toolbar
STR_TOOLBAR_AIRCRAFT_CAPTION                                    :{WHITE}机场
STR_TOOLBAR_AIRCRAFT_BUILD_AIRPORT_TOOLTIP                      :{BLACK}新建机场。按住 Ctrl 键允许合并站台，按住 Shift 键操作可以显示所需资金

# Airport construction window
STR_STATION_BUILD_AIRPORT_CAPTION                               :{WHITE}飞机场选单
STR_STATION_BUILD_AIRPORT_TOOLTIP                               :{BLACK}选择机场的大小和类型
STR_STATION_BUILD_AIRPORT_CLASS_LABEL                           :{BLACK}机场等级
STR_STATION_BUILD_AIRPORT_LAYOUT_NAME                           :{BLACK}配置 {NUM}

STR_AIRPORT_SMALL                                               :小型机场
STR_AIRPORT_CITY                                                :城市机场
STR_AIRPORT_METRO                                               :国内机场
STR_AIRPORT_INTERNATIONAL                                       :国际机场
STR_AIRPORT_COMMUTER                                            :通勤机场
STR_AIRPORT_INTERCONTINENTAL                                    :全球机场
STR_AIRPORT_HELIPORT                                            :直升机停机楼
STR_AIRPORT_HELIDEPOT                                           :直升机专用机场
STR_AIRPORT_HELISTATION                                         :直升机小型机场

STR_AIRPORT_CLASS_SMALL                                         :小型机场
STR_AIRPORT_CLASS_LARGE                                         :大型机场
STR_AIRPORT_CLASS_HUB                                           :空运枢纽
STR_AIRPORT_CLASS_HELIPORTS                                     :直升机机场

STR_STATION_BUILD_NOISE                                         :{BLACK}产生的噪音: {GOLD}{COMMA}

# Landscaping toolbar
STR_LANDSCAPING_TOOLBAR                                         :{WHITE}景观美化
STR_LANDSCAPING_TOOLTIP_LOWER_A_CORNER_OF_LAND                  :{BLACK}降低地块的一角
STR_LANDSCAPING_TOOLTIP_RAISE_A_CORNER_OF_LAND                  :{BLACK}升高地块的一角
STR_LANDSCAPING_LEVEL_LAND_TOOLTIP                              :{BLACK}拉平地面
STR_LANDSCAPING_TOOLTIP_PURCHASE_LAND                           :{BLACK}购买土地以备将来使用，按住 Shift 键操作可以显示所需资金

# Object construction window
STR_OBJECT_BUILD_CAPTION                                        :{WHITE}物体选单
STR_OBJECT_BUILD_TOOLTIP                                        :{BLACK}选择建设项目. 按住SHIFT键建设可以显示建设费用
STR_OBJECT_BUILD_CLASS_TOOLTIP                                  :{BLACK}选择要建造的物件类型
STR_OBJECT_BUILD_PREVIEW_TOOLTIP                                :{BLACK}物件预览
STR_OBJECT_BUILD_SIZE                                           :{BLACK}大小: {GOLD}{NUM} x {NUM} 瓦

STR_OBJECT_CLASS_LTHS                                           :灯塔
STR_OBJECT_CLASS_TRNS                                           :发射机

# Tree planting window (last two for SE only)
STR_PLANT_TREE_CAPTION                                          :{WHITE}树木
STR_PLANT_TREE_TOOLTIP                                          :{BLACK}选择要种植的树木类型。如果格子内已经有树木，将种植随机类型的树木
STR_TREES_RANDOM_TYPE                                           :{BLACK}随机类型的树木
STR_TREES_RANDOM_TYPE_TOOLTIP                                   :{BLACK}种植随机类型的树木，按住 Shift 键可以显示所需资金
STR_TREES_RANDOM_TREES_BUTTON                                   :{BLACK}随机树木
STR_TREES_RANDOM_TREES_TOOLTIP                                  :{BLACK}随机地种植一些树木

# Land generation window (SE)
STR_TERRAFORM_TOOLBAR_LAND_GENERATION_CAPTION                   :{WHITE}生成土地
STR_TERRAFORM_TOOLTIP_PLACE_ROCKY_AREAS_ON_LANDSCAPE            :{BLACK}在地图上设置岩石区域
STR_TERRAFORM_TOOLTIP_DEFINE_DESERT_AREA                        :{BLACK}划出沙漠区域.{}按住 Ctrl键 可以移除沙漠区域
STR_TERRAFORM_TOOLTIP_INCREASE_SIZE_OF_LAND_AREA                :{BLACK}增加要升高/降低的土地面积
STR_TERRAFORM_TOOLTIP_DECREASE_SIZE_OF_LAND_AREA                :{BLACK}减少要升高/降低的土地面积
STR_TERRAFORM_TOOLTIP_GENERATE_RANDOM_LAND                      :{BLACK}随机生成土地
STR_TERRAFORM_SE_NEW_WORLD                                      :{BLACK}创建新的场景
STR_TERRAFORM_RESET_LANDSCAPE                                   :{BLACK}重置景观
STR_TERRAFORM_RESET_LANDSCAPE_TOOLTIP                           :{BLACK}清除地图上所有由玩家拥有的财产

STR_QUERY_RESET_LANDSCAPE_CAPTION                               :{WHITE}重置景观
STR_RESET_LANDSCAPE_CONFIRMATION_TEXT                           :{WHITE}你确定要清除所有由玩家拥有的财产吗？

# Town generation window (SE)
STR_FOUND_TOWN_CAPTION                                          :{WHITE}生成城镇
STR_FOUND_TOWN_NEW_TOWN_BUTTON                                  :{BLACK}新建城镇
STR_FOUND_TOWN_NEW_TOWN_TOOLTIP                                 :{BLACK}在指定位置建设新的城镇，按住 Shift 键单击可以显示所需资金
STR_FOUND_TOWN_RANDOM_TOWN_BUTTON                               :{BLACK}随机城镇
STR_FOUND_TOWN_RANDOM_TOWN_TOOLTIP                              :{BLACK}随机新增一个城镇
STR_FOUND_TOWN_MANY_RANDOM_TOWNS                                :{BLACK}大量随机城镇
STR_FOUND_TOWN_RANDOM_TOWNS_TOOLTIP                             :{BLACK}在地图上随机创建大量城镇

STR_FOUND_TOWN_NAME_TITLE                                       :{YELLOW}城镇名称：
STR_FOUND_TOWN_NAME_EDITOR_TITLE                                :{BLACK}输入城镇名称
STR_FOUND_TOWN_NAME_EDITOR_HELP                                 :{BLACK}点击这里输入城镇名称
STR_FOUND_TOWN_NAME_RANDOM_BUTTON                               :{BLACK}随机名称
STR_FOUND_TOWN_NAME_RANDOM_TOOLTIP                              :{BLACK}重新随机生成城镇名称

STR_FOUND_TOWN_INITIAL_SIZE_TITLE                               :{YELLOW}城镇规模：
STR_FOUND_TOWN_INITIAL_SIZE_SMALL_BUTTON                        :{BLACK}小
STR_FOUND_TOWN_INITIAL_SIZE_MEDIUM_BUTTON                       :{BLACK}中
STR_FOUND_TOWN_INITIAL_SIZE_LARGE_BUTTON                        :{BLACK}大
STR_FOUND_TOWN_SIZE_RANDOM                                      :{BLACK}随机
STR_FOUND_TOWN_INITIAL_SIZE_TOOLTIP                             :{BLACK}选择城镇规模
STR_FOUND_TOWN_CITY                                             :{BLACK}城市
STR_FOUND_TOWN_CITY_TOOLTIP                                     :{BLACK}城市增长速度高于一般城镇{}它们建立时规模更大

STR_FOUND_TOWN_ROAD_LAYOUT                                      :{YELLOW}城镇道路布局：
STR_FOUND_TOWN_SELECT_TOWN_ROAD_LAYOUT                          :{BLACK}为此城镇选择使用的道路布局
STR_FOUND_TOWN_SELECT_LAYOUT_ORIGINAL                           :{BLACK}原版
STR_FOUND_TOWN_SELECT_LAYOUT_BETTER_ROADS                       :{BLACK}改良
STR_FOUND_TOWN_SELECT_LAYOUT_2X2_GRID                           :{BLACK}2x2 网格
STR_FOUND_TOWN_SELECT_LAYOUT_3X3_GRID                           :{BLACK}3x3 网格
STR_FOUND_TOWN_SELECT_LAYOUT_RANDOM                             :{BLACK}随机

# Fund new industry window
STR_FUND_INDUSTRY_CAPTION                                       :{WHITE}建设新的工业设施
STR_FUND_INDUSTRY_SELECTION_TOOLTIP                             :{BLACK}请选择工业设施
STR_FUND_INDUSTRY_MANY_RANDOM_INDUSTRIES                        :大量随机工业
STR_FUND_INDUSTRY_MANY_RANDOM_INDUSTRIES_TOOLTIP                :{BLACK}在地图上创建大量随机的工业设施
STR_FUND_INDUSTRY_INDUSTRY_BUILD_COST                           :{BLACK}费用：{YELLOW}{CURRENCY_LONG}
STR_FUND_INDUSTRY_PROSPECT_NEW_INDUSTRY                         :{BLACK}勘探
STR_FUND_INDUSTRY_BUILD_NEW_INDUSTRY                            :{BLACK}建设
STR_FUND_INDUSTRY_FUND_NEW_INDUSTRY                             :{BLACK}建设

# Industry cargoes window
STR_INDUSTRY_CARGOES_INDUSTRY_CAPTION                           :{WHITE}{STRING} 的产业链
STR_INDUSTRY_CARGOES_CARGO_CAPTION                              :{WHITE}{STRING} 的产业链
STR_INDUSTRY_CARGOES_PRODUCERS                                  :{WHITE}供应商
STR_INDUSTRY_CARGOES_CUSTOMERS                                  :{WHITE}采购商
STR_INDUSTRY_CARGOES_HOUSES                                     :{WHITE}房屋
STR_INDUSTRY_CARGOES_INDUSTRY_TOOLTIP                           :{BLACK}点击查看上下游产业链
STR_INDUSTRY_CARGOES_CARGO_TOOLTIP                              :{BLACK}{STRING}{}点该货物可显示其上下游工业
STR_INDUSTRY_DISPLAY_CHAIN                                      :{BLACK}显示产业链
STR_INDUSTRY_DISPLAY_CHAIN_TOOLTIP                              :{BLACK}显示货物的上下游工业
STR_INDUSTRY_CARGOES_NOTIFY_SMALLMAP                            :{BLACK}在缩略地图显示
STR_INDUSTRY_CARGOES_NOTIFY_SMALLMAP_TOOLTIP                    :{BLACK}将该产业链的工业显示在缩略地图中
STR_INDUSTRY_CARGOES_SELECT_CARGO                               :{BLACK}选择货物
STR_INDUSTRY_CARGOES_SELECT_CARGO_TOOLTIP                       :{BLACK}选择需要显示的货物
STR_INDUSTRY_CARGOES_SELECT_INDUSTRY                            :{BLACK}选择工业
STR_INDUSTRY_CARGOES_SELECT_INDUSTRY_TOOLTIP                    :{BLACK}选择需要显示的工业

# Land area window
STR_LAND_AREA_INFORMATION_CAPTION                               :{WHITE}地块信息
STR_LAND_AREA_INFORMATION_COST_TO_CLEAR_N_A                     :{BLACK}清除费用：{LTBLUE}N/A 不能清除
STR_LAND_AREA_INFORMATION_COST_TO_CLEAR                         :{BLACK}清除费用：{RED}{CURRENCY_LONG}
STR_LAND_AREA_INFORMATION_REVENUE_WHEN_CLEARED                  :{BLACK}清除收入： {LTBLUE}{CURRENCY_LONG}
STR_LAND_AREA_INFORMATION_OWNER_N_A                             :无
STR_LAND_AREA_INFORMATION_OWNER                                 :{BLACK}产权所属：{LTBLUE}{STRING}
STR_LAND_AREA_INFORMATION_ROAD_OWNER                            :{BLACK}道路所属：{LTBLUE}{STRING}
STR_LAND_AREA_INFORMATION_TRAM_OWNER                            :{BLACK}有轨电车道路所属：{LTBLUE}{STRING}
STR_LAND_AREA_INFORMATION_RAIL_OWNER                            :{BLACK}铁路归属：{LTBLUE}{STRING}
STR_LAND_AREA_INFORMATION_LOCAL_AUTHORITY                       :{BLACK}地方政府：{LTBLUE}{STRING}
STR_LAND_AREA_INFORMATION_LOCAL_AUTHORITY_NONE                  :没有
STR_LAND_AREA_INFORMATION_LANDINFO_COORDS                       :{BLACK}坐标： {LTBLUE}{NUM} × {NUM} × {NUM} ({STRING})
STR_LAND_AREA_INFORMATION_BUILD_DATE                            :{BLACK}建造时间：{LTBLUE}{DATE_LONG}
STR_LAND_AREA_INFORMATION_STATION_CLASS                         :{BLACK}车站分类: {LTBLUE}{STRING}
STR_LAND_AREA_INFORMATION_STATION_TYPE                          :{BLACK}车站类型: {LTBLUE}{STRING}
STR_LAND_AREA_INFORMATION_AIRPORT_CLASS                         :{BLACK}飞机场分类: {LTBLUE}{STRING}
STR_LAND_AREA_INFORMATION_AIRPORT_NAME                          :{BLACK}飞机场名字: {LTBLUE}{STRING}
STR_LAND_AREA_INFORMATION_AIRPORTTILE_NAME                      :{BLACK}机场区域名称: {LTBLUE}{STRING}
STR_LAND_AREA_INFORMATION_NEWGRF_NAME                           :{BLACK}NewGRF: {LTBLUE}{STRING}
STR_LAND_AREA_INFORMATION_CARGO_ACCEPTED                        :{BLACK}接受货物：{LTBLUE}
STR_LAND_AREA_INFORMATION_CARGO_EIGHTS                          :({COMMA}/8 {STRING})
STR_LANG_AREA_INFORMATION_RAIL_TYPE                             :{BLACK}铁轨类型： {LTBLUE}{STRING}
STR_LANG_AREA_INFORMATION_RAIL_SPEED_LIMIT                      :{BLACK}轨道限速: {LTBLUE}{VELOCITY}
STR_LANG_AREA_INFORMATION_ROAD_SPEED_LIMIT                      :{BLACK}道路限速：{LTBLUE}{VELOCITY}

# Description of land area of different tiles
STR_LAI_CLEAR_DESCRIPTION_ROCKS                                 :岩石
STR_LAI_CLEAR_DESCRIPTION_ROUGH_LAND                            :荒地
STR_LAI_CLEAR_DESCRIPTION_BARE_LAND                             :土地
STR_LAI_CLEAR_DESCRIPTION_GRASS                                 :草地
STR_LAI_CLEAR_DESCRIPTION_FIELDS                                :田地
STR_LAI_CLEAR_DESCRIPTION_SNOW_COVERED_LAND                     :雪地
STR_LAI_CLEAR_DESCRIPTION_DESERT                                :沙漠

STR_LAI_RAIL_DESCRIPTION_TRACK                                  :铁路 轨道
STR_LAI_RAIL_DESCRIPTION_TRACK_WITH_NORMAL_SIGNALS              :有通过信号灯的铁路轨道
STR_LAI_RAIL_DESCRIPTION_TRACK_WITH_PRESIGNALS                  :有入口信号灯的铁路轨道
STR_LAI_RAIL_DESCRIPTION_TRACK_WITH_EXITSIGNALS                 :有出口信号灯的铁路 轨道
STR_LAI_RAIL_DESCRIPTION_TRACK_WITH_COMBOSIGNALS                :有复合信号灯的铁路轨道
STR_LAI_RAIL_DESCRIPTION_TRACK_WITH_PBSSIGNALS                  :有路径信号灯的铁路轨道
STR_LAI_RAIL_DESCRIPTION_TRACK_WITH_NOENTRYSIGNALS              :铁路 有单向路径信号灯的轨道
STR_LAI_RAIL_DESCRIPTION_TRACK_WITH_NORMAL_PRESIGNALS           :有通过信号灯和入口信号灯的铁路轨道
STR_LAI_RAIL_DESCRIPTION_TRACK_WITH_NORMAL_EXITSIGNALS          :有通过信号灯和出口信号灯的铁路轨道
STR_LAI_RAIL_DESCRIPTION_TRACK_WITH_NORMAL_COMBOSIGNALS         :有通过信号灯和复合信号灯的铁路轨道
STR_LAI_RAIL_DESCRIPTION_TRACK_WITH_NORMAL_PBSSIGNALS           :有通过信号灯和路径信号灯的铁路轨道
STR_LAI_RAIL_DESCRIPTION_TRACK_WITH_NORMAL_NOENTRYSIGNALS       :有通过信号灯和单向路径信号灯的铁路轨道
STR_LAI_RAIL_DESCRIPTION_TRACK_WITH_PRE_EXITSIGNALS             :有入口信号灯和出口信号灯的铁路轨道
STR_LAI_RAIL_DESCRIPTION_TRACK_WITH_PRE_COMBOSIGNALS            :有入口信号灯和复合信号灯的铁路轨道
STR_LAI_RAIL_DESCRIPTION_TRACK_WITH_PRE_PBSSIGNALS              :有入口信号灯和路径信号灯的铁路轨道
STR_LAI_RAIL_DESCRIPTION_TRACK_WITH_PRE_NOENTRYSIGNALS          :有入口信号灯和单向路径信号灯的铁路轨道
STR_LAI_RAIL_DESCRIPTION_TRACK_WITH_EXIT_COMBOSIGNALS           :有出口信号灯和复合信号灯的铁路轨道
STR_LAI_RAIL_DESCRIPTION_TRACK_WITH_EXIT_PBSSIGNALS             :有出口信号灯和路径信号灯的铁路轨道
STR_LAI_RAIL_DESCRIPTION_TRACK_WITH_EXIT_NOENTRYSIGNALS         :有出口信号灯和单向路径信号灯的铁路轨道
STR_LAI_RAIL_DESCRIPTION_TRACK_WITH_COMBO_PBSSIGNALS            :有复合信号灯和路径信号灯的铁路轨道
STR_LAI_RAIL_DESCRIPTION_TRACK_WITH_COMBO_NOENTRYSIGNALS        :有复合信号灯和单向路径信号灯的铁路轨道
STR_LAI_RAIL_DESCRIPTION_TRACK_WITH_PBS_NOENTRYSIGNALS          :有路径信号灯和单向路径信号灯的铁路轨道
STR_LAI_RAIL_DESCRIPTION_TRAIN_DEPOT                            :铁路 列车车库

STR_LAI_ROAD_DESCRIPTION_ROAD                                   :公路
STR_LAI_ROAD_DESCRIPTION_ROAD_WITH_STREETLIGHTS                 :带路灯的公路
STR_LAI_ROAD_DESCRIPTION_TREE_LINED_ROAD                        :林荫公路
STR_LAI_ROAD_DESCRIPTION_ROAD_VEHICLE_DEPOT                     :汽车车库
STR_LAI_ROAD_DESCRIPTION_ROAD_RAIL_LEVEL_CROSSING               :公路铁路平交路口
STR_LAI_ROAD_DESCRIPTION_TRAMWAY                                :电车

# Houses come directly from their building names
STR_LAI_TOWN_INDUSTRY_DESCRIPTION_UNDER_CONSTRUCTION            :{STRING} (建设中)

STR_LAI_TREE_NAME_TREES                                         :树木
STR_LAI_TREE_NAME_RAINFOREST                                    :雨林
STR_LAI_TREE_NAME_CACTUS_PLANTS                                 :仙人掌

STR_LAI_STATION_DESCRIPTION_RAILROAD_STATION                    :火车站
STR_LAI_STATION_DESCRIPTION_AIRCRAFT_HANGAR                     :机库
STR_LAI_STATION_DESCRIPTION_AIRPORT                             :机场
STR_LAI_STATION_DESCRIPTION_TRUCK_LOADING_AREA                  :汽车货场
STR_LAI_STATION_DESCRIPTION_BUS_STATION                         :公共汽车站
STR_LAI_STATION_DESCRIPTION_SHIP_DOCK                           :码头
STR_LAI_STATION_DESCRIPTION_BUOY                                :浮标
STR_LAI_STATION_DESCRIPTION_WAYPOINT                            :路点

STR_LAI_WATER_DESCRIPTION_WATER                                 :水
STR_LAI_WATER_DESCRIPTION_CANAL                                 :运河
STR_LAI_WATER_DESCRIPTION_LOCK                                  :船闸
STR_LAI_WATER_DESCRIPTION_RIVER                                 :河
STR_LAI_WATER_DESCRIPTION_COAST_OR_RIVERBANK                    :海岸线或河岸
STR_LAI_WATER_DESCRIPTION_SHIP_DEPOT                            :船坞

# Industries come directly from their industry names

STR_LAI_TUNNEL_DESCRIPTION_RAILROAD                             :铁路隧道
STR_LAI_TUNNEL_DESCRIPTION_ROAD                                 :公路隧道

STR_LAI_BRIDGE_DESCRIPTION_RAIL_SUSPENSION_STEEL                :钢制悬索铁路桥
STR_LAI_BRIDGE_DESCRIPTION_RAIL_GIRDER_STEEL                    :钢制铁路桁桥
STR_LAI_BRIDGE_DESCRIPTION_RAIL_CANTILEVER_STEEL                :钢制悬臂铁路桥
STR_LAI_BRIDGE_DESCRIPTION_RAIL_SUSPENSION_CONCRETE             :钢筋混凝土悬索铁路桥
STR_LAI_BRIDGE_DESCRIPTION_RAIL_WOODEN                          :木制铁路桥
STR_LAI_BRIDGE_DESCRIPTION_RAIL_CONCRETE                        :混凝土铁路桥
STR_LAI_BRIDGE_DESCRIPTION_RAIL_TUBULAR_STEEL                   :函梁铁路桥

STR_LAI_BRIDGE_DESCRIPTION_ROAD_SUSPENSION_STEEL                :钢制悬索公路桥
STR_LAI_BRIDGE_DESCRIPTION_ROAD_GIRDER_STEEL                    :钢制公路桁桥
STR_LAI_BRIDGE_DESCRIPTION_ROAD_CANTILEVER_STEEL                :钢制悬臂公路桥
STR_LAI_BRIDGE_DESCRIPTION_ROAD_SUSPENSION_CONCRETE             :钢筋混凝土悬索公路桥
STR_LAI_BRIDGE_DESCRIPTION_ROAD_WOODEN                          :木制公路桥
STR_LAI_BRIDGE_DESCRIPTION_ROAD_CONCRETE                        :混凝土公路桥
STR_LAI_BRIDGE_DESCRIPTION_ROAD_TUBULAR_STEEL                   :函梁公路桥

STR_LAI_BRIDGE_DESCRIPTION_AQUEDUCT                             :水渠

STR_LAI_OBJECT_DESCRIPTION_TRANSMITTER                          :转播塔
STR_LAI_OBJECT_DESCRIPTION_LIGHTHOUSE                           :灯塔
STR_LAI_OBJECT_DESCRIPTION_COMPANY_HEADQUARTERS                 :公司总部
STR_LAI_OBJECT_DESCRIPTION_COMPANY_OWNED_LAND                   :公司属地

# About OpenTTD window
STR_ABOUT_OPENTTD                                               :{WHITE}关于 OpenTTD
STR_ABOUT_ORIGINAL_COPYRIGHT                                    :{BLACK}原始版权由 {COPYRIGHT} 1995 Chris Sawyer 所有，保留一切权力。
STR_ABOUT_VERSION                                               :{BLACK}OpenTTD 版本 {REV}
STR_ABOUT_COPYRIGHT_OPENTTD                                     :{BLACK}OpenTTD {COPYRIGHT} 2002-2019 OpenTTD 团队

# Framerate display window
STR_FRAMERATE_CAPTION                                           :{WHITE}帧率
STR_FRAMERATE_CAPTION_SMALL                                     :{STRING}{WHITE} ({DECIMAL}x)
STR_FRAMERATE_RATE_BLITTER                                      :{BLACK}帧率：{STRING}
STR_FRAMERATE_RATE_BLITTER_TOOLTIP                              :{BLACK}每秒渲染更新的图像帧。
STR_FRAMERATE_SPEED_FACTOR                                      :{BLACK}当前游戏速度：{DECIMAL}x
STR_FRAMERATE_MS_GOOD                                           :{LTBLUE}{DECIMAL} ms
STR_FRAMERATE_MS_BAD                                            :{RED}{DECIMAL} ms
STR_FRAMERATE_FPS_GOOD                                          :{LTBLUE}{DECIMAL} fps
STR_FRAMERATE_FPS_WARN                                          :{YELLOW}{DECIMAL} fps
STR_FRAMERATE_FPS_BAD                                           :{RED}{DECIMAL} fps
STR_FRAMERATE_GRAPH_MILLISECONDS                                :{TINY_FONT}{COMMA} ms
############ Leave those lines in this order!!
STR_FRAMERATE_VIDEO                                             :{BLACK}视频输出：
STR_FRAMERATE_SOUND                                             :{BLACK}混响：
############ End of leave-in-this-order
############ Leave those lines in this order!!
############ End of leave-in-this-order


# Framerate display window
############ Leave those lines in this order!!
############ End of leave-in-this-order
############ Leave those lines in this order!!
############ End of leave-in-this-order


# Save/load game/scenario
STR_SAVELOAD_SAVE_CAPTION                                       :{WHITE}保存游戏
STR_SAVELOAD_LOAD_CAPTION                                       :{WHITE}读取存档
STR_SAVELOAD_SAVE_SCENARIO                                      :{WHITE}保存场景
STR_SAVELOAD_LOAD_SCENARIO                                      :{WHITE}读取场景
STR_SAVELOAD_LOAD_HEIGHTMAP                                     :{WHITE}读取地形图
STR_SAVELOAD_SAVE_HEIGHTMAP                                     :{WHITE}保存高度图
STR_SAVELOAD_HOME_BUTTON                                        :{BLACK}点击这里返回默认的游戏存档目录
STR_SAVELOAD_BYTES_FREE                                         :{BLACK}{BYTES} 可用
STR_SAVELOAD_LIST_TOOLTIP                                       :{BLACK}驱动器、目录和游戏存档列表
STR_SAVELOAD_EDITBOX_TOOLTIP                                    :{BLACK}保存当前游戏用的存档名字
STR_SAVELOAD_DELETE_BUTTON                                      :{BLACK}删除
STR_SAVELOAD_DELETE_TOOLTIP                                     :{BLACK}删除选定的游戏存档
STR_SAVELOAD_SAVE_BUTTON                                        :{BLACK}保存
STR_SAVELOAD_SAVE_TOOLTIP                                       :{BLACK}以选定的名字保存当前游戏
STR_SAVELOAD_LOAD_BUTTON                                        :{BLACK}载入
STR_SAVELOAD_LOAD_TOOLTIP                                       :{BLACK}载入所选
STR_SAVELOAD_LOAD_HEIGHTMAP_TOOLTIP                             :{BLACK}载入选定的高度图
STR_SAVELOAD_DETAIL_CAPTION                                     :{BLACK}游戏详情
STR_SAVELOAD_DETAIL_NOT_AVAILABLE                               :{BLACK}无可用信息
STR_SAVELOAD_DETAIL_COMPANY_INDEX                               :{SILVER}{COMMA}: {WHITE}{STRING}
STR_SAVELOAD_DETAIL_GRFSTATUS                                   :{SILVER}NewGRF: {WHITE}{STRING}
STR_SAVELOAD_FILTER_TITLE                                       :{BLACK}过滤字串：

STR_SAVELOAD_OSKTITLE                                           :{BLACK}为存档命名

# World generation
STR_MAPGEN_WORLD_GENERATION_CAPTION                             :{WHITE}地图生成器
STR_MAPGEN_MAPSIZE                                              :{BLACK}地图规模：
STR_MAPGEN_MAPSIZE_TOOLTIP                                      :{BLACK}选择地图尺寸（单位：格）。可用的数值会略小。
STR_MAPGEN_BY                                                   :{BLACK}*
STR_MAPGEN_NUMBER_OF_TOWNS                                      :{BLACK}城镇数量：
STR_MAPGEN_DATE                                                 :{BLACK}日期:
STR_MAPGEN_NUMBER_OF_INDUSTRIES                                 :{BLACK}工业数量：
STR_MAPGEN_MAX_HEIGHTLEVEL                                      :{BLACK}最高地面高度：
STR_MAPGEN_MAX_HEIGHTLEVEL_UP                                   :{BLACK}把地图上山丘的最高高度加 1
STR_MAPGEN_MAX_HEIGHTLEVEL_DOWN                                 :{BLACK}把地图上山丘的最高高度减 1
STR_MAPGEN_SNOW_LINE_HEIGHT                                     :{BLACK}雪线高度：
STR_MAPGEN_SNOW_LINE_UP                                         :{BLACK}提高雪线高度
STR_MAPGEN_SNOW_LINE_DOWN                                       :{BLACK}降低雪线高度
STR_MAPGEN_LAND_GENERATOR                                       :{BLACK}生成地形：
STR_MAPGEN_TREE_PLACER                                          :{BLACK}生成树木：
STR_MAPGEN_TERRAIN_TYPE                                         :{BLACK}地形特点：
STR_MAPGEN_QUANTITY_OF_SEA_LAKES                                :{BLACK}海洋面积：
STR_MAPGEN_QUANTITY_OF_RIVERS                                   :{BLACK}河流数量:
STR_MAPGEN_SMOOTHNESS                                           :{BLACK}平滑度：
STR_MAPGEN_VARIETY                                              :{BLACK}多样的分发：
STR_MAPGEN_GENERATE                                             :{WHITE}生成

# Strings for map borders at game generation
STR_MAPGEN_BORDER_TYPE                                          :{BLACK}地图边缘：
STR_MAPGEN_NORTHWEST                                            :{BLACK}西北
STR_MAPGEN_NORTHEAST                                            :{BLACK}东北
STR_MAPGEN_SOUTHEAST                                            :{BLACK}东南
STR_MAPGEN_SOUTHWEST                                            :{BLACK}西南
STR_MAPGEN_BORDER_FREEFORM                                      :{BLACK}自由形式
STR_MAPGEN_BORDER_WATER                                         :{BLACK}水面
STR_MAPGEN_BORDER_RANDOM                                        :{BLACK}随机
STR_MAPGEN_BORDER_RANDOMIZE                                     :{BLACK}随机
STR_MAPGEN_BORDER_MANUAL                                        :{BLACK}手动

STR_MAPGEN_HEIGHTMAP_ROTATION                                   :{BLACK}高度图旋转：
STR_MAPGEN_HEIGHTMAP_NAME                                       :{BLACK}高度图名称：
STR_MAPGEN_HEIGHTMAP_SIZE_LABEL                                 :{BLACK}地图尺寸：
STR_MAPGEN_HEIGHTMAP_SIZE                                       :{ORANGE}{NUM} × {NUM}

STR_MAPGEN_MAX_HEIGHTLEVEL_QUERY_CAPT                           :{WHITE}改変地图上的最高地面高度
STR_MAPGEN_SNOW_LINE_QUERY_CAPT                                 :{WHITE}改变雪线高度
STR_MAPGEN_START_DATE_QUERY_CAPT                                :{WHITE}改变游戏开始的日期

# SE Map generation
STR_SE_MAPGEN_CAPTION                                           :{WHITE}场景类型：
STR_SE_MAPGEN_FLAT_WORLD                                        :{WHITE}平坦水面
STR_SE_MAPGEN_FLAT_WORLD_TOOLTIP                                :{BLACK}生成平坦水面
STR_SE_MAPGEN_RANDOM_LAND                                       :{WHITE}随机地面
STR_SE_MAPGEN_FLAT_WORLD_HEIGHT                                 :{BLACK}地面高度：
STR_SE_MAPGEN_FLAT_WORLD_HEIGHT_DOWN                            :{BLACK}提升地面高度
STR_SE_MAPGEN_FLAT_WORLD_HEIGHT_UP                              :{BLACK}降低地面高度

STR_SE_MAPGEN_FLAT_WORLD_HEIGHT_QUERY_CAPT                      :{WHITE}改变地面的高度

# Map generation progress
STR_GENERATION_WORLD                                            :{WHITE}正在生成地图……
STR_GENERATION_ABORT                                            :{BLACK}放弃
STR_GENERATION_ABORT_CAPTION                                    :{WHITE}放弃生成地图
STR_GENERATION_ABORT_MESSAGE                                    :{YELLOW}确定要放弃正在生成的地图吗？
STR_GENERATION_PROGRESS                                         :{WHITE}已完成 {NUM}%
STR_GENERATION_PROGRESS_NUM                                     :{BLACK}{NUM} / {NUM}
STR_GENERATION_WORLD_GENERATION                                 :{BLACK}地图生成
STR_GENERATION_RIVER_GENERATION                                 :{BLACK}生成河流
STR_GENERATION_TREE_GENERATION                                  :{BLACK}生成树木
STR_GENERATION_OBJECT_GENERATION                                :{BLACK}生成固定设施
STR_GENERATION_CLEARING_TILES                                   :{BLACK}生成岩石地貌
STR_GENERATION_SETTINGUP_GAME                                   :{BLACK}设置游戏
STR_GENERATION_PREPARING_TILELOOP                               :{BLACK}地貌细节生成
STR_GENERATION_PREPARING_SCRIPT                                 :{BLACK}当前脚本
STR_GENERATION_PREPARING_GAME                                   :{BLACK}准备游戏

# NewGRF settings
STR_NEWGRF_SETTINGS_CAPTION                                     :{WHITE}NewGRF 设置
STR_NEWGRF_SETTINGS_INFO_TITLE                                  :{WHITE}NewGRF 详细信息
STR_NEWGRF_SETTINGS_ACTIVE_LIST                                 :{WHITE}激活 NewGRF
STR_NEWGRF_SETTINGS_INACTIVE_LIST                               :{WHITE}停用 NewGRF
STR_NEWGRF_SETTINGS_SELECT_PRESET                               :{ORANGE}选择预设
STR_NEWGRF_FILTER_TITLE                                         :{ORANGE}过滤器字符串：
STR_NEWGRF_SETTINGS_PRESET_LIST_TOOLTIP                         :{BLACK}装载选定的预定义
STR_NEWGRF_SETTINGS_PRESET_SAVE                                 :{BLACK}保存预定义
STR_NEWGRF_SETTINGS_PRESET_SAVE_TOOLTIP                         :{BLACK}将当前组保存为预定义
STR_NEWGRF_SETTINGS_PRESET_SAVE_QUERY                           :{BLACK}为预定义组起名
STR_NEWGRF_SETTINGS_PRESET_DELETE                               :{BLACK}删除预定义组
STR_NEWGRF_SETTINGS_PRESET_DELETE_TOOLTIP                       :{BLACK}删掉当前预定义组
STR_NEWGRF_SETTINGS_ADD                                         :{BLACK}增加
STR_NEWGRF_SETTINGS_ADD_FILE_TOOLTIP                            :{BLACK}将选定的 NewGRF 文件添加到你的配置中
STR_NEWGRF_SETTINGS_RESCAN_FILES                                :{BLACK}重新检索文件
STR_NEWGRF_SETTINGS_RESCAN_FILES_TOOLTIP                        :{BLACK}刷新可用的 NewGRF 文件列表
STR_NEWGRF_SETTINGS_REMOVE                                      :{BLACK}删除
STR_NEWGRF_SETTINGS_REMOVE_TOOLTIP                              :{BLACK}从列表中删除一个 NewGRF 文件
STR_NEWGRF_SETTINGS_MOVEUP                                      :{BLACK}上移
STR_NEWGRF_SETTINGS_MOVEUP_TOOLTIP                              :{BLACK}将选定的 NewGRF 文件向上移动
STR_NEWGRF_SETTINGS_MOVEDOWN                                    :{BLACK}下移
STR_NEWGRF_SETTINGS_MOVEDOWN_TOOLTIP                            :{BLACK}将选定的 NewGRF 文件向下移动
STR_NEWGRF_SETTINGS_UPGRADE                                     :{BLACK}更新
STR_NEWGRF_SETTINGS_UPGRADE_TOOLTIP                             :{BLACK}更新当前已安装的扩展包
STR_NEWGRF_SETTINGS_FILE_TOOLTIP                                :{BLACK}已经安装的 NewGRF 文件列表{}点击可以改变参数

STR_NEWGRF_SETTINGS_SET_PARAMETERS                              :{BLACK}设置参数
STR_NEWGRF_SETTINGS_SHOW_PARAMETERS                             :{BLACK}显示参数
STR_NEWGRF_SETTINGS_TOGGLE_PALETTE                              :{BLACK}切换调色板
STR_NEWGRF_SETTINGS_TOGGLE_PALETTE_TOOLTIP                      :{BLACK}切换选定GRF的调色.{}本功能用于游戏使用时GRF呈粉色
STR_NEWGRF_SETTINGS_APPLY_CHANGES                               :{BLACK}应用

STR_NEWGRF_SETTINGS_FIND_MISSING_CONTENT_BUTTON                 :{BLACK}在线查找缺失的扩展包
STR_NEWGRF_SETTINGS_FIND_MISSING_CONTENT_TOOLTIP                :{BLACK}看看您需要的扩展包是否能在线找到

STR_NEWGRF_SETTINGS_FILENAME                                    :{BLACK}文件名：{SILVER}{STRING}
STR_NEWGRF_SETTINGS_GRF_ID                                      :{BLACK}GRF ID：{SILVER}{STRING}
STR_NEWGRF_SETTINGS_VERSION                                     :{BLACK}版本: {SILVER}{NUM}
STR_NEWGRF_SETTINGS_MIN_VERSION                                 :{BLACK}最低兼容版本: {SILVER}{NUM}
STR_NEWGRF_SETTINGS_MD5SUM                                      :{BLACK}MD5 码：{SILVER}{STRING}
STR_NEWGRF_SETTINGS_PALETTE                                     :{BLACK}调色板: {SILVER}{STRING}
STR_NEWGRF_SETTINGS_PARAMETER                                   :{BLACK}参数：{SILVER}{STRING}

STR_NEWGRF_SETTINGS_NO_INFO                                     :{BLACK}没有可用的信息
STR_NEWGRF_SETTINGS_NOT_FOUND                                   :{RED}没有找到对应的文件
STR_NEWGRF_SETTINGS_DISABLED                                    :{RED}禁用
STR_NEWGRF_SETTINGS_INCOMPATIBLE                                :{RED}与此版本OpenTTD不兼容

# NewGRF save preset window
STR_SAVE_PRESET_CAPTION                                         :{WHITE}保存预设值
STR_SAVE_PRESET_LIST_TOOLTIP                                    :{BLACK}可用的预设名称，请选择一个来复制到存档列表中
STR_SAVE_PRESET_TITLE                                           :{BLACK}输入预设名称
STR_SAVE_PRESET_EDITBOX_TOOLTIP                                 :{BLACK}保存预设值到当前选定的名称
STR_SAVE_PRESET_CANCEL                                          :{BLACK}取消
STR_SAVE_PRESET_CANCEL_TOOLTIP                                  :{BLACK}不修改默认设置
STR_SAVE_PRESET_SAVE                                            :{BLACK}保存
STR_SAVE_PRESET_SAVE_TOOLTIP                                    :{BLACK}以当前选定的名称保存预设值

# NewGRF parameters window
STR_NEWGRF_PARAMETERS_CAPTION                                   :{WHITE}调整 NewGRF 参数
STR_NEWGRF_PARAMETERS_CLOSE                                     :{BLACK}关闭
STR_NEWGRF_PARAMETERS_RESET                                     :{BLACK}重置
STR_NEWGRF_PARAMETERS_RESET_TOOLTIP                             :{BLACK}全部参数恢复默认
STR_NEWGRF_PARAMETERS_DEFAULT_NAME                              :参数 {NUM}
STR_NEWGRF_PARAMETERS_SETTING                                   :{STRING}: {ORANGE}{STRING}
STR_NEWGRF_PARAMETERS_NUM_PARAM                                 :{LTBLUE}参数数目: {ORANGE}{NUM}

# NewGRF inspect window
STR_NEWGRF_INSPECT_CAPTION                                      :{WHITE}检查 - {STRING}
STR_NEWGRF_INSPECT_PARENT_BUTTON                                :{BLACK}Parent
STR_NEWGRF_INSPECT_PARENT_TOOLTIP                               :{BLACK}检查该对象的 Parent scope

STR_NEWGRF_INSPECT_CAPTION_OBJECT_AT                            :{STRING} at {HEX}
STR_NEWGRF_INSPECT_CAPTION_OBJECT_AT_OBJECT                     :物件
STR_NEWGRF_INSPECT_CAPTION_OBJECT_AT_RAIL_TYPE                  :铁路类型

STR_NEWGRF_INSPECT_QUERY_CAPTION                                :{WHITE}NewGRF variable 60+x 参数 (十六进制)

# Sprite aligner window
STR_SPRITE_ALIGNER_CAPTION                                      :{WHITE}定位 sprite {COMMA} ({STRING})
STR_SPRITE_ALIGNER_NEXT_BUTTON                                  :{BLACK}下一个 sprite
STR_SPRITE_ALIGNER_NEXT_TOOLTIP                                 :{BLACK}继续处理下个正常的图形元素，略过任何虚位／重新着色／文字字型相关的图形元素；并且在处理到最后的图形元素后，返回第一个图形元素继续处理。
STR_SPRITE_ALIGNER_GOTO_BUTTON                                  :{BLACK}前往 sprite
STR_SPRITE_ALIGNER_GOTO_TOOLTIP                                 :{BLACK}前往选定的sprite。若其不正常，则继续前进到下个sprite。
STR_SPRITE_ALIGNER_PREVIOUS_BUTTON                              :{BLACK}上一个 sprite
STR_SPRITE_ALIGNER_PREVIOUS_TOOLTIP                             :{BLACK}继续处理上一个正常的图形元素，略过任何虚位／重新着色／文字字型相关的图形元素；并且在处理到第一个图形元素后，返回最后的图形元素继续处理。
STR_SPRITE_ALIGNER_SPRITE_TOOLTIP                               :{BLACK}显示目前选取的 sprite。当 sprite 正在描绘时会忽略其定位。
STR_SPRITE_ALIGNER_MOVE_TOOLTIP                                 :{BLACK}从 X 及 Y 座标方向移动图形元素。如按住 Ctrl 键再点击，可一次移动 8 个单位
STR_SPRITE_ALIGNER_RESET_BUTTON                                 :{BLACK}重置相关
STR_SPRITE_ALIGNER_RESET_TOOLTIP                                :{BLACK}重置当前相关偏移
STR_SPRITE_ALIGNER_OFFSETS_ABS                                  :{BLACK}X 偏移: {NUM}, Y 偏移: {NUM} (绝对)
STR_SPRITE_ALIGNER_OFFSETS_REL                                  :{BLACK}X 偏移: {NUM}, Y 偏移: {NUM} (相对)
STR_SPRITE_ALIGNER_PICKER_BUTTON                                :{BLACK}选择 sprite
STR_SPRITE_ALIGNER_PICKER_TOOLTIP                               :{BLACK}请从屏幕画面中任意选取一个 sprite

STR_SPRITE_ALIGNER_GOTO_CAPTION                                 :{WHITE}前往sprite

# NewGRF (self) generated warnings/errors
STR_NEWGRF_ERROR_MSG_INFO                                       :{SILVER}{STRING}
STR_NEWGRF_ERROR_MSG_WARNING                                    :{RED}警告：{SILVER}{STRING}
STR_NEWGRF_ERROR_MSG_ERROR                                      :{RED}错误：{SILVER}{STRING}
STR_NEWGRF_ERROR_MSG_FATAL                                      :{RED}严重错误：{SILVER}{STRING}
STR_NEWGRF_ERROR_FATAL_POPUP                                    :{WHITE}发生了一个致命的NewGRF错误：{}{STRING}
STR_NEWGRF_ERROR_VERSION_NUMBER                                 :{1:STRING} 不能与 OpenTTD 报告的 TTDPatch 版本兼容。
STR_NEWGRF_ERROR_DOS_OR_WINDOWS                                 :{1:STRING} 是为 {STRING} 版 TTD 开发的。
STR_NEWGRF_ERROR_UNSET_SWITCH                                   :{1:STRING} 应当与 {STRING} 配合
STR_NEWGRF_ERROR_INVALID_PARAMETER                              :{1:STRING} 参数错误：参数 {STRING} ({NUM})
STR_NEWGRF_ERROR_LOAD_BEFORE                                    :{1:STRING} 必须在 {STRING} 前加载。
STR_NEWGRF_ERROR_LOAD_AFTER                                     :{1:STRING} 必须在 {STRING} 后加载。
STR_NEWGRF_ERROR_OTTD_VERSION_NUMBER                            :{1:STRING} 需要OpenTTD V {STRING} 或更高版本
STR_NEWGRF_ERROR_AFTER_TRANSLATED_FILE                          :GRF 被设计为可平移
STR_NEWGRF_ERROR_TOO_MANY_NEWGRFS_LOADED                        :加载的NewGRF太多
STR_NEWGRF_ERROR_STATIC_GRF_CAUSES_DESYNC                       :使用 {1:STRING} 为静态 NewGRF 与 {STRING} 可能造成同步错误
STR_NEWGRF_ERROR_UNEXPECTED_SPRITE                              :异常sprite (sprite {3:NUM})
STR_NEWGRF_ERROR_UNKNOWN_PROPERTY                               :未知的Action 0 属性 {4:HEX} (sprite {3:NUM})
STR_NEWGRF_ERROR_INVALID_ID                                     :尝试使用非法ID (sprite {3:NUM})
STR_NEWGRF_ERROR_CORRUPT_SPRITE                                 :{YELLOW}{STRING} 含有损坏的图形元素{}所有损坏的图形元素{}将显示为红色的问号（？）
STR_NEWGRF_ERROR_MULTIPLE_ACTION_8                              :具有多个Action 8 (sprite {3:NUM})
STR_NEWGRF_ERROR_READ_BOUNDS                                    :图像读取时发生越界错误 (sprite {3:NUM})
STR_NEWGRF_ERROR_GRM_FAILED                                     :GRF源文件不可访问 (sprite {3:NUM})
STR_NEWGRF_ERROR_FORCEFULLY_DISABLED                            :{1:STRING} 被 {STRING} 禁用
STR_NEWGRF_ERROR_INVALID_SPRITE_LAYOUT                          :错误/未知的sprite输出格式 (sprite {3:NUM})

# NewGRF related 'general' warnings
STR_NEWGRF_POPUP_CAUTION_CAPTION                                :{WHITE}注意！
STR_NEWGRF_CONFIRMATION_TEXT                                    :{YELLOW}此操作将要改变一个进行中的游戏，{}操作可能导致游戏崩溃，{}确定继续？

STR_NEWGRF_DUPLICATE_GRFID                                      :{WHITE}不能添加文件：重复的 GRF ID
STR_NEWGRF_COMPATIBLE_LOADED                                    :{ORANGE}未找到匹配的文件 (已载入兼容的 GRF)
STR_NEWGRF_TOO_MANY_NEWGRFS                                     :{WHITE}加入的NewGRF文件达到上限，不能再新增。

STR_NEWGRF_COMPATIBLE_LOAD_WARNING                              :{WHITE}已为缺失的文件载入兼容的 GRF
STR_NEWGRF_DISABLED_WARNING                                     :{WHITE}缺失的 GRF 文件已经被禁用
STR_NEWGRF_UNPAUSE_WARNING_TITLE                                :{YELLOW}无法找到GRF文件
STR_NEWGRF_UNPAUSE_WARNING                                      :{WHITE}取消暂停可能造成错误. 请不要把接下来可能发生的错误当做Bug.{}继续么?

# NewGRF status
STR_NEWGRF_LIST_NONE                                            :空
STR_NEWGRF_LIST_ALL_FOUND                                       :目前所有文件
STR_NEWGRF_LIST_COMPATIBLE                                      :{YELLOW}找到兼容文件
STR_NEWGRF_LIST_MISSING                                         :{RED}缺失文件

# NewGRF 'it's broken' warnings
STR_NEWGRF_BROKEN                                               :{WHITE}NewGRF '{0:STRING}'的行为可能造成同步错误或是崩溃。
STR_NEWGRF_BROKEN_POWERED_WAGON                                 :{WHITE}{1:ENGINE}机车车厢的状态没在车库内发生变动
STR_NEWGRF_BROKEN_VEHICLE_LENGTH                                :{WHITE}当车辆不在车库中时,这将改变 '{1:ENGINE}' 的车辆长度.
STR_NEWGRF_BROKEN_CAPACITY                                      :{WHITE}它会在 '{1:ENGINE}' 在机厂外或不在接受改装时改変其运载能力
STR_BROKEN_VEHICLE_LENGTH                                       :{WHITE}列车 '{VEHICLE}' 属于 '{COMPANY}' 使长度无效化了. 这可能是NewGRF导致的. 有可能会发生崩溃或同步错误.

STR_NEWGRF_BUGGY                                                :{WHITE}NewGRF '{STRING}' 的信息不正确
STR_NEWGRF_BUGGY_ARTICULATED_CARGO                              :{WHITE}购买'{1:ENGINE}' 后，将造成货物/运费的参数与购买列表不符，这将有可能造成自动更新/购买不成功。
STR_NEWGRF_BUGGY_ENDLESS_PRODUCTION_CALLBACK                    :{WHITE}'{1:STRING}' 产生了一个死循环
STR_NEWGRF_BUGGY_UNKNOWN_CALLBACK_RESULT                        :{WHITE}回调函数 {1:HEX} 返回了一个未知/错误的结果 {2:HEX}

# 'User removed essential NewGRFs'-placeholders for stuff without specs
STR_NEWGRF_INVALID_CARGO                                        :<invalid cargo>
STR_NEWGRF_INVALID_CARGO_ABBREV                                 :??
STR_NEWGRF_INVALID_CARGO_QUANTITY                               :{COMMA} of <invalid cargo>
STR_NEWGRF_INVALID_ENGINE                                       :<invalid vehicle model>
STR_NEWGRF_INVALID_INDUSTRYTYPE                                 :<invalid industry>

# Placeholders for other invalid stuff, e.g. vehicles that have gone (Game Script).
STR_INVALID_VEHICLE                                             :<种类不明的运输工具>

# NewGRF scanning window
STR_NEWGRF_SCAN_CAPTION                                         :{WHITE}正在扫描 NewGRF
STR_NEWGRF_SCAN_MESSAGE                                         :{BLACK}正在扫描 NewGRF。 这可能需要一些时间，取决于其数量...
STR_NEWGRF_SCAN_STATUS                                          :{BLACK}已扫描{NUM}个 NewGRF，预计 NewGRF总数为 {NUM}
STR_NEWGRF_SCAN_ARCHIVES                                        :正在扫描压缩包

# Sign list window
STR_SIGN_LIST_CAPTION                                           :{WHITE}标志列表 - {COMMA} 个标志
STR_SIGN_LIST_MATCH_CASE                                        :{BLACK}符合大小写
STR_SIGN_LIST_MATCH_CASE_TOOLTIP                                :{BLACK}显示大小写符合过滤字符串的标志列表

# Sign window
STR_EDIT_SIGN_CAPTION                                           :{WHITE}标记标志文字
STR_EDIT_SIGN_NEXT_SIGN_TOOLTIP                                 :{BLACK}前往下个标记
STR_EDIT_SIGN_PREVIOUS_SIGN_TOOLTIP                             :{BLACK}前往上个标记

STR_EDIT_SIGN_SIGN_OSKTITLE                                     :{BLACK}为标记起名

# Town directory window
STR_TOWN_DIRECTORY_CAPTION                                      :{WHITE}城镇
STR_TOWN_DIRECTORY_NONE                                         :{ORANGE}- 没有 -
STR_TOWN_DIRECTORY_TOWN                                         :{ORANGE}{TOWN}{BLACK} ({COMMA})
STR_TOWN_DIRECTORY_LIST_TOOLTIP                                 :{BLACK} 城镇名称 点击名称可以将屏幕中心{}移动到城镇所在的位置. 单击的同时按住Ctrl会在新视点中显示城镇位置
STR_TOWN_POPULATION                                             :{BLACK}所有城镇人口总数：{COMMA}

# Town view window
STR_TOWN_VIEW_TOWN_CAPTION                                      :{WHITE}{TOWN}
STR_TOWN_VIEW_CITY_CAPTION                                      :{WHITE}{TOWN} (都市)
STR_TOWN_VIEW_POPULATION_HOUSES                                 :{BLACK}人口：{ORANGE}{COMMA}{BLACK}  房屋：{ORANGE}{COMMA}
STR_TOWN_VIEW_CARGO_FOR_TOWNGROWTH                              :{BLACK}城镇发展所必需的货物：
STR_TOWN_VIEW_CARGO_FOR_TOWNGROWTH_REQUIRED_GENERAL             :{RED} 需要： {ORANGE}{STRING}
STR_TOWN_VIEW_CARGO_FOR_TOWNGROWTH_REQUIRED_WINTER              :{ORANGE}{STRING}{BLACK} 冬季的需求
STR_TOWN_VIEW_CARGO_FOR_TOWNGROWTH_DELIVERED_GENERAL            :{ORANGE}{STRING}已运输 {GREEN}
STR_TOWN_VIEW_CARGO_FOR_TOWNGROWTH_REQUIRED                     :{ORANGE}已运输：{CARGO_TINY} /{RED}总需求： {CARGO_LONG}
STR_TOWN_VIEW_CARGO_FOR_TOWNGROWTH_DELIVERED                    :{ORANGE}{CARGO_TINY} / {CARGO_LONG}{GREEN} (已运输)
STR_TOWN_VIEW_TOWN_GROWS_EVERY                                  :{BLACK}城镇每 {ORANGE}{COMMA}{BLACK}{NBSP}天成长一次
STR_TOWN_VIEW_TOWN_GROWS_EVERY_FUNDED                           :{BLACK}城镇每 {ORANGE}{COMMA}{BLACK}{NBSP}天成长一次 (正接受资助)
STR_TOWN_VIEW_TOWN_GROW_STOPPED                                 :{BLACK} 城镇发展正在 {RED}停滞 {BLACK}！
STR_TOWN_VIEW_NOISE_IN_TOWN                                     :{BLACK}当前城镇噪音: {ORANGE}{COMMA}{BLACK}  最大: {ORANGE}{COMMA}
STR_TOWN_VIEW_CENTER_TOOLTIP                                    :{BLACK}将屏幕中心移动到城镇所在的位置. 单击的同时按住Ctrl会在新视点中显示城镇位置
STR_TOWN_VIEW_LOCAL_AUTHORITY_BUTTON                            :{BLACK}地方政府
STR_TOWN_VIEW_LOCAL_AUTHORITY_TOOLTIP                           :{BLACK}显示地方政府的信息
STR_TOWN_VIEW_RENAME_TOOLTIP                                    :{BLACK}城镇改名

STR_TOWN_VIEW_EXPAND_BUTTON                                     :{BLACK}扩大规模
STR_TOWN_VIEW_EXPAND_TOOLTIP                                    :{BLACK}增加城镇人口和面积
STR_TOWN_VIEW_DELETE_BUTTON                                     :{BLACK}删除
STR_TOWN_VIEW_DELETE_TOOLTIP                                    :{BLACK}完全删除这座城镇

STR_TOWN_VIEW_RENAME_TOWN_BUTTON                                :重命名城镇

# Town local authority window
STR_LOCAL_AUTHORITY_CAPTION                                     :{WHITE}{TOWN} 地方政府
STR_LOCAL_AUTHORITY_COMPANY_RATINGS                             :{BLACK}对运输公司评价：
STR_LOCAL_AUTHORITY_COMPANY_RATING                              :{YELLOW}{COMPANY} {COMPANY_NUM}: {ORANGE}{STRING}
STR_LOCAL_AUTHORITY_ACTIONS_TITLE                               :{BLACK}可执行的操作：
STR_LOCAL_AUTHORITY_ACTIONS_TOOLTIP                             :{BLACK}在本市可以执行的操作{}点击查看详细信息
STR_LOCAL_AUTHORITY_DO_IT_BUTTON                                :{BLACK}执行
STR_LOCAL_AUTHORITY_DO_IT_TOOLTIP                               :{BLACK}执行上面选定的项目

STR_LOCAL_AUTHORITY_ACTION_SMALL_ADVERTISING_CAMPAIGN           :小型广告宣传
STR_LOCAL_AUTHORITY_ACTION_MEDIUM_ADVERTISING_CAMPAIGN          :中型广告宣传
STR_LOCAL_AUTHORITY_ACTION_LARGE_ADVERTISING_CAMPAIGN           :大型广告宣传
STR_LOCAL_AUTHORITY_ACTION_ROAD_RECONSTRUCTION                  :资助市政道路整修
STR_LOCAL_AUTHORITY_ACTION_STATUE_OF_COMPANY                    :为公司设立雕像
STR_LOCAL_AUTHORITY_ACTION_NEW_BUILDINGS                        :资助新房屋建设
STR_LOCAL_AUTHORITY_ACTION_EXCLUSIVE_TRANSPORT                  :购买运输专营权
STR_LOCAL_AUTHORITY_ACTION_BRIBE                                :贿赂地方政府

STR_LOCAL_AUTHORITY_ACTION_TOOLTIP_SMALL_ADVERTISING            :{YELLOW}进行小型的广告宣传,以吸引更多的旅客和货物选择贵公司的服务.{}费用：{CURRENCY_LONG}
STR_LOCAL_AUTHORITY_ACTION_TOOLTIP_MEDIUM_ADVERTISING           :{YELLOW}进行中型的广告宣传,以吸引更多的旅客和货物选择贵公司的服务.{}费用：{CURRENCY_LONG}
STR_LOCAL_AUTHORITY_ACTION_TOOLTIP_LARGE_ADVERTISING            :{YELLOW}进行大型的广告宣传,以吸引更多的旅客和货物选择贵公司的服务.{}费用：{CURRENCY_LONG}
STR_LOCAL_AUTHORITY_ACTION_TOOLTIP_ROAD_RECONSTRUCTION          :{YELLOW}资助市政道路进行重建，将造成市内交通阻断 6 个月。{}费用：{CURRENCY_LONG}
STR_LOCAL_AUTHORITY_ACTION_TOOLTIP_STATUE_OF_COMPANY            :{YELLOW}以公司的名义设立一尊塑像。{}费用：{CURRENCY_LONG}
STR_LOCAL_AUTHORITY_ACTION_TOOLTIP_NEW_BUILDINGS                :{YELLOW}资助市内建设新的商业设施。{}费用：{CURRENCY_LONG}
STR_LOCAL_AUTHORITY_ACTION_TOOLTIP_EXCLUSIVE_TRANSPORT          :{YELLOW}购买该市一年的运输专营权, 其间该市的乘客及货物只允许选用贵公司的运输服务。{}费用：{CURRENCY_LONG}
STR_LOCAL_AUTHORITY_ACTION_TOOLTIP_BRIBE                        :{YELLOW}贿赂地方政府以提高评价，但有被发现后严厉惩罚的风险。{}费用：{CURRENCY_LONG}

# Goal window
STR_GOALS_CAPTION                                               :{WHITE}{COMPANY} 目标
STR_GOALS_SPECTATOR_CAPTION                                     :{WHITE}全球目标:
STR_GOALS_GLOBAL_TITLE                                          :{BLACK}全球目标:
STR_GOALS_TEXT                                                  :{ORANGE}{STRING}
STR_GOALS_NONE                                                  :{ORANGE}- 无目标 -
STR_GOALS_SPECTATOR_NONE                                        :{ORANGE}- 不适用 -
STR_GOALS_PROGRESS                                              :{ORANGE}{STRING}
STR_GOALS_PROGRESS_COMPLETE                                     :{GREEN}{STRING}
STR_GOALS_COMPANY_TITLE                                         :{BLACK}公司目标:
STR_GOALS_TOOLTIP_CLICK_ON_SERVICE_TO_CENTER                    :{BLACK}点击使得视图移动到该工业/城镇/地块. Ctrl+左键 在该处创建一个视点.

# Goal question window
STR_GOAL_QUESTION_CAPTION_QUESTION                              :帮助索引
STR_GOAL_QUESTION_CAPTION_INFORMATION                           :信息
STR_GOAL_QUESTION_CAPTION_WARNING                               :警告
STR_GOAL_QUESTION_CAPTION_ERROR                                 :错误

############ Start of Goal Question button list
STR_GOAL_QUESTION_BUTTON_CANCEL                                 :取消
STR_GOAL_QUESTION_BUTTON_OK                                     :确定
STR_GOAL_QUESTION_BUTTON_NO                                     :取消
STR_GOAL_QUESTION_BUTTON_YES                                    :确定
STR_GOAL_QUESTION_BUTTON_DECLINE                                :降低
STR_GOAL_QUESTION_BUTTON_ACCEPT                                 :接受
STR_GOAL_QUESTION_BUTTON_IGNORE                                 :忽略
STR_GOAL_QUESTION_BUTTON_RETRY                                  :重试
STR_GOAL_QUESTION_BUTTON_PREVIOUS                               :上一个
STR_GOAL_QUESTION_BUTTON_NEXT                                   :下一个
STR_GOAL_QUESTION_BUTTON_STOP                                   :停止
STR_GOAL_QUESTION_BUTTON_START                                  :开始
STR_GOAL_QUESTION_BUTTON_GO                                     :开始
STR_GOAL_QUESTION_BUTTON_CONTINUE                               :继续
STR_GOAL_QUESTION_BUTTON_RESTART                                :重新开启
STR_GOAL_QUESTION_BUTTON_POSTPONE                               :暂缓
STR_GOAL_QUESTION_BUTTON_SURRENDER                              :放弃
STR_GOAL_QUESTION_BUTTON_CLOSE                                  :关闭
############ End of Goal Question button list

# Subsidies window
STR_SUBSIDIES_CAPTION                                           :{WHITE}财政补贴项目
STR_SUBSIDIES_OFFERED_TITLE                                     :{BLACK}尚未中标的项目：
STR_SUBSIDIES_OFFERED_FROM_TO                                   :{ORANGE}将 {STRING} 从 {STRING} 运送到 {STRING}{YELLOW} (截止日期为 {DATE_SHORT})
STR_SUBSIDIES_NONE                                              :{ORANGE}没有
STR_SUBSIDIES_SUBSIDISED_TITLE                                  :{BLACK}已经中标的项目：
STR_SUBSIDIES_SUBSIDISED_FROM_TO                                :{ORANGE}将 {STRING} 从 {STRING} 运送到 {STRING}{YELLOW} ({COMPANY}{YELLOW}，截止日期为 {DATE_SHORT})
STR_SUBSIDIES_TOOLTIP_CLICK_ON_SERVICE_TO_CENTER                :{BLACK}点击项目可将屏幕中心移动到{}城镇/工业 所在的位置. 单击的同时按住Ctrl会在新视点中显示城镇/工业位置

# Story book window
STR_STORY_BOOK_CAPTION                                          :{WHITE}{COMPANY}的历史纪录
STR_STORY_BOOK_SPECTATOR_CAPTION                                :{WHITE}全域历史纪录
STR_STORY_BOOK_TITLE                                            :{YELLOW}{STRING}
STR_STORY_BOOK_GENERIC_PAGE_ITEM                                :第{NUM}页
STR_STORY_BOOK_SEL_PAGE_TOOLTIP                                 :{BLACK}从下拉选单中选择想要查看的页面.
STR_STORY_BOOK_PREV_PAGE                                        :{BLACK}上一个
STR_STORY_BOOK_PREV_PAGE_TOOLTIP                                :{BLACK}转到上一页
STR_STORY_BOOK_NEXT_PAGE                                        :{BLACK}下一个
STR_STORY_BOOK_NEXT_PAGE_TOOLTIP                                :{BLACK}转到下一页
STR_STORY_BOOK_INVALID_GOAL_REF                                 :{RED}无效的目标参照

# Station list window
STR_STATION_LIST_TOOLTIP                                        :{BLACK}车站名称{}点击可将屏幕中心移动到车站所在位置. 单击的同时按住Ctrl会在新视点中显示车站位置
STR_STATION_LIST_USE_CTRL_TO_SELECT_MORE                        :{BLACK}按住 CTRL 可以同时选择多项
STR_STATION_LIST_CAPTION                                        :{WHITE}{COMPANY} - {COMMA} 车站
STR_STATION_LIST_STATION                                        :{YELLOW}{STATION} {STATION_FEATURES}
STR_STATION_LIST_WAYPOINT                                       :{YELLOW}{WAYPOINT}
STR_STATION_LIST_NONE                                           :{YELLOW}- 没有 -
STR_STATION_LIST_SELECT_ALL_FACILITIES                          :{BLACK}选择全部运输工具种类
STR_STATION_LIST_SELECT_ALL_TYPES                               :{BLACK}选择所有货物类型{}（包括不在等待列表中的）
STR_STATION_LIST_NO_WAITING_CARGO                               :{BLACK}选择无等待货物车站

# Station view window
STR_STATION_VIEW_CAPTION                                        :{WHITE}{STATION} {STATION_FEATURES}
STR_STATION_VIEW_WAITING_CARGO                                  :{WHITE}{CARGO_LONG}
STR_STATION_VIEW_EN_ROUTE_FROM                                  :{YELLOW}({CARGO_SHORT} 转运自 {STATION})
STR_STATION_VIEW_RESERVED                                       :{YELLOW}({CARGO_SHORT} 等待装货)

STR_STATION_VIEW_ACCEPTS_BUTTON                                 :{BLACK}接受
STR_STATION_VIEW_ACCEPTS_TOOLTIP                                :{BLACK}显示接受的货物列表
STR_STATION_VIEW_ACCEPTS_CARGO                                  :{BLACK}接受：{WHITE}{CARGO_LIST}

STR_STATION_VIEW_EXCLUSIVE_RIGHTS_SELF                          :{BLACK}这个车站在这个镇里享有独家经营权
STR_STATION_VIEW_EXCLUSIVE_RIGHTS_COMPANY                       :{YELLOW}{COMPANY}{BLACK} 购买了本城镇专属经营权

STR_STATION_VIEW_RATINGS_BUTTON                                 :{BLACK}评价
STR_STATION_VIEW_RATINGS_TOOLTIP                                :{BLACK}显示车站评价
STR_STATION_VIEW_SUPPLY_RATINGS_TITLE                           :{BLACK}按月供应量与本地评比：
STR_STATION_VIEW_CARGO_SUPPLY_RATING                            :{WHITE}{STRING}: {YELLOW}{COMMA} / {STRING} ({COMMA}%)

STR_STATION_VIEW_GROUP                                          :{BLACK}群组方式
STR_STATION_VIEW_WAITING_STATION                                :车站名：等候中
STR_STATION_VIEW_WAITING_AMOUNT                                 :货物总量：等候中
STR_STATION_VIEW_PLANNED_STATION                                :车站名：计划中
STR_STATION_VIEW_PLANNED_AMOUNT                                 :货物总量：计划中
STR_STATION_VIEW_FROM                                           :{YELLOW}{CARGO_SHORT} 来自 {STATION}
STR_STATION_VIEW_VIA                                            :{YELLOW}{CARGO_SHORT} 途经 {STATION}
STR_STATION_VIEW_TO                                             :{YELLOW}{CARGO_SHORT} 前往 {STATION}
STR_STATION_VIEW_FROM_ANY                                       :{RED}{CARGO_SHORT} 来自 不明的车站
STR_STATION_VIEW_TO_ANY                                         :{RED}{CARGO_SHORT} 前往 任何车站
STR_STATION_VIEW_VIA_ANY                                        :{RED}{CARGO_SHORT} 途经 任何车站
STR_STATION_VIEW_FROM_HERE                                      :{GREEN}{CARGO_SHORT} 来自 本站
STR_STATION_VIEW_VIA_HERE                                       :{GREEN}{CARGO_SHORT} 途经 本站
STR_STATION_VIEW_TO_HERE                                        :{GREEN}{CARGO_SHORT} 前往 本站
STR_STATION_VIEW_NONSTOP                                        :{YELLOW}{CARGO_SHORT} 直达该站

STR_STATION_VIEW_GROUP_S_V_D                                    :来源-途经-目的地
STR_STATION_VIEW_GROUP_S_D_V                                    :来源-目的地-途经
STR_STATION_VIEW_GROUP_V_S_D                                    :途经-来源-目的地
STR_STATION_VIEW_GROUP_V_D_S                                    :途经-目的地-来源
STR_STATION_VIEW_GROUP_D_S_V                                    :目的地-来源-途经
STR_STATION_VIEW_GROUP_D_V_S                                    :目的地-途经-来源

############ range for rating starts
STR_CARGO_RATING_APPALLING                                      :垃圾（最差评价）
STR_CARGO_RATING_VERY_POOR                                      :糟糕
STR_CARGO_RATING_POOR                                           :较差
STR_CARGO_RATING_MEDIOCRE                                       :一般
STR_CARGO_RATING_GOOD                                           :较好
STR_CARGO_RATING_VERY_GOOD                                      :优秀
STR_CARGO_RATING_EXCELLENT                                      :卓越
STR_CARGO_RATING_OUTSTANDING                                    :完美（最高评价）
############ range for rating ends

STR_STATION_VIEW_CENTER_TOOLTIP                                 :{BLACK}将屏幕中心移动到车站所在的位置. 单击的同时按住Ctrl会在新视点中显示车站位置
STR_STATION_VIEW_RENAME_TOOLTIP                                 :{BLACK}重命名车站

STR_STATION_VIEW_SCHEDULED_TRAINS_TOOLTIP                       :{BLACK}显示所有调度计划中含有此车站的列车
STR_STATION_VIEW_SCHEDULED_ROAD_VEHICLES_TOOLTIP                :{BLACK}显示所有调度计划中含有此车站的汽车
STR_STATION_VIEW_SCHEDULED_AIRCRAFT_TOOLTIP                     :{BLACK}显示所有调度计划中含有此机场的飞机
STR_STATION_VIEW_SCHEDULED_SHIPS_TOOLTIP                        :{BLACK}显示所有调度计划中含有此码头的船只

STR_STATION_VIEW_RENAME_STATION_CAPTION                         :重命名车站

STR_STATION_VIEW_CLOSE_AIRPORT                                  :{BLACK}关闭机场
STR_STATION_VIEW_CLOSE_AIRPORT_TOOLTIP                          :{BLACK}禁止飞机降落本场

# Waypoint/buoy view window
STR_WAYPOINT_VIEW_CAPTION                                       :{WHITE}{WAYPOINT}
STR_WAYPOINT_VIEW_CENTER_TOOLTIP                                :{BLACK}将屏幕中心移动到路点所在的位置. 单击的同时按住Ctrl会在新视点中显示路点位置
STR_WAYPOINT_VIEW_CHANGE_WAYPOINT_NAME                          :{BLACK}修改路点名
STR_BUOY_VIEW_CENTER_TOOLTIP                                    :{BLACK}将屏幕中心移动到浮标所在的位置. 单击的同时按住Ctrl会在新视点中显示浮标位置
STR_BUOY_VIEW_CHANGE_BUOY_NAME                                  :{BLACK}修改浮标名

STR_EDIT_WAYPOINT_NAME                                          :{WHITE}编辑路点名称

# Finances window
STR_FINANCES_CAPTION                                            :{WHITE}{COMPANY} 财务报表 {BLACK}{COMPANY_NUM}
STR_FINANCES_EXPENDITURE_INCOME_TITLE                           :{WHITE}收入/支出
STR_FINANCES_YEAR                                               :{WHITE}{NUM}
STR_FINANCES_SECTION_CONSTRUCTION                               :{GOLD}建设费用
STR_FINANCES_SECTION_NEW_VEHICLES                               :{GOLD}购置新运输工具
STR_FINANCES_SECTION_TRAIN_RUNNING_COSTS                        :{GOLD}铁路运行费用
STR_FINANCES_SECTION_ROAD_VEHICLE_RUNNING_COSTS                 :{GOLD}汽车运行费用
STR_FINANCES_SECTION_AIRCRAFT_RUNNING_COSTS                     :{GOLD}航空运行费用
STR_FINANCES_SECTION_SHIP_RUNNING_COSTS                         :{GOLD}船舶运行费用
STR_FINANCES_SECTION_PROPERTY_MAINTENANCE                       :{GOLD}固定资产维护
STR_FINANCES_SECTION_TRAIN_INCOME                               :{GOLD}铁路运输收入
STR_FINANCES_SECTION_ROAD_VEHICLE_INCOME                        :{GOLD}公路运输收入
STR_FINANCES_SECTION_AIRCRAFT_INCOME                            :{GOLD}航空运输收入
STR_FINANCES_SECTION_SHIP_INCOME                                :{GOLD}水上运输收入
STR_FINANCES_SECTION_LOAN_INTEREST                              :{GOLD}贷款利息
STR_FINANCES_SECTION_OTHER                                      :{GOLD}其他费用
STR_FINANCES_NEGATIVE_INCOME                                    :{BLACK}-{CURRENCY_LONG}
STR_FINANCES_POSITIVE_INCOME                                    :{BLACK}+{CURRENCY_LONG}
STR_FINANCES_TOTAL_CAPTION                                      :{WHITE}总计：
STR_FINANCES_BANK_BALANCE_TITLE                                 :{WHITE}流动资金
STR_FINANCES_LOAN_TITLE                                         :{WHITE}已贷款额
STR_FINANCES_MAX_LOAN                                           :{WHITE}最大贷款额度：{BLACK}{CURRENCY_LONG}
STR_FINANCES_TOTAL_CURRENCY                                     :{BLACK}{CURRENCY_LONG}
STR_FINANCES_BORROW_BUTTON                                      :{BLACK}贷款 {CURRENCY_LONG}
STR_FINANCES_BORROW_TOOLTIP                                     :{BLACK}贷款{}Ctrl+点击 可贷款最大额度
STR_FINANCES_REPAY_BUTTON                                       :{BLACK}还款 {CURRENCY_LONG}
STR_FINANCES_REPAY_TOOLTIP                                      :{BLACK}偿还贷款{}Ctrl+点击 可最大额度偿还贷款
STR_FINANCES_INFRASTRUCTURE_BUTTON                              :{BLACK}设施

# Company view
STR_COMPANY_VIEW_CAPTION                                        :{WHITE}{COMPANY} {BLACK}{COMPANY_NUM}
STR_COMPANY_VIEW_PRESIDENT_MANAGER_TITLE                        :{WHITE}{PRESIDENT_NAME}{}{GOLD}(总裁)

STR_COMPANY_VIEW_INAUGURATED_TITLE                              :{GOLD}开业时间：{WHITE}{NUM}
STR_COMPANY_VIEW_COLOUR_SCHEME_TITLE                            :{GOLD}色彩方案：
STR_COMPANY_VIEW_VEHICLES_TITLE                                 :{GOLD}车船概况：
STR_COMPANY_VIEW_TRAINS                                         :{WHITE}{COMMA} 列火车
STR_COMPANY_VIEW_ROAD_VEHICLES                                  :{WHITE}{COMMA} 辆汽车
STR_COMPANY_VIEW_AIRCRAFT                                       :{WHITE}{COMMA} 架飞机
STR_COMPANY_VIEW_SHIPS                                          :{WHITE}{COMMA} 艘轮船
STR_COMPANY_VIEW_VEHICLES_NONE                                  :{WHITE}无
STR_COMPANY_VIEW_COMPANY_VALUE                                  :{GOLD}公司市值：{WHITE}{CURRENCY_LONG}
STR_COMPANY_VIEW_SHARES_OWNED_BY                                :{WHITE}({COMMA}% 由 {COMPANY} 所有)
STR_COMPANY_VIEW_INFRASTRUCTURE                                 :{GOLD}设施:
STR_COMPANY_VIEW_INFRASTRUCTURE_RAIL                            :{WHITE}{COMMA} 轨道交通
STR_COMPANY_VIEW_INFRASTRUCTURE_ROAD                            :{WHITE}{COMMA} 道路
STR_COMPANY_VIEW_INFRASTRUCTURE_WATER                           :{WHITE}{COMMA} 水运
STR_COMPANY_VIEW_INFRASTRUCTURE_STATION                         :{WHITE}{COMMA} 站台
STR_COMPANY_VIEW_INFRASTRUCTURE_AIRPORT                         :{WHITE}{COMMA} 机场
STR_COMPANY_VIEW_INFRASTRUCTURE_NONE                            :{WHITE}无

STR_COMPANY_VIEW_BUILD_HQ_BUTTON                                :{BLACK}设立总部
STR_COMPANY_VIEW_BUILD_HQ_TOOLTIP                               :{BLACK}建立公司总部
STR_COMPANY_VIEW_VIEW_HQ_BUTTON                                 :{BLACK}查看总部
STR_COMPANY_VIEW_VIEW_HQ_TOOLTIP                                :{BLACK}查看公司总部
STR_COMPANY_VIEW_RELOCATE_HQ                                    :{BLACK}重置总部
STR_COMPANY_VIEW_RELOCATE_COMPANY_HEADQUARTERS                  :{BLACK}以公司市值 1% 的代价重建总部，按住 Shift 键单击可以显示所需资金
STR_COMPANY_VIEW_INFRASTRUCTURE_BUTTON                          :{BLACK}固定资产维护费明细
STR_COMPANY_VIEW_INFRASTRUCTURE_TOOLTIP                         :{BLACK}显示详细的设施情况

STR_COMPANY_VIEW_NEW_FACE_BUTTON                                :{BLACK}新的头像
STR_COMPANY_VIEW_NEW_FACE_TOOLTIP                               :{BLACK}为总裁选择新头像
STR_COMPANY_VIEW_COLOUR_SCHEME_BUTTON                           :{BLACK}色彩方案
STR_COMPANY_VIEW_COLOUR_SCHEME_TOOLTIP                          :{BLACK}改变公司车船的颜色
STR_COMPANY_VIEW_COMPANY_NAME_BUTTON                            :{BLACK}公司名称
STR_COMPANY_VIEW_COMPANY_NAME_TOOLTIP                           :{BLACK}改变公司的名称
STR_COMPANY_VIEW_PRESIDENT_NAME_BUTTON                          :{BLACK}总裁姓名
STR_COMPANY_VIEW_PRESIDENT_NAME_TOOLTIP                         :{BLACK}为总裁改名

STR_COMPANY_VIEW_BUY_SHARE_BUTTON                               :{BLACK}购买其 25% 的股份
STR_COMPANY_VIEW_SELL_SHARE_BUTTON                              :{BLACK}出售其 25% 的股份
STR_COMPANY_VIEW_BUY_SHARE_TOOLTIP                              :{BLACK}购买此公司 25% 的股份，按住 Shift 键单击可以显示所需资金
STR_COMPANY_VIEW_SELL_SHARE_TOOLTIP                             :{BLACK}出售此公司 25% 的股份，按住 Shift 键单击可以显示预计收入

STR_COMPANY_VIEW_COMPANY_NAME_QUERY_CAPTION                     :公司名称
STR_COMPANY_VIEW_PRESIDENT_S_NAME_QUERY_CAPTION                 :总裁姓名

STR_BUY_COMPANY_MESSAGE                                         :{WHITE}我们正在寻找一家愿意收购我们的公司。{}{}您愿意收购 {COMPANY} ({CURRENCY_LONG}) 吗？

# Company infrastructure window
STR_COMPANY_INFRASTRUCTURE_VIEW_CAPTION                         :{WHITE}{COMPANY} 的设施
STR_COMPANY_INFRASTRUCTURE_VIEW_RAIL_SECT                       :{GOLD}铁路：
STR_COMPANY_INFRASTRUCTURE_VIEW_SIGNALS                         :{WHITE}信号灯
STR_COMPANY_INFRASTRUCTURE_VIEW_ROAD_SECT                       :{GOLD}道路：
STR_COMPANY_INFRASTRUCTURE_VIEW_ROAD                            :{WHITE}普通道路
STR_COMPANY_INFRASTRUCTURE_VIEW_TRAMWAY                         :{WHITE}电车线路
STR_COMPANY_INFRASTRUCTURE_VIEW_WATER_SECT                      :{GOLD}水运：
STR_COMPANY_INFRASTRUCTURE_VIEW_CANALS                          :{WHITE}运河
STR_COMPANY_INFRASTRUCTURE_VIEW_STATION_SECT                    :{GOLD}站台：
STR_COMPANY_INFRASTRUCTURE_VIEW_STATIONS                        :{WHITE}车站
STR_COMPANY_INFRASTRUCTURE_VIEW_AIRPORTS                        :{WHITE}机场
STR_COMPANY_INFRASTRUCTURE_VIEW_TOTAL                           :{WHITE}每年{CURRENCY_LONG}

# Industry directory
STR_INDUSTRY_DIRECTORY_CAPTION                                  :{WHITE}工业设施
STR_INDUSTRY_DIRECTORY_NONE                                     :{ORANGE}- 没有 -
STR_INDUSTRY_DIRECTORY_ITEM                                     :{ORANGE}{INDUSTRY}{BLACK} ({CARGO_LONG}{STRING}){YELLOW} ({COMMA}% 已运输)
STR_INDUSTRY_DIRECTORY_ITEM_TWO                                 :{ORANGE}{INDUSTRY}{BLACK} ({CARGO_LONG}{STRING}/{CARGO_LONG}{STRING}){YELLOW} ({COMMA}%/{COMMA}% 已运输)
STR_INDUSTRY_DIRECTORY_ITEM_NOPROD                              :{ORANGE}{INDUSTRY}
STR_INDUSTRY_DIRECTORY_LIST_CAPTION                             :{BLACK}工业设施{}点击可以将屏幕中心移动到其所在位置. 单击的同时按住Ctrl会在新视点中显示工业位置

# Industry view
STR_INDUSTRY_VIEW_CAPTION                                       :{WHITE}{INDUSTRY}
STR_INDUSTRY_VIEW_PRODUCTION_LAST_MONTH_TITLE                   :{BLACK}上月产量：
STR_INDUSTRY_VIEW_TRANSPORTED                                   :{YELLOW}{CARGO_LONG}{STRING}{BLACK} ({COMMA}% 已运输)
STR_INDUSTRY_VIEW_LOCATION_TOOLTIP                              :{BLACK}将屏幕中心移动到工厂所在的位置. 单击的同时按住Ctrl会在新视点中显示工厂位置
STR_INDUSTRY_VIEW_PRODUCTION_LEVEL                              :{BLACK}生产程度: {YELLOW}{COMMA}%
STR_INDUSTRY_VIEW_INDUSTRY_ANNOUNCED_CLOSURE                    :{YELLOW}此工业已经宣布即刻停业倒闭!


STR_INDUSTRY_VIEW_ACCEPT_CARGO                                  :{YELLOW}{STRING}{BLACK}{3:STRING}
STR_INDUSTRY_VIEW_ACCEPT_CARGO_AMOUNT                           :{YELLOW}{STRING}{BLACK}: {CARGO_SHORT} 等待中{STRING}

STR_CONFIG_GAME_PRODUCTION                                      :{WHITE}改变产量
STR_CONFIG_GAME_PRODUCTION_LEVEL                                :{WHITE}修改产量 (百分比, 最高 800%)

# Vehicle lists
STR_VEHICLE_LIST_TRAIN_CAPTION                                  :{WHITE}{STRING} - {COMMA} 列火车
STR_VEHICLE_LIST_ROAD_VEHICLE_CAPTION                           :{WHITE}{STRING} - {COMMA} 辆汽车
STR_VEHICLE_LIST_SHIP_CAPTION                                   :{WHITE}{STRING} - {COMMA} 艘轮船
STR_VEHICLE_LIST_AIRCRAFT_CAPTION                               :{WHITE}{STRING} - {COMMA} 架飞机

STR_VEHICLE_LIST_TRAIN_LIST_TOOLTIP                             :{BLACK}列车 - 点击可以查看详细信息
STR_VEHICLE_LIST_ROAD_VEHICLE_TOOLTIP                           :{BLACK}汽车 - 单击车辆可以查看详细信息
STR_VEHICLE_LIST_SHIP_TOOLTIP                                   :{BLACK}船只列表 - 点击可以查看详细信息
STR_VEHICLE_LIST_AIRCRAFT_TOOLTIP                               :{BLACK}飞机 - 点击可以查看详细信息

STR_VEHICLE_LIST_PROFIT_THIS_YEAR_LAST_YEAR                     :{TINY_FONT}{BLACK}今年利润：{CURRENCY_LONG} (去年利润：{CURRENCY_LONG})

STR_VEHICLE_LIST_AVAILABLE_TRAINS                               :可用的列车
STR_VEHICLE_LIST_AVAILABLE_ROAD_VEHICLES                        :可用的汽车
STR_VEHICLE_LIST_AVAILABLE_SHIPS                                :可用的船只
STR_VEHICLE_LIST_AVAILABLE_AIRCRAFT                             :可用的飞机
STR_VEHICLE_LIST_AVAILABLE_ENGINES_TOOLTIP                      :{BLACK}查看此运输工具类型的{}全部可选购列表

STR_VEHICLE_LIST_MANAGE_LIST                                    :{BLACK}管理列表
STR_VEHICLE_LIST_MANAGE_LIST_TOOLTIP                            :{BLACK}向所有在此列表中的运输工具发出指令
STR_VEHICLE_LIST_REPLACE_VEHICLES                               :替换车辆/飞机/船只
STR_VEHICLE_LIST_SEND_FOR_SERVICING                             :进行保养

STR_VEHICLE_LIST_SEND_TRAIN_TO_DEPOT                            :前往列车车库
STR_VEHICLE_LIST_SEND_ROAD_VEHICLE_TO_DEPOT                     :前往汽车车库
STR_VEHICLE_LIST_SEND_SHIP_TO_DEPOT                             :前往船坞
STR_VEHICLE_LIST_SEND_AIRCRAFT_TO_HANGAR                        :前往机库

STR_VEHICLE_LIST_MASS_STOP_LIST_TOOLTIP                         :{BLACK}点击这里可以停止列表中的{}所有车辆/船只/飞机
STR_VEHICLE_LIST_MASS_START_LIST_TOOLTIP                        :{BLACK}点击这里可以启动列表中的{}所有车辆/船只/飞机

STR_VEHICLE_LIST_SHARED_ORDERS_LIST_CAPTION                     :{WHITE}与 {COMMA} 车辆/船只/飞机共享调度计划

# Group window
STR_GROUP_ALL_TRAINS                                            :全部火车
STR_GROUP_ALL_ROAD_VEHICLES                                     :全部汽车
STR_GROUP_ALL_SHIPS                                             :全部船只
STR_GROUP_ALL_AIRCRAFTS                                         :全部飞机

STR_GROUP_DEFAULT_TRAINS                                        :未分组火车
STR_GROUP_DEFAULT_ROAD_VEHICLES                                 :未分组汽车
STR_GROUP_DEFAULT_SHIPS                                         :未分组船只
STR_GROUP_DEFAULT_AIRCRAFTS                                     :未分组飞机


STR_GROUPS_CLICK_ON_GROUP_FOR_TOOLTIP                           :{BLACK}组 - 点击一个组别以显示所有隶属此组的车辆。拖曳组别标签以重新排列组别的次序和层级。
STR_GROUP_CREATE_TOOLTIP                                        :{BLACK}创建分组
STR_GROUP_DELETE_TOOLTIP                                        :{BLACK}删除分组
STR_GROUP_RENAME_TOOLTIP                                        :{BLACK}重命名该分组
STR_GROUP_REPLACE_PROTECTION_TOOLTIP                            :{BLACK}点击以停止本组自动更新功能的使用

STR_QUERY_GROUP_DELETE_CAPTION                                  :{WHITE}删除分组
STR_GROUP_DELETE_QUERY_TEXT                                     :{WHITE}确定要删除这个分组及其下级分组么?

STR_GROUP_ADD_SHARED_VEHICLE                                    :添加共享车辆
STR_GROUP_REMOVE_ALL_VEHICLES                                   :移除所有车辆

STR_GROUP_RENAME_CAPTION                                        :{BLACK}重命名分组

STR_GROUP_PROFIT_THIS_YEAR                                      :今年利润：
STR_GROUP_PROFIT_LAST_YEAR                                      :去年利润
STR_GROUP_OCCUPANCY                                             :当前使用量：
STR_GROUP_OCCUPANCY_VALUE                                       :{NUM}%

# Build vehicle window
STR_BUY_VEHICLE_TRAIN_RAIL_CAPTION                              :购买普通列车
STR_BUY_VEHICLE_TRAIN_ELRAIL_CAPTION                            :购买电气化列车
STR_BUY_VEHICLE_TRAIN_MONORAIL_CAPTION                          :购买单轨列车
STR_BUY_VEHICLE_TRAIN_MAGLEV_CAPTION                            :购买磁悬浮列车

STR_BUY_VEHICLE_TRAIN_ALL_CAPTION                               :新列车
STR_BUY_VEHICLE_ROAD_VEHICLE_CAPTION                            :购买汽车
STR_BUY_VEHICLE_SHIP_CAPTION                                    :购买船只
STR_BUY_VEHICLE_AIRCRAFT_CAPTION                                :购买飞机

STR_PURCHASE_INFO_COST_WEIGHT                                   :{BLACK}售价：{GOLD}{CURRENCY_LONG}{BLACK} 重量：{GOLD}{WEIGHT_SHORT}
STR_PURCHASE_INFO_SPEED_POWER                                   :{BLACK}速度：{GOLD}{VELOCITY}{BLACK} 功率：{GOLD}{POWER}
STR_PURCHASE_INFO_SPEED                                         :{BLACK}速度：{GOLD}{VELOCITY}
STR_PURCHASE_INFO_SPEED_OCEAN                                   :{BLACK}在海洋上的速度： {GOLD}{VELOCITY}
STR_PURCHASE_INFO_SPEED_CANAL                                   :{BLACK}在河流上的速度： {GOLD}{VELOCITY}
STR_PURCHASE_INFO_RUNNINGCOST                                   :{BLACK}运行费用：{GOLD}{CURRENCY_LONG}/年
STR_PURCHASE_INFO_CAPACITY                                      :{BLACK}运载能力：{GOLD}{CARGO_LONG} {STRING}
STR_PURCHASE_INFO_REFITTABLE                                    :(可改装)
STR_PURCHASE_INFO_DESIGNED_LIFE                                 :{BLACK}设计日期：{GOLD}{NUM}{BLACK} 寿命：{GOLD}{COMMA} 年
STR_PURCHASE_INFO_RELIABILITY                                   :{BLACK}最大可靠性：{GOLD}{COMMA}%
STR_PURCHASE_INFO_COST                                          :{BLACK}售价：{GOLD}{CURRENCY_LONG}
STR_PURCHASE_INFO_WEIGHT_CWEIGHT                                :{BLACK}重量：{GOLD}{WEIGHT_SHORT} ({WEIGHT_SHORT})
STR_PURCHASE_INFO_COST_SPEED                                    :{BLACK}售价：{GOLD}{CURRENCY_LONG}{BLACK} 速度：{GOLD}{VELOCITY}
STR_PURCHASE_INFO_AIRCRAFT_CAPACITY                             :{BLACK}运载能力：{GOLD}{CARGO_LONG}, {CARGO_LONG}
STR_PURCHASE_INFO_PWAGPOWER_PWAGWEIGHT                          :{BLACK}功率：{GOLD}+{POWER}{BLACK} 重量：{GOLD}+{WEIGHT_SHORT}
STR_PURCHASE_INFO_REFITTABLE_TO                                 :{BLACK}可改装为：{GOLD}{STRING}
STR_PURCHASE_INFO_ALL_TYPES                                     :所有类型
STR_PURCHASE_INFO_ALL_BUT                                       :除了 {CARGO_LIST}
STR_PURCHASE_INFO_MAX_TE                                        :{BLACK}最大牵引力：{GOLD}{FORCE}
STR_PURCHASE_INFO_AIRCRAFT_RANGE                                :{BLACK}航行距离: {GOLD}{COMMA} 格
STR_PURCHASE_INFO_AIRCRAFT_TYPE                                 :{BLACK}飞机类型： {GOLD}{STRING}

STR_BUY_VEHICLE_TRAIN_LIST_TOOLTIP                              :{BLACK}列车车辆选择列表。点击车辆查看详细信息，或者按住 Ctrl 键再点击以切换是否隐藏车辆的种类
STR_BUY_VEHICLE_ROAD_VEHICLE_LIST_TOOLTIP                       :{BLACK}路面车辆选择列表。点击车辆查看详细信息，或者按住 Ctrl 键再点击以切换是否隐藏车辆的种类
STR_BUY_VEHICLE_SHIP_LIST_TOOLTIP                               :{BLACK}船舶选择列表。点击船舶查看详细信息，或者按住 Ctrl 键再点击以切换是否隐藏船舶的种类
STR_BUY_VEHICLE_AIRCRAFT_LIST_TOOLTIP                           :{BLACK}飞行器选择列表。点击飞行器查看详细信息，或者按住 Ctrl 键再点击以切换是否隐藏飞行器的种类

STR_BUY_VEHICLE_TRAIN_BUY_VEHICLE_BUTTON                        :{BLACK}购买车头/车厢
STR_BUY_VEHICLE_ROAD_VEHICLE_BUY_VEHICLE_BUTTON                 :{BLACK}购买汽车
STR_BUY_VEHICLE_SHIP_BUY_VEHICLE_BUTTON                         :{BLACK}购买船只
STR_BUY_VEHICLE_AIRCRAFT_BUY_VEHICLE_BUTTON                     :{BLACK}购买飞机


STR_BUY_VEHICLE_TRAIN_BUY_VEHICLE_TOOLTIP                       :{BLACK}购买选定的列车，按住 Shift 键单击可以显示所需资金
STR_BUY_VEHICLE_ROAD_VEHICLE_BUY_VEHICLE_TOOLTIP                :{BLACK}购买选定的汽车，按住 Shift 键单击可以显示所需资金
STR_BUY_VEHICLE_SHIP_BUY_VEHICLE_TOOLTIP                        :{BLACK}购买选定的船只，按住 Shift 键单击可以显示所需资金
STR_BUY_VEHICLE_AIRCRAFT_BUY_VEHICLE_TOOLTIP                    :{BLACK}购买选定的飞机，按住 Shift 键单击可以显示所需资金


STR_BUY_VEHICLE_TRAIN_RENAME_BUTTON                             :{BLACK}重命名
STR_BUY_VEHICLE_ROAD_VEHICLE_RENAME_BUTTON                      :{BLACK}重命名
STR_BUY_VEHICLE_SHIP_RENAME_BUTTON                              :{BLACK}重命名
STR_BUY_VEHICLE_AIRCRAFT_RENAME_BUTTON                          :{BLACK}重命名飞机

STR_BUY_VEHICLE_TRAIN_RENAME_TOOLTIP                            :{BLACK}重命名列车型号
STR_BUY_VEHICLE_ROAD_VEHICLE_RENAME_TOOLTIP                     :{BLACK}重命名汽车型号
STR_BUY_VEHICLE_SHIP_RENAME_TOOLTIP                             :{BLACK}重命名船只型号
STR_BUY_VEHICLE_AIRCRAFT_RENAME_TOOLTIP                         :{BLACK}重命名飞机型号

STR_BUY_VEHICLE_TRAIN_HIDE_TOGGLE_BUTTON                        :{BLACK}隐藏
STR_BUY_VEHICLE_ROAD_VEHICLE_HIDE_TOGGLE_BUTTON                 :{BLACK}隐藏
STR_BUY_VEHICLE_SHIP_HIDE_TOGGLE_BUTTON                         :{BLACK}隐藏
STR_BUY_VEHICLE_AIRCRAFT_HIDE_TOGGLE_BUTTON                     :{BLACK}隐藏

STR_BUY_VEHICLE_TRAIN_SHOW_TOGGLE_BUTTON                        :{BLACK}显示
STR_BUY_VEHICLE_ROAD_VEHICLE_SHOW_TOGGLE_BUTTON                 :{BLACK}显示
STR_BUY_VEHICLE_SHIP_SHOW_TOGGLE_BUTTON                         :{BLACK}显示
STR_BUY_VEHICLE_AIRCRAFT_SHOW_TOGGLE_BUTTON                     :{BLACK}显示

STR_BUY_VEHICLE_TRAIN_HIDE_SHOW_TOGGLE_TOOLTIP                  :{BLACK}切换隐藏还是显示有关的铁路列车类型
STR_BUY_VEHICLE_ROAD_VEHICLE_HIDE_SHOW_TOGGLE_TOOLTIP           :{BLACK}切换隐藏还是显示有关的路面车辆类型
STR_BUY_VEHICLE_SHIP_HIDE_SHOW_TOGGLE_TOOLTIP                   :{BLACK}切换隐藏还是显示有关的船舶类型
STR_BUY_VEHICLE_AIRCRAFT_HIDE_SHOW_TOGGLE_TOOLTIP               :{BLACK}切换是否显示飞机类型

STR_QUERY_RENAME_TRAIN_TYPE_CAPTION                             :{WHITE}重命名车辆的类型
STR_QUERY_RENAME_ROAD_VEHICLE_TYPE_CAPTION                      :{WHITE}重命名汽车型号
STR_QUERY_RENAME_SHIP_TYPE_CAPTION                              :{WHITE}重命名船只型号
STR_QUERY_RENAME_AIRCRAFT_TYPE_CAPTION                          :{WHITE}重命名飞机型号

# Depot window
STR_DEPOT_CAPTION                                               :{WHITE}{DEPOT}

STR_DEPOT_RENAME_TOOLTIP                                        :{BLACK}修改车库名
STR_DEPOT_RENAME_DEPOT_CAPTION                                  :重命名车库

STR_DEPOT_NO_ENGINE                                             :{BLACK}-
STR_DEPOT_VEHICLE_TOOLTIP                                       :{BLACK}{ENGINE}{STRING}
STR_DEPOT_VEHICLE_TOOLTIP_CHAIN                                 :{BLACK}{NUM} 车辆{STRING}
STR_DEPOT_VEHICLE_TOOLTIP_CARGO                                 :{}{CARGO_LONG} ({CARGO_SHORT})

STR_DEPOT_TRAIN_LIST_TOOLTIP                                    :{BLACK}列车 - 左键拖动可调整车厢，右击可查看详情。按Ctrl执行上述操作可同时操作之后车厢。
STR_DEPOT_ROAD_VEHICLE_LIST_TOOLTIP                             :{BLACK}汽车 - 右击可查看详细信息
STR_DEPOT_SHIP_LIST_TOOLTIP                                     :{BLACK}船只 - 右击可查看详细信息
STR_DEPOT_AIRCRAFT_LIST_TOOLTIP                                 :{BLACK}飞机 - 右击可查看详细信息

STR_DEPOT_TRAIN_SELL_TOOLTIP                                    :{BLACK}将列车拖到这里以出售
STR_DEPOT_ROAD_VEHICLE_SELL_TOOLTIP                             :{BLACK}将汽车拖到这里以出售
STR_DEPOT_SHIP_SELL_TOOLTIP                                     :{BLACK}将船只拖到这里以出售
STR_DEPOT_AIRCRAFT_SELL_TOOLTIP                                 :{BLACK}将飞机拖到这里以出售

STR_DEPOT_DRAG_WHOLE_TRAIN_TO_SELL_TOOLTIP                      :{BLACK}将车头拖到这里可以出售整列火车

STR_DEPOT_SELL_ALL_BUTTON_TRAIN_TOOLTIP                         :{BLACK}出售车库中的所有列车
STR_DEPOT_SELL_ALL_BUTTON_ROAD_VEHICLE_TOOLTIP                  :{BLACK}出售车库中的所有汽车
STR_DEPOT_SELL_ALL_BUTTON_SHIP_TOOLTIP                          :{BLACK}出售船坞中的所有船只
STR_DEPOT_SELL_ALL_BUTTON_AIRCRAFT_TOOLTIP                      :{BLACK}出售机库中的所有飞机

STR_DEPOT_AUTOREPLACE_TRAIN_TOOLTIP                             :{BLACK}自动更新车库中的所有列车
STR_DEPOT_AUTOREPLACE_ROAD_VEHICLE_TOOLTIP                      :{BLACK}自动更新车库中的所有汽车
STR_DEPOT_AUTOREPLACE_SHIP_TOOLTIP                              :{BLACK}自动更新船坞中的所有船只
STR_DEPOT_AUTOREPLACE_AIRCRAFT_TOOLTIP                          :{BLACK}自动更新机库中的所有飞机

STR_DEPOT_TRAIN_NEW_VEHICLES_BUTTON                             :{BLACK}购买列车
STR_DEPOT_ROAD_VEHICLE_NEW_VEHICLES_BUTTON                      :{BLACK}购买汽车
STR_DEPOT_SHIP_NEW_VEHICLES_BUTTON                              :{BLACK}购买船只
STR_DEPOT_AIRCRAFT_NEW_VEHICLES_BUTTON                          :{BLACK}购买飞机

STR_DEPOT_TRAIN_NEW_VEHICLES_TOOLTIP                            :{BLACK}购买新的列车
STR_DEPOT_ROAD_VEHICLE_NEW_VEHICLES_TOOLTIP                     :{BLACK}购买
STR_DEPOT_SHIP_NEW_VEHICLES_TOOLTIP                             :{BLACK}购买新船只
STR_DEPOT_AIRCRAFT_NEW_VEHICLES_TOOLTIP                         :{BLACK}购买飞机

STR_DEPOT_CLONE_TRAIN                                           :{BLACK}克隆列车
STR_DEPOT_CLONE_ROAD_VEHICLE                                    :{BLACK}克隆汽车
STR_DEPOT_CLONE_SHIP                                            :{BLACK}克隆船只
STR_DEPOT_CLONE_AIRCRAFT                                        :{BLACK}克隆飞机

STR_DEPOT_CLONE_TRAIN_DEPOT_INFO                                :{BLACK}点击此键后，再点击任何列车，即会购买一列跟它一样的列车。{}如果点击此键后，按住 Ctrl 键点击列车，则新列车会与旧列车共享调度计划。{}如果点击此键后，按住 Shift 键点击列车，系统会显示购买复制列车的所需资金，但不会建造新列车。
STR_DEPOT_CLONE_ROAD_VEHICLE_DEPOT_INFO                         :{BLACK}复制汽车。按此按钮后{}点击一辆在车库内或外面的汽车即可{}按住 Ctrl 键单击可以同时共享调度计划，按住 Shift 键单击可以显示所需资金
STR_DEPOT_CLONE_SHIP_DEPOT_INFO                                 :{BLACK}复制船只。按此按钮后{}点击一个在船坞内或外面的船只即可。按住 Ctrl 键单击可以同时共享调度计划，按住 Shift 键单击可以显示所需资金
STR_DEPOT_CLONE_AIRCRAFT_INFO_HANGAR_WINDOW                     :{BLACK}复制飞机。按此按钮后{}点击一个在机库内或外面的飞机即可。按住 Ctrl 键单击可以同时共享调度计划，按住 Shift 键单击可以显示所需资金

STR_DEPOT_TRAIN_LOCATION_TOOLTIP                                :{BLACK}将屏幕中心移动到列车库所在的位置. 单击的同时按住Ctrl会在新视点中显示列车库位置
STR_DEPOT_ROAD_VEHICLE_LOCATION_TOOLTIP                         :{BLACK}将屏幕中心移动到车库所在的位置. 单击的同时按住Ctrl会在新视点中显示车库位置
STR_DEPOT_SHIP_LOCATION_TOOLTIP                                 :{BLACK}将屏幕中心移动到当前船坞的位置. 单击的同时按住Ctrl会在新视点中显示船坞位置
STR_DEPOT_AIRCRAFT_LOCATION_TOOLTIP                             :{BLACK}将屏幕中心移动到当前机库的位置. 单击的同时按住Ctrl会在新视点中显示机库位置

STR_DEPOT_VEHICLE_ORDER_LIST_TRAIN_TOOLTIP                      :{BLACK}显示所有调度计划中含有此车库的列车
STR_DEPOT_VEHICLE_ORDER_LIST_ROAD_VEHICLE_TOOLTIP               :{BLACK}显示所有调度计划中含有此车库的汽车
STR_DEPOT_VEHICLE_ORDER_LIST_SHIP_TOOLTIP                       :{BLACK}显示所有调度计划中含有此船坞的船只
STR_DEPOT_VEHICLE_ORDER_LIST_AIRCRAFT_TOOLTIP                   :{BLACK}显示所有调度计划中含有此机库的飞机

STR_DEPOT_MASS_STOP_DEPOT_TRAIN_TOOLTIP                         :{BLACK}点击这里可以停止车库的所有列车
STR_DEPOT_MASS_STOP_DEPOT_ROAD_VEHICLE_TOOLTIP                  :{BLACK}点击这里可以停止车库的所有汽车
STR_DEPOT_MASS_STOP_DEPOT_SHIP_TOOLTIP                          :{BLACK}点击这里可以停止船坞的所有船只
STR_DEPOT_MASS_STOP_HANGAR_TOOLTIP                              :{BLACK}点击这里可以停止机库的所有飞机

STR_DEPOT_MASS_START_DEPOT_TRAIN_TOOLTIP                        :{BLACK}点击这里可以启动车库的所有列车
STR_DEPOT_MASS_START_DEPOT_ROAD_VEHICLE_TOOLTIP                 :{BLACK}点击这里可以启动车库的所有汽车
STR_DEPOT_MASS_START_DEPOT_SHIP_TOOLTIP                         :{BLACK}点击这里可以启动船坞的所有船只
STR_DEPOT_MASS_START_HANGAR_TOOLTIP                             :{BLACK}点击这里可以启动机库的所有飞机

STR_DEPOT_SELL_CONFIRMATION_TEXT                                :{YELLOW}你将要出售车库中的所有车辆，确定吗？

# Engine preview window
STR_ENGINE_PREVIEW_CAPTION                                      :{WHITE}来自供货商的消息
STR_ENGINE_PREVIEW_MESSAGE                                      :{GOLD}我们新近设计了一款{STRING}{}您愿意在产品正式上市前试用一年吗？
STR_ENGINE_PREVIEW_RAILROAD_LOCOMOTIVE                          :火车机车
STR_ENGINE_PREVIEW_ROAD_VEHICLE                                 :汽车
STR_ENGINE_PREVIEW_AIRCRAFT                                     :飞机
STR_ENGINE_PREVIEW_SHIP                                         :船只
STR_ENGINE_PREVIEW_MONORAIL_LOCOMOTIVE                          :单轨机车
STR_ENGINE_PREVIEW_MAGLEV_LOCOMOTIVE                            :磁悬浮机车

STR_ENGINE_PREVIEW_COST_WEIGHT_SPEED_POWER                      :{BLACK}售价：{CURRENCY_LONG} 重量：{WEIGHT_SHORT}{}速度：{VELOCITY}  功率：{POWER}{}运行费用：{CURRENCY_LONG}/年{}运载能力： {CARGO_LONG}
STR_ENGINE_PREVIEW_COST_WEIGHT_SPEED_POWER_MAX_TE               :{BLACK}售价：{CURRENCY_LONG} 重量：{WEIGHT_SHORT}{}速度：{VELOCITY}  功率：{POWER}  最大牵引力：{6:FORCE}{}运行费用{4:CURRENCY_LONG}/年{}运载能力：{5:CARGO_LONG}
STR_ENGINE_PREVIEW_COST_MAX_SPEED_CAP_RUNCOST                   :{BLACK}售价：{CURRENCY_LONG} 最大速度：{VELOCITY}{}运载能力：{CARGO_LONG}{}运行成本：{CURRENCY_LONG} /年
STR_ENGINE_PREVIEW_COST_MAX_SPEED_TYPE_CAP_CAP_RUNCOST          :{BLACK}售价：{CURRENCY_LONG} 最大速度：{VELOCITY}{}飞机类型：{STRING}{}运载能力：{CARGO_LONG}, {CARGO_LONG}{}运行成本： {CURRENCY_LONG}/年
STR_ENGINE_PREVIEW_COST_MAX_SPEED_TYPE_CAP_RUNCOST              :{BLACK}售价： {CURRENCY_LONG} 最大速度： {VELOCITY}{}飞机类型： {STRING}{}运载能力： {CARGO_LONG}{}运行成本： {CURRENCY_LONG}/年
STR_ENGINE_PREVIEW_COST_MAX_SPEED_TYPE_RANGE_CAP_CAP_RUNCOST    :{BLACK}购买费用： {CURRENCY_LONG} 最大速度： {VELOCITY}{}飞机种类： {STRING} 最大航程: {COMMA} 格{}装载量： {CARGO_LONG}, {CARGO_LONG}{}运行费用： {CURRENCY_LONG}/年
STR_ENGINE_PREVIEW_COST_MAX_SPEED_TYPE_RANGE_CAP_RUNCOST        :{BLACK}售价： {CURRENCY_LONG} 最大速度： {VELOCITY}{}飞机类型： {STRING} 续航里程： {COMMA} 格{}运载能力： {CARGO_LONG}{}运行成本： {CURRENCY_LONG}/年

# Autoreplace window
STR_REPLACE_VEHICLES_WHITE                                      :{WHITE}更新 {STRING} - {STRING}
STR_REPLACE_VEHICLE_TRAIN                                       :火车
STR_REPLACE_VEHICLE_ROAD_VEHICLE                                :汽车
STR_REPLACE_VEHICLE_SHIP                                        :船只
STR_REPLACE_VEHICLE_AIRCRAFT                                    :飞机

STR_REPLACE_VEHICLE_VEHICLES_IN_USE                             :{YELLOW}正在使用的运输工具
STR_REPLACE_VEHICLE_VEHICLES_IN_USE_TOOLTIP                     :{BLACK}此行显示您拥有的运输工具
STR_REPLACE_VEHICLE_AVAILABLE_VEHICLES                          :{YELLOW}可用的运输工具
STR_REPLACE_VEHICLE_AVAILABLE_VEHICLES_TOOLTIP                  :{BLACK}此行显示可供替换的运输工具

STR_REPLACE_HELP_LEFT_ARRAY                                     :{BLACK}选择要更新的车辆类型
STR_REPLACE_HELP_RIGHT_ARRAY                                    :{BLACK}选择用来替换左侧指定车辆的新车辆

STR_REPLACE_VEHICLES_START                                      :{BLACK}开始更新
STR_REPLACE_VEHICLES_NOW                                        :马上替换所有的车辆
STR_REPLACE_VEHICLES_WHEN_OLD                                   :只替换旧的
STR_REPLACE_HELP_START_BUTTON                                   :{BLACK}点击这里开始根据选定的车辆进行更新
STR_REPLACE_NOT_REPLACING                                       :{BLACK}没有更新
STR_REPLACE_NOT_REPLACING_VEHICLE_SELECTED                      :{BLACK}请选择要更新的对象
STR_REPLACE_REPLACING_WHEN_OLD                                  :{ENGINE} 变老旧时
STR_REPLACE_VEHICLES_STOP                                       :{BLACK}停止更新
STR_REPLACE_HELP_STOP_BUTTON                                    :{BLACK}点击这里可以停止继续更新车辆

STR_REPLACE_ENGINE_WAGON_SELECT_HELP                            :{BLACK}可以切换 机车/挂车 替换项目
STR_REPLACE_ENGINES                                             :机车
STR_REPLACE_WAGONS                                              :挂车
STR_REPLACE_ALL_RAILTYPE                                        :所有铁路车辆

STR_REPLACE_HELP_RAILTYPE                                       :{BLACK}选择要更新的车辆对应的铁路类型
STR_REPLACE_HELP_REPLACE_INFO_TAB                               :{BLACK}显示用来替换左侧被选定车辆的新车辆
STR_REPLACE_RAIL_VEHICLES                                       :普通列车
STR_REPLACE_ELRAIL_VEHICLES                                     :电力机车
STR_REPLACE_MONORAIL_VEHICLES                                   :单轨列车
STR_REPLACE_MAGLEV_VEHICLES                                     :磁悬浮列车

STR_REPLACE_REMOVE_WAGON                                        :{BLACK}清理挂车：{ORANGE}{STRING}
STR_REPLACE_REMOVE_WAGON_HELP                                   :{BLACK}当车辆升级可能造成列车变长时{}自动从最前面的挂车去掉若干节以保证列车长度不变

# Vehicle view
STR_VEHICLE_VIEW_CAPTION                                        :{WHITE}{VEHICLE}

STR_VEHICLE_VIEW_TRAIN_LOCATION_TOOLTIP                         :{BLACK}将屏幕中心移动到列车所在的位置. 单击的同时按住Ctrl则主窗口会跟踪列车的路线
STR_VEHICLE_VIEW_ROAD_VEHICLE_LOCATION_TOOLTIP                  :{BLACK}将屏幕中心移动到车辆所在的位置. 单击的同时按住Ctrl则主窗口会跟踪车辆的路线
STR_VEHICLE_VIEW_SHIP_LOCATION_TOOLTIP                          :{BLACK}将屏幕中心移动到船只所在的位置. 单击的同时按住Ctrl则主窗口会跟踪船只的航线
STR_VEHICLE_VIEW_AIRCRAFT_LOCATION_TOOLTIP                      :{BLACK}将屏幕中心移动到飞机所在的位置. 单击的同时按住Ctrl则主窗口会跟踪飞机的航线

STR_VEHICLE_VIEW_TRAIN_SEND_TO_DEPOT_TOOLTIP                    :{BLACK}命令列车返回车库
STR_VEHICLE_VIEW_ROAD_VEHICLE_SEND_TO_DEPOT_TOOLTIP             :{BLACK}命令汽车前往车库{}Ctrl+单击 时汽车只进行保养
STR_VEHICLE_VIEW_SHIP_SEND_TO_DEPOT_TOOLTIP                     :{BLACK}命令船只前往船坞{}Ctrl+单击 时船只只进行保养
STR_VEHICLE_VIEW_AIRCRAFT_SEND_TO_DEPOT_TOOLTIP                 :{BLACK}命令飞机前往机库{}Ctrl+单击 时飞机只进行保养

STR_VEHICLE_VIEW_CLONE_TRAIN_INFO                               :{BLACK}复制这列火车。按住 Ctrl 键单击可以同时共享调度计划，按住 Shift 键单击可以显示所需资金
STR_VEHICLE_VIEW_CLONE_ROAD_VEHICLE_INFO                        :{BLACK}复制这辆汽车。按住 Ctrl 键单击可以同时共享调度计划，按住 Shift 键单击可以显示所需资金
STR_VEHICLE_VIEW_CLONE_SHIP_INFO                                :{BLACK}复制这条船只。按住 Ctrl 键单击可以同时共享调度计划，按住 Shift 键单击可以显示所需资金
STR_VEHICLE_VIEW_CLONE_AIRCRAFT_INFO                            :{BLACK}复制这架飞机。按住 Ctrl 键单击可以同时共享调度计划，按住 Shift 键单击可以显示所需资金

STR_VEHICLE_VIEW_TRAIN_IGNORE_SIGNAL_TOOLTIP                    :{BLACK}命令列车强行通过信号

STR_VEHICLE_VIEW_TRAIN_REFIT_TOOLTIP                            :{BLACK}改装列车以装载另一类型的货物
STR_VEHICLE_VIEW_ROAD_VEHICLE_REFIT_TOOLTIP                     :{BLACK}改装汽车以运载其他货物
STR_VEHICLE_VIEW_SHIP_REFIT_TOOLTIP                             :{BLACK}改装船只以装载其他类型货物
STR_VEHICLE_VIEW_AIRCRAFT_REFIT_TOOLTIP                         :{BLACK}改装飞机装载货物的类型

STR_VEHICLE_VIEW_TRAIN_REVERSE_TOOLTIP                          :{BLACK}命令列车调头
STR_VEHICLE_VIEW_ROAD_VEHICLE_REVERSE_TOOLTIP                   :{BLACK}强制汽车掉头

STR_VEHICLE_VIEW_TRAIN_ORDERS_TOOLTIP                           :{BLACK}显示列车的调度计划. 单击的同时按住Ctrl以显示列车的时刻表
STR_VEHICLE_VIEW_ROAD_VEHICLE_ORDERS_TOOLTIP                    :{BLACK}显示车辆的调度指令. 单击的同时按住Ctrl以显示车辆的时刻表
STR_VEHICLE_VIEW_SHIP_ORDERS_TOOLTIP                            :{BLACK}显示船只的调度计划. 单击的同时按住Ctrl以显示船只的时刻表
STR_VEHICLE_VIEW_AIRCRAFT_ORDERS_TOOLTIP                        :{BLACK}显示飞机的调度计划. 单击的同时按住Ctrl以显示飞机的时刻表

STR_VEHICLE_VIEW_TRAIN_SHOW_DETAILS_TOOLTIP                     :{BLACK}显示列车的详细信息
STR_VEHICLE_VIEW_ROAD_VEHICLE_SHOW_DETAILS_TOOLTIP              :{BLACK}显示汽车的详细信息
STR_VEHICLE_VIEW_SHIP_SHOW_DETAILS_TOOLTIP                      :{BLACK}显示船只的详情
STR_VEHICLE_VIEW_AIRCRAFT_SHOW_DETAILS_TOOLTIP                  :{BLACK}显示飞机的详情

STR_VEHICLE_VIEW_TRAIN_STATE_START_STOP_TOOLTIP                 :{BLACK}当前列车状态{}点击可以 启动/停止 列车。Ctrl+点击切换至目的地。
STR_VEHICLE_VIEW_ROAD_VEHICLE_STATE_START_STOP_TOOLTIP          :{BLACK}当前车辆的任务{}单击这里可以 停止/启动 车辆。Ctrl+点击切换至目的地。
STR_VEHICLE_VIEW_SHIP_STATE_START_STOP_TOOLTIP                  :{BLACK}当前船只的任务{}点击可以 启动/停止 船只。Ctrl+点击切换至目的地。
STR_VEHICLE_VIEW_AIRCRAFT_STATE_START_STOP_TOOLTIP              :{BLACK}飞机当前的状态{}点击可以 停止/启动 飞机。 Ctrl+点击 切换至目的地

# Messages in the start stop button in the vehicle view
STR_VEHICLE_STATUS_LOADING_UNLOADING                            :{LTBLUE}装载/卸货
STR_VEHICLE_STATUS_LEAVING                                      :{LTBLUE}发车
STR_VEHICLE_STATUS_CRASHED                                      :{RED}撞毁!
STR_VEHICLE_STATUS_BROKEN_DOWN                                  :{RED}抛锚
STR_VEHICLE_STATUS_STOPPED                                      :{RED}停运
STR_VEHICLE_STATUS_TRAIN_STOPPING_VEL                           :{RED}正在停止，{VELOCITY}
STR_VEHICLE_STATUS_TRAIN_NO_POWER                               :{RED}没有电力
STR_VEHICLE_STATUS_TRAIN_STUCK                                  :{ORANGE}等待空余轨道
STR_VEHICLE_STATUS_AIRCRAFT_TOO_FAR                             :{ORANGE}距离下一目的地过远

STR_VEHICLE_STATUS_HEADING_FOR_STATION_VEL                      :{LTBLUE}正在前往 {STATION}，{VELOCITY}
STR_VEHICLE_STATUS_NO_ORDERS_VEL                                :{LTBLUE}没有目标，{VELOCITY}
STR_VEHICLE_STATUS_HEADING_FOR_WAYPOINT_VEL                     :{LTBLUE}正在前往{WAYPOINT}，{VELOCITY}
STR_VEHICLE_STATUS_HEADING_FOR_DEPOT_VEL                        :{ORANGE}正前往 {DEPOT}, {VELOCITY}
STR_VEHICLE_STATUS_HEADING_FOR_DEPOT_SERVICE_VEL                :{LTBLUE}正在服务于 {DEPOT}, {VELOCITY}

# Vehicle stopped/started animations
STR_VEHICLE_COMMAND_STOPPED_SMALL                               :{TINY_FONT}{RED}已停止
STR_VEHICLE_COMMAND_STOPPED                                     :{RED}已停止
STR_VEHICLE_COMMAND_STARTED_SMALL                               :{TINY_FONT}{GREEN}已开始
STR_VEHICLE_COMMAND_STARTED                                     :{GREEN}已开始

# Vehicle details
STR_VEHICLE_DETAILS_CAPTION                                     :{WHITE}{VEHICLE} (详细信息)
STR_VEHICLE_NAME_BUTTON                                         :{BLACK}名称

STR_VEHICLE_DETAILS_TRAIN_RENAME                                :{BLACK}给列车命名
STR_VEHICLE_DETAILS_ROAD_VEHICLE_RENAME                         :{BLACK}命名汽车
STR_VEHICLE_DETAILS_SHIP_RENAME                                 :{BLACK}命名船只
STR_VEHICLE_DETAILS_AIRCRAFT_RENAME                             :{BLACK}命名飞机

STR_VEHICLE_INFO_AGE_RUNNING_COST_YR                            :{BLACK}年龄：{LTBLUE}{STRING}{BLACK}   运行成本：{LTBLUE}{CURRENCY_LONG} /年
# The next two need to stay in this order
STR_VEHICLE_INFO_AGE                                            :{COMMA} 年 ({COMMA})
STR_VEHICLE_INFO_AGE_RED                                        :{RED}{COMMA} 年 ({COMMA})

STR_VEHICLE_INFO_MAX_SPEED                                      :{BLACK}最大速度：{LTBLUE}{VELOCITY}
STR_VEHICLE_INFO_MAX_SPEED_TYPE                                 :{BLACK}最高速度： {LTBLUE}{VELOCITY} {BLACK}飞机种类： {LTBLUE}{STRING}
STR_VEHICLE_INFO_WEIGHT_POWER_MAX_SPEED                         :{BLACK}重量：{LTBLUE}{WEIGHT_SHORT} {BLACK}功率：{LTBLUE}{POWER}{BLACK} 最大速度：{LTBLUE}{VELOCITY}
STR_VEHICLE_INFO_WEIGHT_POWER_MAX_SPEED_MAX_TE                  :{BLACK}重量：{LTBLUE}{WEIGHT_SHORT} {BLACK}功率：{LTBLUE}{POWER}{BLACK} 最大速度：{LTBLUE}{VELOCITY} {BLACK}最大牵引力：{LTBLUE}{FORCE}

STR_VEHICLE_INFO_PROFIT_THIS_YEAR_LAST_YEAR                     :{BLACK}今年利润：{LTBLUE}{CURRENCY_LONG} (去年利润：{CURRENCY_LONG})
STR_VEHICLE_INFO_RELIABILITY_BREAKDOWNS                         :{BLACK}可靠性：{LTBLUE}{COMMA}%  {BLACK}上次保养后抛锚的次数：{LTBLUE}{COMMA}

STR_VEHICLE_INFO_BUILT_VALUE                                    :{LTBLUE}{ENGINE} {BLACK}建造年份：{LTBLUE}{NUM}{BLACK} 价值：{LTBLUE}{CURRENCY_LONG}
STR_VEHICLE_INFO_NO_CAPACITY                                    :{BLACK}运载能力： {LTBLUE}无{STRING}
STR_VEHICLE_INFO_CAPACITY                                       :{BLACK}运载能力：{LTBLUE}{CARGO_LONG}{3:STRING}
STR_VEHICLE_INFO_CAPACITY_MULT                                  :{BLACK}运载能力：{LTBLUE}{CARGO_LONG}{3:STRING} (x{4:NUM})
STR_VEHICLE_INFO_CAPACITY_CAPACITY                              :{BLACK}运载能力：{LTBLUE}{CARGO_LONG}, {CARGO_LONG}{STRING}

STR_VEHICLE_INFO_FEEDER_CARGO_VALUE                             :{BLACK}转运成本： {LTBLUE}{CURRENCY_LONG}

STR_VEHICLE_DETAILS_SERVICING_INTERVAL_DAYS                     :{BLACK}保养周期：{LTBLUE}{COMMA}天{BLACK}   上次保养日期：{LTBLUE}{DATE_LONG}
STR_VEHICLE_DETAILS_SERVICING_INTERVAL_PERCENT                  :{BLACK}保养周期：{LTBLUE}{COMMA}%{BLACK}   上次保养：{LTBLUE}{DATE_LONG}
STR_VEHICLE_DETAILS_INCREASE_SERVICING_INTERVAL_TOOLTIP         :{BLACK}增大检修时间间隔,以10为单位进行调整. 按住Ctrl同时点击则以5为单位进行调整
STR_VEHICLE_DETAILS_DECREASE_SERVICING_INTERVAL_TOOLTIP         :{BLACK}减少检修时间间隔,以10为单位进行调整. 按住Ctrl同时点击则以5为单位进行调整

STR_SERVICE_INTERVAL_DROPDOWN_TOOLTIP                           :{BLACK}更改服务时间间隔类型
STR_VEHICLE_DETAILS_DEFAULT                                     :默认
STR_VEHICLE_DETAILS_DAYS                                        :天
STR_VEHICLE_DETAILS_PERCENT                                     :百分比

STR_QUERY_RENAME_TRAIN_CAPTION                                  :{WHITE}给列车命名
STR_QUERY_RENAME_ROAD_VEHICLE_CAPTION                           :{WHITE}命名汽车
STR_QUERY_RENAME_SHIP_CAPTION                                   :{WHITE}命名船只
STR_QUERY_RENAME_AIRCRAFT_CAPTION                               :{WHITE}命名飞机

# Extra buttons for train details windows
STR_VEHICLE_DETAILS_TRAIN_ENGINE_BUILT_AND_VALUE                :{LTBLUE}{ENGINE}{BLACK}   建造年份：{LTBLUE}{NUM}{BLACK} 价值：{LTBLUE}{CURRENCY_LONG}
STR_VEHICLE_DETAILS_TRAIN_WAGON_VALUE                           :{LTBLUE}{ENGINE}{BLACK}   价值：{LTBLUE}{CURRENCY_LONG}

STR_VEHICLE_DETAILS_TRAIN_TOTAL_CAPACITY_TEXT                   :{BLACK}全车的装载能力为：
STR_VEHICLE_DETAILS_TRAIN_TOTAL_CAPACITY                        :{LTBLUE}- {CARGO_LONG} ({CARGO_SHORT})
STR_VEHICLE_DETAILS_TRAIN_TOTAL_CAPACITY_MULT                   :{LTBLUE}- {CARGO_LONG} ({CARGO_SHORT}) (x{NUM})

STR_VEHICLE_DETAILS_CARGO_EMPTY                                 :{LTBLUE}空
STR_VEHICLE_DETAILS_CARGO_FROM                                  :{LTBLUE}{CARGO_LONG} (来自 {STATION})
STR_VEHICLE_DETAILS_CARGO_FROM_MULT                             :{LTBLUE}{CARGO_LONG} (来自 {STATION} (x{NUM}))

STR_VEHICLE_DETAIL_TAB_CARGO                                    :{BLACK}货物
STR_VEHICLE_DETAILS_TRAIN_CARGO_TOOLTIP                         :{BLACK}显示运载货物的详情
STR_VEHICLE_DETAIL_TAB_INFORMATION                              :{BLACK}信息
STR_VEHICLE_DETAILS_TRAIN_INFORMATION_TOOLTIP                   :{BLACK}显示列车的性能参数
STR_VEHICLE_DETAIL_TAB_CAPACITIES                               :{BLACK}运载能力
STR_VEHICLE_DETAILS_TRAIN_CAPACITIES_TOOLTIP                    :{BLACK}显示列车的运载能力
STR_VEHICLE_DETAIL_TAB_TOTAL_CARGO                              :{BLACK}全部货物
STR_VEHICLE_DETAILS_TRAIN_TOTAL_CARGO_TOOLTIP                   :{BLACK}根据不同的挂车种类显示相应的总运力

STR_VEHICLE_DETAILS_TRAIN_ARTICULATED_RV_CAPACITY               :{BLACK}运力： {LTBLUE}

# Vehicle refit
STR_REFIT_CAPTION                                               :{WHITE}{VEHICLE} (改装)
STR_REFIT_TITLE                                                 :{GOLD}选择要运输的货物类型：
STR_REFIT_NEW_CAPACITY_COST_OF_REFIT                            :{BLACK}新的装载能力：{GOLD}{CARGO_LONG}{}{BLACK}改装费用：{RED}{CURRENCY_LONG}
STR_REFIT_NEW_CAPACITY_INCOME_FROM_REFIT                        :{BLACK}新装载量: {GOLD}{CARGO_LONG}{}{BLACK}改装后收入: {GREEN}{CURRENCY_LONG}
STR_REFIT_NEW_CAPACITY_COST_OF_AIRCRAFT_REFIT                   :{BLACK}新的运载类型： {GOLD}{CARGO_LONG}, {GOLD}{CARGO_LONG}{}{BLACK}改装所需： {RED}{CURRENCY_LONG}
STR_REFIT_NEW_CAPACITY_INCOME_FROM_AIRCRAFT_REFIT               :{BLACK}新装载量: {GOLD}{CARGO_LONG}, {GOLD}{CARGO_LONG}{}{BLACK}改装后收入: {GREEN}{CURRENCY_LONG}
STR_REFIT_SELECT_VEHICLES_TOOLTIP                               :{BLACK}请选择要改装的车辆. 拖动鼠标可多选.点击空白区域选择整辆列车. Ctrl+左键 选定该车厢及其之后车厢。

STR_REFIT_TRAIN_LIST_TOOLTIP                                    :{BLACK}选择希望列车装载的货物类型
STR_REFIT_ROAD_VEHICLE_LIST_TOOLTIP                             :{BLACK}选择要运输的货物类型：
STR_REFIT_SHIP_LIST_TOOLTIP                                     :{BLACK}选择希望船只装载的货物类型
STR_REFIT_AIRCRAFT_LIST_TOOLTIP                                 :{BLACK}选择希望飞机装载的货物类型

STR_REFIT_TRAIN_REFIT_BUTTON                                    :{BLACK}改装列车
STR_REFIT_ROAD_VEHICLE_REFIT_BUTTON                             :{BLACK}改装汽车
STR_REFIT_SHIP_REFIT_BUTTON                                     :{BLACK}改装船只
STR_REFIT_AIRCRAFT_REFIT_BUTTON                                 :{BLACK}改装飞机

STR_REFIT_TRAIN_REFIT_TOOLTIP                                   :{BLACK}让列车装载高亮选定的货物
STR_REFIT_ROAD_VEHICLE_REFIT_TOOLTIP                            :{BLACK}改装汽车以运输选择的货物类型
STR_REFIT_SHIP_REFIT_TOOLTIP                                    :{BLACK}改装船只以运输选择的货物类型
STR_REFIT_AIRCRAFT_REFIT_TOOLTIP                                :{BLACK}改装飞机以运输选择的货物类型

# Order view
STR_ORDERS_CAPTION                                              :{WHITE}{VEHICLE} (调度计划)
STR_ORDERS_TIMETABLE_VIEW                                       :{BLACK}时间表
STR_ORDERS_TIMETABLE_VIEW_TOOLTIP                               :{BLACK}切换到时间表视图

STR_ORDERS_LIST_TOOLTIP                                         :{BLACK}调度列表{}单击一个调度指令以选定{}CTRL+左键{}将视点移动到相应的车站
STR_ORDER_INDEX                                                 :{COMMA}:{NBSP}
STR_ORDER_TEXT                                                  :{STRING} {STRING} {STRING}

STR_ORDERS_END_OF_ORDERS                                        :-- 调度计划结束 --
STR_ORDERS_END_OF_SHARED_ORDERS                                 :- - 共享调度计划结束 - -

# Order bottom buttons
STR_ORDER_NON_STOP                                              :{BLACK}不停车
STR_ORDER_GO_TO                                                 :前往
STR_ORDER_GO_NON_STOP_TO                                        :不停车前往
STR_ORDER_GO_VIA                                                :通过
STR_ORDER_GO_NON_STOP_VIA                                       :前往不停车
STR_ORDER_TOOLTIP_NON_STOP                                      :{BLACK}改变当前选中车站停车时的执行动作

STR_ORDER_TOGGLE_FULL_LOAD                                      :{BLACK}装满任意货物
STR_ORDER_DROP_LOAD_IF_POSSIBLE                                 :若有的话就装载
STR_ORDER_DROP_FULL_LOAD_ALL                                    :装满所有货物
STR_ORDER_DROP_FULL_LOAD_ANY                                    :装满任意货物
STR_ORDER_DROP_NO_LOADING                                       :不装载
STR_ORDER_TOOLTIP_FULL_LOAD                                     :{BLACK}改变当前选中车站装载时的执行动作

STR_ORDER_TOGGLE_UNLOAD                                         :{BLACK}卸载全部
STR_ORDER_DROP_UNLOAD_IF_ACCEPTED                               :若接受的话就卸载
STR_ORDER_DROP_UNLOAD                                           :卸载全部
STR_ORDER_DROP_TRANSFER                                         :联运
STR_ORDER_DROP_NO_UNLOADING                                     :不卸载
STR_ORDER_TOOLTIP_UNLOAD                                        :{BLACK}改变当前选中车站卸载时的执行动作

STR_ORDER_REFIT                                                 :{BLACK}改装
STR_ORDER_REFIT_TOOLTIP                                         :{BLACK}选择要在调度计划中改装的货物类型{}CTRL+单击 可以去掉改装计划
STR_ORDER_REFIT_AUTO                                            :{BLACK}自动改装
STR_ORDER_REFIT_AUTO_TOOLTIP                                    :{BLACK}选择在此调度计划内使用何种货物类型来自动改装。 Ctrl+单击以移除自动改装。自动改装仅在载具支持时进行。
STR_ORDER_DROP_REFIT_AUTO                                       :固定货物
STR_ORDER_DROP_REFIT_AUTO_ANY                                   :可用类型

STR_ORDER_SERVICE                                               :{BLACK}保养
STR_ORDER_DROP_GO_ALWAYS_DEPOT                                  :一直前进
STR_ORDER_DROP_SERVICE_DEPOT                                    :若需要则维护
STR_ORDER_DROP_HALT_DEPOT                                       :停留
STR_ORDER_SERVICE_TOOLTIP                                       :{BLACK}除非需要在此处保养，否则跳过这一项目

STR_ORDER_CONDITIONAL_VARIABLE_TOOLTIP                          :{BLACK}跳过所需的车辆数据值

# Conditional order variables, must follow order of OrderConditionVariable enum
STR_ORDER_CONDITIONAL_LOAD_PERCENTAGE                           :装载进度
STR_ORDER_CONDITIONAL_RELIABILITY                               :可靠性
STR_ORDER_CONDITIONAL_MAX_SPEED                                 :最大速度
STR_ORDER_CONDITIONAL_AGE                                       :寿命(年)
STR_ORDER_CONDITIONAL_REQUIRES_SERVICE                          :需要维修
STR_ORDER_CONDITIONAL_UNCONDITIONALLY                           :总是
STR_ORDER_CONDITIONAL_REMAINING_LIFETIME                        :剩余寿命年限 (年)

STR_ORDER_CONDITIONAL_COMPARATOR_TOOLTIP                        :{BLACK}如何比较车辆数据值与所给数据
STR_ORDER_CONDITIONAL_COMPARATOR_EQUALS                         :等于
STR_ORDER_CONDITIONAL_COMPARATOR_NOT_EQUALS                     :不等于
STR_ORDER_CONDITIONAL_COMPARATOR_LESS_THAN                      :少于
STR_ORDER_CONDITIONAL_COMPARATOR_LESS_EQUALS                    :小于等于
STR_ORDER_CONDITIONAL_COMPARATOR_MORE_THAN                      :大于
STR_ORDER_CONDITIONAL_COMPARATOR_MORE_EQUALS                    :大于等于
STR_ORDER_CONDITIONAL_COMPARATOR_IS_TRUE                        :为是
STR_ORDER_CONDITIONAL_COMPARATOR_IS_FALSE                       :为否

STR_ORDER_CONDITIONAL_VALUE_TOOLTIP                             :{BLACK}要比较车辆的数据值
STR_ORDER_CONDITIONAL_VALUE_CAPT                                :{WHITE}请输入要比较的值

STR_ORDERS_SKIP_BUTTON                                          :{BLACK}跳过
STR_ORDERS_SKIP_TOOLTIP                                         :{BLACK}跳过当前命令并执行下一条命令{}CTRL+单击 可以跳过选定的命令

STR_ORDERS_DELETE_BUTTON                                        :{BLACK}删除
STR_ORDERS_DELETE_TOOLTIP                                       :{BLACK}删除高亮的调度命令
STR_ORDERS_DELETE_ALL_TOOLTIP                                   :{BLACK}删除全部调度
STR_ORDERS_STOP_SHARING_BUTTON                                  :{BLACK}退出共享调度计划
STR_ORDERS_STOP_SHARING_TOOLTIP                                 :{BLACK}退出共享调度计划。 按住 Ctrl 键单击可以同时清除此运输工具的调度计划。

STR_ORDERS_GO_TO_BUTTON                                         :{BLACK}前往
STR_ORDER_GO_TO_NEAREST_DEPOT                                   :前往最近的车库
STR_ORDER_GO_TO_NEAREST_HANGAR                                  :前往最近的机库
STR_ORDER_CONDITIONAL                                           :条件性命令跳过
STR_ORDER_SHARE                                                 :共享调度计划
STR_ORDERS_GO_TO_TOOLTIP                                        :{BLACK}在调度列表的结尾或选定项目前{}增加一条新指令，按住Ctrl使命令为“装满任意货物”{}路点命令为“不停车”{}车库命令为“保养”

STR_ORDERS_VEH_WITH_SHARED_ORDERS_LIST_TOOLTIP                  :{BLACK}显示所有共享此调度计划的{}车辆/船只/飞机

# String parts to build the order string
STR_ORDER_GO_TO_WAYPOINT                                        :经过 {WAYPOINT}
STR_ORDER_GO_NON_STOP_TO_WAYPOINT                               :经过(不停) {WAYPOINT}

STR_ORDER_SERVICE_AT                                            :维修在
STR_ORDER_SERVICE_NON_STOP_AT                                   :维修,不停靠于

STR_ORDER_NEAREST_DEPOT                                         :最近的车库
STR_ORDER_NEAREST_HANGAR                                        :最近的机库
STR_ORDER_TRAIN_DEPOT                                           :火车车库
STR_ORDER_ROAD_VEHICLE_DEPOT                                    :汽车车库
STR_ORDER_SHIP_DEPOT                                            :船坞
STR_ORDER_GO_TO_NEAREST_DEPOT_FORMAT                            :{STRING} {STRING} {STRING}
STR_ORDER_GO_TO_DEPOT_FORMAT                                    :{STRING} {DEPOT}

STR_ORDER_REFIT_ORDER                                           :(改装为 {STRING})
STR_ORDER_REFIT_STOP_ORDER                                      :(改装为{STRING}并停留)
STR_ORDER_STOP_ORDER                                            :(停留)

STR_ORDER_GO_TO_STATION                                         :{STRING} {STATION} {STRING}

STR_ORDER_IMPLICIT                                              :(自动)

STR_ORDER_FULL_LOAD                                             :（装满全部货物）
STR_ORDER_FULL_LOAD_ANY                                         :（装满任意货物后离开）
STR_ORDER_NO_LOAD                                               :（不装载）
STR_ORDER_UNLOAD                                                :（卸载并若有就装货）
STR_ORDER_UNLOAD_FULL_LOAD                                      :（卸载并等待全部装满）
STR_ORDER_UNLOAD_FULL_LOAD_ANY                                  :（卸载并装满任意货物离开）
STR_ORDER_UNLOAD_NO_LOAD                                        :（卸载并空车离开）
STR_ORDER_TRANSFER                                              :（联运并若有就装货）
STR_ORDER_TRANSFER_FULL_LOAD                                    :（联运并等待全部装满）
STR_ORDER_TRANSFER_FULL_LOAD_ANY                                :（联运并装满任意货物离开）
STR_ORDER_TRANSFER_NO_LOAD                                      :（联运并空车离开）
STR_ORDER_NO_UNLOAD                                             :（不卸载并若有就装货）
STR_ORDER_NO_UNLOAD_FULL_LOAD                                   :（不卸载并等待全部货物装满）
STR_ORDER_NO_UNLOAD_FULL_LOAD_ANY                               :（不卸货并装满任意货物离开）
STR_ORDER_NO_UNLOAD_NO_LOAD                                     :(不卸货也不装货)

STR_ORDER_AUTO_REFIT                                            :(自动改装为运载 {STRING})
STR_ORDER_FULL_LOAD_REFIT                                       :(装满所有货物，允许自动改装为运载 {STRING})
STR_ORDER_FULL_LOAD_ANY_REFIT                                   :装满任意货物，允许自动改装为运载 {STRING})
STR_ORDER_UNLOAD_REFIT                                          :(卸货且装载，允许自动改装为运载 {STRING})
STR_ORDER_UNLOAD_FULL_LOAD_REFIT                                :(卸货且装满所有货物，允许自动改装为运载 {STRING})
STR_ORDER_UNLOAD_FULL_LOAD_ANY_REFIT                            :(卸货且装满任意货物，允许自动改装为运载 {STRING})
STR_ORDER_TRANSFER_REFIT                                        :(联运且装载，允许自动改装为运载 {STRING})
STR_ORDER_TRANSFER_FULL_LOAD_REFIT                              :(联运且装满所有货物，允许自动改装为运载 {STRING})
STR_ORDER_TRANSFER_FULL_LOAD_ANY_REFIT                          :(联运且装满任意货物，允许自动改装为运载 {STRING})
STR_ORDER_NO_UNLOAD_REFIT                                       :(不卸货且装载，允许自动改装为运载 {STRING})
STR_ORDER_NO_UNLOAD_FULL_LOAD_REFIT                             :(不卸货且装满所有货物，允许自动改装为运载 {STRING})
STR_ORDER_NO_UNLOAD_FULL_LOAD_ANY_REFIT                         :(不卸货且装满任意货物，允许自动改装为运载 {STRING})

STR_ORDER_AUTO_REFIT_ANY                                        :可用类型

STR_ORDER_STOP_LOCATION_NEAR_END                                :[近端]
STR_ORDER_STOP_LOCATION_MIDDLE                                  :[中间]
STR_ORDER_STOP_LOCATION_FAR_END                                 :[远端]

STR_ORDER_OUT_OF_RANGE                                          :{RED} (下一个目的地距离过远)

STR_ORDER_CONDITIONAL_UNCONDITIONAL                             :跳至 {COMMA}
STR_ORDER_CONDITIONAL_NUM                                       :跳至 {COMMA} [ 当 {STRING} {STRING} {COMMA} ]
STR_ORDER_CONDITIONAL_TRUE_FALSE                                :跳至 {COMMA} [ 当 {STRING} {STRING}]

STR_INVALID_ORDER                                               :{RED} (非法的调度计划)

# Time table window
STR_TIMETABLE_TITLE                                             :{WHITE}{VEHICLE} (时间表)
STR_TIMETABLE_ORDER_VIEW                                        :{BLACK}命令
STR_TIMETABLE_ORDER_VIEW_TOOLTIP                                :{BLACK}切换到调度计划视图

STR_TIMETABLE_TOOLTIP                                           :{BLACK}时间表 - 单击一个命令以选定。

STR_TIMETABLE_NO_TRAVEL                                         :原地待命
STR_TIMETABLE_NOT_TIMETABLEABLE                                 :行驶 (自动; 时间表按下一手动命令)
STR_TIMETABLE_TRAVEL_NOT_TIMETABLED                             :行驶 (无时间表)
STR_TIMETABLE_TRAVEL_NOT_TIMETABLED_SPEED                       :限速 {2:VELOCITY} (无时间表)
STR_TIMETABLE_TRAVEL_FOR                                        :途中行驶 {STRING}
STR_TIMETABLE_TRAVEL_FOR_SPEED                                  :开往{STRING} ，限速为 {VELOCITY}
STR_TIMETABLE_TRAVEL_FOR_ESTIMATED                              :行驶 ({STRING}, 无时间表)
STR_TIMETABLE_TRAVEL_FOR_SPEED_ESTIMATED                        :前往 {STRING},以最大速度 {VELOCITY}
STR_TIMETABLE_STAY_FOR_ESTIMATED                                :(停靠 {STRING}, 无时间表)
STR_TIMETABLE_AND_TRAVEL_FOR_ESTIMATED                          :(驶往 {STRING}, 无时间表)
STR_TIMETABLE_STAY_FOR                                          :并且停留 {STRING}
STR_TIMETABLE_AND_TRAVEL_FOR                                    :并行驶{STRING}
STR_TIMETABLE_DAYS                                              :{COMMA}{NBSP}天
STR_TIMETABLE_TICKS                                             :{COMMA}{NBSP}个时间标记

STR_TIMETABLE_TOTAL_TIME                                        :{BLACK}该时间表需要 {STRING} 完成
STR_TIMETABLE_TOTAL_TIME_INCOMPLETE                             :{BLACK}该时间表至少需要 {STRING} 完成（并非全部计划的时间）

STR_TIMETABLE_STATUS_ON_TIME                                    :{BLACK}该车辆目前正点运行
STR_TIMETABLE_STATUS_LATE                                       :{BLACK}该车辆目前晚点 {STRING}
STR_TIMETABLE_STATUS_EARLY                                      :{BLACK}该车辆目前提前 {STRING}
STR_TIMETABLE_STATUS_NOT_STARTED                                :{BLACK}此时刻表尚未开始
STR_TIMETABLE_STATUS_START_AT                                   :{BLACK}此时刻表将于 {STRING} 开始

STR_TIMETABLE_STARTING_DATE                                     :{BLACK}起始日期
STR_TIMETABLE_STARTING_DATE_TOOLTIP                             :{BLACK}选择此时刻表开始实施的日期。如果时刻表每一项指令皆已指定持续时间，Ctrl+左击会使系统为每个共用此时刻表的运具赋予一个开始实施时刻表的日期，使它们之间的时间间距一致

STR_TIMETABLE_CHANGE_TIME                                       :{BLACK}改变时间
STR_TIMETABLE_WAIT_TIME_TOOLTIP                                 :{BLACK}改变高亮选择的命令执行的时间

STR_TIMETABLE_CLEAR_TIME                                        :{BLACK}清除时间
STR_TIMETABLE_CLEAR_TIME_TOOLTIP                                :{BLACK}清除高亮选择的命令的执行时间

STR_TIMETABLE_CHANGE_SPEED                                      :{BLACK}更改限速
STR_TIMETABLE_CHANGE_SPEED_TOOLTIP                              :{BLACK}更改高亮调度命令的最高限速

STR_TIMETABLE_CLEAR_SPEED                                       :{BLACK}取消限速
STR_TIMETABLE_CLEAR_SPEED_TOOLTIP                               :{BLACK}清除高亮调度命令的最高限速

STR_TIMETABLE_RESET_LATENESS                                    :{BLACK}清除晚点计数器
STR_TIMETABLE_RESET_LATENESS_TOOLTIP                            :{BLACK}重置晚点计数器，从而使车辆准时到达

STR_TIMETABLE_AUTOFILL                                          :{BLACK}自动填充
STR_TIMETABLE_AUTOFILL_TOOLTIP                                  :{BLACK}根据下一次运行的时间自动填充时间表{}(CRTL+单击 可保持等候时间)

STR_TIMETABLE_EXPECTED                                          :{BLACK}预期时间
STR_TIMETABLE_SCHEDULED                                         :{BLACK}表定时间
STR_TIMETABLE_EXPECTED_TOOLTIP                                  :{BLACK}切换显示（根据实际情况计算的）预期时间或表定时间

STR_TIMETABLE_ARRIVAL_ABBREVIATION                              :A:
STR_TIMETABLE_DEPARTURE_ABBREVIATION                            :D:


# Date window (for timetable)
STR_DATE_CAPTION                                                :{WHITE}设置日期
STR_DATE_SET_DATE                                               :{BLACK}设置日期
STR_DATE_SET_DATE_TOOLTIP                                       :{BLACK}使用选择的日期作为此时刻表的起始日期
STR_DATE_DAY_TOOLTIP                                            :{BLACK}选择日子
STR_DATE_MONTH_TOOLTIP                                          :{BLACK}选择月份
STR_DATE_YEAR_TOOLTIP                                           :{BLACK}选择年份


# AI debug window
STR_AI_DEBUG                                                    :{WHITE}AI/脚本 调试
STR_AI_DEBUG_NAME_AND_VERSION                                   :{BLACK}{STRING} (v{NUM})
STR_AI_DEBUG_NAME_TOOLTIP                                       :{BLACK}AI名称
STR_AI_DEBUG_SETTINGS                                           :{BLACK}AI 设置
STR_AI_DEBUG_SETTINGS_TOOLTIP                                   :{BLACK}修改 AI 设置
STR_AI_DEBUG_RELOAD                                             :{BLACK}重载 AI
STR_AI_DEBUG_RELOAD_TOOLTIP                                     :{BLACK}关闭AI并重启AI
STR_AI_DEBUG_BREAK_STR_ON_OFF_TOOLTIP                           :{BLACK}启用／停用 当 AI 记录信息符合断点字符串时中断执行的功能
STR_AI_DEBUG_BREAK_ON_LABEL                                     :{BLACK}中断点:
STR_AI_DEBUG_BREAK_STR_OSKTITLE                                 :{BLACK}中断点
STR_AI_DEBUG_BREAK_STR_TOOLTIP                                  :{BLACK}当AI记录信息与该字符串相符时暂停游戏
STR_AI_DEBUG_MATCH_CASE                                         :{BLACK}符合大小写
STR_AI_DEBUG_MATCH_CASE_TOOLTIP                                 :{BLACK}切换对比AI 记录信息是否与断点字符串相符时是否要符合大小写
STR_AI_DEBUG_CONTINUE                                           :{BLACK}继续
STR_AI_DEBUG_CONTINUE_TOOLTIP                                   :{BLACK}取消暂停AI
STR_AI_DEBUG_SELECT_AI_TOOLTIP                                  :{BLACK}查看此AI的调试输出
STR_AI_GAME_SCRIPT                                              :{BLACK}游戏脚本
STR_AI_GAME_SCRIPT_TOOLTIP                                      :{BLACK}查看脚本记录

STR_ERROR_AI_NO_AI_FOUND                                        :找不到可用的AI。{}本AI是一个演示AI，并不会在游戏中做任何动作，{}您可以通过“在线查找扩展包”功能下载新的AI。
STR_ERROR_AI_PLEASE_REPORT_CRASH                                :{WHITE}您使用的一个AI崩溃了。请附上一张AI调试窗口的截图，将此错误通报AI作者。
STR_ERROR_AI_DEBUG_SERVER_ONLY                                  :{YELLOW}AI调试窗口只对服务器可用

# AI configuration window
STR_AI_CONFIG_CAPTION                                           :{WHITE}AI 设置
STR_AI_CONFIG_GAMELIST_TOOLTIP                                  :{BLACK}下局游戏将启用这些脚本
STR_AI_CONFIG_AILIST_TOOLTIP                                    :{BLACK}下局游戏将启用这些AI
STR_AI_CONFIG_HUMAN_PLAYER                                      :玩家
STR_AI_CONFIG_RANDOM_AI                                         :随机 AI
STR_AI_CONFIG_NONE                                              :（无）

STR_AI_CONFIG_MOVE_UP                                           :{BLACK}上移
STR_AI_CONFIG_MOVE_UP_TOOLTIP                                   :{BLACK}在列表中将选择的AI上移
STR_AI_CONFIG_MOVE_DOWN                                         :{BLACK}下移
STR_AI_CONFIG_MOVE_DOWN_TOOLTIP                                 :{BLACK}在列表中将选择的AI下移

STR_AI_CONFIG_GAMESCRIPT                                        :{SILVER}游戏脚本
STR_AI_CONFIG_AI                                                :{SILVER}AI

STR_AI_CONFIG_CHANGE                                            :{BLACK}选择{STRING}
STR_AI_CONFIG_CHANGE_NONE                                       :
STR_AI_CONFIG_CHANGE_AI                                         :AI
STR_AI_CONFIG_CHANGE_GAMESCRIPT                                 :游戏脚本
STR_AI_CONFIG_CHANGE_TOOLTIP                                    :{BLACK}装在另一脚本
STR_AI_CONFIG_CONFIGURE                                         :{BLACK}设定
STR_AI_CONFIG_CONFIGURE_TOOLTIP                                 :{BLACK}设定AI特征

# Available AIs window
STR_AI_LIST_CAPTION                                             :{WHITE}可用{STRING}
STR_AI_LIST_CAPTION_AI                                          :AI
STR_AI_LIST_CAPTION_GAMESCRIPT                                  :游戏脚本
STR_AI_LIST_TOOLTIP                                             :{BLACK}点击选择 AI

STR_AI_LIST_AUTHOR                                              :{LTBLUE}作者: {ORANGE}{STRING}
STR_AI_LIST_VERSION                                             :{LTBLUE}版本: {ORANGE}{NUM}
STR_AI_LIST_URL                                                 :{LTBLUE}URL: {ORANGE}{STRING}

STR_AI_LIST_ACCEPT                                              :{BLACK}接受
STR_AI_LIST_ACCEPT_TOOLTIP                                      :{BLACK}选择高亮的 AI
STR_AI_LIST_CANCEL                                              :{BLACK}取消
STR_AI_LIST_CANCEL_TOOLTIP                                      :{BLACK}不修改本 AI

# AI Parameters
STR_AI_SETTINGS_CAPTION                                         :{WHITE}{STRING} 参数
STR_AI_SETTINGS_CAPTION_AI                                      :AI
STR_AI_SETTINGS_CAPTION_GAMESCRIPT                              :游戏脚本
STR_AI_SETTINGS_CLOSE                                           :{BLACK}关闭
STR_AI_SETTINGS_RESET                                           :{BLACK}重设
STR_AI_SETTINGS_SETTING                                         :{STRING}: {ORANGE}{STRING}
STR_AI_SETTINGS_START_DELAY                                     :当前AI在前一个AI运行 {ORANGE}{STRING}天之后开始运行


# Textfile window
STR_TEXTFILE_README_CAPTION                                     :{WHITE}{STRING} {STRING} 的说明
STR_TEXTFILE_CHANGELOG_CAPTION                                  :{WHITE}{STRING} {STRING} 的更新日志
STR_TEXTFILE_LICENCE_CAPTION                                    :{WHITE}{STRING} {STRING} 的版权信息
STR_TEXTFILE_WRAP_TEXT                                          :{WHITE}強迫文字换行
STR_TEXTFILE_WRAP_TEXT_TOOLTIP                                  :{BLACK}強迫宽于窗格的內文自动换行
STR_TEXTFILE_VIEW_README                                        :{BLACK}查看说明
STR_TEXTFILE_VIEW_CHANGELOG                                     :{BLACK}更新日志
STR_TEXTFILE_VIEW_LICENCE                                       :{BLACK}版权信息


# Vehicle loading indicators
STR_PERCENT_UP_SMALL                                            :{TINY_FONT}{WHITE}{NUM}%{UP_ARROW}
STR_PERCENT_UP                                                  :{WHITE}{NUM}%{UP_ARROW}
STR_PERCENT_DOWN_SMALL                                          :{TINY_FONT}{WHITE}{NUM}%{DOWN_ARROW}
STR_PERCENT_DOWN                                                :{WHITE}{NUM}%{DOWN_ARROW}
STR_PERCENT_UP_DOWN_SMALL                                       :{TINY_FONT}{WHITE}{NUM}%{UP_ARROW}{DOWN_ARROW}
STR_PERCENT_UP_DOWN                                             :{WHITE}{NUM}%{UP_ARROW}{DOWN_ARROW}
STR_PERCENT_NONE_SMALL                                          :{TINY_FONT}{WHITE}{NUM}%
STR_PERCENT_NONE                                                :{WHITE}{NUM}%

# Income 'floats'
STR_INCOME_FLOAT_COST_SMALL                                     :{TINY_FONT}{RED}支出：{CURRENCY_LONG}
STR_INCOME_FLOAT_COST                                           :{RED}支出：{CURRENCY_LONG}
STR_INCOME_FLOAT_INCOME_SMALL                                   :{TINY_FONT}{GREEN}收入：{CURRENCY_LONG}
STR_INCOME_FLOAT_INCOME                                         :{GREEN}收入：{CURRENCY_LONG}
STR_FEEDER_TINY                                                 :{TINY_FONT}{YELLOW}中转：{CURRENCY_LONG}
STR_FEEDER                                                      :{YELLOW}中转：{CURRENCY_LONG}
STR_FEEDER_INCOME_TINY                                          :{TINY_FONT}{YELLOW}联运: {CURRENCY_LONG}{WHITE} / {GREEN}收入: {CURRENCY_LONG}
STR_FEEDER_INCOME                                               :{YELLOW}联运: {CURRENCY_LONG}{WHITE} / {GREEN}收入: {CURRENCY_LONG}
STR_FEEDER_COST_TINY                                            :{TINY_FONT}{YELLOW}联运: {CURRENCY_LONG}{WHITE} / {RED}支付: {CURRENCY_LONG}
STR_FEEDER_COST                                                 :{YELLOW}联运: {CURRENCY_LONG}{WHITE} / {RED}支付: {CURRENCY_LONG}
STR_MESSAGE_ESTIMATED_COST                                      :{WHITE}预计费用：{CURRENCY_LONG}
STR_MESSAGE_ESTIMATED_INCOME                                    :{WHITE}预计收入：{CURRENCY_LONG}

# Saveload messages
STR_ERROR_SAVE_STILL_IN_PROGRESS                                :{WHITE}保存仍在继续{}请耐心等待……
STR_ERROR_AUTOSAVE_FAILED                                       :{WHITE}自动保存失败
STR_ERROR_UNABLE_TO_READ_DRIVE                                  :{BLACK}不能读取驱动器
STR_ERROR_GAME_SAVE_FAILED                                      :{WHITE}保存游戏失败{}{STRING}
STR_ERROR_UNABLE_TO_DELETE_FILE                                 :{WHITE}不能删除文件
STR_ERROR_GAME_LOAD_FAILED                                      :{WHITE}游戏存档读取失败{}{STRING}
STR_GAME_SAVELOAD_ERROR_BROKEN_INTERNAL_ERROR                   :内部错误: {STRING}
STR_GAME_SAVELOAD_ERROR_BROKEN_SAVEGAME                         :无法识别的存档 - {STRING}
STR_GAME_SAVELOAD_ERROR_TOO_NEW_SAVEGAME                        :该存档是新版本的。当前版本无法读取。
STR_GAME_SAVELOAD_ERROR_FILE_NOT_READABLE                       :文件无法读取
STR_GAME_SAVELOAD_ERROR_FILE_NOT_WRITEABLE                      :文件无法写入
STR_GAME_SAVELOAD_ERROR_DATA_INTEGRITY_CHECK_FAILED             :数据完整性检查失败
STR_GAME_SAVELOAD_NOT_AVAILABLE                                 :<不可用>
STR_WARNING_LOADGAME_REMOVED_TRAMS                              :{WHITE}游戏已保存为无电车版。所有电车已被去除。

# Map generation messages
STR_ERROR_COULD_NOT_CREATE_TOWN                                 :{WHITE}生成场景失败！无合适地点建设城镇。
STR_ERROR_NO_TOWN_IN_SCENARIO                                   :{WHITE}当前场景中没有城镇……

STR_ERROR_PNGMAP                                                :{WHITE}无法从 PNG 文件中读取场景……
STR_ERROR_PNGMAP_FILE_NOT_FOUND                                 :{WHITE}... 文件未找到。
STR_ERROR_PNGMAP_IMAGE_TYPE                                     :{WHITE}... 不能转换图像格式{}请使用8位或24位PNG格式图片
STR_ERROR_PNGMAP_MISC                                           :{WHITE}... 似乎出现了错误{}(可能是损坏的文件等)

STR_ERROR_BMPMAP                                                :{WHITE}无法从 BMP 文件中读取场景……
STR_ERROR_BMPMAP_IMAGE_TYPE                                     :{WHITE}... 不能转换图像格式。

STR_ERROR_HEIGHTMAP_TOO_LARGE                                   :{WHITE}... 图像太大了

STR_WARNING_HEIGHTMAP_SCALE_CAPTION                             :{WHITE}缩放警告
STR_WARNING_HEIGHTMAP_SCALE_MESSAGE                             :{YELLOW}不推荐将源图片过度放缩，是否继续生成？

# Soundset messages
STR_WARNING_FALLBACK_SOUNDSET                                   :{WHITE}只找到一个备用音效库；若您需要正式版音效，请通过在线扩展包下载安装音效库

# Screenshot related messages
STR_WARNING_SCREENSHOT_SIZE_CAPTION                             :{WHITE}超大截图
STR_WARNING_SCREENSHOT_SIZE_MESSAGE                             :{YELLOW}屏幕截图需要 {COMMA} x {COMMA} 像素。 截图将需要一段时间。确认继续截图？

STR_MESSAGE_SCREENSHOT_SUCCESSFULLY                             :{WHITE}屏幕截图已经被成功保存为{} '{STRING}'
STR_ERROR_SCREENSHOT_FAILED                                     :{WHITE}屏幕截图失败！

# Error message titles
STR_ERROR_MESSAGE_CAPTION                                       :{YELLOW}消息
STR_ERROR_MESSAGE_CAPTION_OTHER_COMPANY                         :{YELLOW}来自 {STRING} 的消息

# Generic construction errors
STR_ERROR_OFF_EDGE_OF_MAP                                       :{WHITE}超过地图边界
STR_ERROR_TOO_CLOSE_TO_EDGE_OF_MAP                              :{WHITE}距离地图边界过近
STR_ERROR_NOT_ENOUGH_CASH_REQUIRES_CURRENCY                     :{WHITE}资金不足 - 需要 {CURRENCY_LONG}
STR_ERROR_FLAT_LAND_REQUIRED                                    :{WHITE}需要平坦的地面
STR_ERROR_LAND_SLOPED_IN_WRONG_DIRECTION                        :{WHITE}土地倾斜的方向不对
STR_ERROR_CAN_T_DO_THIS                                         :{WHITE}不能这样做……
STR_ERROR_BUILDING_MUST_BE_DEMOLISHED                           :{WHITE}必须先摧毁建筑
STR_ERROR_CAN_T_CLEAR_THIS_AREA                                 :{WHITE}无法清除这个区域……
STR_ERROR_SITE_UNSUITABLE                                       :{WHITE}... 地点不合适
STR_ERROR_ALREADY_BUILT                                         :{WHITE}... 已经建好了
STR_ERROR_OWNED_BY                                              :{WHITE}归 {STRING} 所有
STR_ERROR_AREA_IS_OWNED_BY_ANOTHER                              :{WHITE}... 此区域由另一公司所有
STR_ERROR_TERRAFORM_LIMIT_REACHED                               :{WHITE}... 景观数量限制已达上限
STR_ERROR_CLEARING_LIMIT_REACHED                                :{WHITE}... 已达地块清理限制
STR_ERROR_TREE_PLANT_LIMIT_REACHED                              :{WHITE}... 已经达最大植树量
STR_ERROR_NAME_MUST_BE_UNIQUE                                   :{WHITE}名称重复!请重新命名.
STR_ERROR_GENERIC_OBJECT_IN_THE_WAY                             :{WHITE}目标位置有 {1:STRING}
STR_ERROR_NOT_ALLOWED_WHILE_PAUSED                              :{WHITE}暂停时不能进行此操作

# Local authority errors
STR_ERROR_LOCAL_AUTHORITY_REFUSES_TO_ALLOW_THIS                 :{WHITE}{TOWN} 地方政府不批准此操作……
STR_ERROR_LOCAL_AUTHORITY_REFUSES_AIRPORT                       :{WHITE}{TOWN}地方政府{}不同意在本市范围内再兴建一座机场
STR_ERROR_LOCAL_AUTHORITY_REFUSES_NOISE                         :{WHITE}{TOWN} 考虑到噪音控制，地方当局拒绝修建机场。
STR_ERROR_BRIBE_FAILED                                          :{WHITE}您的贿赂行动被当地检察机关发现，赃款均已没收，您在本市评价已降为最低。

# Levelling errors
STR_ERROR_CAN_T_RAISE_LAND_HERE                                 :{WHITE}不能提高这里的地面……
STR_ERROR_CAN_T_LOWER_LAND_HERE                                 :{WHITE}不能降低这里的地面……
STR_ERROR_CAN_T_LEVEL_LAND_HERE                                 :{WHITE}无法在此处变更地形...
STR_ERROR_EXCAVATION_WOULD_DAMAGE                               :{WHITE}挖掘将破坏隧道
STR_ERROR_ALREADY_AT_SEA_LEVEL                                  :{WHITE}已经是海平面了
STR_ERROR_TOO_HIGH                                              :{WHITE}太高了
STR_ERROR_ALREADY_LEVELLED                                      :{WHITE}... 已经平了
STR_ERROR_BRIDGE_TOO_HIGH_AFTER_LOWER_LAND                      :{WHITE}这样的话，在它上面的桥梁会太高

# Company related errors
STR_ERROR_CAN_T_CHANGE_COMPANY_NAME                             :{WHITE}不能为公司更名……
STR_ERROR_CAN_T_CHANGE_PRESIDENT                                :{WHITE}不能更改总裁的名字……

STR_ERROR_MAXIMUM_PERMITTED_LOAN                                :{WHITE}……最大贷款额度是{CURRENCY_LONG}
STR_ERROR_CAN_T_BORROW_ANY_MORE_MONEY                           :{WHITE}不能再贷款了……
STR_ERROR_LOAN_ALREADY_REPAYED                                  :{WHITE}没有要偿还的贷款了
STR_ERROR_CURRENCY_REQUIRED                                     :{WHITE}需要{CURRENCY_LONG}
STR_ERROR_CAN_T_REPAY_LOAN                                      :{WHITE}不能偿还贷款……
STR_ERROR_INSUFFICIENT_FUNDS                                    :{WHITE}不能将银行的贷款送给别人……
STR_ERROR_CAN_T_BUY_COMPANY                                     :{WHITE}不能收购公司……
STR_ERROR_CAN_T_BUILD_COMPANY_HEADQUARTERS                      :{WHITE}不能设置公司总部
STR_ERROR_CAN_T_BUY_25_SHARE_IN_THIS                            :{WHITE}不能购买此公司的股份……
STR_ERROR_CAN_T_SELL_25_SHARE_IN                                :{WHITE}不能出售此公司的股份……
STR_ERROR_PROTECTED                                             :{WHITE}这个公司刚刚开业，还不能进行股权交易……

# Town related errors
STR_ERROR_CAN_T_GENERATE_TOWN                                   :{WHITE}不能建设任何城镇
STR_ERROR_CAN_T_RENAME_TOWN                                     :{WHITE}不能重命名城镇……
STR_ERROR_CAN_T_FOUND_TOWN_HERE                                 :{WHITE}不能在这里建设城镇……
STR_ERROR_CAN_T_EXPAND_TOWN                                     :{WHITE}无法扩展城镇...
STR_ERROR_TOO_CLOSE_TO_EDGE_OF_MAP_SUB                          :{WHITE}太靠近地图边缘了
STR_ERROR_TOO_CLOSE_TO_ANOTHER_TOWN                             :{WHITE}太靠近另一个城镇了
STR_ERROR_TOO_MANY_TOWNS                                        :{WHITE}城镇太多了
STR_ERROR_NO_SPACE_FOR_TOWN                                     :{WHITE}地图上没有多余的地方了
STR_ERROR_TOWN_EXPAND_WARN_NO_ROADS                             :{WHITE}城镇不会修建道路{}您可以在“设置->环境->城镇”选项下开启建设道路的功能
STR_ERROR_ROAD_WORKS_IN_PROGRESS                                :{WHITE}正在进行道路工程
STR_ERROR_TOWN_CAN_T_DELETE                                     :{WHITE}无法删除城镇...{}城镇范围内还有车站、车库或无法移除的区块
STR_ERROR_STATUE_NO_SUITABLE_PLACE                              :{WHITE}... 城市中心没有合适的地方放置公司塑像

# Industry related errors
STR_ERROR_TOO_MANY_INDUSTRIES                                   :{WHITE}…… 游戏中的工业过多
STR_ERROR_CAN_T_GENERATE_INDUSTRIES                             :{WHITE}不能生成工业设施……
STR_ERROR_CAN_T_BUILD_HERE                                      :{WHITE}不能在这里建设 {STRING} ……
STR_ERROR_CAN_T_CONSTRUCT_THIS_INDUSTRY                         :{WHITE}不能在此处建设这种类型的工业设施……
STR_ERROR_INDUSTRY_TOO_CLOSE                                    :{WHITE}距离另一工业设施过近……
STR_ERROR_MUST_FOUND_TOWN_FIRST                                 :{WHITE}必须先建设一个城镇……
STR_ERROR_ONLY_ONE_ALLOWED_PER_TOWN                             :{WHITE}每个城镇只能建设一个……
STR_ERROR_CAN_ONLY_BE_BUILT_IN_TOWNS_WITH_POPULATION_OF_1200    :{WHITE}只能在人口超过 1200 的城镇建造……
STR_ERROR_CAN_ONLY_BE_BUILT_IN_RAINFOREST                       :{WHITE}只能在雨林中建设……
STR_ERROR_CAN_ONLY_BE_BUILT_IN_DESERT                           :{WHITE}只能在沙漠中建设……
STR_ERROR_CAN_ONLY_BE_BUILT_IN_TOWNS                            :{WHITE}只能在城镇中建设……
STR_ERROR_CAN_ONLY_BE_BUILT_NEAR_TOWN_CENTER                    :{WHITE}... 只能在靠近城市中心建造
STR_ERROR_CAN_ONLY_BE_BUILT_IN_LOW_AREAS                        :{WHITE}只能在低海拔区域建设……
STR_ERROR_CAN_ONLY_BE_POSITIONED                                :{WHITE}只能被放置在地图边缘……
STR_ERROR_FOREST_CAN_ONLY_BE_PLANTED                            :{WHITE}林场只能设置在雪线以上的地方……
STR_ERROR_CAN_ONLY_BE_BUILT_ABOVE_SNOW_LINE                     :{WHITE}... 只能在雪线以上建造
STR_ERROR_CAN_ONLY_BE_BUILT_BELOW_SNOW_LINE                     :{WHITE}... 只能在雪线以下建造

STR_ERROR_NO_SUITABLE_PLACES_FOR_INDUSTRIES                     :{WHITE}没有合适的地方建设 “{STRING}” 工业设施
STR_ERROR_NO_SUITABLE_PLACES_FOR_INDUSTRIES_EXPLANATION         :{WHITE}请更改参数以生成较好的场景

# Station construction related errors
STR_ERROR_CAN_T_BUILD_RAILROAD_STATION                          :{WHITE}不能在这里建设火车站……
STR_ERROR_CAN_T_BUILD_BUS_STATION                               :{WHITE}不能建设公共汽车站
STR_ERROR_CAN_T_BUILD_TRUCK_STATION                             :{WHITE}不能建设汽车货场
STR_ERROR_CAN_T_BUILD_PASSENGER_TRAM_STATION                    :{WHITE}此处无法建设客运电车站...
STR_ERROR_CAN_T_BUILD_CARGO_TRAM_STATION                        :{WHITE}此处无法建设货运电车站...
STR_ERROR_CAN_T_BUILD_DOCK_HERE                                 :{WHITE}不能在这里新建码头……
STR_ERROR_CAN_T_BUILD_AIRPORT_HERE                              :{WHITE}不能在这里兴建机场……

STR_ERROR_ADJOINS_MORE_THAN_ONE_EXISTING                        :{WHITE}与另一车站相连
STR_ERROR_STATION_TOO_SPREAD_OUT                                :{WHITE}站区太大了……
STR_ERROR_TOO_MANY_STATIONS_LOADING                             :{WHITE}车站过多
STR_ERROR_TOO_MANY_STATION_SPECS                                :{WHITE}分体站台太多
STR_ERROR_TOO_MANY_BUS_STOPS                                    :{WHITE}公共汽车站过多
STR_ERROR_TOO_MANY_TRUCK_STOPS                                  :{WHITE}汽车货场过多
STR_ERROR_TOO_CLOSE_TO_ANOTHER_DOCK                             :{WHITE}距离另一码头过近
STR_ERROR_TOO_CLOSE_TO_ANOTHER_AIRPORT                          :{WHITE}距离另一机场过近
STR_ERROR_CAN_T_RENAME_STATION                                  :{WHITE}不能重命名车站
STR_ERROR_DRIVE_THROUGH_ON_TOWN_ROAD                            :{WHITE}这是一条城镇所属的道路
STR_ERROR_DRIVE_THROUGH_DIRECTION                               :{WHITE}道路方向不对
STR_ERROR_DRIVE_THROUGH_CORNER                                  :{WHITE}... 途中型车站不能建在转角处
STR_ERROR_DRIVE_THROUGH_JUNCTION                                :{WHITE}... 不能在岔路口修建过路型站台

# Station destruction related errors
STR_ERROR_CAN_T_REMOVE_PART_OF_STATION                          :{WHITE}不能拆除站台的一部分……
STR_ERROR_MUST_REMOVE_RAILWAY_STATION_FIRST                     :{WHITE}请先拆除火车站
STR_ERROR_CAN_T_REMOVE_BUS_STATION                              :{WHITE}不能移除公共汽车站……
STR_ERROR_CAN_T_REMOVE_TRUCK_STATION                            :{WHITE}不能移除汽车货场
STR_ERROR_CAN_T_REMOVE_PASSENGER_TRAM_STATION                   :{WHITE}无法移除客运电车车站...
STR_ERROR_CAN_T_REMOVE_CARGO_TRAM_STATION                       :{WHITE}无法移除货运电车车站...
STR_ERROR_MUST_REMOVE_ROAD_STOP_FIRST                           :{WHITE}必须先拆除汽车站
STR_ERROR_THERE_IS_NO_STATION                                   :{WHITE}... 这里没有车站

STR_ERROR_MUST_DEMOLISH_RAILROAD                                :{WHITE}必须先拆除火车站
STR_ERROR_MUST_DEMOLISH_BUS_STATION_FIRST                       :{WHITE}必须先拆除公共汽车站
STR_ERROR_MUST_DEMOLISH_TRUCK_STATION_FIRST                     :{WHITE}必须先拆除汽车货场
STR_ERROR_MUST_DEMOLISH_PASSENGER_TRAM_STATION_FIRST            :{WHITE}请先拆除客运电车站
STR_ERROR_MUST_DEMOLISH_CARGO_TRAM_STATION_FIRST                :{WHITE}请先移除货运电车车站
STR_ERROR_MUST_DEMOLISH_DOCK_FIRST                              :{WHITE}必须先拆除码头
STR_ERROR_MUST_DEMOLISH_AIRPORT_FIRST                           :{WHITE}您必须先拆除机场

# Waypoint related errors
STR_ERROR_WAYPOINT_ADJOINS_MORE_THAN_ONE_EXISTING               :{WHITE}距离另一路点过近
STR_ERROR_TOO_CLOSE_TO_ANOTHER_WAYPOINT                         :{WHITE}距离另一路点过近

STR_ERROR_CAN_T_BUILD_TRAIN_WAYPOINT                            :{WHITE}不能在这里设置路点……
STR_ERROR_CAN_T_POSITION_BUOY_HERE                              :{WHITE}不能将浮标放置在这里。
STR_ERROR_CAN_T_CHANGE_WAYPOINT_NAME                            :{WHITE}不能更改路点名称……

STR_ERROR_CAN_T_REMOVE_TRAIN_WAYPOINT                           :{WHITE}不能从这里拆除路点……
STR_ERROR_MUST_REMOVE_RAILWAYPOINT_FIRST                        :{WHITE}必须先拆除铁路路点
STR_ERROR_BUOY_IN_THE_WAY                                       :{WHITE}指定的位置有浮标……
STR_ERROR_BUOY_IS_IN_USE                                        :{WHITE}…… 浮标正在被其他公司使用

# Depot related errors
STR_ERROR_CAN_T_BUILD_TRAIN_DEPOT                               :{WHITE}不能在这里建设列车车库……
STR_ERROR_CAN_T_BUILD_ROAD_DEPOT                                :{WHITE}不能在这里修建汽车车库……
STR_ERROR_CAN_T_BUILD_TRAM_DEPOT                                :{WHITE}此处无法建造电车车库...
STR_ERROR_CAN_T_BUILD_SHIP_DEPOT                                :{WHITE}不能在这里建造船坞……

STR_ERROR_CAN_T_RENAME_DEPOT                                    :{WHITE}无法重命名车库...

STR_ERROR_TRAIN_MUST_BE_STOPPED_INSIDE_DEPOT                    :{WHITE}... 列车只能停在车库中
STR_ERROR_ROAD_VEHICLE_MUST_BE_STOPPED_INSIDE_DEPOT             :{WHITE}…… 必须停在车库中
STR_ERROR_SHIP_MUST_BE_STOPPED_INSIDE_DEPOT                     :{WHITE}... 船只只能在船坞内停下。
STR_ERROR_AIRCRAFT_MUST_BE_STOPPED_INSIDE_HANGAR                :{WHITE}... 飞机只有在机库中才可停止

STR_ERROR_TRAINS_CAN_ONLY_BE_ALTERED_INSIDE_A_DEPOT             :{WHITE}只有列车停在车库中时才能更改挂车
STR_ERROR_TRAIN_TOO_LONG                                        :{WHITE}列车过长
STR_ERROR_CAN_T_REVERSE_DIRECTION_RAIL_VEHICLE                  :{WHITE}无法调转车辆方向...
STR_ERROR_CAN_T_REVERSE_DIRECTION_RAIL_VEHICLE_MULTIPLE_UNITS   :{WHITE}... 含有多节车辆
STR_ERROR_INCOMPATIBLE_RAIL_TYPES                               :铁路类型不匹配

STR_ERROR_CAN_T_MOVE_VEHICLE                                    :{WHITE}不能移动这项调度计划……
STR_ERROR_REAR_ENGINE_FOLLOW_FRONT                              :{WHITE}尾部的列车机车必须和头部的一起协作……
STR_ERROR_UNABLE_TO_FIND_ROUTE_TO                               :{WHITE}找不到附近的车库……
STR_ERROR_UNABLE_TO_FIND_LOCAL_DEPOT                            :{WHITE}在附近找不到车库

STR_ERROR_DEPOT_WRONG_DEPOT_TYPE                                :车库类型错误

# Autoreplace related errors
STR_ERROR_TRAIN_TOO_LONG_AFTER_REPLACEMENT                      :{WHITE}{VEHICLE}在更新后总长会过长
STR_ERROR_AUTOREPLACE_NOTHING_TO_DO                             :{WHITE}当前没有进行中的车辆更新计划.
STR_ERROR_AUTOREPLACE_MONEY_LIMIT                               :(现金不够)

# Rail construction errors
STR_ERROR_IMPOSSIBLE_TRACK_COMBINATION                          :{WHITE}不可能的轨道组合
STR_ERROR_MUST_REMOVE_SIGNALS_FIRST                             :{WHITE}必须先拆除信号灯
STR_ERROR_NO_SUITABLE_RAILROAD_TRACK                            :{WHITE}没有合适的轨道
STR_ERROR_MUST_REMOVE_RAILROAD_TRACK                            :{WHITE}必须先拆除轨道
STR_ERROR_CROSSING_ON_ONEWAY_ROAD                               :{WHITE}这是单行道或这条路被堵死了
STR_ERROR_CROSSING_DISALLOWED                                   :{WHITE}该轨道类型不允许建设平交道
STR_ERROR_CAN_T_BUILD_SIGNALS_HERE                              :{WHITE}不能在这里设置信号灯……
STR_ERROR_CAN_T_BUILD_RAILROAD_TRACK                            :{WHITE}不能在这里铺设轨道……
STR_ERROR_CAN_T_REMOVE_RAILROAD_TRACK                           :{WHITE}不能从这里拆除轨道……
STR_ERROR_CAN_T_REMOVE_SIGNALS_FROM                             :{WHITE}不能从这里拆除信号灯……
STR_ERROR_SIGNAL_CAN_T_CONVERT_SIGNALS_HERE                     :{WHITE}无法转换此处的信号灯…
STR_ERROR_THERE_IS_NO_RAILROAD_TRACK                            :{WHITE}... 这里没有铁路
STR_ERROR_THERE_ARE_NO_SIGNALS                                  :{WHITE}... 这里没有信号灯

STR_ERROR_CAN_T_CONVERT_RAIL                                    :{WHITE}不能转换铁路的类型……

# Road construction errors
STR_ERROR_MUST_REMOVE_ROAD_FIRST                                :{WHITE}必须先拆除公路
STR_ERROR_ONEWAY_ROADS_CAN_T_HAVE_JUNCTION                      :{WHITE}... 单行道无法连接路口
STR_ERROR_CAN_T_BUILD_ROAD_HERE                                 :{WHITE}不能在这里修筑公路……
STR_ERROR_CAN_T_BUILD_TRAMWAY_HERE                              :{WHITE}此处无法建造电车道...
STR_ERROR_CAN_T_REMOVE_ROAD_FROM                                :{WHITE}不能拆除这里的公路……
STR_ERROR_CAN_T_REMOVE_TRAMWAY_FROM                             :{WHITE}无法移除此处的电车道...
STR_ERROR_THERE_IS_NO_ROAD                                      :{WHITE}... 这里没有道路
STR_ERROR_THERE_IS_NO_TRAMWAY                                   :{WHITE}... 这里没有电车轨道

# Waterway construction errors
STR_ERROR_CAN_T_BUILD_CANALS                                    :{WHITE}不能在这里兴建运河……
STR_ERROR_CAN_T_BUILD_LOCKS                                     :{WHITE}不能在这里兴建船闸……
STR_ERROR_CAN_T_PLACE_RIVERS                                    :{WHITE}不能在这里加设河流...
STR_ERROR_MUST_BE_BUILT_ON_WATER                                :{WHITE}必须在水上建造……
STR_ERROR_CAN_T_BUILD_ON_WATER                                  :{WHITE}不能在水上建造……
STR_ERROR_CAN_T_BUILD_ON_SEA                                    :{WHITE}...不能建築在公海上
STR_ERROR_CAN_T_BUILD_ON_CANAL                                  :{WHITE}... 不能在运河上建设
STR_ERROR_CAN_T_BUILD_ON_RIVER                                  :{WHITE}... 不能在河流上建造……
STR_ERROR_MUST_DEMOLISH_CANAL_FIRST                             :{WHITE}请先移除运河
STR_ERROR_CAN_T_BUILD_AQUEDUCT_HERE                             :{WHITE}无法在此建设水渠……

# Tree related errors
STR_ERROR_TREE_ALREADY_HERE                                     :{WHITE}……此处已经有树木了
STR_ERROR_TREE_WRONG_TERRAIN_FOR_TREE_TYPE                      :{WHITE}... 树木种类与地形不符
STR_ERROR_CAN_T_PLANT_TREE_HERE                                 :{WHITE}不能在这里植树……

# Bridge related errors
STR_ERROR_CAN_T_BUILD_BRIDGE_HERE                               :{WHITE}不能在这里架设桥梁
STR_ERROR_MUST_DEMOLISH_BRIDGE_FIRST                            :{WHITE}必须先拆除桥梁
STR_ERROR_CAN_T_START_AND_END_ON                                :{WHITE}起止点不能相同
STR_ERROR_BRIDGEHEADS_NOT_SAME_HEIGHT                           :{WHITE}桥梁起止点不在同一水平高度
STR_ERROR_BRIDGE_TOO_LOW_FOR_TERRAIN                            :{WHITE}桥梁对于现有地形来说位置太低了
STR_ERROR_BRIDGE_TOO_HIGH_FOR_TERRAIN                           :{WHITE}这桥梁对这个地形而言太高了
STR_ERROR_START_AND_END_MUST_BE_IN                              :{WHITE}起止两端必须在一条线上
STR_ERROR_ENDS_OF_BRIDGE_MUST_BOTH                              :{WHITE}桥的两端必须都位于地面上
STR_ERROR_BRIDGE_TOO_LONG                                       :{WHITE}... 桥梁太长
STR_ERROR_BRIDGE_THROUGH_MAP_BORDER                             :{WHITE}桥梁终点将越出地图

# Tunnel related errors
STR_ERROR_CAN_T_BUILD_TUNNEL_HERE                               :{WHITE}不能在这里开凿隧道……
STR_ERROR_SITE_UNSUITABLE_FOR_TUNNEL                            :{WHITE}此处不适合作为隧道入口
STR_ERROR_MUST_DEMOLISH_TUNNEL_FIRST                            :{WHITE}必须先拆除隧道
STR_ERROR_ANOTHER_TUNNEL_IN_THE_WAY                             :{WHITE}规划位置中有另一条隧道
STR_ERROR_TUNNEL_THROUGH_MAP_BORDER                             :{WHITE}隧道出口将超出地图边界
STR_ERROR_UNABLE_TO_EXCAVATE_LAND                               :{WHITE}隧道出口的地形无法处理
STR_ERROR_TUNNEL_TOO_LONG                                       :{WHITE}... 隧道过长

# Object related errors
STR_ERROR_TOO_MANY_OBJECTS                                      :{WHITE}... 对象物太多
STR_ERROR_CAN_T_BUILD_OBJECT                                    :{WHITE}无法建立物件...
STR_ERROR_OBJECT_IN_THE_WAY                                     :{WHITE}目标处有其他物体
STR_ERROR_COMPANY_HEADQUARTERS_IN                               :{WHITE}目标处有公司总部
STR_ERROR_CAN_T_PURCHASE_THIS_LAND                              :{WHITE}不能购买这个地块！
STR_ERROR_YOU_ALREADY_OWN_IT                                    :{WHITE}你已经拥有此地块！

# Group related errors
STR_ERROR_GROUP_CAN_T_CREATE                                    :{WHITE}无法新建分组……
STR_ERROR_GROUP_CAN_T_DELETE                                    :{WHITE}无法删除分组……
STR_ERROR_GROUP_CAN_T_RENAME                                    :{WHITE}无法重命名分组……
STR_ERROR_GROUP_CAN_T_SET_PARENT                                :{WHITE}无法移动分组...
STR_ERROR_GROUP_CAN_T_REMOVE_ALL_VEHICLES                       :{WHITE}无法从该组移除所有运输工具
STR_ERROR_GROUP_CAN_T_ADD_VEHICLE                               :{WHITE}无法添加运输工具到该组……
STR_ERROR_GROUP_CAN_T_ADD_SHARED_VEHICLE                        :{WHITE}无法添加共享指令的运输工具到该组……

# Generic vehicle errors
STR_ERROR_TRAIN_IN_THE_WAY                                      :{WHITE}指定位置有列车
STR_ERROR_ROAD_VEHICLE_IN_THE_WAY                               :{WHITE}指定的位置有汽车
STR_ERROR_SHIP_IN_THE_WAY                                       :{WHITE}前方有另一艘船只……
STR_ERROR_AIRCRAFT_IN_THE_WAY                                   :{WHITE}指定位置有飞机

STR_ERROR_CAN_T_REFIT_TRAIN                                     :{WHITE}不能改造列车……
STR_ERROR_CAN_T_REFIT_ROAD_VEHICLE                              :{WHITE}不能改装汽车……
STR_ERROR_CAN_T_REFIT_SHIP                                      :{WHITE}不能改装船只……
STR_ERROR_CAN_T_REFIT_AIRCRAFT                                  :{WHITE}不能改装飞机……

STR_ERROR_CAN_T_RENAME_TRAIN                                    :{WHITE}不能给列车命名...
STR_ERROR_CAN_T_RENAME_ROAD_VEHICLE                             :{WHITE}不能命名汽车……
STR_ERROR_CAN_T_RENAME_SHIP                                     :{WHITE}不能命名船只
STR_ERROR_CAN_T_RENAME_AIRCRAFT                                 :{WHITE}不能为飞机命名……

STR_ERROR_CAN_T_STOP_START_TRAIN                                :{WHITE}不能 启动/停止 列车！
STR_ERROR_CAN_T_STOP_START_ROAD_VEHICLE                         :{WHITE}不能 停止/启动 汽车...
STR_ERROR_CAN_T_STOP_START_SHIP                                 :{WHITE}不能 停止/启动 船只……
STR_ERROR_CAN_T_STOP_START_AIRCRAFT                             :{WHITE}不能 启动/停止 飞机

STR_ERROR_CAN_T_SEND_TRAIN_TO_DEPOT                             :{WHITE}不能命令列车前往车库……
STR_ERROR_CAN_T_SEND_ROAD_VEHICLE_TO_DEPOT                      :{WHITE}不能命令该汽车前往车库...
STR_ERROR_CAN_T_SEND_SHIP_TO_DEPOT                              :{WHITE}不能命令船只前往船坞……
STR_ERROR_CAN_T_SEND_AIRCRAFT_TO_HANGAR                         :{WHITE}不能命令飞机返回机库……

STR_ERROR_CAN_T_BUY_TRAIN                                       :{WHITE}不能购买列车……
STR_ERROR_CAN_T_BUY_ROAD_VEHICLE                                :{WHITE}不能购买汽车...
STR_ERROR_CAN_T_BUY_SHIP                                        :{WHITE}不能购买船只……
STR_ERROR_CAN_T_BUY_AIRCRAFT                                    :{WHITE}不能购买飞机……

STR_ERROR_CAN_T_RENAME_TRAIN_TYPE                               :{WHITE}不能重命名车辆的类型...
STR_ERROR_CAN_T_RENAME_ROAD_VEHICLE_TYPE                        :{WHITE}不能重命名汽车型号……
STR_ERROR_CAN_T_RENAME_SHIP_TYPE                                :{WHITE}不能重命名船只型号……
STR_ERROR_CAN_T_RENAME_AIRCRAFT_TYPE                            :{WHITE}不能重命名型号类型……

STR_ERROR_CAN_T_SELL_TRAIN                                      :{WHITE}不能出售列车……
STR_ERROR_CAN_T_SELL_ROAD_VEHICLE                               :{WHITE}不能出售汽车...
STR_ERROR_CAN_T_SELL_SHIP                                       :{WHITE}不能出售船只……
STR_ERROR_CAN_T_SELL_AIRCRAFT                                   :{WHITE}不能出售飞机……

STR_ERROR_RAIL_VEHICLE_NOT_AVAILABLE                            :{WHITE}列车不可用
STR_ERROR_ROAD_VEHICLE_NOT_AVAILABLE                            :{WHITE}车辆不可用
STR_ERROR_SHIP_NOT_AVAILABLE                                    :{WHITE}船只不可用
STR_ERROR_AIRCRAFT_NOT_AVAILABLE                                :{WHITE}飞机不可用

STR_ERROR_TOO_MANY_VEHICLES_IN_GAME                             :{WHITE}游戏中的车辆过多
STR_ERROR_CAN_T_CHANGE_SERVICING                                :{WHITE}不能改变保养周期……

STR_ERROR_VEHICLE_IS_DESTROYED                                  :{WHITE}... 运具已撞毁

STR_ERROR_NO_VEHICLES_AVAILABLE_AT_ALL                          :{WHITE}没有可用的运输工具
STR_ERROR_NO_VEHICLES_AVAILABLE_AT_ALL_EXPLANATION              :{WHITE}请改动您的 NewGRF 设置
STR_ERROR_NO_VEHICLES_AVAILABLE_YET                             :{WHITE}暂时沒有可用的运输工具
STR_ERROR_NO_VEHICLES_AVAILABLE_YET_EXPLANATION                 :{WHITE}在{DATE_SHORT}后开始新游戏，或使用一款能提供早期运输工具的NewGRF

# Specific vehicle errors
STR_ERROR_CAN_T_MAKE_TRAIN_PASS_SIGNAL                          :{WHITE}不能让列车冒险通过信号...
STR_ERROR_CAN_T_REVERSE_DIRECTION_TRAIN                         :{WHITE}不能命令列车调头...
STR_ERROR_TRAIN_START_NO_POWER                                  :木有接触网！

STR_ERROR_CAN_T_MAKE_ROAD_VEHICLE_TURN                          :{WHITE}车辆无法调头...

STR_ERROR_AIRCRAFT_IS_IN_FLIGHT                                 :{WHITE}飞机正在飞行

# Order related errors
STR_ERROR_NO_MORE_SPACE_FOR_ORDERS                              :{WHITE}没有多余的调度计划的位置了……
STR_ERROR_TOO_MANY_ORDERS                                       :{WHITE}调度计划过多……
STR_ERROR_CAN_T_INSERT_NEW_ORDER                                :{WHITE}不能插入新的调度计划……
STR_ERROR_CAN_T_DELETE_THIS_ORDER                               :{WHITE}不能删除调度计划……
STR_ERROR_CAN_T_MODIFY_THIS_ORDER                               :{WHITE}不能执行这个命令……
STR_ERROR_CAN_T_MOVE_THIS_ORDER                                 :{WHITE}不能移动这条命令…
STR_ERROR_CAN_T_SKIP_ORDER                                      :{WHITE}不能跳过当前命令…
STR_ERROR_CAN_T_SKIP_TO_ORDER                                   :{WHITE}不能跳转到选定的命令...
STR_ERROR_CAN_T_COPY_SHARE_ORDER                                :{WHITE}车辆无法到达全部站点
STR_ERROR_CAN_T_ADD_ORDER                                       :{WHITE}车辆无法到达那个车站
STR_ERROR_CAN_T_ADD_ORDER_SHARED                                :{WHITE}一个共享此调度计划的载具无法到达那个车站

STR_ERROR_CAN_T_SHARE_ORDER_LIST                                :{WHITE}不能共享调度计划……
STR_ERROR_CAN_T_STOP_SHARING_ORDER_LIST                         :{WHITE}不能停止共享调度计划……
STR_ERROR_CAN_T_COPY_ORDER_LIST                                 :{WHITE}不能复制调度计划……
STR_ERROR_TOO_FAR_FROM_PREVIOUS_DESTINATION                     :{WHITE}……距离前一目的地太远
STR_ERROR_AIRCRAFT_NOT_ENOUGH_RANGE                             :{WHITE}... 飞机航行距离不足

# Timetable related errors
STR_ERROR_CAN_T_TIMETABLE_VEHICLE                               :{WHITE}不能给车辆编制时间表…
STR_ERROR_TIMETABLE_ONLY_WAIT_AT_STATIONS                       :{WHITE}车辆只能在站内等候。
STR_ERROR_TIMETABLE_NOT_STOPPING_HERE                           :{WHITE}此车辆将不停靠本站。

# Sign related errors
STR_ERROR_TOO_MANY_SIGNS                                        :{WHITE}……标志太多了
STR_ERROR_CAN_T_PLACE_SIGN_HERE                                 :{WHITE}不能在这里放置标志……
STR_ERROR_CAN_T_CHANGE_SIGN_NAME                                :{WHITE}不能更改标志的名称……
STR_ERROR_CAN_T_DELETE_SIGN                                     :{WHITE}无法删除标记...

# Translatable comment for OpenTTD's desktop shortcut
STR_DESKTOP_SHORTCUT_COMMENT                                    :基于Transport Tycoon Deluxe（运输大亨豪华版）的模拟运营游戏

# Translatable descriptions in media/baseset/*.ob* files
STR_BASEGRAPHICS_DOS_DESCRIPTION                                :运输大亨DOS豪华版原版图形包.
STR_BASEGRAPHICS_DOS_DE_DESCRIPTION                             :运输大亨DOS豪华德语版原版图形包.
STR_BASEGRAPHICS_WIN_DESCRIPTION                                :运输大亨Windows豪华版原版图形包.
STR_BASESOUNDS_DOS_DESCRIPTION                                  :运输大亨DOS豪华版原版音效包.
STR_BASESOUNDS_WIN_DESCRIPTION                                  :Transport Tycoon Deluxe Windows (运输大亨Windows豪华版)的原版音效包.
STR_BASESOUNDS_NONE_DESCRIPTION                                 :一个空的音效包.
STR_BASEMUSIC_WIN_DESCRIPTION                                   :Transport Tycoon Deluxe（运输大亨Windows豪华版）的原版音乐包
STR_BASEMUSIC_DOS_DESCRIPTION                                   :运输大亨DOS豪华版原版音乐。
<<<<<<< HEAD
=======
STR_BASEMUSIC_TTO_DESCRIPTION                                   :原版运输大亨（DOS版及地图编辑器扩展）音乐。
>>>>>>> 01261dae
STR_BASEMUSIC_NONE_DESCRIPTION                                  :一个没有实际内容的音乐包.

##id 0x2000
# Town building names
STR_TOWN_BUILDING_NAME_TALL_OFFICE_BLOCK_1                      :高层写字楼
STR_TOWN_BUILDING_NAME_OFFICE_BLOCK_1                           :写字楼
STR_TOWN_BUILDING_NAME_SMALL_BLOCK_OF_FLATS_1                   :小型公寓
STR_TOWN_BUILDING_NAME_CHURCH_1                                 :教堂
STR_TOWN_BUILDING_NAME_LARGE_OFFICE_BLOCK_1                     :大型写字楼
STR_TOWN_BUILDING_NAME_TOWN_HOUSES_1                            :别墅
STR_TOWN_BUILDING_NAME_HOTEL_1                                  :宾馆
STR_TOWN_BUILDING_NAME_STATUE_1                                 :雕像
STR_TOWN_BUILDING_NAME_FOUNTAIN_1                               :喷泉
STR_TOWN_BUILDING_NAME_PARK_1                                   :公园
STR_TOWN_BUILDING_NAME_OFFICE_BLOCK_2                           :写字楼
STR_TOWN_BUILDING_NAME_SHOPS_AND_OFFICES_1                      :商场与写字楼
STR_TOWN_BUILDING_NAME_MODERN_OFFICE_BUILDING_1                 :现代写字楼
STR_TOWN_BUILDING_NAME_WAREHOUSE_1                              :仓库
STR_TOWN_BUILDING_NAME_OFFICE_BLOCK_3                           :写字楼
STR_TOWN_BUILDING_NAME_STADIUM_1                                :体育馆
STR_TOWN_BUILDING_NAME_OLD_HOUSES_1                             :旧式住宅
STR_TOWN_BUILDING_NAME_COTTAGES_1                               :农舍
STR_TOWN_BUILDING_NAME_HOUSES_1                                 :住宅
STR_TOWN_BUILDING_NAME_FLATS_1                                  :公寓
STR_TOWN_BUILDING_NAME_TALL_OFFICE_BLOCK_2                      :高层写字楼
STR_TOWN_BUILDING_NAME_SHOPS_AND_OFFICES_2                      :商场和写字楼
STR_TOWN_BUILDING_NAME_SHOPS_AND_OFFICES_3                      :商场和写字楼
STR_TOWN_BUILDING_NAME_THEATER_1                                :剧院
STR_TOWN_BUILDING_NAME_STADIUM_2                                :体育场
STR_TOWN_BUILDING_NAME_OFFICES_1                                :写字楼
STR_TOWN_BUILDING_NAME_HOUSES_2                                 :住宅
STR_TOWN_BUILDING_NAME_CINEMA_1                                 :电影院
STR_TOWN_BUILDING_NAME_SHOPPING_MALL_1                          :购物中心
STR_TOWN_BUILDING_NAME_IGLOO_1                                  :圆顶屋
STR_TOWN_BUILDING_NAME_TEPEES_1                                 :帐篷
STR_TOWN_BUILDING_NAME_TEAPOT_HOUSE_1                           :茶杯小屋
STR_TOWN_BUILDING_NAME_PIGGY_BANK_1                             :猪猪银行

##id 0x4800
# industry names
STR_INDUSTRY_NAME_COAL_MINE                                     :煤矿
STR_INDUSTRY_NAME_POWER_STATION                                 :火力发电厂
STR_INDUSTRY_NAME_SAWMILL                                       :锯木厂
STR_INDUSTRY_NAME_FOREST                                        :林场
STR_INDUSTRY_NAME_OIL_REFINERY                                  :炼油厂
STR_INDUSTRY_NAME_OIL_RIG                                       :钻井平台
STR_INDUSTRY_NAME_FACTORY                                       :工厂
STR_INDUSTRY_NAME_PRINTING_WORKS                                :印刷厂
STR_INDUSTRY_NAME_STEEL_MILL                                    :钢铁厂
STR_INDUSTRY_NAME_FARM                                          :农场
STR_INDUSTRY_NAME_COPPER_ORE_MINE                               :铜矿
STR_INDUSTRY_NAME_OIL_WELLS                                     :油田
STR_INDUSTRY_NAME_BANK                                          :银行
STR_INDUSTRY_NAME_FOOD_PROCESSING_PLANT                         :食品加工厂
STR_INDUSTRY_NAME_PAPER_MILL                                    :造纸厂
STR_INDUSTRY_NAME_GOLD_MINE                                     :金矿
STR_INDUSTRY_NAME_BANK_TROPIC_ARCTIC                            :银行
STR_INDUSTRY_NAME_DIAMOND_MINE                                  :钻石矿
STR_INDUSTRY_NAME_IRON_ORE_MINE                                 :铁矿
STR_INDUSTRY_NAME_FRUIT_PLANTATION                              :果园
STR_INDUSTRY_NAME_RUBBER_PLANTATION                             :橡胶园
STR_INDUSTRY_NAME_WATER_SUPPLY                                  :水厂
STR_INDUSTRY_NAME_WATER_TOWER                                   :水塔
STR_INDUSTRY_NAME_FACTORY_2                                     :工厂
STR_INDUSTRY_NAME_FARM_2                                        :农场
STR_INDUSTRY_NAME_LUMBER_MILL                                   :伐木场
STR_INDUSTRY_NAME_COTTON_CANDY_FOREST                           :棉花糖森林
STR_INDUSTRY_NAME_CANDY_FACTORY                                 :糖果厂
STR_INDUSTRY_NAME_BATTERY_FARM                                  :电池农场
STR_INDUSTRY_NAME_COLA_WELLS                                    :可乐泉
STR_INDUSTRY_NAME_TOY_SHOP                                      :玩具店
STR_INDUSTRY_NAME_TOY_FACTORY                                   :玩具工厂
STR_INDUSTRY_NAME_PLASTIC_FOUNTAINS                             :塑料喷泉
STR_INDUSTRY_NAME_FIZZY_DRINK_FACTORY                           :汽水工厂
STR_INDUSTRY_NAME_BUBBLE_GENERATOR                              :泡泡小屋
STR_INDUSTRY_NAME_TOFFEE_QUARRY                                 :太妃场
STR_INDUSTRY_NAME_SUGAR_MINE                                    :蔗糖矿

############ WARNING, using range 0x6000 for strings that are stored in the savegame
############ These strings may never get a new id, or savegames will break!
##id 0x6000
STR_SV_EMPTY                                                    :
STR_SV_UNNAMED                                                  :未命名
STR_SV_TRAIN_NAME                                               :列车 {COMMA}
STR_SV_ROAD_VEHICLE_NAME                                        :汽车 {COMMA}
STR_SV_SHIP_NAME                                                :船只 {COMMA}
STR_SV_AIRCRAFT_NAME                                            :飞机 {COMMA}

STR_SV_STNAME                                                   :{STRING} 站
STR_SV_STNAME_NORTH                                             :{STRING} 北站
STR_SV_STNAME_SOUTH                                             :{STRING} 南站
STR_SV_STNAME_EAST                                              :{STRING} 东站
STR_SV_STNAME_WEST                                              :{STRING} 西站
STR_SV_STNAME_CENTRAL                                           :{STRING} 中心站
STR_SV_STNAME_TRANSFER                                          :{STRING} 广场
STR_SV_STNAME_HALT                                              :{STRING} 店
STR_SV_STNAME_VALLEY                                            :{STRING} 谷
STR_SV_STNAME_HEIGHTS                                           :{STRING} 台
STR_SV_STNAME_WOODS                                             :{STRING} 林
STR_SV_STNAME_LAKESIDE                                          :{STRING} 滨
STR_SV_STNAME_EXCHANGE                                          :{STRING} 庄
STR_SV_STNAME_AIRPORT                                           :{STRING} 机场
STR_SV_STNAME_OILFIELD                                          :{STRING} 油田
STR_SV_STNAME_MINES                                             :{STRING} 矿
STR_SV_STNAME_DOCKS                                             :{STRING} 码头
STR_SV_STNAME_BUOY                                              :{STRING}
STR_SV_STNAME_WAYPOINT                                          :{STRING}
##id 0x6020
STR_SV_STNAME_ANNEXE                                            :{STRING} 村
STR_SV_STNAME_SIDINGS                                           :{STRING} 坝
STR_SV_STNAME_BRANCH                                            :{STRING} 岔口
STR_SV_STNAME_UPPER                                             :前 {STRING}
STR_SV_STNAME_LOWER                                             :后 {STRING}
STR_SV_STNAME_HELIPORT                                          :{STRING} 停机楼
STR_SV_STNAME_FOREST                                            :{STRING} 林场
STR_SV_STNAME_FALLBACK                                          :{STRING} {NUM} 号站
############ end of savegame specific region!

##id 0x8000
# Vehicle names
STR_VEHICLE_NAME_TRAIN_ENGINE_RAIL_KIRBY_PAUL_TANK_STEAM        :Kirby Paul Tank (蒸汽机)
STR_VEHICLE_NAME_TRAIN_ENGINE_RAIL_MJS_250_DIESEL               :MJS 250 (内燃机)
STR_VEHICLE_NAME_TRAIN_ENGINE_RAIL_PLODDYPHUT_CHOO_CHOO         :Ploddyphut Choo-Choo
STR_VEHICLE_NAME_TRAIN_ENGINE_RAIL_POWERNAUT_CHOO_CHOO          :Powernaut Choo-Choo
STR_VEHICLE_NAME_TRAIN_ENGINE_RAIL_MIGHTYMOVER_CHOO_CHOO        :MightyMover Choo-Choo
STR_VEHICLE_NAME_TRAIN_ENGINE_RAIL_PLODDYPHUT_DIESEL            :Ploddyphut 内燃机车
STR_VEHICLE_NAME_TRAIN_ENGINE_RAIL_POWERNAUT_DIESEL             :Powernaut 内燃机车
STR_VEHICLE_NAME_TRAIN_ENGINE_RAIL_WILLS_2_8_0_STEAM            :Wills 2-8-0 (蒸汽机)
STR_VEHICLE_NAME_TRAIN_ENGINE_RAIL_CHANEY_JUBILEE_STEAM         :Chaney 'Jubilee' (蒸汽机)
STR_VEHICLE_NAME_TRAIN_ENGINE_RAIL_GINZU_A4_STEAM               :Ginzu 'A4' (蒸汽机)
STR_VEHICLE_NAME_TRAIN_ENGINE_RAIL_SH_8P_STEAM                  :SH '8P' (蒸汽机)
STR_VEHICLE_NAME_TRAIN_ENGINE_RAIL_MANLEY_MOREL_DMU_DIESEL      :Manley-Morel DMU (内燃机)
STR_VEHICLE_NAME_TRAIN_ENGINE_RAIL_DASH_DIESEL                  :'Dash' (内燃机)
STR_VEHICLE_NAME_TRAIN_ENGINE_RAIL_SH_HENDRY_25_DIESEL          :SH/Hendry '25' (内燃机)
STR_VEHICLE_NAME_TRAIN_ENGINE_RAIL_UU_37_DIESEL                 :UU '37' (内燃机)
STR_VEHICLE_NAME_TRAIN_ENGINE_RAIL_FLOSS_47_DIESEL              :Floss '47' (内燃机)
STR_VEHICLE_NAME_TRAIN_ENGINE_RAIL_CS_4000_DIESEL               :CS 4000 (内燃机)
STR_VEHICLE_NAME_TRAIN_ENGINE_RAIL_CS_2400_DIESEL               :CS 2400 (内燃机)
STR_VEHICLE_NAME_TRAIN_ENGINE_RAIL_CENTENNIAL_DIESEL            :Centennial (内燃机)
STR_VEHICLE_NAME_TRAIN_ENGINE_RAIL_KELLING_3100_DIESEL          :Kelling 3100 (内燃机)
STR_VEHICLE_NAME_TRAIN_ENGINE_RAIL_TURNER_TURBO_DIESEL          :Turner Turbo (内燃机)
STR_VEHICLE_NAME_TRAIN_ENGINE_RAIL_MJS_1000_DIESEL              :MJS 1000 (内燃机)
STR_VEHICLE_NAME_TRAIN_ENGINE_RAIL_SH_125_DIESEL                :SH '125' (内燃机)
STR_VEHICLE_NAME_TRAIN_ENGINE_RAIL_SH_30_ELECTRIC               :SH '30' (电力)
STR_VEHICLE_NAME_TRAIN_ENGINE_RAIL_SH_40_ELECTRIC               :SH '40' (电力)
STR_VEHICLE_NAME_TRAIN_ENGINE_RAIL_T_I_M_ELECTRIC               :'T.I.M.' (电力)
STR_VEHICLE_NAME_TRAIN_ENGINE_RAIL_ASIASTAR_ELECTRIC            :'亚洲之星' (电力)
STR_VEHICLE_NAME_TRAIN_WAGON_RAIL_PASSENGER_CAR                 :旅客车厢
STR_VEHICLE_NAME_TRAIN_WAGON_RAIL_MAIL_VAN                      :邮政车厢
STR_VEHICLE_NAME_TRAIN_WAGON_RAIL_COAL_CAR                      :煤炭挂车
STR_VEHICLE_NAME_TRAIN_WAGON_RAIL_OIL_TANKER                    :油罐车
STR_VEHICLE_NAME_TRAIN_WAGON_RAIL_LIVESTOCK_VAN                 :牲畜棚车
STR_VEHICLE_NAME_TRAIN_WAGON_RAIL_GOODS_VAN                     :货物篷车
STR_VEHICLE_NAME_TRAIN_WAGON_RAIL_GRAIN_HOPPER                  :谷物槽车
STR_VEHICLE_NAME_TRAIN_WAGON_RAIL_WOOD_TRUCK                    :木材挂车
STR_VEHICLE_NAME_TRAIN_WAGON_RAIL_IRON_ORE_HOPPER               :铁矿石槽车
STR_VEHICLE_NAME_TRAIN_WAGON_RAIL_STEEL_TRUCK                   :钢材挂车
STR_VEHICLE_NAME_TRAIN_WAGON_RAIL_ARMORED_VAN                   :装甲挂车
STR_VEHICLE_NAME_TRAIN_WAGON_RAIL_FOOD_VAN                      :食品槽车
STR_VEHICLE_NAME_TRAIN_WAGON_RAIL_PAPER_TRUCK                   :纸张挂车
STR_VEHICLE_NAME_TRAIN_WAGON_RAIL_COPPER_ORE_HOPPER             :铜矿石挂车
STR_VEHICLE_NAME_TRAIN_WAGON_RAIL_WATER_TANKER                  :水罐车
STR_VEHICLE_NAME_TRAIN_WAGON_RAIL_FRUIT_TRUCK                   :水果挂车
STR_VEHICLE_NAME_TRAIN_WAGON_RAIL_RUBBER_TRUCK                  :橡胶挂车
STR_VEHICLE_NAME_TRAIN_WAGON_RAIL_SUGAR_TRUCK                   :蔗糖挂车
STR_VEHICLE_NAME_TRAIN_WAGON_RAIL_COTTON_CANDY_HOPPER           :棉花糖槽车
STR_VEHICLE_NAME_TRAIN_WAGON_RAIL_TOFFEE_HOPPER                 :太妃糖槽车
STR_VEHICLE_NAME_TRAIN_WAGON_RAIL_BUBBLE_VAN                    :泡泡罐车
STR_VEHICLE_NAME_TRAIN_WAGON_RAIL_COLA_TANKER                   :可乐罐车
STR_VEHICLE_NAME_TRAIN_WAGON_RAIL_CANDY_VAN                     :糖果篷车
STR_VEHICLE_NAME_TRAIN_WAGON_RAIL_TOY_VAN                       :玩具篷车
STR_VEHICLE_NAME_TRAIN_WAGON_RAIL_BATTERY_TRUCK                 :电池挂车
STR_VEHICLE_NAME_TRAIN_WAGON_RAIL_FIZZY_DRINK_TRUCK             :汽水挂车
STR_VEHICLE_NAME_TRAIN_WAGON_RAIL_PLASTIC_TRUCK                 :塑料挂车
STR_VEHICLE_NAME_TRAIN_ENGINE_MONORAIL_X2001_ELECTRIC           :'X2001' (电力)
STR_VEHICLE_NAME_TRAIN_ENGINE_MONORAIL_MILLENNIUM_Z1_ELECTRIC   :'Millennium Z1' (电力)
STR_VEHICLE_NAME_TRAIN_ENGINE_MONORAIL_WIZZOWOW_Z99             :Wizzowow Z99
STR_VEHICLE_NAME_TRAIN_WAGON_MONORAIL_PASSENGER_CAR             :旅客车厢
STR_VEHICLE_NAME_TRAIN_WAGON_MONORAIL_MAIL_VAN                  :邮政车厢
STR_VEHICLE_NAME_TRAIN_WAGON_MONORAIL_COAL_CAR                  :煤炭挂车
STR_VEHICLE_NAME_TRAIN_WAGON_MONORAIL_OIL_TANKER                :油罐车
STR_VEHICLE_NAME_TRAIN_WAGON_MONORAIL_LIVESTOCK_VAN             :牲畜篷车
STR_VEHICLE_NAME_TRAIN_WAGON_MONORAIL_GOODS_VAN                 :货物篷车
STR_VEHICLE_NAME_TRAIN_WAGON_MONORAIL_GRAIN_HOPPER              :谷物槽车
STR_VEHICLE_NAME_TRAIN_WAGON_MONORAIL_WOOD_TRUCK                :木材挂车
STR_VEHICLE_NAME_TRAIN_WAGON_MONORAIL_IRON_ORE_HOPPER           :铁矿石槽车
STR_VEHICLE_NAME_TRAIN_WAGON_MONORAIL_STEEL_TRUCK               :钢材挂车
STR_VEHICLE_NAME_TRAIN_WAGON_MONORAIL_ARMORED_VAN               :装甲挂车
STR_VEHICLE_NAME_TRAIN_WAGON_MONORAIL_FOOD_VAN                  :食品篷车
STR_VEHICLE_NAME_TRAIN_WAGON_MONORAIL_PAPER_TRUCK               :纸张挂车
STR_VEHICLE_NAME_TRAIN_WAGON_MONORAIL_COPPER_ORE_HOPPER         :铜矿石槽车
STR_VEHICLE_NAME_TRAIN_WAGON_MONORAIL_WATER_TANKER              :水罐车
STR_VEHICLE_NAME_TRAIN_WAGON_MONORAIL_FRUIT_TRUCK               :水果挂车
STR_VEHICLE_NAME_TRAIN_WAGON_MONORAIL_RUBBER_TRUCK              :橡胶挂车
STR_VEHICLE_NAME_TRAIN_WAGON_MONORAIL_SUGAR_TRUCK               :蔗糖挂车
STR_VEHICLE_NAME_TRAIN_WAGON_MONORAIL_COTTON_CANDY_HOPPER       :棉花糖槽车
STR_VEHICLE_NAME_TRAIN_WAGON_MONORAIL_TOFFEE_HOPPER             :太妃糖槽车
STR_VEHICLE_NAME_TRAIN_WAGON_MONORAIL_BUBBLE_VAN                :泡泡篷车
STR_VEHICLE_NAME_TRAIN_WAGON_MONORAIL_COLA_TANKER               :可乐罐车
STR_VEHICLE_NAME_TRAIN_WAGON_MONORAIL_CANDY_VAN                 :糖果篷车
STR_VEHICLE_NAME_TRAIN_WAGON_MONORAIL_TOY_VAN                   :玩具篷车
STR_VEHICLE_NAME_TRAIN_WAGON_MONORAIL_BATTERY_TRUCK             :电池卡车
STR_VEHICLE_NAME_TRAIN_WAGON_MONORAIL_FIZZY_DRINK_TRUCK         :跳跳汁挂车
STR_VEHICLE_NAME_TRAIN_WAGON_MONORAIL_PLASTIC_TRUCK             :塑料挂车
STR_VEHICLE_NAME_TRAIN_ENGINE_MAGLEV_LEV1_LEVIATHAN_ELECTRIC    :Lev1 'Leviathan' (电力)
STR_VEHICLE_NAME_TRAIN_ENGINE_MAGLEV_LEV2_CYCLOPS_ELECTRIC      :Lev2 'Cyclops' (电力)
STR_VEHICLE_NAME_TRAIN_ENGINE_MAGLEV_LEV3_PEGASUS_ELECTRIC      :Lev3 'Pegasus' (电力)
STR_VEHICLE_NAME_TRAIN_ENGINE_MAGLEV_LEV4_CHIMAERA_ELECTRIC     :Lev4 'Chimaera' (电力)
STR_VEHICLE_NAME_TRAIN_ENGINE_MAGLEV_WIZZOWOW_ROCKETEER         :Wizzowow 火箭
STR_VEHICLE_NAME_TRAIN_WAGON_MAGLEV_PASSENGER_CAR               :旅客车厢
STR_VEHICLE_NAME_TRAIN_WAGON_MAGLEV_MAIL_VAN                    :邮政车厢
STR_VEHICLE_NAME_TRAIN_WAGON_MAGLEV_COAL_CAR                    :煤炭挂车
STR_VEHICLE_NAME_TRAIN_WAGON_MAGLEV_OIL_TANKER                  :油罐车
STR_VEHICLE_NAME_TRAIN_WAGON_MAGLEV_LIVESTOCK_VAN               :牲畜篷车
STR_VEHICLE_NAME_TRAIN_WAGON_MAGLEV_GOODS_VAN                   :货物挂车
STR_VEHICLE_NAME_TRAIN_WAGON_MAGLEV_GRAIN_HOPPER                :谷物槽车
STR_VEHICLE_NAME_TRAIN_WAGON_MAGLEV_WOOD_TRUCK                  :木材挂车
STR_VEHICLE_NAME_TRAIN_WAGON_MAGLEV_IRON_ORE_HOPPER             :铁矿石挂车
STR_VEHICLE_NAME_TRAIN_WAGON_MAGLEV_STEEL_TRUCK                 :钢材挂车
STR_VEHICLE_NAME_TRAIN_WAGON_MAGLEV_ARMORED_VAN                 :装甲挂车
STR_VEHICLE_NAME_TRAIN_WAGON_MAGLEV_FOOD_VAN                    :食品篷车
STR_VEHICLE_NAME_TRAIN_WAGON_MAGLEV_PAPER_TRUCK                 :纸张挂车
STR_VEHICLE_NAME_TRAIN_WAGON_MAGLEV_COPPER_ORE_HOPPER           :铜矿石槽车
STR_VEHICLE_NAME_TRAIN_WAGON_MAGLEV_WATER_TANKER                :水罐车
STR_VEHICLE_NAME_TRAIN_WAGON_MAGLEV_FRUIT_TRUCK                 :水果挂车
STR_VEHICLE_NAME_TRAIN_WAGON_MAGLEV_RUBBER_TRUCK                :橡胶挂车
STR_VEHICLE_NAME_TRAIN_WAGON_MAGLEV_SUGAR_TRUCK                 :蔗糖挂车
STR_VEHICLE_NAME_TRAIN_WAGON_MAGLEV_COTTON_CANDY_HOPPER         :棉花糖槽车
STR_VEHICLE_NAME_TRAIN_WAGON_MAGLEV_TOFFEE_HOPPER               :太妃糖槽车
STR_VEHICLE_NAME_TRAIN_WAGON_MAGLEV_BUBBLE_VAN                  :泡泡篷车
STR_VEHICLE_NAME_TRAIN_WAGON_MAGLEV_COLA_TANKER                 :可乐罐车
STR_VEHICLE_NAME_TRAIN_WAGON_MAGLEV_CANDY_VAN                   :糖果蓬车
STR_VEHICLE_NAME_TRAIN_WAGON_MAGLEV_TOY_VAN                     :玩具篷车
STR_VEHICLE_NAME_TRAIN_WAGON_MAGLEV_BATTERY_TRUCK               :电池挂车
STR_VEHICLE_NAME_TRAIN_WAGON_MAGLEV_FIZZY_DRINK_TRUCK           :跳跳汁挂车
STR_VEHICLE_NAME_TRAIN_WAGON_MAGLEV_PLASTIC_TRUCK               :塑料挂车
STR_VEHICLE_NAME_ROAD_VEHICLE_MPS_REGAL_BUS                     :MPS Regal 巴士
STR_VEHICLE_NAME_ROAD_VEHICLE_HEREFORD_LEOPARD_BUS              :Hereford Leopard 巴士
STR_VEHICLE_NAME_ROAD_VEHICLE_FOSTER_BUS                        :Foster 巴士
STR_VEHICLE_NAME_ROAD_VEHICLE_FOSTER_MKII_SUPERBUS              :Foster MkII 超级巴士
STR_VEHICLE_NAME_ROAD_VEHICLE_PLODDYPHUT_MKI_BUS                :Ploddyphut MkI 巴士
STR_VEHICLE_NAME_ROAD_VEHICLE_PLODDYPHUT_MKII_BUS               :Ploddyphut MkII 巴士
STR_VEHICLE_NAME_ROAD_VEHICLE_PLODDYPHUT_MKIII_BUS              :Ploddyphut MkIII 巴士
STR_VEHICLE_NAME_ROAD_VEHICLE_BALOGH_COAL_TRUCK                 :Balogh 煤炭卡车
STR_VEHICLE_NAME_ROAD_VEHICLE_UHL_COAL_TRUCK                    :Uhl 煤炭卡车
STR_VEHICLE_NAME_ROAD_VEHICLE_DW_COAL_TRUCK                     :DW 煤炭卡车
STR_VEHICLE_NAME_ROAD_VEHICLE_MPS_MAIL_TRUCK                    :MPS 邮政卡车
STR_VEHICLE_NAME_ROAD_VEHICLE_REYNARD_MAIL_TRUCK                :Reynard 邮政卡车
STR_VEHICLE_NAME_ROAD_VEHICLE_PERRY_MAIL_TRUCK                  :Perry 邮政卡车
STR_VEHICLE_NAME_ROAD_VEHICLE_MIGHTYMOVER_MAIL_TRUCK            :MightyMover 邮政卡车
STR_VEHICLE_NAME_ROAD_VEHICLE_POWERNAUGHT_MAIL_TRUCK            :Powernaught 邮政卡车
STR_VEHICLE_NAME_ROAD_VEHICLE_WIZZOWOW_MAIL_TRUCK               :Wizzowow 邮政卡车
STR_VEHICLE_NAME_ROAD_VEHICLE_WITCOMBE_OIL_TANKER               :Witcombe 油罐车
STR_VEHICLE_NAME_ROAD_VEHICLE_FOSTER_OIL_TANKER                 :Foster 油罐车
STR_VEHICLE_NAME_ROAD_VEHICLE_PERRY_OIL_TANKER                  :Perry 油罐车
STR_VEHICLE_NAME_ROAD_VEHICLE_TALBOTT_LIVESTOCK_VAN             :Talbott 牲畜蓬车
STR_VEHICLE_NAME_ROAD_VEHICLE_UHL_LIVESTOCK_VAN                 :Uhl 牲畜蓬车
STR_VEHICLE_NAME_ROAD_VEHICLE_FOSTER_LIVESTOCK_VAN              :Foster 牲畜蓬车
STR_VEHICLE_NAME_ROAD_VEHICLE_BALOGH_GOODS_TRUCK                :Balogh 货物卡车
STR_VEHICLE_NAME_ROAD_VEHICLE_CRAIGHEAD_GOODS_TRUCK             :Craighead 货物卡车
STR_VEHICLE_NAME_ROAD_VEHICLE_GOSS_GOODS_TRUCK                  :Goss 货物卡车
STR_VEHICLE_NAME_ROAD_VEHICLE_HEREFORD_GRAIN_TRUCK              :Hereford 谷物卡车
STR_VEHICLE_NAME_ROAD_VEHICLE_THOMAS_GRAIN_TRUCK                :Thomas 谷物卡车
STR_VEHICLE_NAME_ROAD_VEHICLE_GOSS_GRAIN_TRUCK                  :Goss 谷物卡车
STR_VEHICLE_NAME_ROAD_VEHICLE_WITCOMBE_WOOD_TRUCK               :Witcombe 木材卡车
STR_VEHICLE_NAME_ROAD_VEHICLE_FOSTER_WOOD_TRUCK                 :Foster 木材卡车
STR_VEHICLE_NAME_ROAD_VEHICLE_MORELAND_WOOD_TRUCK               :Moreland 木材卡车
STR_VEHICLE_NAME_ROAD_VEHICLE_MPS_IRON_ORE_TRUCK                :MPS 铁矿石卡车
STR_VEHICLE_NAME_ROAD_VEHICLE_UHL_IRON_ORE_TRUCK                :Uhl 铁矿石卡车
STR_VEHICLE_NAME_ROAD_VEHICLE_CHIPPY_IRON_ORE_TRUCK             :Chippy 铁矿石卡车
STR_VEHICLE_NAME_ROAD_VEHICLE_BALOGH_STEEL_TRUCK                :Balogh 钢材卡车
STR_VEHICLE_NAME_ROAD_VEHICLE_UHL_STEEL_TRUCK                   :Uhl 钢材卡车
STR_VEHICLE_NAME_ROAD_VEHICLE_KELLING_STEEL_TRUCK               :Kelling 钢材卡车
STR_VEHICLE_NAME_ROAD_VEHICLE_BALOGH_ARMORED_TRUCK              :Balogh 运钞车
STR_VEHICLE_NAME_ROAD_VEHICLE_UHL_ARMORED_TRUCK                 :Uhl 运钞车
STR_VEHICLE_NAME_ROAD_VEHICLE_FOSTER_ARMORED_TRUCK              :Foster 运钞车
STR_VEHICLE_NAME_ROAD_VEHICLE_FOSTER_FOOD_VAN                   :Foster 食品篷车
STR_VEHICLE_NAME_ROAD_VEHICLE_PERRY_FOOD_VAN                    :Perry 食品篷车
STR_VEHICLE_NAME_ROAD_VEHICLE_CHIPPY_FOOD_VAN                   :Chippy 食品篷车
STR_VEHICLE_NAME_ROAD_VEHICLE_UHL_PAPER_TRUCK                   :Uhl 纸张卡车
STR_VEHICLE_NAME_ROAD_VEHICLE_BALOGH_PAPER_TRUCK                :Balogh 纸张卡车
STR_VEHICLE_NAME_ROAD_VEHICLE_MPS_PAPER_TRUCK                   :MPS 纸张卡车
STR_VEHICLE_NAME_ROAD_VEHICLE_MPS_COPPER_ORE_TRUCK              :MPS 铜矿石卡车
STR_VEHICLE_NAME_ROAD_VEHICLE_UHL_COPPER_ORE_TRUCK              :Uhl 铜矿石卡车
STR_VEHICLE_NAME_ROAD_VEHICLE_GOSS_COPPER_ORE_TRUCK             :Goss 铜矿石卡车
STR_VEHICLE_NAME_ROAD_VEHICLE_UHL_WATER_TANKER                  :Uhl 水罐车
STR_VEHICLE_NAME_ROAD_VEHICLE_BALOGH_WATER_TANKER               :Balogh 水罐车
STR_VEHICLE_NAME_ROAD_VEHICLE_MPS_WATER_TANKER                  :MPS 水罐车
STR_VEHICLE_NAME_ROAD_VEHICLE_BALOGH_FRUIT_TRUCK                :Balogh 水果卡车
STR_VEHICLE_NAME_ROAD_VEHICLE_UHL_FRUIT_TRUCK                   :Uhl 水果卡车
STR_VEHICLE_NAME_ROAD_VEHICLE_KELLING_FRUIT_TRUCK               :Kelling 水果卡车
STR_VEHICLE_NAME_ROAD_VEHICLE_BALOGH_RUBBER_TRUCK               :Balogh 橡胶卡车
STR_VEHICLE_NAME_ROAD_VEHICLE_UHL_RUBBER_TRUCK                  :Uhl 橡胶卡车
STR_VEHICLE_NAME_ROAD_VEHICLE_RMT_RUBBER_TRUCK                  :RMT 橡胶卡车
STR_VEHICLE_NAME_ROAD_VEHICLE_MIGHTYMOVER_SUGAR_TRUCK           :MightyMover 蔗糖卡车
STR_VEHICLE_NAME_ROAD_VEHICLE_POWERNAUGHT_SUGAR_TRUCK           :Powernaught 蔗糖卡车
STR_VEHICLE_NAME_ROAD_VEHICLE_WIZZOWOW_SUGAR_TRUCK              :Wizzowow 蔗糖卡车
STR_VEHICLE_NAME_ROAD_VEHICLE_MIGHTYMOVER_COLA_TRUCK            :MightyMover 可乐罐车
STR_VEHICLE_NAME_ROAD_VEHICLE_POWERNAUGHT_COLA_TRUCK            :Powernaught 可乐罐车
STR_VEHICLE_NAME_ROAD_VEHICLE_WIZZOWOW_COLA_TRUCK               :Wizzowow 可乐罐车
STR_VEHICLE_NAME_ROAD_VEHICLE_MIGHTYMOVER_COTTON_CANDY          :MightyMover 棉花糖卡车
STR_VEHICLE_NAME_ROAD_VEHICLE_POWERNAUGHT_COTTON_CANDY          :Powernaught 棉花糖卡车
STR_VEHICLE_NAME_ROAD_VEHICLE_WIZZOWOW_COTTON_CANDY_TRUCK       :Wizzowow 棉花糖卡车
STR_VEHICLE_NAME_ROAD_VEHICLE_MIGHTYMOVER_TOFFEE_TRUCK          :MightyMover 太妃糖卡车
STR_VEHICLE_NAME_ROAD_VEHICLE_POWERNAUGHT_TOFFEE_TRUCK          :Powernaught 太妃糖卡车
STR_VEHICLE_NAME_ROAD_VEHICLE_WIZZOWOW_TOFFEE_TRUCK             :Wizzowow 太妃糖卡车
STR_VEHICLE_NAME_ROAD_VEHICLE_MIGHTYMOVER_TOY_VAN               :MightyMover 玩具篷车
STR_VEHICLE_NAME_ROAD_VEHICLE_POWERNAUGHT_TOY_VAN               :Powernaught 玩具篷车
STR_VEHICLE_NAME_ROAD_VEHICLE_WIZZOWOW_TOY_VAN                  :Wizzowow 玩具篷车
STR_VEHICLE_NAME_ROAD_VEHICLE_MIGHTYMOVER_CANDY_TRUCK           :MightyMover 糖果卡车
STR_VEHICLE_NAME_ROAD_VEHICLE_POWERNAUGHT_CANDY_TRUCK           :Powernaught 糖果卡车
STR_VEHICLE_NAME_ROAD_VEHICLE_WIZZOWOW_CANDY_TRUCK              :Wizzowow 糖果卡车
STR_VEHICLE_NAME_ROAD_VEHICLE_MIGHTYMOVER_BATTERY_TRUCK         :MightyMover 电池卡车
STR_VEHICLE_NAME_ROAD_VEHICLE_POWERNAUGHT_BATTERY_TRUCK         :Powernaught 电池卡车
STR_VEHICLE_NAME_ROAD_VEHICLE_WIZZOWOW_BATTERY_TRUCK            :Wizzowow 电池卡车
STR_VEHICLE_NAME_ROAD_VEHICLE_MIGHTYMOVER_FIZZY_DRINK           :MightyMover 跳跳汁罐车
STR_VEHICLE_NAME_ROAD_VEHICLE_POWERNAUGHT_FIZZY_DRINK           :Powernaught 跳跳汁罐车
STR_VEHICLE_NAME_ROAD_VEHICLE_WIZZOWOW_FIZZY_DRINK_TRUCK        :Wizzowow 跳跳汁罐车
STR_VEHICLE_NAME_ROAD_VEHICLE_MIGHTYMOVER_PLASTIC_TRUCK         :MightyMover 塑料卡车
STR_VEHICLE_NAME_ROAD_VEHICLE_POWERNAUGHT_PLASTIC_TRUCK         :Powernaught 塑料卡车
STR_VEHICLE_NAME_ROAD_VEHICLE_WIZZOWOW_PLASTIC_TRUCK            :Wizzowow 塑料卡车
STR_VEHICLE_NAME_ROAD_VEHICLE_MIGHTYMOVER_BUBBLE_TRUCK          :MightyMover 泡泡罐车
STR_VEHICLE_NAME_ROAD_VEHICLE_POWERNAUGHT_BUBBLE_TRUCK          :Powernaught 泡泡罐车
STR_VEHICLE_NAME_ROAD_VEHICLE_WIZZOWOW_BUBBLE_TRUCK             :Wizzowow 泡泡罐车
STR_VEHICLE_NAME_SHIP_MPS_OIL_TANKER                            :MPS 油轮
STR_VEHICLE_NAME_SHIP_CS_INC_OIL_TANKER                         :CS-Inc 油轮
STR_VEHICLE_NAME_SHIP_MPS_PASSENGER_FERRY                       :MPS Passenger 渡船
STR_VEHICLE_NAME_SHIP_FFP_PASSENGER_FERRY                       :FFP Passenger 渡船
STR_VEHICLE_NAME_SHIP_BAKEWELL_300_HOVERCRAFT                   :Bakewell 300 气垫船
STR_VEHICLE_NAME_SHIP_CHUGGER_CHUG_PASSENGER                    :Chugger-Chug 客轮
STR_VEHICLE_NAME_SHIP_SHIVERSHAKE_PASSENGER_FERRY               :Shivershake 客轮
STR_VEHICLE_NAME_SHIP_YATE_CARGO_SHIP                           :Yate 货轮
STR_VEHICLE_NAME_SHIP_BAKEWELL_CARGO_SHIP                       :Bakewell 货轮
STR_VEHICLE_NAME_SHIP_MIGHTYMOVER_CARGO_SHIP                    :MightyMover 货轮
STR_VEHICLE_NAME_SHIP_POWERNAUT_CARGO_SHIP                      :Powernaut 货轮
STR_VEHICLE_NAME_AIRCRAFT_SAMPSON_U52                           :Sampson U52
STR_VEHICLE_NAME_AIRCRAFT_COLEMAN_COUNT                         :Coleman Count
STR_VEHICLE_NAME_AIRCRAFT_FFP_DART                              :FFP Dart
STR_VEHICLE_NAME_AIRCRAFT_YATE_HAUGAN                           :Yate Haugan 协和客机
STR_VEHICLE_NAME_AIRCRAFT_BAKEWELL_COTSWALD_LB_3                :Bakewell Cotswald LB-3
STR_VEHICLE_NAME_AIRCRAFT_BAKEWELL_LUCKETT_LB_8                 :Bakewell Luckett LB-8
STR_VEHICLE_NAME_AIRCRAFT_BAKEWELL_LUCKETT_LB_9                 :Bakewell Luckett LB-9
STR_VEHICLE_NAME_AIRCRAFT_BAKEWELL_LUCKETT_LB80                 :Bakewell Luckett LB80
STR_VEHICLE_NAME_AIRCRAFT_BAKEWELL_LUCKETT_LB_10                :Bakewell Luckett LB-10
STR_VEHICLE_NAME_AIRCRAFT_BAKEWELL_LUCKETT_LB_11                :Bakewell Luckett LB-11
STR_VEHICLE_NAME_AIRCRAFT_YATE_AEROSPACE_YAC_1_11               :Yate Aerospace YAC 1-11
STR_VEHICLE_NAME_AIRCRAFT_DARWIN_100                            :Darwin 100
STR_VEHICLE_NAME_AIRCRAFT_DARWIN_200                            :Darwin 200
STR_VEHICLE_NAME_AIRCRAFT_DARWIN_300                            :Darwin 300
STR_VEHICLE_NAME_AIRCRAFT_DARWIN_400                            :Darwin 400
STR_VEHICLE_NAME_AIRCRAFT_DARWIN_500                            :Darwin 500
STR_VEHICLE_NAME_AIRCRAFT_DARWIN_600                            :Darwin 600
STR_VEHICLE_NAME_AIRCRAFT_GURU_GALAXY                           :Guru Galaxy
STR_VEHICLE_NAME_AIRCRAFT_AIRTAXI_A21                           :Airtaxi A21
STR_VEHICLE_NAME_AIRCRAFT_AIRTAXI_A31                           :Airtaxi A31
STR_VEHICLE_NAME_AIRCRAFT_AIRTAXI_A32                           :Airtaxi A32
STR_VEHICLE_NAME_AIRCRAFT_AIRTAXI_A33                           :Airtaxi A33
STR_VEHICLE_NAME_AIRCRAFT_YATE_AEROSPACE_YAE46                  :Yate Aerospace YAe46
STR_VEHICLE_NAME_AIRCRAFT_DINGER_100                            :Dinger 100
STR_VEHICLE_NAME_AIRCRAFT_AIRTAXI_A34_1000                      :AirTaxi A34-1000
STR_VEHICLE_NAME_AIRCRAFT_YATE_Z_SHUTTLE                        :Yate Z-Shuttle
STR_VEHICLE_NAME_AIRCRAFT_KELLING_K1                            :Kelling K1
STR_VEHICLE_NAME_AIRCRAFT_KELLING_K6                            :Kelling K6
STR_VEHICLE_NAME_AIRCRAFT_KELLING_K7                            :Kelling K7
STR_VEHICLE_NAME_AIRCRAFT_DARWIN_700                            :Darwin 700
STR_VEHICLE_NAME_AIRCRAFT_FFP_HYPERDART_2                       :FFP Hyperdart 2
STR_VEHICLE_NAME_AIRCRAFT_DINGER_200                            :Dinger 200
STR_VEHICLE_NAME_AIRCRAFT_DINGER_1000                           :Dinger 1000
STR_VEHICLE_NAME_AIRCRAFT_PLODDYPHUT_100                        :Ploddyphut 100
STR_VEHICLE_NAME_AIRCRAFT_PLODDYPHUT_500                        :Ploddyphut 500
STR_VEHICLE_NAME_AIRCRAFT_FLASHBANG_X1                          :Flashbang X1
STR_VEHICLE_NAME_AIRCRAFT_JUGGERPLANE_M1                        :Juggerplane M1
STR_VEHICLE_NAME_AIRCRAFT_FLASHBANG_WIZZER                      :Flashbang Wizzer
STR_VEHICLE_NAME_AIRCRAFT_TRICARIO_HELICOPTER                   :Tricario 直升机
STR_VEHICLE_NAME_AIRCRAFT_GURU_X2_HELICOPTER                    :Guru X2 直升机
STR_VEHICLE_NAME_AIRCRAFT_POWERNAUT_HELICOPTER                  :Powernaut 直升机

##id 0x8800
# Formatting of some strings
STR_FORMAT_DATE_TINY                                            :{STRING}-{STRING}-{NUM}
STR_FORMAT_DATE_SHORT                                           :{STRING} {NUM}
STR_FORMAT_DATE_LONG                                            :{STRING} {STRING} {NUM}
STR_FORMAT_DATE_ISO                                             :{2:NUM}-{1:STRING}-{0:STRING}

STR_FORMAT_BUOY_NAME                                            :{TOWN} 浮标
STR_FORMAT_BUOY_NAME_SERIAL                                     :{TOWN} 浮标 #{COMMA}
STR_FORMAT_COMPANY_NUM                                          :(公司 {COMMA})
STR_FORMAT_GROUP_NAME                                           :组 {COMMA}
STR_FORMAT_INDUSTRY_NAME                                        :{TOWN} {STRING}
STR_FORMAT_WAYPOINT_NAME                                        :{TOWN} 路点
STR_FORMAT_WAYPOINT_NAME_SERIAL                                 :{TOWN} 路点 #{COMMA}

STR_FORMAT_DEPOT_NAME_TRAIN                                     :{TOWN} 列车车库
STR_FORMAT_DEPOT_NAME_TRAIN_SERIAL                              :{TOWN} 列车车库 #{COMMA}
STR_FORMAT_DEPOT_NAME_ROAD_VEHICLE                              :{TOWN} 汽车车库
STR_FORMAT_DEPOT_NAME_ROAD_VEHICLE_SERIAL                       :{TOWN} 汽车车库 #{COMMA}
STR_FORMAT_DEPOT_NAME_SHIP                                      :{TOWN} 船坞
STR_FORMAT_DEPOT_NAME_SHIP_SERIAL                               :{TOWN} 船坞 #{COMMA}
STR_FORMAT_DEPOT_NAME_AIRCRAFT                                  :{STATION} 机库

STR_UNKNOWN_STATION                                             :未知车站（目的地）
STR_DEFAULT_SIGN_NAME                                           :标志
STR_COMPANY_SOMEONE                                             :某人

STR_SAVEGAME_NAME_DEFAULT                                       :{COMPANY}, {STRING}
STR_SAVEGAME_NAME_SPECTATOR                                     :观众, {1:STRING}

# Viewport strings
STR_VIEWPORT_TOWN_POP                                           :{WHITE}{TOWN} ({COMMA})
STR_VIEWPORT_TOWN                                               :{WHITE}{TOWN}
STR_VIEWPORT_TOWN_TINY_BLACK                                    :{TINY_FONT}{BLACK}{TOWN}
STR_VIEWPORT_TOWN_TINY_WHITE                                    :{TINY_FONT}{WHITE}{TOWN}

STR_VIEWPORT_SIGN_SMALL_BLACK                                   :{TINY_FONT}{BLACK}{SIGN}
STR_VIEWPORT_SIGN_SMALL_WHITE                                   :{TINY_FONT}{WHITE}{SIGN}

STR_VIEWPORT_STATION                                            :{STATION} {STATION_FEATURES}
STR_VIEWPORT_STATION_TINY                                       :{TINY_FONT}{STATION}

STR_VIEWPORT_WAYPOINT                                           :{WAYPOINT}
STR_VIEWPORT_WAYPOINT_TINY                                      :{TINY_FONT}{WAYPOINT}

# Simple strings to get specific types of data
STR_COMPANY_NAME                                                :{COMPANY}
STR_COMPANY_NAME_COMPANY_NUM                                    :{COMPANY} {COMPANY_NUM}
STR_DEPOT_NAME                                                  :{DEPOT}
STR_ENGINE_NAME                                                 :{ENGINE}
STR_HIDDEN_ENGINE_NAME                                          :{ENGINE} (隐藏)
STR_GROUP_NAME                                                  :{GROUP}
STR_INDUSTRY_NAME                                               :{INDUSTRY}
STR_PRESIDENT_NAME                                              :{PRESIDENT_NAME}
STR_SIGN_NAME                                                   :{SIGN}
STR_STATION_NAME                                                :{STATION}
STR_TOWN_NAME                                                   :{TOWN}
STR_VEHICLE_NAME                                                :{VEHICLE}
STR_WAYPOINT_NAME                                               :{WAYPOINT}

STR_JUST_CARGO                                                  :{CARGO_LONG}
STR_JUST_CHECKMARK                                              :{CHECKMARK}
STR_JUST_COMMA                                                  :{COMMA}
STR_JUST_CURRENCY_SHORT                                         :{CURRENCY_SHORT}
STR_JUST_CURRENCY_LONG                                          :{CURRENCY_LONG}
STR_JUST_CARGO_LIST                                             :{CARGO_LIST}
STR_JUST_INT                                                    :{NUM}
STR_JUST_DATE_TINY                                              :{DATE_TINY}
STR_JUST_DATE_SHORT                                             :{DATE_SHORT}
STR_JUST_DATE_LONG                                              :{DATE_LONG}
STR_JUST_DATE_ISO                                               :{DATE_ISO}
STR_JUST_STRING                                                 :{STRING}
STR_JUST_STRING_STRING                                          :{STRING}{STRING}
STR_JUST_RAW_STRING                                             :{STRING}
STR_JUST_BIG_RAW_STRING                                         :{BIG_FONT}{STRING}

# Slightly 'raw' stringcodes with colour or size
STR_BLACK_COMMA                                                 :{BLACK}{COMMA}
STR_TINY_BLACK_COMA                                             :{TINY_FONT}{BLACK}{COMMA}
STR_TINY_COMMA                                                  :{TINY_FONT}{COMMA}
STR_BLUE_COMMA                                                  :{BLUE}{COMMA}
STR_RED_COMMA                                                   :{RED}{COMMA}
STR_WHITE_COMMA                                                 :{WHITE}{COMMA}
STR_TINY_BLACK_DECIMAL                                          :{TINY_FONT}{BLACK}{DECIMAL}
STR_COMPANY_MONEY                                               :{WHITE}{CURRENCY_LONG}
STR_BLACK_DATE_LONG                                             :{BLACK}{DATE_LONG}
STR_WHITE_DATE_LONG                                             :{WHITE}{DATE_LONG}
STR_SHORT_DATE                                                  :{WHITE}{DATE_TINY}
STR_DATE_LONG_SMALL                                             :{TINY_FONT}{BLACK}{DATE_LONG}
STR_TINY_GROUP                                                  :{TINY_FONT}{GROUP}
STR_BLACK_INT                                                   :{BLACK}{NUM}
STR_ORANGE_INT                                                  :{ORANGE}{NUM}
STR_WHITE_SIGN                                                  :{WHITE}{SIGN}
STR_TINY_BLACK_STATION                                          :{TINY_FONT}{BLACK}{STATION}
STR_BLACK_STRING                                                :{BLACK}{STRING}
STR_BLACK_RAW_STRING                                            :{BLACK}{STRING}
STR_ORANGE_STRING                                               :{ORANGE}{STRING}
STR_LTBLUE_STRING                                               :{LTBLUE}{STRING}
STR_WHITE_STRING                                                :{WHITE}{STRING}
STR_ORANGE_STRING1_WHITE                                        :{ORANGE}{STRING}{WHITE}
STR_ORANGE_STRING1_LTBLUE                                       :{ORANGE}{STRING}{LTBLUE}
STR_TINY_BLACK_HEIGHT                                           :{TINY_FONT}{BLACK}{HEIGHT}
STR_TINY_BLACK_VEHICLE                                          :{TINY_FONT}{BLACK}{VEHICLE}
STR_TINY_RIGHT_ARROW                                            :{TINY_FONT}{RIGHT_ARROW}

STR_BLACK_1                                                     :{BLACK}1
STR_BLACK_2                                                     :{BLACK}2
STR_BLACK_3                                                     :{BLACK}3
STR_BLACK_4                                                     :{BLACK}4
STR_BLACK_5                                                     :{BLACK}5
STR_BLACK_6                                                     :{BLACK}6
STR_BLACK_7                                                     :{BLACK}7

STR_TRAIN                                                       :{BLACK}{TRAIN}
STR_BUS                                                         :{BLACK}{BUS}
STR_LORRY                                                       :{BLACK}{LORRY}
STR_PLANE                                                       :{BLACK}{PLANE}
STR_SHIP                                                        :{BLACK}{SHIP}

STR_TOOLBAR_RAILTYPE_VELOCITY                                   :{STRING} ({VELOCITY})<|MERGE_RESOLUTION|>--- conflicted
+++ resolved
@@ -1342,13 +1342,9 @@
 STR_CONFIG_SETTING_SMALLMAP_LAND_COLOUR_GREEN                   :绿色
 STR_CONFIG_SETTING_SMALLMAP_LAND_COLOUR_DARK_GREEN              :深绿色
 STR_CONFIG_SETTING_SMALLMAP_LAND_COLOUR_VIOLET                  :紫色
-<<<<<<< HEAD
-STR_CONFIG_SETTING_SCROLLMODE_RMB                               :鼠标右键移动地图
-=======
 STR_CONFIG_SETTING_SCROLLMODE_DEFAULT                           :鼠标右键移动地图，鼠标指针不跟随移动
 STR_CONFIG_SETTING_SCROLLMODE_RMB                               :鼠标右键移动地图
 STR_CONFIG_SETTING_SCROLLMODE_LMB                               :鼠标左键移动地图
->>>>>>> 01261dae
 STR_CONFIG_SETTING_SMOOTH_SCROLLING                             :平滑视角滚动： {STRING}
 STR_CONFIG_SETTING_SMOOTH_SCROLLING_HELPTEXT                    :设置在缩略图上点击或者发出转到特定目标的命令时主视角的转换方式，如果“打开”本选项，视角平缓滚动，“关闭”时直接跳转到目标位置
 STR_CONFIG_SETTING_MEASURE_TOOLTIP                              :建设时显示测量数据：{STRING}
@@ -1380,11 +1376,8 @@
 STR_CONFIG_SETTING_RIGHT_MOUSE_BTN_EMU_CONTROL                  :按住Ctrl键 点击
 STR_CONFIG_SETTING_RIGHT_MOUSE_BTN_EMU_OFF                      :关闭
 
-<<<<<<< HEAD
-=======
 STR_CONFIG_SETTING_RIGHT_MOUSE_WND_CLOSE                        :右键关闭窗口： {STRING}
 STR_CONFIG_SETTING_RIGHT_MOUSE_WND_CLOSE_HELPTEXT               :使用在窗口内按右键关闭该窗口，本功能与右键工具提示不能共存！
->>>>>>> 01261dae
 
 STR_CONFIG_SETTING_AUTOSAVE                                     :自动保存: {STRING}
 STR_CONFIG_SETTING_AUTOSAVE_HELPTEXT                            :选择自动存档时间间隔
@@ -2716,13 +2709,6 @@
 ############ End of leave-in-this-order
 
 
-# Framerate display window
-############ Leave those lines in this order!!
-############ End of leave-in-this-order
-############ Leave those lines in this order!!
-############ End of leave-in-this-order
-
-
 # Save/load game/scenario
 STR_SAVELOAD_SAVE_CAPTION                                       :{WHITE}保存游戏
 STR_SAVELOAD_LOAD_CAPTION                                       :{WHITE}读取存档
@@ -4503,10 +4489,7 @@
 STR_BASESOUNDS_NONE_DESCRIPTION                                 :一个空的音效包.
 STR_BASEMUSIC_WIN_DESCRIPTION                                   :Transport Tycoon Deluxe（运输大亨Windows豪华版）的原版音乐包
 STR_BASEMUSIC_DOS_DESCRIPTION                                   :运输大亨DOS豪华版原版音乐。
-<<<<<<< HEAD
-=======
 STR_BASEMUSIC_TTO_DESCRIPTION                                   :原版运输大亨（DOS版及地图编辑器扩展）音乐。
->>>>>>> 01261dae
 STR_BASEMUSIC_NONE_DESCRIPTION                                  :一个没有实际内容的音乐包.
 
 ##id 0x2000
