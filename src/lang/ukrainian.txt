--- conflicted
+++ resolved
@@ -3289,13 +3289,9 @@
 STR_MAPGEN_DESERT_COVERAGE_UP                                   :{BLACK}Збільшити покриття пустелею на 10%
 STR_MAPGEN_DESERT_COVERAGE_DOWN                                 :{BLACK}Зменшити покриття пустелею на 10%
 STR_MAPGEN_DESERT_COVERAGE_TEXT                                 :{BLACK}{NUM}%
-<<<<<<< HEAD
 STR_MAPGEN_SNOW_LINE_HEIGHT                                     :{BLACK}Висота лінії снігу:
 STR_MAPGEN_SNOW_LINE_UP                                         :{BLACK}Підвищити лінію снігу
 STR_MAPGEN_SNOW_LINE_DOWN                                       :{BLACK}Понизити лінію снігу
-STR_MAPGEN_LAND_GENERATOR                                       :{BLACK}Ландшафт:
-=======
->>>>>>> dced2d8c
 STR_MAPGEN_TERRAIN_TYPE                                         :{BLACK}Тип ландшафту:
 STR_MAPGEN_SEA_LEVEL                                            :{BLACK}Рівень моря:
 STR_MAPGEN_QUANTITY_OF_RIVERS                                   :{BLACK}Ріки:
