##name Malay
##ownname Melayu
##isocode ms_MY
##plural 0
##textdir ltr
##digitsep ,
##digitsepcur ,
##decimalsep .
##winlangid 0x043a
##grflangid 0x3c


# This file is part of OpenTTD.
# OpenTTD is free software; you can redistribute it and/or modify it under the terms of the GNU General Public License as published by the Free Software Foundation, version 2.
# OpenTTD is distributed in the hope that it will be useful, but WITHOUT ANY WARRANTY; without even the implied warranty of MERCHANTABILITY or FITNESS FOR A PARTICULAR PURPOSE.
# See the GNU General Public License for more details. You should have received a copy of the GNU General Public License along with OpenTTD. If not, see <http://www.gnu.org/licenses/>.


##id 0x0000
STR_NULL                                                        :
STR_EMPTY                                                       :
STR_UNDEFINED                                                   :(baris tidak ditentukan)
STR_JUST_NOTHING                                                :Tiada apa

# Cargo related strings
# Plural cargo name
STR_CARGO_PLURAL_NOTHING                                        :
STR_CARGO_PLURAL_PASSENGERS                                     :Penumpang
STR_CARGO_PLURAL_COAL                                           :Arang batu
STR_CARGO_PLURAL_MAIL                                           :Surat
STR_CARGO_PLURAL_OIL                                            :Minyak
STR_CARGO_PLURAL_LIVESTOCK                                      :Ternakan
STR_CARGO_PLURAL_GOODS                                          :Barangan
STR_CARGO_PLURAL_GRAIN                                          :Bijirin
STR_CARGO_PLURAL_WOOD                                           :Kayu
STR_CARGO_PLURAL_IRON_ORE                                       :Bijih besi
STR_CARGO_PLURAL_STEEL                                          :Keluli
STR_CARGO_PLURAL_VALUABLES                                      :Barangan berharga
STR_CARGO_PLURAL_COPPER_ORE                                     :Bijih tembaga
STR_CARGO_PLURAL_MAIZE                                          :Jagung
STR_CARGO_PLURAL_FRUIT                                          :Buah-buahan
STR_CARGO_PLURAL_DIAMONDS                                       :Berlian
STR_CARGO_PLURAL_FOOD                                           :Makanan
STR_CARGO_PLURAL_PAPER                                          :Kertas
STR_CARGO_PLURAL_GOLD                                           :Emas
STR_CARGO_PLURAL_WATER                                          :Air
STR_CARGO_PLURAL_WHEAT                                          :Gandum
STR_CARGO_PLURAL_RUBBER                                         :Getah
STR_CARGO_PLURAL_SUGAR                                          :Gula
STR_CARGO_PLURAL_TOYS                                           :Mainan
STR_CARGO_PLURAL_SWEETS                                         :Gula-gula
STR_CARGO_PLURAL_COLA                                           :Minuman cola
STR_CARGO_PLURAL_CANDYFLOSS                                     :Gula kapas
STR_CARGO_PLURAL_BUBBLES                                        :Buih
STR_CARGO_PLURAL_TOFFEE                                         :Tofi
STR_CARGO_PLURAL_BATTERIES                                      :Bateri
STR_CARGO_PLURAL_PLASTIC                                        :Plastik
STR_CARGO_PLURAL_FIZZY_DRINKS                                   :Minuman bergas

# Singular cargo name
STR_CARGO_SINGULAR_NOTHING                                      :
STR_CARGO_SINGULAR_PASSENGER                                    :Penumpang
STR_CARGO_SINGULAR_COAL                                         :Arang batu
STR_CARGO_SINGULAR_MAIL                                         :Surat
STR_CARGO_SINGULAR_OIL                                          :Minyak
STR_CARGO_SINGULAR_LIVESTOCK                                    :Ternakan
STR_CARGO_SINGULAR_GOODS                                        :Barangan
STR_CARGO_SINGULAR_GRAIN                                        :Bijirin
STR_CARGO_SINGULAR_WOOD                                         :Kayu
STR_CARGO_SINGULAR_IRON_ORE                                     :Bijih besi
STR_CARGO_SINGULAR_STEEL                                        :Keluli
STR_CARGO_SINGULAR_VALUABLES                                    :Barang berharga
STR_CARGO_SINGULAR_COPPER_ORE                                   :Bijih tembaga
STR_CARGO_SINGULAR_MAIZE                                        :Jagung
STR_CARGO_SINGULAR_FRUIT                                        :Buah-buahan
STR_CARGO_SINGULAR_DIAMOND                                      :Berlian
STR_CARGO_SINGULAR_FOOD                                         :Makanan
STR_CARGO_SINGULAR_PAPER                                        :Kertas
STR_CARGO_SINGULAR_GOLD                                         :Emas
STR_CARGO_SINGULAR_WATER                                        :Air
STR_CARGO_SINGULAR_WHEAT                                        :Gandum
STR_CARGO_SINGULAR_RUBBER                                       :Getah
STR_CARGO_SINGULAR_SUGAR                                        :Gula
STR_CARGO_SINGULAR_TOY                                          :Mainan
STR_CARGO_SINGULAR_SWEETS                                       :Manisan
STR_CARGO_SINGULAR_COLA                                         :Minuman cola
STR_CARGO_SINGULAR_CANDYFLOSS                                   :Gula kapas
STR_CARGO_SINGULAR_BUBBLE                                       :Buih
STR_CARGO_SINGULAR_TOFFEE                                       :Tofi
STR_CARGO_SINGULAR_BATTERY                                      :Bateri
STR_CARGO_SINGULAR_PLASTIC                                      :Plastik
STR_CARGO_SINGULAR_FIZZY_DRINK                                  :Minuman bergas

# Quantity of cargo
STR_QUANTITY_NOTHING                                            :
STR_QUANTITY_PASSENGERS                                         :{COMMA}{NBSP}penumpang{P "" s}
STR_QUANTITY_COAL                                               :{WEIGHT_LONG} arang batu
STR_QUANTITY_MAIL                                               :{COMMA} beg surat
STR_QUANTITY_OIL                                                :{VOLUME_LONG} minyak
STR_QUANTITY_LIVESTOCK                                          :{COMMA} ekor ternakan
STR_QUANTITY_GOODS                                              :{COMMA} kotak barangan
STR_QUANTITY_GRAIN                                              :{WEIGHT_LONG} bijirin
STR_QUANTITY_WOOD                                               :{WEIGHT_LONG} kayu
STR_QUANTITY_IRON_ORE                                           :{WEIGHT_LONG} bijih besi
STR_QUANTITY_STEEL                                              :{WEIGHT_LONG} keluli
STR_QUANTITY_VALUABLES                                          :{COMMA} beg barangan berharga
STR_QUANTITY_COPPER_ORE                                         :{WEIGHT_LONG} bijih tembaga
STR_QUANTITY_MAIZE                                              :{WEIGHT_LONG} jagung
STR_QUANTITY_FRUIT                                              :{WEIGHT_LONG} buah-buahan
STR_QUANTITY_DIAMONDS                                           :{COMMA} beg berlian
STR_QUANTITY_FOOD                                               :{WEIGHT_LONG} makanan
STR_QUANTITY_PAPER                                              :{WEIGHT_LONG} kertas
STR_QUANTITY_GOLD                                               :{COMMA} beg mengandungi emas
STR_QUANTITY_WATER                                              :{VOLUME_LONG} air
STR_QUANTITY_WHEAT                                              :{WEIGHT_LONG} gandum
STR_QUANTITY_RUBBER                                             :{VOLUME_LONG} getah
STR_QUANTITY_SUGAR                                              :{WEIGHT_LONG} gula
STR_QUANTITY_TOYS                                               :{COMMA} mainan
STR_QUANTITY_SWEETS                                             :{COMMA} beg manisan
STR_QUANTITY_COLA                                               :{VOLUME_LONG} minuman cola
STR_QUANTITY_CANDYFLOSS                                         :{WEIGHT_LONG} gula kapas
STR_QUANTITY_BUBBLES                                            :{COMMA} buih
STR_QUANTITY_TOFFEE                                             :{WEIGHT_LONG} tofi
STR_QUANTITY_BATTERIES                                          :{COMMA} bateri
STR_QUANTITY_PLASTIC                                            :{VOLUME_LONG} plastik
STR_QUANTITY_FIZZY_DRINKS                                       :{COMMA} minuman bergas
STR_QUANTITY_N_A                                                :Tiada

# Two letter abbreviation of cargo name
STR_ABBREV_NOTHING                                              :
STR_ABBREV_PASSENGERS                                           :{TINY_FONT}PEN
STR_ABBREV_COAL                                                 :{TINY_FONT}BA
STR_ABBREV_MAIL                                                 :{TINY_FONT}SR
STR_ABBREV_OIL                                                  :{TINY_FONT}MI
STR_ABBREV_LIVESTOCK                                            :{TINY_FONT}TR
STR_ABBREV_GOODS                                                :{TINY_FONT}BR
STR_ABBREV_GRAIN                                                :{TINY_FONT}BJ
STR_ABBREV_WOOD                                                 :{TINY_FONT}KA
STR_ABBREV_IRON_ORE                                             :{TINY_FONT}OR
STR_ABBREV_STEEL                                                :{TINY_FONT}BS
STR_ABBREV_VALUABLES                                            :{TINY_FONT}BB
STR_ABBREV_COPPER_ORE                                           :{TINY_FONT}TB
STR_ABBREV_MAIZE                                                :{TINY_FONT}JG
STR_ABBREV_FRUIT                                                :{TINY_FONT}BU
STR_ABBREV_DIAMONDS                                             :{TINY_FONT}BL
STR_ABBREV_FOOD                                                 :{TINY_FONT}MK
STR_ABBREV_PAPER                                                :{TINY_FONT}KR
STR_ABBREV_GOLD                                                 :{TINY_FONT}EM
STR_ABBREV_WATER                                                :{TINY_FONT}AR
STR_ABBREV_WHEAT                                                :{TINY_FONT}GD
STR_ABBREV_RUBBER                                               :{TINY_FONT}GT
STR_ABBREV_SUGAR                                                :{TINY_FONT}GU
STR_ABBREV_TOYS                                                 :{TINY_FONT}MA
STR_ABBREV_SWEETS                                               :{TINY_FONT}GG
STR_ABBREV_COLA                                                 :{TINY_FONT}KL
STR_ABBREV_CANDYFLOSS                                           :{TINY_FONT}GK
STR_ABBREV_BUBBLES                                              :{TINY_FONT}BU
STR_ABBREV_TOFFEE                                               :{TINY_FONT}TF
STR_ABBREV_BATTERIES                                            :{TINY_FONT}BT
STR_ABBREV_PLASTIC                                              :{TINY_FONT}PL
STR_ABBREV_FIZZY_DRINKS                                         :{TINY_FONT}FZ
STR_ABBREV_NONE                                                 :{TINY_FONT}TIADA
STR_ABBREV_ALL                                                  :{TINY_FONT}SEMUA

# 'Mode' of transport for cargoes
STR_PASSENGERS                                                  :{COMMA} penumpang
STR_BAGS                                                        :{COMMA} beg
STR_TONS                                                        :{COMMA} tan
STR_LITERS                                                      :{COMMA} liter
STR_ITEMS                                                       :{COMMA} barangan
STR_CRATES                                                      :{COMMA} kotak

# Colours, do not shuffle
STR_COLOUR_DARK_BLUE                                            :Biru Gelap
STR_COLOUR_PALE_GREEN                                           :Hijau Pucat
STR_COLOUR_PINK                                                 :Merah Jambu
STR_COLOUR_YELLOW                                               :Kuning
STR_COLOUR_RED                                                  :Merah
STR_COLOUR_LIGHT_BLUE                                           :Biru Muda
STR_COLOUR_GREEN                                                :Hijau
STR_COLOUR_DARK_GREEN                                           :Hijau Gelap
STR_COLOUR_BLUE                                                 :Biru
STR_COLOUR_CREAM                                                :Krim
STR_COLOUR_MAUVE                                                :Ungu Muda
STR_COLOUR_PURPLE                                               :Ungu
STR_COLOUR_ORANGE                                               :Jingga
STR_COLOUR_BROWN                                                :Perang
STR_COLOUR_GREY                                                 :Kelabu
STR_COLOUR_WHITE                                                :Putih

# Units used in OpenTTD
STR_UNITS_VELOCITY_IMPERIAL                                     :{COMMA} bp/j
STR_UNITS_VELOCITY_METRIC                                       :{COMMA} km/j
STR_UNITS_VELOCITY_SI                                           :{COMMA} m/s

STR_UNITS_POWER_IMPERIAL                                        :{COMMA}kk
STR_UNITS_POWER_METRIC                                          :{COMMA}kk
STR_UNITS_POWER_SI                                              :{COMMA}kW

STR_UNITS_WEIGHT_SHORT_METRIC                                   :{COMMA}t
STR_UNITS_WEIGHT_SHORT_SI                                       :{COMMA}kg

STR_UNITS_WEIGHT_LONG_IMPERIAL                                  :{COMMA}{NBSP}tan{P "" s}
STR_UNITS_WEIGHT_LONG_METRIC                                    :{COMMA} tan
STR_UNITS_WEIGHT_LONG_SI                                        :{COMMA} kg

STR_UNITS_VOLUME_SHORT_METRIC                                   :{COMMA}l
STR_UNITS_VOLUME_SHORT_SI                                       :{COMMA}m³

STR_UNITS_VOLUME_LONG_METRIC                                    :{COMMA} liter
STR_UNITS_VOLUME_LONG_SI                                        :{COMMA} m³

STR_UNITS_FORCE_SI                                              :{COMMA} kN

STR_UNITS_HEIGHT_IMPERIAL                                       :{COMMA} ka
STR_UNITS_HEIGHT_METRIC                                         :{COMMA}{NBSP}m
STR_UNITS_HEIGHT_SI                                             :{COMMA} m

# Common window strings
STR_LIST_FILTER_TITLE                                           :{BLACK}Tapis barisan:
STR_LIST_FILTER_OSKTITLE                                        :{BLACK}Masukkan penapis rangkaian
STR_LIST_FILTER_TOOLTIP                                         :{BLACK}Masukkan kata kunci untuk menapis senarai

STR_TOOLTIP_SORT_ORDER                                          :{BLACK}Pilih bentuk susunan (menurun/menaik)
STR_TOOLTIP_SORT_CRITERIA                                       :{BLACK}Pilih cara susunan
STR_TOOLTIP_FILTER_CRITERIA                                     :{BLACK}Pilih cara penapisan
STR_BUTTON_SORT_BY                                              :{BLACK}Menyusun mengikuti
STR_BUTTON_LOCATION                                             :{BLACK}Lokasi
STR_BUTTON_RENAME                                               :{BLACK}Tukar Nama

STR_TOOLTIP_CLOSE_WINDOW                                        :{BLACK}Tutup tetingkap
STR_TOOLTIP_WINDOW_TITLE_DRAG_THIS                              :{BLACK}Tajuk tetingkap - seret untuk menggerakkan tetingkap
STR_TOOLTIP_SHADE                                               :{BLACK}Teduhkan tetingkap - paparkan palang tajuk sahaja
STR_TOOLTIP_DEBUG                                               :{BLACK}Tunjukkan maklumat nyahpepijat NewGRF
STR_TOOLTIP_STICKY                                              :{BLACK} Tandakan tetingkap ini sebagai tidak boleh ditutup dengan menggunakan kunci 'Tutupkan Semua Tetingkap'. Ctrl+Click untuk menyimpan keadaan sebagai praset
STR_TOOLTIP_RESIZE                                              :{BLACK}Klik dan seret untuk mengubah saiz tetingkap
STR_TOOLTIP_TOGGLE_LARGE_SMALL_WINDOW                           :{BLACK}Tukar di antara tetingkap bersaiz besar/kecil
STR_TOOLTIP_VSCROLL_BAR_SCROLLS_LIST                            :{BLACK}Palang Skrol - gerakkan senarai ke atas/bawah
STR_TOOLTIP_HSCROLL_BAR_SCROLLS_LIST                            :{BLACK}Bar Skrol - gerakkan senarai ke kiri/kanan
STR_TOOLTIP_DEMOLISH_BUILDINGS_ETC                              :{BLACK}Musnahkan bangunan dll. dari dataran tanah. Ctrl memilih kawasan menyerong. Shift bangunan/tunjukkan anggaran kos.

# Show engines button
STR_SHOW_HIDDEN_ENGINES_VEHICLE_AIRCRAFT                        :{BLACK}Tunjukkan perkara yang tersembunyi

STR_SHOW_HIDDEN_ENGINES_VEHICLE_SHIP_TOOLTIP                    :{BLACK}Dengan membenarkan pilihan ini, kapal tersembunyi turut ditunjukkan

# Query window
STR_BUTTON_DEFAULT                                              :{BLACK}Asal
STR_BUTTON_CANCEL                                               :{BLACK}Batal
STR_BUTTON_OK                                                   :{BLACK}OK

# On screen keyboard window
STR_OSK_KEYBOARD_LAYOUT                                         :`1234567890-=\qwertyuiop[]asdfghjkl;'  zxcvbnm,./ .
STR_OSK_KEYBOARD_LAYOUT_CAPS                                    :~!@#$%^&*()_+|QWERTYUIOP{{}}ASDFGHJKL:"  ZXCVBNM<>? .

# Measurement tooltip
STR_MEASURE_LENGTH                                              :{BLACK}Ukuran panjang: {NUM}
STR_MEASURE_AREA                                                :{BLACK}Ukuran kawasan: {NUM} x {NUM}
STR_MEASURE_LENGTH_HEIGHTDIFF                                   :{BLACK}Ukuran panjang: {NUM}{}Perbezaan ketinggian: {HEIGHT}
STR_MEASURE_AREA_HEIGHTDIFF                                     :{BLACK}Ukuran kawasan: {NUM} x {NUM}{}Perbezaan ketinggian: {HEIGHT}


# These are used in buttons
STR_SORT_BY_CAPTION_NAME                                        :{BLACK}Nama
STR_SORT_BY_CAPTION_DATE                                        :{BLACK}Tarikh
# These are used in dropdowns
STR_SORT_BY_NAME                                                :Nama
STR_SORT_BY_PRODUCTION                                          :Pengeluaran
STR_SORT_BY_TYPE                                                :Jenis
STR_SORT_BY_TRANSPORTED                                         :Telah diangkut
STR_SORT_BY_NUMBER                                              :Nombor
STR_SORT_BY_PROFIT_LAST_YEAR                                    :Keuntungan tahun lepas
STR_SORT_BY_PROFIT_THIS_YEAR                                    :Keuntungan tahun ini
STR_SORT_BY_AGE                                                 :Umur
STR_SORT_BY_RELIABILITY                                         :Reliabiliti
STR_SORT_BY_TOTAL_CAPACITY_PER_CARGOTYPE                        :Jumlah muatan untuk setiap jenis kargo
STR_SORT_BY_MAX_SPEED                                           :Kelajuan maksimum
STR_SORT_BY_MODEL                                               :Model
STR_SORT_BY_VALUE                                               :Nilai
STR_SORT_BY_LENGTH                                              :Panjang
STR_SORT_BY_LIFE_TIME                                           :Baki jangka hayat
STR_SORT_BY_TIMETABLE_DELAY                                     :Kelewatan jadual waktu
STR_SORT_BY_FACILITY                                            :Jenis stesen
STR_SORT_BY_WAITING_TOTAL                                       :Jumlah kargo menunggu
STR_SORT_BY_RATING_MAX                                          :Penarafan kargo tertinggi
STR_SORT_BY_RATING_MIN                                          :Penarafan kargo terendah
STR_SORT_BY_ENGINE_ID                                           :ID Enjin (susunan klasik)
STR_SORT_BY_COST                                                :Kos
STR_SORT_BY_POWER                                               :Tenaga
STR_SORT_BY_TRACTIVE_EFFORT                                     :Daya penarikan
STR_SORT_BY_INTRO_DATE                                          :Tarikh Diperkenalkan
STR_SORT_BY_RUNNING_COST                                        :Kos Pengendalian
STR_SORT_BY_POWER_VS_RUNNING_COST                               :Kuasa/Kos Pengendalian
STR_SORT_BY_CARGO_CAPACITY                                      :Muatan Kargo
STR_SORT_BY_RANGE                                               :Jarak
STR_SORT_BY_POPULATION                                          :Jumlah Penduduk

# Group by options for vehicle list

# Tooltips for the main toolbar
STR_TOOLBAR_TOOLTIP_PAUSE_GAME                                  :{BLACK}Henti Sebentar Permainan
STR_TOOLBAR_TOOLTIP_FORWARD                                     :{BLACK}Rancakkan permainan
STR_TOOLBAR_TOOLTIP_OPTIONS                                     :{BLACK}Pilihan
STR_TOOLBAR_TOOLTIP_SAVE_GAME_ABANDON_GAME                      :{BLACK}Simpan Permainan, Meninggalkan Permainan, Keluar
STR_TOOLBAR_TOOLTIP_DISPLAY_MAP                                 :{BLACK}Paparkan peta, pemandangan tambahan atau senarai papan tanda
STR_TOOLBAR_TOOLTIP_DISPLAY_TOWN_DIRECTORY                      :{BLACK}Paparkan panduan bandar
STR_TOOLBAR_TOOLTIP_DISPLAY_SUBSIDIES                           :{BLACK}Paparkan subsidi
STR_TOOLBAR_TOOLTIP_DISPLAY_LIST_OF_COMPANY_STATIONS            :{BLACK}Paparan senarai stesen milik syarikat
STR_TOOLBAR_TOOLTIP_DISPLAY_COMPANY_FINANCES                    :{BLACK}Paparan maklumat kewangan syarikat
STR_TOOLBAR_TOOLTIP_DISPLAY_COMPANY_GENERAL                     :{BLACK}Paparan maklumat umum syarikat
STR_TOOLBAR_TOOLTIP_DISPLAY_GRAPHS                              :{BLACK}Paparan graf
STR_TOOLBAR_TOOLTIP_DISPLAY_COMPANY_LEAGUE                      :{BLACK}Paparan jadual liga syarikat
STR_TOOLBAR_TOOLTIP_FUND_CONSTRUCTION_OF_NEW                    :{BLACK}Dana pembangunan industri baru atau senarai semua industri
STR_TOOLBAR_TOOLTIP_DISPLAY_LIST_OF_COMPANY_TRAINS              :{BLACK}Paparan senarai keretapi milik syarikat. Ctrl+Klik untuk menukar antara kumpulan/kenderaan
STR_TOOLBAR_TOOLTIP_DISPLAY_LIST_OF_COMPANY_ROAD_VEHICLES       :{BLACK}Paparkan senarai kenderaan jalanraya syarikat. Ctrl+Klik untuk menukar antara kumpulan/kenderaan
STR_TOOLBAR_TOOLTIP_DISPLAY_LIST_OF_COMPANY_SHIPS               :{BLACK}Paparkan senaraikan kapal-kapal syarikat. Ctrl+Klik untuk menukar antara kumpulan/kenderaan
STR_TOOLBAR_TOOLTIP_DISPLAY_LIST_OF_COMPANY_AIRCRAFT            :{BLACK}Paparkan senaraikan pesawat-pesawat syarikat. Ctrl+Klik untuk menukar antara kumpulan/kenderaan
STR_TOOLBAR_TOOLTIP_ZOOM_THE_VIEW_IN                            :{BLACK}Membesarkan pemandangan
STR_TOOLBAR_TOOLTIP_ZOOM_THE_VIEW_OUT                           :{BLACK}Tarik pemandangan ke luar
STR_TOOLBAR_TOOLTIP_BUILD_RAILROAD_TRACK                        :{BLACK}Bina landasan keretapi
STR_TOOLBAR_TOOLTIP_BUILD_ROADS                                 :{BLACK}Bina jalanraya
STR_TOOLBAR_TOOLTIP_BUILD_SHIP_DOCKS                            :{BLACK}Bina pelabuhan kapal
STR_TOOLBAR_TOOLTIP_BUILD_AIRPORTS                              :{BLACK}Bina lapangan terbang
STR_TOOLBAR_TOOLTIP_LANDSCAPING                                 :{BLACK}Paparkan toolbar lanskap untuk menaikkan/menurunkan tanah, menanam pokok, dan sebagainya
STR_TOOLBAR_TOOLTIP_SHOW_SOUND_MUSIC_WINDOW                     :{BLACK}Tunjukkan tetingkap bunyi/muzik
STR_TOOLBAR_TOOLTIP_SHOW_LAST_MESSAGE_NEWS                      :{BLACK}Tunjukkan mesej akhir/lapuran berita, tunjukkan pilihan mesej
STR_TOOLBAR_TOOLTIP_LAND_BLOCK_INFORMATION                      :{BLACK}Maklumat kawasan, konsol, skrip pepijat, pembidik skrin, tentang OpenTTD
STR_TOOLBAR_TOOLTIP_SWITCH_TOOLBAR                              :{BLACK}Tukarkan palang alat

# Extra tooltips for the scenario editor toolbar
STR_SCENEDIT_TOOLBAR_TOOLTIP_SAVE_SCENARIO_LOAD_SCENARIO        :{BLACK}Simpan senario, muat semula senario, abai penyunting senario, keluar
STR_SCENEDIT_TOOLBAR_OPENTTD                                    :{YELLOW}OpenTTD
STR_SCENEDIT_TOOLBAR_SCENARIO_EDITOR                            :{YELLOW}Penyunting Senario
STR_SCENEDIT_TOOLBAR_TOOLTIP_MOVE_THE_STARTING_DATE_BACKWARD    :{BLACK}Pindah tarikh permulaan 1 tahun belakang
STR_SCENEDIT_TOOLBAR_TOOLTIP_MOVE_THE_STARTING_DATE_FORWARD     :{BLACK}Pindah tarikh permulaan 1 tahun ke hadapan
STR_SCENEDIT_TOOLBAR_TOOLTIP_SET_DATE                           :{BLACK}Klik untuk memasuki tahun permulaan
STR_SCENEDIT_TOOLBAR_TOOLTIP_DISPLAY_MAP_TOWN_DIRECTORY         :{BLACK}Paparkan peta, direktori bandar
STR_SCENEDIT_TOOLBAR_LANDSCAPE_GENERATION                       :{BLACK}Pembentukan lanskap
STR_SCENEDIT_TOOLBAR_TOWN_GENERATION                            :{BLACK}Pembentukan bandar
STR_SCENEDIT_TOOLBAR_INDUSTRY_GENERATION                        :{BLACK}Pembentukan industri
STR_SCENEDIT_TOOLBAR_ROAD_CONSTRUCTION                          :{BLACK}Pembinaan jalanraya
STR_SCENEDIT_TOOLBAR_PLANT_TREES                                :{BLACK}Tanamkan pokok-pokok. Shift untuk anggaran kos
STR_SCENEDIT_TOOLBAR_PLACE_SIGN                                 :{BLACK}Letakkan papan tanda
STR_SCENEDIT_TOOLBAR_PLACE_OBJECT                               :{BLACK}Letakkan objek. Shift untuk melihat anggaran kos

############ range for SE file menu starts
STR_SCENEDIT_FILE_MENU_SAVE_SCENARIO                            :Simpan senario
STR_SCENEDIT_FILE_MENU_LOAD_SCENARIO                            :Buka senario
STR_SCENEDIT_FILE_MENU_SAVE_HEIGHTMAP                           :Heightmap disimpan
STR_SCENEDIT_FILE_MENU_LOAD_HEIGHTMAP                           :Buka heightmap
STR_SCENEDIT_FILE_MENU_QUIT_EDITOR                              :Abai penyunting senario
STR_SCENEDIT_FILE_MENU_SEPARATOR                                :
STR_SCENEDIT_FILE_MENU_QUIT                                     :Keluar
############ range for SE file menu starts

############ range for settings menu starts
STR_SETTINGS_MENU_GAME_OPTIONS                                  :Pilihan permainan
STR_SETTINGS_MENU_CONFIG_SETTINGS_TREE                          :Tetapan
STR_SETTINGS_MENU_SCRIPT_SETTINGS                               :Al/Tetapan skrip permainan
STR_SETTINGS_MENU_NEWGRF_SETTINGS                               :Tetapan NewGRF
STR_SETTINGS_MENU_TRANSPARENCY_OPTIONS                          :Pilihan Ketelusan
STR_SETTINGS_MENU_TOWN_NAMES_DISPLAYED                          :Paparkan nama bandar
STR_SETTINGS_MENU_STATION_NAMES_DISPLAYED                       :Paparkan nama stesen
STR_SETTINGS_MENU_WAYPOINTS_DISPLAYED                           :Paparkan nama tandatuju
STR_SETTINGS_MENU_SIGNS_DISPLAYED                               :Paparkan papan-papan tanda
STR_SETTINGS_MENU_SHOW_COMPETITOR_SIGNS                         :Dipaparkan tanda dan nama pesaing
STR_SETTINGS_MENU_FULL_ANIMATION                                :Animasi penuh
STR_SETTINGS_MENU_FULL_DETAIL                                   :Perincian penuh
STR_SETTINGS_MENU_TRANSPARENT_BUILDINGS                         :Bangunan-bangunan telus
STR_SETTINGS_MENU_TRANSPARENT_SIGNS                             :Teluskan tanda arah
############ range ends here

############ range for file menu starts
STR_FILE_MENU_SAVE_GAME                                         :Simpan Permainan
STR_FILE_MENU_LOAD_GAME                                         :Buka Permainan
STR_FILE_MENU_QUIT_GAME                                         :Tinggalkan Permainan
STR_FILE_MENU_SEPARATOR                                         :
STR_FILE_MENU_EXIT                                              :Keluar
############ range ends here

# map menu
STR_MAP_MENU_MAP_OF_WORLD                                       :Peta Dunia
STR_MAP_MENU_EXTRA_VIEWPORT                                     :Tetingkap pemandangan tambahan
STR_MAP_MENU_SIGN_LIST                                          :Senarai papan tanda

############ range for town menu starts
STR_TOWN_MENU_TOWN_DIRECTORY                                    :Senarai Nama Bandar
STR_TOWN_MENU_FOUND_TOWN                                        :Binakan bandar
############ range ends here

############ range for subsidies menu starts
STR_SUBSIDIES_MENU_SUBSIDIES                                    :Subsidi
############ range ends here

############ range for graph menu starts
STR_GRAPH_MENU_OPERATING_PROFIT_GRAPH                           :Graf keuntungan operasi
STR_GRAPH_MENU_INCOME_GRAPH                                     :Graf Pendapatan
STR_GRAPH_MENU_DELIVERED_CARGO_GRAPH                            :Graf Penghantaran Kargo
STR_GRAPH_MENU_PERFORMANCE_HISTORY_GRAPH                        :Graf sejarah prestasi
STR_GRAPH_MENU_COMPANY_VALUE_GRAPH                              :Graf nilai syarikat
STR_GRAPH_MENU_CARGO_PAYMENT_RATES                              :Kadar bayaran kargo
############ range ends here

############ range for company league menu starts
STR_GRAPH_MENU_COMPANY_LEAGUE_TABLE                             :Jadual liga syarikat
STR_GRAPH_MENU_DETAILED_PERFORMANCE_RATING                      :Penarafan prestasi secara terperinci
STR_GRAPH_MENU_HIGHSCORE                                        :Carta mata tertinggi
############ range ends here

############ range for industry menu starts
STR_INDUSTRY_MENU_INDUSTRY_DIRECTORY                            :Direktori Industri
STR_INDUSTRY_MENU_INDUSTRY_CHAIN                                :Rantaian industri
STR_INDUSTRY_MENU_FUND_NEW_INDUSTRY                             :Biaya industri baru
############ range ends here

############ range for railway construction menu starts
STR_RAIL_MENU_RAILROAD_CONSTRUCTION                             :Pembinaan landasan keretapi
STR_RAIL_MENU_ELRAIL_CONSTRUCTION                               :Pembinaan landasan keretapi berelektrik
STR_RAIL_MENU_MONORAIL_CONSTRUCTION                             :Pembinaan landasan monorel
STR_RAIL_MENU_MAGLEV_CONSTRUCTION                               :Pembinaan landasan maglev
############ range ends here

############ range for road construction menu starts
STR_ROAD_MENU_ROAD_CONSTRUCTION                                 :Pembinaan jalanraya
STR_ROAD_MENU_TRAM_CONSTRUCTION                                 :Pembinaan laluan trem
############ range ends here

############ range for waterways construction menu starts
STR_WATERWAYS_MENU_WATERWAYS_CONSTRUCTION                       :Pembinaan tali air
############ range ends here

############ range for airport construction menu starts
STR_AIRCRAFT_MENU_AIRPORT_CONSTRUCTION                          :Pembinaan lapangan terbang
############ range ends here

############ range for landscaping menu starts
STR_LANDSCAPING_MENU_LANDSCAPING                                :Pemindaan lanskap
STR_LANDSCAPING_MENU_PLANT_TREES                                :Tanam pokok-pokok
STR_LANDSCAPING_MENU_PLACE_SIGN                                 :Letakkan papan tanda
############ range ends here

############ range for music menu starts
STR_TOOLBAR_SOUND_MUSIC                                         :Bunyi/muzik
############ range ends here

############ range for message menu starts
STR_NEWS_MENU_LAST_MESSAGE_NEWS_REPORT                          :Pesanan/laporan berita terkini
STR_NEWS_MENU_MESSAGE_HISTORY_MENU                              :Pesanan sebelumnya
############ range ends here

############ range for about menu starts
STR_ABOUT_MENU_LAND_BLOCK_INFO                                  :Maklumat kawasan tanah
STR_ABOUT_MENU_SEPARATOR                                        :
STR_ABOUT_MENU_TOGGLE_CONSOLE                                   :Papar atau padamkan konsol
STR_ABOUT_MENU_AI_DEBUG                                         :Al/Skrip pepijat permainan
STR_ABOUT_MENU_SCREENSHOT                                       :Tangkapan skrin (Ctrl+S)
STR_ABOUT_MENU_ABOUT_OPENTTD                                    :Tentang 'OpenTTD'
STR_ABOUT_MENU_SPRITE_ALIGNER                                   :Penjajar peperi
STR_ABOUT_MENU_TOGGLE_BOUNDING_BOXES                            :Papar atau padamkan kotak
STR_ABOUT_MENU_TOGGLE_DIRTY_BLOCKS                              :Tukar warna blok kotor
############ range ends here

############ range for ordinal numbers used for the place in the highscore window
STR_ORDINAL_NUMBER_1ST                                          :1
STR_ORDINAL_NUMBER_2ND                                          :2
STR_ORDINAL_NUMBER_3RD                                          :3
STR_ORDINAL_NUMBER_4TH                                          :4
STR_ORDINAL_NUMBER_5TH                                          :5
STR_ORDINAL_NUMBER_6TH                                          :6
STR_ORDINAL_NUMBER_7TH                                          :7
STR_ORDINAL_NUMBER_8TH                                          :8
STR_ORDINAL_NUMBER_9TH                                          :9
STR_ORDINAL_NUMBER_10TH                                         :10
STR_ORDINAL_NUMBER_11TH                                         :11
STR_ORDINAL_NUMBER_12TH                                         :12
STR_ORDINAL_NUMBER_13TH                                         :13
STR_ORDINAL_NUMBER_14TH                                         :14
STR_ORDINAL_NUMBER_15TH                                         :15
############ range for ordinal numbers ends

############ range for days starts
STR_DAY_NUMBER_1ST                                              :1
STR_DAY_NUMBER_2ND                                              :2
STR_DAY_NUMBER_3RD                                              :3
STR_DAY_NUMBER_4TH                                              :4
STR_DAY_NUMBER_5TH                                              :5
STR_DAY_NUMBER_6TH                                              :6
STR_DAY_NUMBER_7TH                                              :7
STR_DAY_NUMBER_8TH                                              :8
STR_DAY_NUMBER_9TH                                              :9
STR_DAY_NUMBER_10TH                                             :10
STR_DAY_NUMBER_11TH                                             :11
STR_DAY_NUMBER_12TH                                             :12
STR_DAY_NUMBER_13TH                                             :13
STR_DAY_NUMBER_14TH                                             :14
STR_DAY_NUMBER_15TH                                             :15
STR_DAY_NUMBER_16TH                                             :16
STR_DAY_NUMBER_17TH                                             :17
STR_DAY_NUMBER_18TH                                             :18
STR_DAY_NUMBER_19TH                                             :19
STR_DAY_NUMBER_20TH                                             :20
STR_DAY_NUMBER_21ST                                             :21
STR_DAY_NUMBER_22ND                                             :22
STR_DAY_NUMBER_23RD                                             :23
STR_DAY_NUMBER_24TH                                             :24
STR_DAY_NUMBER_25TH                                             :25
STR_DAY_NUMBER_26TH                                             :26
STR_DAY_NUMBER_27TH                                             :27
STR_DAY_NUMBER_28TH                                             :28
STR_DAY_NUMBER_29TH                                             :29
STR_DAY_NUMBER_30TH                                             :30
STR_DAY_NUMBER_31ST                                             :31
############ range for days ends

############ range for months starts
STR_MONTH_ABBREV_JAN                                            :Jan
STR_MONTH_ABBREV_FEB                                            :Feb
STR_MONTH_ABBREV_MAR                                            :Mac
STR_MONTH_ABBREV_APR                                            :Apr
STR_MONTH_ABBREV_MAY                                            :Mei
STR_MONTH_ABBREV_JUN                                            :Jun
STR_MONTH_ABBREV_JUL                                            :Jul
STR_MONTH_ABBREV_AUG                                            :Ogos
STR_MONTH_ABBREV_SEP                                            :Sep
STR_MONTH_ABBREV_OCT                                            :Okt
STR_MONTH_ABBREV_NOV                                            :Nov
STR_MONTH_ABBREV_DEC                                            :Dis

STR_MONTH_JAN                                                   :Januari
STR_MONTH_FEB                                                   :Februari
STR_MONTH_MAR                                                   :Mac
STR_MONTH_APR                                                   :April
STR_MONTH_MAY                                                   :May
STR_MONTH_JUN                                                   :Jun
STR_MONTH_JUL                                                   :Julai
STR_MONTH_AUG                                                   :Ogos
STR_MONTH_SEP                                                   :September
STR_MONTH_OCT                                                   :Oktober
STR_MONTH_NOV                                                   :November
STR_MONTH_DEC                                                   :Disember
############ range for months ends

# Graph window
STR_GRAPH_KEY_BUTTON                                            :{BLACK}Kunci
STR_GRAPH_KEY_TOOLTIP                                           :{BLACK}Tunjukkan kunci kepada graf
STR_GRAPH_X_LABEL_MONTH                                         :{TINY_FONT}{STRING}{} {STRING}
STR_GRAPH_X_LABEL_MONTH_YEAR                                    :{TINY_FONT}{STRING}{} {STRING}{}{NUM}
STR_GRAPH_Y_LABEL                                               :{TINY_FONT}{STRING}
STR_GRAPH_Y_LABEL_NUMBER                                        :{TINY_FONT}{COMMA}

STR_GRAPH_OPERATING_PROFIT_CAPTION                              :{WHITE}Graf Keuntungan Operasi
STR_GRAPH_INCOME_CAPTION                                        :{WHITE}Graf Pendapatan
STR_GRAPH_CARGO_DELIVERED_CAPTION                               :{WHITE}Unit kargo yang telah dihantar
STR_GRAPH_COMPANY_PERFORMANCE_RATINGS_CAPTION                   :{WHITE}Penilaian prestasi syarikat (nilai maksimum=1000)
STR_GRAPH_COMPANY_VALUES_CAPTION                                :{WHITE}Nilai syarikat

STR_GRAPH_CARGO_PAYMENT_RATES_CAPTION                           :{WHITE}Kadar Bayaran Kargo
STR_GRAPH_CARGO_PAYMENT_RATES_X_LABEL                           :{TINY_FONT}{BLACK}Jumlah hari dalam perjalanan
STR_GRAPH_CARGO_PAYMENT_RATES_TITLE                             :{TINY_FONT}{BLACK}Bayaran untuk hantaran 10 unit (atau 10,000 liter) kargo sejauh 20 petak
STR_GRAPH_CARGO_ENABLE_ALL                                      :{TINY_FONT}{BLACK}Guna Semua
STR_GRAPH_CARGO_DISABLE_ALL                                     :{TINY_FONT}{BLACK}Nyahaktifkan Semua
STR_GRAPH_CARGO_TOOLTIP_ENABLE_ALL                              :{BLACK}Paparkan semua muatan pada graf kadar pembayaran muatan
STR_GRAPH_CARGO_TOOLTIP_DISABLE_ALL                             :{BLACK}Tiada paparan muatan pada graf kadar pembayaran muatan
STR_GRAPH_CARGO_PAYMENT_TOGGLE_CARGO                            :{BLACK}Papar atau padamkan graf kargo
STR_GRAPH_CARGO_PAYMENT_CARGO                                   :{TINY_FONT}{BLACK}{STRING}

STR_GRAPH_PERFORMANCE_DETAIL_TOOLTIP                            :{BLACK}Tunjukkan penarafan prestasi secara terperinci

# Graph key window
STR_GRAPH_KEY_CAPTION                                           :{WHITE}Kunci graf syarikat
STR_GRAPH_KEY_COMPANY_SELECTION_TOOLTIP                         :{BLACK}Klik untuk papar atau padam pencatatan syarikat pada graf

# Company league window
STR_COMPANY_LEAGUE_TABLE_CAPTION                                :{WHITE}Jadual Liga Syarikat
STR_COMPANY_LEAGUE_COMPANY_NAME                                 :{ORANGE}{COMPANY} {BLACK}{COMPANY_NUM} '{STRING}'
STR_COMPANY_LEAGUE_PERFORMANCE_TITLE_ENGINEER                   :Jurutera
STR_COMPANY_LEAGUE_PERFORMANCE_TITLE_TRAFFIC_MANAGER            :Pengurus Lalulintas
STR_COMPANY_LEAGUE_PERFORMANCE_TITLE_TRANSPORT_COORDINATOR      :Penyelaras Pengangkutan
STR_COMPANY_LEAGUE_PERFORMANCE_TITLE_ROUTE_SUPERVISOR           :Penyelia Jalanraya
STR_COMPANY_LEAGUE_PERFORMANCE_TITLE_DIRECTOR                   :Pengarah
STR_COMPANY_LEAGUE_PERFORMANCE_TITLE_CHIEF_EXECUTIVE            :Ketua Eksekutif
STR_COMPANY_LEAGUE_PERFORMANCE_TITLE_CHAIRMAN                   :Pengerusi
STR_COMPANY_LEAGUE_PERFORMANCE_TITLE_PRESIDENT                  :Presiden
STR_COMPANY_LEAGUE_PERFORMANCE_TITLE_TYCOON                     :Jutawan

# Performance detail window
STR_PERFORMANCE_DETAIL                                          :{WHITE}Penarafan prestasi terperinci
STR_PERFORMANCE_DETAIL_KEY                                      :{BLACK}Terperinci
STR_PERFORMANCE_DETAIL_AMOUNT_CURRENCY                          :{BLACK}({CURRENCY_SHORT}/{CURRENCY_SHORT})
STR_PERFORMANCE_DETAIL_AMOUNT_INT                               :{BLACK}({COMMA}/{COMMA})
STR_PERFORMANCE_DETAIL_PERCENT                                  :{WHITE}{NUM}%
STR_PERFORMANCE_DETAIL_SELECT_COMPANY_TOOLTIP                   :{BLACK}Lihat perincian tentang syarikat ini
############ Those following lines need to be in this order!!
STR_PERFORMANCE_DETAIL_VEHICLES                                 :{BLACK}Kenderaan:
STR_PERFORMANCE_DETAIL_STATIONS                                 :{BLACK}Stesen-stesen:
STR_PERFORMANCE_DETAIL_MIN_PROFIT                               :{BLACK}Keuntungan Min.:
STR_PERFORMANCE_DETAIL_MIN_INCOME                               :{BLACK}Pendapatan min.:
STR_PERFORMANCE_DETAIL_MAX_INCOME                               :{BLACK}Pendapatan maks.:
STR_PERFORMANCE_DETAIL_DELIVERED                                :{BLACK}Jumlah hantaran:
STR_PERFORMANCE_DETAIL_CARGO                                    :{BLACK}Kargo:
STR_PERFORMANCE_DETAIL_MONEY                                    :{BLACK}Wang:
STR_PERFORMANCE_DETAIL_LOAN                                     :{BLACK}Pinjaman:
STR_PERFORMANCE_DETAIL_TOTAL                                    :{BLACK}Jumlah:
############ End of order list
STR_PERFORMANCE_DETAIL_VEHICLES_TOOLTIP                         :{BLACK}Jumlah kenderaan yang meraih keuntungan pada tahun lepas. Ini termasuk kenderaan jalan raya, keretapi, kapal dan pesawat
STR_PERFORMANCE_DETAIL_STATIONS_TOOLTIP                         :{BLACK} Bilangan stesen baru diservis. Stesen keretapi, perhentian bas, lapangan terbang dan sebagainya dikira secara berasingan walaupun mereka tergolong dalam stesen yang sama
STR_PERFORMANCE_DETAIL_MIN_PROFIT_TOOLTIP                       :{BLACK}Keuntungan kenderaan yang mempunyai pendapatan terendah (hanya kenderaan yang berumur lebih daripada dua tahun termasuk kira)
STR_PERFORMANCE_DETAIL_MIN_INCOME_TOOLTIP                       :{BLACK}Jumlah wang yang masuk dalam sebulan dengan keuntungan terendah dalam 12 suku tahun yang lepas
STR_PERFORMANCE_DETAIL_MAX_INCOME_TOOLTIP                       :{BLACK}Jumlah wang keuntungan dalam suku tahun dengan keuntungan tertinggi dalam 12 suku tahun yang lepas
STR_PERFORMANCE_DETAIL_DELIVERED_TOOLTIP                        :{BLACK}Unit-unit kargo yang dihantar dalam 4 suku tahun yang lepas
STR_PERFORMANCE_DETAIL_CARGO_TOOLTIP                            :{BLACK}Jumlah jenis kargo yang dihantar dalam suku tahun yang lepas
STR_PERFORMANCE_DETAIL_MONEY_TOOLTIP                            :{BLACK}Jumlah wang syarikat di dalam bank
STR_PERFORMANCE_DETAIL_LOAN_TOOLTIP                             :{BLACK}Jumlah wang syarikat ini yang telah dipinjam
STR_PERFORMANCE_DETAIL_TOTAL_TOOLTIP                            :{BLACK}Jumlah markah daripada markah yang boleh diperolehi

# Music window
STR_MUSIC_JAZZ_JUKEBOX_CAPTION                                  :{WHITE}Pemain muzik Jazz
STR_MUSIC_PLAYLIST_ALL                                          :{TINY_FONT}{BLACK}Semua
STR_MUSIC_PLAYLIST_OLD_STYLE                                    :{TINY_FONT}{BLACK}Gaya Lama
STR_MUSIC_PLAYLIST_NEW_STYLE                                    :{TINY_FONT}{BLACK}Gaya Baru
STR_MUSIC_PLAYLIST_EZY_STREET                                   :{TINY_FONT}{BLACK}Ezy Street
STR_MUSIC_PLAYLIST_CUSTOM_1                                     :{TINY_FONT}{BLACK}Pilihan Diri 1
STR_MUSIC_PLAYLIST_CUSTOM_2                                     :{TINY_FONT}{BLACK}Pilihan Diri 2
STR_MUSIC_MUSIC_VOLUME                                          :{TINY_FONT}{BLACK}Volum Muzik
STR_MUSIC_EFFECTS_VOLUME                                        :{TINY_FONT}{BLACK}Volum Kesan Bunyi
STR_MUSIC_TRACK_NONE                                            :{TINY_FONT}{DKGREEN}--
STR_MUSIC_TRACK_DIGIT                                           :{TINY_FONT}{DKGREEN}{ZEROFILL_NUM}
STR_MUSIC_TITLE_NONE                                            :{TINY_FONT}{DKGREEN}------
STR_MUSIC_TITLE_NAME                                            :{TINY_FONT}{DKGREEN}"{STRING}"
STR_MUSIC_TRACK                                                 :{TINY_FONT}{BLACK}Lagu
STR_MUSIC_XTITLE                                                :{TINY_FONT}{BLACK}Tajuk Lagu
STR_MUSIC_SHUFFLE                                               :{TINY_FONT}{BLACK}Rawak
STR_MUSIC_PROGRAM                                               :{TINY_FONT}{BLACK}Rancangan
STR_MUSIC_TOOLTIP_SKIP_TO_PREVIOUS_TRACK                        :{BLACK}Tukar kepada lagu sebelumnya dalam pilihan
STR_MUSIC_TOOLTIP_SKIP_TO_NEXT_TRACK_IN_SELECTION               :{BLACK}Tukar kepada lagu seterusnya dalam pilihan
STR_MUSIC_TOOLTIP_STOP_PLAYING_MUSIC                            :{BLACK}Hentikan muzik
STR_MUSIC_TOOLTIP_START_PLAYING_MUSIC                           :{BLACK}Mainkan muzik
STR_MUSIC_TOOLTIP_DRAG_SLIDERS_TO_SET_MUSIC                     :{BLACK}Tarik pengelincir untuk menentukan volum muzik dan kesan bunyi
STR_MUSIC_TOOLTIP_SELECT_ALL_TRACKS_PROGRAM                     :{BLACK}Pilih rancangan 'semua lagu'
STR_MUSIC_TOOLTIP_SELECT_OLD_STYLE_MUSIC                        :{BLACK}Pilih rancangan 'muzik gaya lama'
STR_MUSIC_TOOLTIP_SELECT_NEW_STYLE_MUSIC                        :{BLACK}Pilih rancangan 'muzik gaya baru'
STR_MUSIC_TOOLTIP_SELECT_EZY_STREET_STYLE                       :{BLACK}Pilih rancangan 'muzik gaya Ezy Street'
STR_MUSIC_TOOLTIP_SELECT_CUSTOM_1_USER_DEFINED                  :{BLACK}Pilih rancangan 'Pilihan Diri 1'
STR_MUSIC_TOOLTIP_SELECT_CUSTOM_2_USER_DEFINED                  :{BLACK}Pilih rancangan 'Pilihan Diri 2'
STR_MUSIC_TOOLTIP_TOGGLE_PROGRAM_SHUFFLE                        :{BLACK}Mainkan muzik secara rawak atau tidak
STR_MUSIC_TOOLTIP_SHOW_MUSIC_TRACK_SELECTION                    :{BLACK}Tunjukkan tetingkap pilihan lagu

# Playlist window
STR_PLAYLIST_TRACK_NAME                                         :{TINY_FONT}{LTBLUE}{ZEROFILL_NUM} "{STRING}"
STR_PLAYLIST_TRACK_INDEX                                        :{TINY_FONT}{BLACK}Indeks Lagu
STR_PLAYLIST_PROGRAM                                            :{TINY_FONT}{BLACK}Program - '{STRING}'
STR_PLAYLIST_CLEAR                                              :{TINY_FONT}{BLACK}Bersih
STR_PLAYLIST_TOOLTIP_CLEAR_CURRENT_PROGRAM_CUSTOM1              :{BLACK}Batal progam semasa (Custom1 atau Custom2 sahaja)
STR_PLAYLIST_TOOLTIP_CLICK_TO_ADD_TRACK                         :{BLACK}Klik pada lagu untuk memasukkan ke dalam rancangan semasa (Pilihan Diri 1 atau Pilihan Diri 2 sahaja)
STR_PLAYLIST_TOOLTIP_CLICK_TO_REMOVE_TRACK                      :{BLACK}Klik pada lagu untuk mengeluarkan daripada rancangan semasa (Pilihan Diri 1 atau Pilihan Diri 2 sahaja)

# Highscore window
STR_HIGHSCORE_TOP_COMPANIES_WHO_REACHED                         :{BIG_FONT}{BLACK}Syarikat-syarikat utama yang mencapai {NUM}
STR_HIGHSCORE_TOP_COMPANIES_NETWORK_GAME                        :{BIG_FONT}{BLACK}Jadual Liga Syarikat dalam {NUM}
STR_HIGHSCORE_POSITION                                          :{BIG_FONT}{BLACK}{COMMA}.
STR_HIGHSCORE_PERFORMANCE_TITLE_BUSINESSMAN                     :Ahli perniagaan
STR_HIGHSCORE_PERFORMANCE_TITLE_ENTREPRENEUR                    :Usahawan
STR_HIGHSCORE_PERFORMANCE_TITLE_INDUSTRIALIST                   :Ahli perindustrian
STR_HIGHSCORE_PERFORMANCE_TITLE_CAPITALIST                      :Kapitalis
STR_HIGHSCORE_PERFORMANCE_TITLE_MAGNATE                         :Hartawan
STR_HIGHSCORE_PERFORMANCE_TITLE_MOGUL                           :Mogul
STR_HIGHSCORE_PERFORMANCE_TITLE_TYCOON_OF_THE_CENTURY           :Taikun abad semasa
STR_HIGHSCORE_NAME                                              :{PRESIDENT_NAME}, {COMPANY}
STR_HIGHSCORE_STATS                                             :{BIG_FONT}'{STRING}'   ({COMMA})
STR_HIGHSCORE_COMPANY_ACHIEVES_STATUS                           :{BIG_FONT}{BLACK}{COMPANY} mencapai status '{STRING}'!
STR_HIGHSCORE_PRESIDENT_OF_COMPANY_ACHIEVES_STATUS              :{BIG_FONT}{WHITE}{PRESIDENT_NAME} dari {COMPANY} mencapai status '{STRING}'!

# Smallmap window
STR_SMALLMAP_CAPTION                                            :{WHITE}MAP-{STRING}

STR_SMALLMAP_TYPE_CONTOURS                                      :Bentuk
STR_SMALLMAP_TYPE_VEHICLES                                      :Kenderaan
STR_SMALLMAP_TYPE_INDUSTRIES                                    :Industri
STR_SMALLMAP_TYPE_ROUTES                                        :Laluan
STR_SMALLMAP_TYPE_VEGETATION                                    :Tumbuhan
STR_SMALLMAP_TYPE_OWNERS                                        :Pemilik
STR_SMALLMAP_TOOLTIP_SHOW_LAND_CONTOURS_ON_MAP                  :{BLACK}Tunjukkan bentuk rupa bumi dalam peta
STR_SMALLMAP_TOOLTIP_SHOW_VEHICLES_ON_MAP                       :{BLACK}Tunjukkan kenderaan dalam peta
STR_SMALLMAP_TOOLTIP_SHOW_INDUSTRIES_ON_MAP                     :{BLACK}Tunjukkan industri dalam peta
STR_SMALLMAP_TOOLTIP_SHOW_TRANSPORT_ROUTES_ON                   :{BLACK}Tunjukkan laluan kenderaan dalam peta
STR_SMALLMAP_TOOLTIP_SHOW_VEGETATION_ON_MAP                     :{BLACK}Tunjukkan tumbuh-tumbuhan dalam peta
STR_SMALLMAP_TOOLTIP_SHOW_LAND_OWNERS_ON_MAP                    :{BLACK}Tunjukkan pemilik tanah dalam peta
STR_SMALLMAP_TOOLTIP_INDUSTRY_SELECTION                         :{BLACK}Klik pada jenis industri untuk lihat atau padam. Ctrl+Klik nyahaktifkan semua kecuali yang dipilih. Ctrl+Klik sekali lagi untuk memaparkan semua jenis industri
STR_SMALLMAP_TOOLTIP_COMPANY_SELECTION                          :{BLACK}Klik pada syarikat untuk memaparkan hartanahnya. Ctrl+Klik untuk mengecualikan semua syarikat kecuali yang dipilih. Ctrl+Klik sekali lagi untuk membolehkan semula untuk semua syarikat

STR_SMALLMAP_LEGENDA_ROADS                                      :{TINY_FONT}{BLACK}Jalanraya
STR_SMALLMAP_LEGENDA_RAILROADS                                  :{TINY_FONT}{BLACK}Landasan Keretapi
STR_SMALLMAP_LEGENDA_STATIONS_AIRPORTS_DOCKS                    :{TINY_FONT}{BLACK}Stesyen/Lapangan Terbang/Pelabuhan
STR_SMALLMAP_LEGENDA_BUILDINGS_INDUSTRIES                       :{TINY_FONT}{BLACK}Bangunan/Industri
STR_SMALLMAP_LEGENDA_VEHICLES                                   :{TINY_FONT}{BLACK}Kenderaan
STR_SMALLMAP_LEGENDA_TRAINS                                     :{TINY_FONT}{BLACK}Keretapi
STR_SMALLMAP_LEGENDA_ROAD_VEHICLES                              :{TINY_FONT}{BLACK}Kenderaan Jalanraya
STR_SMALLMAP_LEGENDA_SHIPS                                      :{TINY_FONT}{BLACK}Kapal
STR_SMALLMAP_LEGENDA_AIRCRAFT                                   :{TINY_FONT}{BLACK}Pesawat
STR_SMALLMAP_LEGENDA_TRANSPORT_ROUTES                           :{TINY_FONT}{BLACK}Laluan Pengangkutan
STR_SMALLMAP_LEGENDA_FOREST                                     :{TINY_FONT}{BLACK}Hutan
STR_SMALLMAP_LEGENDA_RAILROAD_STATION                           :{TINY_FONT}{BLACK}Stesen Keretapi
STR_SMALLMAP_LEGENDA_TRUCK_LOADING_BAY                          :{TINY_FONT}{BLACK}Ruang Punggah Lori
STR_SMALLMAP_LEGENDA_BUS_STATION                                :{TINY_FONT}{BLACK}Hentian Bas
STR_SMALLMAP_LEGENDA_AIRPORT_HELIPORT                           :{TINY_FONT}{BLACK}Lapangan Terbang/Helipad
STR_SMALLMAP_LEGENDA_DOCK                                       :{TINY_FONT}{BLACK}Pelabuhan
STR_SMALLMAP_LEGENDA_ROUGH_LAND                                 :{TINY_FONT}{BLACK}Tanah Tidak Rata
STR_SMALLMAP_LEGENDA_GRASS_LAND                                 :{TINY_FONT}{BLACK}Tanah Berumput
STR_SMALLMAP_LEGENDA_BARE_LAND                                  :{TINY_FONT}{BLACK}Tanah Lapang
STR_SMALLMAP_LEGENDA_FIELDS                                     :{TINY_FONT}{BLACK}Padang
STR_SMALLMAP_LEGENDA_TREES                                      :{TINY_FONT}{BLACK}Pokok-pokok
STR_SMALLMAP_LEGENDA_ROCKS                                      :{TINY_FONT}{BLACK}Batu
STR_SMALLMAP_LEGENDA_WATER                                      :{TINY_FONT}{BLACK}Air
STR_SMALLMAP_LEGENDA_NO_OWNER                                   :{TINY_FONT}{BLACK}Tidak Ada Pemilik
STR_SMALLMAP_LEGENDA_TOWNS                                      :{TINY_FONT}{BLACK}Bandar-bandar
STR_SMALLMAP_LEGENDA_INDUSTRIES                                 :{TINY_FONT}{BLACK}Kilang
STR_SMALLMAP_LEGENDA_DESERT                                     :{TINY_FONT}{BLACK}Padang Pasir
STR_SMALLMAP_LEGENDA_SNOW                                       :{TINY_FONT}{BLACK}Salji

STR_SMALLMAP_TOOLTIP_TOGGLE_TOWN_NAMES_ON_OFF                   :{BLACK}Papar atau padamkan nama bandar dalam peta
STR_SMALLMAP_CENTER                                             :{BLACK}Ketengahkan peta kecil ke kedudukan semasa
STR_SMALLMAP_INDUSTRY                                           :{TINY_FONT}{STRING} ({NUM})
STR_SMALLMAP_COMPANY                                            :{TINY_FONT}{COMPANY}
STR_SMALLMAP_TOWN                                               :{TINY_FONT}{WHITE}{TOWN}
STR_SMALLMAP_DISABLE_ALL                                        :{BLACK}Nyahaktifkan semua
STR_SMALLMAP_ENABLE_ALL                                         :{BLACK}Aktifkan semua
STR_SMALLMAP_SHOW_HEIGHT                                        :{BLACK}Tunjukkan ketinggian
STR_SMALLMAP_TOOLTIP_DISABLE_ALL_INDUSTRIES                     :{BLACK}Paparkan tiada industri pada peta
STR_SMALLMAP_TOOLTIP_ENABLE_ALL_INDUSTRIES                      :{BLACK}Paparkan senarai semua industri pada peta
STR_SMALLMAP_TOOLTIP_SHOW_HEIGHT                                :{BLACK}Papar atau padamkan heightmap
STR_SMALLMAP_TOOLTIP_DISABLE_ALL_COMPANIES                      :{BLACK}Paparkan hartanah tanpa syarikat pada peta
STR_SMALLMAP_TOOLTIP_ENABLE_ALL_COMPANIES                       :{BLACK}Paparkan seluruh maklumat hartanah syarikat pada peta
STR_SMALLMAP_TOOLTIP_ENABLE_ALL_CARGOS                          :{BLACK}Tunjukkan semua kargo di atas peta

# Status bar messages
STR_STATUSBAR_TOOLTIP_SHOW_LAST_NEWS                            :{BLACK}Tunjukkan mesej atau laporan berita terakhir
STR_STATUSBAR_COMPANY_NAME                                      :{SILVER}- -  {COMPANY}  - -
STR_STATUSBAR_PAUSED                                            :{YELLOW}* *  DIHENTIKAN  *  *
STR_STATUSBAR_AUTOSAVE                                          :{RED}SIMPANAN AUTOMATIK
STR_STATUSBAR_SAVING_GAME                                       :{RED}*  *  SEDANG SIMPAN PERMAINAN  *  *

# News message history
STR_MESSAGE_HISTORY                                             :{WHITE}Pesanan Sebelumnya
STR_MESSAGE_HISTORY_TOOLTIP                                     :{BLACK}Senarai laporan berita terkini
STR_MESSAGE_NEWS_FORMAT                                         :{STRING}  -  {STRING}

STR_NEWS_MESSAGE_CAPTION                                        :{WHITE}Pesanan
STR_NEWS_CUSTOM_ITEM                                            :{BIG_FONT}{BLACK}{STRING}

STR_NEWS_FIRST_TRAIN_ARRIVAL                                    :{BIG_FONT}{BLACK}Rakyat meraikan ketibaan{}keretapi pertama di {STATION}!
STR_NEWS_FIRST_BUS_ARRIVAL                                      :{BIG_FONT}{BLACK}Rakyat meraikan ketibaan{}bas pertama di {STATION}!
STR_NEWS_FIRST_TRUCK_ARRIVAL                                    :{BIG_FONT}{BLACK}Rakyat meraikan ketibaan{}lori pertama di {STATION}!
STR_NEWS_FIRST_PASSENGER_TRAM_ARRIVAL                           :{BIG_FONT}{BLACK}Rakyat meraikan ketibaan{}trem penumpang di {STATION}!
STR_NEWS_FIRST_CARGO_TRAM_ARRIVAL                               :{BIG_FONT}{BLACK}Rakyat meraikan ketibaan{}trem tambang muatan pertama di {STATION}!
STR_NEWS_FIRST_SHIP_ARRIVAL                                     :{BIG_FONT}{BLACK}Rakyat meraikan ketibaan{}kapal pertama di {STATION}!
STR_NEWS_FIRST_AIRCRAFT_ARRIVAL                                 :{BIG_FONT}{BLACK}Rakyat meraikan ketibaan{}pesawat pertama di {STATION}!

STR_NEWS_TRAIN_CRASH                                            :{BIG_FONT}{BLACK}Kemalangan Keretapi!{}{COMMA} maut dalam kebakaran
STR_NEWS_ROAD_VEHICLE_CRASH_DRIVER                              :{BIG_FONT}{BLACK}Kemalangan Jalanraya!{}Pemandu nahas dilanggar keretapi
STR_NEWS_ROAD_VEHICLE_CRASH                                     :{BIG_FONT}{BLACK}Kemalangan Jalanraya!{}{COMMA} maut dilanggar keretapi
STR_NEWS_AIRCRAFT_CRASH                                         :{BIG_FONT}{BLACK}Terhempas!{}{COMMA} maut di {STATION}
STR_NEWS_PLANE_CRASH_OUT_OF_FUEL                                :{BIG_FONT}{BLACK}Terhempas!{}Pesawat kehabisan minyak, {COMMA} maut

STR_NEWS_DISASTER_ZEPPELIN                                      :{BIG_FONT}{BLACK}Kemalangan Zeppelin di {STATION}!
STR_NEWS_DISASTER_SMALL_UFO                                     :{BIG_FONT}{BLACK}Kenderaan musnah dilanggar 'UFO'!
STR_NEWS_DISASTER_AIRPLANE_OIL_REFINERY                         :{BIG_FONT}{BLACK}Letupan di kilang penapisan minyak berhampiran {TOWN}!
STR_NEWS_DISASTER_HELICOPTER_FACTORY                            :{BIG_FONT}{BLACK}Kecurigaan apabila kilang dimusnahkan berhampiran {TOWN}!
STR_NEWS_DISASTER_BIG_UFO                                       :{BIG_FONT}{BLACK}'UFO' mendarat berhampiran {TOWN}!
STR_NEWS_DISASTER_COAL_MINE_SUBSIDENCE                          :{BIG_FONT}{BLACK}Tanah runtuh di lombong batu arang berhampiran {TOWN}!
STR_NEWS_DISASTER_FLOOD_VEHICLE                                 :{BIG_FONT}{BLACK}Banjir!{}Seramai {COMMA} hilang, dianggap lemas selepas banjir kilat!

STR_NEWS_COMPANY_IN_TROUBLE_TITLE                               :{BIG_FONT}{BLACK}Syarikat pengangkutan dalam bahaya!
STR_NEWS_COMPANY_IN_TROUBLE_DESCRIPTION                         :{BIG_FONT}{BLACK}{STRING} akan dilelong atau diisytihar bankrup tidak lama lagi jika prestasi tidak meningkat!
STR_NEWS_COMPANY_MERGER_TITLE                                   :{BIG_FONT}{BLACK}Syarikat-syarikat pengangkutan bergabung!
STR_NEWS_COMPANY_MERGER_DESCRIPTION                             :{BIG_FONT}{BLACK}{STRING} telah dijual kepada {STRING} untuk {CURRENCY_LONG}!
STR_NEWS_COMPANY_BANKRUPT_TITLE                                 :{BIG_FONT}{BLACK}Bankrup!
STR_NEWS_COMPANY_BANKRUPT_DESCRIPTION                           :{BIG_FONT}{BLACK}{STRING} telah ditutup oleh pihak pemiutang dan semua aset dijual!
STR_NEWS_COMPANY_LAUNCH_TITLE                                   :{BIG_FONT}{BLACK}Syarikat pengangkutan baru dilancarkan!
STR_NEWS_COMPANY_LAUNCH_DESCRIPTION                             :{BIG_FONT}{BLACK}{STRING} memulakan pembinaan berhampiran {TOWN}!
STR_NEWS_MERGER_TAKEOVER_TITLE                                  :{BIG_FONT}{BLACK}{STRING} telah diambil alih oleh {STRING}!
STR_PRESIDENT_NAME_MANAGER                                      :{BLACK}{PRESIDENT_NAME}{}(Pengurus)

STR_NEWS_NEW_TOWN                                               :{BLACK}{BIG_FONT}{STRING} membiaya pembinaan bandar baru {TOWN}!

STR_NEWS_INDUSTRY_CONSTRUCTION                                  :{BIG_FONT}{BLACK}{STRING} baru sedang dibina berhampiran {TOWN}!
STR_NEWS_INDUSTRY_PLANTED                                       :{BIG_FONT}{BLACK}{STRING} baru sedang diusahakan berhampiran {TOWN}!

STR_NEWS_INDUSTRY_CLOSURE_GENERAL                               :{BIG_FONT}{BLACK}{STRING} segera mengumumkan penutupannya!
STR_NEWS_INDUSTRY_CLOSURE_SUPPLY_PROBLEMS                       :{BIG_FONT}{BLACK}Masalah pembekalan menyebabkan {STRING} mengumumkan penutupannya!
STR_NEWS_INDUSTRY_CLOSURE_LACK_OF_TREES                         :{BIG_FONT}{BLACK}Kekurangan pokok-pokok berhampiran menyebabkan {STRING} mengumumkan penutupannya!

STR_NEWS_EURO_INTRODUCTION                                      :{BIG_FONT}{BLACK}Persatuan Kewangan Eropah!{}{}Matawang Euro diperkenalkan sebagai matawang utama untuk urusniaga harian di negara anda!
STR_NEWS_BEGIN_OF_RECESSION                                     :{BIG_FONT}{BLACK}Kegawatan Ekonomi Sedunia!{}{}Pakar kewangan bimbang ekonomi semakin teruk!
STR_NEWS_END_OF_RECESSION                                       :{BIG_FONT}{BLACK}Ekonomi Pulih!{}{}Peningkatan dalam perdagangan memberi keyakinan kepada industri!

STR_NEWS_INDUSTRY_PRODUCTION_INCREASE_GENERAL                   :{BIG_FONT}{BLACK}{INDUSTRY} meningkatkan pengeluaran!
STR_NEWS_INDUSTRY_PRODUCTION_INCREASE_COAL                      :{BIG_FONT}{BLACK}Batu arang berlebihan dijumpai di {INDUSTRY}!{}Pengeluaran dijangka berganda dua!
STR_NEWS_INDUSTRY_PRODUCTION_INCREASE_OIL                       :{BIG_FONT}{BLACK}Minyak berlebihan dijumpai di {INDUSTRY}!{}Pengeluaran dijangka berganda dua!
STR_NEWS_INDUSTRY_PRODUCTION_INCREASE_FARM                      :{BIG_FONT}{BLACK}Kaedah pertanian moden dikenalkan di {INDUSTRY}. Pengeluaran dijangka berganda dua!
STR_NEWS_INDUSTRY_PRODUCTION_INCREASE_SMOOTH                    :{BIG_FONT}{BLACK}Pengeluaran {STRING} di {INDUSTRY} meningkat {COMMA}%!
STR_NEWS_INDUSTRY_PRODUCTION_DECREASE_GENERAL                   :{BIG_FONT}{BLACK}Pengeluaran {INDUSTRY} menurun 50%
STR_NEWS_INDUSTRY_PRODUCTION_DECREASE_FARM                      :{BIG_FONT}{BLACK}Serangan serangga di {INDUSTRY} menyebabkan huru-hara!{}Pengeluaran menurun 50%
STR_NEWS_INDUSTRY_PRODUCTION_DECREASE_SMOOTH                    :{BIG_FONT}{BLACK}Pengeluaran {STRING} di {INDUSTRY} menurun {COMMA}%!

STR_NEWS_TRAIN_IS_WAITING                                       :{WHITE}{VEHICLE} sedang menunggu di depoh
STR_NEWS_ROAD_VEHICLE_IS_WAITING                                :{WHITE}{VEHICLE} sedang menunggu di depoh
STR_NEWS_SHIP_IS_WAITING                                        :{WHITE}{VEHICLE} sedang menunggu di depoh
STR_NEWS_AIRCRAFT_IS_WAITING                                    :{WHITE}{VEHICLE} sedang menunggu di hangar

# Order review system / warnings
STR_NEWS_VEHICLE_HAS_TOO_FEW_ORDERS                             :{WHITE}{VEHICLE} mempunyai terlalu sedikit arahan dalam jadual
STR_NEWS_VEHICLE_HAS_VOID_ORDER                                 :{WHITE}{VEHICLE} mempunyai arahan yang tidak sah
STR_NEWS_VEHICLE_HAS_DUPLICATE_ENTRY                            :{WHITE}{VEHICLE} mempunyai arahan berganda
STR_NEWS_VEHICLE_HAS_INVALID_ENTRY                              :{WHITE}{VEHICLE} mempunyai stesen yang tidak sah dalam arahannya

STR_NEWS_VEHICLE_IS_GETTING_OLD                                 :{WHITE}{VEHICLE} semakin usang
STR_NEWS_VEHICLE_IS_GETTING_VERY_OLD                            :{WHITE}{VEHICLE} terlalu usang
STR_NEWS_VEHICLE_IS_GETTING_VERY_OLD_AND                        :{WHITE}{VEHICLE} terlalu usang dan memerlukan penggantian segera
STR_NEWS_TRAIN_IS_STUCK                                         :{WHITE}{VEHICLE} tidak dapat mencari laluan untuk meneruskan perjalanan.
STR_NEWS_VEHICLE_IS_LOST                                        :{WHITE}{VEHICLE} telah sesat.
STR_NEWS_VEHICLE_IS_UNPROFITABLE                                :Keuntungan {WHITE}{VEHICLE} pada tahun lepas ialah {CURRENCY_LONG}
STR_NEWS_AIRCRAFT_DEST_TOO_FAR                                  :{WHITE}{VEHICLE} tidak dapat ke destinasi seterusnya disebabkab di luar jarak

STR_NEWS_ORDER_REFIT_FAILED                                     :{WHITE}{VEHICLE} berhenti kerana arahan arahan pengubahsuian gagal
STR_NEWS_VEHICLE_AUTORENEW_FAILED                               :{WHITE}Pembaharuan automatik gagal dengan {VEHICLE}{}{STRING}

STR_NEWS_NEW_VEHICLE_NOW_AVAILABLE                              :{BIG_FONT}{BLACK}{STRING} baru kini boleh dibeli!
STR_NEWS_NEW_VEHICLE_TYPE                                       :{BIG_FONT}{BLACK}{ENGINE}
STR_NEWS_NEW_VEHICLE_NOW_AVAILABLE_WITH_TYPE                    :{BLACK}{STRING} baru kini boleh boleh dibeli!  -  {ENGINE}


STR_NEWS_STATION_NO_LONGER_ACCEPTS_CARGO                        :{WHITE}{STATION} tidak lagi menerima {STRING}
STR_NEWS_STATION_NO_LONGER_ACCEPTS_CARGO_OR_CARGO               :{WHITE}{STATION} tidak lagi menerima {STRING} or {STRING}
STR_NEWS_STATION_NOW_ACCEPTS_CARGO                              :{WHITE}{STATION} kini menerima {STRING}
STR_NEWS_STATION_NOW_ACCEPTS_CARGO_AND_CARGO                    :{WHITE}{STATION} kini menerima {STRING} dan {STRING}

STR_NEWS_OFFER_OF_SUBSIDY_EXPIRED                               :{BIG_FONT}{BLACK}Tempoh tawaran subsidi tamat:{}{}{STRING} dari {STRING} ke {STRING} tidak akan diberi subsidi.
STR_NEWS_SUBSIDY_WITHDRAWN_SERVICE                              :{BIG_FONT}{BLACK}Subsidi ditarik:{}{}Servis {STRING} dari {STRING} ke {STRING} tidak akan diberi subsidi.
STR_NEWS_SERVICE_SUBSIDY_OFFERED                                :{BIG_FONT}{BLACK}Subsidi perkhidmatan ditawarkan:{}{}Perkhidmatan {STRING} pertama dari {STRING} ke {STRING} akan mendapat subsidi selama setahun daripada pihak berkuasa tempatan!
STR_NEWS_SERVICE_SUBSIDY_AWARDED_HALF                           :{BIG_FONT}{BLACK}Subsidi perkhidmatan dianugerahkan kepada {STRING}!{}{}Perkhidmatan {STRING} dari {STRING} ke {STRING} akan ditambah bayaran 50% untuk tahun berikutnya!
STR_NEWS_SERVICE_SUBSIDY_AWARDED_DOUBLE                         :{BIG_FONT}{BLACK}Subsidi perkhidmatan dianugerahkan kepada {STRING}!{}{}Perkhidmatan {STRING} dari {STRING} ke {STRING} akan dibayar kadar dua kali ganda untuk tahun berikutnya!
STR_NEWS_SERVICE_SUBSIDY_AWARDED_TRIPLE                         :{BIG_FONT}{BLACK}Subsidi perkhidmatan dianugerahkan kepada {STRING}!{}{}Perkhidmatan {STRING} dari {STRING} ke {STRING} akan dibayar kadar tiga kali ganda untuk tahun berikutnya!
STR_NEWS_SERVICE_SUBSIDY_AWARDED_QUADRUPLE                      :{BIG_FONT}{BLACK}Subsidi perkhidmatan dianugerahkan kepada {STRING}!{}{}Perkhidmatan {STRING} dari {STRING} ke {STRING} akan dibayar kadar empat kali ganda untuk tahun berikutnya!

STR_NEWS_ROAD_REBUILDING                                        :{BIG_FONT}{BLACK}Kesesakan lalulintas di {TOWN}!{}{}Rancangan pembinaan semula jalanraya dibiayai oleh {STRING} akan menyeksa pemandu kenderaan selama 6 bulan!
STR_NEWS_EXCLUSIVE_RIGHTS_TITLE                                 :{BIG_FONT}{BLACK}Monopoly pengangkutan!
STR_NEWS_EXCLUSIVE_RIGHTS_DESCRIPTION                           :{BIG_FONT} {BLACK} Pihak Berkuasa Tempatan {TOWN} menanda tangani kontrak dengan {STRING} untuk satu tahun hak pengangkutan eksklusif!

# Extra view window
STR_EXTRA_VIEWPORT_TITLE                                        :{WHITE}Tetingkap Pemandangan {COMMA}
STR_EXTRA_VIEW_MOVE_VIEW_TO_MAIN                                :{BLACK}Ubah tetingkap paparan
STR_EXTRA_VIEW_MOVE_VIEW_TO_MAIN_TT                             :{BLACK}Salin lokasi pemandangan global kepada tetingkap pemandangan ini
STR_EXTRA_VIEW_MOVE_MAIN_TO_VIEW                                :{BLACK}Ubah paparan utama
STR_EXTRA_VIEW_MOVE_MAIN_TO_VIEW_TT                             :{BLACK}Salin lokasi tetingkap paparan ini ke paparan utama

# Game options window
STR_GAME_OPTIONS_CAPTION                                        :{WHITE}Pilihan Permainan
STR_GAME_OPTIONS_CURRENCY_UNITS_FRAME                           :{BLACK}Unit kewangan
STR_GAME_OPTIONS_CURRENCY_UNITS_DROPDOWN_TOOLTIP                :{BLACK}Pilihan unit kewangan

############ start of currency region
STR_GAME_OPTIONS_CURRENCY_GBP                                   :Paun British (GBP)
STR_GAME_OPTIONS_CURRENCY_USD                                   :Dolar Amerika (USD)
STR_GAME_OPTIONS_CURRENCY_EUR                                   :Euro (EUR)
STR_GAME_OPTIONS_CURRENCY_JPY                                   :Yen Jepun (JPY)
STR_GAME_OPTIONS_CURRENCY_ATS                                   :Syiling Austria (ATS)
STR_GAME_OPTIONS_CURRENCY_BEF                                   :Frank Belgium (BEF)
STR_GAME_OPTIONS_CURRENCY_CHF                                   :Frank Swiss (CHF)
STR_GAME_OPTIONS_CURRENCY_CZK                                   :Koruna Czech (CZK)
STR_GAME_OPTIONS_CURRENCY_DEM                                   :Mark Jerman (DEM)
STR_GAME_OPTIONS_CURRENCY_DKK                                   :Krone Denmark (DKK)
STR_GAME_OPTIONS_CURRENCY_ESP                                   :Peseta Sepanyol (ESP)
STR_GAME_OPTIONS_CURRENCY_FIM                                   :Markka Finland (FIM)
STR_GAME_OPTIONS_CURRENCY_FRF                                   :Franc Perancis (FRF)
STR_GAME_OPTIONS_CURRENCY_GRD                                   :Drachma Yunani (GRD)
STR_GAME_OPTIONS_CURRENCY_HUF                                   :Forint Hungary (HUF)
STR_GAME_OPTIONS_CURRENCY_ISK                                   :Krona Iceland (ISK)
STR_GAME_OPTIONS_CURRENCY_ITL                                   :Lira Itali (ITL)
STR_GAME_OPTIONS_CURRENCY_NLG                                   :Guilder Belanda (NLG)
STR_GAME_OPTIONS_CURRENCY_NOK                                   :Krone Norway (NOK)
STR_GAME_OPTIONS_CURRENCY_PLN                                   :Złoty Poland (PLN)
STR_GAME_OPTIONS_CURRENCY_RON                                   :Leu Romania (RON)
STR_GAME_OPTIONS_CURRENCY_RUR                                   :Ruble Rusia (RUR)
STR_GAME_OPTIONS_CURRENCY_SIT                                   :Tolar Slovenia (SIT)
STR_GAME_OPTIONS_CURRENCY_SEK                                   :Krona Sweden (SEK)
STR_GAME_OPTIONS_CURRENCY_TRY                                   :Lira Turki (TRY)
STR_GAME_OPTIONS_CURRENCY_SKK                                   :Koruna Slovak (SKK)
STR_GAME_OPTIONS_CURRENCY_BRL                                   :Real Brazil (BRL)
STR_GAME_OPTIONS_CURRENCY_EEK                                   :Krooni Estonia (EEK)
STR_GAME_OPTIONS_CURRENCY_LTL                                   :Lithuanian Litas (LTL)
STR_GAME_OPTIONS_CURRENCY_KRW                                   :South Korean Won (KRW)
STR_GAME_OPTIONS_CURRENCY_ZAR                                   :South African Rand (ZAR)
STR_GAME_OPTIONS_CURRENCY_CUSTOM                                :Sesuaikan...
STR_GAME_OPTIONS_CURRENCY_GEL                                   :Georgian Lari (GEL)
############ end of currency region

STR_GAME_OPTIONS_ROAD_VEHICLES_FRAME                            :{BLACK}Kenderaan Jalanraya
STR_GAME_OPTIONS_ROAD_VEHICLES_DROPDOWN_TOOLTIP                 :{BLACK}Pilih laluan memandu kenderaan sebelah kiri atau kanan
STR_GAME_OPTIONS_ROAD_VEHICLES_DROPDOWN_LEFT                    :Memandu di sebelah kiri
STR_GAME_OPTIONS_ROAD_VEHICLES_DROPDOWN_RIGHT                   :Memandu di sebelah kanan

STR_GAME_OPTIONS_TOWN_NAMES_FRAME                               :{BLACK}Nama bandar
STR_GAME_OPTIONS_TOWN_NAMES_DROPDOWN_TOOLTIP                    :{BLACK}Pilih tema untuk nama bandar

############ start of townname region
STR_GAME_OPTIONS_TOWN_NAME_ORIGINAL_ENGLISH                     :Inggeris (Asal)
STR_GAME_OPTIONS_TOWN_NAME_FRENCH                               :Peranchis
STR_GAME_OPTIONS_TOWN_NAME_GERMAN                               :Jerman
STR_GAME_OPTIONS_TOWN_NAME_ADDITIONAL_ENGLISH                   :Inggeris (Tambahan)
STR_GAME_OPTIONS_TOWN_NAME_LATIN_AMERICAN                       :Amerika Latin
STR_GAME_OPTIONS_TOWN_NAME_SILLY                                :Mengarut
STR_GAME_OPTIONS_TOWN_NAME_SWEDISH                              :Swedish
STR_GAME_OPTIONS_TOWN_NAME_DUTCH                                :Dutch
STR_GAME_OPTIONS_TOWN_NAME_FINNISH                              :Finnish
STR_GAME_OPTIONS_TOWN_NAME_POLISH                               :Polish
STR_GAME_OPTIONS_TOWN_NAME_SLOVAK                               :Slovak
STR_GAME_OPTIONS_TOWN_NAME_NORWEGIAN                            :Norwegian
STR_GAME_OPTIONS_TOWN_NAME_HUNGARIAN                            :Hungarian
STR_GAME_OPTIONS_TOWN_NAME_AUSTRIAN                             :Austrian
STR_GAME_OPTIONS_TOWN_NAME_ROMANIAN                             :Romanian
STR_GAME_OPTIONS_TOWN_NAME_CZECH                                :Czech
STR_GAME_OPTIONS_TOWN_NAME_SWISS                                :Swiss
STR_GAME_OPTIONS_TOWN_NAME_DANISH                               :Danish
STR_GAME_OPTIONS_TOWN_NAME_TURKISH                              :Turkish
STR_GAME_OPTIONS_TOWN_NAME_ITALIAN                              :Italian
STR_GAME_OPTIONS_TOWN_NAME_CATALAN                              :Catalan
############ end of townname region

STR_GAME_OPTIONS_AUTOSAVE_FRAME                                 :{BLACK}Simpanan automatik
STR_GAME_OPTIONS_AUTOSAVE_DROPDOWN_TOOLTIP                      :{BLACK}Pilih tempoh untuk simpanan permainan automatik

############ start of autosave dropdown
STR_GAME_OPTIONS_AUTOSAVE_DROPDOWN_OFF                          :Matikan
STR_GAME_OPTIONS_AUTOSAVE_DROPDOWN_EVERY_1_MONTH                :Setiap bulan
STR_GAME_OPTIONS_AUTOSAVE_DROPDOWN_EVERY_3_MONTHS               :Setiap 3 bulan
STR_GAME_OPTIONS_AUTOSAVE_DROPDOWN_EVERY_6_MONTHS               :Setiap 6 bulan
STR_GAME_OPTIONS_AUTOSAVE_DROPDOWN_EVERY_12_MONTHS              :Setiap 12 bulan
############ end of autosave dropdown

STR_GAME_OPTIONS_LANGUAGE                                       :{BLACK}Bahasa
STR_GAME_OPTIONS_LANGUAGE_TOOLTIP                               :{BLACK}Pilih bahasa antaramuka yang ingin digunakan

STR_GAME_OPTIONS_FULLSCREEN                                     :{BLACK}Skrin Penuh
STR_GAME_OPTIONS_FULLSCREEN_TOOLTIP                             :{BLACK}Tanda kotak ini untuk bermain OpenTTD dalam mod skrin penuh

STR_GAME_OPTIONS_RESOLUTION                                     :{BLACK}Resolusi Skrin
STR_GAME_OPTIONS_RESOLUTION_TOOLTIP                             :{BLACK}Pilih resolusi skrin untuk digunakan
STR_GAME_OPTIONS_RESOLUTION_OTHER                               :lain

STR_GAME_OPTIONS_GUI_ZOOM_FRAME                                 :{BLACK}Saiz Antaramuka
STR_GAME_OPTIONS_GUI_ZOOM_DROPDOWN_TOOLTIP                      :{BLACK}Sila pilih saiz elemen antara muka untuk digunakan

STR_GAME_OPTIONS_GUI_ZOOM_DROPDOWN_NORMAL                       :Biasa
STR_GAME_OPTIONS_GUI_ZOOM_DROPDOWN_2X_ZOOM                      :Saiz berganda
STR_GAME_OPTIONS_GUI_ZOOM_DROPDOWN_4X_ZOOM                      :Saiz kuad



STR_GAME_OPTIONS_BASE_GRF                                       :{BLACK}Set grafik asas
STR_GAME_OPTIONS_BASE_GRF_TOOLTIP                               :{BLACK}Pilih set grafik asas untuk digunakan
STR_GAME_OPTIONS_BASE_GRF_STATUS                                :{RED}{NUM} fail hilang/rosak
STR_GAME_OPTIONS_BASE_GRF_DESCRIPTION_TOOLTIP                   :{BLACK}Maklumat tambahan tentang set grafik asas ini

STR_GAME_OPTIONS_BASE_SFX                                       :{BLACK}Set bunyi asas
STR_GAME_OPTIONS_BASE_SFX_TOOLTIP                               :{BLACK}Pilih set bunyi asas untuk digunakan
STR_GAME_OPTIONS_BASE_SFX_DESCRIPTION_TOOLTIP                   :{BLACK}Maklumat tambahan tentang set bunyi asas ini

STR_GAME_OPTIONS_BASE_MUSIC                                     :{BLACK}Set muzik asas
STR_GAME_OPTIONS_BASE_MUSIC_TOOLTIP                             :{BLACK}Pilih set muzik asas yang akan digunakan
STR_GAME_OPTIONS_BASE_MUSIC_STATUS                              :{RED}{NUM} fail sudah rosak
STR_GAME_OPTIONS_BASE_MUSIC_DESCRIPTION_TOOLTIP                 :{BLACK}Maklumat lebih tentang set muzik asas

STR_ERROR_RESOLUTION_LIST_FAILED                                :{WHITE}Gagal untuk mendapat senarai resolusi yang disokong
STR_ERROR_FULLSCREEN_FAILED                                     :{WHITE}Mod skrin penuh gagal dilakukan

# Custom currency window

STR_CURRENCY_WINDOW                                             :{WHITE}Matawang pilihan diri
STR_CURRENCY_EXCHANGE_RATE                                      :{LTBLUE}Kadar pertukaran: {ORANGE}{CURRENCY_LONG} = £ {COMMA}
STR_CURRENCY_DECREASE_EXCHANGE_RATE_TOOLTIP                     :{BLACK}Kurangkan nilai matawang anda untuk satu Pound (£)
STR_CURRENCY_INCREASE_EXCHANGE_RATE_TOOLTIP                     :{BLACK}Tambahkan nilai matawang anda untuk satu Pound (£)
STR_CURRENCY_SET_EXCHANGE_RATE_TOOLTIP                          :{BLACK}Tetapkan kadar pertukaran mata wang anda untuk stau Paun (£)

STR_CURRENCY_SEPARATOR                                          :{LTBLUE}Pemisah: {ORANGE}{STRING}
STR_CURRENCY_SET_CUSTOM_CURRENCY_SEPARATOR_TOOLTIP              :{BLACK}Tetapkan pemisah mata wang anda

STR_CURRENCY_PREFIX                                             :{LTBLUE}Imbuhan awalan: {ORANGE}{STRING}
STR_CURRENCY_SET_CUSTOM_CURRENCY_PREFIX_TOOLTIP                 :{BLACK}Tetapkan permulaan untuk mata wang anda
STR_CURRENCY_SUFFIX                                             :{LTBLUE}Imbuhan akhiran: {ORANGE}{STRING}
STR_CURRENCY_SET_CUSTOM_CURRENCY_SUFFIX_TOOLTIP                 :{BLACK}Tetapkan akhiran untuk mata wang anda

STR_CURRENCY_SWITCH_TO_EURO                                     :{LTBLUE}Tukar ke Euro: {ORANGE}{NUM}
STR_CURRENCY_SWITCH_TO_EURO_NEVER                               :{LTBLUE}Tukar ke Euro: {ORANGE}tidak
STR_CURRENCY_SET_CUSTOM_CURRENCY_TO_EURO_TOOLTIP                :{BLACK}Tetapkan tahun untuk menukar ke Euro
STR_CURRENCY_DECREASE_CUSTOM_CURRENCY_TO_EURO_TOOLTIP           :{BLACK}Tukar ke Euro dahulu
STR_CURRENCY_INCREASE_CUSTOM_CURRENCY_TO_EURO_TOOLTIP           :{BLACK}Tukar ke Euro kemudian

STR_CURRENCY_PREVIEW                                            :{LTBLUE}Previu: {ORANGE}{CURRENCY_LONG}
STR_CURRENCY_CUSTOM_CURRENCY_PREVIEW_TOOLTIP                    :{BLACK}Mata wang anda berbanding 10000 Pound (£)
STR_CURRENCY_CHANGE_PARAMETER                                   :{BLACK}Tukar parameter matawang pilihan diri

STR_DIFFICULTY_LEVEL_SETTING_MAXIMUM_NO_COMPETITORS             :{LTBLUE}Jumlah maksimum pesaing: {ORANGE}{COMMA}

STR_NONE                                                        :Tiada
STR_FUNDING_ONLY                                                :Melalui pembiayaan sahaja
STR_MINIMAL                                                     :Minimum
STR_NUM_VERY_LOW                                                :Sangat Rendah
STR_NUM_LOW                                                     :Rendah
STR_NUM_NORMAL                                                  :Biasa
STR_NUM_HIGH                                                    :Tinggi
STR_NUM_CUSTOM                                                  :Custom
STR_NUM_CUSTOM_NUMBER                                           :Pilihan Diri ({NUM})

STR_VARIETY_NONE                                                :Tiada
STR_VARIETY_VERY_LOW                                            :Sangat Rendah
STR_VARIETY_LOW                                                 :Rendah
STR_VARIETY_MEDIUM                                              :Biasa
STR_VARIETY_HIGH                                                :Tinggi
STR_VARIETY_VERY_HIGH                                           :Sangat Tinggi

STR_AI_SPEED_VERY_SLOW                                          :Sangat Lembab
STR_AI_SPEED_SLOW                                               :Lembab
STR_AI_SPEED_MEDIUM                                             :Biasa
STR_AI_SPEED_FAST                                               :Pantas
STR_AI_SPEED_VERY_FAST                                          :Sangat Pantas

STR_SEA_LEVEL_VERY_LOW                                          :Sangat Rendah
STR_SEA_LEVEL_LOW                                               :Rendah
STR_SEA_LEVEL_MEDIUM                                            :Biasa
STR_SEA_LEVEL_HIGH                                              :Tinggi
STR_SEA_LEVEL_CUSTOM                                            :Pilihan Diri
STR_SEA_LEVEL_CUSTOM_PERCENTAGE                                 :Pilihan ({NUM}%)

STR_RIVERS_NONE                                                 :Tiada
STR_RIVERS_FEW                                                  :Sedikit
STR_RIVERS_MODERATE                                             :Pertengahan
STR_RIVERS_LOT                                                  :Banyak

STR_DISASTER_NONE                                               :Tiada
STR_DISASTER_REDUCED                                            :Dikurangkan
STR_DISASTER_NORMAL                                             :Biasa

STR_SUBSIDY_X1_5                                                :x1.5
STR_SUBSIDY_X2                                                  :x2
STR_SUBSIDY_X3                                                  :x3
STR_SUBSIDY_X4                                                  :x4

STR_TERRAIN_TYPE_VERY_FLAT                                      :Sangat Rata
STR_TERRAIN_TYPE_FLAT                                           :Rata
STR_TERRAIN_TYPE_HILLY                                          :Berbukit
STR_TERRAIN_TYPE_MOUNTAINOUS                                    :Bergunung
STR_TERRAIN_TYPE_ALPINIST                                       :Alpinist

STR_CITY_APPROVAL_PERMISSIVE                                    :Mengizinkan
STR_CITY_APPROVAL_TOLERANT                                      :Bertoleransi
STR_CITY_APPROVAL_HOSTILE                                       :Kurang mengizinkan

STR_WARNING_NO_SUITABLE_AI                                      :{WHITE}Tiada AI yang bersesuaian...{}Anda boleh memuat turun beberapa AI dari sistem 'Kandungan Atas Talian'

# Settings tree window
STR_CONFIG_SETTING_TREE_CAPTION                                 :{WHITE}Tetapan
STR_CONFIG_SETTING_FILTER_TITLE                                 :{BLACK}Tapis baris:
STR_CONFIG_SETTING_EXPAND_ALL                                   :{BLACK}Kembangkan semua
STR_CONFIG_SETTING_COLLAPSE_ALL                                 :{BLACK}Musnahkan semua
STR_CONFIG_SETTING_NO_EXPLANATION_AVAILABLE_HELPTEXT            :(Tiada penjelasan)
STR_CONFIG_SETTING_DEFAULT_VALUE                                :{LTBLUE}Nilai lalai: {ORANGE}{STRING}
STR_CONFIG_SETTING_TYPE                                         :{LTBLUE}Jenis tetapan: {ORANGE}{STRING}
STR_CONFIG_SETTING_TYPE_CLIENT                                  :Tetapan klien (tidak disimpan dalam penyimpanan; menjejaskan semua permainan)
STR_CONFIG_SETTING_TYPE_GAME_MENU                               :Tetapan permainan (disimpan di simpanan; berkesan hanya permainan baru)
STR_CONFIG_SETTING_TYPE_GAME_INGAME                             :Tetapan permainan (disimpan di dalam menyelamatkan; hanya berkesan kepada permainan semasa)
STR_CONFIG_SETTING_TYPE_COMPANY_MENU                            :Tetapan syarikat (disimpan di simpanan; berkesan hanya permainan baru)
STR_CONFIG_SETTING_TYPE_COMPANY_INGAME                          :Tetapan syarikat (disimpan di penyimpanan; hanya berkesan kepada syarikat semasa)

STR_CONFIG_SETTING_RESTRICT_CATEGORY                            :{BLACK}Kategori:
STR_CONFIG_SETTING_RESTRICT_DROPDOWN_HELPTEXT                   :{BLACK}Hadkan senarai di bawah menggunakan penapis yang telah ditetapkan
STR_CONFIG_SETTING_RESTRICT_BASIC                               :Asas (menunjukkan tetapan yang penting sahaja)
STR_CONFIG_SETTING_RESTRICT_ADVANCED                            :Terperinci (tunjukkan kebanyakan tetapan)
STR_CONFIG_SETTING_RESTRICT_ALL                                 :Expert (memaparkan semua tetapan, termasuk yang pelik)
STR_CONFIG_SETTING_RESTRICT_CHANGED_AGAINST_DEFAULT             :Tetapan dengan nilai berbeza dari yang lalai
STR_CONFIG_SETTING_RESTRICT_CHANGED_AGAINST_NEW                 :Tetapan dengan nilai yang berbeza daripada tetapan baru permainananda

STR_CONFIG_SETTINGS_NONE                                        :{WHITE}- Tiada -

STR_CONFIG_SETTING_OFF                                          :Matikan
STR_CONFIG_SETTING_ON                                           :Hidupkan
STR_CONFIG_SETTING_DISABLED                                     :Dilumpuhkan

STR_CONFIG_SETTING_COMPANIES_OFF                                :Matikan
STR_CONFIG_SETTING_COMPANIES_OWN                                :Syarikat sendiri
STR_CONFIG_SETTING_COMPANIES_ALL                                :Semua syarikat

STR_CONFIG_SETTING_NONE                                         :Tiada
STR_CONFIG_SETTING_ORIGINAL                                     :Asal
STR_CONFIG_SETTING_REALISTIC                                    :Realistik

STR_CONFIG_SETTING_HORIZONTAL_POS_LEFT                          :Kiri
STR_CONFIG_SETTING_HORIZONTAL_POS_CENTER                        :Tengah
STR_CONFIG_SETTING_HORIZONTAL_POS_RIGHT                         :Kanan

STR_CONFIG_SETTING_MAXIMUM_INITIAL_LOAN                         :Maksimum pinjaman permulaan: {STRING}
STR_CONFIG_SETTING_MAXIMUM_INITIAL_LOAN_HELPTEXT                :Rantaian industri
STR_CONFIG_SETTING_INTEREST_RATE                                :Kadar faedah: {STRING}
STR_CONFIG_SETTING_INTEREST_RATE_HELPTEXT                       :Kadar faedah pinjaman; juga mengawal inflasi, jika dibolehkan
STR_CONFIG_SETTING_RUNNING_COSTS                                :Kos penyelenggaraan: {STRING}
STR_CONFIG_SETTING_RUNNING_COSTS_HELPTEXT                       :Tetapkan tahap penyelenggaraan dan kos perjalanan kenderaan dan infrastuktur
STR_CONFIG_SETTING_CONSTRUCTION_SPEED                           :Kelajuan pembinaan: {STRING}
STR_CONFIG_SETTING_CONSTRUCTION_SPEED_HELPTEXT                  :Had jumlah pembinaan untuk AI
STR_CONFIG_SETTING_VEHICLE_BREAKDOWNS                           :Kerosakkan kenderaan: {STRING}
STR_CONFIG_SETTING_VEHICLE_BREAKDOWNS_HELPTEXT                  :Mengawal kekerapan kerosakkan kenderaan yang tidak dilindungi secukupnya di perkhidmatan
STR_CONFIG_SETTING_SUBSIDY_MULTIPLIER                           :Gandaan subsidi: {STRING}
STR_CONFIG_SETTING_SUBSIDY_MULTIPLIER_HELPTEXT                  :Tetapkan jumlah bayaran untuk sambungan bersubsidi
STR_CONFIG_SETTING_CONSTRUCTION_COSTS                           :Kos pembinaan: {STRING}
STR_CONFIG_SETTING_CONSTRUCTION_COSTS_HELPTEXT                  :Tetapkan tahap pembinaan dan kos pembelian
STR_CONFIG_SETTING_RECESSIONS                                   :Kemelesetan: {STRING}
STR_CONFIG_SETTING_RECESSIONS_HELPTEXT                          :Jika diupayakan, kemelesetan mungkin berlaku setiap tahun. Semasa kemelesetan, pengeluaran adalah lebih rendah (ia kembali ke tahap sebelumnya apabila kemelesetan berakhir)
STR_CONFIG_SETTING_TRAIN_REVERSING                              :Kereta api dilarang berpatah balik di stesen: {STRING}
STR_CONFIG_SETTING_TRAIN_REVERSING_HELPTEXT                     :Jika diupayakan kereta api tidak kembali di stesen bukan perhentian, ia berpatah balik ke destinasi berikutnya jika ada jalan pintas
STR_CONFIG_SETTING_DISASTERS                                    :Bencana: {STRING}
STR_CONFIG_SETTING_DISASTERS_HELPTEXT                           :Jika kereta api diupayakan tidak kembali ke stesen bukan perhentian, ia diterbalikkan ke destinasi berikutnya jika ada jalan pintas
STR_CONFIG_SETTING_CITY_APPROVAL                                :Sikap majlis bandaraya terhadap penyusunan semula kawasan: {STRING}
STR_CONFIG_SETTING_CITY_APPROVAL_HELPTEXT                       :Pilih tahap kebisingan dan kerosakan persekitaran

STR_CONFIG_SETTING_MAX_HEIGHTLEVEL                              :Ketinggian maksimum peta: {STRING}
STR_CONFIG_SETTING_MAX_HEIGHTLEVEL_HELPTEXT                     :Tetapkan ketinggian maksimum yang dibenarkan bagi gunung pada peta
STR_CONFIG_SETTING_TOO_HIGH_MOUNTAIN                            :{WHITE}Kamu tidak boleh ubah ketinggian maxima kepada nilai ini. Sekurang-kurangnya satu gunung di dalam peta lebih tinggi.
STR_CONFIG_SETTING_AUTOSLOPE                                    :Benarkan pengubahsuaian tanah di bawah bangunan, landasan, dan sebagainya (autocerun): {STRING}
STR_CONFIG_SETTING_AUTOSLOPE_HELPTEXT                           :Benarkan landskap di arah bangunan dan trek tanpa memusnahkannya
STR_CONFIG_SETTING_CATCHMENT                                    :Benarkan kawasan tangkapan yang lebih realistik: {STRING}
STR_CONFIG_SETTING_CATCHMENT_HELPTEXT                           :Mempunyai kawasan tadahan yang berbeza saiz untuk jenis stesen dan lapangan terbang
STR_CONFIG_SETTING_EXTRADYNAMITE                                :Benarkan lebih pemusnahan jalanraya, jambatan, dan sbgnya yang dimiliki bandar: {STRING}
STR_CONFIG_SETTING_EXTRADYNAMITE_HELPTEXT                       :Jadikan lebih mudah untuk menghapuskan infrastruktur dan bangunan milik bandaran
STR_CONFIG_SETTING_TRAIN_LENGTH                                 :Panjang maksimum keretapi: {STRING}
STR_CONFIG_SETTING_TRAIN_LENGTH_HELPTEXT                        :Tetapkan panjang maksimum keretapi
STR_CONFIG_SETTING_TILE_LENGTH                                  :{COMMA} petak{P 0 "" s}
STR_CONFIG_SETTING_SMOKE_AMOUNT                                 :Jumlah asap/cetusan kenderaan: {STRING}
STR_CONFIG_SETTING_SMOKE_AMOUNT_HELPTEXT                        :Tetapkan berapa banyak asap atau berapa banyak bunga api yang dikeluarkan oleh kenderaan
STR_CONFIG_SETTING_TRAIN_ACCELERATION_MODEL                     :Model pecutan keretapi: {STRING}
STR_CONFIG_SETTING_TRAIN_ACCELERATION_MODEL_HELPTEXT            :Pilih model fizik untuk pecutan keretapi. "Asal" model menghukum cerun sama rata bagi semua kenderaan. "Realistik" model menghukum cerun dan keluk yang bergantung kepada sifat-sifat pelbagai, seperti panjang dan usaha tarikan
STR_CONFIG_SETTING_ROAD_VEHICLE_ACCELERATION_MODEL              :Model pecutan kenderaan jalanraya : {STRING}
STR_CONFIG_SETTING_ROAD_VEHICLE_ACCELERATION_MODEL_HELPTEXT     :Pilih model fizik untuk pecutan kenderaan jalan raya. "Asal" model menghukum cerun sama rata bagi semua kenderaan. "Realistik" model menghukum cerun bergantung kepada sifat-sifat pelbagai enjin, contohnya bagi usaha tarikan
STR_CONFIG_SETTING_TRAIN_SLOPE_STEEPNESS                        :Kecuraman cerun untuk keretapi: {STRING}
STR_CONFIG_SETTING_TRAIN_SLOPE_STEEPNESS_HELPTEXT               :Kecuraman laluan curam untuk keretapi. Nilai yang lebih tinggi membuat ia lebih sukar untuk didaki
STR_CONFIG_SETTING_PERCENTAGE                                   :{COMMA}%
STR_CONFIG_SETTING_ROAD_VEHICLE_SLOPE_STEEPNESS                 :Kecuraman cerun untuk kenderaan jalan raya: {STRING}
STR_CONFIG_SETTING_ROAD_VEHICLE_SLOPE_STEEPNESS_HELPTEXT        :Kecuraman laluan curam untuk kenderaan jalan raya. Nilai yang lebih tinggi membuat ia lebih sukar untuk didaki
STR_CONFIG_SETTING_FORBID_90_DEG                                :Halangkan keretapi dan kapal daripada membuat pusingan 90 darjah: {STRING}
STR_CONFIG_SETTING_FORBID_90_DEG_HELPTEXT                       :Pusingan 90 darjah apabila trek yang mendatar secara langsung diikuti oleh suatu trek menegak pada laluan bersebelahan sekeligus menjadikan keretapi kearah 90 darjah apabila melalui laluan 45 darjah untuk kombilasa trek lain. Ini juga berlaku kepada laluan membelok kapal
STR_CONFIG_SETTING_DISTANT_JOIN_STATIONS                        :Benarkan penyambungan stesen yang tidak bersebelahan: {STRING}
STR_CONFIG_SETTING_DISTANT_JOIN_STATIONS_HELPTEXT               :Benarkan menambah bahagian untuk stesen tanpa menyentuh bahagian yang sedia ada. Perlu Ctrl + Klik sambil meletakkan bahagian-bahagian baru
STR_CONFIG_SETTING_INFLATION                                    :Inflasi: {STRING}
STR_CONFIG_SETTING_INFLATION_HELPTEXT                           :Mengupayakan inflasi kepada ekonomi, di mana kos adalah sedikit lebih cepat meningkat daripada pembayaran
STR_CONFIG_SETTING_MAX_BRIDGE_LENGTH                            :Panjang maksimum jambatan: {STRING}
STR_CONFIG_SETTING_MAX_BRIDGE_LENGTH_HELPTEXT                   :Panjang maksimum untuk binaan jambatan
STR_CONFIG_SETTING_MAX_BRIDGE_HEIGHT                            :Ketinggian jambatan maksima: {STRING}
STR_CONFIG_SETTING_MAX_BRIDGE_HEIGHT_HELPTEXT                   :Ketinggian maksimum untuk membina jambatan
STR_CONFIG_SETTING_MAX_TUNNEL_LENGTH                            :Panjang maksimum terowong: {STRING}
STR_CONFIG_SETTING_MAX_TUNNEL_LENGTH_HELPTEXT                   :Panjang maksimum binaan terowong
STR_CONFIG_SETTING_RAW_INDUSTRY_CONSTRUCTION_METHOD             :Cara pembinaan manual industri utama: {STRING}
STR_CONFIG_SETTING_RAW_INDUSTRY_CONSTRUCTION_METHOD_HELPTEXT    :Kaedah pembiayaan industri utama. 'Tiada' bermakna ia tidak mungkin untuk membiayai apa-apa, 'gali' bermakna pembiayaan adalah mungkin, tetapi pembinaan berlaku di tempat rawak di atas peta dan juga mungkin gagal, 'sebagai industri lain' bermakna industri mentah boleh dibina oleh syarikat seperti industri pemprosesan di mana-mana kedudukan kesukaan mereka
STR_CONFIG_SETTING_RAW_INDUSTRY_CONSTRUCTION_METHOD_NONE        :Tiada
STR_CONFIG_SETTING_RAW_INDUSTRY_CONSTRUCTION_METHOD_NORMAL      :Seperti industri lain
STR_CONFIG_SETTING_RAW_INDUSTRY_CONSTRUCTION_METHOD_PROSPECTING :Mencarigali
STR_CONFIG_SETTING_INDUSTRY_PLATFORM                            :Kawasan rata di seratah industri: {STRING}
STR_CONFIG_SETTING_INDUSTRY_PLATFORM_HELPTEXT                   :Jumlah ruang rata di kawasan industri. Ini memastikan ruang kosong akan kekal tersedia di kawasan bangunan industri dan sebagainya
STR_CONFIG_SETTING_MULTIPINDTOWN                                :Benarkan pelbagai industri sejenis di setiap bandar: {STRING}
STR_CONFIG_SETTING_MULTIPINDTOWN_HELPTEXT                       :Biasanya sebuah bandar tidak mahu lebih daripada beberapa industri. Dengan tetapan ini membolehakn beberapa industri di bandar yang sama
STR_CONFIG_SETTING_SIGNALSIDE                                   :Pamer isyarat: {STRING}
STR_CONFIG_SETTING_SIGNALSIDE_RIGHT                             :Di sebelah kanan
STR_CONFIG_SETTING_SHOWFINANCES                                 :Tunjukkan tetingkap kewangan setiap penghujung tahun: {STRING}
STR_CONFIG_SETTING_NONSTOP_BY_DEFAULT                           :Arahan baru ialah 'tanpa henti' secara lazim: {STRING}
STR_CONFIG_SETTING_STOP_LOCATION                                :Arahan keretapi baru berhenti secara lazim di pletfom {STRING}
STR_CONFIG_SETTING_STOP_LOCATION_NEAR_END                       :berhampiran hujung
STR_CONFIG_SETTING_STOP_LOCATION_MIDDLE                         :tengah-tengah
STR_CONFIG_SETTING_STOP_LOCATION_FAR_END                        :hujung sekali
STR_CONFIG_SETTING_AUTOSCROLL                                   :Gerakkan pemandangan apabila tetikus di sempadan: {STRING}
STR_CONFIG_SETTING_AUTOSCROLL_HELPTEXT                          :Dinyah-upayakan
STR_CONFIG_SETTING_AUTOSCROLL_DISABLED                          :Dinyah-upayakan
STR_CONFIG_SETTING_AUTOSCROLL_MAIN_VIEWPORT_FULLSCREEN          :Peninjau utama, skrin penuh sahaja
STR_CONFIG_SETTING_AUTOSCROLL_MAIN_VIEWPORT                     :Peninjau utama
STR_CONFIG_SETTING_AUTOSCROLL_EVERY_VIEWPORT                    :Setiap peninjau
STR_CONFIG_SETTING_BRIBE                                        :Benarkan pihak berkuasa dirasuah: {STRING}
STR_CONFIG_SETTING_BRIBE_HELPTEXT                               :Membolehkan syarikat untuk cuba merasuah pihak berkuasa bandar tempatan. Jika rasuah disedari oleh pemeriksa, syarikat tidak mampu berbuat apa-apa di bandar selama enam bulan
STR_CONFIG_SETTING_ALLOW_EXCLUSIVE                              :Benarkan pembelian hak pengangkutan eksklusif: {STRING}
STR_CONFIG_SETTING_ALLOW_EXCLUSIVE_HELPTEXT                     :Jika sebuah syarikat membeli hak pengangkutan eksklusif untuk sebuah bandar, stesen lawan (penumpang dan uatan) tidak akan menerima apa-apa muatan bagi keseluruhan tahun
STR_CONFIG_SETTING_ALLOW_FUND_BUILDINGS                         :Benarkan pembiayaan bangunan: {STRING}
STR_CONFIG_SETTING_ALLOW_FUND_ROAD                              :Membenarkan pembiayaan pembinaan semula jalanraya tempatan: {STRING}
STR_CONFIG_SETTING_ALLOW_FUND_ROAD_HELPTEXT                     :Benarkan pembinaan jalan pemanduan berhenti di jalan milik bandaran
STR_CONFIG_SETTING_ALLOW_GIVE_MONEY                             :Benarkan menghantar wang ke syarikat lain: {STRING}
STR_CONFIG_SETTING_ALLOW_GIVE_MONEY_HELPTEXT                    :Membolehkan pemindahan wang antara syarikat dalam mod berbilang pemain
STR_CONFIG_SETTING_FREIGHT_TRAINS                               :Pengganda keberatan tambang muatan untuk simulasi keretapi berat: {STRING}
STR_CONFIG_SETTING_FREIGHT_TRAINS_HELPTEXT                      :Tetapkan kesan fret yang dibawa oleh keretapi. Satu nilai yang lebih tinggi membuatkan fret yang dibawa lebih mencabar untuk keretapi, terutama di bukit
STR_CONFIG_SETTING_PLANE_SPEED                                  :Faktor kelajuan pesawat: {STRING}
STR_CONFIG_SETTING_PLANE_SPEED_HELPTEXT                         :Tetapkan kelajuan relatif pesawat berbanding jenis kenderaan lain, untuk mengurangkan jumlah pendapatan yang diangkut oleh pesawat
STR_CONFIG_SETTING_PLANE_SPEED_VALUE                            :1 / {COMMA}
STR_CONFIG_SETTING_PLANE_CRASHES                                :Bilangan kemalangan pesawat: {STRING}
STR_CONFIG_SETTING_PLANE_CRASHES_HELPTEXT                       :Tetapkan peluang berlaku kemalangan untuk pesawat
STR_CONFIG_SETTING_PLANE_CRASHES_NONE                           :Tiada
STR_CONFIG_SETTING_PLANE_CRASHES_REDUCED                        :Dikurangkan
STR_CONFIG_SETTING_PLANE_CRASHES_NORMAL                         :Normal
STR_CONFIG_SETTING_STOP_ON_TOWN_ROAD                            :Benarkan hentian pandu-lalu di jalanraya bandar: {STRING}
STR_CONFIG_SETTING_STOP_ON_TOWN_ROAD_HELPTEXT                   :Benarkan pembinaan untuk jalan pemanduan berhenti di jalan milik bandaran
STR_CONFIG_SETTING_STOP_ON_COMPETITOR_ROAD                      :Benarkan hentian pandu-lalu di jalanraya yang dimiliki oleh pesaing: {STRING}
STR_CONFIG_SETTING_STOP_ON_COMPETITOR_ROAD_HELPTEXT             :Benarkan pembinaan untuk jalan pemanduan berhenti di jalan milik bandaran
STR_CONFIG_SETTING_DYNAMIC_ENGINES_EXISTING_VEHICLES            :{WHITE}Menukar tetapan ini adalah mustahil apabila terdapat kenderaan.
STR_CONFIG_SETTING_INFRASTRUCTURE_MAINTENANCE                   :Penyelenggaraan Infrastruktur: {STRING}
STR_CONFIG_SETTING_INFRASTRUCTURE_MAINTENANCE_HELPTEXT          :Apabila diupayakan,infrastuktur menyebabkan kos penyelenggaraan. Kadar kos tumbuh berdasarkan saiz rangkaian, sekaligus menjejaskan syarikat yang lebih besar daripada yang kecil


STR_CONFIG_SETTING_NEVER_EXPIRE_AIRPORTS                        :Lapangan terbang tidak akan tamat tempohnya: {STRING}

STR_CONFIG_SETTING_WARN_LOST_VEHICLE                            :Beri amaran sekiranya kenderaan sesat: {STRING}
STR_CONFIG_SETTING_ORDER_REVIEW                                 :Kaji semula arahan kenderaan: {STRING}
STR_CONFIG_SETTING_ORDER_REVIEW_OFF                             :Tidak
STR_CONFIG_SETTING_ORDER_REVIEW_EXDEPOT                         :Ya, tetapi tidak termasuk kenderaan yang berhenti
STR_CONFIG_SETTING_ORDER_REVIEW_ON                              :Semua kenderaan
STR_CONFIG_SETTING_WARN_INCOME_LESS                             :Beri amaran jika pendapatan kenderaan adalah negatif: {STRING}
STR_CONFIG_SETTING_NEVER_EXPIRE_VEHICLES                        :Kenderaan tidak akan tamat tempohnya: {STRING}
STR_CONFIG_SETTING_AUTORENEW_VEHICLE                            :Gunakan pembaharuan automatik apabila kenderaan usang : {STRING}
STR_CONFIG_SETTING_AUTORENEW_MONTHS_VALUE_AFTER                 :{COMMA} bulan{P 0 "" s} selepas
STR_CONFIG_SETTING_AUTORENEW_MONEY                              :Wang minimum yang diperlukan untuk pembaharuan automatik: {STRING}
STR_CONFIG_SETTING_ERRMSG_DURATION                              :Jangkamasa mesej ralat: {STRING}
STR_CONFIG_SETTING_POPULATION_IN_LABEL                          :Tunjukkan jumlah penduduk dalam label nama bandar: {STRING}
STR_CONFIG_SETTING_GRAPH_LINE_THICKNESS                         :Ketebalan garisan di dalam graf: {STRING}

STR_CONFIG_SETTING_LAND_GENERATOR                               :Janaan tanah: {STRING}
STR_CONFIG_SETTING_LAND_GENERATOR_ORIGINAL                      :Asal
STR_CONFIG_SETTING_LAND_GENERATOR_TERRA_GENESIS                 :TerraGenesis
STR_CONFIG_SETTING_OIL_REF_EDGE_DISTANCE_HELPTEXT               :Penapisan minyak hanya dibina berhampiran sempadan peta, yang di pantai peta
STR_CONFIG_SETTING_SNOWLINE_HEIGHT                              :Ketinggian garis salji: {STRING}
STR_CONFIG_SETTING_ROUGHNESS_OF_TERRAIN                         :Kekasaran rupa bumi (TerraGenesis sahaja) : {STRING}
STR_CONFIG_SETTING_ROUGHNESS_OF_TERRAIN_VERY_SMOOTH             :Sangat Licin
STR_CONFIG_SETTING_ROUGHNESS_OF_TERRAIN_SMOOTH                  :Licin
STR_CONFIG_SETTING_ROUGHNESS_OF_TERRAIN_ROUGH                   :Kasar
STR_CONFIG_SETTING_ROUGHNESS_OF_TERRAIN_VERY_ROUGH              :Sangat Kasar
STR_CONFIG_SETTING_RIVER_AMOUNT                                 :Jumlah sungai: {STRING}
STR_CONFIG_SETTING_RIVER_AMOUNT_HELPTEXT                        :Pilih jumlah sungai untuk dijanakan
STR_CONFIG_SETTING_TREE_PLACER                                  :Algoritma letakan pokok: {STRING}
STR_CONFIG_SETTING_TREE_PLACER_NONE                             :Tiada
STR_CONFIG_SETTING_TREE_PLACER_ORIGINAL                         :Asal
STR_CONFIG_SETTING_TREE_PLACER_IMPROVED                         :Diperbaiki
STR_CONFIG_SETTING_ROAD_SIDE                                    :Kenderaan: {STRING}
STR_CONFIG_SETTING_HEIGHTMAP_ROTATION                           :Putaran heightmap: {STRING}
STR_CONFIG_SETTING_HEIGHTMAP_ROTATION_COUNTER_CLOCKWISE         :Lawan jam
STR_CONFIG_SETTING_HEIGHTMAP_ROTATION_CLOCKWISE                 :Pusingan jam
STR_CONFIG_SETTING_SE_FLAT_WORLD_HEIGHT                         :Tahap ketinggian peta senario rata: {STRING}
STR_CONFIG_SETTING_EDGES_NOT_EMPTY                              :{WHITE}Satu atau lebih petak di bucu utara tidak kosong
STR_CONFIG_SETTING_EDGES_NOT_WATER                              :{WHITE}Satu atau lebih petak di salah satu bucu bukan air

STR_CONFIG_SETTING_SERVICEATHELIPAD                             :Serviskan helikopter di helipad secara automatik: {STRING}
STR_CONFIG_SETTING_LINK_TERRAFORM_TOOLBAR                       :Pautkan palang alat lanskap kepada palang alat keretapi/jalanraya/air/lapangan terbang: {STRING}
STR_CONFIG_SETTING_SMALLMAP_LAND_COLOUR                         :Warna tanah yang digunakan di peta kecil: {STRING}
STR_CONFIG_SETTING_SMALLMAP_LAND_COLOUR_GREEN                   :Hijau
STR_CONFIG_SETTING_SMALLMAP_LAND_COLOUR_DARK_GREEN              :Hijau Gelap
STR_CONFIG_SETTING_SMALLMAP_LAND_COLOUR_VIOLET                  :Ungu
STR_CONFIG_SETTING_SMOOTH_SCROLLING                             :Skrol tetingkap pemandangan yang licin: {STRING}
STR_CONFIG_SETTING_MEASURE_TOOLTIP                              :Tunjukkan bantuan ukuran ketika menggunakan alat binaan: {STRING}
STR_CONFIG_SETTING_LIVERIES                                     :Tunjukkan seragam syarikat: {STRING}
STR_CONFIG_SETTING_LIVERIES_NONE                                :Tiada
STR_CONFIG_SETTING_LIVERIES_OWN                                 :Syarikat sendiri
STR_CONFIG_SETTING_LIVERIES_ALL                                 :Semua syarikat
STR_CONFIG_SETTING_PREFER_TEAMCHAT                              :Gunakan perbincangan pasukan dengan <ENTER>: {STRING}
STR_CONFIG_SETTING_SCROLLWHEEL_SCROLLING                        :Kegunaan roda skrol: {STRING}
STR_CONFIG_SETTING_SCROLLWHEEL_ZOOM                             :Membesarkan peta
STR_CONFIG_SETTING_SCROLLWHEEL_SCROLL                           :Skrol peta
STR_CONFIG_SETTING_SCROLLWHEEL_OFF                              :Matikan
STR_CONFIG_SETTING_SCROLLWHEEL_MULTIPLIER                       :Kelajuan roda skrol pada peta: {STRING}
STR_CONFIG_SETTING_SCROLLWHEEL_MULTIPLIER_HELPTEXT              :Kawal kesensitifan skrol roda tetikus
STR_CONFIG_SETTING_OSK_ACTIVATION                               :Papan kekunci di skrin: {STRING}
STR_CONFIG_SETTING_OSK_ACTIVATION_HELPTEXT                      :Pilih kaedah untuk membuka papan kekunci pada skrin untuk memasukkan teks ke dalam kotak edit hanya menggunakan petunjuk peranti. Ini bertujuan untuk peranti kecil yang tiada papan kekunci sebenar
STR_CONFIG_SETTING_OSK_ACTIVATION_DISABLED                      :Dinyah-upayakan
STR_CONFIG_SETTING_OSK_ACTIVATION_DOUBLE_CLICK                  :Dua klik
STR_CONFIG_SETTING_OSK_ACTIVATION_SINGLE_CLICK_FOCUS            :Satu klik (bila difokuskan)
STR_CONFIG_SETTING_OSK_ACTIVATION_SINGLE_CLICK                  :Satu klik (segera)

STR_CONFIG_SETTING_RIGHT_MOUSE_BTN_EMU                          :Emulasi klik kanan: {STRING}
STR_CONFIG_SETTING_RIGHT_MOUSE_BTN_EMU_COMMAND                  :Command+Klik
STR_CONFIG_SETTING_RIGHT_MOUSE_BTN_EMU_CONTROL                  :Ctrl+Klik
STR_CONFIG_SETTING_RIGHT_MOUSE_BTN_EMU_OFF                      :Matikan


STR_CONFIG_SETTING_AUTOSAVE                                     :Simpanan automatik:{STRING}
STR_CONFIG_SETTING_AUTOSAVE_HELPTEXT                            :Pilih jarak waktu antara menyimpankan permainan automatik

STR_CONFIG_SETTING_DATE_FORMAT_IN_SAVE_NAMES                    :Gunakan format tarikh {STRING} untuk simpanan permainan.
STR_CONFIG_SETTING_DATE_FORMAT_IN_SAVE_NAMES_LONG               :panjang (31hb Dis 2008)
STR_CONFIG_SETTING_DATE_FORMAT_IN_SAVE_NAMES_SHORT              :pendek (31-12-2008)
STR_CONFIG_SETTING_DATE_FORMAT_IN_SAVE_NAMES_ISO                :ISO (2008-12-31)

STR_CONFIG_SETTING_PAUSE_ON_NEW_GAME                            :Berhenti automatik ketika memulakan permainan yang baru: {STRING}
STR_CONFIG_SETTING_COMMAND_PAUSE_LEVEL                          :Semasa dihentikan, dibenarkan: {STRING}
STR_CONFIG_SETTING_COMMAND_PAUSE_LEVEL_NO_ACTIONS               :Tiada tindakan
STR_CONFIG_SETTING_COMMAND_PAUSE_LEVEL_ALL_NON_CONSTRUCTION     :Semua tindakan yang bukan pembinaan
STR_CONFIG_SETTING_COMMAND_PAUSE_LEVEL_ALL_NON_LANDSCAPING      :Semua tetapi pemandangan mengubah tindakan
STR_CONFIG_SETTING_COMMAND_PAUSE_LEVEL_ALL_ACTIONS              :Semua tindakan
STR_CONFIG_SETTING_ADVANCED_VEHICLE_LISTS                       :Gunakan senarai lanjutan kenderaan: {STRING}
STR_CONFIG_SETTING_LOADING_INDICATORS                           :Gunakan penunjuk muatan: {STRING}
STR_CONFIG_SETTING_TIMETABLE_IN_TICKS                           :Tunjukkan jadual menggunakan tanda rait dan bukan hari: {STRING}
STR_CONFIG_SETTING_TIMETABLE_SHOW_ARRIVAL_DEPARTURE             :Tunjukkan ketibaan dan pelepasan dalam jadual: {STRING}
STR_CONFIG_SETTING_TIMETABLE_SHOW_ARRIVAL_DEPARTURE_HELPTEXT    :Tunjukkan jangkaan waktu ketibaan dan pelepasan dalam jadual
STR_CONFIG_SETTING_QUICKGOTO                                    :Pewujudan pantas arahan kenderaan: {STRING}
STR_CONFIG_SETTING_DEFAULT_RAIL_TYPE                            :Landasan keretapi lazim (apabila memulakan permainan baru/buka permainan: {STRING}
STR_CONFIG_SETTING_DEFAULT_RAIL_TYPE_FIRST                      :Yang tersedia terawal
STR_CONFIG_SETTING_DEFAULT_RAIL_TYPE_LAST                       :Yang tersedia sebelumnya
STR_CONFIG_SETTING_DEFAULT_RAIL_TYPE_MOST_USED                  :Yang selalu digunakan
STR_CONFIG_SETTING_SHOW_TRACK_RESERVATION                       :Tunjukkan landasan yang ditempah: {STRING}
STR_CONFIG_SETTING_PERSISTENT_BUILDINGTOOLS                     :Alat binaan tetap aktif selepas digunakan: {STRING}
STR_CONFIG_SETTING_PERSISTENT_BUILDINGTOOLS_HELPTEXT            :Simpan alat pembinaan untuk jambatan, terowong, dll. buka selepas guna
STR_CONFIG_SETTING_EXPENSES_LAYOUT                              :Perbelanjaan kumpulan dalam tetingkap kewangan syarikat: {STRING}

STR_CONFIG_SETTING_SOUND_CONFIRM                                :Pembinaan: {STRING}

STR_CONFIG_SETTING_DISABLE_UNSUITABLE_BUILDING                  :Nyahaktif infrastruktur bangunan apabila tiada kenderaan yang sesuai: {STRING}
STR_CONFIG_SETTING_MAX_TRAINS                                   :Amaun maksimum kereta api setiap syarikat: {STRING}
STR_CONFIG_SETTING_MAX_ROAD_VEHICLES                            :Amaun maksimum kenderaan jalanraya setiap syarikat: {STRING}
STR_CONFIG_SETTING_MAX_ROAD_VEHICLES_HELPTEXT                   :Jumlah maksimum kenderaan darat sesebuah syarikat
STR_CONFIG_SETTING_MAX_AIRCRAFT                                 :Amaun maksimum pesawat setiap syarikat: {STRING}
STR_CONFIG_SETTING_MAX_SHIPS                                    :Amaun maksimum kapal setiap syarikat: {STRING}

STR_CONFIG_SETTING_AI_BUILDS_TRAINS                             :Nafikan keretapi untuk komputer: {STRING}
STR_CONFIG_SETTING_AI_BUILDS_ROAD_VEHICLES                      :Nafikan kenderaan jalanraya untuk komputer: {STRING}
STR_CONFIG_SETTING_AI_BUILDS_AIRCRAFT                           :Nafikan pesawat untuk komputer: {STRING}
STR_CONFIG_SETTING_AI_BUILDS_SHIPS                              :Nafikan kapal untuk komputer: {STRING}

STR_CONFIG_SETTING_AI_PROFILE                                   :Tetapan profil lalai: {STRING}
STR_CONFIG_SETTING_AI_PROFILE_HELPTEXT                          :Pilih tetapan profil untuk rawak menggunakan AI atau nilai awal apabila menggunakan AI baru atau skrip permainan
STR_CONFIG_SETTING_AI_PROFILE_EASY                              :Mudah
STR_CONFIG_SETTING_AI_PROFILE_MEDIUM                            :Sederhana
STR_CONFIG_SETTING_AI_PROFILE_HARD                              :Sukar

STR_CONFIG_SETTING_AI_IN_MULTIPLAYER                            :Benarkan Kepintaran Tiruan dalam permainan pemain berbilang: {STRING}
STR_CONFIG_SETTING_AI_IN_MULTIPLAYER_HELPTEXT                   :Benarkan AI komputer menyertai permainan berbilang pemain
STR_CONFIG_SETTING_SCRIPT_MAX_OPCODES                           :#opcodes sebelum skrip adalah digantung: {STRING}

STR_CONFIG_SETTING_SERVINT_ISPERCENT                            :Tempoh waktu servis dalam peratusan: {STRING}
STR_CONFIG_SETTING_SERVINT_ISPERCENT_HELPTEXT                   :Pilih sama ada selenggara kenderaan dimulakan sejak tempoh masa dari servis terakhir atau apabila peratusan kebolehupayaan kenderaan berkurang kepada peratusan tertentu.
STR_CONFIG_SETTING_SERVINT_VALUE                                :{COMMA}{NBSP}hari{P 0 "" s}/%
STR_CONFIG_SETTING_SERVINT_DISABLED                             :Dilumpuhkan
STR_CONFIG_SETTING_SERVINT_AIRCRAFT_HELPTEXT                    :Tetapkan selang masa servis untuk pesawat baru kepada tetapan asal jika tiada selang masa servis yang jelas ditetapkan untuk pesawat tersebut
STR_CONFIG_SETTING_SERVINT_SHIPS_HELPTEXT                       :Tetapkan selang masa servis untuk kapal baru kepada tetapan asal jika tiada selang masa servis yang jelas ditetapkan untuk kapal tersebut
STR_CONFIG_SETTING_NOSERVICE                                    :Servis tidak diperlukan apabila kerosakan kenderaan ditetapkan kepada tiada: {STRING}
STR_CONFIG_SETTING_WAGONSPEEDLIMITS                             :Benarkan had kelajuan untuk gerabak: {STRING}
STR_CONFIG_SETTING_DISABLE_ELRAILS                              :Tiada landasan elektrik: {STRING}

STR_CONFIG_SETTING_NEWS_ARRIVAL_FIRST_VEHICLE_OWN               :Ketibaan kenderaan di stesen pemain: {STRING}
STR_CONFIG_SETTING_NEWS_ARRIVAL_FIRST_VEHICLE_OTHER             :Ketibaan kenderaan di stesen pesaing: {STRING}
STR_CONFIG_SETTING_NEWS_ACCIDENTS_DISASTERS                     :Kemalangan / bencana: {STRING}
STR_CONFIG_SETTING_NEWS_COMPANY_INFORMATION                     :Maklumat syarikat: {STRING}
STR_CONFIG_SETTING_NEWS_COMPANY_INFORMATION_HELPTEXT            :Paparkan surat khabar mengenai pembukaan syarikat baru, atau apabila syarikat dalam risiko untuk muflis
STR_CONFIG_SETTING_NEWS_INDUSTRY_OPEN                           :Pembukaan industri: {STRING}
STR_CONFIG_SETTING_NEWS_INDUSTRY_CLOSE                          :Penutupan industri: {STRING}
STR_CONFIG_SETTING_NEWS_INDUSTRY_CLOSE_HELPTEXT                 :Paparkan keratan akhbar apabila ada industri yang ditutup
STR_CONFIG_SETTING_NEWS_ECONOMY_CHANGES                         :Perubahan ekonomi: {STRING}
STR_CONFIG_SETTING_NEWS_INDUSTRY_CHANGES_COMPANY                :Perubahan pengeluaran industri-industri yang diservis oleh syarikat: {STRING}
STR_CONFIG_SETTING_NEWS_INDUSTRY_CHANGES_OTHER                  :Perubahan pengeluaran industri-industri yang diservis oleh pesaing: {STRING}
STR_CONFIG_SETTING_NEWS_INDUSTRY_CHANGES_OTHER_HELPTEXT         :Paparkan keratan akhbar apabila berlaku perubahan tahap pengeluaran industri yang diservis oleh pesaing
STR_CONFIG_SETTING_NEWS_INDUSTRY_CHANGES_UNSERVED               :Pengubaran pengeluaran industri lain: {STRING}
STR_CONFIG_SETTING_NEWS_ADVICE                                  :Nasihat / maklumat tentang kenderaan syarikat: {STRING}
STR_CONFIG_SETTING_NEWS_NEW_VEHICLES                            :Kenderaan baru: {STRING}
STR_CONFIG_SETTING_NEWS_CHANGES_ACCEPTANCE                      :Penukaran pada penerimaan kargo: {STRING}
STR_CONFIG_SETTING_NEWS_CHANGES_ACCEPTANCE_HELPTEXT             :Tunjukkan mesej berkenaan perubahan kebolehterimaan sesetengah kargo di stesen terlibat
STR_CONFIG_SETTING_NEWS_SUBSIDIES                               :Subsidi: {STRING}
STR_CONFIG_SETTING_NEWS_GENERAL_INFORMATION                     :Maklumat umum: {STRING}

STR_CONFIG_SETTING_NEWS_MESSAGES_OFF                            :Padam
STR_CONFIG_SETTING_NEWS_MESSAGES_SUMMARY                        :Ringkasan
STR_CONFIG_SETTING_NEWS_MESSAGES_FULL                           :Penuh

STR_CONFIG_SETTING_COLOURED_NEWS_YEAR                           :Berita berwarna muncul pada tahun: {STRING}
STR_CONFIG_SETTING_STARTING_YEAR                                :Tahun permulaan: {STRING}
STR_CONFIG_SETTING_ALLOW_SHARES                                 :Benarkan membeli saham syarikat lain: {STRING}
STR_CONFIG_SETTING_SEMAPHORE_BUILD_BEFORE_DATE                  :Bina semafor secara automatik sebelum: {STRING}
STR_CONFIG_SETTING_SEMAPHORE_BUILD_BEFORE_DATE_HELPTEXT         :Tetapkan tahun apabila isyarat berjenis elektrik digunakan untuk landasan. Sebelum tahun ini, isyarat bukan elektrik akan digunakan (memiliki fungsi yang sama, tetapi berlainan reka bentuk)
STR_CONFIG_SETTING_ENABLE_SIGNAL_GUI                            :Gunakan GUI isyarat: {STRING}
STR_CONFIG_SETTING_DEFAULT_SIGNAL_TYPE                          :Jenis isyarat yang dibina secara lazim: {STRING}
STR_CONFIG_SETTING_DEFAULT_SIGNAL_NORMAL                        :Isyarat sekatan
STR_CONFIG_SETTING_DEFAULT_SIGNAL_PBS                           :Isyarat laluan
STR_CONFIG_SETTING_DEFAULT_SIGNAL_PBSOWAY                       :Isyarat laluan sehala
STR_CONFIG_SETTING_CYCLE_SIGNAL_TYPES                           :Kitar semua jenis isyarat: {STRING}
STR_CONFIG_SETTING_CYCLE_SIGNAL_NORMAL                          :Isyarat sekatan sahaja
STR_CONFIG_SETTING_CYCLE_SIGNAL_PBS                             :Isyarat laluan sahaja
STR_CONFIG_SETTING_CYCLE_SIGNAL_ALL                             :Semua

STR_CONFIG_SETTING_TOWN_LAYOUT                                  :Susunan jalanraya untuk bandar baru: {STRING}
STR_CONFIG_SETTING_TOWN_LAYOUT_DEFAULT                          :Asli
STR_CONFIG_SETTING_TOWN_LAYOUT_BETTER_ROADS                     :Jalanraya yang lebih baik
STR_CONFIG_SETTING_TOWN_LAYOUT_2X2_GRID                         :grid 2x2
STR_CONFIG_SETTING_TOWN_LAYOUT_3X3_GRID                         :grid 3x3
STR_CONFIG_SETTING_TOWN_LAYOUT_RANDOM                           :Rawak
STR_CONFIG_SETTING_ALLOW_TOWN_ROADS                             :Bandar dibenarkan membina jalanraya: {STRING}
STR_CONFIG_SETTING_ALLOW_TOWN_LEVEL_CROSSINGS                   :Bandar-bandar dibenarkan untuk membina lintasan bertingkat: {STRING}
STR_CONFIG_SETTING_NOISE_LEVEL                                  :Benarkan kadar kebisingan yang dikawal oleh bandar untuk lapangan terbang: {STRING}
STR_CONFIG_SETTING_TOWN_FOUNDING                                :Pembinaan bandar dalam permainan: {STRING}
STR_CONFIG_SETTING_TOWN_FOUNDING_FORBIDDEN                      :Dilarang
STR_CONFIG_SETTING_TOWN_FOUNDING_ALLOWED                        :Dibenarkan
STR_CONFIG_SETTING_TOWN_FOUNDING_ALLOWED_CUSTOM_LAYOUT          :Dibenarkan, susunan bandar sendiri

STR_CONFIG_SETTING_EXTRA_TREE_PLACEMENT                         :Peletakan pokok-pokok dalam permainan: {STRING}

STR_CONFIG_SETTING_TOOLBAR_POS                                  :Kedudukan palang alat utama: {STRING}
STR_CONFIG_SETTING_STATUSBAR_POS                                :Kedudukan bar status: {STRING}
STR_CONFIG_SETTING_SOFT_LIMIT                                   :Had maksimum tetingkap tidak melekat: {STRING}
STR_CONFIG_SETTING_ZOOM_MIN                                     :Tahap zoom maksimum: {STRING}
STR_CONFIG_SETTING_ZOOM_MAX                                     :Tahap zoom maksimum: {STRING}
STR_CONFIG_SETTING_ZOOM_LVL_MIN                                 :4x
STR_CONFIG_SETTING_ZOOM_LVL_IN_2X                               :2x
STR_CONFIG_SETTING_ZOOM_LVL_NORMAL                              :Biasa
STR_CONFIG_SETTING_ZOOM_LVL_OUT_2X                              :2x
STR_CONFIG_SETTING_ZOOM_LVL_OUT_4X                              :4x
STR_CONFIG_SETTING_ZOOM_LVL_OUT_8X                              :8x
STR_CONFIG_SETTING_TOWN_GROWTH                                  :Kelajuaan pertumbuhan bandar: {STRING}
STR_CONFIG_SETTING_TOWN_GROWTH_NONE                             :Tiada
STR_CONFIG_SETTING_TOWN_GROWTH_SLOW                             :Lambat
STR_CONFIG_SETTING_TOWN_GROWTH_NORMAL                           :Biasa
STR_CONFIG_SETTING_TOWN_GROWTH_FAST                             :Pantas
STR_CONFIG_SETTING_TOWN_GROWTH_VERY_FAST                        :Sangat pantas
STR_CONFIG_SETTING_LARGER_TOWNS_VALUE                           :1 dalam {COMMA}
STR_CONFIG_SETTING_LARGER_TOWNS_DISABLED                        :Tiada
STR_CONFIG_SETTING_CITY_SIZE_MULTIPLIER                         :Pengganda awal saiz bandar: {STRING}



STR_CONFIG_SETTING_LOCALISATION_UNITS_POWER_IMPERIAL            :Sistem Imperial (kuasa kuda/hp)
STR_CONFIG_SETTING_LOCALISATION_UNITS_POWER_METRIC              :Sistem metrik (kuasa kuda/hp)
STR_CONFIG_SETTING_LOCALISATION_UNITS_POWER_SI                  :Unit SI (kW)


STR_CONFIG_SETTING_LOCALISATION_UNITS_VOLUME_SI                 :Unit SI (m³)



STR_CONFIG_SETTING_SOUND                                        :{ORANGE}Bunyi
STR_CONFIG_SETTING_INTERFACE                                    :{ORANGE}Antaramuka (Interface)
STR_CONFIG_SETTING_INTERFACE_CONSTRUCTION                       :{ORANGE}Pembinaan
STR_CONFIG_SETTING_ADVISORS                                     :{ORANGE}Berita / Penasihat
STR_CONFIG_SETTING_COMPANY                                      :{ORANGE}Syarikat
STR_CONFIG_SETTING_VEHICLES                                     :{ORANGE}Kenderaan
STR_CONFIG_SETTING_VEHICLES_ROUTING                             :{ORANGE}Laluan
STR_CONFIG_SETTING_ACCIDENTS                                    :{ORANGE}Kecelakaan / Kemalangan
STR_CONFIG_SETTING_ENVIRONMENT_TOWNS                            :{ORANGE}Bandar-bandar
STR_CONFIG_SETTING_ENVIRONMENT_INDUSTRIES                       :{ORANGE}Industri-industri
STR_CONFIG_SETTING_AI                                           :{ORANGE}Pesaing
STR_CONFIG_SETTING_AI_NPC                                       :{ORANGE}Pemain komputer

STR_CONFIG_SETTING_PATHFINDER_NPF                               :NPF
STR_CONFIG_SETTING_PATHFINDER_YAPF_RECOMMENDED                  :YAPF {BLUE}(Disyorkan)

STR_CONFIG_SETTING_PATHFINDER_FOR_TRAINS                        :Pencari laluan untuk keretapi: {STRING}
STR_CONFIG_SETTING_PATHFINDER_FOR_ROAD_VEHICLES                 :Pencari laluan untuk kenderaan jalanraya: {STRING}
STR_CONFIG_SETTING_PATHFINDER_FOR_SHIPS                         :Pencari laluan untuk kapal: {STRING}
STR_CONFIG_SETTING_REVERSE_AT_SIGNALS                           :Berundur secara automatik di isyarat: {STRING}
STR_CONFIG_SETTING_REVERSE_AT_SIGNALS_HELPTEXT                  :Benarkan keretapi berundur di lampu isyarat, jika ia menuggu lama

STR_CONFIG_SETTING_QUERY_CAPTION                                :{WHITE}Tukar nilai tetapan

# Config errors
STR_CONFIG_ERROR                                                :{WHITE}Kesilapan pada fail konfigurasi...
STR_CONFIG_ERROR_ARRAY                                          :{WHITE}... kesilapan pada array '{STRING}'
STR_CONFIG_ERROR_INVALID_VALUE                                  :{WHITE}... nilai tidak sah '{STRING}' untuk '{STRING}'
STR_CONFIG_ERROR_TRAILING_CHARACTERS                            :{WHITE}... karekter ikutan berada di belakang tetapan '{STRING}'
STR_CONFIG_ERROR_DUPLICATE_GRFID                                :{WHITE}... NewGRF diabaikan '{STRING}': pendua GRF ID dengan '{STRING}'
STR_CONFIG_ERROR_INVALID_GRF                                    :{WHITE}... NewGRF tidak sah diabaikan '{STRING}': {STRING}
STR_CONFIG_ERROR_INVALID_GRF_NOT_FOUND                          :tidak dapat dijumpai
STR_CONFIG_ERROR_INVALID_GRF_UNSAFE                             :tidak selamat untuk pengunaan statik
STR_CONFIG_ERROR_INVALID_GRF_SYSTEM                             :NewGRF sistem
STR_CONFIG_ERROR_INVALID_GRF_INCOMPATIBLE                       :Tidak serasi dengan versi OpenTTD ini
STR_CONFIG_ERROR_INVALID_GRF_UNKNOWN                            :tidak diketahui
STR_CONFIG_ERROR_INVALID_SAVEGAME_COMPRESSION_LEVEL             :{WHITE}... tahap kompresi'{STRING}' tidak sah
STR_CONFIG_ERROR_INVALID_SAVEGAME_COMPRESSION_ALGORITHM         :{WHITE}... format simpanan permainan'{STRING}' tiada diperolehi. Kembali ke '{STRING}'
STR_CONFIG_ERROR_INVALID_BASE_GRAPHICS_NOT_FOUND                :{WHITE} ... abaikan set grafik Base '{STRING}': tidak ditemui
STR_CONFIG_ERROR_INVALID_BASE_SOUNDS_NOT_FOUND                  :{WHITE} ... abaikan set bunyi Base '{STRING}': tidak ditemui
STR_CONFIG_ERROR_INVALID_BASE_MUSIC_NOT_FOUND                   :{WHITE} ... abaikan set grafik Base '{STRING}': tidak ditemui

# Intro window
STR_INTRO_CAPTION                                               :{WHITE}OpenTTD {REV}

STR_INTRO_NEW_GAME                                              :{BLACK}Permainan Baru
STR_INTRO_LOAD_GAME                                             :{BLACK}Buka Permainan
STR_INTRO_PLAY_SCENARIO                                         :{BLACK}Main Senario
STR_INTRO_PLAY_HEIGHTMAP                                        :{BLACK}Main Heightmap
STR_INTRO_SCENARIO_EDITOR                                       :{BLACK}Penyunting Senario
STR_INTRO_MULTIPLAYER                                           :{BLACK}Pemain berbilang

STR_INTRO_GAME_OPTIONS                                          :{BLACK}Pilihan Permainan
STR_INTRO_HIGHSCORE                                             :{BLACK}Carta mata tertinggi
STR_INTRO_CONFIG_SETTINGS_TREE                                  :{BLACK}Tetapan
STR_INTRO_NEWGRF_SETTINGS                                       :{BLACK}Tetapan NewGRF
STR_INTRO_ONLINE_CONTENT                                        :{BLACK}Periksa Kandungan Atas Talian
STR_INTRO_SCRIPT_SETTINGS                                       :{BLACK}Al/Tetapan Skrip Permainan
STR_INTRO_QUIT                                                  :{BLACK}Keluar

STR_INTRO_TOOLTIP_NEW_GAME                                      :{BLACK}Mulakan permainan baru. Ctrl+Klik akan melangkaui konfigurasi peta
STR_INTRO_TOOLTIP_LOAD_GAME                                     :{BLACK}Buka permainan yang tersimpan
STR_INTRO_TOOLTIP_PLAY_HEIGHTMAP                                :{BLACK}Mulakan permainan baru, dengan menggunakan heightmap sebagai lanskap
STR_INTRO_TOOLTIP_PLAY_SCENARIO                                 :{BLACK}Mulakan permainan baru dengan mengunakan senario sendiri
STR_INTRO_TOOLTIP_SCENARIO_EDITOR                               :{BLACK}Bentukkan dunia permainanan/senario sendiri
STR_INTRO_TOOLTIP_MULTIPLAYER                                   :{BLACK}Mulakan permainan pemain berbilang

STR_INTRO_TOOLTIP_TEMPERATE                                     :{BLACK}Pilih lanskap gaya 'temperate'
STR_INTRO_TOOLTIP_SUB_ARCTIC_LANDSCAPE                          :{BLACK} Pilih lanskap gaya 'subartik'
STR_INTRO_TOOLTIP_SUB_TROPICAL_LANDSCAPE                        :{BLACK}Pilih lanskap gaya 'subtropik'
STR_INTRO_TOOLTIP_TOYLAND_LANDSCAPE                             :{BLACK}Pilih lanskap gaya 'alam permainan'

STR_INTRO_TOOLTIP_GAME_OPTIONS                                  :{BLACK}Paparkan pilihan permainan
STR_INTRO_TOOLTIP_HIGHSCORE                                     :{BLACK}Paparan carta mata tertinggi
STR_INTRO_TOOLTIP_CONFIG_SETTINGS_TREE                          :{BLACK}Pamerkan pilihan
STR_INTRO_TOOLTIP_NEWGRF_SETTINGS                               :{BLACK}Paparkan tetapan NewGRF
STR_INTRO_TOOLTIP_ONLINE_CONTENT                                :{BLACK}Periksa kandungan baru atau yang telah dikemaskini untuk dimuat turun
STR_INTRO_TOOLTIP_SCRIPT_SETTINGS                               :{BLACK}Paparan Al/Tetapan Skrip Permainan
STR_INTRO_TOOLTIP_QUIT                                          :{BLACK}Keluar 'OpenTTD'

STR_INTRO_TRANSLATION                                           :{BLACK}Terjemahan ini kekurangan {NUM} string. Sila bantu menjadikan OpenTTD lebih baik dengan mendaftar sebagai penterjemah. Lihat readme.txt untuk maklumat.

# Quit window
STR_QUIT_CAPTION                                                :{WHITE}Keluar
STR_QUIT_YES                                                    :{BLACK}Ya
STR_QUIT_NO                                                     :{BLACK}Tidak

# Abandon game
STR_ABANDON_GAME_CAPTION                                        :{WHITE}Tinggalkan Permainan
STR_ABANDON_GAME_QUERY                                          :{YELLOW}Pastikah anda mahu keluar dari permainan ini?
STR_ABANDON_SCENARIO_QUERY                                      :{YELLOW}Pastikah anda untuk keluar dari senario ini?

# Cheat window
STR_CHEATS                                                      :{WHITE}Penipuan (Cheats)
STR_CHEATS_TOOLTIP                                              :{BLACK}Kotak bertanda menunjukkan anda pernah menggunakan penipuan (cheats) ini
STR_CHEATS_WARNING                                              :{BLACK}Amaran! Anda akan mengkhianati rakan-rakan pesaing anda. Perbuatan yang mengaibkan ini tidak akan dilupakan selama-lamanya.
STR_CHEAT_MONEY                                                 :{LTBLUE}Tambahkan wang sebanyak {CURRENCY_LONG}
STR_CHEAT_CHANGE_COMPANY                                        :{LTBLUE}Bermain sebagai syarikat: {ORANGE}{COMMA}
STR_CHEAT_EXTRA_DYNAMITE                                        :{LTBLUE}Jentolak ajaib (buang industri dan objek lain yang biasanya tidak boleh dibuang): {ORANGE}{STRING}
STR_CHEAT_CROSSINGTUNNELS                                       :{LTBLUE}Terowong boleh bersilang: {ORANGE}{STRING}
STR_CHEAT_NO_JETCRASH                                           :{LTBLUE}Pesawat jet tidak akan (sentiasa) terhempas di lapangan terbang kecil: {ORANGE}{STRING}
STR_CHEAT_EDIT_MAX_HL                                           :{LTBLUE}Ubah ketinggian maxima di dalam peta: {ORANGE}{NUM}
STR_CHEAT_EDIT_MAX_HL_QUERY_CAPT                                :{WHITE}Ubah ketinggian maxima gunung di dalam peta
STR_CHEAT_SWITCH_CLIMATE_TEMPERATE_LANDSCAPE                    :Lanskap temperate
STR_CHEAT_SWITCH_CLIMATE_SUB_ARCTIC_LANDSCAPE                   :Lanskap subartik
STR_CHEAT_SWITCH_CLIMATE_SUB_TROPICAL_LANDSCAPE                 :Lanskap subtropik
STR_CHEAT_SWITCH_CLIMATE_TOYLAND_LANDSCAPE                      :Lanskap alam permainan
STR_CHEAT_CHANGE_DATE                                           :{LTBLUE}Tukar tarikh: {ORANGE}{DATE_SHORT}
STR_CHEAT_CHANGE_DATE_QUERY_CAPT                                :{WHITE}Tukar tahun semasa
STR_CHEAT_SETUP_PROD                                            :{LTBLUE}Bolehkan pengubahsuaian nilai-nilai pengeluaran: {ORANGE}{STRING}

# Livery window

STR_LIVERY_GENERAL_TOOLTIP                                      :{BLACK}Tunjukkan skim warna am
STR_LIVERY_TRAIN_TOOLTIP                                        :{BLACK}Tunjukkan skim warna keretapi
STR_LIVERY_ROAD_VEHICLE_TOOLTIP                                 :{BLACK}Tunjukkan skim warna kenderaan jalanraya
STR_LIVERY_SHIP_TOOLTIP                                         :{BLACK}Tunjukkan skim warna kapal
STR_LIVERY_AIRCRAFT_TOOLTIP                                     :{BLACK}Tunjukkan skim warna pesawat
STR_LIVERY_PRIMARY_TOOLTIP                                      :{BLACK} Pilih warna utama untuk skim yang dipilih. Ctrl + Klik akan menetapkan warna bagi setiap skim
STR_LIVERY_SECONDARY_TOOLTIP                                    :{BLACK} Pilih warna sekunder untuk skim yang dipilih. Ctrl + Klik akan menetapkan warna bagi setiap skim
STR_LIVERY_PANEL_TOOLTIP                                        :{BLACK}Pilih skim warna untuk menukarkanya atau berbilang skim dengan Ctrl+Klik. Klik kotak untuk menukarkan pakaian skim ini

STR_LIVERY_DEFAULT                                              :Seragaman Lazim
STR_LIVERY_STEAM                                                :Enjin Stim
STR_LIVERY_DIESEL                                               :Enjin Disel
STR_LIVERY_ELECTRIC                                             :Enjin Elektrik
STR_LIVERY_MONORAIL                                             :Enjin Monorel
STR_LIVERY_MAGLEV                                               :Enjin Maglev
STR_LIVERY_DMU                                                  :DMU
STR_LIVERY_EMU                                                  :EMU
STR_LIVERY_PASSENGER_WAGON_STEAM                                :Gerabak Penumpang (Stim)
STR_LIVERY_PASSENGER_WAGON_DIESEL                               :Gerabak Penumpang (Disel)
STR_LIVERY_PASSENGER_WAGON_ELECTRIC                             :Gerabak Penumpang (Elektrik)
STR_LIVERY_PASSENGER_WAGON_MONORAIL                             :Gerabak Penumpang (Monorel)
STR_LIVERY_PASSENGER_WAGON_MAGLEV                               :Gerabak Penumpang (Maglev)
STR_LIVERY_FREIGHT_WAGON                                        :Gerabak Tambang Muatan
STR_LIVERY_BUS                                                  :Bas
STR_LIVERY_TRUCK                                                :Lori
STR_LIVERY_PASSENGER_SHIP                                       :Feri Penumpang
STR_LIVERY_FREIGHT_SHIP                                         :Kapal Kargo
STR_LIVERY_HELICOPTER                                           :Helikopter
STR_LIVERY_SMALL_PLANE                                          :Pesawat Kecil
STR_LIVERY_LARGE_PLANE                                          :Pesawat Besar
STR_LIVERY_PASSENGER_TRAM                                       :Trem Penumpang
STR_LIVERY_FREIGHT_TRAM                                         :Trem Tambang Muatan

# Face selection window
STR_FACE_CAPTION                                                :{WHITE}Pilihan Wajah
STR_FACE_CANCEL_TOOLTIP                                         :{BLACK}Batal pilihan wajah baru
STR_FACE_OK_TOOLTIP                                             :{BLACK}Terima pilihan wajah baru
STR_FACE_RANDOM                                                 :{BLACK}Rambangkan

STR_FACE_MALE_BUTTON                                            :{BLACK}Lelaki
STR_FACE_MALE_TOOLTIP                                           :{BLACK}Pilih wajah lelaki
STR_FACE_FEMALE_BUTTON                                          :{BLACK}Perempuan
STR_FACE_FEMALE_TOOLTIP                                         :{BLACK}Pilih wajah perempuan
STR_FACE_NEW_FACE_BUTTON                                        :{BLACK}Wajah Baru
STR_FACE_NEW_FACE_TOOLTIP                                       :{BLACK}Janakan wajah secara rawak
STR_FACE_ADVANCED                                               :{BLACK}Lanjutan
STR_FACE_ADVANCED_TOOLTIP                                       :{BLACK}Pilihan wajah lanjutan.
STR_FACE_SIMPLE                                                 :{BLACK}Mudah
STR_FACE_SIMPLE_TOOLTIP                                         :{BLACK}Pilihan wajah mudah.
STR_FACE_LOAD                                                   :{BLACK}Buka
STR_FACE_LOAD_TOOLTIP                                           :{BLACK}Buka wajah kegemaran anda
STR_FACE_LOAD_DONE                                              :{WHITE}Wajah kegemaran anda telah dimuat daripada fail config OpenTTD.
STR_FACE_FACECODE                                               :{BLACK}Wajah pemain no.
STR_FACE_FACECODE_TOOLTIP                                       :{BLACK}Lihat dan/atau tetapkan nombor wajah presiden syarikat
STR_FACE_FACECODE_CAPTION                                       :{WHITE}Lihat dan/atau tetapkan nombor wajah presiden
STR_FACE_FACECODE_SET                                           :{WHITE}Kod baru nombor wajah telah ditetapkan.
STR_FACE_FACECODE_ERR                                           :{WHITE}Nombor wajah pemain tidak dapat ditetapkan - nombor mesti di antara 0 dan 4,294,967,295!
STR_FACE_SAVE                                                   :{BLACK}Simpan
STR_FACE_SAVE_TOOLTIP                                           :{BLACK}Simpan wajah kegemaran anda
STR_FACE_SAVE_DONE                                              :{WHITE}Wajah ini akan disimpan sebagai wajah kegemaran anda dalam fail config OpenTTD.
STR_FACE_EUROPEAN                                               :{BLACK}Eropah
STR_FACE_SELECT_EUROPEAN                                        :{BLACK}Pilih wajah orang Eropah
STR_FACE_AFRICAN                                                :{BLACK}Afrika
STR_FACE_SELECT_AFRICAN                                         :{BLACK}Pilih wajah orang Afrika
STR_FACE_YES                                                    :Ya
STR_FACE_NO                                                     :Tidak
STR_FACE_MOUSTACHE_EARRING_TOOLTIP                              :{BLACK}Benarkan misai atau anting-anting
STR_FACE_HAIR                                                   :Rambut:
STR_FACE_HAIR_TOOLTIP                                           :{BLACK}Tukar rambut
STR_FACE_EYEBROWS                                               :Bulu kening:
STR_FACE_EYEBROWS_TOOLTIP                                       :{BLACK}Tukar bulu kening
STR_FACE_EYECOLOUR                                              :Warna mata:
STR_FACE_EYECOLOUR_TOOLTIP                                      :{BLACK}Tukar warna mata
STR_FACE_GLASSES                                                :Cermin mata:
STR_FACE_GLASSES_TOOLTIP                                        :{BLACK}Pakaikan cermin mata
STR_FACE_GLASSES_TOOLTIP_2                                      :{BLACK}Tukar cermin mata
STR_FACE_NOSE                                                   :Hidung:
STR_FACE_NOSE_TOOLTIP                                           :{BLACK}Tukar hidung
STR_FACE_LIPS                                                   :Bibir:
STR_FACE_MOUSTACHE                                              :Misai:
STR_FACE_LIPS_MOUSTACHE_TOOLTIP                                 :{BLACK}Tukar bibir atau misai
STR_FACE_CHIN                                                   :Dagu:
STR_FACE_CHIN_TOOLTIP                                           :{BLACK}Tukar dagu
STR_FACE_JACKET                                                 :Jaket:
STR_FACE_JACKET_TOOLTIP                                         :{BLACK}Tukar jaket
STR_FACE_COLLAR                                                 :Kolar:
STR_FACE_COLLAR_TOOLTIP                                         :{BLACK}Tukar kolar
STR_FACE_TIE                                                    :Tali leher:
STR_FACE_EARRING                                                :Anting-anting:
STR_FACE_TIE_EARRING_TOOLTIP                                    :{BLACK}Tukar tali leher atau anting-anting

# Network server list
STR_NETWORK_SERVER_LIST_CAPTION                                 :{WHITE}Pemain berbilang
STR_NETWORK_SERVER_LIST_PLAYER_NAME                             :{BLACK}Nama pemain:
STR_NETWORK_SERVER_LIST_ENTER_NAME_TOOLTIP                      :{BLACK}Pemain lain akan kenal anda dengan nama ini

STR_NETWORK_SERVER_LIST_GAME_NAME                               :{BLACK}Nama
STR_NETWORK_SERVER_LIST_GAME_NAME_TOOLTIP                       :{BLACK}Name permainan
STR_NETWORK_SERVER_LIST_GENERAL_ONLINE                          :{BLACK}{COMMA}/{COMMA} - {COMMA}/{COMMA}
STR_NETWORK_SERVER_LIST_CLIENTS_CAPTION                         :{BLACK}Klien
STR_NETWORK_SERVER_LIST_CLIENTS_CAPTION_TOOLTIP                 :{BLACK}Klien tersambung / klient maks{}Syarikat tersambung / syarikat maks
STR_NETWORK_SERVER_LIST_MAP_SIZE_SHORT                          :{BLACK}{COMMA}x{COMMA}
STR_NETWORK_SERVER_LIST_MAP_SIZE_CAPTION                        :{BLACK}Saiz peta
STR_NETWORK_SERVER_LIST_MAP_SIZE_CAPTION_TOOLTIP                :{BLACK}Saiz peta permainan{}Klik untuk menyusun mengikut kawasan
STR_NETWORK_SERVER_LIST_DATE_CAPTION                            :{BLACK}Tarikh
STR_NETWORK_SERVER_LIST_DATE_CAPTION_TOOLTIP                    :{BLACK}Tarikh semasa
STR_NETWORK_SERVER_LIST_YEARS_CAPTION                           :{BLACK}Tahun
STR_NETWORK_SERVER_LIST_YEARS_CAPTION_TOOLTIP                   :{BLACK}Jumlah tahun{}permainan ini sudah berjalan
STR_NETWORK_SERVER_LIST_INFO_ICONS_TOOLTIP                      :{BLACK}Bahasa, versi pelayan, dan sebagainya

STR_NETWORK_SERVER_LIST_CLICK_GAME_TO_SELECT                    :{BLACK}Klik salah satu permainan dalam senarai untuk memilihnya
STR_NETWORK_SERVER_LIST_LAST_JOINED_SERVER                      :{BLACK}Pelayan yang disambung anda sebelum ini:
STR_NETWORK_SERVER_LIST_CLICK_TO_SELECT_LAST                    :{BLACK}Klik untuk memilih pelayan yang anda main sebelum ini

STR_NETWORK_SERVER_LIST_GAME_INFO                               :{SILVER}MAKLUMAT PERMAINAN
STR_NETWORK_SERVER_LIST_CLIENTS                                 :{SILVER}Klien: {WHITE}{COMMA} / {COMMA} - {COMMA} / {COMMA}
STR_NETWORK_SERVER_LIST_LANGUAGE                                :{SILVER}Bahasa: {WHITE}{STRING}
STR_NETWORK_SERVER_LIST_LANDSCAPE                               :{SILVER}Lanskap: {WHITE}{STRING}
STR_NETWORK_SERVER_LIST_MAP_SIZE                                :{SILVER}Saiz peta: {WHITE}{COMMA}x{COMMA}
STR_NETWORK_SERVER_LIST_SERVER_VERSION                          :{SILVER}Versi pelayan: {WHITE}{STRING}
STR_NETWORK_SERVER_LIST_SERVER_ADDRESS                          :{SILVER}Alamat pelayan: {WHITE}{STRING}
STR_NETWORK_SERVER_LIST_START_DATE                              :{SILVER}Tarikh permulaan: {WHITE}{DATE_SHORT}
STR_NETWORK_SERVER_LIST_CURRENT_DATE                            :{SILVER}Tarikh sekarang: {WHITE}{DATE_SHORT}
STR_NETWORK_SERVER_LIST_PASSWORD                                :{SILVER}Dilindungi kata laluan!
STR_NETWORK_SERVER_LIST_SERVER_OFFLINE                          :{SILVER}PELAYAN DI LUAR TALIAN (OFFLINE)
STR_NETWORK_SERVER_LIST_SERVER_FULL                             :{SILVER}PELAYAN PENUH
STR_NETWORK_SERVER_LIST_VERSION_MISMATCH                        :{SILVER}VERSI TIDAK BERPADANAN
STR_NETWORK_SERVER_LIST_GRF_MISMATCH                            :{SILVER}NEWGRF TIDAK BERPADANAN

STR_NETWORK_SERVER_LIST_JOIN_GAME                               :{BLACK}Sertai permainan
STR_NETWORK_SERVER_LIST_REFRESH                                 :{BLACK}Kemaskini
STR_NETWORK_SERVER_LIST_REFRESH_TOOLTIP                         :{BLACK}Kemaskini maklumat pelayan

STR_NETWORK_SERVER_LIST_ADD_SERVER                              :{BLACK}Tambah pelayan
STR_NETWORK_SERVER_LIST_ADD_SERVER_TOOLTIP                      :{BLACK}Memasukkan pelayan ke dalam senarai yang sentiasa akan disemak untuk permainan yang sedang berjalan.
STR_NETWORK_SERVER_LIST_START_SERVER                            :{BLACK}Mulakan pelayan
STR_NETWORK_SERVER_LIST_START_SERVER_TOOLTIP                    :{BLACK}Mulakan pelayan sendiri

STR_NETWORK_SERVER_LIST_PLAYER_NAME_OSKTITLE                    :{BLACK}Masukkan nama anda
STR_NETWORK_SERVER_LIST_ENTER_IP                                :{BLACK}Masukkan alamat hos

# Start new multiplayer server
STR_NETWORK_START_SERVER_CAPTION                                :{WHITE}Mulakan permainan baru berbilang pemain

STR_NETWORK_START_SERVER_NEW_GAME_NAME                          :{BLACK}Nama permainan:
STR_NETWORK_START_SERVER_NEW_GAME_NAME_TOOLTIP                  :{BLACK}Nama permainan akan dipaparkan kepada pemain lain dalam menu pilihan permainan berbilang pemain
STR_NETWORK_START_SERVER_SET_PASSWORD                           :{BLACK}Tetapkan kata laluan
STR_NETWORK_START_SERVER_PASSWORD_TOOLTIP                       :{BLACK}Lindungi permainan anda dengan kata laluan jika anda tidak mahu ianya diakses awam

STR_NETWORK_START_SERVER_UNADVERTISED                           :Tidak
STR_NETWORK_START_SERVER_CLIENTS_SELECT                         :{BLACK}{NUM} pelanggan
STR_NETWORK_START_SERVER_NUMBER_OF_CLIENTS                      :{BLACK}Amaun maksimum pemain:
STR_NETWORK_START_SERVER_NUMBER_OF_CLIENTS_TOOLTIP              :{BLACK}Tentukan bilangan klien maks. Tidak perlu semua slot diisi
STR_NETWORK_START_SERVER_COMPANIES_SELECT                       :{BLACK}{NUM} syarikat
STR_NETWORK_START_SERVER_NUMBER_OF_COMPANIES                    :{BLACK}Amaun maksimum syarikat:
STR_NETWORK_START_SERVER_NUMBER_OF_COMPANIES_TOOLTIP            :{BLACK}Hadkan bilangan syarikat dalam pelayan
STR_NETWORK_START_SERVER_SPECTATORS_SELECT                      :{BLACK}{NUM} penyaksi
STR_NETWORK_START_SERVER_NUMBER_OF_SPECTATORS                   :{BLACK}Amaun maxsimum penyaksi:
STR_NETWORK_START_SERVER_NUMBER_OF_SPECTATORS_TOOLTIP           :{BLACK}Hadkan bilangan penyaksi dalam pelayan
STR_NETWORK_START_SERVER_LANGUAGE_SPOKEN                        :{BLACK}Bahasa yang digunakan:
STR_NETWORK_START_SERVER_LANGUAGE_TOOLTIP                       :{BLACK}Pemain lain akan tahu bahasa apa yang digunakan di pelayan ini

STR_NETWORK_START_SERVER_NEW_GAME_NAME_OSKTITLE                 :{BLACK}Masukkan nama untuk permainan rangkaian

# Network game languages
############ Leave those lines in this order!!
STR_NETWORK_LANG_ANY                                            :Mana-mana
STR_NETWORK_LANG_ENGLISH                                        :Inggeris
STR_NETWORK_LANG_GERMAN                                         :Jerman
STR_NETWORK_LANG_FRENCH                                         :Perancis
STR_NETWORK_LANG_BRAZILIAN                                      :Brazil
STR_NETWORK_LANG_BULGARIAN                                      :Bulgaria
STR_NETWORK_LANG_CHINESE                                        :Cina
STR_NETWORK_LANG_CZECH                                          :Czech
STR_NETWORK_LANG_DANISH                                         :Denmark
STR_NETWORK_LANG_DUTCH                                          :Belanda
STR_NETWORK_LANG_ESPERANTO                                      :Esperanto
STR_NETWORK_LANG_FINNISH                                        :Finland
STR_NETWORK_LANG_HUNGARIAN                                      :Hungary
STR_NETWORK_LANG_ICELANDIC                                      :Iceland
STR_NETWORK_LANG_ITALIAN                                        :Itali
STR_NETWORK_LANG_JAPANESE                                       :Jepun
STR_NETWORK_LANG_KOREAN                                         :Korea
STR_NETWORK_LANG_LITHUANIAN                                     :Lituania
STR_NETWORK_LANG_NORWEGIAN                                      :Norway
STR_NETWORK_LANG_POLISH                                         :Poland
STR_NETWORK_LANG_PORTUGUESE                                     :Portugis
STR_NETWORK_LANG_ROMANIAN                                       :Romania
STR_NETWORK_LANG_RUSSIAN                                        :Rusia
STR_NETWORK_LANG_SLOVAK                                         :Slovak
STR_NETWORK_LANG_SLOVENIAN                                      :Slovenia
STR_NETWORK_LANG_SPANISH                                        :Sepanyol
STR_NETWORK_LANG_SWEDISH                                        :Sweden
STR_NETWORK_LANG_TURKISH                                        :Turki
STR_NETWORK_LANG_UKRAINIAN                                      :Ukraine
STR_NETWORK_LANG_AFRIKAANS                                      :Afrikaans
STR_NETWORK_LANG_CROATIAN                                       :Croatia
STR_NETWORK_LANG_CATALAN                                        :Catalan
STR_NETWORK_LANG_ESTONIAN                                       :Estonia
STR_NETWORK_LANG_GALICIAN                                       :Galician
STR_NETWORK_LANG_GREEK                                          :Yunani
STR_NETWORK_LANG_LATVIAN                                        :Latvia
############ End of leave-in-this-order

# Network game lobby
STR_NETWORK_GAME_LOBBY_CAPTION                                  :{WHITE}Ruang tunggu berbilang pemain

STR_NETWORK_GAME_LOBBY_PREPARE_TO_JOIN                          :{BLACK}Sedang bersedia untuk menyambung: {ORANGE}{STRING}
STR_NETWORK_GAME_LOBBY_COMPANY_LIST_TOOLTIP                     :{BLACK}Senarai semua syarikat yang sedang beroperasi. Anda boleh sertai salah satu syarikat atau mulakan syarikat yang baru jika ada slot kosong

STR_NETWORK_GAME_LOBBY_COMPANY_INFO                             :{SILVER}MAKLUMAT SYARIKAT
STR_NETWORK_GAME_LOBBY_COMPANY_NAME                             :{SILVER}Nama syarikat: {WHITE}{STRING}
STR_NETWORK_GAME_LOBBY_INAUGURATION_YEAR                        :{SILVER}Ditubuhkan: {WHITE}{NUM}
STR_NETWORK_GAME_LOBBY_VALUE                                    :{SILVER}Nilai syarikat: {WHITE}{CURRENCY_LONG}
STR_NETWORK_GAME_LOBBY_CURRENT_BALANCE                          :{SILVER}Baki sekarang: {WHITE}{CURRENCY_LONG}
STR_NETWORK_GAME_LOBBY_LAST_YEARS_INCOME                        :{SILVER}Pendapatan tahun lepas: {WHITE}{CURRENCY_LONG}
STR_NETWORK_GAME_LOBBY_PERFORMANCE                              :{SILVER}Prestasi: {WHITE}{NUM}

STR_NETWORK_GAME_LOBBY_VEHICLES                                 :{SILVER}Kenderaan: {WHITE}{NUM} {TRAIN}, {NUM} {LORRY}, {NUM} {BUS}, {NUM} {SHIP}, {NUM} {PLANE}
STR_NETWORK_GAME_LOBBY_STATIONS                                 :{SILVER}Stesen-stesen: {WHITE}{NUM} {TRAIN}, {NUM} {LORRY}, {NUM} {BUS}, {NUM} {SHIP}, {NUM} {PLANE}
STR_NETWORK_GAME_LOBBY_PLAYERS                                  :{SILVER}Pemain: {WHITE}{STRING}

STR_NETWORK_GAME_LOBBY_NEW_COMPANY                              :{BLACK}Syarikat baru
STR_NETWORK_GAME_LOBBY_NEW_COMPANY_TOOLTIP                      :{BLACK}Mulakan syarikat baru
STR_NETWORK_GAME_LOBBY_SPECTATE_GAME                            :{BLACK}Saksikan permainan
STR_NETWORK_GAME_LOBBY_SPECTATE_GAME_TOOLTIP                    :{BLACK}Saksikan permainan sebagai seorang penyaksi
STR_NETWORK_GAME_LOBBY_JOIN_COMPANY                             :{BLACK}Sertai syarikat
STR_NETWORK_GAME_LOBBY_JOIN_COMPANY_TOOLTIP                     :{BLACK}Bantu uruskan syarikat ini

# Network connecting window
STR_NETWORK_CONNECTING_CAPTION                                  :{WHITE}Menyambung...

############ Leave those lines in this order!!
STR_NETWORK_CONNECTING_1                                        :{BLACK}(1/6) Menyambung...
STR_NETWORK_CONNECTING_2                                        :{BLACK}(2/6) Memberi kebenaran...
STR_NETWORK_CONNECTING_3                                        :{BLACK}(3/6) Sedang menunggu...
STR_NETWORK_CONNECTING_4                                        :{BLACK}(4/6) Sedang memuat turun peta...
STR_NETWORK_CONNECTING_5                                        :{BLACK}(5/6) Sedang memproses data...
STR_NETWORK_CONNECTING_6                                        :{BLACK}(6/6) Sedang mendaftar...

STR_NETWORK_CONNECTING_SPECIAL_1                                :{BLACK}Sedang memperolehi maklumat permainan...
STR_NETWORK_CONNECTING_SPECIAL_2                                :{BLACK}Sedang memperolehi maklumat syarikat...
############ End of leave-in-this-order
STR_NETWORK_CONNECTING_WAITING                                  :{BLACK}{NUM} klien dihadapan anda
STR_NETWORK_CONNECTING_DOWNLOADING_1                            :{BLACK}{BYTES} telah dimuat turun sehingga kini
STR_NETWORK_CONNECTING_DOWNLOADING_2                            :{BLACK}{BYTES} / {BYTES} dimuat turun setakat ini

STR_NETWORK_CONNECTION_DISCONNECT                               :{BLACK}Terputus

STR_NETWORK_NEED_GAME_PASSWORD_CAPTION                          :{WHITE}Pelayan dilindungi. Masukkan kata laluan
STR_NETWORK_NEED_COMPANY_PASSWORD_CAPTION                       :{WHITE}Syarikat ini dilindungi. Masukkan kata laluan

# Network company list added strings
STR_NETWORK_COMPANY_LIST_CLIENT_LIST                            :Senarai klien
STR_NETWORK_COMPANY_LIST_SPECTATE                               :Saksi
STR_NETWORK_COMPANY_LIST_NEW_COMPANY                            :Syarikat baru

# Network client list
STR_NETWORK_CLIENTLIST_KICK                                     :Tendang
STR_NETWORK_CLIENTLIST_BAN                                      :Larang
STR_NETWORK_CLIENTLIST_SPEAK_TO_ALL                             :Cakap kepada semua
STR_NETWORK_CLIENTLIST_SPEAK_TO_COMPANY                         :Cakap kepada syarikat
STR_NETWORK_CLIENTLIST_SPEAK_TO_CLIENT                          :Pesanan peribadi

STR_NETWORK_SERVER                                              :Pelayan
STR_NETWORK_CLIENT                                              :Klien
STR_NETWORK_SPECTATORS                                          :Penyaksi

<<<<<<< HEAD

=======
>>>>>>> 725d793b
# Network set password
STR_COMPANY_PASSWORD_CANCEL                                     :{BLACK}Jangan simpan kata laluan ini
STR_COMPANY_PASSWORD_OK                                         :{BLACK}Berikan syarikat kata laluan yang baru
STR_COMPANY_PASSWORD_CAPTION                                    :{WHITE}Kata laluan syarikat
STR_COMPANY_PASSWORD_MAKE_DEFAULT                               :{BLACK}Kata laluan syarikat yang lazim
STR_COMPANY_PASSWORD_MAKE_DEFAULT_TOOLTIP                       :{BLACK}Gunakan kata laluan syarikat ini sebagai yang lazim untuk syarikat baru

# Network company info join/password
STR_COMPANY_VIEW_JOIN                                           :{BLACK}Sertai
STR_COMPANY_VIEW_JOIN_TOOLTIP                                   :{BLACK}Sertai dan main sebagai syarikat ini
STR_COMPANY_VIEW_PASSWORD                                       :{BLACK}Kata laluan
STR_COMPANY_VIEW_PASSWORD_TOOLTIP                               :{BLACK}Lindungi syarikat anda dengan kata laluan untuk mengelak daripada penyertaan pengguna tanpa izin.
STR_COMPANY_VIEW_SET_PASSWORD                                   :{BLACK}Tetapkan kata laluan syarikat

# Network chat
STR_NETWORK_CHAT_SEND                                           :{BLACK}Hantar
STR_NETWORK_CHAT_COMPANY_CAPTION                                :[Pasukan] :
STR_NETWORK_CHAT_CLIENT_CAPTION                                 :[Peribadi] {STRING}:
STR_NETWORK_CHAT_ALL_CAPTION                                    :[Semua] :

STR_NETWORK_CHAT_COMPANY                                        :[Pasukan] {STRING}: {WHITE}{STRING}
STR_NETWORK_CHAT_TO_COMPANY                                     :[Pasukan] Kepada {STRING}: {WHITE}{STRING}
STR_NETWORK_CHAT_CLIENT                                         :[Peribadi] {STRING}: {WHITE}{STRING}
STR_NETWORK_CHAT_TO_CLIENT                                      :[Peribadi] Kepada {STRING}: {WHITE}{STRING}
STR_NETWORK_CHAT_ALL                                            :[Semua] {STRING}: {WHITE}{STRING}
STR_NETWORK_CHAT_OSKTITLE                                       :{BLACK}Masukkan teks untuk perbincangan rangkaian

# Network messages
STR_NETWORK_ERROR_NOTAVAILABLE                                  :{WHITE}Alat rangkaian tidak dijumpa atau dikumpul tanpa ENABLE_NETWORK
STR_NETWORK_ERROR_NOSERVER                                      :{WHITE}Tidak boleh jumpa permainan rangkaian
STR_NETWORK_ERROR_NOCONNECTION                                  :{WHITE}Pelayan itu tidak menjawabkan permohonan ini
STR_NETWORK_ERROR_NEWGRF_MISMATCH                               :{WHITE}Tidak boleh sambung kerana NewGRF yang tidak sama
STR_NETWORK_ERROR_DESYNC                                        :{WHITE}Sinkronisasi permainan rangkaian gagal
STR_NETWORK_ERROR_LOSTCONNECTION                                :{WHITE}Sambungan permainan rangkaian terputus
STR_NETWORK_ERROR_SAVEGAMEERROR                                 :{WHITE}Simpanan permainan tidak dapat dibuka
STR_NETWORK_ERROR_SERVER_START                                  :{WHITE}Tidak boleh memulakan pelayan ini
STR_NETWORK_ERROR_CLIENT_START                                  :{WHITE}Tidak boleh bersambung
STR_NETWORK_ERROR_TIMEOUT                                       :{WHITE}Penyambungan #{NUM} 'timed out'
STR_NETWORK_ERROR_SERVER_ERROR                                  :{WHITE}Kesilapan protokol telah dikesan dan penyambungan ditutup
STR_NETWORK_ERROR_WRONG_REVISION                                :{WHITE}Versi klien ini tidak berpadanan dengan versi pelayan
STR_NETWORK_ERROR_WRONG_PASSWORD                                :{WHITE}Kata laluan salah
STR_NETWORK_ERROR_SERVER_FULL                                   :{WHITE}Pelayan ini penuh
STR_NETWORK_ERROR_SERVER_BANNED                                 :{WHITE}Anda telah dilarang daripada main di pelayan ini
STR_NETWORK_ERROR_KICKED                                        :{WHITE}Anda telah ditendang keluar daripada permainan ini
STR_NETWORK_ERROR_CHEATER                                       :{WHITE}Penipuan (Cheats) tidak dibenarkan di pelayan ini
STR_NETWORK_ERROR_TOO_MANY_COMMANDS                             :{WHITE}Anda menghantar terlalu banyak arahan ke pelayan ini
STR_NETWORK_ERROR_TIMEOUT_PASSWORD                              :{WHITE}Anda mengambil masa terlalu lama untuk memasukkan kata laluan
STR_NETWORK_ERROR_TIMEOUT_COMPUTER                              :{WHITE}Komputer anda terlalu perlahan untuk bersaing dengan server
STR_NETWORK_ERROR_TIMEOUT_MAP                                   :{WHITE}Komputer anda mengambil masa terlalu lama untuk muat turun peta
STR_NETWORK_ERROR_TIMEOUT_JOIN                                  :{WHITE}Komputer anda mengambil masa terlalu lama untuk menyertai Pelayan

############ Leave those lines in this order!!
STR_NETWORK_ERROR_CLIENT_GENERAL                                :kesilapan am
STR_NETWORK_ERROR_CLIENT_DESYNC                                 :kesilapan sinkronisasi (desync)
STR_NETWORK_ERROR_CLIENT_SAVEGAME                               :tidak boleh membuka peta
STR_NETWORK_ERROR_CLIENT_CONNECTION_LOST                        :sambungan terputus
STR_NETWORK_ERROR_CLIENT_PROTOCOL_ERROR                         :kesilapan protokol
STR_NETWORK_ERROR_CLIENT_NEWGRF_MISMATCH                        :NewGRF tidak berpadanan
STR_NETWORK_ERROR_CLIENT_NOT_AUTHORIZED                         :tiada kebenaran
STR_NETWORK_ERROR_CLIENT_NOT_EXPECTED                           :paket yang tidak sah atau tidak diduga telah diterima
STR_NETWORK_ERROR_CLIENT_WRONG_REVISION                         :versi yang salah
STR_NETWORK_ERROR_CLIENT_NAME_IN_USE                            :nama sudah digunakan
STR_NETWORK_ERROR_CLIENT_WRONG_PASSWORD                         :kata laluan salah
STR_NETWORK_ERROR_CLIENT_COMPANY_MISMATCH                       :salah syarikat dalam DoCommand
STR_NETWORK_ERROR_CLIENT_KICKED                                 :ditendang oleh pelayan
STR_NETWORK_ERROR_CLIENT_CHEATER                                :cuba menggunakan penipuan (cheats)
STR_NETWORK_ERROR_CLIENT_SERVER_FULL                            :pelayan penuh
STR_NETWORK_ERROR_CLIENT_TOO_MANY_COMMANDS                      :menghantar terlalu banyak arahan
STR_NETWORK_ERROR_CLIENT_TIMEOUT_PASSWORD                       :Tiada kata laluan diterima dalam waktu ditetapkan
STR_NETWORK_ERROR_CLIENT_TIMEOUT_COMPUTER                       :Masa tamat umum
STR_NETWORK_ERROR_CLIENT_TIMEOUT_MAP                            :muat turun peta terlalu lama
STR_NETWORK_ERROR_CLIENT_TIMEOUT_JOIN                           :proses peta megambil masa terlalu lama
############ End of leave-in-this-order

STR_NETWORK_ERROR_CLIENT_GUI_LOST_CONNECTION_CAPTION            :{WHITE}Mungkin kehilangan penyambungan
STR_NETWORK_ERROR_CLIENT_GUI_LOST_CONNECTION                    :{WHITE}Tiada data diterima pada beberapa {NUM} saat yang terakhir

# Network related errors
STR_NETWORK_SERVER_MESSAGE                                      :*** {1:STRING}
############ Leave those lines in this order!!
STR_NETWORK_SERVER_MESSAGE_GAME_PAUSED                          :Permainan dihentikan ({STRING})
STR_NETWORK_SERVER_MESSAGE_GAME_STILL_PAUSED_1                  :Permainan masih dihentikan ({STRING})
STR_NETWORK_SERVER_MESSAGE_GAME_STILL_PAUSED_2                  :Permainan masih dihentikan ({STRING}, {STRING})
STR_NETWORK_SERVER_MESSAGE_GAME_STILL_PAUSED_3                  :Permainan masih dihentikan ({STRING}, {STRING}, {STRING})
STR_NETWORK_SERVER_MESSAGE_GAME_STILL_PAUSED_4                  :Permainan masih terhenti ({STRING}, {STRING}, {STRING}, {STRING})
STR_NETWORK_SERVER_MESSAGE_GAME_UNPAUSED                        :Permainan bersambung ({STRING})
STR_NETWORK_SERVER_MESSAGE_GAME_REASON_NOT_ENOUGH_PLAYERS       :jumlah pemain
STR_NETWORK_SERVER_MESSAGE_GAME_REASON_CONNECTING_CLIENTS       :menyambungkan klien
STR_NETWORK_SERVER_MESSAGE_GAME_REASON_MANUAL                   :manual
STR_NETWORK_SERVER_MESSAGE_GAME_REASON_GAME_SCRIPT              :Skrip permainan
############ End of leave-in-this-order
STR_NETWORK_MESSAGE_CLIENT_LEAVING                              :sedang meninggalkan permainan
STR_NETWORK_MESSAGE_CLIENT_JOINED                               :*** {STRING} telah menyertai permainan ini
STR_NETWORK_MESSAGE_CLIENT_JOINED_ID                            :*** {STRING} telah menyertai permainan ini (Klien #{2:NUM})
STR_NETWORK_MESSAGE_CLIENT_COMPANY_JOIN                         :*** {STRING} telah menyertai syarikat #{2:NUM}
STR_NETWORK_MESSAGE_CLIENT_COMPANY_SPECTATE                     :*** {STRING} telah menjadi penyaksi
STR_NETWORK_MESSAGE_CLIENT_COMPANY_NEW                          :*** {STRING} telah menubuhkan syarikat baru (#{2:NUM})
STR_NETWORK_MESSAGE_CLIENT_LEFT                                 :*** {STRING} sudah meninggalkan permainan ini ({2:STRING})
STR_NETWORK_MESSAGE_NAME_CHANGE                                 :*** {STRING} telah menukar namanya kepada {STRING}
STR_NETWORK_MESSAGE_SERVER_SHUTDOWN                             :{WHITE}Pelayan telah menutup sesi ini
STR_NETWORK_MESSAGE_SERVER_REBOOT                               :{WHITE}Pelayan sedang dimulakan semula...{}Harap bersabar...

# Content downloading window
STR_CONTENT_TITLE                                               :{WHITE}Kandungan sedang dimuat turun
STR_CONTENT_TYPE_CAPTION                                        :{BLACK}Jenis
STR_CONTENT_TYPE_CAPTION_TOOLTIP                                :{BLACK}Jenis kandungan
STR_CONTENT_NAME_CAPTION                                        :{BLACK}Nama
STR_CONTENT_NAME_CAPTION_TOOLTIP                                :{BLACK}Nama kandungan
STR_CONTENT_MATRIX_TOOLTIP                                      :{BLACK}Klik di garisan untuk melihat butiran{}Tandakan kotak supaya dipilih untuk dimuat turun
STR_CONTENT_SELECT_ALL_CAPTION                                  :{BLACK}Pilih semua
STR_CONTENT_SELECT_ALL_CAPTION_TOOLTIP                          :{BLACK}Tandakan semua kandungan untuk dimuat turun
STR_CONTENT_SELECT_UPDATES_CAPTION                              :{BLACK}Pilih peningkatan (upgrades)
STR_CONTENT_SELECT_UPDATES_CAPTION_TOOLTIP                      :{BLACK}Tandakan semua kandungan sedia ada yang telah ditingkatkan untuk dimuat turun
STR_CONTENT_UNSELECT_ALL_CAPTION                                :{BLACK}Nyahpilihkan semua
STR_CONTENT_UNSELECT_ALL_CAPTION_TOOLTIP                        :{BLACK}Tandakan semua kandungan supaya jangan dimuat turun
STR_CONTENT_SEARCH_EXTERNAL_DISCLAIMER_CAPTION                  :{WHITE}Anda sedang meninggalkan OpenTTD!
STR_CONTENT_FILTER_TITLE                                        :{BLACK}Saringan tag/nama:
STR_CONTENT_OPEN_URL                                            :{BLACK}Lawati halaman
STR_CONTENT_OPEN_URL_TOOLTIP                                    :{BLACK}Lawati halaman untuk kandungan ini
STR_CONTENT_DOWNLOAD_CAPTION                                    :{BLACK}Muat turun
STR_CONTENT_DOWNLOAD_CAPTION_TOOLTIP                            :{BLACK}Mulai muat turun kandungan yang ditanda
STR_CONTENT_TOTAL_DOWNLOAD_SIZE                                 :{SILVER}Jumlah saiz muat turun: {WHITE}{BYTES}
STR_CONTENT_DETAIL_TITLE                                        :{SILVER}MAKLUMAT KANDUNGAN
STR_CONTENT_DETAIL_SUBTITLE_UNSELECTED                          :{SILVER}Anda telah memilih untuk tidak memuat turun kandungan ini
STR_CONTENT_DETAIL_SUBTITLE_SELECTED                            :{SILVER}Anda telah memilih untuk memuat turun kandungan ini
STR_CONTENT_DETAIL_SUBTITLE_AUTOSELECTED                        :{SILVER}Tanggungan ini telah dipilih untuk dimuat turun
STR_CONTENT_DETAIL_SUBTITLE_ALREADY_HERE                        :{SILVER}Anda sudah mempunyai kandungan ini
STR_CONTENT_DETAIL_SUBTITLE_DOES_NOT_EXIST                      :{SILVER}Kandungan ini tidak diketahui dan tidak boleh dimuat turunkan dalam OpenTTD
STR_CONTENT_DETAIL_UPDATE                                       :{SILVER}Ini ialah penggantian untuk {STRING}
STR_CONTENT_DETAIL_NAME                                         :{SILVER}Nama: {WHITE}{STRING}
STR_CONTENT_DETAIL_VERSION                                      :{SILVER}Versi: {WHITE}{STRING}
STR_CONTENT_DETAIL_DESCRIPTION                                  :{SILVER}Penerangan: {WHITE}{STRING}
STR_CONTENT_DETAIL_URL                                          :{SILVER}URL: {WHITE}{STRING}
STR_CONTENT_DETAIL_TYPE                                         :{SILVER}Jenis: {WHITE}{STRING}
STR_CONTENT_DETAIL_FILESIZE                                     :{SILVER}Saiz download: {WHITE}{BYTES}
STR_CONTENT_DETAIL_SELECTED_BECAUSE_OF                          :{SILVER}Dipilih kerana: {WHITE}{STRING}
STR_CONTENT_DETAIL_DEPENDENCIES                                 :{SILVER}Tanggungan: {WHITE}{STRING}
STR_CONTENT_DETAIL_TAGS                                         :{SILVER}Tag: {WHITE}{STRING}
STR_CONTENT_NO_ZLIB                                             :{WHITE}OpenTTD diaturcara tanpa sokongan "zlib"...
STR_CONTENT_NO_ZLIB_SUB                                         :{WHITE}... pemuat turunan kandungan adalah mustahil!

# Order of these is important!
STR_CONTENT_TYPE_BASE_GRAPHICS                                  :Grafik asas
STR_CONTENT_TYPE_NEWGRF                                         :NewGRF
STR_CONTENT_TYPE_AI                                             :Kepintaran Tiruan
STR_CONTENT_TYPE_AI_LIBRARY                                     :Pustaka Kepintaran Tiruan
STR_CONTENT_TYPE_SCENARIO                                       :Senario
STR_CONTENT_TYPE_HEIGHTMAP                                      :Heightmap
STR_CONTENT_TYPE_BASE_SOUNDS                                    :Bunyi asas
STR_CONTENT_TYPE_BASE_MUSIC                                     :Muzik asas
STR_CONTENT_TYPE_GAME_SCRIPT                                    :Skrip permainan
STR_CONTENT_TYPE_GS_LIBRARY                                     :Pustaka GS

# Content downloading progress window
STR_CONTENT_DOWNLOAD_TITLE                                      :{WHITE}Kandungan sedang dimuat turun...
STR_CONTENT_DOWNLOAD_INITIALISE                                 :{WHITE}Fail sedang dipohon...
STR_CONTENT_DOWNLOAD_FILE                                       :{WHITE}Sedang memuat turun {STRING} ({NUM} daripada {NUM})
STR_CONTENT_DOWNLOAD_COMPLETE                                   :{WHITE}Muat turun selesai
STR_CONTENT_DOWNLOAD_PROGRESS_SIZE                              :{WHITE}{BYTES} daripada {BYTES} dimuat turun ({NUM} %)

# Content downloading error messages
STR_CONTENT_ERROR_COULD_NOT_CONNECT                             :{WHITE}Tidak boleh menyambung ke pelayan kontent...
STR_CONTENT_ERROR_COULD_NOT_DOWNLOAD                            :{WHITE}Muat turun gagal...
STR_CONTENT_ERROR_COULD_NOT_DOWNLOAD_CONNECTION_LOST            :{WHITE}... sambungan hilang
STR_CONTENT_ERROR_COULD_NOT_DOWNLOAD_FILE_NOT_WRITABLE          :{WHITE}... fail tidak boleh ditulis
STR_CONTENT_ERROR_COULD_NOT_EXTRACT                             :{WHITE}Tidak dapat menyahmampat fail yang dimuat turun

STR_MISSING_GRAPHICS_SET_CAPTION                                :{WHITE}Grafik hilang
STR_MISSING_GRAPHICS_SET_MESSAGE                                :{BLACK}OpenTTD memerlukan grafik berfungsi tetapi tiada grafik diperolehi. Adakah anda benarkan OpenTTD untuk memuat turun dan memasang grafik?
STR_MISSING_GRAPHICS_YES_DOWNLOAD                               :{BLACK}Ya, muat turun grafik
STR_MISSING_GRAPHICS_NO_QUIT                                    :{BLACK}Tidak, keluar dari OpenTTD

# Transparency settings window
STR_TRANSPARENCY_CAPTION                                        :{WHITE}Pilihan transparansi
STR_TRANSPARENT_SIGNS_TOOLTIP                                   :{BLACK}Gulir kejernihan nama untuk isyarat stesen. Ctrl+Klik untuk mengunci.
STR_TRANSPARENT_TREES_TOOLTIP                                   :{BLACK}Teluskan pokok-pokok atau tidak. Ctrl+Klik untuk mengunci.
STR_TRANSPARENT_HOUSES_TOOLTIP                                  :{BLACK}Teluskan rumah-rumah atau tidak. Ctrl+Klik untuk mengunci.
STR_TRANSPARENT_INDUSTRIES_TOOLTIP                              :{BLACK}Teluskan industri-industri atau tidak. Ctrl+Klik untuk mengunci
STR_TRANSPARENT_BUILDINGS_TOOLTIP                               :{BLACK}Teluskan objek-objek yang boleh dibina (seperti stesen, depoh atau tandatuju) atau tidak. Ctrl+Klik untuk mengunci
STR_TRANSPARENT_BRIDGES_TOOLTIP                                 :{BLACK}Teluskan jambatan atau tidak. Ctrl+Klik untuk mengunci
STR_TRANSPARENT_STRUCTURES_TOOLTIP                              :{BLACK}Teluskan objek seperti rumah api atau menara pemancar. Ctrl+Klik untuk mengunci
STR_TRANSPARENT_CATENARY_TOOLTIP                                :{BLACK}Teluskan sistem aliran elektrik atau tidak. Ctrl+Klik untuk mengunci
STR_TRANSPARENT_LOADING_TOOLTIP                                 :{BLACK}Teluskan penunjuk muatan atau tidak. Ctrl+Klik untuk mengunci
STR_TRANSPARENT_INVISIBLE_TOOLTIP                               :{BLACK}Ghaibkan objek dan bukan telus

# Linkgraph legend window

# Linkgraph legend window and linkgraph legend in smallmap
STR_LINKGRAPH_LEGEND_SATURATED                                  :{TINY_FONT}{BLACK}tepu

# Base for station construction window(s)
STR_STATION_BUILD_COVERAGE_AREA_TITLE                           :{BLACK}Serlahan kawasan liputan
STR_STATION_BUILD_COVERAGE_OFF                                  :{BLACK}Tiada
STR_STATION_BUILD_COVERAGE_ON                                   :{BLACK}Ada
STR_STATION_BUILD_COVERAGE_AREA_OFF_TOOLTIP                     :{BLACK}Jangan serlahkan kawasan liputan tapak yang dicadangkan
STR_STATION_BUILD_COVERAGE_AREA_ON_TOOLTIP                      :{BLACK}Serlahkan kawasan liputan tapak yang dicadangkan
STR_STATION_BUILD_ACCEPTS_CARGO                                 :{BLACK}Menerima: {GOLD}{CARGO_LIST}
STR_STATION_BUILD_SUPPLIES_CARGO                                :{BLACK}Bekalan-berkalan: {GOLD}{CARGO_LIST}

# Join station window
STR_JOIN_STATION_CAPTION                                        :{WHITE}Gabungkan stesen
STR_JOIN_STATION_CREATE_SPLITTED_STATION                        :{YELLOW}Bina stesen asingan

STR_JOIN_WAYPOINT_CAPTION                                       :{WHITE}Sambungkan tandatuju
STR_JOIN_WAYPOINT_CREATE_SPLITTED_WAYPOINT                      :{YELLOW}Bina tandatuju yang berasingan

# Rail construction toolbar
STR_RAIL_TOOLBAR_RAILROAD_CONSTRUCTION_CAPTION                  :Pembinaan Landasan Keretapi
STR_RAIL_TOOLBAR_ELRAIL_CONSTRUCTION_CAPTION                    :Pembinaan Landasan Keretapi Berelektrik
STR_RAIL_TOOLBAR_MONORAIL_CONSTRUCTION_CAPTION                  :Pembinaan Landasan Monorel
STR_RAIL_TOOLBAR_MAGLEV_CONSTRUCTION_CAPTION                    :Pembinaan Landasan Maglev

STR_RAIL_TOOLBAR_TOOLTIP_BUILD_RAILROAD_TRACK                   :{BLACK}Bina landasan keretapi. Ctrl untuk bina atau buang untuk pembinaan landasan keretapi. Shift untuk anggaran kos
STR_RAIL_TOOLBAR_TOOLTIP_BUILD_AUTORAIL                         :{BLACK}Bina landasan menggunakan mod Landasan Automatik. Ctrl untuk membina atau membuang pembinaan landasan. Shift untuk anggaran kos
STR_RAIL_TOOLBAR_TOOLTIP_BUILD_TRAIN_DEPOT_FOR_BUILDING         :{BLACK}Bina depoh keretapi (untuk membeli dan servis keretapi). Shift untuk anggaran kos
STR_RAIL_TOOLBAR_TOOLTIP_CONVERT_RAIL_TO_WAYPOINT               :{BLACK}Tukar landasan kepada tandatuju. Ctrl membolehkan penyambungan tandatuju. Shift untuk anggaran kos
STR_RAIL_TOOLBAR_TOOLTIP_BUILD_RAILROAD_STATION                 :{BLACK}Bina stesen keretapi. Ctrl untuk menghubungkan stesen. Shift untuk anggaran kos
STR_RAIL_TOOLBAR_TOOLTIP_BUILD_RAILROAD_SIGNALS                 :{BLACK}Bina isyarat keretapi. Ctrl untuk menukar antara semafor/isyarat lampu{}Tarik untuk membina isyarat sepanjang landasan yang lurus. Ctrl untuk membina isyarat sehingga persimpangan{}Ctrl+Klik untuk memapar atau memadam tetingkap pilihan isyarat. Shift untuk anggaran kos
STR_RAIL_TOOLBAR_TOOLTIP_BUILD_RAILROAD_BRIDGE                  :{BLACK}Bina jambatan keretapi. Shift untuk anggaran kos
STR_RAIL_TOOLBAR_TOOLTIP_BUILD_RAILROAD_TUNNEL                  :{BLACK}Bina terowong keretapi. Shift untuk anggaran kos
STR_RAIL_TOOLBAR_TOOLTIP_TOGGLE_BUILD_REMOVE_FOR                :{BLACK}Bina atau buang untuk landasan keretapi, isyarat, tandatuju atau stesen. Tekan dan kekalkan Ctrl untuk membuang landasan daripada tandatuju atau stesen
STR_RAIL_TOOLBAR_TOOLTIP_CONVERT_RAIL                           :{BLACK}Menukarkan/Menaiktarafkan jenis landasan. Shift untuk anggaran kos

STR_RAIL_NAME_RAILROAD                                          :Keretapi
STR_RAIL_NAME_ELRAIL                                            :Keretapi elektrik
STR_RAIL_NAME_MONORAIL                                          :Monorel
STR_RAIL_NAME_MAGLEV                                            :Keretapi Maglev

# Rail depot construction window
STR_BUILD_DEPOT_TRAIN_ORIENTATION_CAPTION                       :{WHITE}Penghalaan Depoh Keretapi
STR_BUILD_DEPOT_TRAIN_ORIENTATION_TOOLTIP                       :{BLACK}Pilih penghalaan depoh keretapi

# Rail waypoint construction window
STR_WAYPOINT_CAPTION                                            :{WHITE}Tandatuju
STR_WAYPOINT_GRAPHICS_TOOLTIP                                   :{BLACK}Pilih jenis tandatuju

# Rail station construction window
STR_STATION_BUILD_RAIL_CAPTION                                  :{WHITE}Pilihan Stesen Keretapi
STR_STATION_BUILD_ORIENTATION                                   :{BLACK}Penghalaan
STR_STATION_BUILD_RAILROAD_ORIENTATION_TOOLTIP                  :{BLACK}Pilih penghalaan stesen keretapi
STR_STATION_BUILD_NUMBER_OF_TRACKS                              :{BLACK}Bilangan landasan
STR_STATION_BUILD_NUMBER_OF_TRACKS_TOOLTIP                      :{BLACK}Pilihkan bilangan platform untuk stesen keretapi
STR_STATION_BUILD_PLATFORM_LENGTH                               :{BLACK}Kepanjangan platform
STR_STATION_BUILD_PLATFORM_LENGTH_TOOLTIP                       :{BLACK}Pilih kepanjangan stesen keretapi
STR_STATION_BUILD_DRAG_DROP                                     :{BLACK}Seret & Lepas
STR_STATION_BUILD_DRAG_DROP_TOOLTIP                             :{BLACK}Bina stesen menggunakan kaedah seret & lepas

STR_STATION_BUILD_STATION_CLASS_TOOLTIP                         :{BLACK}Pilih kelas stesen untuk dipaparkan
STR_STATION_BUILD_STATION_TYPE_TOOLTIP                          :{BLACK}Pilih jenis stesen untuk dibina

STR_STATION_CLASS_DFLT                                          :Stesen lazim
STR_STATION_CLASS_WAYP                                          :Tandatuju

# Signal window
STR_BUILD_SIGNAL_CAPTION                                        :{WHITE}Pilihan isyarat
STR_BUILD_SIGNAL_SEMAPHORE_NORM_TOOLTIP                         :{BLACK}Isyarat sekatan (semafor){}Isyarat ini adalah paling asas, membolehkan yang hanya sebuah keretapi sahaja berada di dalam blok pada satu-satu masa
STR_BUILD_SIGNAL_SEMAPHORE_ENTRY_TOOLTIP                        :{BLACK}Isyarat-Masuk (semafor){}Hijau selagi terdapat satu atau lebih isyarat-keluar di seksyen landasan seterusnya. Jika tiada ianya merah
STR_BUILD_SIGNAL_SEMAPHORE_EXIT_TOOLTIP                         :{BLACK}Isyarat-Keluar (semafor){}Sama seperti isyarat sekatan tetapi ianya penting untuk mencetuskan warna yang betul pada isyarat-masuk & pra-isyarat kombo
STR_BUILD_SIGNAL_SEMAPHORE_COMBO_TOOLTIP                        :{BLACK}Isyarat-Kombo (semafor){}Isyarat kombo boleh dijadikan sebagai isyarat keluar dan masuk. Ini membenarkan anda membina banyak cabangan pra-isyarat.
STR_BUILD_SIGNAL_SEMAPHORE_PBS_TOOLTIP                          :{BLACK}Isyarat Laluan (semafor){}Isyarat laluan membenarkan lebih daripada satu keretapi memasuki blok isyarat pada masa yang sama, jika keretapi itu boleh menempah laluan ke tempat berhenti yang selamat. Isyarat laluan biasa boleh diberi dari belah belakang.
STR_BUILD_SIGNAL_SEMAPHORE_PBS_OWAY_TOOLTIP                     :{BLACK}Isyarat Laluan Sehala (semafor){}Isyarat laluan sehala membenarkan lebih daripada satu keretapi memasuki blok isyarat pada masa yang sama, jika keretapi itu boleh menempah laluan ke tempat berhenti yang selamat. Isyarat laluan biasa tidak boleh diberi dari belah belakang.
STR_BUILD_SIGNAL_ELECTRIC_NORM_TOOLTIP                          :{BLACK}Isyarat sekatan (elektrik){}Isyarat ini adalah yang paling asas, membolehkan yang hanya sebuah keretapi sahaja berada di dalam blok yang sama pada satu-satu masa
STR_BUILD_SIGNAL_ELECTRIC_ENTRY_TOOLTIP                         :{BLACK}Isyarat-Masuk (elektrik){}Hijau selagi terdapat satu atau lebih isyarat-keluar di seksyen landasan seterusnya. Jika tiada ianya merah.
STR_BUILD_SIGNAL_ELECTRIC_EXIT_TOOLTIP                          :{BLACK}Isyarat-Keluar (elektrik){}Sama seperti isyarat blok tetapi ianya penting untuk mencetuskan warna yang betul pada isyarat-masuk & pra-isyarat kombo.
STR_BUILD_SIGNAL_ELECTRIC_COMBO_TOOLTIP                         :{BLACK}Isyarat-Kombo (elektrik){}Isyarat kombo ini hanya bertindak sebagai isyarat masuk dan keluar. Ini membolehkan anda membina lebih banyak cabangan pra-isyarat.
STR_BUILD_SIGNAL_ELECTRIC_PBS_TOOLTIP                           :{BLACK}Isyarat Laluan (elektrik){}Isyarat laluan membolehkan lebih daripada sebuah keretapi memasuki blok isyarat pada waktu yang sama, sekiranya keretapi boleh menempah laluan ke titik perhentian dengan selamat. Piawaian isyarat laluan boleh dipindahkan daripada belakang
STR_BUILD_SIGNAL_ELECTRIC_PBS_OWAY_TOOLTIP                      :{BLACK}Isyarat Laluan Sehala (elektrik){}Isyarat laluan sehala membolehkan lebih daripada sebuah keretapi memasuki blok isyarat pada masa yang sama, jika keretapi itu boleh menempah laluan ke tempat perhentian dengan selamat. Isyarat laluan sehala tidak boleh dipindahkan daripada belakang.
STR_BUILD_SIGNAL_CONVERT_TOOLTIP                                :{BLACK}Gantikan isyarat{}Apabila dipilih, isyarat yang diklik akan digantikan dengan jenis isyarat yang dipilih, Ctrl+Klik akan menukar di antara variannya. Shift+Klik akan menunjukkan anggaran kos penukaran
STR_BUILD_SIGNAL_DRAG_SIGNALS_DENSITY_TOOLTIP                   :{BLACK}Kepadatan seretan isyarat
STR_BUILD_SIGNAL_DRAG_SIGNALS_DENSITY_DECREASE_TOOLTIP          :{BLACK}Kurangkan kepadatan seretan isyarat
STR_BUILD_SIGNAL_DRAG_SIGNALS_DENSITY_INCREASE_TOOLTIP          :{BLACK}Tinggikan kepadatan seretan isyarat

# Bridge selection window
STR_SELECT_RAIL_BRIDGE_CAPTION                                  :{WHITE}Pilih Jambatan Keretapi
STR_SELECT_ROAD_BRIDGE_CAPTION                                  :{WHITE}Pilih Jambatan Jalanraya
STR_SELECT_BRIDGE_SELECTION_TOOLTIP                             :{BLACK}Pilihan jambatan - klik di jambatan pilihan anda untuk membinanya
STR_SELECT_BRIDGE_INFO                                          :{GOLD}{STRING},{} {VELOCITY} {WHITE}{CURRENCY_LONG}
STR_SELECT_BRIDGE_SCENEDIT_INFO                                 :{GOLD}{STRING},{} {VELOCITY}
STR_BRIDGE_NAME_SUSPENSION_STEEL                                :Tergantung, Keluli
STR_BRIDGE_NAME_GIRDER_STEEL                                    :Berpalang, Keluli
STR_BRIDGE_NAME_CANTILEVER_STEEL                                :Kantilever, keluli
STR_BRIDGE_NAME_SUSPENSION_CONCRETE                             :Tergantung, Konkrit
STR_BRIDGE_NAME_WOODEN                                          :Kayu
STR_BRIDGE_NAME_CONCRETE                                        :Konkrit
STR_BRIDGE_NAME_TUBULAR_STEEL                                   :Tubular, Keluli
STR_BRIDGE_TUBULAR_SILICON                                      :Tubular, Silikon


# Road construction toolbar
STR_ROAD_TOOLBAR_ROAD_CONSTRUCTION_CAPTION                      :{WHITE}Pembinaan Jalanraya
STR_ROAD_TOOLBAR_TRAM_CONSTRUCTION_CAPTION                      :{WHITE}Pembinaan Laluan Trem
STR_ROAD_TOOLBAR_TOOLTIP_BUILD_ROAD_SECTION                     :{BLACK}Bina sebahagian jalanraya. Ctrl untuk bina atau buang untuk pembinaan jalanraya. Shift untuk anggaran kos
STR_ROAD_TOOLBAR_TOOLTIP_BUILD_TRAMWAY_SECTION                  :{BLACK}Bina laluan trem. Ctrl untuk bina atau buang untuk pembinaan laluan trem. Shift untuk anggaran kos
STR_ROAD_TOOLBAR_TOOLTIP_BUILD_AUTOROAD                         :{BLACK}Bina bahagian jalanraya menggunakan mod Jalanraya Automatik. Ctrl untuk membina atau membuang jalanraya. Shift untuk anggaran kos
STR_ROAD_TOOLBAR_TOOLTIP_BUILD_AUTOTRAM                         :{BLACK}Bina laluan trem menggunakan mod Laluan Trem Automatik. Ctrl untuk membina atau membuang pembinaan laluan trem. Shift untuk anggaran kos
STR_ROAD_TOOLBAR_TOOLTIP_BUILD_ROAD_VEHICLE_DEPOT               :{BLACK}Bina depoh kenderaan jalanraya (untuk membeli dan servis kenderaan). Shift untuk anggaran kos
STR_ROAD_TOOLBAR_TOOLTIP_BUILD_TRAM_VEHICLE_DEPOT               :{BLACK}Bina depoh trem (untuk membeli dan servis trem). Shift untuk anggaran kos
STR_ROAD_TOOLBAR_TOOLTIP_BUILD_BUS_STATION                      :{BLACK}Bina hentian bas. Ctrl untuk menghubungkan stesen. Shift untuk anggaran kos
STR_ROAD_TOOLBAR_TOOLTIP_BUILD_PASSENGER_TRAM_STATION           :{BLACK}Bina stesen trem penumpang. Ctrl untuk menghubungkan stesen. Shift untuk anggaran kos
STR_ROAD_TOOLBAR_TOOLTIP_BUILD_TRUCK_LOADING_BAY                :{BLACK}Bina ruang punggah lori. Ctrl untuk menghubungkan stesen. Shift untuk anggaran kos
STR_ROAD_TOOLBAR_TOOLTIP_BUILD_CARGO_TRAM_STATION               :{BLACK}Bina ruang punggah trem. Ctrl untuk menghubungkan stesen. Shift untuk anggaran kos
STR_ROAD_TOOLBAR_TOOLTIP_TOGGLE_ONE_WAY_ROAD                    :{BLACK}Aktifkan/Nyahaktifkan jalanraya sehala
STR_ROAD_TOOLBAR_TOOLTIP_BUILD_ROAD_BRIDGE                      :{BLACK}Bina jambatan jalanraya. Shift untuk anggaran kos
STR_ROAD_TOOLBAR_TOOLTIP_BUILD_TRAMWAY_BRIDGE                   :{BLACK}Bina jambatan trem. Shift untuk anggaran kos
STR_ROAD_TOOLBAR_TOOLTIP_BUILD_ROAD_TUNNEL                      :{BLACK}Bina terowong jalanraya. Shift untuk anggaran kos
STR_ROAD_TOOLBAR_TOOLTIP_BUILD_TRAMWAY_TUNNEL                   :{BLACK}Bina terowong trem. Shift untuk anggaran kos
STR_ROAD_TOOLBAR_TOOLTIP_TOGGLE_BUILD_REMOVE_FOR_ROAD           :{BLACK}Bina atau buang untuk pembinaan jalanraya
STR_ROAD_TOOLBAR_TOOLTIP_TOGGLE_BUILD_REMOVE_FOR_TRAMWAYS       :{BLACK}Bina atau buang untuk pembinaan laluan trem


# Road depot construction window
STR_BUILD_DEPOT_ROAD_ORIENTATION_CAPTION                        :{WHITE}Penghalaan Depoh Kenderaan Jalanraya
STR_BUILD_DEPOT_ROAD_ORIENTATION_SELECT_TOOLTIP                 :{BLACK}Pilih penghalaan depoh kenderaan jalanraya
STR_BUILD_DEPOT_TRAM_ORIENTATION_CAPTION                        :{WHITE}Penghalaan Depoh Trem
STR_BUILD_DEPOT_TRAM_ORIENTATION_SELECT_TOOLTIP                 :{BLACK}Pilih penghalaan depoh trem

# Road vehicle station construction window
STR_STATION_BUILD_BUS_ORIENTATION                               :{WHITE}Penghalaan Hentian Bas
STR_STATION_BUILD_BUS_ORIENTATION_TOOLTIP                       :{BLACK}Pilih penghalaan hentian bas
STR_STATION_BUILD_TRUCK_ORIENTATION                             :{WHITE}Penghalaan Ruang Punggah Lori
STR_STATION_BUILD_TRUCK_ORIENTATION_TOOLTIP                     :{BLACK}Pilih penghalaan ruang punggah lori
STR_STATION_BUILD_PASSENGER_TRAM_ORIENTATION                    :{WHITE}Penghalaan Hentian Trem
STR_STATION_BUILD_PASSENGER_TRAM_ORIENTATION_TOOLTIP            :{BLACK}Pilih penghalaan hentian trem
STR_STATION_BUILD_CARGO_TRAM_ORIENTATION                        :{WHITE}Penghalaan Ruang Punggah Trem
STR_STATION_BUILD_CARGO_TRAM_ORIENTATION_TOOLTIP                :{BLACK}Pilih penghalaan ruang punggah trem

# Waterways toolbar (last two for SE only)
STR_WATERWAYS_TOOLBAR_CAPTION                                   :{WHITE}Pembinaan Tali Air
STR_WATERWAYS_TOOLBAR_CAPTION_SE                                :{WHITE}Tali Air
STR_WATERWAYS_TOOLBAR_BUILD_CANALS_TOOLTIP                      :{BLACK}Bina terusan. Shift untuk anggaran kos
STR_WATERWAYS_TOOLBAR_BUILD_LOCKS_TOOLTIP                       :{BLACK}Bina kunci air. Shift untuk anggaran kos
STR_WATERWAYS_TOOLBAR_BUILD_DEPOT_TOOLTIP                       :{BLACK}Bina depoh kapal (untuk membeli dan servis kapal). Shift untuk anggaran kos
STR_WATERWAYS_TOOLBAR_BUILD_DOCK_TOOLTIP                        :{BLACK}Bina pelabuhan kapal. Ctrl untuk mengabungkan stesen. Shift untuk anggaran kos
STR_WATERWAYS_TOOLBAR_BUOY_TOOLTIP                              :{BLACK}Letak dan gunakan pelampung sebagai tandatuju. Shift untuk anggaran kos
STR_WATERWAYS_TOOLBAR_BUILD_AQUEDUCT_TOOLTIP                    :{BLACK}Bina saluran air. Shift untuk anggaran kos
STR_WATERWAYS_TOOLBAR_CREATE_LAKE_TOOLTIP                       :{BLACK}Pilih kawasan air.{}Bina terusan, tetapi jika Ctrl ditekan sewaktu di paras laut, kawasan sekeliling akan dibanjiri
STR_WATERWAYS_TOOLBAR_CREATE_RIVER_TOOLTIP                      :{BLACK}Letak sungai.

# Ship depot construction window
STR_DEPOT_BUILD_SHIP_CAPTION                                    :{WHITE}Penghalaan Depoh Kapal
STR_DEPOT_BUILD_SHIP_ORIENTATION_TOOLTIP                        :{BLACK}Pilih penghalaan depoh kapal

# Dock construction window
STR_STATION_BUILD_DOCK_CAPTION                                  :{WHITE}Pelabuhan

# Airport toolbar
STR_TOOLBAR_AIRCRAFT_CAPTION                                    :{WHITE}Lapangan Terbang
STR_TOOLBAR_AIRCRAFT_BUILD_AIRPORT_TOOLTIP                      :{BLACK}Bina lapangan terbang. Ctrl untuk mengabungkan stesen. Shift untuk anggaran kos

# Airport construction window
STR_STATION_BUILD_AIRPORT_CAPTION                               :{WHITE}Pilihan Lapangan Terbang
STR_STATION_BUILD_AIRPORT_TOOLTIP                               :{BLACK}Pilih saiz/jenis lapangan terbang
STR_STATION_BUILD_AIRPORT_CLASS_LABEL                           :{BLACK}Kelas lapangan terbang
STR_STATION_BUILD_AIRPORT_LAYOUT_NAME                           :{BLACK}Susun atur {NUM}

STR_AIRPORT_SMALL                                               :Kecil
STR_AIRPORT_CITY                                                :Bandar
STR_AIRPORT_METRO                                               :Lapangan terbang metropolitan
STR_AIRPORT_INTERNATIONAL                                       :Lapangan terbang antarabangsa
STR_AIRPORT_COMMUTER                                            :Komuter
STR_AIRPORT_INTERCONTINENTAL                                    :Antarabenua
STR_AIRPORT_HELIPORT                                            :Helipad
STR_AIRPORT_HELIDEPOT                                           :Depoh heli
STR_AIRPORT_HELISTATION                                         :Stesen heli

STR_AIRPORT_CLASS_SMALL                                         :Lapangan terbang kecil
STR_AIRPORT_CLASS_LARGE                                         :Lapangan terbang besar
STR_AIRPORT_CLASS_HUB                                           :Lapangan terbang hab
STR_AIRPORT_CLASS_HELIPORTS                                     :Lapangan terbang helikopter

STR_STATION_BUILD_NOISE                                         :{BLACK}Kebisingan: {GOLD}{COMMA}

# Landscaping toolbar
STR_LANDSCAPING_TOOLBAR                                         :{WHITE}Lanskap
STR_LANDSCAPING_TOOLTIP_LOWER_A_CORNER_OF_LAND                  :{BLACK}Rendahkan hujung tanah. Tarik untuk memilih bahagian dan rendahkan kawasan terpilih ke ketinggian yang baru. Ctrl pilih kawasan secara menyerong. Shift untuk anggaran kos
STR_LANDSCAPING_TOOLTIP_RAISE_A_CORNER_OF_LAND                  :{BLACK}Tinggikan hujung tanah. Tarik untuk memilih bahagian dan tinggikan kawasan terpilih ke ketinggian yang baru. Ctrl pilih kawasan secara menyerong. Shift untuk menunjukkan anggaran harga
STR_LANDSCAPING_LEVEL_LAND_TOOLTIP                              :{BLACK}Ratakan tanah mengikut aras ketinggian kawasan yang mula dipilih. Ctrl memilih kawasan secara menyerong. Shift untuk anggaran kos
STR_LANDSCAPING_TOOLTIP_PURCHASE_LAND                           :{BLACK}Beli tanah untuk kegunaan masa hadapan. Shift untuk anggaran kos

# Object construction window
STR_OBJECT_BUILD_CAPTION                                        :{WHITE}Pilihan Objek
STR_OBJECT_BUILD_TOOLTIP                                        :{BLACK}Pilih objek untuk dibina. Shift untuk anggaran kos
STR_OBJECT_BUILD_CLASS_TOOLTIP                                  :{BLACK}Pilih kelas untuk objek yang ingin dibina
STR_OBJECT_BUILD_PREVIEW_TOOLTIP                                :{BLACK}Pranonton objek
STR_OBJECT_BUILD_SIZE                                           :{BLACK}Saiz: {GOLD}{NUM} x {NUM} petak

STR_OBJECT_CLASS_LTHS                                           :Rumah Api
STR_OBJECT_CLASS_TRNS                                           :Pemancar

# Tree planting window (last eight for SE only)
STR_PLANT_TREE_CAPTION                                          :{WHITE}Pokok-pokok
STR_PLANT_TREE_TOOLTIP                                          :{BLACK}Pilih jenis pokok untuk ditanam
STR_TREES_RANDOM_TYPE                                           :{BLACK}Jenis pokok yang rawak
STR_TREES_RANDOM_TYPE_TOOLTIP                                   :{BLACK}Tanam pelbagai jenis pokok secara rawak. Shift untuk anggaran kos
STR_TREES_RANDOM_TREES_BUTTON                                   :{BLACK}Tanam pokok secara rawak
STR_TREES_RANDOM_TREES_TOOLTIP                                  :{BLACK}Tanam pokok-pokok secara rawak atas lanskap

# Land generation window (SE)
STR_TERRAFORM_TOOLBAR_LAND_GENERATION_CAPTION                   :{WHITE}Pembentukan Tanah
STR_TERRAFORM_TOOLTIP_PLACE_ROCKY_AREAS_ON_LANDSCAPE            :{BLACK}Letakkan kawasan berbatu atas lanskap
STR_TERRAFORM_TOOLTIP_DEFINE_DESERT_AREA                        :{BLACK}Pilih kawasan gurun{}Tekan Ctrl untuk membuangkannya
STR_TERRAFORM_TOOLTIP_INCREASE_SIZE_OF_LAND_AREA                :{BLACK}Meningkatan penyebaran kawasan tanah untuk dinaikkan/diturunkan
STR_TERRAFORM_TOOLTIP_DECREASE_SIZE_OF_LAND_AREA                :{BLACK}Menurunkan penyebaran kawasan tanah untuk dinaikkan/diturunkan
STR_TERRAFORM_TOOLTIP_GENERATE_RANDOM_LAND                      :{BLACK}Janakan tanah secara rawak
STR_TERRAFORM_SE_NEW_WORLD                                      :{BLACK}Hasilkan senario baru
STR_TERRAFORM_RESET_LANDSCAPE                                   :{BLACK}Bentukkan lanskap semula
STR_TERRAFORM_RESET_LANDSCAPE_TOOLTIP                           :{BLACK}Keluarkan semua harta milik syarikat dari peta

STR_QUERY_RESET_LANDSCAPE_CAPTION                               :{WHITE}Bentukkan lanskap semula
STR_RESET_LANDSCAPE_CONFIRMATION_TEXT                           :{WHITE}Anda pasti untuk membuang semua harta milik syarikat?

# Town generation window (SE)
STR_FOUND_TOWN_CAPTION                                          :{WHITE}Pembentukan Bandar
STR_FOUND_TOWN_NEW_TOWN_BUTTON                                  :{BLACK}Bandar Baru
STR_FOUND_TOWN_NEW_TOWN_TOOLTIP                                 :{BLACK}Binakan bandar baru. Shift+Klik untuk menunjukkan hanya anggaran kos
STR_FOUND_TOWN_RANDOM_TOWN_BUTTON                               :{BLACK}Bina Bandar Secara Rawak
STR_FOUND_TOWN_RANDOM_TOWN_TOOLTIP                              :{BLACK}Bina bandar di tempat yang rawak
STR_FOUND_TOWN_MANY_RANDOM_TOWNS                                :{BLACK}Banyak bandar rawak
STR_FOUND_TOWN_RANDOM_TOWNS_TOOLTIP                             :{BLACK}Liputi peta dengan peletakan bandar secara rambang

STR_FOUND_TOWN_NAME_TITLE                                       :{YELLOW}Nama bandar:
STR_FOUND_TOWN_NAME_EDITOR_TITLE                                :{BLACK}Masukkan nama bandar
STR_FOUND_TOWN_NAME_EDITOR_HELP                                 :{BLACK}Klik untuk memasukkan nama bandar
STR_FOUND_TOWN_NAME_RANDOM_BUTTON                               :{BLACK}Rambangkan nama
STR_FOUND_TOWN_NAME_RANDOM_TOOLTIP                              :{BLACK}Janakan nama rambang yang baru

STR_FOUND_TOWN_INITIAL_SIZE_TITLE                               :{YELLOW}Saiz bandar:
STR_FOUND_TOWN_INITIAL_SIZE_SMALL_BUTTON                        :{BLACK}Kecil
STR_FOUND_TOWN_INITIAL_SIZE_MEDIUM_BUTTON                       :{BLACK}Sederhana
STR_FOUND_TOWN_INITIAL_SIZE_LARGE_BUTTON                        :{BLACK}Besar
STR_FOUND_TOWN_SIZE_RANDOM                                      :{BLACK}Rawak
STR_FOUND_TOWN_INITIAL_SIZE_TOOLTIP                             :{BLACK}Pilih saiz bandar
STR_FOUND_TOWN_CITY                                             :{BLACK}Bandar
STR_FOUND_TOWN_CITY_TOOLTIP                                     :{BLACK}Bandaraya membesar dengan lebih cepat daripada bandar{}Bergantung kepada tetapan, bandaraya akan lebih besar sewaktu dibina

STR_FOUND_TOWN_ROAD_LAYOUT                                      :{YELLOW}Susunan jalanraya bandar:
STR_FOUND_TOWN_SELECT_TOWN_ROAD_LAYOUT                          :{BLACK}Pilih susunan jalanraya untuk bandar ini
STR_FOUND_TOWN_SELECT_LAYOUT_ORIGINAL                           :{BLACK}Asal
STR_FOUND_TOWN_SELECT_LAYOUT_BETTER_ROADS                       :{BLACK}Jalanraya yang lebih baik
STR_FOUND_TOWN_SELECT_LAYOUT_2X2_GRID                           :{BLACK}Grid 2x2
STR_FOUND_TOWN_SELECT_LAYOUT_3X3_GRID                           :{BLACK}Grid 3x3
STR_FOUND_TOWN_SELECT_LAYOUT_RANDOM                             :{BLACK}Rambang

# Fund new industry window
STR_FUND_INDUSTRY_CAPTION                                       :{WHITE}Biaya industri baru
STR_FUND_INDUSTRY_SELECTION_TOOLTIP                             :{BLACK}Pilih industri yang sesuai daripada senarai ini
STR_FUND_INDUSTRY_MANY_RANDOM_INDUSTRIES                        :Banyak industri rambang
STR_FUND_INDUSTRY_MANY_RANDOM_INDUSTRIES_TOOLTIP                :{BLACK}Liputi peta dengan peletakan industri secara rambang
STR_FUND_INDUSTRY_INDUSTRY_BUILD_COST                           :{BLACK}Kos: {YELLOW}{CURRENCY_LONG}
STR_FUND_INDUSTRY_PROSPECT_NEW_INDUSTRY                         :{BLACK}Prospek
STR_FUND_INDUSTRY_BUILD_NEW_INDUSTRY                            :{BLACK}Bina
STR_FUND_INDUSTRY_FUND_NEW_INDUSTRY                             :{BLACK}Biaya

# Industry cargoes window
STR_INDUSTRY_CARGOES_INDUSTRY_CAPTION                           :{WHITE}Rantaian industri untuk {STRING} industri
STR_INDUSTRY_CARGOES_CARGO_CAPTION                              :{WHITE}Rantaian industri untuk kargo {STRING}
STR_INDUSTRY_CARGOES_PRODUCERS                                  :{WHITE}Industri pengeluaran
STR_INDUSTRY_CARGOES_CUSTOMERS                                  :{WHITE}Industri penerimaan
STR_INDUSTRY_CARGOES_HOUSES                                     :{WHITE}Rumah
STR_INDUSTRY_CARGOES_INDUSTRY_TOOLTIP                           :{BLACK}Klik pada industri untuk melihat pembekal dan pelanggan-pelanggan
STR_INDUSTRY_CARGOES_CARGO_TOOLTIP                              :{BLACK}{STRING}{}Klik pada kargo untuk melihat pembekal dan pelanggan-pelanggan
STR_INDUSTRY_DISPLAY_CHAIN                                      :{BLACK}Paparkan rangkaian
STR_INDUSTRY_DISPLAY_CHAIN_TOOLTIP                              :{BLACK}Paparkan kargo yang dibekalkan dan diterima oleh industri
STR_INDUSTRY_CARGOES_NOTIFY_SMALLMAP                            :{BLACK}Pautan ke peta kecil
STR_INDUSTRY_CARGOES_NOTIFY_SMALLMAP_TOOLTIP                    :{BLACK}Pilih industri yang dipaparkan di peta kecil juga
STR_INDUSTRY_CARGOES_SELECT_CARGO                               :{BLACK}Pilih muatan
STR_INDUSTRY_CARGOES_SELECT_CARGO_TOOLTIP                       :{BLACK}Pilih muatan yang ingin anda paparkan
STR_INDUSTRY_CARGOES_SELECT_INDUSTRY                            :{BLACK}Pilih industri
STR_INDUSTRY_CARGOES_SELECT_INDUSTRY_TOOLTIP                    :{BLACK}Pilih industri yang anda ingin paparkan

# Land area window
STR_LAND_AREA_INFORMATION_CAPTION                               :{WHITE}Maklumat Kawasan Tanah
STR_LAND_AREA_INFORMATION_COST_TO_CLEAR_N_A                     :{BLACK}Kos untuk lapangkan: {LTBLUE}N/A
STR_LAND_AREA_INFORMATION_COST_TO_CLEAR                         :{BLACK}Kos untuk lapangkan: {RED}{CURRENCY_LONG}
STR_LAND_AREA_INFORMATION_REVENUE_WHEN_CLEARED                  :{BLACK}Hasil bila dilapangkan: {LTBLUE}{CURRENCY_LONG}
STR_LAND_AREA_INFORMATION_OWNER_N_A                             :Tidak diperolehi
STR_LAND_AREA_INFORMATION_OWNER                                 :{BLACK}Pemilik: {LTBLUE}{STRING}
STR_LAND_AREA_INFORMATION_ROAD_OWNER                            :{BLACK}Pemilik jalanraya: {LTBLUE}{STRING}
STR_LAND_AREA_INFORMATION_TRAM_OWNER                            :{BLACK}Pemilik laluan trem: {LTBLUE}{STRING}
STR_LAND_AREA_INFORMATION_RAIL_OWNER                            :{BLACK}Pemilik landasan keretapi: {LTBLUE}{STRING}
STR_LAND_AREA_INFORMATION_LOCAL_AUTHORITY                       :{BLACK}Pihak berkuasa: {LTBLUE}{STRING}
STR_LAND_AREA_INFORMATION_LOCAL_AUTHORITY_NONE                  :Tiada
STR_LAND_AREA_INFORMATION_LANDINFO_COORDS                       :{BLACK}Koordinat: {LTBLUE}{NUM} x {NUM} x {NUM} ({STRING})
STR_LAND_AREA_INFORMATION_BUILD_DATE                            :{BLACK}Dibina: {LTBLUE}{DATE_LONG}
STR_LAND_AREA_INFORMATION_STATION_CLASS                         :{BLACK}Kelas stesen: {LTBLUE}{STRING}
STR_LAND_AREA_INFORMATION_STATION_TYPE                          :{BLACK}Jenis stesen: {LTBLUE}{STRING}
STR_LAND_AREA_INFORMATION_AIRPORT_CLASS                         :{BLACK}Kelas lapangan terbang: {LTBLUE}{STRING}
STR_LAND_AREA_INFORMATION_AIRPORT_NAME                          :{BLACK}Nama lapangan terbang: {LTBLUE}{STRING}
STR_LAND_AREA_INFORMATION_AIRPORTTILE_NAME                      :{BLACK}Nama petak Lapangan Terbang: {LTBLUE}{STRING}
STR_LAND_AREA_INFORMATION_NEWGRF_NAME                           :{BLACK}NewGRF: {LTBLUE}{STRING}
STR_LAND_AREA_INFORMATION_CARGO_ACCEPTED                        :{BLACK}Kargo yang diterima: {LTBLUE}
STR_LAND_AREA_INFORMATION_CARGO_EIGHTS                          :({COMMA}/8 {STRING})
STR_LANG_AREA_INFORMATION_RAIL_TYPE                             :{BLACK}Jenis landasan: {LTBLUE}{STRING}
STR_LANG_AREA_INFORMATION_RAIL_SPEED_LIMIT                      :{BLACK}Had kelajuan landasan: {LTBLUE}{VELOCITY}

# Description of land area of different tiles
STR_LAI_CLEAR_DESCRIPTION_ROCKS                                 :Batu
STR_LAI_CLEAR_DESCRIPTION_ROUGH_LAND                            :Tanah kasar
STR_LAI_CLEAR_DESCRIPTION_BARE_LAND                             :Tanah kosong
STR_LAI_CLEAR_DESCRIPTION_GRASS                                 :Rumput
STR_LAI_CLEAR_DESCRIPTION_FIELDS                                :Ladang
STR_LAI_CLEAR_DESCRIPTION_SNOW_COVERED_LAND                     :Tanah diliputi salji
STR_LAI_CLEAR_DESCRIPTION_DESERT                                :Padang pasir

STR_LAI_RAIL_DESCRIPTION_TRACK                                  :Landasan keretapi
STR_LAI_RAIL_DESCRIPTION_TRACK_WITH_NORMAL_SIGNALS              :Landasan kereta api dengan isyarat sekatan
STR_LAI_RAIL_DESCRIPTION_TRACK_WITH_PRESIGNALS                  :Landasan kereta api dengan pra-isyarat
STR_LAI_RAIL_DESCRIPTION_TRACK_WITH_EXITSIGNALS                 :Landasan keretapi dengan isyarat keluar
STR_LAI_RAIL_DESCRIPTION_TRACK_WITH_COMBOSIGNALS                :Landasan keretapi dengan isyarat kombo
STR_LAI_RAIL_DESCRIPTION_TRACK_WITH_PBSSIGNALS                  :Landasan kereta api dengan isyarat laluan
STR_LAI_RAIL_DESCRIPTION_TRACK_WITH_NOENTRYSIGNALS              :Landasan keretapi dengan isyarat satu hala
STR_LAI_RAIL_DESCRIPTION_TRACK_WITH_NORMAL_PRESIGNALS           :Landasan kereta api dengan isyarat sekatan dan pra-isyarat
STR_LAI_RAIL_DESCRIPTION_TRACK_WITH_NORMAL_EXITSIGNALS          :Landasan keretapi dengan isyarat sekatan dan keluar
STR_LAI_RAIL_DESCRIPTION_TRACK_WITH_NORMAL_COMBOSIGNALS         :Landasan keretapi dengan isyarat sekatan dan kombo
STR_LAI_RAIL_DESCRIPTION_TRACK_WITH_NORMAL_PBSSIGNALS           :Landasan kereta api dengan isyarat sekatan dan laluan
STR_LAI_RAIL_DESCRIPTION_TRACK_WITH_NORMAL_NOENTRYSIGNALS       :Landasan keretapi dengan isyarat sekatan dan satu hala
STR_LAI_RAIL_DESCRIPTION_TRACK_WITH_PRE_EXITSIGNALS             :Landasan kereta api dengan pra-isyarat dan isyarat keluar
STR_LAI_RAIL_DESCRIPTION_TRACK_WITH_PRE_COMBOSIGNALS            :Landasan kereta api dengan pra-isyarat dan isyarat kombo
STR_LAI_RAIL_DESCRIPTION_TRACK_WITH_PRE_PBSSIGNALS              :Landasan kereta api dengan pra-isyarat dan isyarat laluan
STR_LAI_RAIL_DESCRIPTION_TRACK_WITH_PRE_NOENTRYSIGNALS          :Landasan kereta api dengan pra-isyarat dan isyarat laluan satu hala
STR_LAI_RAIL_DESCRIPTION_TRACK_WITH_EXIT_COMBOSIGNALS           :Landasan keretapi dengan isyarat keluar dan kombo.
STR_LAI_RAIL_DESCRIPTION_TRACK_WITH_EXIT_PBSSIGNALS             :Landasan keretapi dengan isyarat keluar dan laluan
STR_LAI_RAIL_DESCRIPTION_TRACK_WITH_EXIT_NOENTRYSIGNALS         :Landasan keretapi dengan isyarat keluar dan satu hala
STR_LAI_RAIL_DESCRIPTION_TRACK_WITH_COMBO_PBSSIGNALS            :Landasan keretapi dengan isyarat kombo dan signal laluan
STR_LAI_RAIL_DESCRIPTION_TRACK_WITH_COMBO_NOENTRYSIGNALS        :Landasan keretapi dengan isyarat kombo dan satu hala
STR_LAI_RAIL_DESCRIPTION_TRACK_WITH_PBS_NOENTRYSIGNALS          :Landasan kereta api dengan isyarat laluan dan isyarat laluan satu hala
STR_LAI_RAIL_DESCRIPTION_TRAIN_DEPOT                            :Depoh penyelenggaraan kereta api

STR_LAI_ROAD_DESCRIPTION_ROAD                                   :Jalanraya
STR_LAI_ROAD_DESCRIPTION_ROAD_WITH_STREETLIGHTS                 :Jalan raya berlampu
STR_LAI_ROAD_DESCRIPTION_TREE_LINED_ROAD                        :Jalanraya dibarisi pokok
STR_LAI_ROAD_DESCRIPTION_ROAD_VEHICLE_DEPOT                     :Depoh kenderaan jalanraya
STR_LAI_ROAD_DESCRIPTION_ROAD_RAIL_LEVEL_CROSSING               :Jalanraya/lintasan keretapi
STR_LAI_ROAD_DESCRIPTION_TRAMWAY                                :Laluan trem

# Houses come directly from their building names
STR_LAI_TOWN_INDUSTRY_DESCRIPTION_UNDER_CONSTRUCTION            :{STRING} (sedang dibina)

STR_LAI_TREE_NAME_TREES                                         :Pokok
STR_LAI_TREE_NAME_RAINFOREST                                    :Hutan rimba
STR_LAI_TREE_NAME_CACTUS_PLANTS                                 :Pokok kaktus

STR_LAI_STATION_DESCRIPTION_RAILROAD_STATION                    :Stesen keretapi
STR_LAI_STATION_DESCRIPTION_AIRCRAFT_HANGAR                     :Hangar pesawat
STR_LAI_STATION_DESCRIPTION_AIRPORT                             :Lapangan terbang
STR_LAI_STATION_DESCRIPTION_TRUCK_LOADING_AREA                  :Ruang muatan lori
STR_LAI_STATION_DESCRIPTION_BUS_STATION                         :Hentian bas
STR_LAI_STATION_DESCRIPTION_SHIP_DOCK                           :Pelabuhan kapal
STR_LAI_STATION_DESCRIPTION_BUOY                                :Pelampung
STR_LAI_STATION_DESCRIPTION_WAYPOINT                            :Tandatuju

STR_LAI_WATER_DESCRIPTION_WATER                                 :Air
STR_LAI_WATER_DESCRIPTION_CANAL                                 :Terusan
STR_LAI_WATER_DESCRIPTION_LOCK                                  :Kunci Air
STR_LAI_WATER_DESCRIPTION_RIVER                                 :Sungai
STR_LAI_WATER_DESCRIPTION_COAST_OR_RIVERBANK                    :Pesisiran air
STR_LAI_WATER_DESCRIPTION_SHIP_DEPOT                            :Depoh kapal

# Industries come directly from their industry names

STR_LAI_TUNNEL_DESCRIPTION_RAILROAD                             :Terowong keretapi
STR_LAI_TUNNEL_DESCRIPTION_ROAD                                 :Terowong jalanraya

STR_LAI_BRIDGE_DESCRIPTION_RAIL_SUSPENSION_STEEL                :Jambatan keluli tergantung untuk keretapi
STR_LAI_BRIDGE_DESCRIPTION_RAIL_GIRDER_STEEL                    :Jambatan keluli berpalang untuk keretapi
STR_LAI_BRIDGE_DESCRIPTION_RAIL_CANTILEVER_STEEL                :Jambatan kantilever keluli untuk keretapi
STR_LAI_BRIDGE_DESCRIPTION_RAIL_SUSPENSION_CONCRETE             :Jambatan konkrit diperkuatkan tergantung untuk keretapi
STR_LAI_BRIDGE_DESCRIPTION_RAIL_WOODEN                          :Jambatan kayu untuk keretapi
STR_LAI_BRIDGE_DESCRIPTION_RAIL_CONCRETE                        :Jambatan konkrit untuk keretapi
STR_LAI_BRIDGE_DESCRIPTION_RAIL_TUBULAR_STEEL                   :Jambatan tubular untuk keretapi

STR_LAI_BRIDGE_DESCRIPTION_ROAD_SUSPENSION_STEEL                :Jambatan keluli tergantung untuk kenderaan jalanraya
STR_LAI_BRIDGE_DESCRIPTION_ROAD_GIRDER_STEEL                    :Jambatan keluli berpalang untuk kenderaan jalanraya
STR_LAI_BRIDGE_DESCRIPTION_ROAD_CANTILEVER_STEEL                :Jambatan kantilever keluli untuk jalanraya
STR_LAI_BRIDGE_DESCRIPTION_ROAD_SUSPENSION_CONCRETE             :Jambatan konkrit diperkuatkan tergantung untuk kenderaan jalanraya
STR_LAI_BRIDGE_DESCRIPTION_ROAD_WOODEN                          :Jambatan kayu untuk kenderaan jalanraya
STR_LAI_BRIDGE_DESCRIPTION_ROAD_CONCRETE                        :Jambatan konkrit untuk jalanraya
STR_LAI_BRIDGE_DESCRIPTION_ROAD_TUBULAR_STEEL                   :Jambatan tubular untuk kenderaan jalanraya

STR_LAI_BRIDGE_DESCRIPTION_AQUEDUCT                             :Akueduk

STR_LAI_OBJECT_DESCRIPTION_TRANSMITTER                          :Menara pemancar
STR_LAI_OBJECT_DESCRIPTION_LIGHTHOUSE                           :Rumah api
STR_LAI_OBJECT_DESCRIPTION_COMPANY_HEADQUARTERS                 :Ibu pejabat syarikat
STR_LAI_OBJECT_DESCRIPTION_COMPANY_OWNED_LAND                   :Tanah dimiliki syarikat

# About OpenTTD window
STR_ABOUT_OPENTTD                                               :{WHITE}Tentang OpenTTD
STR_ABOUT_ORIGINAL_COPYRIGHT                                    :{BLACK}Hakcipta Asal {COPYRIGHT} 1995 Chris Sawyer, Hakcipta terpelihara
STR_ABOUT_VERSION                                               :{BLACK}OpenTTD versi {REV}
STR_ABOUT_COPYRIGHT_OPENTTD                                     :{BLACK}OpenTTD {COPYRIGHT}2002-{STRING} The OpenTTD team

# Framerate display window
############ Leave those lines in this order!!
############ End of leave-in-this-order
############ Leave those lines in this order!!
############ End of leave-in-this-order


# Save/load game/scenario
STR_SAVELOAD_SAVE_CAPTION                                       :{WHITE}Simpankan Permainan
STR_SAVELOAD_LOAD_CAPTION                                       :{WHITE}Buka Permainan
STR_SAVELOAD_SAVE_SCENARIO                                      :{WHITE}Simpan Senario
STR_SAVELOAD_LOAD_SCENARIO                                      :{WHITE}Buka Senario
STR_SAVELOAD_LOAD_HEIGHTMAP                                     :{WHITE}Buka Heightmap
STR_SAVELOAD_SAVE_HEIGHTMAP                                     :{WHITE}Simpan Heightmap
STR_SAVELOAD_HOME_BUTTON                                        :{BLACK}Klik di sini untuk terus ke direktori lazim semasa untuk simpan/buka
STR_SAVELOAD_BYTES_FREE                                         :{BLACK}{BYTES} bebas
STR_SAVELOAD_LIST_TOOLTIP                                       :{BLACK}Senarai cakera, direktori dan fail-fail permainan yang tersimpan
STR_SAVELOAD_EDITBOX_TOOLTIP                                    :{BLACK}Nama yang kini terpilih untuk permainan yang tersimpan
STR_SAVELOAD_DELETE_BUTTON                                      :{BLACK}Padam
STR_SAVELOAD_DELETE_TOOLTIP                                     :{BLACK}Padamkan simpanan permainan yang dipilih
STR_SAVELOAD_SAVE_BUTTON                                        :{BLACK}Simpan
STR_SAVELOAD_SAVE_TOOLTIP                                       :{BLACK}Simpan permainan semasa, menggunakan nama yang terpilih
STR_SAVELOAD_LOAD_BUTTON                                        :{BLACK}Buka
STR_SAVELOAD_LOAD_TOOLTIP                                       :{BLACK}Buka permainan yang terpilih
STR_SAVELOAD_DETAIL_CAPTION                                     :{BLACK}Butiran Permainan
STR_SAVELOAD_DETAIL_NOT_AVAILABLE                               :{BLACK}Tiada maklumat sedia ada.
STR_SAVELOAD_DETAIL_COMPANY_INDEX                               :{SILVER}{COMMA}: {WHITE}{STRING}
STR_SAVELOAD_DETAIL_GRFSTATUS                                   :{SILVER}NewGRF: {WHITE}{STRING}

STR_SAVELOAD_OSKTITLE                                           :{BLACK}Masukkan nama untuk simpanan permainan

# World generation
STR_MAPGEN_WORLD_GENERATION_CAPTION                             :{WHITE}Penjanaan Dunia
STR_MAPGEN_MAPSIZE                                              :{BLACK}Saiz peta:
STR_MAPGEN_MAPSIZE_TOOLTIP                                      :{BLACK}Pilih saiz peta dalam petak. Nombor petak bersesuaian akan lebih kecil sedikit
STR_MAPGEN_BY                                                   :{BLACK}*
STR_MAPGEN_NUMBER_OF_TOWNS                                      :{BLACK}Jumlah bandar:
STR_MAPGEN_DATE                                                 :{BLACK}Tarikh:
STR_MAPGEN_NUMBER_OF_INDUSTRIES                                 :{BLACK}Jumlah industri:
STR_MAPGEN_MAX_HEIGHTLEVEL                                      :{BLACK}Ketinggian maxima peta:
STR_MAPGEN_MAX_HEIGHTLEVEL_UP                                   :{BLACK}Mengurangkan ketinggian maksimum gunung di peta oleh satu
STR_MAPGEN_MAX_HEIGHTLEVEL_DOWN                                 :{BLACK}Mengurangkan ketinggian maksimum gunung di peta oleh satu
STR_MAPGEN_SNOW_LINE_HEIGHT                                     :{BLACK}Paras ketinggian garis salji:
STR_MAPGEN_SNOW_LINE_UP                                         :{BLACK}Tinggikan paras garis salji satu petak
STR_MAPGEN_SNOW_LINE_DOWN                                       :{BLACK}Rendahkan paras garis salji satu petak
STR_MAPGEN_LAND_GENERATOR                                       :{BLACK}Janaan tanah:
STR_MAPGEN_TREE_PLACER                                          :{BLACK}Algoritma pokok:
STR_MAPGEN_TERRAIN_TYPE                                         :{BLACK}Jenis rupa bumi:
STR_MAPGEN_QUANTITY_OF_SEA_LAKES                                :{BLACK}Paras laut:
STR_MAPGEN_QUANTITY_OF_RIVERS                                   :{BLACK}Sungai:
STR_MAPGEN_SMOOTHNESS                                           :{BLACK}Kelicinan:
STR_MAPGEN_VARIETY                                              :{BLACK}Pembahagian variasi:
STR_MAPGEN_GENERATE                                             :{WHITE}Janakan

# Strings for map borders at game generation
STR_MAPGEN_BORDER_TYPE                                          :{BLACK}Hujung peta:
STR_MAPGEN_NORTHWEST                                            :{BLACK}Barat laut
STR_MAPGEN_NORTHEAST                                            :{BLACK}Timur laut
STR_MAPGEN_SOUTHEAST                                            :{BLACK}Tenggara
STR_MAPGEN_SOUTHWEST                                            :{BLACK}Barat daya
STR_MAPGEN_BORDER_FREEFORM                                      :{BLACK}Bebas
STR_MAPGEN_BORDER_WATER                                         :{BLACK}Air
STR_MAPGEN_BORDER_RANDOM                                        :{BLACK}Rambang
STR_MAPGEN_BORDER_RANDOMIZE                                     :{BLACK}Rambang
STR_MAPGEN_BORDER_MANUAL                                        :{BLACK}Manual

STR_MAPGEN_HEIGHTMAP_ROTATION                                   :{BLACK}Putaran heightmap:
STR_MAPGEN_HEIGHTMAP_NAME                                       :{BLACK}Nama heightmap:
STR_MAPGEN_HEIGHTMAP_SIZE_LABEL                                 :{BLACK}Saiz:
STR_MAPGEN_HEIGHTMAP_SIZE                                       :{ORANGE}{NUM} x {NUM}

STR_MAPGEN_MAX_HEIGHTLEVEL_QUERY_CAPT                           :{WHITE}Mengubah saiz maksimum ketinggian peta
STR_MAPGEN_SNOW_LINE_QUERY_CAPT                                 :{WHITE}Tukarkan paras garis salji
STR_MAPGEN_START_DATE_QUERY_CAPT                                :{WHITE}Tukar tahun permulaan

# SE Map generation
STR_SE_MAPGEN_CAPTION                                           :{WHITE}Jenis Senario
STR_SE_MAPGEN_FLAT_WORLD                                        :{WHITE}Tanah rata
STR_SE_MAPGEN_FLAT_WORLD_TOOLTIP                                :{BLACK}Janakan tanah rata
STR_SE_MAPGEN_RANDOM_LAND                                       :{WHITE}Tanah rambang
STR_SE_MAPGEN_FLAT_WORLD_HEIGHT                                 :{BLACK}Ketinggian tanah rata:
STR_SE_MAPGEN_FLAT_WORLD_HEIGHT_DOWN                            :{BLACK}Rendahkan ketinggian tanah rata satu petak
STR_SE_MAPGEN_FLAT_WORLD_HEIGHT_UP                              :{BLACK}Tinggikan ketinggian tanah rata satu petak

STR_SE_MAPGEN_FLAT_WORLD_HEIGHT_QUERY_CAPT                      :{WHITE}Tukar ketinggian tanah rata

# Map generation progress
STR_GENERATION_WORLD                                            :{WHITE}Dunia Sedang Dijana...
STR_GENERATION_ABORT                                            :{BLACK}Batal
STR_GENERATION_ABORT_CAPTION                                    :{WHITE}Batal Penjanaan Dunia
STR_GENERATION_ABORT_MESSAGE                                    :{YELLOW}Pastikah anda ingin membatalkan penjanaan ini?
STR_GENERATION_PROGRESS                                         :{WHITE}{NUM}% selesai
STR_GENERATION_PROGRESS_NUM                                     :{BLACK}{NUM} / {NUM}
STR_GENERATION_WORLD_GENERATION                                 :{BLACK}Penjanaan dunia
STR_GENERATION_RIVER_GENERATION                                 :{BLACK}Penjanaan sungai
STR_GENERATION_TREE_GENERATION                                  :{BLACK}Penjanaan pokok
STR_GENERATION_OBJECT_GENERATION                                :{BLACK}Penjanaan objek-objek yang tidak boleh digerakkan
STR_GENERATION_CLEARING_TILES                                   :{BLACK}Penjanaan kawasan berbatu dan tanah kasar
STR_GENERATION_SETTINGUP_GAME                                   :{BLACK}Permainan sedang diuruskan
STR_GENERATION_PREPARING_TILELOOP                               :{BLACK}Lingkaran petak sedang dijalankan
STR_GENERATION_PREPARING_SCRIPT                                 :{BLACK}Skrip sedang berjalan
STR_GENERATION_PREPARING_GAME                                   :{BLACK}Permainan sedang disediakan

# NewGRF settings
STR_NEWGRF_SETTINGS_CAPTION                                     :{WHITE}Tetapan NewGRF
STR_NEWGRF_SETTINGS_INFO_TITLE                                  :{WHITE}Maklumat NewGRF terperinci
STR_NEWGRF_SETTINGS_ACTIVE_LIST                                 :{WHITE}Fail NewGRF yang aktif
STR_NEWGRF_SETTINGS_INACTIVE_LIST                               :{WHITE}Fail NewGRF yang tidak aktif
STR_NEWGRF_SETTINGS_SELECT_PRESET                               :{ORANGE}Pilih praset:
STR_NEWGRF_FILTER_TITLE                                         :{ORANGE}String saringan:
STR_NEWGRF_SETTINGS_PRESET_LIST_TOOLTIP                         :{BLACK}Buka pratetapan yang dipilih
STR_NEWGRF_SETTINGS_PRESET_SAVE                                 :{BLACK}Simpan pratetapan
STR_NEWGRF_SETTINGS_PRESET_SAVE_TOOLTIP                         :{BLACK}Simpan senarai ini sebagai pratetapan
STR_NEWGRF_SETTINGS_PRESET_SAVE_QUERY                           :{BLACK}Masukkan nama untuk pratetapan
STR_NEWGRF_SETTINGS_PRESET_DELETE                               :{BLACK}Padamkan pratetapan
STR_NEWGRF_SETTINGS_PRESET_DELETE_TOOLTIP                       :{BLACK}Padamkan pratetapan yang telah dipilih
STR_NEWGRF_SETTINGS_ADD                                         :{BLACK}Tambah
STR_NEWGRF_SETTINGS_ADD_FILE_TOOLTIP                            :{BLACK}Tambah fail NewGRF yang terpilih kepada konfigurasi anda
STR_NEWGRF_SETTINGS_RESCAN_FILES                                :{BLACK}Imbas semula fail-fail
STR_NEWGRF_SETTINGS_RESCAN_FILES_TOOLTIP                        :{BLACK}Kemaskini senarai fail NewGRF yang tersedia
STR_NEWGRF_SETTINGS_REMOVE                                      :{BLACK}Buang
STR_NEWGRF_SETTINGS_REMOVE_TOOLTIP                              :{BLACK}Buang fail NewGRF yang terpilih daripada senarai
STR_NEWGRF_SETTINGS_MOVEUP                                      :{BLACK}Gerak Ke Atas
STR_NEWGRF_SETTINGS_MOVEUP_TOOLTIP                              :{BLACK}Gerakkan ke atas senarai NewGRF yang terpilih
STR_NEWGRF_SETTINGS_MOVEDOWN                                    :{BLACK}Gerak Ke Bawah
STR_NEWGRF_SETTINGS_MOVEDOWN_TOOLTIP                            :{BLACK}Gerakkan ke bawah senarai NewGRF yang terpilih
STR_NEWGRF_SETTINGS_UPGRADE                                     :{BLACK}Naik Taraf
STR_NEWGRF_SETTINGS_FILE_TOOLTIP                                :{BLACK}Senarai fail NewGRF yang telah dipasang.

STR_NEWGRF_SETTINGS_SET_PARAMETERS                              :{BLACK}Tetapkan parameter
STR_NEWGRF_SETTINGS_SHOW_PARAMETERS                             :{BLACK}Tunjukkan parameter
STR_NEWGRF_SETTINGS_TOGGLE_PALETTE                              :{BLACK}Papar atau padam palet
STR_NEWGRF_SETTINGS_TOGGLE_PALETTE_TOOLTIP                      :{BLACK}Papar atau padam NewGRF yang terpilih.{}Lakukan ini apabila grafik daripada NewGRF kelihatan merah-jambu dalam permainan
STR_NEWGRF_SETTINGS_APPLY_CHANGES                               :{BLACK}Lakukan pertukaran

STR_NEWGRF_SETTINGS_FIND_MISSING_CONTENT_BUTTON                 :{BLACK}Dapatkan kandungan yang tidak ada dari atas talian
STR_NEWGRF_SETTINGS_FIND_MISSING_CONTENT_TOOLTIP                :{BLACK}Periksa jika kandungan yang tidak ada boleh didapati dari atas talian

STR_NEWGRF_SETTINGS_FILENAME                                    :{BLACK}Nama fail: {SILVER}{STRING}
STR_NEWGRF_SETTINGS_GRF_ID                                      :{BLACK}GRF ID: {SILVER}{STRING}
STR_NEWGRF_SETTINGS_VERSION                                     :{BLACK}Versi: {SILVER}{NUM}
STR_NEWGRF_SETTINGS_MIN_VERSION                                 :{BLACK}Min. versi serasi: {SILVER}{NUM}
STR_NEWGRF_SETTINGS_MD5SUM                                      :{BLACK}MD5sum: {SILVER}{STRING}
STR_NEWGRF_SETTINGS_PALETTE                                     :{BLACK}Palet: {SILVER}{STRING}
STR_NEWGRF_SETTINGS_PARAMETER                                   :{BLACK}Parameter: {SILVER}{STRING}

STR_NEWGRF_SETTINGS_NO_INFO                                     :{BLACK}Tiada maklumat
STR_NEWGRF_SETTINGS_NOT_FOUND                                   :{RED}Fail yang berpadanan tidak dijumpai
STR_NEWGRF_SETTINGS_DISABLED                                    :{RED}Dinyahaktifkan
STR_NEWGRF_SETTINGS_INCOMPATIBLE                                :{RED}Tidak serasi dengan versi OpenTTD ini

# NewGRF save preset window
STR_SAVE_PRESET_CAPTION                                         :{WHITE}Simpan pratetapan
STR_SAVE_PRESET_TITLE                                           :{BLACK}Masukkan nama untuk pratetapan
STR_SAVE_PRESET_CANCEL                                          :{BLACK}Batal
STR_SAVE_PRESET_SAVE                                            :{BLACK}Simpan

# NewGRF parameters window
STR_NEWGRF_PARAMETERS_CAPTION                                   :{WHITE}Ubah parameter NewGRF
STR_NEWGRF_PARAMETERS_CLOSE                                     :{BLACK}Tutup
STR_NEWGRF_PARAMETERS_RESET                                     :{BLACK}Tetapan semula
STR_NEWGRF_PARAMETERS_RESET_TOOLTIP                             :{BLACK}Tetapkan semua parameter kepada nilai asal mereka
STR_NEWGRF_PARAMETERS_DEFAULT_NAME                              :Parameter {NUM}
STR_NEWGRF_PARAMETERS_SETTING                                   :{STRING}: {ORANGE}{STRING}
STR_NEWGRF_PARAMETERS_NUM_PARAM                                 :{LTBLUE}Bilangan parameter: {ORANGE}{NUM}

# NewGRF inspect window
STR_NEWGRF_INSPECT_CAPTION                                      :{WHITE}Periksa - {STRING}
STR_NEWGRF_INSPECT_PARENT_BUTTON                                :{BLACK}Ibu
STR_NEWGRF_INSPECT_PARENT_TOOLTIP                               :{BLACK}Periksa objek itu yang dalam skop ibu

STR_NEWGRF_INSPECT_CAPTION_OBJECT_AT                            :{STRING} di {HEX}
STR_NEWGRF_INSPECT_CAPTION_OBJECT_AT_OBJECT                     :Objek
STR_NEWGRF_INSPECT_CAPTION_OBJECT_AT_RAIL_TYPE                  :Jenis landasan

STR_NEWGRF_INSPECT_QUERY_CAPTION                                :{WHITE}Pemboleh ubah NewGRF, parameter 60+x (hexadecimal)

# Sprite aligner window
STR_SPRITE_ALIGNER_CAPTION                                      :{WHITE}Megalih peperi {COMMA} ({STRING})
STR_SPRITE_ALIGNER_NEXT_BUTTON                                  :{BLACK}Peperi seterusnya
STR_SPRITE_ALIGNER_NEXT_TOOLTIP                                 :{BLACK}Teruskan ke peperi seterusan yang biasa, melangkau sebarang peperi pseudo/warna kembali/fon dan memusing balik semula
STR_SPRITE_ALIGNER_GOTO_BUTTON                                  :{BLACK}Pergi ke peperi
STR_SPRITE_ALIGNER_GOTO_TOOLTIP                                 :{BLACK}Pergi ke peperi yang diberi. Kalau peperi itu bukan peperi normal, teruskan ke peperi normal.
STR_SPRITE_ALIGNER_PREVIOUS_BUTTON                              :{BLACK}Peperi sebelumnya
STR_SPRITE_ALIGNER_PREVIOUS_TOOLTIP                             :{BLACK}Teruskan ke peperi dahulu yang biasa, melangkau sebarang peperi pseudo/warna kembali/fon dan memusing balik semula
STR_SPRITE_ALIGNER_SPRITE_TOOLTIP                               :{BLACK}Perwakilan peperi yang terpilih. Penjajaran tidak diendahkan apabila sedang melukiskan peperi.
STR_SPRITE_ALIGNER_MOVE_TOOLTIP                                 :{BLACK}Alihkan "sprite" ke lokasi lain lantas mengubah ofset X dan Y. "Ctrl+Click" untuk ubah lokasi "sprite" lapan unit pada satu-satu masa
STR_SPRITE_ALIGNER_PICKER_BUTTON                                :{BLACK}Pilih peperi
STR_SPRITE_ALIGNER_PICKER_TOOLTIP                               :{BLACK}Pilih peperi di mana-mana sahaja dari skrin

STR_SPRITE_ALIGNER_GOTO_CAPTION                                 :{WHITE}Pergi ke peperi

# NewGRF (self) generated warnings/errors
STR_NEWGRF_ERROR_MSG_INFO                                       :{SILVER}{STRING}
STR_NEWGRF_ERROR_MSG_WARNING                                    :{RED}Amaran: {SILVER}{STRING}
STR_NEWGRF_ERROR_MSG_ERROR                                      :{RED}Kesilapan: {SILVER}{STRING}
STR_NEWGRF_ERROR_MSG_FATAL                                      :{RED}Bahaya: {SILVER}{STRING}
STR_NEWGRF_ERROR_FATAL_POPUP                                    :{WHITE}Kesilapan NewGRF yang bahaya telah berlaku:{}{STRING}
STR_NEWGRF_ERROR_VERSION_NUMBER                                 :{1:STRING} tidak akan berfungsi dengan versi TTDPatch seperti yang dilaporkan oleh OpenTTD.
STR_NEWGRF_ERROR_DOS_OR_WINDOWS                                 :{1:STRING} adalah untuk TTD versi {STRING}.
STR_NEWGRF_ERROR_UNSET_SWITCH                                   :{1:STRING} direkabentuk untuk digunakan bersama {STRING}
STR_NEWGRF_ERROR_INVALID_PARAMETER                              :Parameter yang tidak sah untuk {1:STRING}: parameter {STRING} ({NUM})
STR_NEWGRF_ERROR_LOAD_BEFORE                                    :{1:STRING} mesti dimuatkan sebelum {STRING}.
STR_NEWGRF_ERROR_LOAD_AFTER                                     :{1:STRING} mesti dimuatkan selepas {STRING}.
STR_NEWGRF_ERROR_OTTD_VERSION_NUMBER                            :{1:STRING} memerlukan OpenTTD versi {STRING} atau kemudian.
STR_NEWGRF_ERROR_AFTER_TRANSLATED_FILE                          :fail GRF yang ianya direka untuk menterjemah
STR_NEWGRF_ERROR_TOO_MANY_NEWGRFS_LOADED                        :Terlalu banyak NewGRF dimuatkan.
STR_NEWGRF_ERROR_STATIC_GRF_CAUSES_DESYNC                       :Memuatkan {1:STRING} sebagai NewGRF statik dengan {STRING} mungkin boleh menyebabkan kesilapan sinkronisasi (desync).
STR_NEWGRF_ERROR_UNEXPECTED_SPRITE                              :Peperi luar jangkaan (sprite {3:NUM})
STR_NEWGRF_ERROR_UNKNOWN_PROPERTY                               :Tindakan tidak diketahui pada properti 0 {4:HEX} (peperi {3:NUM})
STR_NEWGRF_ERROR_INVALID_ID                                     :Cubaan untuk menggunakan ID tidak sah (peperi {3:NUM})
STR_NEWGRF_ERROR_CORRUPT_SPRITE                                 :{YELLOW}{STRING} mengandungi peperi yang rosak. Semua peperi yang rosak akan ditunjukkan menggunakan tanda soal (?) merah.
STR_NEWGRF_ERROR_MULTIPLE_ACTION_8                              :Mengandungi pelbagai Tindakan 8 kemasukan (peperi {3:NUM})
STR_NEWGRF_ERROR_READ_BOUNDS                                    :Bacaan melepasi penghujung peperi-pseudo (peperi {3:NUM})
STR_NEWGRF_ERROR_GRM_FAILED                                     :Sumber GRF yang diminta tidak diperolehi (peperi {3:NUM})
STR_NEWGRF_ERROR_FORCEFULLY_DISABLED                            :{1:STRING} telah dinyahaktifkan oleh {STRING}
STR_NEWGRF_ERROR_INVALID_SPRITE_LAYOUT                          :Tidak sah/diketahui format susun atur (peperi {3:NUM})

# NewGRF related 'general' warnings
STR_NEWGRF_POPUP_CAUTION_CAPTION                                :{WHITE}Amaran!
STR_NEWGRF_CONFIRMATION_TEXT                                    :{YELLOW}Anda akan melakukan perubahan kepada permainan yang sedang berjalan. Ini boleh merosakkan OpenTTD atau keadaan permainan. Jangan buat laporan pepijat berkenaan isu ini.{}Adakah anda betul pasti tentang ini?

STR_NEWGRF_DUPLICATE_GRFID                                      :{WHITE}Tidak boleh menambah fail: GRF ID berduplikat
STR_NEWGRF_COMPATIBLE_LOADED                                    :{ORANGE}Fail berpadanan tidak dijumpai (GRF yang secocok telah dimuat)
STR_NEWGRF_TOO_MANY_NEWGRFS                                     :{WHITE}Tidak menambah fail: File GRF baru telah mencapai had

STR_NEWGRF_COMPATIBLE_LOAD_WARNING                              :{WHITE}GRF secocok telah dimuat untuk menggantikan fail yang tidak dijumpai
STR_NEWGRF_DISABLED_WARNING                                     :{WHITE}Fail GRF yang tidak dijumpai telah dinyahaktifkan
STR_NEWGRF_UNPAUSE_WARNING_TITLE                                :{YELLOW}Fail GRF tidak dijumpai
STR_NEWGRF_UNPAUSE_WARNING                                      :{WHITE}Pembatalan hentian dengan sementara boleh merosakkan OpenTTD. Jangan lapurkan kerosakan untuk kerosakan berikutnya.{}Adakah anda betul pasti mahu membatalkan hentian sementara ini?

# NewGRF status
STR_NEWGRF_LIST_NONE                                            :Tiada
STR_NEWGRF_LIST_ALL_FOUND                                       :Ada semua fail-fail
STR_NEWGRF_LIST_COMPATIBLE                                      :{YELLOW}Menjumpai fail serasi
STR_NEWGRF_LIST_MISSING                                         :{RED}Kehilangan fail-fail

# NewGRF 'it's broken' warnings
STR_NEWGRF_BROKEN                                               :{WHITE}Perilaku NewGRF '{0:STRING}' mungkin menyebabkan desync dan/atau terbabas.
STR_NEWGRF_BROKEN_POWERED_WAGON                                 :{WHITE}Ia mengubah keadaan wagon-berkuasa untuk'{1:ENGINE}' apabila tidak berada di dalam depoh
STR_NEWGRF_BROKEN_VEHICLE_LENGTH                                :{WHITE}Ianya menukar panjang kenderaan untuk '{1:ENGINE}' apabila beada di luar depoh.
STR_BROKEN_VEHICLE_LENGTH                                       :{WHITE}Keretapi '{VEHICLE}' yang dimiliki '{COMPANY}' mempunyai kepanjangan yang tidak sah. Ia mungkin disebabkan masalah dengan NewGRF. Permainan mungkin desync atau terbabas

STR_NEWGRF_BUGGY                                                :{WHITE}NewGRF '{0:STRING}' menyediakan maklumat yang salah.
STR_NEWGRF_BUGGY_ARTICULATED_CARGO                              :{WHITE}Maklumat kargo/ubahsuai untuk '{1:ENGINE}' berbeza daripada senarai pembelian selepas dibina. Ini mungkin akan menyebabkan pembaharuan/penggantian automatik gagal diubahsuai dengan betul.
STR_NEWGRF_BUGGY_ENDLESS_PRODUCTION_CALLBACK                    :{WHITE}'{1:STRING}' menyebabkan putaran tiada penghujung bagi pengeluaran yang dipanggil semula
STR_NEWGRF_BUGGY_UNKNOWN_CALLBACK_RESULT                        :{WHITE}Callback {1:HEX} kembali hasil yang tidak diketahui/tidak sah {2:HEX}

# 'User removed essential NewGRFs'-placeholders for stuff without specs
STR_NEWGRF_INVALID_CARGO                                        :<kargo tidak sah>
STR_NEWGRF_INVALID_CARGO_ABBREV                                 :??
STR_NEWGRF_INVALID_CARGO_QUANTITY                               :{COMMA} dari <kargo tidak benar>
STR_NEWGRF_INVALID_ENGINE                                       :<model kenderaan tidak sah>
STR_NEWGRF_INVALID_INDUSTRYTYPE                                 :<industry tidak sah>

# Placeholders for other invalid stuff, e.g. vehicles that have gone (Game Script).

# NewGRF scanning window
STR_NEWGRF_SCAN_CAPTION                                         :{WHITE}Imbasan NewGRFs
STR_NEWGRF_SCAN_MESSAGE                                         :{BLACK}Imbasan NewGRFs. Bergantung kepada jumlah, ini akan mengambil sedikit masa...
STR_NEWGRF_SCAN_STATUS                                          :{BLACK}{NUM} NewGRF diimbas daripada anggaran {NUM} NewGRF
STR_NEWGRF_SCAN_ARCHIVES                                        :Mengimbas arkib

# Sign list window
STR_SIGN_LIST_CAPTION                                           :{WHITE}Senarai Papan Tanda - {COMMA} Papan Tanda
STR_SIGN_LIST_MATCH_CASE                                        :{BLACK}Padankan kes
STR_SIGN_LIST_MATCH_CASE_TOOLTIP                                :{BLACK}Papar/padam kes yang hampir sama apabila membandingkan nama tanda terhadap rentetan penapis

# Sign window
STR_EDIT_SIGN_CAPTION                                           :{WHITE}Tukarkan teks papan tanda
STR_EDIT_SIGN_NEXT_SIGN_TOOLTIP                                 :{BLACK}Pergi ke papan tanda seterusnya
STR_EDIT_SIGN_PREVIOUS_SIGN_TOOLTIP                             :{BLACK}Pergi ke papan tanda sebelumnya

STR_EDIT_SIGN_SIGN_OSKTITLE                                     :{BLACK}Masukkan nama untuk papan tanda

# Town directory window
STR_TOWN_DIRECTORY_CAPTION                                      :{WHITE}Bandar-bandar
STR_TOWN_DIRECTORY_NONE                                         :{ORANGE}- Tiada -
STR_TOWN_DIRECTORY_TOWN                                         :{ORANGE}{TOWN}{BLACK} ({COMMA})
STR_TOWN_DIRECTORY_LIST_TOOLTIP                                 :{BLACK}Senarai bandar - klik nama bandar untuk memusatkan pemandangan ke bandar. Ctrl+Klik untuk membuka tetingkap pemandangan di lokasi bandar
STR_TOWN_POPULATION                                             :{BLACK}Jumlah penduduk dunia: {COMMA}

# Town view window
STR_TOWN_VIEW_TOWN_CAPTION                                      :{WHITE}{TOWN}
STR_TOWN_VIEW_CITY_CAPTION                                      :{WHITE}{TOWN} (Bandaraya)
STR_TOWN_VIEW_POPULATION_HOUSES                                 :{BLACK}Jumlah penduduk: {ORANGE}{COMMA}{BLACK}  Rumah: {ORANGE}{COMMA}
STR_TOWN_VIEW_CARGO_FOR_TOWNGROWTH                              :{BLACK}Kargi yang diperlukan untuk pembesaran bandar:
STR_TOWN_VIEW_CARGO_FOR_TOWNGROWTH_REQUIRED_GENERAL             :{ORANGE}{STRING}{RED} diperlukan
STR_TOWN_VIEW_CARGO_FOR_TOWNGROWTH_REQUIRED_WINTER              :{ORANGE}{STRING}{BLACK} diperlukan sewaktu musim sejuk
STR_TOWN_VIEW_CARGO_FOR_TOWNGROWTH_DELIVERED_GENERAL            :{ORANGE}{STRING}{GREEN} telah dihantar
STR_TOWN_VIEW_CARGO_FOR_TOWNGROWTH_REQUIRED                     :{ORANGE}{CARGO_TINY} / {CARGO_LONG}{RED} (masih diperlukan)
STR_TOWN_VIEW_CARGO_FOR_TOWNGROWTH_DELIVERED                    :{ORANGE}{CARGO_TINY} / {CARGO_LONG}{GREEN} (telah dihantar)
STR_TOWN_VIEW_TOWN_GROWS_EVERY                                  :{BLACK}Bandar berkembang setiap {ORANGE}{COMMA}{BLACK} hari
STR_TOWN_VIEW_TOWN_GROWS_EVERY_FUNDED                           :{BLACK}Bandar berkembang setiap {ORANGE}{COMMA}{BLACK} hari (dibiayai)
STR_TOWN_VIEW_TOWN_GROW_STOPPED                                 :{BLACK}Bandar {RED}tidak{BLACK} berkembang
STR_TOWN_VIEW_NOISE_IN_TOWN                                     :{BLACK}Had kebisingan dalam bandar: {ORANGE}{COMMA}{BLACK}  maks: {ORANGE}{COMMA}
STR_TOWN_VIEW_CENTER_TOOLTIP                                    :{BLACK}Pusatkan pemandangan utama ke lokasi bandar. Ctrl+Klik untuk membuka tetingkap pemandangan di lokasi bandar
STR_TOWN_VIEW_LOCAL_AUTHORITY_BUTTON                            :{BLACK}Majlis tempatan
STR_TOWN_VIEW_LOCAL_AUTHORITY_TOOLTIP                           :{BLACK}Tunjukkan maklumat pihak berkuasa tempatan
STR_TOWN_VIEW_RENAME_TOOLTIP                                    :{BLACK}Tukar nama bandar

STR_TOWN_VIEW_EXPAND_BUTTON                                     :{BLACK}Kembangkan
STR_TOWN_VIEW_EXPAND_TOOLTIP                                    :{BLACK}Besarkan saiz bandar
STR_TOWN_VIEW_DELETE_BUTTON                                     :{BLACK}Padam
STR_TOWN_VIEW_DELETE_TOOLTIP                                    :{BLACK}Padamkan bandar ini sepenuhnya

STR_TOWN_VIEW_RENAME_TOWN_BUTTON                                :Namakan Bandar

# Town local authority window
STR_LOCAL_AUTHORITY_CAPTION                                     :{WHITE}{TOWN} majlis tempatan
STR_LOCAL_AUTHORITY_COMPANY_RATINGS                             :{BLACK}Penarafan syarikat pengangkutan:
STR_LOCAL_AUTHORITY_COMPANY_RATING                              :{YELLOW}{COMPANY} {COMPANY_NUM}: {ORANGE}{STRING}
STR_LOCAL_AUTHORITY_ACTIONS_TITLE                               :{BLACK}Tindakan yang boleh diambil:
STR_LOCAL_AUTHORITY_ACTIONS_TOOLTIP                             :{BLACK}Senarai tindakan yang boleh diambil di bandar ini - klik pada butiran untuk maklumat lanjutan
STR_LOCAL_AUTHORITY_DO_IT_BUTTON                                :{BLACK}Lakukan
STR_LOCAL_AUTHORITY_DO_IT_TOOLTIP                               :{BLACK}Lakukan tindakan yang diserlahkan dalam senarai di atas

STR_LOCAL_AUTHORITY_ACTION_SMALL_ADVERTISING_CAMPAIGN           :Kempen pengiklanan kecil
STR_LOCAL_AUTHORITY_ACTION_MEDIUM_ADVERTISING_CAMPAIGN          :Kempen pengiklanan sederhana
STR_LOCAL_AUTHORITY_ACTION_LARGE_ADVERTISING_CAMPAIGN           :Kempen pengiklanan besar
STR_LOCAL_AUTHORITY_ACTION_ROAD_RECONSTRUCTION                  :Biaya pembinaan semula jalanraya tempatan
STR_LOCAL_AUTHORITY_ACTION_STATUE_OF_COMPANY                    :Bina tugu pemilik syarikat
STR_LOCAL_AUTHORITY_ACTION_NEW_BUILDINGS                        :Biaya pembinaan bangunan baru
STR_LOCAL_AUTHORITY_ACTION_EXCLUSIVE_TRANSPORT                  :Beli hak pengangkutan eksklusif
STR_LOCAL_AUTHORITY_ACTION_BRIBE                                :Rasuah pihak berkuasa tempatan

STR_LOCAL_AUTHORITY_ACTION_TOOLTIP_SMALL_ADVERTISING            :{YELLOW}Lakukan kempen pengiklanan yang kecil, untuk menarik lebih pelanggan dan kargo kepada perkhidmatan pengangkutan anda.{}Kos: {CURRENCY_LONG}
STR_LOCAL_AUTHORITY_ACTION_TOOLTIP_MEDIUM_ADVERTISING           :{YELLOW}Lakukan kempen pengiklanan yang sederhana, untuk menarik lebih pelanggan dan kargo kepada perkhidmatan pengangkutan anda.{}Kos: {CURRENCY_LONG}
STR_LOCAL_AUTHORITY_ACTION_TOOLTIP_LARGE_ADVERTISING            :{YELLOW}Lakukan kempen pengiklanan yang besar, untuk menarik lebih pelanggan dan kargo kepada perkhidmatan pengangkutan anda.{}Kos: {CURRENCY_LONG}
STR_LOCAL_AUTHORITY_ACTION_TOOLTIP_ROAD_RECONSTRUCTION          :{YELLOW}Biaya pembinaan semula rangkaian jalanraya bandar. Menyebabkan kesesakan lalulintas selama 6 bulan.{}Kos: {CURRENCY_LONG}
STR_LOCAL_AUTHORITY_ACTION_TOOLTIP_STATUE_OF_COMPANY            :{YELLOW}Bina tugu sebagai penghormatan kepada syarikat anda.{}Kos: {CURRENCY_LONG}
STR_LOCAL_AUTHORITY_ACTION_TOOLTIP_NEW_BUILDINGS                :{YELLOW}Biaya pembinaan bangunan komersil baru dalam bandar.{}Kos: {CURRENCY_LONG}
STR_LOCAL_AUTHORITY_ACTION_TOOLTIP_EXCLUSIVE_TRANSPORT          :{YELLOW}Beli hak pengangkutan eksklusif selama 1 tahun di bandar ini. Pihak berkuasa bandar akan hanya membenarkan penumpang dan kargo menggunakan stesen-stesen syarikat anda.{}Kos: {CURRENCY_LONG}
STR_LOCAL_AUTHORITY_ACTION_TOOLTIP_BRIBE                        :{YELLOW}Rasuah pihak berkuasa bandar untuk meninggikan penarafan anda, dengan risiko hukuman yang sangat berat.{}Kos: {CURRENCY_LONG}

# Goal window
STR_GOALS_GLOBAL_TITLE                                          :{BLACK}Hasrat global:
STR_GOALS_TEXT                                                  :{ORANGE}{STRING}
STR_GOALS_NONE                                                  :{ORANGE}- Tiada -
STR_GOALS_COMPANY_TITLE                                         :{BLACK}Hasrat syarikat:
STR_GOALS_TOOLTIP_CLICK_ON_SERVICE_TO_CENTER                    :{BLACK}Klik pada industri/bandar/petak untuk memusatkan pandangan. Ctrl+Klik akan membuka pusat pandangan di atas industri/bandar/petak

# Goal question window
STR_GOAL_QUESTION_CAPTION_QUESTION                              :Soalan
STR_GOAL_QUESTION_CAPTION_INFORMATION                           :Maklumat
STR_GOAL_QUESTION_CAPTION_WARNING                               :Amaran
STR_GOAL_QUESTION_CAPTION_ERROR                                 :Kesilapan

############ Start of Goal Question button list
STR_GOAL_QUESTION_BUTTON_CANCEL                                 :Batal
STR_GOAL_QUESTION_BUTTON_OK                                     :OK
STR_GOAL_QUESTION_BUTTON_NO                                     :Tidak
STR_GOAL_QUESTION_BUTTON_YES                                    :Ya
STR_GOAL_QUESTION_BUTTON_DECLINE                                :Menolak
STR_GOAL_QUESTION_BUTTON_ACCEPT                                 :Terima
STR_GOAL_QUESTION_BUTTON_IGNORE                                 :Abai
STR_GOAL_QUESTION_BUTTON_RETRY                                  :Cuba Semula
STR_GOAL_QUESTION_BUTTON_PREVIOUS                               :Sebelum
STR_GOAL_QUESTION_BUTTON_NEXT                                   :Seterusnya
STR_GOAL_QUESTION_BUTTON_STOP                                   :Berhenti
STR_GOAL_QUESTION_BUTTON_START                                  :Mula
STR_GOAL_QUESTION_BUTTON_GO                                     :Pergi
STR_GOAL_QUESTION_BUTTON_CONTINUE                               :Sambung
STR_GOAL_QUESTION_BUTTON_RESTART                                :Mula semula
STR_GOAL_QUESTION_BUTTON_POSTPONE                               :Tangguh
STR_GOAL_QUESTION_BUTTON_SURRENDER                              :Menyerah
STR_GOAL_QUESTION_BUTTON_CLOSE                                  :Tutup
############ End of Goal Question button list

# Subsidies window
STR_SUBSIDIES_CAPTION                                           :{WHITE}Subsidi
STR_SUBSIDIES_OFFERED_TITLE                                     :{BLACK}Subsidi yang ditawarkan untuk perkhidmatan:
STR_SUBSIDIES_OFFERED_FROM_TO                                   :{ORANGE}{STRING} dari {STRING} ke {STRING}{YELLOW} (sebelum {DATE_SHORT})
STR_SUBSIDIES_NONE                                              :{ORANGE}- Tiada -
STR_SUBSIDIES_SUBSIDISED_TITLE                                  :{BLACK}Perkhidmatan yang telah disubsidikan:
STR_SUBSIDIES_SUBSIDISED_FROM_TO                                :{ORANGE}{STRING} dari {STRING} ke {STRING}{YELLOW} ({COMPANY}{YELLOW}, sehingga {DATE_SHORT})
STR_SUBSIDIES_TOOLTIP_CLICK_ON_SERVICE_TO_CENTER                :{BLACK}Klik di atas servis untuk memusatkan pemandangan kepada industri/bandar. Ctrl+Klik untuk membuka tetingkap pemandangan di lokasi bandar

# Story book window
STR_STORY_BOOK_TITLE                                            :{YELLOW}{STRING}
STR_STORY_BOOK_NEXT_PAGE                                        :{BLACK}Seterusnya

# Station list window
STR_STATION_LIST_TOOLTIP                                        :{BLACK}Nama stesen - klik pada nama untuk memusatkan pemandangan ke stesen. Ctrl+Klik membuka tetingkap pemandangan di lokasi stesen
STR_STATION_LIST_USE_CTRL_TO_SELECT_MORE                        :{BLACK}Tekan Ctrl untuk memilih lebih daripada satu butiran
STR_STATION_LIST_CAPTION                                        :{WHITE}{COMPANY} - {COMMA} Stesen
STR_STATION_LIST_STATION                                        :{YELLOW}{STATION} {STATION_FEATURES}
STR_STATION_LIST_WAYPOINT                                       :{YELLOW}{WAYPOINT}
STR_STATION_LIST_NONE                                           :{YELLOW}- Tiada -
STR_STATION_LIST_SELECT_ALL_FACILITIES                          :{BLACK}Pilih semua kemudahan
STR_STATION_LIST_SELECT_ALL_TYPES                               :{BLACK}Pilih semua kargo (termasuk kargo tiada menunggu)
STR_STATION_LIST_NO_WAITING_CARGO                               :{BLACK}Tiada kargo menunggu

# Station view window
STR_STATION_VIEW_CAPTION                                        :{WHITE}{STATION} {STATION_FEATURES}
STR_STATION_VIEW_WAITING_CARGO                                  :{WHITE}{CARGO_LONG}
STR_STATION_VIEW_EN_ROUTE_FROM                                  :{YELLOW}({CARGO_SHORT} dalam perjalanan daripada {STATION})

STR_STATION_VIEW_ACCEPTS_BUTTON                                 :{BLACK}Terima
STR_STATION_VIEW_ACCEPTS_TOOLTIP                                :{BLACK}Tunjukkan senarai kargo yang diterima
STR_STATION_VIEW_ACCEPTS_CARGO                                  :{BLACK}Menerima: {WHITE}{CARGO_LIST}


STR_STATION_VIEW_RATINGS_BUTTON                                 :{BLACK}Penarafan
STR_STATION_VIEW_RATINGS_TOOLTIP                                :{BLACK}Tunjukkan penarafan stesen
STR_STATION_VIEW_SUPPLY_RATINGS_TITLE                           :{BLACK}Bekalan bulanan dan penarafan tempatan:

STR_STATION_VIEW_PLANNED_AMOUNT                                 :Jumlah: Telah dirancang
STR_STATION_VIEW_VIA                                            :{YELLOW}{CARGO_SHORT} melalui {STATION}
STR_STATION_VIEW_TO                                             :{YELLOW}{CARGO_SHORT} ke {STATION}
STR_STATION_VIEW_VIA_HERE                                       :{GREEN}{CARGO_SHORT} sedang berhenti di stesen ini


############ range for rating starts
STR_CARGO_RATING_APPALLING                                      :Sangat teruk
STR_CARGO_RATING_VERY_POOR                                      :Sangat Teruk
STR_CARGO_RATING_POOR                                           :Teruk
STR_CARGO_RATING_MEDIOCRE                                       :Sederhana
STR_CARGO_RATING_GOOD                                           :Baik
STR_CARGO_RATING_VERY_GOOD                                      :Sangat Baik
STR_CARGO_RATING_EXCELLENT                                      :Cemerlang
STR_CARGO_RATING_OUTSTANDING                                    :Mengkagumkan
############ range for rating ends

STR_STATION_VIEW_CENTER_TOOLTIP                                 :{BLACK}Pusatkan pemandangan utama ke lokasi stesen. Ctrl+Klik untuk membuka tetingkap pemandangan di lokasi stesen
STR_STATION_VIEW_RENAME_TOOLTIP                                 :{BLACK}Tukarkan nama stesen

STR_STATION_VIEW_SCHEDULED_TRAINS_TOOLTIP                       :{BLACK}Tunjukkan semua keretapi yang mengandungi stesen ini dalam jadual mereka
STR_STATION_VIEW_SCHEDULED_ROAD_VEHICLES_TOOLTIP                :{BLACK}Tunjukkan semua kenderaan darat yang mempunyai stesen ini di dalam jadual mereka
STR_STATION_VIEW_SCHEDULED_AIRCRAFT_TOOLTIP                     :{BLACK}Tunjukkan semua pesawat yang mengandungi lapangan terbang ini dalam jadual mereka
STR_STATION_VIEW_SCHEDULED_SHIPS_TOOLTIP                        :{BLACK}Tunjukkan semua kapal yang mengandungi stesen ini dalam jadual mereka

STR_STATION_VIEW_RENAME_STATION_CAPTION                         :Namakan semula stesen/ruang punggahan

STR_STATION_VIEW_CLOSE_AIRPORT_TOOLTIP                          :{BLACK}Halang pesawat daripada mendarat di lapangan terbang ini

# Waypoint/buoy view window
STR_WAYPOINT_VIEW_CAPTION                                       :{WHITE}{WAYPOINT}
STR_WAYPOINT_VIEW_CENTER_TOOLTIP                                :{BLACK}Pusatkan pemandangan utama ke lokasi tandatuju. Ctrl+Klik untuk membuka tetingkap pemandangan di lokasi tandatuju
STR_WAYPOINT_VIEW_CHANGE_WAYPOINT_NAME                          :{BLACK}Tukar nama tandatuju
STR_BUOY_VIEW_CENTER_TOOLTIP                                    :{BLACK}Pusatkan pemandangan utama ke lokasi pelampung. Ctrl+Klik untuk membuka tetingkap pemandangan di lokasi pelampung
STR_BUOY_VIEW_CHANGE_BUOY_NAME                                  :{BLACK}Tukar nama pelampung

STR_EDIT_WAYPOINT_NAME                                          :{WHITE}Tukar nama tandatuju

# Finances window
STR_FINANCES_CAPTION                                            :{WHITE}{COMPANY} Kewangan {BLACK}{COMPANY_NUM}
STR_FINANCES_EXPENDITURE_INCOME_TITLE                           :{WHITE}Perbelanjaan/Pendapatan
STR_FINANCES_YEAR                                               :{WHITE}{NUM}
STR_FINANCES_SECTION_CONSTRUCTION                               :{GOLD}Pembinaan
STR_FINANCES_SECTION_NEW_VEHICLES                               :{GOLD}Kenderaan Baru
STR_FINANCES_SECTION_TRAIN_RUNNING_COSTS                        :{GOLD}Kos Pengendalian Keretapi
STR_FINANCES_SECTION_ROAD_VEHICLE_RUNNING_COSTS                 :{GOLD}Kos Pengendalian Kenderaan
STR_FINANCES_SECTION_AIRCRAFT_RUNNING_COSTS                     :{GOLD}Kos Pengendalian Pesawat
STR_FINANCES_SECTION_SHIP_RUNNING_COSTS                         :{GOLD}Kos Pengendalian Kapal
STR_FINANCES_SECTION_PROPERTY_MAINTENANCE                       :{GOLD}Penyelenggaraan Hartanah
STR_FINANCES_SECTION_TRAIN_INCOME                               :{GOLD}Pendapatan Keretapi
STR_FINANCES_SECTION_ROAD_VEHICLE_INCOME                        :{GOLD}Pendapatan Kenderaan Jalanraya
STR_FINANCES_SECTION_AIRCRAFT_INCOME                            :{GOLD}Pendapatan Pesawat
STR_FINANCES_SECTION_SHIP_INCOME                                :{GOLD}Pendapatan Kapal
STR_FINANCES_SECTION_LOAN_INTEREST                              :{GOLD}Bunga Pinjaman
STR_FINANCES_SECTION_OTHER                                      :{GOLD}Lain-lain
STR_FINANCES_NEGATIVE_INCOME                                    :{BLACK}-{CURRENCY_LONG}
STR_FINANCES_POSITIVE_INCOME                                    :{BLACK}+{CURRENCY_LONG}
STR_FINANCES_TOTAL_CAPTION                                      :{WHITE}Jumlah:
STR_FINANCES_BANK_BALANCE_TITLE                                 :{WHITE}Baki Bank
STR_FINANCES_LOAN_TITLE                                         :{WHITE}Pinjaman
STR_FINANCES_MAX_LOAN                                           :{WHITE}Pinjaman Maksimum: {BLACK}{CURRENCY_LONG}
STR_FINANCES_TOTAL_CURRENCY                                     :{BLACK}{CURRENCY_LONG}
STR_FINANCES_BORROW_BUTTON                                      :{BLACK}Pinjam {CURRENCY_LONG}
STR_FINANCES_BORROW_TOOLTIP                                     :{BLACK}Tinggikan nilai pinjaman. Ctrl+Klik untuk meminjam sebanyak mungkin
STR_FINANCES_REPAY_BUTTON                                       :{BLACK}Bayar semula {CURRENCY_LONG}
STR_FINANCES_REPAY_TOOLTIP                                      :{BLACK}Bayar semula sebahagian pinjaman. Ctrl+Klik untuk membayar semula sebanyak mungkin
STR_FINANCES_INFRASTRUCTURE_BUTTON                              :{BLACK}Infrastruktur

# Company view
STR_COMPANY_VIEW_CAPTION                                        :{WHITE}{COMPANY} {BLACK}{COMPANY_NUM}
STR_COMPANY_VIEW_PRESIDENT_MANAGER_TITLE                        :{WHITE}{PRESIDENT_NAME}{}{GOLD}(Pengurus)

STR_COMPANY_VIEW_INAUGURATED_TITLE                              :{GOLD}Ditubuhkan: {WHITE}{NUM}
STR_COMPANY_VIEW_COLOUR_SCHEME_TITLE                            :{GOLD}Skim Warna:
STR_COMPANY_VIEW_VEHICLES_TITLE                                 :{GOLD}Kenderaan:
STR_COMPANY_VIEW_TRAINS                                         :{WHITE}{COMMA} kenderaan
STR_COMPANY_VIEW_ROAD_VEHICLES                                  :{WHITE}{COMMA} kenderaan jalanraya
STR_COMPANY_VIEW_AIRCRAFT                                       :{WHITE}{COMMA} pesawat
STR_COMPANY_VIEW_SHIPS                                          :{WHITE}{COMMA} kapal-kapal
STR_COMPANY_VIEW_VEHICLES_NONE                                  :{WHITE}Tiada
STR_COMPANY_VIEW_COMPANY_VALUE                                  :{GOLD}Nilai syarikat: {WHITE}{CURRENCY_LONG}
STR_COMPANY_VIEW_SHARES_OWNED_BY                                :{WHITE}({COMMA}% dimiliki oleh {COMPANY})
STR_COMPANY_VIEW_INFRASTRUCTURE                                 :{GOLD}Infrastruktur:
STR_COMPANY_VIEW_INFRASTRUCTURE_RAIL                            :{WHITE}{COMMA} cebisan landasan
STR_COMPANY_VIEW_INFRASTRUCTURE_ROAD                            :{WHITE}{COMMA} cebisan jalanraya
STR_COMPANY_VIEW_INFRASTRUCTURE_WATER                           :{WHITE}{COMMA} petak air
STR_COMPANY_VIEW_INFRASTRUCTURE_STATION                         :{WHITE}{COMMA} petak stesen
STR_COMPANY_VIEW_INFRASTRUCTURE_AIRPORT                         :{WHITE}{COMMA} lapangan terbang
STR_COMPANY_VIEW_INFRASTRUCTURE_NONE                            :{WHITE}Tiada

STR_COMPANY_VIEW_BUILD_HQ_BUTTON                                :{BLACK}Bina Ibu Pejabat
STR_COMPANY_VIEW_BUILD_HQ_TOOLTIP                               :{BLACK}Bina ibu pejabat syarikat
STR_COMPANY_VIEW_VIEW_HQ_BUTTON                                 :{BLACK}Lihat Ibu Pejabat
STR_COMPANY_VIEW_VIEW_HQ_TOOLTIP                                :{BLACK}Lihat ibu pejabat syarikat
STR_COMPANY_VIEW_RELOCATE_HQ                                    :{BLACK}Tempatkan semula ibu pejabat
STR_COMPANY_VIEW_RELOCATE_COMPANY_HEADQUARTERS                  :{BLACK}Bina semula ibu pejabat syarikat di tempat lain dengan kos 1% nilai syarikat. Shift+Klik untuk menunjukkan anggaran kos tanpa pemindahan HQ
STR_COMPANY_VIEW_INFRASTRUCTURE_BUTTON                          :{BLACK}Butiran
STR_COMPANY_VIEW_INFRASTRUCTURE_TOOLTIP                         :{BLACK}Lihat kiraan infrastruktur secara terperinci
STR_COMPANY_VIEW_GIVE_MONEY_BUTTON                              :{BLACK}Beri wang

STR_COMPANY_VIEW_NEW_FACE_BUTTON                                :{BLACK}Wajah Baru
STR_COMPANY_VIEW_NEW_FACE_TOOLTIP                               :{BLACK}Pilih wajah baru untuk pengurus
STR_COMPANY_VIEW_COLOUR_SCHEME_BUTTON                           :{BLACK}Skim Warna
STR_COMPANY_VIEW_COLOUR_SCHEME_TOOLTIP                          :{BLACK}Tukar seragaman kenderaan syarikat
STR_COMPANY_VIEW_COMPANY_NAME_BUTTON                            :{BLACK}Nama Syarikat
STR_COMPANY_VIEW_COMPANY_NAME_TOOLTIP                           :{BLACK}Tukar nama syarikat
STR_COMPANY_VIEW_PRESIDENT_NAME_BUTTON                          :{BLACK}Nama Pengurus
STR_COMPANY_VIEW_PRESIDENT_NAME_TOOLTIP                         :{BLACK}Tukar nama pengurus

STR_COMPANY_VIEW_BUY_SHARE_BUTTON                               :{BLACK}Beli 25% saham dalam syarikat ini
STR_COMPANY_VIEW_SELL_SHARE_BUTTON                              :{BLACK}Jual 25% saham dalam syarikat ini
STR_COMPANY_VIEW_BUY_SHARE_TOOLTIP                              :{BLACK}Beli 25% saham dalam syarikat ini. Shift+Klik menunjukkan anggaran kos tanpa membeli saham
STR_COMPANY_VIEW_SELL_SHARE_TOOLTIP                             :{BLACK}Jual 25% saham dalam syarikat ini. Shift+Klik menunjukkan anggaran kos tanpa menjual saham

STR_COMPANY_VIEW_COMPANY_NAME_QUERY_CAPTION                     :Nama Syarikat
STR_COMPANY_VIEW_PRESIDENT_S_NAME_QUERY_CAPTION                 :Nama Pengurus
STR_COMPANY_VIEW_GIVE_MONEY_QUERY_CAPTION                       :Masukkan jumlah wang anda hendak memberikan

STR_BUY_COMPANY_MESSAGE                                         :{WHITE}Kami sedang mencari syarikat pengangkutan yang boleh mengambil alih syarikat kami.{}{}Adakah anda ingin membeli {COMPANY} untuk {CURRENCY_LONG}?

# Company infrastructure window
STR_COMPANY_INFRASTRUCTURE_VIEW_CAPTION                         :{WHITE}Infrastruktur {COMPANY}
STR_COMPANY_INFRASTRUCTURE_VIEW_RAIL_SECT                       :{GOLD}Cebisan landasan:
STR_COMPANY_INFRASTRUCTURE_VIEW_SIGNALS                         :{WHITE}Isyarat
STR_COMPANY_INFRASTRUCTURE_VIEW_ROAD_SECT                       :{GOLD}Cebisan jalanraya:
STR_COMPANY_INFRASTRUCTURE_VIEW_WATER_SECT                      :{GOLD}Petak air:
STR_COMPANY_INFRASTRUCTURE_VIEW_CANALS                          :{WHITE}Terusan
STR_COMPANY_INFRASTRUCTURE_VIEW_STATION_SECT                    :{GOLD}Stesen:
STR_COMPANY_INFRASTRUCTURE_VIEW_STATIONS                        :{WHITE}Petak stesen
STR_COMPANY_INFRASTRUCTURE_VIEW_AIRPORTS                        :{WHITE}Lapangan Terbang
STR_COMPANY_INFRASTRUCTURE_VIEW_TOTAL                           :{WHITE}{CURRENCY_LONG}/thn

# Industry directory
STR_INDUSTRY_DIRECTORY_CAPTION                                  :{WHITE}Industri
STR_INDUSTRY_DIRECTORY_NONE                                     :{ORANGE}- Tiada -
STR_INDUSTRY_DIRECTORY_ITEM_NOPROD                              :{ORANGE}{INDUSTRY}
STR_INDUSTRY_DIRECTORY_LIST_CAPTION                             :{BLACK}Nama industri - klik pada nama untuk memusatkan pemandangan ke industri. Ctrl+Klik membuka tetingkap pemandangan di lokasi industri

# Industry view
STR_INDUSTRY_VIEW_CAPTION                                       :{WHITE}{INDUSTRY}
STR_INDUSTRY_VIEW_PRODUCTION_LAST_MONTH_TITLE                   :{BLACK}Pengeluaran bulan lepas:
STR_INDUSTRY_VIEW_TRANSPORTED                                   :{YELLOW}{CARGO_LONG}{STRING}{BLACK} ({COMMA}% dihantar)
STR_INDUSTRY_VIEW_LOCATION_TOOLTIP                              :{BLACK}Pusatkan pemandangan utama ke lokasi industri. Ctrl+Klik untuk membuka tetingkap pemandangan di lokasi industri
STR_INDUSTRY_VIEW_PRODUCTION_LEVEL                              :{BLACK}Tahap produksi: {YELLOW}{COMMA}%
STR_INDUSTRY_VIEW_INDUSTRY_ANNOUNCED_CLOSURE                    :{YELLOW} Industri mengumumkan penutupan serta merta!


STR_INDUSTRY_VIEW_REQUIRES                                      :{BLACK}Diperlukan:

STR_CONFIG_GAME_PRODUCTION                                      :{WHITE}Ubah pengeluaran (gandaan 8, sehingga 2040)
STR_CONFIG_GAME_PRODUCTION_LEVEL                                :{WHITE}Ubah tahap produksi (peratus, hingga 800%)

# Vehicle lists
STR_VEHICLE_LIST_TRAIN_CAPTION                                  :{WHITE}{STRING} - {COMMA} Keretapi
STR_VEHICLE_LIST_ROAD_VEHICLE_CAPTION                           :{WHITE}{STRING} - {COMMA} Kenderaan Jalanraya
STR_VEHICLE_LIST_SHIP_CAPTION                                   :{WHITE}{STRING} - {COMMA} Kapal
STR_VEHICLE_LIST_AIRCRAFT_CAPTION                               :{WHITE}{STRING} - {COMMA} Pesawat

STR_VEHICLE_LIST_TRAIN_LIST_TOOLTIP                             :{BLACK}Keretapi - klik atas keretapi untuk maklumat
STR_VEHICLE_LIST_ROAD_VEHICLE_TOOLTIP                           :{BLACK}Kenderaan jalanraya - klik atas kenderaan untuk maklumat
STR_VEHICLE_LIST_SHIP_TOOLTIP                                   :{BLACK}Kapal - klik atas kapal untuk maklumat
STR_VEHICLE_LIST_AIRCRAFT_TOOLTIP                               :{BLACK}Pesawat - klik atas pesawat untuk maklumat

STR_VEHICLE_LIST_PROFIT_THIS_YEAR_LAST_YEAR                     :{TINY_FONT}{BLACK}Keuntungan tahun ini: {CURRENCY_LONG} (tahun lalu: {CURRENCY_LONG})

STR_VEHICLE_LIST_AVAILABLE_TRAINS                               :Keretapi sedia ada
STR_VEHICLE_LIST_AVAILABLE_ROAD_VEHICLES                        :Kenderaan sedia ada
STR_VEHICLE_LIST_AVAILABLE_SHIPS                                :Kapal sedia ada
STR_VEHICLE_LIST_AVAILABLE_AIRCRAFT                             :Pesawat sedia ada
STR_VEHICLE_LIST_AVAILABLE_ENGINES_TOOLTIP                      :{BLACK}Lihat senarai rekabentuk enjin untuk jenis kenderaan ini

STR_VEHICLE_LIST_MANAGE_LIST                                    :{BLACK}Uruskan senarai
STR_VEHICLE_LIST_MANAGE_LIST_TOOLTIP                            :{BLACK}Hantar arahan pada semua kenderaan didalam senarai
STR_VEHICLE_LIST_REPLACE_VEHICLES                               :Tukar kenderaan
STR_VEHICLE_LIST_SEND_FOR_SERVICING                             :Hantar untuk Diservis

STR_VEHICLE_LIST_SEND_TRAIN_TO_DEPOT                            :Hantar ke Depoh
STR_VEHICLE_LIST_SEND_ROAD_VEHICLE_TO_DEPOT                     :Hantar ke pangkalan
STR_VEHICLE_LIST_SEND_SHIP_TO_DEPOT                             :Hantar ke pangkalan
STR_VEHICLE_LIST_SEND_AIRCRAFT_TO_HANGAR                        :Hantar ke Hangar

STR_VEHICLE_LIST_MASS_STOP_LIST_TOOLTIP                         :{BLACK}Klik untuk menghentikan semua kenderaan di dalam senarai
STR_VEHICLE_LIST_MASS_START_LIST_TOOLTIP                        :{BLACK}Klik untuk memulakan semua kenderaan di dalam senarai

STR_VEHICLE_LIST_SHARED_ORDERS_LIST_CAPTION                     :{WHITE}Arahan yang dikongsi {COMMA} Kenderaan

# Group window
STR_GROUP_ALL_TRAINS                                            :Semua keretapi
STR_GROUP_ALL_ROAD_VEHICLES                                     :Semua kenderaan jalanraya
STR_GROUP_ALL_SHIPS                                             :Semua kapal
STR_GROUP_ALL_AIRCRAFTS                                         :Semua kapal

STR_GROUP_DEFAULT_TRAINS                                        :Keretapi yang belum berkumpulan
STR_GROUP_DEFAULT_ROAD_VEHICLES                                 :Kenderaan jalanraya yang belum berkumpulan
STR_GROUP_DEFAULT_SHIPS                                         :Kapal yang belum berkumpulan
STR_GROUP_DEFAULT_AIRCRAFTS                                     :Pesawat yang belum berkumpulan


STR_GROUPS_CLICK_ON_GROUP_FOR_TOOLTIP                           :{BLACK}Kumpulan - klik sebuah kumpulan untuk menyenaraikan semua kenderaan di dalam kumpulan tersebut. Tarik dan lepaskan kumpulan untuk menyusun kumpulan mengikut heirarki
STR_GROUP_CREATE_TOOLTIP                                        :{BLACK}Klik untuk mewujudkan kumpulan
STR_GROUP_DELETE_TOOLTIP                                        :{BLACK}Padamkan kumpulan yang telah dipilih
STR_GROUP_RENAME_TOOLTIP                                        :{BLACK}Tukar nama kumpulan yang terpilih
STR_GROUP_REPLACE_PROTECTION_TOOLTIP                            :{BLACK}Klik untuk menghalang kumpulan ini daripada digantikan secara automatik


STR_GROUP_ADD_SHARED_VEHICLE                                    :Tambah kenderaan berkongsi
STR_GROUP_REMOVE_ALL_VEHICLES                                   :Buang semua kenderaan

STR_GROUP_RENAME_CAPTION                                        :{BLACK}Namakan semula kenderaan


# Build vehicle window
STR_BUY_VEHICLE_TRAIN_RAIL_CAPTION                              :Keretapi Baru
STR_BUY_VEHICLE_TRAIN_ELRAIL_CAPTION                            :Keretapi Elektrik Baru
STR_BUY_VEHICLE_TRAIN_MONORAIL_CAPTION                          :Monorel Baru
STR_BUY_VEHICLE_TRAIN_MAGLEV_CAPTION                            :Maglev Baru

STR_BUY_VEHICLE_ROAD_VEHICLE_CAPTION                            :Kenderaan Jalanraya Baru

############ range for vehicle availability starts
STR_BUY_VEHICLE_TRAIN_ALL_CAPTION                               :Keretapi Baru
STR_BUY_VEHICLE_SHIP_CAPTION                                    :Kapal Baru
STR_BUY_VEHICLE_AIRCRAFT_CAPTION                                :Pesawat Baru
############ range for vehicle availability ends

STR_PURCHASE_INFO_COST_WEIGHT                                   :{BLACK}Kos: {GOLD}{CURRENCY_LONG}{BLACK} Berat: {GOLD}{WEIGHT_SHORT}
STR_PURCHASE_INFO_SPEED_POWER                                   :{BLACK}Kelajuan: {GOLD}{VELOCITY}{BLACK} Kuasa: {GOLD}{POWER}
STR_PURCHASE_INFO_SPEED                                         :{BLACK}Kelajuan: {GOLD}{VELOCITY}
STR_PURCHASE_INFO_SPEED_OCEAN                                   :{BLACK}Kelajuan di lautan: {GOLD}{VELOCITY}
STR_PURCHASE_INFO_SPEED_CANAL                                   :{BLACK}Kelajuan pada terusan/sungai: {GOLD}{VELOCITY}
STR_PURCHASE_INFO_RUNNINGCOST                                   :{BLACK}Kos Pengendalian: {GOLD}{CURRENCY_LONG}/tahun
STR_PURCHASE_INFO_CAPACITY                                      :{BLACK}Muatan: {GOLD}{CARGO_LONG} {STRING}
STR_PURCHASE_INFO_REFITTABLE                                    :(boleh diubahsuai)
STR_PURCHASE_INFO_DESIGNED_LIFE                                 :{BLACK}Direka: {GOLD}{NUM}{BLACK} Jangkahayat: {GOLD}{COMMA} tahun
STR_PURCHASE_INFO_RELIABILITY                                   :{BLACK}Reliabiliti Maks: {GOLD}{COMMA}%
STR_PURCHASE_INFO_COST                                          :{BLACK}Kos: {GOLD}{CURRENCY_LONG}
STR_PURCHASE_INFO_WEIGHT_CWEIGHT                                :{BLACK}Berat: {GOLD}{WEIGHT_SHORT} ({WEIGHT_SHORT})
STR_PURCHASE_INFO_COST_SPEED                                    :{BLACK}Kos: {GOLD}{CURRENCY_LONG}{BLACK} Kelajuan: {GOLD}{VELOCITY}
STR_PURCHASE_INFO_AIRCRAFT_CAPACITY                             :{BLACK}Muatan: {GOLD}{CARGO_LONG}, {CARGO_LONG}
STR_PURCHASE_INFO_PWAGPOWER_PWAGWEIGHT                          :{BLACK}Gerabak Berkuasa: {GOLD}+{POWER}{BLACK} Berat: {GOLD}+{WEIGHT_SHORT}
STR_PURCHASE_INFO_REFITTABLE_TO                                 :{BLACK}Ubahsuai kepada: {GOLD}{STRING}
STR_PURCHASE_INFO_ALL_TYPES                                     :Semua jenis kargo
STR_PURCHASE_INFO_ALL_BUT                                       :Semua kecuali {CARGO_LIST}
STR_PURCHASE_INFO_MAX_TE                                        :{BLACK}Usaha Penarikan Maks.: {GOLD}{FORCE}
STR_PURCHASE_INFO_AIRCRAFT_RANGE                                :{BLACK}Jarak: {GOLD}{COMMA} petak

STR_BUY_VEHICLE_TRAIN_LIST_TOOLTIP                              :{BLACK}Senarai pilihan keretapi - Klik atas kenderaan untuk maklumat
STR_BUY_VEHICLE_ROAD_VEHICLE_LIST_TOOLTIP                       :{BLACK}Senarai pilihan kenderaan jalanraya - klik atas kenderaan untuk maklumat
STR_BUY_VEHICLE_SHIP_LIST_TOOLTIP                               :{BLACK}Senarai pilihan kapal - klik atas kapal untuk maklumat
STR_BUY_VEHICLE_AIRCRAFT_LIST_TOOLTIP                           :{BLACK}Senarai pilihan pesawat - klik atas pesawat untuk maklumat

STR_BUY_VEHICLE_TRAIN_BUY_VEHICLE_BUTTON                        :{BLACK}Beli Kenderaan
STR_BUY_VEHICLE_ROAD_VEHICLE_BUY_VEHICLE_BUTTON                 :{BLACK}Beli Kenderaan
STR_BUY_VEHICLE_SHIP_BUY_VEHICLE_BUTTON                         :{BLACK}Beli Kapal
STR_BUY_VEHICLE_AIRCRAFT_BUY_VEHICLE_BUTTON                     :{BLACK}Beli Pesawat


STR_BUY_VEHICLE_TRAIN_BUY_VEHICLE_TOOLTIP                       :{BLACK}Beli gerabak keretapi yang terpilih. Shift+Klik menunjukkan anggaran kos tanpa membeli
STR_BUY_VEHICLE_ROAD_VEHICLE_BUY_VEHICLE_TOOLTIP                :{BLACK}Beli kenderaan jalanraya yang terpilih. Shift+Klik menunjukkan anggaran kos tanpa membeli
STR_BUY_VEHICLE_SHIP_BUY_VEHICLE_TOOLTIP                        :{BLACK}Beli kapal yang terpilih. Shift+Klik menunjukkan anggaran kos tanpa membeli
STR_BUY_VEHICLE_AIRCRAFT_BUY_VEHICLE_TOOLTIP                    :{BLACK}Beli pesawat yang terpilih. Shift+Klik menunjukkan anggaran kos tanpa membeli


STR_BUY_VEHICLE_TRAIN_RENAME_BUTTON                             :{BLACK}Namakan semula
STR_BUY_VEHICLE_ROAD_VEHICLE_RENAME_BUTTON                      :{BLACK}Namakan semula
STR_BUY_VEHICLE_SHIP_RENAME_BUTTON                              :{BLACK}Namakan semula
STR_BUY_VEHICLE_AIRCRAFT_RENAME_BUTTON                          :{BLACK}Namakan semula

STR_BUY_VEHICLE_TRAIN_RENAME_TOOLTIP                            :{BLACK}Namakan semula jenis keretapi
STR_BUY_VEHICLE_ROAD_VEHICLE_RENAME_TOOLTIP                     :{BLACK}Namakan semula jenis kenderaan jalanraya
STR_BUY_VEHICLE_SHIP_RENAME_TOOLTIP                             :{BLACK}Namakan semula jenis kapal
STR_BUY_VEHICLE_AIRCRAFT_RENAME_TOOLTIP                         :{BLACK}Namakan semula pesawat

STR_BUY_VEHICLE_TRAIN_HIDE_TOGGLE_BUTTON                        :{BLACK}Sembunyi
STR_BUY_VEHICLE_ROAD_VEHICLE_HIDE_TOGGLE_BUTTON                 :{BLACK}Sembunyi
STR_BUY_VEHICLE_SHIP_HIDE_TOGGLE_BUTTON                         :{BLACK}Sembunyi
STR_BUY_VEHICLE_AIRCRAFT_HIDE_TOGGLE_BUTTON                     :{BLACK}Sembunyi

STR_BUY_VEHICLE_TRAIN_SHOW_TOGGLE_BUTTON                        :{BLACK}Paparan
STR_BUY_VEHICLE_ROAD_VEHICLE_SHOW_TOGGLE_BUTTON                 :{BLACK}Paparan
STR_BUY_VEHICLE_SHIP_SHOW_TOGGLE_BUTTON                         :{BLACK}Paparan
STR_BUY_VEHICLE_AIRCRAFT_SHOW_TOGGLE_BUTTON                     :{BLACK}Paparan

STR_BUY_VEHICLE_TRAIN_HIDE_SHOW_TOGGLE_TOOLTIP                  :{BLACK}Menyembunyikan Togol / memaparkan jenis kenderaan kereta api
STR_BUY_VEHICLE_ROAD_VEHICLE_HIDE_SHOW_TOGGLE_TOOLTIP           :{BLACK} Menyembunyikan Togol / memaparkan jenis kenderaan jalan raya
STR_BUY_VEHICLE_SHIP_HIDE_SHOW_TOGGLE_TOOLTIP                   :{BLACK}Menyembunyikan Togol / memaparkan jenis kapal
STR_BUY_VEHICLE_AIRCRAFT_HIDE_SHOW_TOGGLE_TOOLTIP               :{BLACK}Togol menyembunyikan / memaparkan jenis pesawat

STR_QUERY_RENAME_TRAIN_TYPE_CAPTION                             :{WHITE}Namakan semula jenis keretapi
STR_QUERY_RENAME_ROAD_VEHICLE_TYPE_CAPTION                      :{WHITE}Namakan semula jenis kenderaan jalanraya
STR_QUERY_RENAME_SHIP_TYPE_CAPTION                              :{WHITE}Namakan semula jenis kapal
STR_QUERY_RENAME_AIRCRAFT_TYPE_CAPTION                          :{WHITE}Namakan semula jenis pesawat

# Depot window
STR_DEPOT_CAPTION                                               :{WHITE}{DEPOT}

STR_DEPOT_RENAME_TOOLTIP                                        :{BLACK}Tukar nama depoh
STR_DEPOT_RENAME_DEPOT_CAPTION                                  :Namakan semula depoh

STR_DEPOT_NO_ENGINE                                             :{BLACK}-
STR_DEPOT_VEHICLE_TOOLTIP                                       :{BLACK}{ENGINE}{STRING}
STR_DEPOT_VEHICLE_TOOLTIP_CHAIN                                 :{BLACK}{NUM} kenderaan{STRING}
STR_DEPOT_VEHICLE_TOOLTIP_CARGO                                 :{}{CARGO_LONG} ({CARGO_SHORT})

STR_DEPOT_TRAIN_LIST_TOOLTIP                                    :{BLACK}Keretapi - seret gerabak dengan butang kiri untuk tambah/kurangkan daripada keretapi, butang kanan untuk maklumat. Pegang Ctrl untuk membuatkan kedua-dua fungsi dapat digunakan kepada rangkaian berikutnya.
STR_DEPOT_ROAD_VEHICLE_LIST_TOOLTIP                             :{BLACK}Kenderaan - klik kanan pada kenderaan untuk maklumat
STR_DEPOT_SHIP_LIST_TOOLTIP                                     :{BLACK}Kapal - klik kanan pada kapal untuk maklumat
STR_DEPOT_AIRCRAFT_LIST_TOOLTIP                                 :{BLACK}Pesawat - klik kanan pada pesawat untuk maklumat

STR_DEPOT_TRAIN_SELL_TOOLTIP                                    :{BLACK}Seret gerabak keretapi ke sini untuk menjualkannya
STR_DEPOT_ROAD_VEHICLE_SELL_TOOLTIP                             :{BLACK}Seret kenderaan jalanraya ke sini untuk menjualkannya
STR_DEPOT_SHIP_SELL_TOOLTIP                                     :{BLACK}Seret kapal ke sini untuk menjualkannya
STR_DEPOT_AIRCRAFT_SELL_TOOLTIP                                 :{BLACK}Seret pesawat ke sini untuk menjualkannya

STR_DEPOT_DRAG_WHOLE_TRAIN_TO_SELL_TOOLTIP                      :{BLACK}Seret enjin keretapi ke sini untuk menjualkan semua gerabak keretapi itu

STR_DEPOT_SELL_ALL_BUTTON_TRAIN_TOOLTIP                         :{BLACK}Jual semua keretapi dalam depoh
STR_DEPOT_SELL_ALL_BUTTON_ROAD_VEHICLE_TOOLTIP                  :{BLACK}Jual semua kenderaan jalanraya dalam depoh
STR_DEPOT_SELL_ALL_BUTTON_SHIP_TOOLTIP                          :{BLACK}Jual semua kapal dalam depoh
STR_DEPOT_SELL_ALL_BUTTON_AIRCRAFT_TOOLTIP                      :{BLACK}Jual semua pesawat dalam hangar

STR_DEPOT_AUTOREPLACE_TRAIN_TOOLTIP                             :{BLACK}Gantikan keretapi dalam depoh secara automatik
STR_DEPOT_AUTOREPLACE_ROAD_VEHICLE_TOOLTIP                      :{BLACK}Gantikan kenderaan jalanraya dalam depoh secara automatik
STR_DEPOT_AUTOREPLACE_SHIP_TOOLTIP                              :{BLACK}Gantikan kenderaan kapal dalam depoh secara automatik
STR_DEPOT_AUTOREPLACE_AIRCRAFT_TOOLTIP                          :{BLACK}Gantikan pesawat dalam depoh secara automatik

STR_DEPOT_TRAIN_NEW_VEHICLES_BUTTON                             :{BLACK}Kenderaan Baru
STR_DEPOT_ROAD_VEHICLE_NEW_VEHICLES_BUTTON                      :{BLACK}Kenderaan Baru
STR_DEPOT_SHIP_NEW_VEHICLES_BUTTON                              :{BLACK}Kapal Baru
STR_DEPOT_AIRCRAFT_NEW_VEHICLES_BUTTON                          :{BLACK}Pesawat Baru

STR_DEPOT_TRAIN_NEW_VEHICLES_TOOLTIP                            :{BLACK}Beli gerabak keretapi baru
STR_DEPOT_ROAD_VEHICLE_NEW_VEHICLES_TOOLTIP                     :{BLACK}Beli kenderaan jalanraya baru
STR_DEPOT_SHIP_NEW_VEHICLES_TOOLTIP                             :{BLACK}Beli kapal baru
STR_DEPOT_AIRCRAFT_NEW_VEHICLES_TOOLTIP                         :{BLACK}Beli pesawat baru

STR_DEPOT_CLONE_TRAIN                                           :{BLACK}Klonkan Train
STR_DEPOT_CLONE_ROAD_VEHICLE                                    :{BLACK}Klonkan Kenderaan
STR_DEPOT_CLONE_SHIP                                            :{BLACK}Klonkan Kapal
STR_DEPOT_CLONE_AIRCRAFT                                        :{BLACK}Klonkan Pesawat

STR_DEPOT_CLONE_TRAIN_DEPOT_INFO                                :{BLACK}Ini akan membeli satu salinan kereta api termasuk semua kereta. Klik butang ini dan kemudian pada kereta api di dalam atau di luar depot. Ctrl + Klik akan berkongsi perintah. Shift + Klik menunjukkan anggaran kos tanpa pembelian
STR_DEPOT_CLONE_ROAD_VEHICLE_DEPOT_INFO                         :{BLACK}Perbuatan ini akan membeli salinan kenderaan jalanraya. Klik butang ini dan kemudian di kenderaan jalanraya di luar atau di dalam depoh. Ctrl+Klik untuk berkongsi arahan. Shift+Klik menunjukkan anggaran kos tanpa pembelian
STR_DEPOT_CLONE_SHIP_DEPOT_INFO                                 :{BLACK}Perbuatan ini akan membeli salinan kapal. Klik butang ini dan kemudian di kapal di luar atau di dalam depoh. Ctrl+Klik untuk berkongsi arahan. Shift+Klik menunjukkan anggaran kos tanpa membeli
STR_DEPOT_CLONE_AIRCRAFT_INFO_HANGAR_WINDOW                     :{BLACK}Ini akan membeli salinan pesawat. Klik butang ini dan kemudian di pesawat di luar atau di dalam depoh. Ctrl+Klik untuk berkongsi arahan. Shift+Klik menunjukkan anggaran kos tanpa membeli

STR_DEPOT_TRAIN_LOCATION_TOOLTIP                                :{BLACK}Pusatkan pemandangan utama ke lokasi depoh keretapi. Ctrl+Klik untuk membuka tetingkap pemandangan di lokasi depoh keretapi
STR_DEPOT_ROAD_VEHICLE_LOCATION_TOOLTIP                         :{BLACK}Pusatkan pemandangan utama ke lokasi depoh kenderaan jalanraya. Ctrl+Klik untuk membuka tetingkap pemandangan di lokasi depoh kenderaan jalanraya
STR_DEPOT_SHIP_LOCATION_TOOLTIP                                 :{BLACK}Pusatkan pemandangan utama ke lokasi kapal. Ctrl+Klik untuk membuka tetingkap pemandangan di lokasi depoh kapal
STR_DEPOT_AIRCRAFT_LOCATION_TOOLTIP                             :{BLACK}Pusatkan pemandangan utama ke lokasi hangar. Ctrl+Klik untuk membuka tetingkap pemandangan di lokasi hangar

STR_DEPOT_VEHICLE_ORDER_LIST_TRAIN_TOOLTIP                      :{BLACK}Senaraikan semua keretapi yang mengandungi depoh ini dalam arahan mereka
STR_DEPOT_VEHICLE_ORDER_LIST_ROAD_VEHICLE_TOOLTIP               :{BLACK}Senaraikan semua kenderaan jalanraya yang mengandungi depoh ini dalam arahan mereka
STR_DEPOT_VEHICLE_ORDER_LIST_SHIP_TOOLTIP                       :{BLACK}Senaraikan semua kapal yang mengandungi depoh ini dalam arahan mereka
STR_DEPOT_VEHICLE_ORDER_LIST_AIRCRAFT_TOOLTIP                   :{BLACK}Senaraikan semua pesawat yang mengandungi hangar ini dalam arahan mereka

STR_DEPOT_MASS_STOP_DEPOT_TRAIN_TOOLTIP                         :{BLACK}Klik untuk menghentikan semua keretapi di dalam depoh
STR_DEPOT_MASS_STOP_DEPOT_ROAD_VEHICLE_TOOLTIP                  :{BLACK}Klik untuk menghentikan semua kenderaan jalanraya di dalam depoh
STR_DEPOT_MASS_STOP_DEPOT_SHIP_TOOLTIP                          :{BLACK}Klik untuk menghentikan semua kapal di dalam depoh
STR_DEPOT_MASS_STOP_HANGAR_TOOLTIP                              :{BLACK}Klik untuk menghentikan semua pesawat di dalam hangar

STR_DEPOT_MASS_START_DEPOT_TRAIN_TOOLTIP                        :{BLACK}Klik untuk menggerakkan semua keretapi di dalam depoh
STR_DEPOT_MASS_START_DEPOT_ROAD_VEHICLE_TOOLTIP                 :{BLACK}Klik untuk menggerakkan semua kenderaan jalanraya di dalam depoh
STR_DEPOT_MASS_START_DEPOT_SHIP_TOOLTIP                         :{BLACK}Klik untuk menggerakkan semua kapal di dalam depoh
STR_DEPOT_MASS_START_HANGAR_TOOLTIP                             :{BLACK}Klik untuk menggerakkan semua pesawat di dalam hangar

STR_DEPOT_SELL_CONFIRMATION_TEXT                                :{YELLOW}Anda akan menjual semua kenderaan dalam depoh. Pastikah anda?

# Engine preview window
STR_ENGINE_PREVIEW_CAPTION                                      :{WHITE}Pesanan daripada pengusaha kenderaan
STR_ENGINE_PREVIEW_MESSAGE                                      :{GOLD}Kami baru sahaja mereka {STRING} yang baru - adakah anda berminat untuk menggunakan kenderaan ini secara eksklusif, supaya kami dapat menilai tahap kelancarannya sebelum kami menjualnya kepada pihak awam?

STR_ENGINE_PREVIEW_RAILROAD_LOCOMOTIVE                          :keretapi
STR_ENGINE_PREVIEW_MONORAIL_LOCOMOTIVE                          :keretapi monorel
STR_ENGINE_PREVIEW_MAGLEV_LOCOMOTIVE                            :keretapi maglev

STR_ENGINE_PREVIEW_ROAD_VEHICLE                                 :kenderaan jalanraya

STR_ENGINE_PREVIEW_AIRCRAFT                                     :pesawat
STR_ENGINE_PREVIEW_SHIP                                         :kapal

STR_ENGINE_PREVIEW_COST_WEIGHT_SPEED_POWER                      :{BLACK}Kos: {CURRENCY_LONG} Berat: {WEIGHT_SHORT}{}Kelajuan: {VELOCITY}  Kuasa: {POWER}{}Kos Pengendalian: {CURRENCY_LONG}/thn{}Kapasiti: {CARGO_LONG}
STR_ENGINE_PREVIEW_COST_WEIGHT_SPEED_POWER_MAX_TE               :{BLACK}Kos: {CURRENCY_LONG} Berat: {WEIGHT_SHORT}{}Kelajuan: {VELOCITY}  Kuasa: {POWER}  Maks. E.K.: {6:FORCE}{}Kos Pengendalian: {4:CURRENCY_LONG}/thn{}Kapasiti: {5:CARGO_LONG}
STR_ENGINE_PREVIEW_COST_MAX_SPEED_CAP_RUNCOST                   :{BLACK}Kos: {CURRENCY_LONG} Kelajuan Maks.: {VELOCITY}{}Kapasiti: {CARGO_LONG}{}Kos Pengendalian: {CURRENCY_LONG}/thn

# Autoreplace window
STR_REPLACE_VEHICLES_WHITE                                      :{WHITE}Gantikan {STRING} - {STRING}
STR_REPLACE_VEHICLE_TRAIN                                       :Keretapi
STR_REPLACE_VEHICLE_ROAD_VEHICLE                                :Kenderaan Jalanraya
STR_REPLACE_VEHICLE_SHIP                                        :Kapal
STR_REPLACE_VEHICLE_AIRCRAFT                                    :Pesawat


STR_REPLACE_HELP_LEFT_ARRAY                                     :{BLACK}Pilih jenis enjin untuk diganti
STR_REPLACE_HELP_RIGHT_ARRAY                                    :{BLACK}Pilih jenis enjin baru yang anda ingin guna untuk menggantikan jenis enjin sebelah kiri

STR_REPLACE_VEHICLES_START                                      :{BLACK}Mulakan Penggantian Kenderaan
STR_REPLACE_HELP_START_BUTTON                                   :{BLACK}Tekan untuk memulakan penggantian jenis enjin yang dipilih di sebelah kiri dengan jenis enjin yang dipilih di sebelah kanan
STR_REPLACE_NOT_REPLACING                                       :{BLACK}Tidak digantikan
STR_REPLACE_NOT_REPLACING_VEHICLE_SELECTED                      :{BLACK}Tiada kenderaan telah dipilih
STR_REPLACE_VEHICLES_STOP                                       :{BLACK}Hentikan Penggantian Kenderaan
STR_REPLACE_HELP_STOP_BUTTON                                    :{BLACK}Menekan untuk menghentikan ketukaran jenis engin yang telah dipilih di sebelah kiri

STR_REPLACE_ENGINE_WAGON_SELECT_HELP                            :{BLACK}Beralih antara tetingkap enjin dan penggantian wagon
STR_REPLACE_ENGINES                                             :Enjin
STR_REPLACE_WAGONS                                              :Gerabak

STR_REPLACE_HELP_RAILTYPE                                       :{BLACK}Pilih jenis landasan yang anda mahu enjin digantikan
STR_REPLACE_HELP_REPLACE_INFO_TAB                               :{BLACK}Paparkan enjin yang mana di sebelah kiri yang dipilih untuk digantikan dengan, sekiranya ada
STR_REPLACE_RAIL_VEHICLES                                       :Kenderaan keretapi
STR_REPLACE_ELRAIL_VEHICLES                                     :Kenderaan Keretapi Elektrik
STR_REPLACE_MONORAIL_VEHICLES                                   :Monorel Kenderaan
STR_REPLACE_MAGLEV_VEHICLES                                     :Kenderaan Maglev


STR_REPLACE_REMOVE_WAGON                                        :{BLACK}Penghapusan wagon: {ORANGE}{STRING}
STR_REPLACE_REMOVE_WAGON_HELP                                   :{BLACK}Membuat penukaran secara automatik menyimpan kepanjangan keretapi yang sama dengan mengeluarkan gerabak (bermula dari bahagian hadapan), sekiranya menyebabkan kereta api lebih panjang

# Vehicle view
STR_VEHICLE_VIEW_CAPTION                                        :{WHITE}{VEHICLE}

STR_VEHICLE_VIEW_TRAIN_LOCATION_TOOLTIP                         :{BLACK}Pusatkan paparan utama kepada lokasi kereta api. Ctrl+Klik akan mengikuti keretapi di paparan utama
STR_VEHICLE_VIEW_ROAD_VEHICLE_LOCATION_TOOLTIP                  :{BLACK}Pusatkan paparan utama kepada lokasi kenderaan. Ctrl+Klik akan mengikuti kenderaan di paparan utama
STR_VEHICLE_VIEW_SHIP_LOCATION_TOOLTIP                          :{BLACK}Pusatkan pemandangan utama ke lokasi kapal. Ctrl+Klik akan mengikuti kapal di paparan utama
STR_VEHICLE_VIEW_AIRCRAFT_LOCATION_TOOLTIP                      :{BLACK}Pusatkan paparan utama di lokasi pesawat. Ctrl+Klik akan mengikuti pesawat di paparan utama

STR_VEHICLE_VIEW_TRAIN_SEND_TO_DEPOT_TOOLTIP                    :{BLACK}Hantar keretapi ke depoh. Ctrl+Klik akan hanya selenggara
STR_VEHICLE_VIEW_ROAD_VEHICLE_SEND_TO_DEPOT_TOOLTIP             :{BLACK}Hantar kenderaan ke depoh. Ctrl+Klik untuk selenggara sahaja
STR_VEHICLE_VIEW_SHIP_SEND_TO_DEPOT_TOOLTIP                     :{BLACK}Hantar kapal ke depoh. Ctrl+Klik untuk selenggara sahaja
STR_VEHICLE_VIEW_AIRCRAFT_SEND_TO_DEPOT_TOOLTIP                 :{BLACK}Hantar pesawat ke hangar. Ctrl+Klik untuk selenggara sahaja

STR_VEHICLE_VIEW_CLONE_TRAIN_INFO                               :{BLACK}Ini akan membeli sesalinan keretapi termasuk semua gerabak. Ctrl+Klik akan mengongsikan arahan. Shift+Klik untuk memaparkan anggaran kos tanpa pembelian
STR_VEHICLE_VIEW_CLONE_ROAD_VEHICLE_INFO                        :{BLACK}Ini akan membeli sesalinan kenderaan jalanraya. Ctrl+Klik akan mengongsikan arahan. Shift+Klik untuk paparkan anggaran kos tanpa pembelian
STR_VEHICLE_VIEW_CLONE_SHIP_INFO                                :{BLACK}Ini akan membeli sesalinan kapal. Ctrl+Klik akan mengongsikan arahan. Shift+Klik untuk tunjukan anggaran kos tanpa pembelian
STR_VEHICLE_VIEW_CLONE_AIRCRAFT_INFO                            :{BLACK}Ini akan membeli sesalinan pesawat. Ctrl+Klik akan mengongsikan arahan. Shift+Klik untuk tunjukkan anggaran kos tanpa pembelian

STR_VEHICLE_VIEW_TRAIN_IGNORE_SIGNAL_TOOLTIP                    :{BLACK}Paksa keretapi untuk maju tanpa menunggu kebenaran lampu isyarat

STR_VEHICLE_VIEW_TRAIN_REFIT_TOOLTIP                            :{BLACK}Ubahsuai keretapi untuk membawa jenis kargo yang berlainan
STR_VEHICLE_VIEW_ROAD_VEHICLE_REFIT_TOOLTIP                     :{BLACK}Ubahsuai kenderaan untuk membawa jenis kargo yang berlainan
STR_VEHICLE_VIEW_SHIP_REFIT_TOOLTIP                             :{BLACK}Ubahsuai kapal supaya boleh membawa kargo berlainan jenis
STR_VEHICLE_VIEW_AIRCRAFT_REFIT_TOOLTIP                         :{BLACK}Ubahsuai pesawat untuk membawa jenis kargo yang berlainan

STR_VEHICLE_VIEW_TRAIN_REVERSE_TOOLTIP                          :{BLACK}Mengubah haluan keretapi ke arah belakang
STR_VEHICLE_VIEW_ROAD_VEHICLE_REVERSE_TOOLTIP                   :{BLACK}Mengubah kenderaan untuk berpatah balik

STR_VEHICLE_VIEW_TRAIN_ORDERS_TOOLTIP                           :{BLACK}Tunjukkan arahan keretapi. Ctrl+Klik untuk menunjukkan jadual keretapi
STR_VEHICLE_VIEW_ROAD_VEHICLE_ORDERS_TOOLTIP                    :{BLACK}Tunjukkan arahan kenderaan. Ctrl+Klik untuk menunjukkan jadual kenderaan
STR_VEHICLE_VIEW_SHIP_ORDERS_TOOLTIP                            :{BLACK}Tunjukkan arahan kapal. Ctrl+Klik untuk menunjukkan jadual kapal
STR_VEHICLE_VIEW_AIRCRAFT_ORDERS_TOOLTIP                        :{BLACK}Tunjukkan arahan pesawat. Ctrl+Klik untuk menunjukkan jadual pesawat

STR_VEHICLE_VIEW_TRAIN_SHOW_DETAILS_TOOLTIP                     :{BLACK}Tunjukkan butiran keretapi
STR_VEHICLE_VIEW_ROAD_VEHICLE_SHOW_DETAILS_TOOLTIP              :{BLACK}Tunjukkan butiran kenderaan
STR_VEHICLE_VIEW_SHIP_SHOW_DETAILS_TOOLTIP                      :{BLACK}Tunjukkan butiran kapal
STR_VEHICLE_VIEW_AIRCRAFT_SHOW_DETAILS_TOOLTIP                  :{BLACK}Tunjukkan butiran pesawat

STR_VEHICLE_VIEW_TRAIN_STATE_START_STOP_TOOLTIP                 :{BLACK}Pergerakan semasa keretapi - klik untuk menghentikan/menggerakkan keretapi. Ctrl+Klik untuk skrol ke destinasi
STR_VEHICLE_VIEW_ROAD_VEHICLE_STATE_START_STOP_TOOLTIP          :{BLACK}Pergerakan semasa kenderaan - klik untuk menghentikan/menggerakkan kenderaan. Ctrl+Klik untuk skrol ke destinasi
STR_VEHICLE_VIEW_SHIP_STATE_START_STOP_TOOLTIP                  :{BLACK}Pergerakan semasa kapal - klik untuk menghentikan/menggerakkan kapal. Ctrl+Klik untuk skrol ke destinasi
STR_VEHICLE_VIEW_AIRCRAFT_STATE_START_STOP_TOOLTIP              :{BLACK}Pergerakan semasa pesawat - klik untuk menghentikan/menggerakkan pesawat. Ctrl+Klik untuk skrol ke destinasi

# Messages in the start stop button in the vehicle view
STR_VEHICLE_STATUS_LOADING_UNLOADING                            :{LTBLUE}Punggah naik / Punggah turun
STR_VEHICLE_STATUS_LEAVING                                      :{LTBLUE}Beredar
STR_VEHICLE_STATUS_CRASHED                                      :{RED}Kemalangan!
STR_VEHICLE_STATUS_BROKEN_DOWN                                  :{RED}Mengalami kerosakan
STR_VEHICLE_STATUS_STOPPED                                      :{RED}Berhenti
STR_VEHICLE_STATUS_TRAIN_STOPPING_VEL                           :{RED}Sedang berhenti, {VELOCITY}
STR_VEHICLE_STATUS_TRAIN_NO_POWER                               :{RED}Tiada kuasa
STR_VEHICLE_STATUS_TRAIN_STUCK                                  :{ORANGE}Menunggu kekosongan laluan
STR_VEHICLE_STATUS_AIRCRAFT_TOO_FAR                             :{ORANGE}Destinasi seterusnya terlalu jauh

STR_VEHICLE_STATUS_HEADING_FOR_STATION_VEL                      :{LTBLUE}Menuju ke {STATION}, {VELOCITY}
STR_VEHICLE_STATUS_NO_ORDERS_VEL                                :{LTBLUE}Tiada perintah, {VELOCITY}
STR_VEHICLE_STATUS_HEADING_FOR_WAYPOINT_VEL                     :{LTBLUE}Bergerak ke arah {WAYPOINT}, {VELOCITY}
STR_VEHICLE_STATUS_HEADING_FOR_DEPOT_VEL                        :{ORANGE}Menuju ke {DEPOT}, {VELOCITY}
STR_VEHICLE_STATUS_HEADING_FOR_DEPOT_SERVICE_VEL                :{LTBLUE}Servis di {DEPOT}, {VELOCITY}

# Vehicle stopped/started animations
STR_VEHICLE_COMMAND_STOPPED_SMALL                               :{TINY_FONT}{RED}Berhenti
STR_VEHICLE_COMMAND_STOPPED                                     :{RED}Berhenti
STR_VEHICLE_COMMAND_STARTED_SMALL                               :{TINY_FONT}{GREEN}Mula
STR_VEHICLE_COMMAND_STARTED                                     :{GREEN}Sudah Mula

# Vehicle details
STR_VEHICLE_DETAILS_CAPTION                                     :{WHITE}{VEHICLE} (Butiran)
STR_VEHICLE_NAME_BUTTON                                         :{BLACK}Nama

STR_VEHICLE_DETAILS_TRAIN_RENAME                                :{BLACK}Nama keretapi
STR_VEHICLE_DETAILS_ROAD_VEHICLE_RENAME                         :{BLACK}Nama kenderaan jalanraya
STR_VEHICLE_DETAILS_SHIP_RENAME                                 :{BLACK}Nama kapal
STR_VEHICLE_DETAILS_AIRCRAFT_RENAME                             :{BLACK}Namakan pesawat

STR_VEHICLE_INFO_AGE_RUNNING_COST_YR                            :{BLACK}Umur: {LTBLUE}{STRING}{BLACK}   Kos Pengendalian: {LTBLUE}{CURRENCY_LONG}/thn
# The next two need to stay in this order
STR_VEHICLE_INFO_AGE                                            :{COMMA} tahun ({COMMA})
STR_VEHICLE_INFO_AGE_RED                                        :{RED}{COMMA} tahun ({COMMA})

STR_VEHICLE_INFO_MAX_SPEED                                      :{BLACK}Kelajuan Maks.: {LTBLUE}{VELOCITY}
STR_VEHICLE_INFO_MAX_SPEED_TYPE                                 :{BLACK}Kelajuan maksima: {LTBLUE}{VELOCITY} {BLACK}Jenis pesawat: {LTBLUE}{STRING}
STR_VEHICLE_INFO_MAX_SPEED_TYPE_RANGE                           :{BLACK}Kelajuan maksima: {LTBLUE}{VELOCITY} {BLACK}Jenis pesawat: {LTBLUE}{STRING} {BLACK}Lingkungan: {LTBLUE}{COMMA} petak
STR_VEHICLE_INFO_WEIGHT_POWER_MAX_SPEED                         :{BLACK}Berat: {LTBLUE}{WEIGHT_SHORT} {BLACK}Kuasa: {LTBLUE}{POWER}{BLACK} Kelajuan Maks.: {LTBLUE}{VELOCITY}
STR_VEHICLE_INFO_WEIGHT_POWER_MAX_SPEED_MAX_TE                  :{BLACK}Berat: {LTBLUE}{WEIGHT_SHORT} {BLACK}Kuasa: {LTBLUE}{POWER}{BLACK} Max. speed: {LTBLUE}{VELOCITY} {BLACK}T.E. Maks.: {LTBLUE}{FORCE}

STR_VEHICLE_INFO_PROFIT_THIS_YEAR_LAST_YEAR                     :{BLACK}Keuntungan tahun ini: {LTBLUE}{CURRENCY_LONG} (tahun lepas: {CURRENCY_LONG})
STR_VEHICLE_INFO_RELIABILITY_BREAKDOWNS                         :{BLACK}Reliabiliti: {LTBLUE}{COMMA}%  {BLACK}Kerosakkan sejak penyelenggaraan terkahir: {LTBLUE}{COMMA}

STR_VEHICLE_INFO_BUILT_VALUE                                    :{LTBLUE}{ENGINE} {BLACK}Keluaran: {LTBLUE}{NUM}{BLACK} Nilai: {LTBLUE}{CURRENCY_LONG}
STR_VEHICLE_INFO_NO_CAPACITY                                    :{BLACK}Muatan: {LTBLUE}Tiada{STRING}
STR_VEHICLE_INFO_CAPACITY                                       :{BLACK}Muatan: {LTBLUE}{CARGO_LONG}{3:STRING}
STR_VEHICLE_INFO_CAPACITY_MULT                                  :{BLACK}Muatan: {LTBLUE}{CARGO_LONG}{3:STRING} (x{4:NUM})
STR_VEHICLE_INFO_CAPACITY_CAPACITY                              :{BLACK}Muatan: {LTBLUE}{CARGO_LONG}, {CARGO_LONG}{STRING}

STR_VEHICLE_INFO_FEEDER_CARGO_VALUE                             :{BLACK}Pindahkan kredit: {LTBLUE}{CURRENCY_LONG}

STR_VEHICLE_DETAILS_SERVICING_INTERVAL_DAYS                     :{BLACK}Tempoh Penyenggelaraan: {LTBLUE}{COMMA}hari{BLACK}   Penyenggelaraan terakhir: {LTBLUE}{DATE_LONG}
STR_VEHICLE_DETAILS_SERVICING_INTERVAL_PERCENT                  :{BLACK}Tempoh Penyenggelaraan: {LTBLUE}{COMMA}%{BLACK}   Penyenggelaraan terakhir: {LTBLUE}{DATE_LONG}
STR_VEHICLE_DETAILS_INCREASE_SERVICING_INTERVAL_TOOLTIP         :{BLACK}Tambah 10 tempoh penyenggelaraan. Ctrl+Klik untuk tambah 5 tempoh penyenggelaraan
STR_VEHICLE_DETAILS_DECREASE_SERVICING_INTERVAL_TOOLTIP         :{BLACK}Kurangkan 10 tempoh penyenggelaraan. Ctrl+Klik untuk kurangkan 5 tempoh penyenggelaraan

STR_VEHICLE_DETAILS_DAYS                                        :Hari
STR_VEHICLE_DETAILS_PERCENT                                     :Peratusan

STR_QUERY_RENAME_TRAIN_CAPTION                                  :{WHITE}Nama keretapi
STR_QUERY_RENAME_ROAD_VEHICLE_CAPTION                           :{WHITE}Nama kenderaan jalanraya
STR_QUERY_RENAME_SHIP_CAPTION                                   :{WHITE}Nama kapal
STR_QUERY_RENAME_AIRCRAFT_CAPTION                               :{WHITE}Namakan pesawat

# Extra buttons for train details windows
STR_VEHICLE_DETAILS_TRAIN_ENGINE_BUILT_AND_VALUE                :{LTBLUE}{ENGINE}{BLACK}   Keluaran: {LTBLUE}{NUM}{BLACK} Nilai: {LTBLUE}{CURRENCY_LONG}
STR_VEHICLE_DETAILS_TRAIN_WAGON_VALUE                           :{LTBLUE}{ENGINE}{BLACK}   Nilai: {LTBLUE}{CURRENCY_LONG}

STR_VEHICLE_DETAILS_TRAIN_TOTAL_CAPACITY_TEXT                   :{BLACK}Jumlah kapasiti kargo keretapi ini:
STR_VEHICLE_DETAILS_TRAIN_TOTAL_CAPACITY                        :{LTBLUE}- {CARGO_LONG} ({CARGO_SHORT})
STR_VEHICLE_DETAILS_TRAIN_TOTAL_CAPACITY_MULT                   :{LTBLUE}- {CARGO_LONG} ({CARGO_SHORT}) (x{NUM})

STR_VEHICLE_DETAILS_CARGO_EMPTY                                 :{LTBLUE}Kosong
STR_VEHICLE_DETAILS_CARGO_FROM                                  :{LTBLUE}{CARGO_LONG} dari {STATION}
STR_VEHICLE_DETAILS_CARGO_FROM_MULT                             :{LTBLUE}{CARGO_LONG} dari {STATION} (x{NUM})

STR_VEHICLE_DETAIL_TAB_CARGO                                    :{BLACK}Kargo
STR_VEHICLE_DETAILS_TRAIN_CARGO_TOOLTIP                         :{BLACK}Tunjukkan butiran kargo yang dibawa
STR_VEHICLE_DETAIL_TAB_INFORMATION                              :{BLACK}Maklumat
STR_VEHICLE_DETAILS_TRAIN_INFORMATION_TOOLTIP                   :{BLACK}Tunjukkan butiran keretapi
STR_VEHICLE_DETAIL_TAB_CAPACITIES                               :{BLACK}Kapasiti
STR_VEHICLE_DETAILS_TRAIN_CAPACITIES_TOOLTIP                    :{BLACK}Tunjukkan muatan setiap kenderaan
STR_VEHICLE_DETAIL_TAB_TOTAL_CARGO                              :{BLACK}Jumlah Kargo
STR_VEHICLE_DETAILS_TRAIN_TOTAL_CARGO_TOOLTIP                   :{BLACK}Tunjukkan jumlah muatan keretapi, diasingkan dengan jenis kargo

STR_VEHICLE_DETAILS_TRAIN_ARTICULATED_RV_CAPACITY               :{BLACK}Muatan: {LTBLUE}

# Vehicle refit
STR_REFIT_CAPTION                                               :{WHITE}{VEHICLE} (Ubahsuai)
STR_REFIT_TITLE                                                 :{GOLD}Pilih jenis kargo untuk dibawa:
STR_REFIT_NEW_CAPACITY_COST_OF_REFIT                            :{BLACK}Muatan Baru: {GOLD}{CARGO_LONG}{}{BLACK}Kos ubahsuai: {RED}{CURRENCY_LONG}
STR_REFIT_NEW_CAPACITY_INCOME_FROM_REFIT                        :{BLACK}Muatan baru: {GOLD}{CARGO_LONG}{}{BLACK}Pendapatan dari pembaikan: {GREEN}{CURRENCY_LONG}
STR_REFIT_NEW_CAPACITY_COST_OF_AIRCRAFT_REFIT                   :{BLACK}Kapasiti baru: {GOLD}{CARGO_LONG}, {GOLD}{CARGO_LONG}{}{BLACK}Harga kos penukaran: {RED}{CURRENCY_LONG}
STR_REFIT_NEW_CAPACITY_INCOME_FROM_AIRCRAFT_REFIT               :{BLACK}Muatan baru: {GOLD}{CARGO_LONG}, {GOLD}{CARGO_LONG}{}{BLACK}Pendapatan dari pembaikan: {GREEN}{CURRENCY_LONG}
STR_REFIT_SELECT_VEHICLES_TOOLTIP                               :{BLACK}Pilih kenderaan untuk diubahsuai. Mengheret tetikus membolehkan memilih beberapa kenderaan. Klik pada kawasan kosong akan memilih keseluruhan kenderaan. Ctrl+Klik akan memilih kenderaan dan rangkaian yang berikut

STR_REFIT_TRAIN_LIST_TOOLTIP                                    :{BLACK}Pilih jenis kargo untuk dibawa oleh keretapi
STR_REFIT_ROAD_VEHICLE_LIST_TOOLTIP                             :{BLACK}pilih jenis kargo untuk dibawa oleh kenderaan jalanraya
STR_REFIT_SHIP_LIST_TOOLTIP                                     :{BLACK}Pilih jenis kargo untuk dibawa oleh kapal
STR_REFIT_AIRCRAFT_LIST_TOOLTIP                                 :{BLACK}Pilih jenis kargo untuk dibawa oleh kapal

STR_REFIT_TRAIN_REFIT_BUTTON                                    :{BLACK}Ubahsuai keretapi
STR_REFIT_ROAD_VEHICLE_REFIT_BUTTON                             :{BLACK}Ubahsuai kenderaan jalanraya
STR_REFIT_SHIP_REFIT_BUTTON                                     :{BLACK}Ubahsuai kapal
STR_REFIT_AIRCRAFT_REFIT_BUTTON                                 :{BLACK}Ubahsuai pesawat

STR_REFIT_TRAIN_REFIT_TOOLTIP                                   :{BLACK}Ubahsuai keretapi untuk membawa jenis kargo yang ditekankan
STR_REFIT_ROAD_VEHICLE_REFIT_TOOLTIP                            :{BLACK}Ubahsuai kenderaan jalanraya untuk membawa jenis kargo yang ditekankan
STR_REFIT_SHIP_REFIT_TOOLTIP                                    :{BLACK}Ubahsuai kapal untuk jenis kargo yang dipilih
STR_REFIT_AIRCRAFT_REFIT_TOOLTIP                                :{BLACK}Ubahsuai pesawat untuk membawa jenis kargo yang ditekankan

# Order view
STR_ORDERS_CAPTION                                              :{WHITE}{VEHICLE} (Arahan)
STR_ORDERS_TIMETABLE_VIEW                                       :{BLACK}Jadual waktu
STR_ORDERS_TIMETABLE_VIEW_TOOLTIP                               :{BLACK}Tukar ke paparan jadual waktu

STR_ORDERS_LIST_TOOLTIP                                         :{BLACK}Senarai Arahan - klik pada satu arahan untuk menekannya. Ctrl+Klik untuk skrol ke destinasi
STR_ORDER_INDEX                                                 :{COMMA}:{NBSP}
STR_ORDER_TEXT                                                  :{STRING} {STRING} {STRING}

STR_ORDERS_END_OF_ORDERS                                        :- - Penghujung Arahan- -
STR_ORDERS_END_OF_SHARED_ORDERS                                 :- - Penghujung Arahan Berkongsi - -

# Order bottom buttons
STR_ORDER_NON_STOP                                              :{BLACK}Tanpa henti
STR_ORDER_GO_TO                                                 :Pergi ke
STR_ORDER_GO_NON_STOP_TO                                        :Pergi tanpa henti ke
STR_ORDER_GO_VIA                                                :Pergi melalui
STR_ORDER_GO_NON_STOP_VIA                                       :Pergi tanpa henti melalui
STR_ORDER_TOOLTIP_NON_STOP                                      :{BLACK}Tukar perilaku berhenti untuk arahan yang telah dipilih

STR_ORDER_TOGGLE_FULL_LOAD                                      :{BLACK}Muatan penuh apa saja kargo
STR_ORDER_DROP_LOAD_IF_POSSIBLE                                 :Muat naik sekiranya ada
STR_ORDER_DROP_FULL_LOAD_ALL                                    :Muat penuh semua kargo
STR_ORDER_DROP_FULL_LOAD_ANY                                    :Muat penuh sebarang kargo
STR_ORDER_DROP_NO_LOADING                                       :Tiada muat naik
STR_ORDER_TOOLTIP_FULL_LOAD                                     :{BLACK}Tukar perilaku muat naik pada arahan yang telah dipilih

STR_ORDER_TOGGLE_UNLOAD                                         :{BLACK}Muat turun semua
STR_ORDER_DROP_UNLOAD_IF_ACCEPTED                               :Muat turun sekiranya diterima
STR_ORDER_DROP_UNLOAD                                           :Muat turun semua
STR_ORDER_DROP_TRANSFER                                         :Pindah
STR_ORDER_DROP_NO_UNLOADING                                     :Tiada muat turun
STR_ORDER_TOOLTIP_UNLOAD                                        :{BLACK}Tukar perilaku muat turun untuk arahan yang telah dipilih

STR_ORDER_REFIT                                                 :{BLACK}Ubahsuai
STR_ORDER_REFIT_TOOLTIP                                         :{BLACK}Pilih jenis kargo untuk diubahsuai mengikut susunan ini. Ctrl+Klik untuk membuang petunjuk ubahsuai
STR_ORDER_REFIT_AUTO                                            :{BLACK}Ubahsuai-Auto
STR_ORDER_REFIT_AUTO_TOOLTIP                                    :{BLACK}Pilih jenis kargo untuk diubahsuai secara auto mengikut susunan ini. Ctrl+Klik untuk membuang petunjuk ubahsuai. Ubahsuai secara auto ini hanya boleh dilakukan sekiranya kenderaan membenarkannya.
STR_ORDER_DROP_REFIT_AUTO                                       :Kargo tetap
STR_ORDER_DROP_REFIT_AUTO_ANY                                   :Kargo sedia ada

STR_ORDER_SERVICE                                               :{BLACK}Perkhidmatan
STR_ORDER_DROP_GO_ALWAYS_DEPOT                                  :Sentiasa pergi
STR_ORDER_DROP_SERVICE_DEPOT                                    :Selenggara sekiranya perlu
STR_ORDER_DROP_HALT_DEPOT                                       :Berhenti
STR_ORDER_SERVICE_TOOLTIP                                       :{BLACK}Langkau susunan kecuali selenggara diperlukan

STR_ORDER_CONDITIONAL_VARIABLE_TOOLTIP                          :{BLACK}Lompatan data kenderaan ke pengkalan diaktifkan

# Conditional order variables, must follow order of OrderConditionVariable enum
STR_ORDER_CONDITIONAL_LOAD_PERCENTAGE                           :Peratus muatan
STR_ORDER_CONDITIONAL_RELIABILITY                               :Reliabiliti
STR_ORDER_CONDITIONAL_MAX_SPEED                                 :Kelajuan maksimum
STR_ORDER_CONDITIONAL_AGE                                       :Umur (tahun)
STR_ORDER_CONDITIONAL_REQUIRES_SERVICE                          :Memerlukan penyelenggaraan
STR_ORDER_CONDITIONAL_UNCONDITIONALLY                           :Selalu
STR_ORDER_CONDITIONAL_REMAINING_LIFETIME                        :Baki jangka hayat (tahun)

STR_ORDER_CONDITIONAL_COMPARATOR_TOOLTIP                        :{BLACK}Bagaimana mahu membandingkan data kenderaan dengan nilai yang diberi
STR_ORDER_CONDITIONAL_COMPARATOR_EQUALS                         :adalah sama dengan
STR_ORDER_CONDITIONAL_COMPARATOR_NOT_EQUALS                     :adalah tidak sama dengan
STR_ORDER_CONDITIONAL_COMPARATOR_LESS_THAN                      :adalah kurang daripada
STR_ORDER_CONDITIONAL_COMPARATOR_LESS_EQUALS                    :adalah kurang atau sama dengan
STR_ORDER_CONDITIONAL_COMPARATOR_MORE_THAN                      :adalah lebih daripada
STR_ORDER_CONDITIONAL_COMPARATOR_MORE_EQUALS                    :adalah lebih atau sama dengan
STR_ORDER_CONDITIONAL_COMPARATOR_IS_TRUE                        :adalah benar
STR_ORDER_CONDITIONAL_COMPARATOR_IS_FALSE                       :adalah palsu

STR_ORDER_CONDITIONAL_VALUE_TOOLTIP                             :{BLACK}Nilai data kenderaan yang dinilai dengan
STR_ORDER_CONDITIONAL_VALUE_CAPT                                :{WHITE}Masukkan nilai untuk dibandingkan dengan

STR_ORDERS_SKIP_BUTTON                                          :{BLACK}Langkau
STR_ORDERS_SKIP_TOOLTIP                                         :{BLACK}Langkau susunan semasa, dan mulakan yang berikutnya. Ctrl+Klik langkau ke susunan yang dipilih

STR_ORDERS_DELETE_BUTTON                                        :{BLACK}Padam
STR_ORDERS_DELETE_TOOLTIP                                       :{BLACK}Padamkan susunan yang terpilih
STR_ORDERS_DELETE_ALL_TOOLTIP                                   :{BLACK}Padamkan semua arahan
STR_ORDERS_STOP_SHARING_BUTTON                                  :{BLACK}Berhenti kongsi
STR_ORDERS_STOP_SHARING_TOOLTIP                                 :{BLACK}Berhenti berkongsi senarai arahan. Ctrl+Klik memadam semua arahan untuk kenderaan ini

STR_ORDERS_GO_TO_BUTTON                                         :{BLACK}Pergi Ke
STR_ORDER_GO_TO_NEAREST_DEPOT                                   :Pergi ke depoh paling hampir
STR_ORDER_GO_TO_NEAREST_HANGAR                                  :Pergi ke hangar paling hampir
STR_ORDER_CONDITIONAL                                           :Lompatan arahan bersyarat
STR_ORDER_SHARE                                                 :Kongsi arahan
STR_ORDERS_GO_TO_TOOLTIP                                        :{BLACK}Masukkan arahan baru ke dalam susunan senarai yang terpilih, atau tambah pada penghujung senarai. "Ctrl" mengubah arahan stesen kepada 'muatan penuh untuk apa-apa kargo', arahan halutuju 'tanpa henti', dan arahan depoh 'penyenggelaraan'. 'Arahan berkongsi' atau "Ctrl" membenarkan kenderaan ini berkongsi arahan dengan kenderaan terpilih

STR_ORDERS_VEH_WITH_SHARED_ORDERS_LIST_TOOLTIP                  :{BLACK}Tunjukkan semua kenderaan yang berkongsi jadual yang sama

# String parts to build the order string
STR_ORDER_GO_TO_WAYPOINT                                        :Pergi melalui {WAYPOINT}
STR_ORDER_GO_NON_STOP_TO_WAYPOINT                               :Pergi tanpa henti melalui {WAYPOINT}

STR_ORDER_SERVICE_AT                                            :Selenggara di
STR_ORDER_SERVICE_NON_STOP_AT                                   :Servis tanpa henti di

STR_ORDER_NEAREST_DEPOT                                         :paling hampir
STR_ORDER_NEAREST_HANGAR                                        :hangar yang paling hampir
STR_ORDER_TRAIN_DEPOT                                           :Depoh Keretapi
STR_ORDER_ROAD_VEHICLE_DEPOT                                    :Depoh Kenderaan Jalanraya
STR_ORDER_SHIP_DEPOT                                            :Depoh Kapal
STR_ORDER_GO_TO_NEAREST_DEPOT_FORMAT                            :{STRING} {STRING} {STRING}
STR_ORDER_GO_TO_DEPOT_FORMAT                                    :{STRING} {DEPOT}

STR_ORDER_REFIT_ORDER                                           :(Ubahsuai ke {STRING})
STR_ORDER_REFIT_STOP_ORDER                                      :(Ubahsuai ke {STRING} dan berhenti)
STR_ORDER_STOP_ORDER                                            :(Berhenti)

STR_ORDER_GO_TO_STATION                                         :{STRING} {STATION} {STRING}

STR_ORDER_IMPLICIT                                              :(Tersirat)

STR_ORDER_FULL_LOAD                                             :(Muatan penuh)
STR_ORDER_FULL_LOAD_ANY                                         :(Muat penuh sebarang kargo)
STR_ORDER_NO_LOAD                                               :(Tiada muat naik)
STR_ORDER_UNLOAD                                                :(Muat turun dan ambil kargo)
STR_ORDER_UNLOAD_FULL_LOAD                                      :(Muat turun dan tunggu muatan penuh)
STR_ORDER_UNLOAD_FULL_LOAD_ANY                                  :(Muat turun dan tunggu penuh sebarang kargo)
STR_ORDER_UNLOAD_NO_LOAD                                        :(Muat turun dan beredar dengan kosong)
STR_ORDER_TRANSFER                                              :(Pindah dan ambil kargo)
STR_ORDER_TRANSFER_FULL_LOAD                                    :(Pindah dan tunggu sehinggan muatan penuh)
STR_ORDER_TRANSFER_FULL_LOAD_ANY                                :(Pindah dan tunggu sehinggan sebarang muatan penuh)
STR_ORDER_TRANSFER_NO_LOAD                                      :(Pindah dan beredar dengan kosong)
STR_ORDER_NO_UNLOAD                                             :(Tiada muat turun dan ambil kargo)
STR_ORDER_NO_UNLOAD_FULL_LOAD                                   :(Tiada muat turun dan tunggu sehingga muatan penuh)
STR_ORDER_NO_UNLOAD_FULL_LOAD_ANY                               :(Tiada muat turun dan tunggu sehingga sebarang muatan penuh)
STR_ORDER_NO_UNLOAD_NO_LOAD                                     :(Tidak dipunggah naik dan turun)

STR_ORDER_AUTO_REFIT                                            :(Ubahsuai secara auto ke {STRING})
STR_ORDER_FULL_LOAD_REFIT                                       :(Muatan penuh dengan ubahsuai secara auto ke {STRING})
STR_ORDER_FULL_LOAD_ANY_REFIT                                   :(Muatan penuh sebarang kargo dengan ubahsuai secara auto ke {STRING})
STR_ORDER_UNLOAD_REFIT                                          :(Muat turun dan ambik kargo dengan ubahsuai secara auto ke {STRING})
STR_ORDER_UNLOAD_FULL_LOAD_REFIT                                :(Muat turun dan tunggu sehingga muatan penuh dengan ubahsuai secara auto ke {STRING})
STR_ORDER_UNLOAD_FULL_LOAD_ANY_REFIT                            :(Muat turun dan tunggu sebarang muatan hingga penuh dengan ubahsuai secara auto ke {STRING})
STR_ORDER_TRANSFER_REFIT                                        :(Pindah dan ambik kargo dengan ubahsuai secara auto ke {STRING})
STR_ORDER_TRANSFER_FULL_LOAD_REFIT                              :(Pindah dan tunggu muatan penuh dengan ubahsuai secara auto ke {STRING})
STR_ORDER_TRANSFER_FULL_LOAD_ANY_REFIT                          :(Pindah dan tunggu sebarang kargo sehingga penuh dengan ubahsuai secara auto ke {STRING})
STR_ORDER_NO_UNLOAD_REFIT                                       :Tiada muat turun dan ambil kargo dengan ubahsuai secara auto ke {STRING})
STR_ORDER_NO_UNLOAD_FULL_LOAD_REFIT                             :(Tiada muat turun dan tunggu sehingga muatan penuh dengan ubahsuai secara auto ke {STRING})
STR_ORDER_NO_UNLOAD_FULL_LOAD_ANY_REFIT                         :(Tiada muat turun dan tunggu sebarang kargo dengan kapasiti penuh dengan ubahsuai secara automatik ke {STRING})

STR_ORDER_AUTO_REFIT_ANY                                        :kargo sedia ada

STR_ORDER_STOP_LOCATION_NEAR_END                                :[hampir penghujung]
STR_ORDER_STOP_LOCATION_MIDDLE                                  :[tengah]
STR_ORDER_STOP_LOCATION_FAR_END                                 :[penghujung sekali]

STR_ORDER_OUT_OF_RANGE                                          :{RED} (Di luar jarak destinasi seterusnya)

STR_ORDER_CONDITIONAL_UNCONDITIONAL                             :Lompat ke arahan {COMMA}
STR_ORDER_CONDITIONAL_NUM                                       :Lompat ke arahan {COMMA} apabila {STRING} {STRING} {COMMA}
STR_ORDER_CONDITIONAL_TRUE_FALSE                                :Lompat ke arahan {COMMA} apabila {STRING} {STRING}

STR_INVALID_ORDER                                               :{RED} (Arahan Tidak Sah)

# Time table window
STR_TIMETABLE_TITLE                                             :{WHITE}{VEHICLE} (Jadual waktu)
STR_TIMETABLE_ORDER_VIEW                                        :{BLACK}Arahan
STR_TIMETABLE_ORDER_VIEW_TOOLTIP                                :{BLACK}Tukar ke paparan arahan

STR_TIMETABLE_TOOLTIP                                           :{BLACK}Jadual waktu - klik ke atas arahan untuk memilihnya

STR_TIMETABLE_NO_TRAVEL                                         :Tiada kembara
STR_TIMETABLE_NOT_TIMETABLEABLE                                 :Kembara (automatik; arahan manual berikutnya mengikut jadual waktu)
STR_TIMETABLE_TRAVEL_NOT_TIMETABLED                             :Kembara (tanpa jadual waktu)
STR_TIMETABLE_TRAVEL_FOR                                        :Kembara ke {STRING}
STR_TIMETABLE_STAY_FOR                                          :dan tinggal untuk {STRING}
STR_TIMETABLE_AND_TRAVEL_FOR                                    :dan kembara untuk {STRING}
STR_TIMETABLE_DAYS                                              :{COMMA} hari
STR_TIMETABLE_TICKS                                             :{COMMA} detik

STR_TIMETABLE_TOTAL_TIME                                        :{BLACK}Jadual waktu ini akan mengambil {STRING} untuk menghabis
STR_TIMETABLE_TOTAL_TIME_INCOMPLETE                             :{BLACK}Jadual waktu ini akan mengambil sekurangnya {STRING} untuk dilengkapi (bukan semua dijadualkan)

STR_TIMETABLE_STATUS_ON_TIME                                    :{BLACK}Kenderaan ini sedang bergerak mengikut jadual
STR_TIMETABLE_STATUS_LATE                                       :{BLACK}Kenderaan ini sedang bergerak {STRING} lewat
STR_TIMETABLE_STATUS_EARLY                                      :{BLACK}Kenderaan ini sedang bergerak {STRING} awal
STR_TIMETABLE_STATUS_NOT_STARTED                                :{BLACK}Jadual waktu ini belum bermula
STR_TIMETABLE_STATUS_START_AT                                   :{BLACK}Jadual waktu ini akan bermula pada {STRING}

STR_TIMETABLE_STARTING_DATE                                     :{BLACK}Tarikh mula

STR_TIMETABLE_CHANGE_TIME                                       :{BLACK}Tukar Masa
STR_TIMETABLE_WAIT_TIME_TOOLTIP                                 :{BLACK}Tukar tempoh masa bagi jadual waktu yang terpilih

STR_TIMETABLE_CLEAR_TIME                                        :{BLACK}Kosongkan Masa
STR_TIMETABLE_CLEAR_TIME_TOOLTIP                                :{BLACK}Kosongkan tempoh masa untuk arahan yang terpilih

STR_TIMETABLE_CHANGE_SPEED                                      :{BLACK}Tukar Had Laju
STR_TIMETABLE_CHANGE_SPEED_TOOLTIP                              :{BLACK}Tukar kelajuan perjalanan maksima untuk arahan yang dipilih

STR_TIMETABLE_CLEAR_SPEED                                       :{BLACK}Kosongkan Had Laju
STR_TIMETABLE_CLEAR_SPEED_TOOLTIP                               :{BLACK}Kosongkan kelajuan maksima untuk arahan yang terpilih

STR_TIMETABLE_RESET_LATENESS                                    :{BLACK}Reset Kiraan Lewat
STR_TIMETABLE_RESET_LATENESS_TOOLTIP                            :{BLACK}Reset kiraan kelewatan, supaya kenderaan sampai mengikut jadual

STR_TIMETABLE_AUTOFILL                                          :{BLACK}Isi secara auto
STR_TIMETABLE_AUTOFILL_TOOLTIP                                  :{BLACK}Penuhkan jadual waktu secara automatik dengan nilai dari perjalanan berikutnya (Ctrl+Klik untuk mencuba menyimpan waktu menunggu)

STR_TIMETABLE_EXPECTED                                          :{BLACK}Dijangka
STR_TIMETABLE_SCHEDULED                                         :{BLACK}Dijadualkan
STR_TIMETABLE_EXPECTED_TOOLTIP                                  :{BLACK}Tukar di antara dijangkakan dan dijadualkan

STR_TIMETABLE_ARRIVAL_ABBREVIATION                              :T:
STR_TIMETABLE_DEPARTURE_ABBREVIATION                            :B:


# Date window (for timetable)
STR_DATE_CAPTION                                                :{WHITE}Tetapkan tarikh
STR_DATE_SET_DATE                                               :{BLACK}Tetapkan tarikh
STR_DATE_SET_DATE_TOOLTIP                                       :{BLACK}Gunakan tarikh yang terpilih sebagai tarikh mula untuk jadual waktu
STR_DATE_DAY_TOOLTIP                                            :{BLACK}Pilih hari
STR_DATE_MONTH_TOOLTIP                                          :{BLACK}Pilih bulan
STR_DATE_YEAR_TOOLTIP                                           :{BLACK}Pilih tahun


# AI debug window
STR_AI_DEBUG                                                    :{WHITE}Kepintaran Tiruan / Nyahpepijat SkripPermainan
STR_AI_DEBUG_NAME_AND_VERSION                                   :{BLACK}{STRING} (v{NUM})
STR_AI_DEBUG_NAME_TOOLTIP                                       :{BLACK}Nama skrip
STR_AI_DEBUG_SETTINGS                                           :{BLACK}Tetapan
STR_AI_DEBUG_SETTINGS_TOOLTIP                                   :{BLACK}Tukar tetapan untuk skrip
STR_AI_DEBUG_RELOAD                                             :{BLACK}Muat semula Kepintaran Tiruan
STR_AI_DEBUG_RELOAD_TOOLTIP                                     :{BLACK}Tamatkan Kepintaran Tiruan, muat semula skrip, dan mulakan semula Kepintaran Tiruan
STR_AI_DEBUG_BREAK_STR_ON_OFF_TOOLTIP                           :{BLACK}Bolehkan/Lumpuhkan pemecahan apabila satu log Kepintaran Tiruan sama dengan rentetan pecahan
STR_AI_DEBUG_BREAK_ON_LABEL                                     :{BLACK}Putusan on:
STR_AI_DEBUG_BREAK_STR_OSKTITLE                                 :{BLACK}On Putus
STR_AI_DEBUG_BREAK_STR_TOOLTIP                                  :{BLACK}Apabila log mesej Kepintaran Tiruan sama dengan rentetan ini, pemainan akan berhenti sementara.
STR_AI_DEBUG_MATCH_CASE                                         :{BLACK}Pemadanan kes
STR_AI_DEBUG_MATCH_CASE_TOOLTIP                                 :{BLACK}Papar padam pemadanan apabila membandingkan log mesej AI dengan rententan putu
STR_AI_DEBUG_CONTINUE                                           :{BLACK}Sambung
STR_AI_DEBUG_CONTINUE_TOOLTIP                                   :{BLACK}Keluar jeda dan menyambung AI
STR_AI_DEBUG_SELECT_AI_TOOLTIP                                  :{BLACK}Lihat hasil nyahpepijat untuk Kepintaran Tiruan ini
STR_AI_GAME_SCRIPT                                              :{BLACK}Skrip Permainan
STR_AI_GAME_SCRIPT_TOOLTIP                                      :{BLACK}Periksa Log Skrip Permainan

STR_ERROR_AI_NO_AI_FOUND                                        :Tiada Kepintaran Tiruan dijumpai untuk dimuatkan.{}Ini adalah Kepintaran Tiruan sementara dan tidak akan melakukan apa-apa.{}Anda boleh memuat turun beberapa Kepintaran Tiruan melalui sistem 'Kandungan Talian'
STR_ERROR_AI_PLEASE_REPORT_CRASH                                :{WHITE}Salah satu Kepintaran Tiruan telah terbabas. Sila lapurkan kepada penulis Kepintaran Tiruan dengan tangkapan skrin Tetingkap NyahPepijat Kepintaran Tiruan
STR_ERROR_AI_DEBUG_SERVER_ONLY                                  :{YELLOW}Tetingkap Kepintaran Tiruan / SkripPermainan Nyahpepijat hanya tersedia bagi pelayan

# AI configuration window
STR_AI_CONFIG_CAPTION                                           :{WHITE}Konfigurasi Kepintaran Tiruan / Permainan
STR_AI_CONFIG_GAMELIST_TOOLTIP                                  :{BLACK}SkripPermainan yang akan dimuatkan pada permainan seterusnya
STR_AI_CONFIG_AILIST_TOOLTIP                                    :{BLACK}Kepintaran Tiruan yang akan dimuatkan pada permainan seterusnya
STR_AI_CONFIG_HUMAN_PLAYER                                      :Pemain manusia
STR_AI_CONFIG_RANDOM_AI                                         :Kepintaran Tiruan rawak
STR_AI_CONFIG_NONE                                              :(tiada)

STR_AI_CONFIG_MOVE_UP                                           :{BLACK}Pindah ke Atas
STR_AI_CONFIG_MOVE_UP_TOOLTIP                                   :{BLACK}Pindah Kepintaran Tiruan yang dipilih di dalam senarai ke atas
STR_AI_CONFIG_MOVE_DOWN                                         :{BLACK}Pindah ke bawah
STR_AI_CONFIG_MOVE_DOWN_TOOLTIP                                 :{BLACK}Pindah Kepintaran Tiruan yang dipilih ke bawah di dalam senarai

STR_AI_CONFIG_GAMESCRIPT                                        :{SILVER}SkripPermainan
STR_AI_CONFIG_AI                                                :{SILVER}KepintaranTiruan

STR_AI_CONFIG_CHANGE                                            :{BLACK}Pilih {STRING}
STR_AI_CONFIG_CHANGE_NONE                                       :
STR_AI_CONFIG_CHANGE_AI                                         :Kepintaran Tiruan
STR_AI_CONFIG_CHANGE_GAMESCRIPT                                 :SkripPermainan
STR_AI_CONFIG_CHANGE_TOOLTIP                                    :{BLACK}Muat skrip yang lain
STR_AI_CONFIG_CONFIGURE                                         :{BLACK}Aturcara
STR_AI_CONFIG_CONFIGURE_TOOLTIP                                 :{BLACK}Aturcara parameter skrip

# Available AIs window
STR_AI_LIST_CAPTION                                             :{WHITE}Sedia ada{STRING}
STR_AI_LIST_CAPTION_AI                                          :AIs
STR_AI_LIST_CAPTION_GAMESCRIPT                                  :SkripPermainan
STR_AI_LIST_TOOLTIP                                             :{BLACK}Klik untuk pilih skrip

STR_AI_LIST_AUTHOR                                              :{LTBLUE}Penulis: {ORANGE}{STRING}
STR_AI_LIST_VERSION                                             :{LTBLUE}Versi: {ORANGE}{NUM}
STR_AI_LIST_URL                                                 :{LTBLUE}URL: {ORANGE}{STRING}

STR_AI_LIST_ACCEPT                                              :{BLACK}Terima
STR_AI_LIST_ACCEPT_TOOLTIP                                      :{BLACK}Pilih skrip yang diserlahkan
STR_AI_LIST_CANCEL                                              :{BLACK}Batal
STR_AI_LIST_CANCEL_TOOLTIP                                      :{BLACK}Jangan ubah skrip


# AI Parameters
STR_AI_SETTINGS_CAPTION                                         :{WHITE}{STRING} Parameter
STR_AI_SETTINGS_CAPTION_AI                                      :AI
STR_AI_SETTINGS_CAPTION_GAMESCRIPT                              :SkripPermainan
STR_AI_SETTINGS_CLOSE                                           :{BLACK}Tutup
STR_AI_SETTINGS_RESET                                           :{BLACK}Semula
STR_AI_SETTINGS_SETTING                                         :{STRING}: {ORANGE}{STRING}
STR_AI_SETTINGS_START_DELAY                                     :Bilangan hari Kepintaran Tiruan dimulakan selepas yang terdahulu (lebih kurang): {ORANGE}{STRING}


# Textfile window
STR_TEXTFILE_README_CAPTION                                     :{WHITE}{STRING} readme untuk {STRING}
STR_TEXTFILE_CHANGELOG_CAPTION                                  :{WHITE}{STRING} LogUbah untuk {STRING}
STR_TEXTFILE_LICENCE_CAPTION                                    :{WHITE}{STRING} lesen untuk {STRING}
STR_TEXTFILE_VIEW_README                                        :{BLACK}Lihat readme
STR_TEXTFILE_VIEW_CHANGELOG                                     :{BLACK}LogUbah
STR_TEXTFILE_VIEW_LICENCE                                       :{BLACK}Lesen


# Vehicle loading indicators
STR_PERCENT_UP_SMALL                                            :{TINY_FONT}{WHITE}{NUM}%{UP_ARROW}
STR_PERCENT_UP                                                  :{WHITE}{NUM}%{UP_ARROW}
STR_PERCENT_DOWN_SMALL                                          :{TINY_FONT}{WHITE}{NUM}%{DOWN_ARROW}
STR_PERCENT_DOWN                                                :{WHITE}{NUM}%{DOWN_ARROW}
STR_PERCENT_UP_DOWN_SMALL                                       :{TINY_FONT}{WHITE}{NUM}%{UP_ARROW}{DOWN_ARROW}
STR_PERCENT_UP_DOWN                                             :{WHITE}{NUM}%{UP_ARROW}{DOWN_ARROW}
STR_PERCENT_NONE_SMALL                                          :{TINY_FONT}{WHITE}{NUM}%
STR_PERCENT_NONE                                                :{WHITE}{NUM}%

# Income 'floats'
STR_INCOME_FLOAT_COST_SMALL                                     :{TINY_FONT}{RED}Kos: {CURRENCY_LONG}
STR_INCOME_FLOAT_COST                                           :{RED}Harga: {CURRENCY_LONG}
STR_INCOME_FLOAT_INCOME_SMALL                                   :{TINY_FONT}{GREEN}Pendapatan: {CURRENCY_LONG}
STR_INCOME_FLOAT_INCOME                                         :{GREEN}Pendapatan: {CURRENCY_LONG}
STR_FEEDER_TINY                                                 :{TINY_FONT}{YELLOW}Pindahkan: {CURRENCY_LONG}
STR_FEEDER                                                      :{YELLOW}Pindahkan: {CURRENCY_LONG}
STR_MESSAGE_ESTIMATED_COST                                      :{WHITE}Jangkaan Kos: {CURRENCY_LONG}
STR_MESSAGE_ESTIMATED_INCOME                                    :{WHITE}Jangkaan Keuntungan: {CURRENCY_LONG}

# Saveload messages
STR_ERROR_SAVE_STILL_IN_PROGRESS                                :{WHITE}Penyimpanan sedang berlaku,{}sila tunggu sehingga selesai!
STR_ERROR_AUTOSAVE_FAILED                                       :{WHITE}Penyimpanan automatik gagal dilakukan
STR_ERROR_UNABLE_TO_READ_DRIVE                                  :{BLACK}Gagal dalam membaca cakera
STR_ERROR_GAME_SAVE_FAILED                                      :{WHITE}Penyimpanan Permainan Gagal{}{STRING}
STR_ERROR_UNABLE_TO_DELETE_FILE                                 :{WHITE}Tidak boleh memadamkan fail
STR_ERROR_GAME_LOAD_FAILED                                      :{WHITE}Pembukaan Permainan Gagal{}{STRING}
STR_GAME_SAVELOAD_ERROR_BROKEN_INTERNAL_ERROR                   :Kesilapan dalaman: {STRING}
STR_GAME_SAVELOAD_ERROR_BROKEN_SAVEGAME                         :Simpanan permainan yang rosak - {STRING}
STR_GAME_SAVELOAD_ERROR_TOO_NEW_SAVEGAME                        :Simpanan permainan ini telah dibuat dengan versi yang lebih baru
STR_GAME_SAVELOAD_ERROR_FILE_NOT_READABLE                       :Fail tidak boleh dibaca
STR_GAME_SAVELOAD_ERROR_FILE_NOT_WRITEABLE                      :Fail tidak boleh ditulis
STR_GAME_SAVELOAD_ERROR_DATA_INTEGRITY_CHECK_FAILED             :Pemeriksaan ketulusan data gagal
STR_GAME_SAVELOAD_NOT_AVAILABLE                                 :<tidak terdapat>
STR_WARNING_LOADGAME_REMOVED_TRAMS                              :{WHITE}Permainan ini telah disimpan dengan versi yang tidak mempunyai sokongan trem. Semua trem telah dibuang

# Map generation messages
STR_ERROR_COULD_NOT_CREATE_TOWN                                 :{WHITE}Janaan peta dibatalkan...{}... tiada lokasi bandar yang sesuai
STR_ERROR_NO_TOWN_IN_SCENARIO                                   :{WHITE}... senario ini tidak mempunyai bandar

STR_ERROR_PNGMAP                                                :{WHITE}Tidak boleh membuka lanskap daripada PNG...
STR_ERROR_PNGMAP_FILE_NOT_FOUND                                 :{WHITE}... fail tidak dapat dijumpa
STR_ERROR_PNGMAP_IMAGE_TYPE                                     :{WHITE}... tidak dapat menukar jenis imej. Imej PNG 8 atau 24-bit diperlukan
STR_ERROR_PNGMAP_MISC                                           :{WHITE}... ada kesilapan. Maaf ya. (mungkin fail rosak)

STR_ERROR_BMPMAP                                                :{WHITE}Tidak boleh membuka lanskap daripada BMP...
STR_ERROR_BMPMAP_IMAGE_TYPE                                     :{WHITE}... tidak dapat menukar jenis imej.

STR_ERROR_HEIGHTMAP_TOO_LARGE                                   :{WHITE}... imej terlalu besar

STR_WARNING_HEIGHTMAP_SCALE_CAPTION                             :{WHITE}Amaran skala
STR_WARNING_HEIGHTMAP_SCALE_MESSAGE                             :{YELLOW}Menukar saiz source map dengan terlalu banyak tidak disyorkan. Teruskan janaan?

# Soundset messages
STR_WARNING_FALLBACK_SOUNDSET                                   :{WHITE}Hanya satu set bunyi "fallback" ditemui. Jika anda mahu bunyi, pasang satu set bunyi melalui sistem memuat turun kandungan

# Screenshot related messages
STR_WARNING_SCREENSHOT_SIZE_CAPTION                             :{WHITE}Bidikan skrin terlalu besar
STR_WARNING_SCREENSHOT_SIZE_MESSAGE                             :{YELLOW}Pembidik skrin akan mempunyai resolusi {COMMA} x {COMMA} pixel. Mengambil pembidik skrin mungkin mengambil masa. Anda ingin teruskan?

STR_MESSAGE_SCREENSHOT_SUCCESSFULLY                             :{WHITE}Tangkapan skrin berjaya disimpan sebagai '{STRING}'
STR_ERROR_SCREENSHOT_FAILED                                     :{WHITE}Tangkapan skrin gagal!

# Error message titles
STR_ERROR_MESSAGE_CAPTION                                       :{YELLOW}Pesanan
STR_ERROR_MESSAGE_CAPTION_OTHER_COMPANY                         :{YELLOW}Pesanan dari {STRING}

# Generic construction errors
STR_ERROR_OFF_EDGE_OF_MAP                                       :{WHITE}Keluar peta
STR_ERROR_TOO_CLOSE_TO_EDGE_OF_MAP                              :{WHITE}Terlalu hampir ke tepi peta
STR_ERROR_NOT_ENOUGH_CASH_REQUIRES_CURRENCY                     :{WHITE}Wang tidak mencukupi - {CURRENCY_LONG} diperlukan
STR_ERROR_FLAT_LAND_REQUIRED                                    :{WHITE}Tanah rata diperlukan
STR_ERROR_LAND_SLOPED_IN_WRONG_DIRECTION                        :{WHITE}Tanah mencerun ke arah yang salah
STR_ERROR_CAN_T_DO_THIS                                         :{WHITE}Tidak boleh lakukan...
STR_ERROR_BUILDING_MUST_BE_DEMOLISHED                           :{WHITE}Bangunan mesti dirobohkan dahulu
STR_ERROR_CAN_T_CLEAR_THIS_AREA                                 :{WHITE}Tidak boleh lapangkan...
STR_ERROR_SITE_UNSUITABLE                                       :{WHITE}... kawasan tidak sesuai
STR_ERROR_ALREADY_BUILT                                         :{WHITE}... sudah dibina
STR_ERROR_OWNED_BY                                              :{WHITE}... dimiliki oleh {STRING}
STR_ERROR_AREA_IS_OWNED_BY_ANOTHER                              :{WHITE}... kawasan dimiliki oleh syarikat lain
STR_ERROR_TERRAFORM_LIMIT_REACHED                               :{WHITE}... limit kerja lanskap telah dicapai
STR_ERROR_CLEARING_LIMIT_REACHED                                :{WHITE}... Limit pembersihan petak dicapai
STR_ERROR_NAME_MUST_BE_UNIQUE                                   :{WHITE}Nama mesti unik
STR_ERROR_GENERIC_OBJECT_IN_THE_WAY                             :{WHITE}{1:STRING} menghalang
STR_ERROR_NOT_ALLOWED_WHILE_PAUSED                              :{WHITE}Tidak dibenarkan semasa dihentikan

# Local authority errors
STR_ERROR_LOCAL_AUTHORITY_REFUSES_TO_ALLOW_THIS                 :{WHITE}{TOWN} majlis tempatan tidak membenarkannya
STR_ERROR_LOCAL_AUTHORITY_REFUSES_AIRPORT                       :{WHITE}Pihak berkuasa {TOWN} tidak boleh membenarkan satu lagi lapangan terbang dibina di bandar ini
STR_ERROR_LOCAL_AUTHORITY_REFUSES_NOISE                         :{WHITE}Pihak berkuasa {TOWN} tidak membenarkan pembinaan lapangan terbang kerana khuatir ianya bising
STR_ERROR_BRIBE_FAILED                                          :{WHITE}Cubaan rasuah anda telah didedahkan oleh seorang penyiasat wilayah

# Levelling errors
STR_ERROR_CAN_T_RAISE_LAND_HERE                                 :{WHITE}Tanah ini tidak dapat ditinggikan...
STR_ERROR_CAN_T_LOWER_LAND_HERE                                 :{WHITE}Tanah ini tidak dapat direndahkan...
STR_ERROR_CAN_T_LEVEL_LAND_HERE                                 :{WHITE}Tanah ini tidak dapat diratakan...
STR_ERROR_EXCAVATION_WOULD_DAMAGE                               :{WHITE}Penggalian akan merosakkan terowong
STR_ERROR_ALREADY_AT_SEA_LEVEL                                  :{WHITE}... sudah berada di paras laut
STR_ERROR_TOO_HIGH                                              :{WHITE}... terlalu tinggi
STR_ERROR_ALREADY_LEVELLED                                      :{WHITE}... sudah rata
STR_ERROR_BRIDGE_TOO_HIGH_AFTER_LOWER_LAND                      :{WHITE}Selepas itu jambatan atasnya akan jadi terlalu tinggi.

# Company related errors
STR_ERROR_CAN_T_CHANGE_COMPANY_NAME                             :{WHITE}Nama syarikat tidak dapat ditukar...
STR_ERROR_CAN_T_CHANGE_PRESIDENT                                :{WHITE}Nama pengurus tidak boleh ditukar...

STR_ERROR_MAXIMUM_PERMITTED_LOAN                                :{WHITE}... saiz pinjaman maksimum yang dibenarkan ialah {CURRENCY_LONG}
STR_ERROR_CAN_T_BORROW_ANY_MORE_MONEY                           :{WHITE}Tidak boleh meminjam wang lagi...
STR_ERROR_LOAN_ALREADY_REPAYED                                  :{WHITE}... tiada pinjaman untuk dibayar semula
STR_ERROR_CURRENCY_REQUIRED                                     :{WHITE}... {CURRENCY_LONG} diperlukan
STR_ERROR_CAN_T_REPAY_LOAN                                      :{WHITE}Tidak boleh membayar semula pinjaman...
STR_ERROR_INSUFFICIENT_FUNDS                                    :{WHITE}Tidak boleh memberi wang yang dipinjamkan oleh bank...
STR_ERROR_CAN_T_BUY_COMPANY                                     :{WHITE}Tidak boleh beli syarikat ini...
STR_ERROR_CAN_T_BUILD_COMPANY_HEADQUARTERS                      :{WHITE}Ibu pejabat syarikat tidak dapat dibina...
STR_ERROR_CAN_T_BUY_25_SHARE_IN_THIS                            :{WHITE}Tidak boleh beli 25% saham dalam syarikat ini...
STR_ERROR_CAN_T_SELL_25_SHARE_IN                                :{WHITE}Tidak boleh jual 25% saham dalam syarikat ini...
STR_ERROR_PROTECTED                                             :{WHITE}Syarikat ini tidak cukup berusia untuk berpasaran saham...

# Town related errors
STR_ERROR_CAN_T_GENERATE_TOWN                                   :{WHITE}Tidak boleh bina bandar
STR_ERROR_CAN_T_RENAME_TOWN                                     :{WHITE}Nama bandar tidak dapat ditukar...
STR_ERROR_CAN_T_FOUND_TOWN_HERE                                 :{WHITE}Tidak boleh membina bandar di sini...
STR_ERROR_CAN_T_EXPAND_TOWN                                     :{WHITE}Tidak boleh besarkan bandar...
STR_ERROR_TOO_CLOSE_TO_EDGE_OF_MAP_SUB                          :{WHITE}... terlalu hampir ke hujung peta
STR_ERROR_TOO_CLOSE_TO_ANOTHER_TOWN                             :{WHITE}... terlalu hampir ke bandar lain
STR_ERROR_TOO_MANY_TOWNS                                        :{WHITE}... bandar terlalu banyak
STR_ERROR_NO_SPACE_FOR_TOWN                                     :{WHITE}... ruang tidak mencukupi di dalam peta
STR_ERROR_TOWN_EXPAND_WARN_NO_ROADS                             :{WHITE}Bandar ini tidak akan membina jalan. Anda boleh membenarkan pembinaan jalan melalui Tetapan Lanjutan->Ekonomi->Bandar
STR_ERROR_ROAD_WORKS_IN_PROGRESS                                :{WHITE}Kerja-kerja jalanraya sedang berjalan
STR_ERROR_TOWN_CAN_T_DELETE                                     :{WHITE}Tidak boleh padam bandar ini...{}Tidak boleh dipadamkan kerana terdapat sebuah stesen atau depoh yang dipunyai bandar atau petak bandar
STR_ERROR_STATUE_NO_SUITABLE_PLACE                              :{WHITE}... tiada lokasi sesuai untuk arca di tengah bandar

# Industry related errors
STR_ERROR_TOO_MANY_INDUSTRIES                                   :{WHITE}... terlalu banyak kilang
STR_ERROR_CAN_T_GENERATE_INDUSTRIES                             :{WHITE}Tidak boleh menjana industri...
STR_ERROR_CAN_T_BUILD_HERE                                      :{WHITE}Tidak boleh bina {STRING} di sini...
STR_ERROR_CAN_T_CONSTRUCT_THIS_INDUSTRY                         :{WHITE}Industri jenis ini tidak dapat dibina di sini...
STR_ERROR_INDUSTRY_TOO_CLOSE                                    :{WHITE}... terlalu hampir dengan industri lain
STR_ERROR_MUST_FOUND_TOWN_FIRST                                 :{WHITE}... mesti membangunkan bandar dahulu
STR_ERROR_ONLY_ONE_ALLOWED_PER_TOWN                             :{WHITE}... hanya satu dibenarkan untuk setiap bandar
STR_ERROR_CAN_ONLY_BE_BUILT_IN_TOWNS_WITH_POPULATION_OF_1200    :{WHITE}... hanya boleh dibina di bandar dengan jumlah penduduk sekurang-kurangnya 1200
STR_ERROR_CAN_ONLY_BE_BUILT_IN_RAINFOREST                       :{WHITE}... hanya boleh dibina di kawasan hutan
STR_ERROR_CAN_ONLY_BE_BUILT_IN_DESERT                           :{WHITE}... hanya boleh dibina di kawasan gurun
STR_ERROR_CAN_ONLY_BE_BUILT_IN_TOWNS                            :{WHITE}... hanya boleh dibina di bandar
STR_ERROR_CAN_ONLY_BE_BUILT_NEAR_TOWN_CENTER                    :{WHITE}... hanya boleh dibina berhampiran pusat bandar
STR_ERROR_CAN_ONLY_BE_BUILT_IN_LOW_AREAS                        :{WHITE}... hanya boleh dibina di kawasan rendah
STR_ERROR_CAN_ONLY_BE_POSITIONED                                :{WHITE}... hanya boleh diletakkan pada kedudukan berhampiran sempadan peta
STR_ERROR_FOREST_CAN_ONLY_BE_PLANTED                            :{WHITE}... hutan hanya boleh ditanam di atas paras garisan salji
STR_ERROR_CAN_ONLY_BE_BUILT_ABOVE_SNOW_LINE                     :{WHITE}... hanya boleh dibina di atas paras garisan salji
STR_ERROR_CAN_ONLY_BE_BUILT_BELOW_SNOW_LINE                     :{WHITE}... hanya boleh dibina di bawah paras garisan salji


# Station construction related errors
STR_ERROR_CAN_T_BUILD_RAILROAD_STATION                          :{WHITE}Stesen keretapi tidak dapat dibina di sini...
STR_ERROR_CAN_T_BUILD_BUS_STATION                               :{WHITE}Hentian bas tidak dapat dibina di sini...
STR_ERROR_CAN_T_BUILD_TRUCK_STATION                             :{WHITE}Ruang punggah lori tidak dapat dibina di sini...
STR_ERROR_CAN_T_BUILD_PASSENGER_TRAM_STATION                    :{WHITE}Stesen penumpang trem tidak dapat dibina di sini...
STR_ERROR_CAN_T_BUILD_CARGO_TRAM_STATION                        :{WHITE}Stesen tambang muatan trem tidak dapat dibina di sini...
STR_ERROR_CAN_T_BUILD_DOCK_HERE                                 :{WHITE}Pelabuhan tidak dapat dibina di sini...
STR_ERROR_CAN_T_BUILD_AIRPORT_HERE                              :{WHITE}Lapangan terbang tidak dapat dibina di sini...

STR_ERROR_ADJOINS_MORE_THAN_ONE_EXISTING                        :{WHITE}Lebih daripada satu stesen/kawasan muatan bersempadanan
STR_ERROR_STATION_TOO_SPREAD_OUT                                :{WHITE}... stesen terlalu meluas
STR_ERROR_TOO_MANY_STATIONS_LOADING                             :{WHITE}Terlampau stesen/kawasan muatan
STR_ERROR_TOO_MANY_STATION_SPECS                                :{WHITE}Terlampau banyak bahagian-bahagian stesen keretapi
STR_ERROR_TOO_MANY_BUS_STOPS                                    :{WHITE}Terlampau banyak stesen bas
STR_ERROR_TOO_MANY_TRUCK_STOPS                                  :{WHITE}Terlampau banyak ruang punggah lori
STR_ERROR_TOO_CLOSE_TO_ANOTHER_DOCK                             :{WHITE}Terlalu hampir dengan pelabuhan lain
STR_ERROR_TOO_CLOSE_TO_ANOTHER_AIRPORT                          :{WHITE}Terlalu hampir dengan lapangan terbang lain
STR_ERROR_CAN_T_RENAME_STATION                                  :{WHITE}Nama stesen tidak dapat ditukar...
STR_ERROR_DRIVE_THROUGH_ON_TOWN_ROAD                            :{WHITE}... jalanraya ini dimiliki oleh bandar
STR_ERROR_DRIVE_THROUGH_DIRECTION                               :{WHITE}... jalanraya menghala ke arah yang salah
STR_ERROR_DRIVE_THROUGH_CORNER                                  :{WHITE}... hentian pandu lalu tidak boleh mempunyai selekoh
STR_ERROR_DRIVE_THROUGH_JUNCTION                                :{WHITE}... hentian pandu lalu tidak boleh ada simpang

# Station destruction related errors
STR_ERROR_CAN_T_REMOVE_PART_OF_STATION                          :{WHITE}Bahagian stesen ini tidak dapat dibuang...
STR_ERROR_MUST_REMOVE_RAILWAY_STATION_FIRST                     :{WHITE}Stesen keretapi mesti dirobohkan dahulu
STR_ERROR_CAN_T_REMOVE_BUS_STATION                              :{WHITE}Tidak boleh musnahkan hentian bas...
STR_ERROR_CAN_T_REMOVE_TRUCK_STATION                            :{WHITE}Tidak boleh musnahkan ruang punggah lori...
STR_ERROR_CAN_T_REMOVE_PASSENGER_TRAM_STATION                   :{WHITE}Tidak boleh musnahkan stesen trem penumpang...
STR_ERROR_CAN_T_REMOVE_CARGO_TRAM_STATION                       :{WHITE}Tidak boleh musnahkan stesen trem tambang muatan...
STR_ERROR_MUST_REMOVE_ROAD_STOP_FIRST                           :{WHITE}Mesti buang hentian jalan dahulu
STR_ERROR_THERE_IS_NO_STATION                                   :{WHITE}... tiada stesen di sini

STR_ERROR_MUST_DEMOLISH_RAILROAD                                :{WHITE}Stesen keretapi mesti dirobohkan dahulu
STR_ERROR_MUST_DEMOLISH_BUS_STATION_FIRST                       :{WHITE}Hentian bas mesti dirobohkan dahulu
STR_ERROR_MUST_DEMOLISH_TRUCK_STATION_FIRST                     :{WHITE}Ruang punggah lori mesti dirobohkan dahulu
STR_ERROR_MUST_DEMOLISH_PASSENGER_TRAM_STATION_FIRST            :{WHITE}Stesen penumpang trem mesti dirobohkan dahulu
STR_ERROR_MUST_DEMOLISH_CARGO_TRAM_STATION_FIRST                :{WHITE}Stesen tambang muatan trem mesti dirobohkan dahulu
STR_ERROR_MUST_DEMOLISH_DOCK_FIRST                              :{WHITE}Pelabuhan mesti dirobohkan dahulu
STR_ERROR_MUST_DEMOLISH_AIRPORT_FIRST                           :{WHITE}Lapangan terbang mesti dirobohkan dahulu

# Waypoint related errors
STR_ERROR_WAYPOINT_ADJOINS_MORE_THAN_ONE_EXISTING               :{WHITE}Lebih daripada satu tandatuju bersempadanan
STR_ERROR_TOO_CLOSE_TO_ANOTHER_WAYPOINT                         :{WHITE}Terlalu hampir dengan tandatuju lain

STR_ERROR_CAN_T_BUILD_TRAIN_WAYPOINT                            :{WHITE}Tandatuju keretapi tidak dapat dibina di sini...
STR_ERROR_CAN_T_POSITION_BUOY_HERE                              :{WHITE}Pelampung tidak dapat diletak di sini...
STR_ERROR_CAN_T_CHANGE_WAYPOINT_NAME                            :{WHITE}Nama tandatuju tidak dapat ditukar...

STR_ERROR_CAN_T_REMOVE_TRAIN_WAYPOINT                           :{WHITE}Tandatuju keretapi tidak dapat dibuang di sini...
STR_ERROR_MUST_REMOVE_RAILWAYPOINT_FIRST                        :{WHITE}Tandatuju keretapi mesti dibuang terlebih dahulu
STR_ERROR_BUOY_IN_THE_WAY                                       :{WHITE}... pelampung menghalang
STR_ERROR_BUOY_IS_IN_USE                                        :{WHITE}... pelampung sedang diguna oleh syarikat lain!

# Depot related errors
STR_ERROR_CAN_T_BUILD_TRAIN_DEPOT                               :{WHITE}Depoh keretapi tidak dapat dibina di sini...
STR_ERROR_CAN_T_BUILD_ROAD_DEPOT                                :{WHITE}Depoh kenderaan jalanraya tidak dapat dibina di sini...
STR_ERROR_CAN_T_BUILD_TRAM_DEPOT                                :{WHITE}Depoh trem tidak dapat dibina di sini...
STR_ERROR_CAN_T_BUILD_SHIP_DEPOT                                :{WHITE}Depoh kapal tidak dapat dibina di sini...

STR_ERROR_CAN_T_RENAME_DEPOT                                    :{WHITE}Nama depoh tidak dapat ditukar...

STR_ERROR_TRAIN_MUST_BE_STOPPED_INSIDE_DEPOT                    :{WHITE}... mesti dihentikan di dalam depoh
STR_ERROR_ROAD_VEHICLE_MUST_BE_STOPPED_INSIDE_DEPOT             :{WHITE}... mesti dihentikan di dalam depoh
STR_ERROR_SHIP_MUST_BE_STOPPED_INSIDE_DEPOT                     :{WHITE}... mesti dihentikan di dalam depoh
STR_ERROR_AIRCRAFT_MUST_BE_STOPPED_INSIDE_HANGAR                :{WHITE}... mesti dihentikan di dalam hangar

STR_ERROR_TRAINS_CAN_ONLY_BE_ALTERED_INSIDE_A_DEPOT             :{WHITE}Keretapi hanya boleh diubah apabila dihentikan di dalam depoh
STR_ERROR_TRAIN_TOO_LONG                                        :{WHITE}Keretapi terlalu panjang
STR_ERROR_CAN_T_REVERSE_DIRECTION_RAIL_VEHICLE                  :{WHITE}Kenderaan tidak boleh ditukar arah...
STR_ERROR_CAN_T_REVERSE_DIRECTION_RAIL_VEHICLE_MULTIPLE_UNITS   :{WHITE}... terdiri daripada beberapa unit
STR_ERROR_INCOMPATIBLE_RAIL_TYPES                               :Landasan tidak secocok

STR_ERROR_CAN_T_MOVE_VEHICLE                                    :{WHITE}Kenderaan tidak dapat digerakkan...
STR_ERROR_REAR_ENGINE_FOLLOW_FRONT                              :{WHITE}Enjin di belakang sentiasa akan mengikuti enjin depan
STR_ERROR_UNABLE_TO_FIND_ROUTE_TO                               :{WHITE}Laluan ke depoh terdekat tidak dapat dijumpa
STR_ERROR_UNABLE_TO_FIND_LOCAL_DEPOT                            :{WHITE}Depoh terdekat tidak dapat dikesan

STR_ERROR_DEPOT_WRONG_DEPOT_TYPE                                :Jenis depoh salah

# Autoreplace related errors
STR_ERROR_TRAIN_TOO_LONG_AFTER_REPLACEMENT                      :{WHITE}{VEHICLE} terlalu panjang selepas diganti
STR_ERROR_AUTOREPLACE_NOTHING_TO_DO                             :{WHITE}Peraturan penggantian/pembaharuan automatik tidak ditetapkan.
STR_ERROR_AUTOREPLACE_MONEY_LIMIT                               :(had wang)

# Rail construction errors
STR_ERROR_IMPOSSIBLE_TRACK_COMBINATION                          :{WHITE}Gabungan landasan yang mustahil
STR_ERROR_MUST_REMOVE_SIGNALS_FIRST                             :{WHITE}Tanda-tanda mesti dibuang dahulu
STR_ERROR_NO_SUITABLE_RAILROAD_TRACK                            :{WHITE}Tiada landasan keretapi yang sesuai
STR_ERROR_MUST_REMOVE_RAILROAD_TRACK                            :{WHITE}Landasan keretapi mesti dibuang terlebih dahulu
STR_ERROR_CROSSING_ON_ONEWAY_ROAD                               :{WHITE}Jalanraya adalah sehala atau telah disekat
STR_ERROR_CROSSING_DISALLOWED_RAIL                              :{WHITE}Persimpangan bertingkat adalah tidak dibenarkan untuk jenis landasan ini
STR_ERROR_CAN_T_BUILD_SIGNALS_HERE                              :{WHITE}Isyarat tidak dapat dibina di sini...
STR_ERROR_CAN_T_BUILD_RAILROAD_TRACK                            :{WHITE}Landasan keretapi tidak dapat dibina di sini...
STR_ERROR_CAN_T_REMOVE_RAILROAD_TRACK                           :{WHITE}Landasan keretapi tidak dapat dibuang...
STR_ERROR_CAN_T_REMOVE_SIGNALS_FROM                             :{WHITE}Isyarat tidak dapat dibuang dari sini...
STR_ERROR_SIGNAL_CAN_T_CONVERT_SIGNALS_HERE                     :{WHITE}Isyarat tidak dapat ditukar di sini...
STR_ERROR_THERE_IS_NO_RAILROAD_TRACK                            :{WHITE}... tiada landasan keretapi
STR_ERROR_THERE_ARE_NO_SIGNALS                                  :{WHITE}... tiada isyarat

STR_ERROR_CAN_T_CONVERT_RAIL                                    :{WHITE}Tidak boleh tukar jenis landasan di sini...

# Road construction errors
STR_ERROR_MUST_REMOVE_ROAD_FIRST                                :{WHITE}Jalanraya mesti dibuang dahulu
STR_ERROR_ONEWAY_ROADS_CAN_T_HAVE_JUNCTION                      :{WHITE}... persimpangan tidak dibenarkan di jalan sehala
STR_ERROR_CAN_T_BUILD_ROAD_HERE                                 :{WHITE}Jalanraya tidak dapat dibina di sini...
STR_ERROR_CAN_T_BUILD_TRAMWAY_HERE                              :{WHITE}Laluan trem tidak dapat dibina di sini...
STR_ERROR_CAN_T_REMOVE_ROAD_FROM                                :{WHITE}Jalanraya tidak dapat dibuang dari sini...
STR_ERROR_CAN_T_REMOVE_TRAMWAY_FROM                             :{WHITE}Laluan trem tidak dapat dibuang dari sini...
STR_ERROR_THERE_IS_NO_ROAD                                      :{WHITE}... tiada jalanraya
STR_ERROR_THERE_IS_NO_TRAMWAY                                   :{WHITE}... tiada laluan trem

# Waterway construction errors
STR_ERROR_CAN_T_BUILD_CANALS                                    :{WHITE}Terusan tidak dapat di bina di sini...
STR_ERROR_CAN_T_BUILD_LOCKS                                     :{WHITE}Kunci air tidak dapat dibina di sini...
STR_ERROR_CAN_T_PLACE_RIVERS                                    :{WHITE}Tidak boleh letak sungai di sini...
STR_ERROR_MUST_BE_BUILT_ON_WATER                                :{WHITE}... mesti dibina di permukaan air
STR_ERROR_CAN_T_BUILD_ON_WATER                                  :{WHITE}... tidak boleh dibina di permukaan air
STR_ERROR_CAN_T_BUILD_ON_SEA                                    :{WHITE}... tidak boleh dibina di atas lautan
STR_ERROR_CAN_T_BUILD_ON_CANAL                                  :{WHITE}... tidak boleh dibina di atas terusan
STR_ERROR_CAN_T_BUILD_ON_RIVER                                  :{WHITE}... tidak boleh dibina di atas sungai
STR_ERROR_MUST_DEMOLISH_CANAL_FIRST                             :{WHITE}Terusan mesti dirobohkan dahulu
STR_ERROR_CAN_T_BUILD_AQUEDUCT_HERE                             :{WHITE}Akueduk tidak dapat dibina di sini...

# Tree related errors
STR_ERROR_TREE_ALREADY_HERE                                     :{WHITE}... sudah ada pokok di sini
STR_ERROR_TREE_WRONG_TERRAIN_FOR_TREE_TYPE                      :{WHITE}... salah jenis bumi untuk jenis pokok ini
STR_ERROR_CAN_T_PLANT_TREE_HERE                                 :{WHITE}Pokok tidak dapat ditanam di sini...

# Bridge related errors
STR_ERROR_CAN_T_BUILD_BRIDGE_HERE                               :{WHITE}Jambatan tidak dapat dibina di sini...
STR_ERROR_MUST_DEMOLISH_BRIDGE_FIRST                            :{WHITE}Jambatan mesti dirobohkan dahulu
STR_ERROR_CAN_T_START_AND_END_ON                                :{WHITE}Tidak boleh mula dan tamat di petak yang sama
STR_ERROR_BRIDGEHEADS_NOT_SAME_HEIGHT                           :{WHITE}Kedua-dua kepala jambatan bukan pada paras yang sama
STR_ERROR_BRIDGE_TOO_LOW_FOR_TERRAIN                            :{WHITE}Jambatan terlalu rendah untuk rupa bumi ini
STR_ERROR_BRIDGE_TOO_HIGH_FOR_TERRAIN                           :{WHITE}Jambatan terlalu tinggi untuk kawasan ini.
STR_ERROR_START_AND_END_MUST_BE_IN                              :{WHITE}Mula dan hujung mesti pada garisan yang sama
STR_ERROR_ENDS_OF_BRIDGE_MUST_BOTH                              :{WHITE}... kedua-dua kepala jambatan mesti berada di atas tanah
STR_ERROR_BRIDGE_TOO_LONG                                       :{WHITE}... jambatan telalu panjang
STR_ERROR_BRIDGE_THROUGH_MAP_BORDER                             :{WHITE}Jambatan akan keluar di luar peta

# Tunnel related errors
STR_ERROR_CAN_T_BUILD_TUNNEL_HERE                               :{WHITE}Terowong tidak dapat dibina di sini...
STR_ERROR_SITE_UNSUITABLE_FOR_TUNNEL                            :{WHITE}Tapak tidak sesuai untuk pintu masuk terowong
STR_ERROR_MUST_DEMOLISH_TUNNEL_FIRST                            :{WHITE}Terowong mesti dirobohkan dahulu
STR_ERROR_ANOTHER_TUNNEL_IN_THE_WAY                             :{WHITE}Terdapat sebuah lagi terowong menghalang
STR_ERROR_TUNNEL_THROUGH_MAP_BORDER                             :{WHITE}Hujung terowong akan keluar di luar batasan peta
STR_ERROR_UNABLE_TO_EXCAVATE_LAND                               :{WHITE}Tanah tidak dapat dikorek untuk pembinaan hujung terowong
STR_ERROR_TUNNEL_TOO_LONG                                       :{WHITE}... terowong terlalu panjang

# Object related errors
STR_ERROR_TOO_MANY_OBJECTS                                      :{WHITE}... terlalu banyak objek
STR_ERROR_CAN_T_BUILD_OBJECT                                    :{WHITE}Tidak dapat bina objek...
STR_ERROR_OBJECT_IN_THE_WAY                                     :{WHITE}Objek sedang menghalang
STR_ERROR_COMPANY_HEADQUARTERS_IN                               :{WHITE}... ibu pejabat syarikat menghalang
STR_ERROR_CAN_T_PURCHASE_THIS_LAND                              :{WHITE}Kawasan ini tidak dapat dibeli...
STR_ERROR_YOU_ALREADY_OWN_IT                                    :{WHITE}... anda sudah memilikinya!

# Group related errors
STR_ERROR_GROUP_CAN_T_CREATE                                    :{WHITE}Kumpulan tidak dapat diwujudkan...
STR_ERROR_GROUP_CAN_T_DELETE                                    :{WHITE}Tidak boleh padamkan kumpulan ini...
STR_ERROR_GROUP_CAN_T_RENAME                                    :{WHITE}Nama kumpulan tidak dapat diubah...
STR_ERROR_GROUP_CAN_T_REMOVE_ALL_VEHICLES                       :{WHITE}Semua kenderaan tidak dapat dikeluarkan daripada kumpulan ini...
STR_ERROR_GROUP_CAN_T_ADD_VEHICLE                               :{WHITE}Kenderaan tidak dapat dimasukkan ke dalam kumpulan ini...
STR_ERROR_GROUP_CAN_T_ADD_SHARED_VEHICLE                        :{WHITE}Kenderaan tidak dapat dimasukkan dalam kumpulan...

# Generic vehicle errors
STR_ERROR_TRAIN_IN_THE_WAY                                      :{WHITE}Sebuah keretapi sedang menghalang
STR_ERROR_ROAD_VEHICLE_IN_THE_WAY                               :{WHITE}Sebuah kenderaan sedang menghalang
STR_ERROR_SHIP_IN_THE_WAY                                       :{WHITE}Sebuah kapal sedang menghalang
STR_ERROR_AIRCRAFT_IN_THE_WAY                                   :{WHITE}Sebuah pesawat sedang menghalang

STR_ERROR_CAN_T_REFIT_TRAIN                                     :{WHITE}Keretapi tidak dapat diubahsuai...
STR_ERROR_CAN_T_REFIT_ROAD_VEHICLE                              :{WHITE}Kenderaan tidak dapat diubahsuai...
STR_ERROR_CAN_T_REFIT_SHIP                                      :{WHITE}Kapal tidak boleh diubahsuai...
STR_ERROR_CAN_T_REFIT_AIRCRAFT                                  :{WHITE}Pesawat tidak dapat diubahsuai...

STR_ERROR_CAN_T_RENAME_TRAIN                                    :{WHITE}Keretapi tidak dapat dinamakan...
STR_ERROR_CAN_T_RENAME_ROAD_VEHICLE                             :{WHITE}Kenderaan tidak dapat dinamakan...
STR_ERROR_CAN_T_RENAME_SHIP                                     :{WHITE}Kapal tidak dapat dinamakan...
STR_ERROR_CAN_T_RENAME_AIRCRAFT                                 :{WHITE}Pesawat tidak dapat dinamakan...

STR_ERROR_CAN_T_STOP_START_TRAIN                                :{WHITE}Keretapi tidak dapat digerakkan/dihentikan...
STR_ERROR_CAN_T_STOP_START_ROAD_VEHICLE                         :{WHITE}Kenderaan tidak dapat digerakkan/dihentikan...
STR_ERROR_CAN_T_STOP_START_SHIP                                 :{WHITE}Kapal tidak dapat digerakkan/dihentikan...
STR_ERROR_CAN_T_STOP_START_AIRCRAFT                             :{WHITE}Pesawat tidak dapat digerakkan/dihentikan...

STR_ERROR_CAN_T_SEND_TRAIN_TO_DEPOT                             :{WHITE}Keretapi tidak dapat dihantar ke depoh...
STR_ERROR_CAN_T_SEND_ROAD_VEHICLE_TO_DEPOT                      :{WHITE}Kenderaan tidak dapat dihantar ke depoh...
STR_ERROR_CAN_T_SEND_SHIP_TO_DEPOT                              :{WHITE}Kapal tidak dapat dihantar ke depoh...
STR_ERROR_CAN_T_SEND_AIRCRAFT_TO_HANGAR                         :{WHITE}Pesawat tidak dapat dihantar ke hangar...

STR_ERROR_CAN_T_BUY_TRAIN                                       :{WHITE}Keretapi atau gerabak tidak dapat dibeli...
STR_ERROR_CAN_T_BUY_ROAD_VEHICLE                                :{WHITE}Kenderaan tidak dapat dibeli...
STR_ERROR_CAN_T_BUY_SHIP                                        :{WHITE}Kapal tidak dapat dibeli...
STR_ERROR_CAN_T_BUY_AIRCRAFT                                    :{WHITE}Pesawat tidak dapat dibeli...

STR_ERROR_CAN_T_RENAME_TRAIN_TYPE                               :{WHITE}Jenis keretapi tidak dapat ditukar nama...
STR_ERROR_CAN_T_RENAME_ROAD_VEHICLE_TYPE                        :{WHITE}Jenis kenderaan tidak dapat ditukar nama...
STR_ERROR_CAN_T_RENAME_SHIP_TYPE                                :{WHITE}Jenis kapal tidak dapat ditukar nama...
STR_ERROR_CAN_T_RENAME_AIRCRAFT_TYPE                            :{WHITE}Jenis pesawat tidak dapat ditukar nama...

STR_ERROR_CAN_T_SELL_TRAIN                                      :{WHITE}Keretapi atau gerabak tidak dapat dijual...
STR_ERROR_CAN_T_SELL_ROAD_VEHICLE                               :{WHITE}Kenderaan tidak dapat dijual...
STR_ERROR_CAN_T_SELL_SHIP                                       :{WHITE}Kapal tidak dapat dijual...
STR_ERROR_CAN_T_SELL_AIRCRAFT                                   :{WHITE}Pesawat tidak dapat dijual...

STR_ERROR_RAIL_VEHICLE_NOT_AVAILABLE                            :{WHITE}Kenderaan tidak sedia
STR_ERROR_ROAD_VEHICLE_NOT_AVAILABLE                            :{WHITE}Kenderaan tidak sedia
STR_ERROR_SHIP_NOT_AVAILABLE                                    :{WHITE}Kapal tidak sedia
STR_ERROR_AIRCRAFT_NOT_AVAILABLE                                :{WHITE}Pesawat tidak sedia

STR_ERROR_TOO_MANY_VEHICLES_IN_GAME                             :{WHITE}Terlalu banyak kenderaan dalam permainan
STR_ERROR_CAN_T_CHANGE_SERVICING                                :{WHITE}Tidak boleh tukar tempoh perkhidmatan...

STR_ERROR_VEHICLE_IS_DESTROYED                                  :{WHITE}... kenderaan sudah musnah

STR_ERROR_NO_VEHICLES_AVAILABLE_YET_EXPLANATION                 :{WHITE}Mulakan permainan baru selepas {DATE_SHORT} atau gunakan NewGRF yang digunakan kenderaan terdahulu

# Specific vehicle errors
STR_ERROR_CAN_T_MAKE_TRAIN_PASS_SIGNAL                          :{WHITE}Keretapi tidak boleh melanggar isyarat kerana terdapat kemungkinan bahaya...
STR_ERROR_CAN_T_REVERSE_DIRECTION_TRAIN                         :{WHITE}Keretapi tidak boleh ditukar arah...
STR_ERROR_TRAIN_START_NO_POWER                                  :Gerabak tanpa kepala keretapi

STR_ERROR_CAN_T_MAKE_ROAD_VEHICLE_TURN                          :{WHITE}Kenderaan tidak boleh dipusing...

STR_ERROR_AIRCRAFT_IS_IN_FLIGHT                                 :{WHITE}Pesawat masih di udara

# Order related errors
STR_ERROR_NO_MORE_SPACE_FOR_ORDERS                              :{WHITE}Tiada ruang untuk arahan selebihnya
STR_ERROR_TOO_MANY_ORDERS                                       :{WHITE}Arahan terlalu banyak
STR_ERROR_CAN_T_INSERT_NEW_ORDER                                :{WHITE}Arahan baru tidak dapat dimasukkan...
STR_ERROR_CAN_T_DELETE_THIS_ORDER                               :{WHITE}Tidak boleh dipadamkan arahan ini...
STR_ERROR_CAN_T_MODIFY_THIS_ORDER                               :{WHITE}Arahan tidak boleh diubahsuai...
STR_ERROR_CAN_T_MOVE_THIS_ORDER                                 :{WHITE}Tidak boleh menyusun semula arahan ini...
STR_ERROR_CAN_T_SKIP_ORDER                                      :{WHITE}Tidak boleh langkau ke arahan semasa...
STR_ERROR_CAN_T_SKIP_TO_ORDER                                   :{WHITE}Tidak boleh langkau ke arahan tersebut...
STR_ERROR_CAN_T_COPY_SHARE_ORDER                                :{WHITE}... kenderaan tidak boleh pergi ke semua stesen
STR_ERROR_CAN_T_ADD_ORDER                                       :{WHITE}... kenderaan tidak boleh pergi ke stesen itu
STR_ERROR_CAN_T_ADD_ORDER_SHARED                                :{WHITE}... sebuah kenderaan yang sedang berkongsi arahan ini tidak boleh pergi ke stesen itu

STR_ERROR_CAN_T_SHARE_ORDER_LIST                                :{WHITE}Senarai arahan tidak boleh dikongsi...
STR_ERROR_CAN_T_STOP_SHARING_ORDER_LIST                         :{WHITE}Tidak dapat dihentikan senarai arahan perkongsian
STR_ERROR_CAN_T_COPY_ORDER_LIST                                 :{WHITE}Senarai arahan tidak boleh disalin...
STR_ERROR_TOO_FAR_FROM_PREVIOUS_DESTINATION                     :{WHITE}... terlalu jauh dari destinasi sebelumnya
STR_ERROR_AIRCRAFT_NOT_ENOUGH_RANGE                             :{WHITE}... pesawat tidak memiliki jarak mencukupi

# Timetable related errors
STR_ERROR_CAN_T_TIMETABLE_VEHICLE                               :{WHITE}Kenderaan tidak boleh dijadualkan...
STR_ERROR_TIMETABLE_ONLY_WAIT_AT_STATIONS                       :{WHITE}Kenderaan hanya boleh menunggu di stesen
STR_ERROR_TIMETABLE_NOT_STOPPING_HERE                           :{WHITE}Kenderaan ini tidak akan berhenti di stesen berikut

# Sign related errors
STR_ERROR_TOO_MANY_SIGNS                                        :{WHITE}... papan tanda terlalu banyak
STR_ERROR_CAN_T_PLACE_SIGN_HERE                                 :{WHITE}Papan tanda tidak dapat diletak di sini...
STR_ERROR_CAN_T_CHANGE_SIGN_NAME                                :{WHITE}Nama papan tanda tidak dapat ditukar...
STR_ERROR_CAN_T_DELETE_SIGN                                     :{WHITE}Papan tanda tidak dapat dibuang...

# Translatable comment for OpenTTD's desktop shortcut
STR_DESKTOP_SHORTCUT_COMMENT                                    :Sebuah permainan simulasi berasaskan Transport Tycoon Deluxe

# Translatable descriptions in media/baseset/*.ob* files
STR_BASEGRAPHICS_DOS_DESCRIPTION                                :Grafik asal Transport Tycoon Deluxe DOS edition.
STR_BASEGRAPHICS_DOS_DE_DESCRIPTION                             :Grafik asal Transport Tycoon DOS (German) edition
STR_BASEGRAPHICS_WIN_DESCRIPTION                                :Grafik asal Transport Tycoon Deluxe edisi Windows.
STR_BASESOUNDS_WIN_DESCRIPTION                                  :Bunyi asal Transport Tycoon Deluxe edisi Windows
STR_BASESOUNDS_NONE_DESCRIPTION                                 :Sebuah pek suara tanpa apa-apa suara
STR_BASEMUSIC_WIN_DESCRIPTION                                   :Muzik asal Transport Tycoon Deluxe edisi Windows.
STR_BASEMUSIC_DOS_DESCRIPTION                                   :Muzik asal Transport Tycoon Deluxe edisi DOS
STR_BASEMUSIC_NONE_DESCRIPTION                                  :Pek muzik tanpa muzik sebenar.

STR_TRADITIONAL_TRAIN_NAME                                      :Keretapi {COMMA}
STR_TRADITIONAL_ROAD_VEHICLE_NAME                               :Kenderaan {COMMA}
STR_TRADITIONAL_SHIP_NAME                                       :Kapal {COMMA}
STR_TRADITIONAL_AIRCRAFT_NAME                                   :Pesawat {COMMA}

##id 0x2000
# Town building names
STR_TOWN_BUILDING_NAME_TALL_OFFICE_BLOCK_1                      :Bangunan pejabat tinggi
STR_TOWN_BUILDING_NAME_OFFICE_BLOCK_1                           :Bangunan pejabat
STR_TOWN_BUILDING_NAME_SMALL_BLOCK_OF_FLATS_1                   :Bangunan pangsapuri kecil
STR_TOWN_BUILDING_NAME_CHURCH_1                                 :Gereja
STR_TOWN_BUILDING_NAME_LARGE_OFFICE_BLOCK_1                     :Bangunan pejabat besar
STR_TOWN_BUILDING_NAME_TOWN_HOUSES_1                            :Rumah-rumah bandar
STR_TOWN_BUILDING_NAME_HOTEL_1                                  :Hotel
STR_TOWN_BUILDING_NAME_STATUE_1                                 :Tugu
STR_TOWN_BUILDING_NAME_FOUNTAIN_1                               :Pancuran Air
STR_TOWN_BUILDING_NAME_PARK_1                                   :Taman
STR_TOWN_BUILDING_NAME_OFFICE_BLOCK_2                           :Bangunan pejabat
STR_TOWN_BUILDING_NAME_SHOPS_AND_OFFICES_1                      :Kedai dan pejabat
STR_TOWN_BUILDING_NAME_MODERN_OFFICE_BUILDING_1                 :Bangunan pejabat moden
STR_TOWN_BUILDING_NAME_WAREHOUSE_1                              :Gudang
STR_TOWN_BUILDING_NAME_OFFICE_BLOCK_3                           :Bangunan pejabat
STR_TOWN_BUILDING_NAME_STADIUM_1                                :Stadium
STR_TOWN_BUILDING_NAME_OLD_HOUSES_1                             :Rumah lama
STR_TOWN_BUILDING_NAME_COTTAGES_1                               :Kotej-kotej
STR_TOWN_BUILDING_NAME_HOUSES_1                                 :Rumah-rumah
STR_TOWN_BUILDING_NAME_FLATS_1                                  :Pangsapuri
STR_TOWN_BUILDING_NAME_TALL_OFFICE_BLOCK_2                      :Bangunan pejabat tinggi
STR_TOWN_BUILDING_NAME_SHOPS_AND_OFFICES_2                      :Kedai-kedai dan pejabat-pejabat
STR_TOWN_BUILDING_NAME_SHOPS_AND_OFFICES_3                      :Kedai-kedai dan pejabat-pejabat
STR_TOWN_BUILDING_NAME_THEATER_1                                :Panggung Wayang
STR_TOWN_BUILDING_NAME_STADIUM_2                                :Stadium
STR_TOWN_BUILDING_NAME_OFFICES_1                                :Pejabat
STR_TOWN_BUILDING_NAME_HOUSES_2                                 :Rumah
STR_TOWN_BUILDING_NAME_CINEMA_1                                 :Panggung Wayang
STR_TOWN_BUILDING_NAME_SHOPPING_MALL_1                          :Pusat membeli-belah
STR_TOWN_BUILDING_NAME_IGLOO_1                                  :Iglu
STR_TOWN_BUILDING_NAME_TEPEES_1                                 :Khemah Teepee
STR_TOWN_BUILDING_NAME_TEAPOT_HOUSE_1                           :Rumah Teko
STR_TOWN_BUILDING_NAME_PIGGY_BANK_1                             :Rumah Tabung

##id 0x4800
# industry names
STR_INDUSTRY_NAME_COAL_MINE                                     :Lombong Batu Arang
STR_INDUSTRY_NAME_POWER_STATION                                 :Stesen Janakuasa
STR_INDUSTRY_NAME_SAWMILL                                       :Kilang Papan
STR_INDUSTRY_NAME_FOREST                                        :Hutan
STR_INDUSTRY_NAME_OIL_REFINERY                                  :Kilang Penapisan Minyak
STR_INDUSTRY_NAME_OIL_RIG                                       :Pelantar Minyak
STR_INDUSTRY_NAME_FACTORY                                       :Kilang
STR_INDUSTRY_NAME_PRINTING_WORKS                                :Kilang Pencetak
STR_INDUSTRY_NAME_STEEL_MILL                                    :Kilang Keluli
STR_INDUSTRY_NAME_FARM                                          :Ladang Pertanian
STR_INDUSTRY_NAME_COPPER_ORE_MINE                               :Lombong Bijih Tembaga
STR_INDUSTRY_NAME_OIL_WELLS                                     :Perigi Minyak
STR_INDUSTRY_NAME_BANK                                          :Bank
STR_INDUSTRY_NAME_FOOD_PROCESSING_PLANT                         :Kilang Pemprosesan Makanan
STR_INDUSTRY_NAME_PAPER_MILL                                    :Kilang Kertas
STR_INDUSTRY_NAME_GOLD_MINE                                     :Lombong Emas
STR_INDUSTRY_NAME_BANK_TROPIC_ARCTIC                            :Bank
STR_INDUSTRY_NAME_DIAMOND_MINE                                  :Lombong Berlian
STR_INDUSTRY_NAME_IRON_ORE_MINE                                 :Lombong Bijih Besi
STR_INDUSTRY_NAME_FRUIT_PLANTATION                              :Ladang Buah-buahan
STR_INDUSTRY_NAME_RUBBER_PLANTATION                             :Ladang Getah
STR_INDUSTRY_NAME_WATER_SUPPLY                                  :Sumber Air
STR_INDUSTRY_NAME_WATER_TOWER                                   :Menara Tangki Air
STR_INDUSTRY_NAME_FACTORY_2                                     :Kilang
STR_INDUSTRY_NAME_FARM_2                                        :Ladang Pertanian
STR_INDUSTRY_NAME_LUMBER_MILL                                   :Kilang Kayu Balak
STR_INDUSTRY_NAME_COTTON_CANDY_FOREST                           :Ladang Gula-gula Kapas
STR_INDUSTRY_NAME_CANDY_FACTORY                                 :Kilang Gula-gula Kapas
STR_INDUSTRY_NAME_BATTERY_FARM                                  :Ladang Bateri
STR_INDUSTRY_NAME_COLA_WELLS                                    :Telaga Minuman Kola
STR_INDUSTRY_NAME_TOY_SHOP                                      :Kedai Mainan
STR_INDUSTRY_NAME_TOY_FACTORY                                   :Kilang Mainan
STR_INDUSTRY_NAME_PLASTIC_FOUNTAINS                             :Pancuran Plastik
STR_INDUSTRY_NAME_FIZZY_DRINK_FACTORY                           :Kilang Minuman Bergas
STR_INDUSTRY_NAME_BUBBLE_GENERATOR                              :Penjana Buih-buihan
STR_INDUSTRY_NAME_TOFFEE_QUARRY                                 :Kuari Tofi
STR_INDUSTRY_NAME_SUGAR_MINE                                    :Lombong Gula

############ WARNING, using range 0x6000 for strings that are stored in the savegame
############ These strings may never get a new id, or savegames will break!
##id 0x6000
STR_SV_EMPTY                                                    :
STR_SV_UNNAMED                                                  :Tiada nama
STR_SV_TRAIN_NAME                                               :Keretapi {COMMA}
STR_SV_ROAD_VEHICLE_NAME                                        :Kenderaan {COMMA}
STR_SV_SHIP_NAME                                                :Kapal {COMMA}
STR_SV_AIRCRAFT_NAME                                            :Pesawat {COMMA}

STR_SV_STNAME                                                   :{STRING}
STR_SV_STNAME_NORTH                                             :{STRING} Utara
STR_SV_STNAME_SOUTH                                             :{STRING} Selatan
STR_SV_STNAME_EAST                                              :{STRING} Timur
STR_SV_STNAME_WEST                                              :{STRING} Barat
STR_SV_STNAME_CENTRAL                                           :Kota {STRING}
STR_SV_STNAME_TRANSFER                                          :Simpang {STRING}
STR_SV_STNAME_HALT                                              :Hentian {STRING}
STR_SV_STNAME_VALLEY                                            :Lembah {STRING}
STR_SV_STNAME_HEIGHTS                                           :Bukit {STRING}
STR_SV_STNAME_WOODS                                             :Ladang {STRING}
STR_SV_STNAME_LAKESIDE                                          :Pesisiran {STRING}
STR_SV_STNAME_EXCHANGE                                          :Taman {STRING}
STR_SV_STNAME_AIRPORT                                           :Lapangan Terbang {STRING}
STR_SV_STNAME_OILFIELD                                          :Pelantar Minyak {STRING}
STR_SV_STNAME_MINES                                             :Lombong {STRING}
STR_SV_STNAME_DOCKS                                             :Pelabuhan {STRING}
STR_SV_STNAME_BUOY                                              :{STRING}
STR_SV_STNAME_WAYPOINT                                          :{STRING}
##id 0x6020
STR_SV_STNAME_ANNEXE                                            :{STRING} Jaya
STR_SV_STNAME_SIDINGS                                           :Hulu {STRING}
STR_SV_STNAME_BRANCH                                            :{STRING} Baru
STR_SV_STNAME_UPPER                                             :{STRING} Dalam
STR_SV_STNAME_LOWER                                             :{STRING} Luar
STR_SV_STNAME_HELIPORT                                          :Helipad {STRING}
STR_SV_STNAME_FOREST                                            :Kampung {STRING}
STR_SV_STNAME_FALLBACK                                          :{STRING} Stesen #{NUM}
############ end of savegame specific region!

##id 0x8000
# Vehicle names
STR_VEHICLE_NAME_TRAIN_ENGINE_RAIL_KIRBY_PAUL_TANK_STEAM        :Kirby Paul Tank (Stim)
STR_VEHICLE_NAME_TRAIN_ENGINE_RAIL_MJS_250_DIESEL               :MJS 250 (Diesel)
STR_VEHICLE_NAME_TRAIN_ENGINE_RAIL_PLODDYPHUT_CHOO_CHOO         :Ploddyphut Choo-Choo
STR_VEHICLE_NAME_TRAIN_ENGINE_RAIL_POWERNAUT_CHOO_CHOO          :Powernaut Choo-Choo
STR_VEHICLE_NAME_TRAIN_ENGINE_RAIL_MIGHTYMOVER_CHOO_CHOO        :MightyMover Choo-Choo
STR_VEHICLE_NAME_TRAIN_ENGINE_RAIL_PLODDYPHUT_DIESEL            :Ploddyphut Diesel
STR_VEHICLE_NAME_TRAIN_ENGINE_RAIL_POWERNAUT_DIESEL             :Powernaut Diesel
STR_VEHICLE_NAME_TRAIN_ENGINE_RAIL_WILLS_2_8_0_STEAM            :Wills 2-8-0 (Stim)
STR_VEHICLE_NAME_TRAIN_ENGINE_RAIL_CHANEY_JUBILEE_STEAM         :Chaney 'Jubilee' (Stim)
STR_VEHICLE_NAME_TRAIN_ENGINE_RAIL_GINZU_A4_STEAM               :Ginzu 'A4' (Stim)
STR_VEHICLE_NAME_TRAIN_ENGINE_RAIL_SH_8P_STEAM                  :SH '8P' (Stim)
STR_VEHICLE_NAME_TRAIN_ENGINE_RAIL_MANLEY_MOREL_DMU_DIESEL      :Manley-Morel DMU (Disel)
STR_VEHICLE_NAME_TRAIN_ENGINE_RAIL_DASH_DIESEL                  :'Dash' (Disel)
STR_VEHICLE_NAME_TRAIN_ENGINE_RAIL_SH_HENDRY_25_DIESEL          :SH/Hendry '25' (Disel)
STR_VEHICLE_NAME_TRAIN_ENGINE_RAIL_UU_37_DIESEL                 :UU '37' (Disel)
STR_VEHICLE_NAME_TRAIN_ENGINE_RAIL_FLOSS_47_DIESEL              :Floss '47' (Disel)
STR_VEHICLE_NAME_TRAIN_ENGINE_RAIL_CS_4000_DIESEL               :CS 4000 (Disel)
STR_VEHICLE_NAME_TRAIN_ENGINE_RAIL_CS_2400_DIESEL               :CS 2400 (Disel)
STR_VEHICLE_NAME_TRAIN_ENGINE_RAIL_CENTENNIAL_DIESEL            :Centennial (Disel)
STR_VEHICLE_NAME_TRAIN_ENGINE_RAIL_KELLING_3100_DIESEL          :Kelling 3100 (Disel)
STR_VEHICLE_NAME_TRAIN_ENGINE_RAIL_TURNER_TURBO_DIESEL          :Turner Turbo (Disel)
STR_VEHICLE_NAME_TRAIN_ENGINE_RAIL_MJS_1000_DIESEL              :MJS 1000 (Disel)
STR_VEHICLE_NAME_TRAIN_ENGINE_RAIL_SH_125_DIESEL                :SH '125' (Disel)
STR_VEHICLE_NAME_TRAIN_ENGINE_RAIL_SH_30_ELECTRIC               :SH '30' (Elektrik)
STR_VEHICLE_NAME_TRAIN_ENGINE_RAIL_SH_40_ELECTRIC               :SH '40' (Elektrik)
STR_VEHICLE_NAME_TRAIN_ENGINE_RAIL_T_I_M_ELECTRIC               :'T.I.M.' (Elektrik)
STR_VEHICLE_NAME_TRAIN_ENGINE_RAIL_ASIASTAR_ELECTRIC            :'AsiaStar' (Elektrik)
STR_VEHICLE_NAME_TRAIN_WAGON_RAIL_PASSENGER_CAR                 :Gerabak Penumpang
STR_VEHICLE_NAME_TRAIN_WAGON_RAIL_MAIL_VAN                      :Gerabak Pos
STR_VEHICLE_NAME_TRAIN_WAGON_RAIL_COAL_CAR                      :Gerabak Batu Arang
STR_VEHICLE_NAME_TRAIN_WAGON_RAIL_OIL_TANKER                    :Gerabak Tangki Minyak
STR_VEHICLE_NAME_TRAIN_WAGON_RAIL_LIVESTOCK_VAN                 :Gerabak Ternakan
STR_VEHICLE_NAME_TRAIN_WAGON_RAIL_GOODS_VAN                     :Gerabak Barangan
STR_VEHICLE_NAME_TRAIN_WAGON_RAIL_GRAIN_HOPPER                  :Gerabak Bijirin
STR_VEHICLE_NAME_TRAIN_WAGON_RAIL_WOOD_TRUCK                    :Gerabak Balak
STR_VEHICLE_NAME_TRAIN_WAGON_RAIL_IRON_ORE_HOPPER               :Gerabak Bijih Besi
STR_VEHICLE_NAME_TRAIN_WAGON_RAIL_STEEL_TRUCK                   :Gerabak Keluli
STR_VEHICLE_NAME_TRAIN_WAGON_RAIL_ARMORED_VAN                   :Gerabak Berperisai
STR_VEHICLE_NAME_TRAIN_WAGON_RAIL_FOOD_VAN                      :Gerabak Makanan
STR_VEHICLE_NAME_TRAIN_WAGON_RAIL_PAPER_TRUCK                   :Gerabak Kertas
STR_VEHICLE_NAME_TRAIN_WAGON_RAIL_COPPER_ORE_HOPPER             :Gerabak Bijih Tembaga
STR_VEHICLE_NAME_TRAIN_WAGON_RAIL_WATER_TANKER                  :Gerabak Tangki Air
STR_VEHICLE_NAME_TRAIN_WAGON_RAIL_FRUIT_TRUCK                   :Gerabak Buah-buahan
STR_VEHICLE_NAME_TRAIN_WAGON_RAIL_RUBBER_TRUCK                  :Gerabak Getah
STR_VEHICLE_NAME_TRAIN_WAGON_RAIL_SUGAR_TRUCK                   :Gerabak Gula
STR_VEHICLE_NAME_TRAIN_WAGON_RAIL_COTTON_CANDY_HOPPER           :Gerabak Gula-gula Kapas
STR_VEHICLE_NAME_TRAIN_WAGON_RAIL_TOFFEE_HOPPER                 :Gerabak Tofi
STR_VEHICLE_NAME_TRAIN_WAGON_RAIL_BUBBLE_VAN                    :Gerabak Buih-buihan
STR_VEHICLE_NAME_TRAIN_WAGON_RAIL_COLA_TANKER                   :Gerabak Minuman Kola
STR_VEHICLE_NAME_TRAIN_WAGON_RAIL_CANDY_VAN                     :Gerabak Gula
STR_VEHICLE_NAME_TRAIN_WAGON_RAIL_TOY_VAN                       :Gerabak Mainan
STR_VEHICLE_NAME_TRAIN_WAGON_RAIL_BATTERY_TRUCK                 :Gerabak Bateri
STR_VEHICLE_NAME_TRAIN_WAGON_RAIL_FIZZY_DRINK_TRUCK             :Gerabak Minuman Bergas
STR_VEHICLE_NAME_TRAIN_WAGON_RAIL_PLASTIC_TRUCK                 :Gerabak Plastik
STR_VEHICLE_NAME_TRAIN_ENGINE_MONORAIL_X2001_ELECTRIC           :'X2001' (Elektrik)
STR_VEHICLE_NAME_TRAIN_ENGINE_MONORAIL_MILLENNIUM_Z1_ELECTRIC   :'Millennium Z1' (Elektrik)
STR_VEHICLE_NAME_TRAIN_ENGINE_MONORAIL_WIZZOWOW_Z99             :Wizzowow Z99
STR_VEHICLE_NAME_TRAIN_WAGON_MONORAIL_PASSENGER_CAR             :Gerabak Penumpang
STR_VEHICLE_NAME_TRAIN_WAGON_MONORAIL_MAIL_VAN                  :Gerabak Pos
STR_VEHICLE_NAME_TRAIN_WAGON_MONORAIL_COAL_CAR                  :Gerabak Batu Arang
STR_VEHICLE_NAME_TRAIN_WAGON_MONORAIL_OIL_TANKER                :Gerabak Tangki Minyak
STR_VEHICLE_NAME_TRAIN_WAGON_MONORAIL_LIVESTOCK_VAN             :Gerabak Ternakan
STR_VEHICLE_NAME_TRAIN_WAGON_MONORAIL_GOODS_VAN                 :Gerabak Barangan
STR_VEHICLE_NAME_TRAIN_WAGON_MONORAIL_GRAIN_HOPPER              :Gerabak Bijirin
STR_VEHICLE_NAME_TRAIN_WAGON_MONORAIL_WOOD_TRUCK                :Gerabak Balak
STR_VEHICLE_NAME_TRAIN_WAGON_MONORAIL_IRON_ORE_HOPPER           :Gerabak Bijih Besi
STR_VEHICLE_NAME_TRAIN_WAGON_MONORAIL_STEEL_TRUCK               :Gerabak Keluli
STR_VEHICLE_NAME_TRAIN_WAGON_MONORAIL_ARMORED_VAN               :Gerabak Berperisai
STR_VEHICLE_NAME_TRAIN_WAGON_MONORAIL_FOOD_VAN                  :Gerabak Makanan
STR_VEHICLE_NAME_TRAIN_WAGON_MONORAIL_PAPER_TRUCK               :Gerabak Kertas
STR_VEHICLE_NAME_TRAIN_WAGON_MONORAIL_COPPER_ORE_HOPPER         :Gerabak Bijih Tembaga
STR_VEHICLE_NAME_TRAIN_WAGON_MONORAIL_WATER_TANKER              :Gerabak Tangki Air
STR_VEHICLE_NAME_TRAIN_WAGON_MONORAIL_FRUIT_TRUCK               :Gerabak Buah-buahan
STR_VEHICLE_NAME_TRAIN_WAGON_MONORAIL_RUBBER_TRUCK              :Gerabak Getah
STR_VEHICLE_NAME_TRAIN_WAGON_MONORAIL_SUGAR_TRUCK               :Gerabak Gula
STR_VEHICLE_NAME_TRAIN_WAGON_MONORAIL_COTTON_CANDY_HOPPER       :Gerabak Gula-gula Kapas
STR_VEHICLE_NAME_TRAIN_WAGON_MONORAIL_TOFFEE_HOPPER             :Gerabak Tofi
STR_VEHICLE_NAME_TRAIN_WAGON_MONORAIL_BUBBLE_VAN                :Gerabak Buih-buihan
STR_VEHICLE_NAME_TRAIN_WAGON_MONORAIL_COLA_TANKER               :Gerabak Minuman Kola
STR_VEHICLE_NAME_TRAIN_WAGON_MONORAIL_CANDY_VAN                 :Gerabak Gula-gula
STR_VEHICLE_NAME_TRAIN_WAGON_MONORAIL_TOY_VAN                   :Gerabak Mainan
STR_VEHICLE_NAME_TRAIN_WAGON_MONORAIL_BATTERY_TRUCK             :Gerabak Bateri
STR_VEHICLE_NAME_TRAIN_WAGON_MONORAIL_FIZZY_DRINK_TRUCK         :Gerabak Minuman Bergas
STR_VEHICLE_NAME_TRAIN_WAGON_MONORAIL_PLASTIC_TRUCK             :Gerabak Plastik
STR_VEHICLE_NAME_TRAIN_ENGINE_MAGLEV_LEV1_LEVIATHAN_ELECTRIC    :Lev1 'Leviathan' (Elektrik)
STR_VEHICLE_NAME_TRAIN_ENGINE_MAGLEV_LEV2_CYCLOPS_ELECTRIC      :Lev2 'Cyclops' (Elektrik)
STR_VEHICLE_NAME_TRAIN_ENGINE_MAGLEV_LEV3_PEGASUS_ELECTRIC      :Lev3 'Pegasus' (Elektrik)
STR_VEHICLE_NAME_TRAIN_ENGINE_MAGLEV_LEV4_CHIMAERA_ELECTRIC     :Lev4 'Chimaera' (Elektrik)
STR_VEHICLE_NAME_TRAIN_ENGINE_MAGLEV_WIZZOWOW_ROCKETEER         :Wizzowow Rocketeer
STR_VEHICLE_NAME_TRAIN_WAGON_MAGLEV_PASSENGER_CAR               :Gerabak Penumpang
STR_VEHICLE_NAME_TRAIN_WAGON_MAGLEV_MAIL_VAN                    :Gerabak Pos
STR_VEHICLE_NAME_TRAIN_WAGON_MAGLEV_COAL_CAR                    :Gerabak Batu Arang
STR_VEHICLE_NAME_TRAIN_WAGON_MAGLEV_OIL_TANKER                  :Gerabak Tangki Minyak
STR_VEHICLE_NAME_TRAIN_WAGON_MAGLEV_LIVESTOCK_VAN               :Gerabak Ternakan
STR_VEHICLE_NAME_TRAIN_WAGON_MAGLEV_GOODS_VAN                   :Gerabak Barangan
STR_VEHICLE_NAME_TRAIN_WAGON_MAGLEV_GRAIN_HOPPER                :Gerabak Bijirin
STR_VEHICLE_NAME_TRAIN_WAGON_MAGLEV_WOOD_TRUCK                  :Gerabak Balak
STR_VEHICLE_NAME_TRAIN_WAGON_MAGLEV_IRON_ORE_HOPPER             :Gerabak Bijih Besi
STR_VEHICLE_NAME_TRAIN_WAGON_MAGLEV_STEEL_TRUCK                 :Gerabak Keluli
STR_VEHICLE_NAME_TRAIN_WAGON_MAGLEV_ARMORED_VAN                 :Gerabak Berperisai
STR_VEHICLE_NAME_TRAIN_WAGON_MAGLEV_FOOD_VAN                    :Gerabak Makanan
STR_VEHICLE_NAME_TRAIN_WAGON_MAGLEV_PAPER_TRUCK                 :Gerabak Kertas
STR_VEHICLE_NAME_TRAIN_WAGON_MAGLEV_COPPER_ORE_HOPPER           :Gerabak Bijih Tembaga
STR_VEHICLE_NAME_TRAIN_WAGON_MAGLEV_WATER_TANKER                :Gerabak Tangki Air
STR_VEHICLE_NAME_TRAIN_WAGON_MAGLEV_FRUIT_TRUCK                 :Gerabak Buah-buahan
STR_VEHICLE_NAME_TRAIN_WAGON_MAGLEV_RUBBER_TRUCK                :Gerabak Getah
STR_VEHICLE_NAME_TRAIN_WAGON_MAGLEV_SUGAR_TRUCK                 :Gerabak Gula
STR_VEHICLE_NAME_TRAIN_WAGON_MAGLEV_COTTON_CANDY_HOPPER         :Gerabak Gula-gula Kapas
STR_VEHICLE_NAME_TRAIN_WAGON_MAGLEV_TOFFEE_HOPPER               :Gerabak Tofi
STR_VEHICLE_NAME_TRAIN_WAGON_MAGLEV_BUBBLE_VAN                  :Gerabak Buih-buihan
STR_VEHICLE_NAME_TRAIN_WAGON_MAGLEV_COLA_TANKER                 :Gerabak Minuman Kola
STR_VEHICLE_NAME_TRAIN_WAGON_MAGLEV_CANDY_VAN                   :Gerabak Gula-gula
STR_VEHICLE_NAME_TRAIN_WAGON_MAGLEV_TOY_VAN                     :Gerabak Mainan
STR_VEHICLE_NAME_TRAIN_WAGON_MAGLEV_BATTERY_TRUCK               :Gerabak Bateri
STR_VEHICLE_NAME_TRAIN_WAGON_MAGLEV_FIZZY_DRINK_TRUCK           :Gerabak Minuman Bergas
STR_VEHICLE_NAME_TRAIN_WAGON_MAGLEV_PLASTIC_TRUCK               :Gerabak Plastik
STR_VEHICLE_NAME_ROAD_VEHICLE_MPS_REGAL_BUS                     :Bas MPS Regal
STR_VEHICLE_NAME_ROAD_VEHICLE_HEREFORD_LEOPARD_BUS              :Bas Hereford Leopard
STR_VEHICLE_NAME_ROAD_VEHICLE_FOSTER_BUS                        :Bas Foster
STR_VEHICLE_NAME_ROAD_VEHICLE_FOSTER_MKII_SUPERBUS              :Bas Foster MkII Super
STR_VEHICLE_NAME_ROAD_VEHICLE_PLODDYPHUT_MKI_BUS                :Bas Ploddyphut MkI
STR_VEHICLE_NAME_ROAD_VEHICLE_PLODDYPHUT_MKII_BUS               :Bas Ploddyphut MkII
STR_VEHICLE_NAME_ROAD_VEHICLE_PLODDYPHUT_MKIII_BUS              :Bas Ploddyphut MkIII
STR_VEHICLE_NAME_ROAD_VEHICLE_BALOGH_COAL_TRUCK                 :Lori Batu Arang Balogh
STR_VEHICLE_NAME_ROAD_VEHICLE_UHL_COAL_TRUCK                    :Lori Batu Arang Uhl
STR_VEHICLE_NAME_ROAD_VEHICLE_DW_COAL_TRUCK                     :Lori Batu Arang DW
STR_VEHICLE_NAME_ROAD_VEHICLE_MPS_MAIL_TRUCK                    :Lori Pos MPS
STR_VEHICLE_NAME_ROAD_VEHICLE_REYNARD_MAIL_TRUCK                :Lori Pos Reynard
STR_VEHICLE_NAME_ROAD_VEHICLE_PERRY_MAIL_TRUCK                  :Lori Pos Perry
STR_VEHICLE_NAME_ROAD_VEHICLE_MIGHTYMOVER_MAIL_TRUCK            :Lori Pos MightyMover
STR_VEHICLE_NAME_ROAD_VEHICLE_POWERNAUGHT_MAIL_TRUCK            :Lori Pos Powernaught
STR_VEHICLE_NAME_ROAD_VEHICLE_WIZZOWOW_MAIL_TRUCK               :Lori Pos Wizzowow
STR_VEHICLE_NAME_ROAD_VEHICLE_WITCOMBE_OIL_TANKER               :Lori Tangki Minyak Witcombe
STR_VEHICLE_NAME_ROAD_VEHICLE_FOSTER_OIL_TANKER                 :Lori Tangki Minyak Foster
STR_VEHICLE_NAME_ROAD_VEHICLE_PERRY_OIL_TANKER                  :Lori Tangki Minyak Perry
STR_VEHICLE_NAME_ROAD_VEHICLE_TALBOTT_LIVESTOCK_VAN             :Van Ternakan Talbott
STR_VEHICLE_NAME_ROAD_VEHICLE_UHL_LIVESTOCK_VAN                 :Van Ternakan Uhl
STR_VEHICLE_NAME_ROAD_VEHICLE_FOSTER_LIVESTOCK_VAN              :Van Ternakan Foster
STR_VEHICLE_NAME_ROAD_VEHICLE_BALOGH_GOODS_TRUCK                :Lori Barangan Balogh
STR_VEHICLE_NAME_ROAD_VEHICLE_CRAIGHEAD_GOODS_TRUCK             :Lori Barangan Craighead
STR_VEHICLE_NAME_ROAD_VEHICLE_GOSS_GOODS_TRUCK                  :Lori Barangan Goss
STR_VEHICLE_NAME_ROAD_VEHICLE_HEREFORD_GRAIN_TRUCK              :Lori Bijirin Hereford
STR_VEHICLE_NAME_ROAD_VEHICLE_THOMAS_GRAIN_TRUCK                :Lori Bijirin Thomas
STR_VEHICLE_NAME_ROAD_VEHICLE_GOSS_GRAIN_TRUCK                  :Lori Bijirin Goss
STR_VEHICLE_NAME_ROAD_VEHICLE_WITCOMBE_WOOD_TRUCK               :Lori Balak Witcombe
STR_VEHICLE_NAME_ROAD_VEHICLE_FOSTER_WOOD_TRUCK                 :Lori Balak Foster
STR_VEHICLE_NAME_ROAD_VEHICLE_MORELAND_WOOD_TRUCK               :Lori Balak Moreland
STR_VEHICLE_NAME_ROAD_VEHICLE_MPS_IRON_ORE_TRUCK                :Lori Bijih Besi MPS
STR_VEHICLE_NAME_ROAD_VEHICLE_UHL_IRON_ORE_TRUCK                :Lori Bijih Besi Uhl
STR_VEHICLE_NAME_ROAD_VEHICLE_CHIPPY_IRON_ORE_TRUCK             :Lori Bijih Besi Chippy
STR_VEHICLE_NAME_ROAD_VEHICLE_BALOGH_STEEL_TRUCK                :Lori Keluli Balogh
STR_VEHICLE_NAME_ROAD_VEHICLE_UHL_STEEL_TRUCK                   :Lori Keluli Uhl
STR_VEHICLE_NAME_ROAD_VEHICLE_KELLING_STEEL_TRUCK               :Lori Keluli Kelling
STR_VEHICLE_NAME_ROAD_VEHICLE_BALOGH_ARMORED_TRUCK              :Lori Berperisai Balogh
STR_VEHICLE_NAME_ROAD_VEHICLE_UHL_ARMORED_TRUCK                 :Lori Berperisai Uhl
STR_VEHICLE_NAME_ROAD_VEHICLE_FOSTER_ARMORED_TRUCK              :Lori Berperisai Foster
STR_VEHICLE_NAME_ROAD_VEHICLE_FOSTER_FOOD_VAN                   :Van Makanan Foster
STR_VEHICLE_NAME_ROAD_VEHICLE_PERRY_FOOD_VAN                    :Van Makanan Perry
STR_VEHICLE_NAME_ROAD_VEHICLE_CHIPPY_FOOD_VAN                   :Van Makanan Chippy
STR_VEHICLE_NAME_ROAD_VEHICLE_UHL_PAPER_TRUCK                   :Lori Kertas Uhl
STR_VEHICLE_NAME_ROAD_VEHICLE_BALOGH_PAPER_TRUCK                :Lori Kertas Balogh
STR_VEHICLE_NAME_ROAD_VEHICLE_MPS_PAPER_TRUCK                   :Lori Kertas MPS
STR_VEHICLE_NAME_ROAD_VEHICLE_MPS_COPPER_ORE_TRUCK              :Lori Bijih Tembaga MPS
STR_VEHICLE_NAME_ROAD_VEHICLE_UHL_COPPER_ORE_TRUCK              :Lori Bijih Tembaga Uhl
STR_VEHICLE_NAME_ROAD_VEHICLE_GOSS_COPPER_ORE_TRUCK             :Lori Bijih Tembaga Goss
STR_VEHICLE_NAME_ROAD_VEHICLE_UHL_WATER_TANKER                  :Lori Air Uhl
STR_VEHICLE_NAME_ROAD_VEHICLE_BALOGH_WATER_TANKER               :Lori Air Balogh
STR_VEHICLE_NAME_ROAD_VEHICLE_MPS_WATER_TANKER                  :Lori Air MPS
STR_VEHICLE_NAME_ROAD_VEHICLE_BALOGH_FRUIT_TRUCK                :Lori Getah Balogh
STR_VEHICLE_NAME_ROAD_VEHICLE_UHL_FRUIT_TRUCK                   :Lori Getah Uhl
STR_VEHICLE_NAME_ROAD_VEHICLE_KELLING_FRUIT_TRUCK               :Lori Buah-buahan Kelling
STR_VEHICLE_NAME_ROAD_VEHICLE_BALOGH_RUBBER_TRUCK               :Lori Getah Balogh
STR_VEHICLE_NAME_ROAD_VEHICLE_UHL_RUBBER_TRUCK                  :Lori Getah Uhl
STR_VEHICLE_NAME_ROAD_VEHICLE_RMT_RUBBER_TRUCK                  :Lori Getah RMT
STR_VEHICLE_NAME_ROAD_VEHICLE_MIGHTYMOVER_SUGAR_TRUCK           :Lori Gula MightyMover
STR_VEHICLE_NAME_ROAD_VEHICLE_POWERNAUGHT_SUGAR_TRUCK           :Lori Gula Powernaught
STR_VEHICLE_NAME_ROAD_VEHICLE_WIZZOWOW_SUGAR_TRUCK              :Lori Gula Wizzowow
STR_VEHICLE_NAME_ROAD_VEHICLE_MIGHTYMOVER_COLA_TRUCK            :Lori Minuman Kola MightyMover
STR_VEHICLE_NAME_ROAD_VEHICLE_POWERNAUGHT_COLA_TRUCK            :Lori Minuman Kola Powernaught
STR_VEHICLE_NAME_ROAD_VEHICLE_WIZZOWOW_COLA_TRUCK               :Lori Minuman Kola Wizzowow
STR_VEHICLE_NAME_ROAD_VEHICLE_MIGHTYMOVER_COTTON_CANDY          :Lori Gula-gula Kapas MightyMover
STR_VEHICLE_NAME_ROAD_VEHICLE_POWERNAUGHT_COTTON_CANDY          :Lori Gula-gula Kapas Powernaught
STR_VEHICLE_NAME_ROAD_VEHICLE_WIZZOWOW_COTTON_CANDY_TRUCK       :Lori Gula-gula Kapas Wizzowow
STR_VEHICLE_NAME_ROAD_VEHICLE_MIGHTYMOVER_TOFFEE_TRUCK          :Lori Tofi MightyMover
STR_VEHICLE_NAME_ROAD_VEHICLE_POWERNAUGHT_TOFFEE_TRUCK          :Lori Tofi Powernaught
STR_VEHICLE_NAME_ROAD_VEHICLE_WIZZOWOW_TOFFEE_TRUCK             :Lori Tofi Wizzowow
STR_VEHICLE_NAME_ROAD_VEHICLE_MIGHTYMOVER_TOY_VAN               :Van Mainan MightyMover
STR_VEHICLE_NAME_ROAD_VEHICLE_POWERNAUGHT_TOY_VAN               :Van Mainan Powernaught
STR_VEHICLE_NAME_ROAD_VEHICLE_WIZZOWOW_TOY_VAN                  :Van Mainan Wizzowow
STR_VEHICLE_NAME_ROAD_VEHICLE_MIGHTYMOVER_CANDY_TRUCK           :Lori Gula-gula MightyMover
STR_VEHICLE_NAME_ROAD_VEHICLE_POWERNAUGHT_CANDY_TRUCK           :Lori Gula-gula Powernaught
STR_VEHICLE_NAME_ROAD_VEHICLE_WIZZOWOW_CANDY_TRUCK              :Lori Gula-gula Wizzowow
STR_VEHICLE_NAME_ROAD_VEHICLE_MIGHTYMOVER_BATTERY_TRUCK         :Lori Bateri MightyMover
STR_VEHICLE_NAME_ROAD_VEHICLE_POWERNAUGHT_BATTERY_TRUCK         :Lori Bateri Powernaught
STR_VEHICLE_NAME_ROAD_VEHICLE_WIZZOWOW_BATTERY_TRUCK            :Lori Bateri Wizzowow
STR_VEHICLE_NAME_ROAD_VEHICLE_MIGHTYMOVER_FIZZY_DRINK           :Lori Minuman Bergas MightyMover
STR_VEHICLE_NAME_ROAD_VEHICLE_POWERNAUGHT_FIZZY_DRINK           :Lori Minuman Bergas Powernaught
STR_VEHICLE_NAME_ROAD_VEHICLE_WIZZOWOW_FIZZY_DRINK_TRUCK        :Lori Minuman Bergas Wizzowow
STR_VEHICLE_NAME_ROAD_VEHICLE_MIGHTYMOVER_PLASTIC_TRUCK         :Lori Plastik MightyMover
STR_VEHICLE_NAME_ROAD_VEHICLE_POWERNAUGHT_PLASTIC_TRUCK         :Lori Plastik Powernaught
STR_VEHICLE_NAME_ROAD_VEHICLE_WIZZOWOW_PLASTIC_TRUCK            :Lori Plastic Wizzowow
STR_VEHICLE_NAME_ROAD_VEHICLE_MIGHTYMOVER_BUBBLE_TRUCK          :Lori Buih-buihan MightyMover
STR_VEHICLE_NAME_ROAD_VEHICLE_POWERNAUGHT_BUBBLE_TRUCK          :Lori Buih-buihan Powernaught
STR_VEHICLE_NAME_ROAD_VEHICLE_WIZZOWOW_BUBBLE_TRUCK             :Lori Buih-buihan Wizzowow
STR_VEHICLE_NAME_SHIP_MPS_OIL_TANKER                            :Kapal Tangki Minyak MPS
STR_VEHICLE_NAME_SHIP_CS_INC_OIL_TANKER                         :Kapal Tangki Minyak CS-Inc.
STR_VEHICLE_NAME_SHIP_MPS_PASSENGER_FERRY                       :Feri Penumpang MPS
STR_VEHICLE_NAME_SHIP_FFP_PASSENGER_FERRY                       :Kapal Penumpang FFP
STR_VEHICLE_NAME_SHIP_BAKEWELL_300_HOVERCRAFT                   :Bakewell 300 Hovercraft
STR_VEHICLE_NAME_SHIP_CHUGGER_CHUG_PASSENGER                    :Feri Penumpang Chugger-Chug
STR_VEHICLE_NAME_SHIP_SHIVERSHAKE_PASSENGER_FERRY               :Feri Penumpang Shivershake
STR_VEHICLE_NAME_SHIP_YATE_CARGO_SHIP                           :Kapal kargo Yate
STR_VEHICLE_NAME_SHIP_BAKEWELL_CARGO_SHIP                       :Kapal kargo Bakewell
STR_VEHICLE_NAME_SHIP_MIGHTYMOVER_CARGO_SHIP                    :Kapal kargo MightyMover
STR_VEHICLE_NAME_SHIP_POWERNAUT_CARGO_SHIP                      :Kapal kargo Powernaut
STR_VEHICLE_NAME_AIRCRAFT_SAMPSON_U52                           :Sampson U52
STR_VEHICLE_NAME_AIRCRAFT_COLEMAN_COUNT                         :Coleman Count
STR_VEHICLE_NAME_AIRCRAFT_FFP_DART                              :FFP Dart
STR_VEHICLE_NAME_AIRCRAFT_YATE_HAUGAN                           :Yate Haugan
STR_VEHICLE_NAME_AIRCRAFT_BAKEWELL_COTSWALD_LB_3                :Bakewell Cotswald LB-3
STR_VEHICLE_NAME_AIRCRAFT_BAKEWELL_LUCKETT_LB_8                 :Bakewell Luckett LB-8
STR_VEHICLE_NAME_AIRCRAFT_BAKEWELL_LUCKETT_LB_9                 :Bakewell Luckett LB-9
STR_VEHICLE_NAME_AIRCRAFT_BAKEWELL_LUCKETT_LB80                 :Bakewell Luckett LB80
STR_VEHICLE_NAME_AIRCRAFT_BAKEWELL_LUCKETT_LB_10                :Bakewell Luckett LB-10
STR_VEHICLE_NAME_AIRCRAFT_BAKEWELL_LUCKETT_LB_11                :Bakewell Luckett LB-11
STR_VEHICLE_NAME_AIRCRAFT_YATE_AEROSPACE_YAC_1_11               :Yate Aerospace YAC 1-11
STR_VEHICLE_NAME_AIRCRAFT_DARWIN_100                            :Darwin 100
STR_VEHICLE_NAME_AIRCRAFT_DARWIN_200                            :Darwin 200
STR_VEHICLE_NAME_AIRCRAFT_DARWIN_300                            :Darwin 300
STR_VEHICLE_NAME_AIRCRAFT_DARWIN_400                            :Darwin 400
STR_VEHICLE_NAME_AIRCRAFT_DARWIN_500                            :Darwin 500
STR_VEHICLE_NAME_AIRCRAFT_DARWIN_600                            :Darwin 600
STR_VEHICLE_NAME_AIRCRAFT_GURU_GALAXY                           :Guru Galaxy
STR_VEHICLE_NAME_AIRCRAFT_AIRTAXI_A21                           :Teksi Udara A21
STR_VEHICLE_NAME_AIRCRAFT_AIRTAXI_A31                           :Teksi Udara A31
STR_VEHICLE_NAME_AIRCRAFT_AIRTAXI_A32                           :Teksi Udara A32
STR_VEHICLE_NAME_AIRCRAFT_AIRTAXI_A33                           :Teksi Udara A33
STR_VEHICLE_NAME_AIRCRAFT_YATE_AEROSPACE_YAE46                  :Yate Aerospace YAe46
STR_VEHICLE_NAME_AIRCRAFT_DINGER_100                            :Dinger 100
STR_VEHICLE_NAME_AIRCRAFT_AIRTAXI_A34_1000                      :Teksi Udara A34-1000
STR_VEHICLE_NAME_AIRCRAFT_YATE_Z_SHUTTLE                        :Yate Z-Shuttle
STR_VEHICLE_NAME_AIRCRAFT_KELLING_K1                            :Kelling K1
STR_VEHICLE_NAME_AIRCRAFT_KELLING_K6                            :Kelling K6
STR_VEHICLE_NAME_AIRCRAFT_KELLING_K7                            :Kelling K7
STR_VEHICLE_NAME_AIRCRAFT_DARWIN_700                            :Darwin 700
STR_VEHICLE_NAME_AIRCRAFT_FFP_HYPERDART_2                       :FFP Hyperdart 2
STR_VEHICLE_NAME_AIRCRAFT_DINGER_200                            :Dinger 200
STR_VEHICLE_NAME_AIRCRAFT_DINGER_1000                           :Dinger 1000
STR_VEHICLE_NAME_AIRCRAFT_PLODDYPHUT_100                        :Ploddyphut 100
STR_VEHICLE_NAME_AIRCRAFT_PLODDYPHUT_500                        :Ploddyphut 500
STR_VEHICLE_NAME_AIRCRAFT_FLASHBANG_X1                          :Flashbang X1
STR_VEHICLE_NAME_AIRCRAFT_JUGGERPLANE_M1                        :Juggerplane M1
STR_VEHICLE_NAME_AIRCRAFT_FLASHBANG_WIZZER                      :Flashbang Wizzer
STR_VEHICLE_NAME_AIRCRAFT_TRICARIO_HELICOPTER                   :Helikopter Tricario
STR_VEHICLE_NAME_AIRCRAFT_GURU_X2_HELICOPTER                    :Helikopter Guru X2
STR_VEHICLE_NAME_AIRCRAFT_POWERNAUT_HELICOPTER                  :Helikopter Powernaut

##id 0x8800
# Formatting of some strings
STR_FORMAT_DATE_TINY                                            :{STRING}-{STRING}-{NUM}
STR_FORMAT_DATE_SHORT                                           :{STRING} {NUM}
STR_FORMAT_DATE_LONG                                            :{STRING} {STRING} {NUM}
STR_FORMAT_DATE_ISO                                             :{2:NUM}-{1:STRING}-{0:STRING}

STR_FORMAT_BUOY_NAME                                            :{TOWN} Pelampung
STR_FORMAT_BUOY_NAME_SERIAL                                     :{TOWN} Pelampung #{COMMA}
STR_FORMAT_COMPANY_NUM                                          :(Company {COMMA})
STR_FORMAT_GROUP_NAME                                           :Group {COMMA}
STR_FORMAT_INDUSTRY_NAME                                        :{TOWN} {STRING}
STR_FORMAT_WAYPOINT_NAME                                        :{TOWN} Tandatuju
STR_FORMAT_WAYPOINT_NAME_SERIAL                                 :{TOWN} Tandatuju #{COMMA}

STR_FORMAT_DEPOT_NAME_TRAIN                                     :{TOWN} Depoh Kereta Api
STR_FORMAT_DEPOT_NAME_TRAIN_SERIAL                              :{TOWN} Depoh Kereta Api #{COMMA}
STR_FORMAT_DEPOT_NAME_ROAD_VEHICLE                              :{TOWN} Depoh Kenderaan
STR_FORMAT_DEPOT_NAME_ROAD_VEHICLE_SERIAL                       :{TOWN} Depoh Kenderaan #{COMMA}
STR_FORMAT_DEPOT_NAME_SHIP                                      :{TOWN} Depoh Kapal
STR_FORMAT_DEPOT_NAME_SHIP_SERIAL                               :{TOWN} Depoh Kapal #{COMMA}
STR_FORMAT_DEPOT_NAME_AIRCRAFT                                  :{STATION} Hangar

STR_UNKNOWN_STATION                                             :stesen tidak diketahui
STR_DEFAULT_SIGN_NAME                                           :Papan tanda
STR_COMPANY_SOMEONE                                             :seseorang

STR_SAVEGAME_NAME_DEFAULT                                       :{COMPANY}, {STRING}
STR_SAVEGAME_NAME_SPECTATOR                                     :Penyaksi, {1:STRING}

# Viewport strings
STR_VIEWPORT_TOWN_POP                                           :{WHITE}{TOWN} ({COMMA})
STR_VIEWPORT_TOWN                                               :{WHITE}{TOWN}
STR_VIEWPORT_TOWN_TINY_BLACK                                    :{TINY_FONT}{BLACK}{TOWN}
STR_VIEWPORT_TOWN_TINY_WHITE                                    :{TINY_FONT}{WHITE}{TOWN}

STR_VIEWPORT_SIGN_SMALL_BLACK                                   :{TINY_FONT}{BLACK}{SIGN}
STR_VIEWPORT_SIGN_SMALL_WHITE                                   :{TINY_FONT}{WHITE}{SIGN}

STR_VIEWPORT_STATION                                            :{STATION} {STATION_FEATURES}
STR_VIEWPORT_STATION_TINY                                       :{TINY_FONT}{STATION}

STR_VIEWPORT_WAYPOINT                                           :{WAYPOINT}
STR_VIEWPORT_WAYPOINT_TINY                                      :{TINY_FONT}{WAYPOINT}

# Simple strings to get specific types of data
STR_COMPANY_NAME                                                :{COMPANY}
STR_COMPANY_NAME_COMPANY_NUM                                    :{COMPANY} {COMPANY_NUM}
STR_DEPOT_NAME                                                  :{DEPOT}
STR_ENGINE_NAME                                                 :{ENGINE}
STR_HIDDEN_ENGINE_NAME                                          :{ENGINE} (tersembunyi)
STR_GROUP_NAME                                                  :{GROUP}
STR_INDUSTRY_NAME                                               :{INDUSTRY}
STR_PRESIDENT_NAME                                              :{PRESIDENT_NAME}
STR_SIGN_NAME                                                   :{SIGN}
STR_STATION_NAME                                                :{STATION}
STR_TOWN_NAME                                                   :{TOWN}
STR_VEHICLE_NAME                                                :{VEHICLE}
STR_WAYPOINT_NAME                                               :{WAYPOINT}

STR_JUST_CARGO                                                  :{CARGO_LONG}
STR_JUST_CHECKMARK                                              :{CHECKMARK}
STR_JUST_COMMA                                                  :{COMMA}
STR_JUST_CURRENCY_SHORT                                         :{CURRENCY_SHORT}
STR_JUST_CURRENCY_LONG                                          :{CURRENCY_LONG}
STR_JUST_CARGO_LIST                                             :{CARGO_LIST}
STR_JUST_INT                                                    :{NUM}
STR_JUST_DATE_TINY                                              :{DATE_TINY}
STR_JUST_DATE_SHORT                                             :{DATE_SHORT}
STR_JUST_DATE_LONG                                              :{DATE_LONG}
STR_JUST_DATE_ISO                                               :{DATE_ISO}
STR_JUST_STRING                                                 :{STRING}
STR_JUST_STRING_STRING                                          :{STRING}{STRING}
STR_JUST_RAW_STRING                                             :{STRING}

# Slightly 'raw' stringcodes with colour or size
STR_BLACK_COMMA                                                 :{BLACK}{COMMA}
STR_TINY_BLACK_COMA                                             :{TINY_FONT}{BLACK}{COMMA}
STR_TINY_COMMA                                                  :{TINY_FONT}{COMMA}
STR_BLUE_COMMA                                                  :{BLUE}{COMMA}
STR_RED_COMMA                                                   :{RED}{COMMA}
STR_WHITE_COMMA                                                 :{WHITE}{COMMA}
STR_TINY_BLACK_DECIMAL                                          :{TINY_FONT}{BLACK}{DECIMAL}
STR_COMPANY_MONEY                                               :{WHITE}{CURRENCY_LONG}
STR_BLACK_DATE_LONG                                             :{BLACK}{DATE_LONG}
STR_WHITE_DATE_LONG                                             :{WHITE}{DATE_LONG}
STR_SHORT_DATE                                                  :{WHITE}{DATE_TINY}
STR_DATE_LONG_SMALL                                             :{TINY_FONT}{BLACK}{DATE_LONG}
STR_TINY_GROUP                                                  :{TINY_FONT}{GROUP}
STR_BLACK_INT                                                   :{BLACK}{NUM}
STR_ORANGE_INT                                                  :{ORANGE}{NUM}
STR_WHITE_SIGN                                                  :{WHITE}{SIGN}
STR_TINY_BLACK_STATION                                          :{TINY_FONT}{BLACK}{STATION}
STR_BLACK_STRING                                                :{BLACK}{STRING}
STR_BLACK_RAW_STRING                                            :{BLACK}{STRING}
STR_ORANGE_STRING                                               :{ORANGE}{STRING}
STR_LTBLUE_STRING                                               :{LTBLUE}{STRING}
STR_WHITE_STRING                                                :{WHITE}{STRING}
STR_ORANGE_STRING1_WHITE                                        :{ORANGE}{STRING}{WHITE}
STR_ORANGE_STRING1_LTBLUE                                       :{ORANGE}{STRING}{LTBLUE}
STR_TINY_BLACK_HEIGHT                                           :{TINY_FONT}{BLACK}{HEIGHT}
STR_TINY_BLACK_VEHICLE                                          :{TINY_FONT}{BLACK}{VEHICLE}
STR_TINY_RIGHT_ARROW                                            :{TINY_FONT}{RIGHT_ARROW}

STR_BLACK_1                                                     :{BLACK}1
STR_BLACK_2                                                     :{BLACK}2
STR_BLACK_3                                                     :{BLACK}3
STR_BLACK_4                                                     :{BLACK}4
STR_BLACK_5                                                     :{BLACK}5
STR_BLACK_6                                                     :{BLACK}6
STR_BLACK_7                                                     :{BLACK}7

STR_TRAIN                                                       :{BLACK}{TRAIN}
STR_BUS                                                         :{BLACK}{BUS}
STR_LORRY                                                       :{BLACK}{LORRY}
STR_PLANE                                                       :{BLACK}{PLANE}
STR_SHIP                                                        :{BLACK}{SHIP}

STR_TOOLBAR_RAILTYPE_VELOCITY                                   :{STRING} ({VELOCITY})<|MERGE_RESOLUTION|>--- conflicted
+++ resolved
@@ -1809,10 +1809,6 @@
 STR_NETWORK_CLIENT                                              :Klien
 STR_NETWORK_SPECTATORS                                          :Penyaksi
 
-<<<<<<< HEAD
-
-=======
->>>>>>> 725d793b
 # Network set password
 STR_COMPANY_PASSWORD_CANCEL                                     :{BLACK}Jangan simpan kata laluan ini
 STR_COMPANY_PASSWORD_OK                                         :{BLACK}Berikan syarikat kata laluan yang baru
