--- conflicted
+++ resolved
@@ -1353,13 +1353,10 @@
 STR_CONFIG_SETTING_SMALLMAP_LAND_COLOUR_GREEN                   :Gréng
 STR_CONFIG_SETTING_SMALLMAP_LAND_COLOUR_DARK_GREEN              :Donkelgréng
 STR_CONFIG_SETTING_SMALLMAP_LAND_COLOUR_VIOLET                  :Mof
-<<<<<<< HEAD
-=======
 STR_CONFIG_SETTING_SCROLLMODE                                   :Usiicht-Scrollverhalen: {STRING}
 STR_CONFIG_SETTING_SCROLLMODE_HELPTEXT                          :Verhalen beim Scrolle vun der Kaart
 STR_CONFIG_SETTING_SCROLLMODE_DEFAULT                           :D'Usiicht mat der rietser Maustast bewegen, Maus-Positioun gespaart
 STR_CONFIG_SETTING_SCROLLMODE_LMB                               :Kaart mat der lénker Maustast bewegen
->>>>>>> 01261dae
 STR_CONFIG_SETTING_SMOOTH_SCROLLING                             :Feine Scrolling: {STRING}
 STR_CONFIG_SETTING_SMOOTH_SCROLLING_HELPTEXT                    :Kontrolléiert wéi d'Haptusiicht op eng bestëmmten Positioun scrollt, wann een op déi kléng Kaart klickt oder en Befehl fir ob en spezifescht Objet ze scrollen gëtt. Wann ugeschalt, gëtt bis dohin gescrollt, wann ausgeschalt, spréngt d'Vue op den Zielobjet
 STR_CONFIG_SETTING_MEASURE_TOOLTIP                              :Weis en Mooss-Tooltip wann verschidde Bau-Tools benotzt ginn: {STRING}
@@ -2740,13 +2737,6 @@
 ############ End of leave-in-this-order
 
 
-# Framerate display window
-############ Leave those lines in this order!!
-############ End of leave-in-this-order
-############ Leave those lines in this order!!
-############ End of leave-in-this-order
-
-
 # Save/load game/scenario
 STR_SAVELOAD_SAVE_CAPTION                                       :{WHITE}Spill späicheren
 STR_SAVELOAD_LOAD_CAPTION                                       :{WHITE}Spill lueden
@@ -3044,10 +3034,7 @@
 STR_TOWN_VIEW_TOWN_CAPTION                                      :{WHITE}{TOWN}
 STR_TOWN_VIEW_CITY_CAPTION                                      :{WHITE}{TOWN} (Stad)
 STR_TOWN_VIEW_POPULATION_HOUSES                                 :{BLACK}Awunner: {ORANGE}{COMMA}{BLACK}  Haiser: {ORANGE}{COMMA}
-<<<<<<< HEAD
-=======
 STR_TOWN_VIEW_CARGO_LAST_MONTH_MAX                              :{BLACK}{CARGO_LIST} leschte Mount: {ORANGE}{COMMA}{BLACK}  Max: {ORANGE}{COMMA}
->>>>>>> 01261dae
 STR_TOWN_VIEW_CARGO_FOR_TOWNGROWTH                              :{BLACK}Gidder gebraucht fir Stadwuesstem:
 STR_TOWN_VIEW_CARGO_FOR_TOWNGROWTH_REQUIRED_GENERAL             :{ORANGE}{STRING}{RED} gebraucht
 STR_TOWN_VIEW_CARGO_FOR_TOWNGROWTH_REQUIRED_WINTER              :{ORANGE}{STRING}{BLACK} gebraucht am Wanter
