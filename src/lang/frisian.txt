##name Frisian
##ownname Frysk
##isocode fy_NL
##plural 0
##textdir ltr
##digitsep .
##digitsepcur .
##decimalsep ,
##winlangid 0x0462
##grflangid 0x32


# This file is part of OpenTTD.
# OpenTTD is free software; you can redistribute it and/or modify it under the terms of the GNU General Public License as published by the Free Software Foundation, version 2.
# OpenTTD is distributed in the hope that it will be useful, but WITHOUT ANY WARRANTY; without even the implied warranty of MERCHANTABILITY or FITNESS FOR A PARTICULAR PURPOSE.
# See the GNU General Public License for more details. You should have received a copy of the GNU General Public License along with OpenTTD. If not, see <http://www.gnu.org/licenses/>.


##id 0x0000
STR_NULL                                                        :
STR_EMPTY                                                       :
STR_UNDEFINED                                                   :(ûnbekende string)
STR_JUST_NOTHING                                                :Neat

# Cargo related strings
# Plural cargo name
STR_CARGO_PLURAL_NOTHING                                        :
STR_CARGO_PLURAL_PASSENGERS                                     :Passazjiers
STR_CARGO_PLURAL_COAL                                           :Stienkoal
STR_CARGO_PLURAL_MAIL                                           :Post
STR_CARGO_PLURAL_OIL                                            :Oalje
STR_CARGO_PLURAL_LIVESTOCK                                      :Bisten
STR_CARGO_PLURAL_GOODS                                          :Guod
STR_CARGO_PLURAL_GRAIN                                          :Nôt
STR_CARGO_PLURAL_WOOD                                           :Hout
STR_CARGO_PLURAL_IRON_ORE                                       :Izererts
STR_CARGO_PLURAL_STEEL                                          :Stiel
STR_CARGO_PLURAL_VALUABLES                                      :Kostberheden
STR_CARGO_PLURAL_COPPER_ORE                                     :Kopererts
STR_CARGO_PLURAL_MAIZE                                          :Stynske weet
STR_CARGO_PLURAL_FRUIT                                          :Fruit
STR_CARGO_PLURAL_DIAMONDS                                       :Diamanten
STR_CARGO_PLURAL_FOOD                                           :Iten
STR_CARGO_PLURAL_PAPER                                          :Papier
STR_CARGO_PLURAL_GOLD                                           :Goud
STR_CARGO_PLURAL_WATER                                          :Wetter
STR_CARGO_PLURAL_WHEAT                                          :Weet
STR_CARGO_PLURAL_RUBBER                                         :Rubber
STR_CARGO_PLURAL_SUGAR                                          :Sûker
STR_CARGO_PLURAL_TOYS                                           :Boartersguod
STR_CARGO_PLURAL_SWEETS                                         :Snobbersguod
STR_CARGO_PLURAL_COLA                                           :Kola
STR_CARGO_PLURAL_CANDYFLOSS                                     :Sûkerspin
STR_CARGO_PLURAL_BUBBLES                                        :Bubbels
STR_CARGO_PLURAL_TOFFEE                                         :Toffee
STR_CARGO_PLURAL_BATTERIES                                      :Batterijen
STR_CARGO_PLURAL_PLASTIC                                        :Plestik
STR_CARGO_PLURAL_FIZZY_DRINKS                                   :Frisdrinken

# Singular cargo name
STR_CARGO_SINGULAR_NOTHING                                      :
STR_CARGO_SINGULAR_PASSENGER                                    :Passazjier
STR_CARGO_SINGULAR_COAL                                         :Stienkoal
STR_CARGO_SINGULAR_MAIL                                         :Post
STR_CARGO_SINGULAR_OIL                                          :Oalje
STR_CARGO_SINGULAR_LIVESTOCK                                    :Bist
STR_CARGO_SINGULAR_GOODS                                        :Guod
STR_CARGO_SINGULAR_GRAIN                                        :Nôt
STR_CARGO_SINGULAR_WOOD                                         :Hout
STR_CARGO_SINGULAR_IRON_ORE                                     :Iizererts
STR_CARGO_SINGULAR_STEEL                                        :Stiel
STR_CARGO_SINGULAR_VALUABLES                                    :Kostberheden
STR_CARGO_SINGULAR_COPPER_ORE                                   :Kopererts
STR_CARGO_SINGULAR_MAIZE                                        :Stynske weet
STR_CARGO_SINGULAR_FRUIT                                        :Fruit
STR_CARGO_SINGULAR_DIAMOND                                      :Diamant
STR_CARGO_SINGULAR_FOOD                                         :Iten
STR_CARGO_SINGULAR_PAPER                                        :Papier
STR_CARGO_SINGULAR_GOLD                                         :Goud
STR_CARGO_SINGULAR_WATER                                        :Wetter
STR_CARGO_SINGULAR_WHEAT                                        :Weet
STR_CARGO_SINGULAR_RUBBER                                       :Rubber
STR_CARGO_SINGULAR_SUGAR                                        :Sûker
STR_CARGO_SINGULAR_TOY                                          :Boartersguod
STR_CARGO_SINGULAR_SWEETS                                       :Snobbersguod
STR_CARGO_SINGULAR_COLA                                         :Kola
STR_CARGO_SINGULAR_CANDYFLOSS                                   :Sûkerspin
STR_CARGO_SINGULAR_BUBBLE                                       :Bûle
STR_CARGO_SINGULAR_TOFFEE                                       :Toffee
STR_CARGO_SINGULAR_BATTERY                                      :Batterij
STR_CARGO_SINGULAR_PLASTIC                                      :Plestik
STR_CARGO_SINGULAR_FIZZY_DRINK                                  :Frisdrinken

# Quantity of cargo
STR_QUANTITY_NOTHING                                            :
STR_QUANTITY_PASSENGERS                                         :{COMMA}{NBSP}passazjier{P "" s}
STR_QUANTITY_COAL                                               :{WEIGHT_LONG} fan stienkoal
STR_QUANTITY_MAIL                                               :{COMMA}{NBSP}tas{P "" sen} mei post
STR_QUANTITY_OIL                                                :{VOLUME_LONG} fan oalje
STR_QUANTITY_LIVESTOCK                                          :{COMMA}{NBSP}Bist{P "" en}
STR_QUANTITY_GOODS                                              :{COMMA}{NBSP}kret{P "" ten} guod
STR_QUANTITY_GRAIN                                              :{WEIGHT_LONG} fan nôt
STR_QUANTITY_WOOD                                               :{WEIGHT_LONG} fan hout
STR_QUANTITY_IRON_ORE                                           :{WEIGHT_LONG} fan izererts
STR_QUANTITY_STEEL                                              :{WEIGHT_LONG} fan stiel
STR_QUANTITY_VALUABLES                                          :{COMMA}{NBSP}sek{P "" ken} kostberheden
STR_QUANTITY_COPPER_ORE                                         :{WEIGHT_LONG} fan kopererts
STR_QUANTITY_MAIZE                                              :{WEIGHT_LONG} stynske weet
STR_QUANTITY_FRUIT                                              :{WEIGHT_LONG} fan fruit
STR_QUANTITY_DIAMONDS                                           :{COMMA}{NBSP}sek{P "" ken} diamanten
STR_QUANTITY_FOOD                                               :{WEIGHT_LONG} fan iten
STR_QUANTITY_PAPER                                              :{WEIGHT_LONG} fan papier
STR_QUANTITY_GOLD                                               :{COMMA}{NBSP}sek{P "" ken} goud
STR_QUANTITY_WATER                                              :{VOLUME_LONG} fan wetter
STR_QUANTITY_WHEAT                                              :{WEIGHT_LONG} fan weet
STR_QUANTITY_RUBBER                                             :{VOLUME_LONG} fan rubber
STR_QUANTITY_SUGAR                                              :{WEIGHT_LONG} fan sûker
STR_QUANTITY_TOYS                                               :{COMMA}{NBSP}kret{P "" ten} boartersguod
STR_QUANTITY_SWEETS                                             :{COMMA}{NBSP}sek{P "" ken} snobbersguod
STR_QUANTITY_COLA                                               :{VOLUME_LONG} fan kola
STR_QUANTITY_CANDYFLOSS                                         :{WEIGHT_LONG} fan sûkerspin
STR_QUANTITY_BUBBLES                                            :{COMMA} bûle{P "" n}
STR_QUANTITY_TOFFEE                                             :{WEIGHT_LONG} fan toffee
STR_QUANTITY_BATTERIES                                          :{COMMA} batterij{P "" en}
STR_QUANTITY_PLASTIC                                            :{VOLUME_LONG} fan plestik
STR_QUANTITY_FIZZY_DRINKS                                       :{COMMA} frisdrink{P "" en}
STR_QUANTITY_N_A                                                :N/B

# Two letter abbreviation of cargo name
STR_ABBREV_NOTHING                                              :
STR_ABBREV_PASSENGERS                                           :{TINY_FONT}PZ
STR_ABBREV_COAL                                                 :{TINY_FONT}KL
STR_ABBREV_MAIL                                                 :{TINY_FONT}PT
STR_ABBREV_OIL                                                  :{TINY_FONT}OL
STR_ABBREV_LIVESTOCK                                            :{TINY_FONT}FE
STR_ABBREV_GOODS                                                :{TINY_FONT}GD
STR_ABBREV_GRAIN                                                :{TINY_FONT}NT
STR_ABBREV_WOOD                                                 :{TINY_FONT}HT
STR_ABBREV_IRON_ORE                                             :{TINY_FONT}IE
STR_ABBREV_STEEL                                                :{TINY_FONT}ST
STR_ABBREV_VALUABLES                                            :{TINY_FONT}KH
STR_ABBREV_COPPER_ORE                                           :{TINY_FONT}KE
STR_ABBREV_MAIZE                                                :{TINY_FONT}MS
STR_ABBREV_FRUIT                                                :{TINY_FONT}FT
STR_ABBREV_DIAMONDS                                             :{TINY_FONT}DM
STR_ABBREV_FOOD                                                 :{TINY_FONT}IT
STR_ABBREV_PAPER                                                :{TINY_FONT}PR
STR_ABBREV_GOLD                                                 :{TINY_FONT}GD
STR_ABBREV_WATER                                                :{TINY_FONT}WR
STR_ABBREV_WHEAT                                                :{TINY_FONT}NÔ
STR_ABBREV_RUBBER                                               :{TINY_FONT}RB
STR_ABBREV_SUGAR                                                :{TINY_FONT}SÛ
STR_ABBREV_TOYS                                                 :{TINY_FONT}BG
STR_ABBREV_SWEETS                                               :{TINY_FONT}SG
STR_ABBREV_COLA                                                 :{TINY_FONT}KL
STR_ABBREV_CANDYFLOSS                                           :{TINY_FONT}SS
STR_ABBREV_BUBBLES                                              :{TINY_FONT}BU
STR_ABBREV_TOFFEE                                               :{TINY_FONT}TF
STR_ABBREV_BATTERIES                                            :{TINY_FONT}BA
STR_ABBREV_PLASTIC                                              :{TINY_FONT}PL
STR_ABBREV_FIZZY_DRINKS                                         :{TINY_FONT}FD
STR_ABBREV_NONE                                                 :{TINY_FONT}NE
STR_ABBREV_ALL                                                  :{TINY_FONT}AL

# 'Mode' of transport for cargoes
STR_PASSENGERS                                                  :{COMMA}{NBSP}passazjier{P "" s}
STR_BAGS                                                        :{COMMA}{NBSP}sek{P "" ken}
STR_TONS                                                        :{COMMA}{NBSP}Ton
STR_LITERS                                                      :{COMMA}{NBSP}liter{P "" s}
STR_ITEMS                                                       :{COMMA}{NBSP}foarwerp{P "" en}
STR_CRATES                                                      :{COMMA}{NBSP}kret{P "" ten}

###length 17
STR_COLOUR_DARK_BLUE                                            :Donkerblau
STR_COLOUR_PALE_GREEN                                           :Ljochtgrien
STR_COLOUR_PINK                                                 :Rôze
STR_COLOUR_YELLOW                                               :Giel
STR_COLOUR_RED                                                  :Read
STR_COLOUR_LIGHT_BLUE                                           :Ljochtblauw
STR_COLOUR_GREEN                                                :Grien
STR_COLOUR_DARK_GREEN                                           :Donkergrien
STR_COLOUR_BLUE                                                 :Blauw
STR_COLOUR_CREAM                                                :Krêm
STR_COLOUR_MAUVE                                                :Ljochtpears
STR_COLOUR_PURPLE                                               :Pears
STR_COLOUR_ORANGE                                               :Oranje
STR_COLOUR_BROWN                                                :Brún
STR_COLOUR_GREY                                                 :Griis
STR_COLOUR_WHITE                                                :Wyt

# Units used in OpenTTD
STR_UNITS_VELOCITY_IMPERIAL                                     :{COMMA}{NBSP}mpo
STR_UNITS_VELOCITY_METRIC                                       :{COMMA}{NBSP}km/o
STR_UNITS_VELOCITY_SI                                           :{COMMA}{NBSP}m/s

STR_UNIT_NAME_VELOCITY_IMPERIAL                                 :mpo
STR_UNIT_NAME_VELOCITY_METRIC                                   :km/o
STR_UNIT_NAME_VELOCITY_SI                                       :m/s

STR_UNITS_POWER_IMPERIAL                                        :{COMMA}{NBSP}hp
STR_UNITS_POWER_METRIC                                          :{COMMA}{NBSP}hp
STR_UNITS_POWER_SI                                              :{COMMA}{NBSP}kW

STR_UNITS_WEIGHT_SHORT_IMPERIAL                                 :{COMMA}{NBSP}t
STR_UNITS_WEIGHT_SHORT_METRIC                                   :{COMMA}{NBSP}t
STR_UNITS_WEIGHT_SHORT_SI                                       :{COMMA}{NBSP}kg

STR_UNITS_WEIGHT_LONG_IMPERIAL                                  :{COMMA}{NBSP}ton
STR_UNITS_WEIGHT_LONG_METRIC                                    :{COMMA}{NBSP}ton{P "" nen}
STR_UNITS_WEIGHT_LONG_SI                                        :{COMMA}{NBSP}kg

STR_UNITS_VOLUME_SHORT_IMPERIAL                                 :{COMMA}{NBSP}gal
STR_UNITS_VOLUME_SHORT_METRIC                                   :{COMMA}{NBSP}l
STR_UNITS_VOLUME_SHORT_SI                                       :{COMMA}{NBSP}m³

STR_UNITS_VOLUME_LONG_IMPERIAL                                  :{COMMA}{NBSP}gallon{P "" s}
STR_UNITS_VOLUME_LONG_METRIC                                    :{COMMA}{NBSP}liter{P "" s}
STR_UNITS_VOLUME_LONG_SI                                        :{COMMA}{NBSP}m³

STR_UNITS_FORCE_IMPERIAL                                        :{COMMA}{NBSP}lbf
STR_UNITS_FORCE_METRIC                                          :{COMMA}{NBSP}kgf
STR_UNITS_FORCE_SI                                              :{COMMA}{NBSP}kN

STR_UNITS_HEIGHT_IMPERIAL                                       :{COMMA}{NBSP}ft
STR_UNITS_HEIGHT_METRIC                                         :{COMMA}{NBSP}m
STR_UNITS_HEIGHT_SI                                             :{COMMA}{NBSP}m

# Common window strings
STR_LIST_FILTER_TITLE                                           :{BLACK}Filtertekst:
STR_LIST_FILTER_OSKTITLE                                        :{BLACK}Foer filter namme yn
STR_LIST_FILTER_TOOLTIP                                         :{BLACK}Typ in wurd yn om de list te filterjen

STR_TOOLTIP_GROUP_ORDER                                         :{BLACK}Groepearfolchoarder selektearje
STR_TOOLTIP_SORT_ORDER                                          :{BLACK}Selektear skiftrjochting (oprinnend/ôfrinnend)
STR_TOOLTIP_SORT_CRITERIA                                       :{BLACK}Selektear skiftnoarm
STR_TOOLTIP_FILTER_CRITERIA                                     :{BLACK}Selekear filternoarm
STR_BUTTON_SORT_BY                                              :{BLACK}Skifte op
STR_BUTTON_RENAME                                               :{BLACK}op 'e nij neamme

STR_TOOLTIP_CLOSE_WINDOW                                        :{BLACK}Slút finster
STR_TOOLTIP_WINDOW_TITLE_DRAG_THIS                              :{BLACK}Finstertitel - hjirmei kinst it finster ferslepe
STR_TOOLTIP_SHADE                                               :{BLACK}Skaad finster - allinne titel balke sjen litte
STR_TOOLTIP_DEBUG                                               :{BLACK}Lit NijeGRF debug ynformaasje sjen
STR_TOOLTIP_DEFSIZE                                             :{BLACK}Feroarje finster nei de standerdgrutte. Ctrl+Klik om de hjoeddeiske grutte as standerd yn te stellen
STR_TOOLTIP_STICKY                                              :{BLACK}Finster as net-slútber markearje mei de knop 'Slút alle finsters'
STR_TOOLTIP_RESIZE                                              :{BLACK}Klik en sleep om skermgrutte oan te passen
STR_TOOLTIP_TOGGLE_LARGE_SMALL_WINDOW                           :{BLACK}Wikselje tusken lyts/grutter skermgrutte
STR_TOOLTIP_VSCROLL_BAR_SCROLLS_LIST                            :{BLACK}Skowbalke - skow de list op/del
STR_TOOLTIP_HSCROLL_BAR_SCROLLS_LIST                            :{BLACK}Skowbalke - skow list links/rjochts
STR_TOOLTIP_DEMOLISH_BUILDINGS_ETC                              :{BLACK}Brek gebouen ensafierder ôf op in stikje lân. Ctrl selektearet it gebiet diagonaal. Shift skeakelt tusken bouwe/taksearje fan de kosten

# Show engines button
###length VEHICLE_TYPES
STR_SHOW_HIDDEN_ENGINES_VEHICLE_TRAIN                           :{BLACK}Ferburgen treinen sjen litte
STR_SHOW_HIDDEN_ENGINES_VEHICLE_ROAD_VEHICLE                    :{BLACK}Ferburgen weinen sjen litte
STR_SHOW_HIDDEN_ENGINES_VEHICLE_SHIP                            :{BLACK}Ferburgen skepen sjen litte
STR_SHOW_HIDDEN_ENGINES_VEHICLE_AIRCRAFT                        :{BLACK}Ferburgen fleanmasines sjen litte

###length VEHICLE_TYPES
STR_SHOW_HIDDEN_ENGINES_VEHICLE_TRAIN_TOOLTIP                   :{BLACK}Mei it ynskeakelje fan dizze knop wurde ek ferburgen treinen toand
STR_SHOW_HIDDEN_ENGINES_VEHICLE_ROAD_VEHICLE_TOOLTIP            :{BLACK}Mei it ynskeakelje fan dizze knop wurde ek ferburgen weinen toand
STR_SHOW_HIDDEN_ENGINES_VEHICLE_SHIP_TOOLTIP                    :{BLACK}Mei it ynskeakelje fan dizze knop wurde ek ferburgen skepen toand
STR_SHOW_HIDDEN_ENGINES_VEHICLE_AIRCRAFT_TOOLTIP                :{BLACK}Mei it ynskeakelje fan dizze knop wurde ek ferburgen fleantugen toand

# Query window
STR_BUTTON_DEFAULT                                              :{BLACK}Standert
STR_BUTTON_CANCEL                                               :{BLACK}Annulearje
STR_BUTTON_OK                                                   :{BLACK}OK

# On screen keyboard window
STR_OSK_KEYBOARD_LAYOUT                                         :`1234567890-=\qwertyuiop[]asdfghjkl;'  zxcvbnm,./ .
STR_OSK_KEYBOARD_LAYOUT_CAPS                                    :~!@#$%^&*()_+|QWERTYUIOP{{}}ASDFGHJKL:"  ZXCVBNM<>? .

# Measurement tooltip
STR_MEASURE_LENGTH                                              :{BLACK}Lingte: {NUM}
STR_MEASURE_AREA                                                :{BLACK}Gebiet: {NUM} x {NUM}
STR_MEASURE_LENGTH_HEIGHTDIFF                                   :{BLACK}Lingte: {NUM}{}Hichte ferskil: {HEIGHT}
STR_MEASURE_AREA_HEIGHTDIFF                                     :{BLACK}Gebied: {NUM} x {NUM}{}Hichte ferskil: {HEIGHT}


# These are used in buttons
STR_SORT_BY_CAPTION_NAME                                        :{BLACK}Namme
STR_SORT_BY_CAPTION_DATE                                        :{BLACK}Datum
# These are used in dropdowns
STR_SORT_BY_NAME                                                :Namme
STR_SORT_BY_PRODUCTION                                          :Produksje
STR_SORT_BY_TYPE                                                :Soart
STR_SORT_BY_TRANSPORTED                                         :Ferfierd
STR_SORT_BY_NUMBER                                              :Nûmer
STR_SORT_BY_PROFIT_LAST_YEAR                                    :Fertsjinste lêste jier
STR_SORT_BY_PROFIT_THIS_YEAR                                    :Fertsjinste dit jier
STR_SORT_BY_AGE                                                 :Alderdom
STR_SORT_BY_RELIABILITY                                         :Betrouberens
STR_SORT_BY_TOTAL_CAPACITY_PER_CARGOTYPE                        :Kapasiteit per soart fracht
STR_SORT_BY_MAX_SPEED                                           :Maksimumfaasje
STR_SORT_BY_MODEL                                               :Model
STR_SORT_BY_VALUE                                               :Wearde
STR_SORT_BY_LENGTH                                              :Lingte
STR_SORT_BY_LIFE_TIME                                           :Restearjende libbensdagen
STR_SORT_BY_TIMETABLE_DELAY                                     :Opûnthâld yn de tsjinstregeling
STR_SORT_BY_FACILITY                                            :Stasjonstype
STR_SORT_BY_WAITING_TOTAL                                       :Totaal wachtsjende fracht
STR_SORT_BY_WAITING_AVAILABLE                                   :Wachtsjend besikbere fracht
STR_SORT_BY_RATING_MAX                                          :Heechste frachtfoldwaning
STR_SORT_BY_RATING_MIN                                          :Minste frachtfoldwanning
STR_SORT_BY_ENGINE_ID                                           :Fiertúch-ID (klassyke soart)
STR_SORT_BY_COST                                                :Kosten
STR_SORT_BY_POWER                                               :Krêft
STR_SORT_BY_TRACTIVE_EFFORT                                     :Lûkkrêft
STR_SORT_BY_INTRO_DATE                                          :Yntroduksjedatum
STR_SORT_BY_RUNNING_COST                                        :Bedriuwskosten
STR_SORT_BY_POWER_VS_RUNNING_COST                               :Fermogen/Bedriuwskosten
STR_SORT_BY_CARGO_CAPACITY                                      :Frachtkapasiteit
STR_SORT_BY_RANGE                                               :Beryk
STR_SORT_BY_POPULATION                                          :Ynwenners
STR_SORT_BY_RATING                                              :Rang

# Group by options for vehicle list
STR_GROUP_BY_NONE                                               :Neat

# Order button in shared orders vehicle list

# Tooltips for the main toolbar
###length 31
STR_TOOLBAR_TOOLTIP_PAUSE_GAME                                  :{BLACK}Spul skoftsjen
STR_TOOLBAR_TOOLTIP_FORWARD                                     :{BLACK}Tiid hurder rinne litte
STR_TOOLBAR_TOOLTIP_OPTIONS                                     :{BLACK}Opsjes
STR_TOOLBAR_TOOLTIP_SAVE_GAME_ABANDON_GAME                      :{BLACK}Opslaan, ferlitte, ôfslute
STR_TOOLBAR_TOOLTIP_DISPLAY_MAP                                 :{BLACK}Kaar sjen litte, ekstra finster of buordlist
STR_TOOLBAR_TOOLTIP_DISPLAY_TOWN_DIRECTORY                      :{BLACK}Lit in list fan alle stêden sjen
STR_TOOLBAR_TOOLTIP_DISPLAY_SUBSIDIES                           :{BLACK}Lit Subsydzjes sjen
STR_TOOLBAR_TOOLTIP_DISPLAY_LIST_OF_COMPANY_STATIONS            :{BLACK}Lit in list mei stasjons fan it bedriuw sjen
STR_TOOLBAR_TOOLTIP_DISPLAY_COMPANY_FINANCES                    :{BLACK}Lit finansjele ynformaasje oer it bedriuw sjen
STR_TOOLBAR_TOOLTIP_DISPLAY_COMPANY_GENERAL                     :{BLACK}Lit algemiene bedriuwsynformaasje sjen
STR_TOOLBAR_TOOLTIP_DISPLAY_STORY_BOOK                          :{BLACK}Ferhalenboek sjen litte
STR_TOOLBAR_TOOLTIP_DISPLAY_GOALS_LIST                          :{BLACK}Doellist sjen litte
STR_TOOLBAR_TOOLTIP_DISPLAY_GRAPHS                              :{BLACK}Lit grafyken sjen
STR_TOOLBAR_TOOLTIP_DISPLAY_COMPANY_LEAGUE                      :{BLACK}Lit de bedriuwskompetysjetabel sjen
STR_TOOLBAR_TOOLTIP_FUND_CONSTRUCTION_OF_NEW                    :{BLACK}Betelje de bou fan in nije yndustry
STR_TOOLBAR_TOOLTIP_DISPLAY_LIST_OF_COMPANY_TRAINS              :{BLACK}Lit in list sjen fan de treinen fan dit bedriuw. Ctrl + klik ipent of slût de groep/reau list
STR_TOOLBAR_TOOLTIP_DISPLAY_LIST_OF_COMPANY_ROAD_VEHICLES       :{BLACK}Lit in list sjen fan de auto's fan dit bedriuw. Ctrl + Klik ipent of slût de groep/reau list
STR_TOOLBAR_TOOLTIP_DISPLAY_LIST_OF_COMPANY_SHIPS               :{BLACK}Lit in list sjen fan de skepen fan dit bedriuw. Ctrl + Klik ipent of slût de groep/reau list
STR_TOOLBAR_TOOLTIP_DISPLAY_LIST_OF_COMPANY_AIRCRAFT            :{BLACK}Lit in list sjen fan de fleantugen fan dit bedriuw. Ctrl+Klik skeakelt tusken de list groep/reau
STR_TOOLBAR_TOOLTIP_ZOOM_THE_VIEW_IN                            :{BLACK}Ynzoome
STR_TOOLBAR_TOOLTIP_ZOOM_THE_VIEW_OUT                           :{BLACK}ûtzoome
STR_TOOLBAR_TOOLTIP_BUILD_RAILROAD_TRACK                        :{BLACK}Bou spoarwegen
STR_TOOLBAR_TOOLTIP_BUILD_ROADS                                 :{BLACK}Bou diken
STR_TOOLBAR_TOOLTIP_BUILD_SHIP_DOCKS                            :{BLACK}Bou havens
STR_TOOLBAR_TOOLTIP_BUILD_AIRPORTS                              :{BLACK}Bou fleanfjilden
STR_TOOLBAR_TOOLTIP_LANDSCAPING                                 :{BLACK}Iepenje it lânskipsark om it lân te ferheegje/ferleegje, beamen te plantsjen, etsetera
STR_TOOLBAR_TOOLTIP_SHOW_SOUND_MUSIC_WINDOW                     :{BLACK}Lit lûd/musyk finster sjen
STR_TOOLBAR_TOOLTIP_SHOW_LAST_MESSAGE_NEWS                      :{BLACK}Lit lêste (nijs)berjocht sjen, lit berjochtynstellings sjen
STR_TOOLBAR_TOOLTIP_LAND_BLOCK_INFORMATION                      :{BLACK}Lânynformaasje, console, script-debug, skermôfbyldings, oer OpenTTD
STR_TOOLBAR_TOOLTIP_SWITCH_TOOLBAR                              :{BLACK}Skeakelje tusken ark

# Extra tooltips for the scenario editor toolbar
STR_SCENEDIT_TOOLBAR_TOOLTIP_SAVE_SCENARIO_LOAD_SCENARIO        :{BLACK}Senario opslaan, senario lade, senariobouwer ferlitte, ôfslute
STR_SCENEDIT_TOOLBAR_OPENTTD                                    :{YELLOW}Iepen TTD
STR_SCENEDIT_TOOLBAR_SCENARIO_EDITOR                            :{YELLOW}Senariobouwer
STR_SCENEDIT_TOOLBAR_TOOLTIP_MOVE_THE_STARTING_DATE_BACKWARD    :{BLACK}Set it startjier 1 jier efterút
STR_SCENEDIT_TOOLBAR_TOOLTIP_MOVE_THE_STARTING_DATE_FORWARD     :{BLACK}Set it startjier 1 jier foarút
STR_SCENEDIT_TOOLBAR_TOOLTIP_SET_DATE                           :{BLACK}Klik om it startjier yn te fieren
STR_SCENEDIT_TOOLBAR_TOOLTIP_DISPLAY_MAP_TOWN_DIRECTORY         :{BLACK}Kaart sjen litte, stêdlist sjen litte
STR_SCENEDIT_TOOLBAR_LANDSCAPE_GENERATION                       :{BLACK}Lânskipgeneraasje
STR_SCENEDIT_TOOLBAR_TOWN_GENERATION                            :{BLACK}Stêdgeneraasje
STR_SCENEDIT_TOOLBAR_INDUSTRY_GENERATION                        :{BLACK}Yndustry generaasje
STR_SCENEDIT_TOOLBAR_ROAD_CONSTRUCTION                          :{BLACK}Dikenbou
STR_SCENEDIT_TOOLBAR_PLANT_TREES                                :{BLACK}Beammen plantsje. Shift skeakelt tusken bouwe/taksearje fan de kosten
STR_SCENEDIT_TOOLBAR_PLACE_SIGN                                 :{BLACK}Set in buordsje del
STR_SCENEDIT_TOOLBAR_PLACE_OBJECT                               :{BLACK}Pleats in objekt. Shift skeakelt tusken bouwe/taksearje fan de kosten

# Scenario editor file menu
###length 7
STR_SCENEDIT_FILE_MENU_SAVE_SCENARIO                            :Senario opslaan
STR_SCENEDIT_FILE_MENU_LOAD_SCENARIO                            :Senariobouwer lade
STR_SCENEDIT_FILE_MENU_SAVE_HEIGHTMAP                           :Hichtekaart bewarje
STR_SCENEDIT_FILE_MENU_LOAD_HEIGHTMAP                           :Hichtekaart lade
STR_SCENEDIT_FILE_MENU_QUIT_EDITOR                              :Senariobouwer ôfslute
STR_SCENEDIT_FILE_MENU_SEPARATOR                                :
STR_SCENEDIT_FILE_MENU_QUIT                                     :Ofslute

# Settings menu
###length 14
STR_SETTINGS_MENU_GAME_OPTIONS                                  :Spulopsjes
STR_SETTINGS_MENU_CONFIG_SETTINGS_TREE                          :Ynstellings
STR_SETTINGS_MENU_SCRIPT_SETTINGS                               :AI/Spulskriptynstellings
STR_SETTINGS_MENU_NEWGRF_SETTINGS                               :NewGRF-ynstellings
STR_SETTINGS_MENU_TRANSPARENCY_OPTIONS                          :Trochsichtigensopsjes
STR_SETTINGS_MENU_TOWN_NAMES_DISPLAYED                          :Stêdsnammen sjen litte
STR_SETTINGS_MENU_STATION_NAMES_DISPLAYED                       :Stasjon nammen sjen litte
STR_SETTINGS_MENU_WAYPOINTS_DISPLAYED                           :Nammen fan kontrôleposten sjen litte
STR_SETTINGS_MENU_SIGNS_DISPLAYED                               :Buordsjes sjen litte
STR_SETTINGS_MENU_SHOW_COMPETITOR_SIGNS                         :Lit boerden en nammen fan tsjinstanners sjen
STR_SETTINGS_MENU_FULL_ANIMATION                                :Folsleine animaasjes
STR_SETTINGS_MENU_FULL_DETAIL                                   :Folsleine details
STR_SETTINGS_MENU_TRANSPARENT_BUILDINGS                         :Trochsichtige gebouwen
STR_SETTINGS_MENU_TRANSPARENT_SIGNS                             :Trochsichtige nammen

# File menu
###length 5
STR_FILE_MENU_SAVE_GAME                                         :Spul opslaan
STR_FILE_MENU_LOAD_GAME                                         :Spul lade
STR_FILE_MENU_QUIT_GAME                                         :Spul ferlitte
STR_FILE_MENU_SEPARATOR                                         :
STR_FILE_MENU_EXIT                                              :Ôfslute

# Map menu
###length 4
STR_MAP_MENU_MAP_OF_WORLD                                       :Wrâldkaart
STR_MAP_MENU_EXTRA_VIEWPORT                                     :Ekstra finster
STR_MAP_MENU_LINGRAPH_LEGEND                                    :Frachtstreamleginda
STR_MAP_MENU_SIGN_LIST                                          :Buordsjeslist

# Town menu
###length 2
STR_TOWN_MENU_TOWN_DIRECTORY                                    :Stêdlist
STR_TOWN_MENU_FOUND_TOWN                                        :In stêd stichte

# Subsidies menu
###length 1
STR_SUBSIDIES_MENU_SUBSIDIES                                    :Subsydzjes

# Graph menu
###length 6
STR_GRAPH_MENU_OPERATING_PROFIT_GRAPH                           :Fertsjinstengrafyk
STR_GRAPH_MENU_INCOME_GRAPH                                     :Ynkomstengrafyk
STR_GRAPH_MENU_DELIVERED_CARGO_GRAPH                            :Oflevere frachtgrafyk
STR_GRAPH_MENU_PERFORMANCE_HISTORY_GRAPH                        :Prestaasjeskiednisgrafyk
STR_GRAPH_MENU_COMPANY_VALUE_GRAPH                              :Bedriuwsweardegrafyk
STR_GRAPH_MENU_CARGO_PAYMENT_RATES                              :Frachtprizengrafyk

# Company league menu
###length 3
STR_GRAPH_MENU_COMPANY_LEAGUE_TABLE                             :Bedriuwskompetysjetabel
STR_GRAPH_MENU_DETAILED_PERFORMANCE_RATING                      :Wiidweidiche prestaasjewurdearring
STR_GRAPH_MENU_HIGHSCORE                                        :Topskoretabel

# Industry menu
###length 3
STR_INDUSTRY_MENU_INDUSTRY_DIRECTORY                            :Yndustrylist
STR_INDUSTRY_MENU_INDUSTRY_CHAIN                                :Yndustrykeatlings
STR_INDUSTRY_MENU_FUND_NEW_INDUSTRY                             :Nije yndustry finansierje

# URailway construction menu
###length 4
STR_RAIL_MENU_RAILROAD_CONSTRUCTION                             :Spoarwei bouwe
STR_RAIL_MENU_ELRAIL_CONSTRUCTION                               :Elektifisearre spoarwei bouwe
STR_RAIL_MENU_MONORAIL_CONSTRUCTION                             :Monorail bouwe
STR_RAIL_MENU_MAGLEV_CONSTRUCTION                               :Maglev bouwe

# Road construction menu
###length 2
STR_ROAD_MENU_ROAD_CONSTRUCTION                                 :Wegen bouwe
STR_ROAD_MENU_TRAM_CONSTRUCTION                                 :Tramwei bouwe

# Waterways construction menu
###length 1
STR_WATERWAYS_MENU_WATERWAYS_CONSTRUCTION                       :Wetterwei bouwe

# Aairport construction menu
###length 1
STR_AIRCRAFT_MENU_AIRPORT_CONSTRUCTION                          :Fleanfjild bouwe

# Landscaping menu
###length 3
STR_LANDSCAPING_MENU_LANDSCAPING                                :Lânskipsfoarming
STR_LANDSCAPING_MENU_PLANT_TREES                                :Plantsje beammen
STR_LANDSCAPING_MENU_PLACE_SIGN                                 :Buordsje delsette

# Music menu
###length 1
STR_TOOLBAR_SOUND_MUSIC                                         :Lûd/musyk

# Message menu
###length 3
STR_NEWS_MENU_LAST_MESSAGE_NEWS_REPORT                          :Lêtste (nijs)berjocht
STR_NEWS_MENU_MESSAGE_HISTORY_MENU                              :Berjochtenskiednis

# About menu
###length 10
STR_ABOUT_MENU_LAND_BLOCK_INFO                                  :Gebietsynformaasje
STR_ABOUT_MENU_SEPARATOR                                        :
STR_ABOUT_MENU_TOGGLE_CONSOLE                                   :Skeakel console oan/ût
STR_ABOUT_MENU_AI_DEBUG                                         :AI/Gamescript debug
STR_ABOUT_MENU_SCREENSHOT                                       :Skermôfbylding
STR_ABOUT_MENU_SHOW_FRAMERATE                                   :Byldsnelhyd sjen litte
STR_ABOUT_MENU_ABOUT_OPENTTD                                    :Oer 'OpenTTD'
STR_ABOUT_MENU_SPRITE_ALIGNER                                   :Flakken rjochtsje
STR_ABOUT_MENU_TOGGLE_BOUNDING_BOXES                            :Skeakel seleksjekaders oan/út
STR_ABOUT_MENU_TOGGLE_DIRTY_BLOCKS                              :Kleurjen smoarge tegels oan/út

# Place in highscore window
###length 15
STR_ORDINAL_NUMBER_1ST                                          :1st
STR_ORDINAL_NUMBER_2ND                                          :2e
STR_ORDINAL_NUMBER_3RD                                          :3e
STR_ORDINAL_NUMBER_4TH                                          :4e
STR_ORDINAL_NUMBER_5TH                                          :5e
STR_ORDINAL_NUMBER_6TH                                          :6e
STR_ORDINAL_NUMBER_7TH                                          :7e
STR_ORDINAL_NUMBER_8TH                                          :8e
STR_ORDINAL_NUMBER_9TH                                          :9e
STR_ORDINAL_NUMBER_10TH                                         :10e
STR_ORDINAL_NUMBER_11TH                                         :11e
STR_ORDINAL_NUMBER_12TH                                         :12e
STR_ORDINAL_NUMBER_13TH                                         :13e
STR_ORDINAL_NUMBER_14TH                                         :14e
STR_ORDINAL_NUMBER_15TH                                         :15e

###length 31
STR_DAY_NUMBER_1ST                                              :1st
STR_DAY_NUMBER_2ND                                              :2e
STR_DAY_NUMBER_3RD                                              :3e
STR_DAY_NUMBER_4TH                                              :4e
STR_DAY_NUMBER_5TH                                              :5e
STR_DAY_NUMBER_6TH                                              :6e
STR_DAY_NUMBER_7TH                                              :7e
STR_DAY_NUMBER_8TH                                              :8e
STR_DAY_NUMBER_9TH                                              :9e
STR_DAY_NUMBER_10TH                                             :10e
STR_DAY_NUMBER_11TH                                             :11e
STR_DAY_NUMBER_12TH                                             :12e
STR_DAY_NUMBER_13TH                                             :13e
STR_DAY_NUMBER_14TH                                             :14e
STR_DAY_NUMBER_15TH                                             :15e
STR_DAY_NUMBER_16TH                                             :16e
STR_DAY_NUMBER_17TH                                             :17e
STR_DAY_NUMBER_18TH                                             :18e
STR_DAY_NUMBER_19TH                                             :19e
STR_DAY_NUMBER_20TH                                             :20e
STR_DAY_NUMBER_21ST                                             :21e
STR_DAY_NUMBER_22ND                                             :22e
STR_DAY_NUMBER_23RD                                             :23e
STR_DAY_NUMBER_24TH                                             :24e
STR_DAY_NUMBER_25TH                                             :25e
STR_DAY_NUMBER_26TH                                             :26e
STR_DAY_NUMBER_27TH                                             :27e
STR_DAY_NUMBER_28TH                                             :28e
STR_DAY_NUMBER_29TH                                             :29e
STR_DAY_NUMBER_30TH                                             :30e
STR_DAY_NUMBER_31ST                                             :31e

###length 12
STR_MONTH_ABBREV_JAN                                            :Jan
STR_MONTH_ABBREV_FEB                                            :Feb
STR_MONTH_ABBREV_MAR                                            :Mrt
STR_MONTH_ABBREV_APR                                            :Apr
STR_MONTH_ABBREV_MAY                                            :Mai
STR_MONTH_ABBREV_JUN                                            :Jun
STR_MONTH_ABBREV_JUL                                            :Jul
STR_MONTH_ABBREV_AUG                                            :Aug
STR_MONTH_ABBREV_SEP                                            :Sep
STR_MONTH_ABBREV_OCT                                            :Okt
STR_MONTH_ABBREV_NOV                                            :Nov
STR_MONTH_ABBREV_DEC                                            :Des

###length 12
STR_MONTH_JAN                                                   :Jannewaris
STR_MONTH_FEB                                                   :Febrewaris
STR_MONTH_MAR                                                   :Maart
STR_MONTH_APR                                                   :April
STR_MONTH_MAY                                                   :Maaie
STR_MONTH_JUN                                                   :Juny
STR_MONTH_JUL                                                   :July
STR_MONTH_AUG                                                   :Augustus
STR_MONTH_SEP                                                   :Septimber
STR_MONTH_OCT                                                   :Oktober
STR_MONTH_NOV                                                   :Novimber
STR_MONTH_DEC                                                   :Desimber

###length VEHICLE_TYPES
STR_VEHICLE_TYPE_TRAINS                                         :Treinen
STR_VEHICLE_TYPE_ROAD_VEHICLES                                  :Auto's
STR_VEHICLE_TYPE_SHIPS                                          :Skippen
STR_VEHICLE_TYPE_AIRCRAFT                                       :Fleantugen

# Graph window
STR_GRAPH_KEY_BUTTON                                            :{BLACK}Kaai
STR_GRAPH_KEY_TOOLTIP                                           :{BLACK}Lit kaai foar grafyk sjen
STR_GRAPH_X_LABEL_MONTH                                         :{TINY_FONT}{STRING}
STR_GRAPH_X_LABEL_MONTH_YEAR                                    :{TINY_FONT}{STRING}{}{NUM}
STR_GRAPH_Y_LABEL                                               :{TINY_FONT}{STRING}
STR_GRAPH_Y_LABEL_NUMBER                                        :{TINY_FONT}{COMMA}

STR_GRAPH_OPERATING_PROFIT_CAPTION                              :{WHITE}Fertsjinstengrafyk
STR_GRAPH_INCOME_CAPTION                                        :{WHITE}Ynkomstengrafyk
STR_GRAPH_CARGO_DELIVERED_CAPTION                               :{WHITE}Stiks fracht ôflevere
STR_GRAPH_COMPANY_PERFORMANCE_RATINGS_CAPTION                   :{WHITE}Bedriuwsprestaasjewurdearring (maksimale wurdearring=1000)
STR_GRAPH_COMPANY_VALUES_CAPTION                                :{WHITE}Bedriuwswearden

STR_GRAPH_CARGO_PAYMENT_RATES_CAPTION                           :{WHITE}Frachtpriizen
STR_GRAPH_CARGO_PAYMENT_RATES_X_LABEL                           :{TINY_FONT}{BLACK}Dagen ûnderweis
STR_GRAPH_CARGO_PAYMENT_RATES_TITLE                             :{TINY_FONT}{BLACK}Betelling foar levering fan 10 ienheiden (of 10,000 liter) fracht oer in ôfstân fan 20 hokjes
STR_GRAPH_CARGO_ENABLE_ALL                                      :{TINY_FONT}{BLACK}Alles oansette
STR_GRAPH_CARGO_DISABLE_ALL                                     :{TINY_FONT}{BLACK}Alles ûtsette
STR_GRAPH_CARGO_TOOLTIP_ENABLE_ALL                              :{BLACK}Lit alle soarte fracht sjen yn de opbringsten grafyk
STR_GRAPH_CARGO_TOOLTIP_DISABLE_ALL                             :{BLACK}Lit gjin soarte fracht sjen yn de opbringsten grafyk
STR_GRAPH_CARGO_PAYMENT_TOGGLE_CARGO                            :{BLACK}Set grafyk foar frachtsoart oan/út
STR_GRAPH_CARGO_PAYMENT_CARGO                                   :{TINY_FONT}{BLACK}{STRING}

STR_GRAPH_PERFORMANCE_DETAIL_TOOLTIP                            :{BLACK}Lit detaillearre prestaasjewurdearring sjen

# Graph key window
STR_GRAPH_KEY_CAPTION                                           :{WHITE}Kaai foar bedriuwsgrafiken
STR_GRAPH_KEY_COMPANY_SELECTION_TOOLTIP                         :{BLACK}Klik hjir om dit bedriuw wol as net sjen te litten op de grafyk

# Company league window
STR_COMPANY_LEAGUE_TABLE_CAPTION                                :{WHITE}Bedriuwskompetysjetabel
STR_COMPANY_LEAGUE_COMPANY_NAME                                 :{ORANGE}{COMPANY} {BLACK}{COMPANY_NUM} '{STRING}'
STR_COMPANY_LEAGUE_PERFORMANCE_TITLE_ENGINEER                   :Inzjenieur
STR_COMPANY_LEAGUE_PERFORMANCE_TITLE_TRAFFIC_MANAGER            :Ferkearslieder
STR_COMPANY_LEAGUE_PERFORMANCE_TITLE_TRANSPORT_COORDINATOR      :Transportkoördinator
STR_COMPANY_LEAGUE_PERFORMANCE_TITLE_ROUTE_SUPERVISOR           :Rûteopsichter
STR_COMPANY_LEAGUE_PERFORMANCE_TITLE_DIRECTOR                   :Bestjoerder
STR_COMPANY_LEAGUE_PERFORMANCE_TITLE_CHIEF_EXECUTIVE            :Direkteur
STR_COMPANY_LEAGUE_PERFORMANCE_TITLE_CHAIRMAN                   :Foarsitter
STR_COMPANY_LEAGUE_PERFORMANCE_TITLE_PRESIDENT                  :President
STR_COMPANY_LEAGUE_PERFORMANCE_TITLE_TYCOON                     :Yndustrieel

# Performance detail window
STR_PERFORMANCE_DETAIL                                          :{WHITE}Detaillearre prestaasjescore
STR_PERFORMANCE_DETAIL_KEY                                      :{BLACK}Detail
STR_PERFORMANCE_DETAIL_AMOUNT_CURRENCY                          :{BLACK}({CURRENCY_SHORT}/{CURRENCY_SHORT})
STR_PERFORMANCE_DETAIL_AMOUNT_INT                               :{BLACK}({COMMA}/{COMMA})
STR_PERFORMANCE_DETAIL_PERCENT                                  :{WHITE}{NUM}%
STR_PERFORMANCE_DETAIL_SELECT_COMPANY_TOOLTIP                   :{BLACK}Besjoch de details oer dit bedriuw

###length 10
STR_PERFORMANCE_DETAIL_VEHICLES                                 :{BLACK}Fiertugen:
STR_PERFORMANCE_DETAIL_STATIONS                                 :{BLACK}Stasjons:
STR_PERFORMANCE_DETAIL_MIN_PROFIT                               :{BLACK}Min. fertsjinste:
STR_PERFORMANCE_DETAIL_MIN_INCOME                               :{BLACK}Min. ynkomsten:
STR_PERFORMANCE_DETAIL_MAX_INCOME                               :{BLACK}Maks. ynkomsten:
STR_PERFORMANCE_DETAIL_DELIVERED                                :{BLACK}Besoarge:
STR_PERFORMANCE_DETAIL_CARGO                                    :{BLACK}Fracht:
STR_PERFORMANCE_DETAIL_MONEY                                    :{BLACK}Jild:
STR_PERFORMANCE_DETAIL_LOAN                                     :{BLACK}Lean:
STR_PERFORMANCE_DETAIL_TOTAL                                    :{BLACK}Totaal:

###length 10
STR_PERFORMANCE_DETAIL_VEHICLES_TOOLTIP                         :{BLACK}Tal fiertugen hokker winst makke hawwe it ôfrûne jier. Hjiryn wurde weinen, treinen, skippen en fleantugen meinaam
STR_PERFORMANCE_DETAIL_STATIONS_TOOLTIP                         :{BLACK}Tal koartlyn oandiene stasjons. Treinstasjons, bushaltes, fleanfjilder en sa fierder wurde ek apart telt ek al binne se part fan itselde stasjon
STR_PERFORMANCE_DETAIL_MIN_PROFIT_TOOLTIP                       :{BLACK}De winst fan it fiertúch mei de leechste ynkomsten (allinnich fiertugen âlder as 2 jier wurde meinaam)
STR_PERFORMANCE_DETAIL_MIN_INCOME_TOOLTIP                       :{BLACK}Bedrach dat fertsjinne is yn it fearnsjier mei de leechste winst fan 'e lêste 12 fearnsjieren
STR_PERFORMANCE_DETAIL_MAX_INCOME_TOOLTIP                       :{BLACK}Bedrach dat fertsjinne is yn it fearnsjier mei de heechste winst fan 'e lêste 12 fearnsjieren
STR_PERFORMANCE_DETAIL_DELIVERED_TOOLTIP                        :{BLACK}Ienheden fracht ôflevere yn de lêste fjouwer fearnsjieren
STR_PERFORMANCE_DETAIL_CARGO_TOOLTIP                            :{BLACK}Oantal typen fracht ôlevere yn it lêste fearnsjier
STR_PERFORMANCE_DETAIL_MONEY_TOOLTIP                            :{BLACK}Jild dat dit beriuw op de bank stean hat
STR_PERFORMANCE_DETAIL_LOAN_TOOLTIP                             :{BLACK}Jild dat dit bedriuw lient hat fan de bank
STR_PERFORMANCE_DETAIL_TOTAL_TOOLTIP                            :{BLACK}Folslein oantal punten út alle mooglike punten

# Music window
STR_MUSIC_JAZZ_JUKEBOX_CAPTION                                  :{WHITE}Jazz Jukebox
STR_MUSIC_PLAYLIST_ALL                                          :{TINY_FONT}{BLACK}Alles
STR_MUSIC_PLAYLIST_OLD_STYLE                                    :{TINY_FONT}{BLACK}Alde Styl
STR_MUSIC_PLAYLIST_NEW_STYLE                                    :{TINY_FONT}{BLACK}Nije Styl
STR_MUSIC_PLAYLIST_EZY_STREET                                   :{TINY_FONT}{BLACK}Ezy Strjitte
STR_MUSIC_PLAYLIST_CUSTOM_1                                     :{TINY_FONT}{BLACK}Oanpast 1
STR_MUSIC_PLAYLIST_CUSTOM_2                                     :{TINY_FONT}{BLACK}Oanpast 2
STR_MUSIC_MUSIC_VOLUME                                          :{TINY_FONT}{BLACK}Musykfolume
STR_MUSIC_EFFECTS_VOLUME                                        :{TINY_FONT}{BLACK}Effektenfolume
STR_MUSIC_TRACK_NONE                                            :{TINY_FONT}{DKGREEN}--
STR_MUSIC_TRACK_DIGIT                                           :{TINY_FONT}{DKGREEN}{ZEROFILL_NUM}
STR_MUSIC_TITLE_NONE                                            :{TINY_FONT}{DKGREEN}------
STR_MUSIC_TITLE_NAME                                            :{TINY_FONT}{DKGREEN}"{STRING}"
STR_MUSIC_TRACK                                                 :{TINY_FONT}{BLACK}Nûmer
STR_MUSIC_XTITLE                                                :{TINY_FONT}{BLACK}Titel
STR_MUSIC_SHUFFLE                                               :{TINY_FONT}{BLACK}Mjokselje
STR_MUSIC_PROGRAM                                               :{TINY_FONT}{BLACK}Program
STR_MUSIC_TOOLTIP_SKIP_TO_PREVIOUS_TRACK                        :{BLACK}Werom nei foargeand nûmer yn seleksje
STR_MUSIC_TOOLTIP_SKIP_TO_NEXT_TRACK_IN_SELECTION               :{BLACK}Foarút nei folgjend nûmer yn seleksje
STR_MUSIC_TOOLTIP_STOP_PLAYING_MUSIC                            :{BLACK}Stopje musyk ôf te spyljen
STR_MUSIC_TOOLTIP_START_PLAYING_MUSIC                           :{BLACK}Begjin musyk ôf te spyljen
STR_MUSIC_TOOLTIP_DRAG_SLIDERS_TO_SET_MUSIC                     :{BLACK}Fersleep de balkjes om de lûdssterkte te feroarjen
STR_MUSIC_TOOLTIP_SELECT_ALL_TRACKS_PROGRAM                     :{BLACK}Selektear programma: 'alle nûmers'
STR_MUSIC_TOOLTIP_SELECT_OLD_STYLE_MUSIC                        :{BLACK}Selektear programma: 'âlde stijl'
STR_MUSIC_TOOLTIP_SELECT_NEW_STYLE_MUSIC                        :{BLACK}Selektear programma: 'nije stijl'
STR_MUSIC_TOOLTIP_SELECT_EZY_STREET_STYLE                       :{BLACK}Selektear 'Ezy Strjitte' musyk programma
STR_MUSIC_TOOLTIP_SELECT_CUSTOM_1_USER_DEFINED                  :{BLACK}Selektearje program: 'Oanpast 1' (selsmakke)
STR_MUSIC_TOOLTIP_SELECT_CUSTOM_2_USER_DEFINED                  :{BLACK}Selektearje program: 'Oanpast 2' (selsmakke)
STR_MUSIC_TOOLTIP_TOGGLE_PROGRAM_SHUFFLE                        :{BLACK}Set musyk mjokselje oan/út
STR_MUSIC_TOOLTIP_SHOW_MUSIC_TRACK_SELECTION                    :{BLACK}Lit musykseleksjeskerm sjen.

# Playlist window
STR_PLAYLIST_TRACK_NAME                                         :{TINY_FONT}{LTBLUE}{ZEROFILL_NUM} "{STRING}"
STR_PLAYLIST_TRACK_INDEX                                        :{TINY_FONT}{BLACK}Nûmeryndeks
STR_PLAYLIST_PROGRAM                                            :{TINY_FONT}{BLACK}Program - '{STRING}'
STR_PLAYLIST_CLEAR                                              :{TINY_FONT}{BLACK}Leech meitsje
STR_PLAYLIST_TOOLTIP_CLEAR_CURRENT_PROGRAM_CUSTOM1              :{BLACK}Leechje dit program (allinnich Oanpast 1 of Oanpast 2)
STR_PLAYLIST_TOOLTIP_CLICK_TO_ADD_TRACK                         :{BLACK}Klik op musyknûmer om ta te foegjen oan dit program (allinnich Oanpast 1 of Oanpast 2)
STR_PLAYLIST_TOOLTIP_CLICK_TO_REMOVE_TRACK                      :{BLACK}Klik op musyknûmmer om't út it aktive program it heljen (allinnich Oanpast1 of Oanpast2)

# Highscore window
STR_HIGHSCORE_TOP_COMPANIES_WHO_REACHED                         :{BIG_FONT}{BLACK}Topbedriuwen dy't niveau {NUM} helle hawwe
STR_HIGHSCORE_TOP_COMPANIES_NETWORK_GAME                        :{BIG_FONT}{BLACK}Bedriuwskompetysjetabel yn {NUM}
STR_HIGHSCORE_POSITION                                          :{BIG_FONT}{BLACK}{COMMA}.
STR_HIGHSCORE_PERFORMANCE_TITLE_BUSINESSMAN                     :Sakeman
STR_HIGHSCORE_PERFORMANCE_TITLE_ENTREPRENEUR                    :Undernimmer
STR_HIGHSCORE_PERFORMANCE_TITLE_INDUSTRIALIST                   :Yndustrialist
STR_HIGHSCORE_PERFORMANCE_TITLE_CAPITALIST                      :Kapitalist
STR_HIGHSCORE_PERFORMANCE_TITLE_MAGNATE                         :Magnaat
STR_HIGHSCORE_PERFORMANCE_TITLE_MOGUL                           :Magnaat
STR_HIGHSCORE_PERFORMANCE_TITLE_TYCOON_OF_THE_CENTURY           :Tycoon fan 'e Ieuw
STR_HIGHSCORE_NAME                                              :{PRESIDENT_NAME}, {COMPANY}
STR_HIGHSCORE_STATS                                             :{BIG_FONT}'{STRING}'   ({COMMA})
STR_HIGHSCORE_COMPANY_ACHIEVES_STATUS                           :{BIG_FONT}{BLACK}{COMPANY} berikt'{STRING}' status!
STR_HIGHSCORE_PRESIDENT_OF_COMPANY_ACHIEVES_STATUS              :{BIG_FONT}{WHITE}{PRESIDENT_NAME} fan {COMPANY} berikt '{STRING}' status!

# Smallmap window
STR_SMALLMAP_CAPTION                                            :{WHITE}Kaart - {STRING}

###length 7
STR_SMALLMAP_TYPE_CONTOURS                                      :Kontoeren
STR_SMALLMAP_TYPE_VEHICLES                                      :Fiertugen
STR_SMALLMAP_TYPE_INDUSTRIES                                    :Yndustryen
STR_SMALLMAP_TYPE_ROUTEMAP                                      :Frachtstream
STR_SMALLMAP_TYPE_ROUTES                                        :Rûtes
STR_SMALLMAP_TYPE_VEGETATION                                    :Fegetaasje
STR_SMALLMAP_TYPE_OWNERS                                        :Eigners

STR_SMALLMAP_TOOLTIP_SHOW_LAND_CONTOURS_ON_MAP                  :{BLACK}Lit de lânkontoeren sjen op de kaart
STR_SMALLMAP_TOOLTIP_SHOW_VEHICLES_ON_MAP                       :{BLACK}Lit fiertugen sjen op 'e kaart
STR_SMALLMAP_TOOLTIP_SHOW_INDUSTRIES_ON_MAP                     :{BLACK}Lit yndustryen sjen op 'e kaart
STR_SMALLMAP_TOOLTIP_SHOW_LINK_STATS_ON_MAP                     :{BLACK}Frachtstream op 'e kaart sjen litte
STR_SMALLMAP_TOOLTIP_SHOW_TRANSPORT_ROUTES_ON                   :{BLACK}Lit transportrûtes sjen op 'e kaart
STR_SMALLMAP_TOOLTIP_SHOW_VEGETATION_ON_MAP                     :{BLACK}Lit fegetaasje sjen op 'e kaart
STR_SMALLMAP_TOOLTIP_SHOW_LAND_OWNERS_ON_MAP                    :{BLACK}Lit lâneigners sjen op 'e kaart
STR_SMALLMAP_TOOLTIP_INDUSTRY_SELECTION                         :{BLACK}Klik op in yndustrytype om dizze wol as net sjen te litten. Ctrl+Klik skeakelt alle types út útsein de ni selektearre. Ctrl+Klik opnij om alle yndustrytypen oan te setten
STR_SMALLMAP_TOOLTIP_COMPANY_SELECTION                          :{BLACK}Klik op in bedriuw om syn eigendom sjen te litten. Ctrl+Klik skeakelt alle bedriuwe út útsein de no selektearre. Ctrl+Klik opnij om alle bedriuwen wer sjen te litten
STR_SMALLMAP_TOOLTIP_CARGO_SELECTION                            :{BLACK}Klik op in frachttype om syn eigenskippen wol as net sjen te litten. Ctrl+Klik ferberget alle ty[es útsein de no selektearre ien. Ctrl+Klik noch ris om alles wer sjen te litten.

STR_SMALLMAP_LEGENDA_ROADS                                      :{TINY_FONT}{BLACK}Diken
STR_SMALLMAP_LEGENDA_RAILROADS                                  :{TINY_FONT}{BLACK}Spoarwegen
STR_SMALLMAP_LEGENDA_STATIONS_AIRPORTS_DOCKS                    :{TINY_FONT}{BLACK}Stasjons/Fleanfjilden/Havens
STR_SMALLMAP_LEGENDA_BUILDINGS_INDUSTRIES                       :{TINY_FONT}{BLACK}Gebouwen/Yndustrieen
STR_SMALLMAP_LEGENDA_VEHICLES                                   :{TINY_FONT}{BLACK}Fiertugen
STR_SMALLMAP_LEGENDA_TRAINS                                     :{TINY_FONT}{BLACK}Treinen
STR_SMALLMAP_LEGENDA_ROAD_VEHICLES                              :{TINY_FONT}{BLACK}Auto's
STR_SMALLMAP_LEGENDA_SHIPS                                      :{TINY_FONT}{BLACK}Skippen
STR_SMALLMAP_LEGENDA_AIRCRAFT                                   :{TINY_FONT}{BLACK}Fleantugen
STR_SMALLMAP_LEGENDA_TRANSPORT_ROUTES                           :{TINY_FONT}{BLACK}Transportrûtes
STR_SMALLMAP_LEGENDA_FOREST                                     :{TINY_FONT}{BLACK}Bosk
STR_SMALLMAP_LEGENDA_RAILROAD_STATION                           :{TINY_FONT}{BLACK}Treinstasjon
STR_SMALLMAP_LEGENDA_TRUCK_LOADING_BAY                          :{TINY_FONT}{BLACK}Laadplak foar frachtauto
STR_SMALLMAP_LEGENDA_BUS_STATION                                :{TINY_FONT}{BLACK}Busstasjon
STR_SMALLMAP_LEGENDA_AIRPORT_HELIPORT                           :{TINY_FONT}{BLACK}Fleanfjild/Helihaven
STR_SMALLMAP_LEGENDA_DOCK                                       :{TINY_FONT}{BLACK}Dok
STR_SMALLMAP_LEGENDA_ROUGH_LAND                                 :{TINY_FONT}{BLACK}Rûch Lân
STR_SMALLMAP_LEGENDA_GRASS_LAND                                 :{TINY_FONT}{BLACK}Gerslân
STR_SMALLMAP_LEGENDA_BARE_LAND                                  :{TINY_FONT}{BLACK}Skraal Lân
STR_SMALLMAP_LEGENDA_FIELDS                                     :{TINY_FONT}{BLACK}Fjilden
STR_SMALLMAP_LEGENDA_TREES                                      :{TINY_FONT}{BLACK}Beammen
STR_SMALLMAP_LEGENDA_ROCKS                                      :{TINY_FONT}{BLACK}Stiennen
STR_SMALLMAP_LEGENDA_WATER                                      :{TINY_FONT}{BLACK}Wetter
STR_SMALLMAP_LEGENDA_NO_OWNER                                   :{TINY_FONT}{BLACK}Gjin eigner
STR_SMALLMAP_LEGENDA_TOWNS                                      :{TINY_FONT}{BLACK}Stêden
STR_SMALLMAP_LEGENDA_INDUSTRIES                                 :{TINY_FONT}{BLACK}Yndustryen
STR_SMALLMAP_LEGENDA_DESERT                                     :{TINY_FONT}{BLACK}Woastyn
STR_SMALLMAP_LEGENDA_SNOW                                       :{TINY_FONT}{BLACK}Snie

STR_SMALLMAP_TOOLTIP_TOGGLE_TOWN_NAMES_ON_OFF                   :{BLACK}Set stêdsnammen oan/út op 'e kaart
STR_SMALLMAP_CENTER                                             :{BLACK}Set dit plak sintraal yn de kaart
STR_SMALLMAP_INDUSTRY                                           :{TINY_FONT}{STRING} ({NUM})
STR_SMALLMAP_LINKSTATS                                          :{TINY_FONT}{STRING}
STR_SMALLMAP_COMPANY                                            :{TINY_FONT}{COMPANY}
STR_SMALLMAP_TOWN                                               :{TINY_FONT}{WHITE}{TOWN}
STR_SMALLMAP_DISABLE_ALL                                        :{BLACK}Alles ûtsette
STR_SMALLMAP_ENABLE_ALL                                         :{BLACK}Alles oansette
STR_SMALLMAP_SHOW_HEIGHT                                        :{BLACK}Lit hichte sjen
STR_SMALLMAP_TOOLTIP_DISABLE_ALL_INDUSTRIES                     :{BLACK}Lit gjin yndustryen op de kaart sjen
STR_SMALLMAP_TOOLTIP_ENABLE_ALL_INDUSTRIES                      :{BLACK}Lit alle yndustryen op de kaart sjen
STR_SMALLMAP_TOOLTIP_SHOW_HEIGHT                                :{BLACK}Skeakel sjen litte fan hichte oan/ut
STR_SMALLMAP_TOOLTIP_DISABLE_ALL_COMPANIES                      :{BLACK}Lit gjin bedriuwseigendomen op 'e kaart sjen
STR_SMALLMAP_TOOLTIP_ENABLE_ALL_COMPANIES                       :{BLACK}Lit alle bedriuwseigendomen op 'e kaart sjen
STR_SMALLMAP_TOOLTIP_DISABLE_ALL_CARGOS                         :{BLACK}Gjin frachten op de kaart sjen litte
STR_SMALLMAP_TOOLTIP_ENABLE_ALL_CARGOS                          :{BLACK}Alle frachten sjen litte op de kaart

# Status bar messages
STR_STATUSBAR_TOOLTIP_SHOW_LAST_NEWS                            :{BLACK}Lit lêtste (nijs)berjocht sjen
STR_STATUSBAR_COMPANY_NAME                                      :{SILVER}- -  {COMPANY}  - -
STR_STATUSBAR_PAUSED                                            :{YELLOW}* *  SKOFTE*  *
STR_STATUSBAR_AUTOSAVE                                          :{RED}Automatysk bewarje
STR_STATUSBAR_SAVING_GAME                                       :{RED}*  *  SLAAT SPUL OP  *  *


# News message history
STR_MESSAGE_HISTORY                                             :{WHITE}Berjochtenskiednis
STR_MESSAGE_HISTORY_TOOLTIP                                     :{BLACK}In list fan resinte nijsberjochten
STR_MESSAGE_NEWS_FORMAT                                         :{STRING}  -  {STRING}

STR_NEWS_MESSAGE_CAPTION                                        :{WHITE}Berjocht
STR_NEWS_CUSTOM_ITEM                                            :{BIG_FONT}{BLACK}{STRING}

STR_NEWS_FIRST_TRAIN_ARRIVAL                                    :{BIG_FONT}{BLACK}Ynwenners fiere feest . . .{}Earste trein komt oan yn {STATION}!
STR_NEWS_FIRST_BUS_ARRIVAL                                      :{BIG_FONT}{BLACK}Ynwenners fiere feest . . .{}Earste bus komt oan yn {STATION}!
STR_NEWS_FIRST_TRUCK_ARRIVAL                                    :{BIG_FONT}{BLACK}Ynwenners fiere feest . . .{}Earste wein komt oan yn {STATION}!
STR_NEWS_FIRST_PASSENGER_TRAM_ARRIVAL                           :{BIG_FONT}{BLACK}Ynwenners fiere feest . . .{}Earste passazjierstram komt oan yn {STATION}!
STR_NEWS_FIRST_CARGO_TRAM_ARRIVAL                               :{BIG_FONT}{BLACK}Ynwenners fiere feest . . .{}Earste frachttram komt oan yn {STATION}!
STR_NEWS_FIRST_SHIP_ARRIVAL                                     :{BIG_FONT}{BLACK}Ynwenners fiere feest . . .{}Earste skip komt oan yn {STATION}!
STR_NEWS_FIRST_AIRCRAFT_ARRIVAL                                 :{BIG_FONT}{BLACK}Ynwenners fiere feest . . .{}Earste fleanmasine komt oan yn {STATION}!

STR_NEWS_TRAIN_CRASH                                            :{BIG_FONT}{BLACK}Treinûngemak!{}{COMMA} Elkenien dea troch fjoerbol nei botsing
STR_NEWS_ROAD_VEHICLE_CRASH_DRIVER                              :{BIG_FONT}{BLACK}Autoûngemak!{}Bestjoerder dea troch fjoerbol nei botsing
STR_NEWS_ROAD_VEHICLE_CRASH                                     :{BIG_FONT}{BLACK}Autoûngemak!{}{COMMA} minsken dea troch fjoerbol nei ûngemak
STR_NEWS_AIRCRAFT_CRASH                                         :{BIG_FONT}{BLACK}Fleantúch delstoart!{}{COMMA} deaden troch fjoerbol nei ûngemak op 'e startbaan {STATION}
STR_NEWS_PLANE_CRASH_OUT_OF_FUEL                                :{BIG_FONT}{BLACK}Fleantúch dêlstoart!{}Fleantúch hie net genôch kerosine, {COMMA} gean dea yn in fjoerbol

STR_NEWS_DISASTER_ZEPPELIN                                      :{BIG_FONT}{BLACK}Zeppelinramp by {STATION}!
STR_NEWS_DISASTER_SMALL_UFO                                     :{BIG_FONT}{BLACK}Wein ferneatige troch UFO
STR_NEWS_DISASTER_AIRPLANE_OIL_REFINERY                         :{BIG_FONT}{BLACK}Eksploazje oaljeraffinaderij by {TOWN}!
STR_NEWS_DISASTER_HELICOPTER_FACTORY                            :{BIG_FONT}{BLACK}Fabryk ynstoart ûnder fertochte omstannnichheden by {TOWN}!
STR_NEWS_DISASTER_BIG_UFO                                       :{BIG_FONT}{BLACK}'UFO'-landing by {TOWN}!
STR_NEWS_DISASTER_COAL_MINE_SUBSIDENCE                          :{BIG_FONT}{BLACK}Stienkoalmyn stoart yn en lit in spoan fan destruksje efter by {TOWN}!
STR_NEWS_DISASTER_FLOOD_VEHICLE                                 :{BIG_FONT}{BLACK}Oerstreaming!{}Op syn minst {COMMA} lju dy't mist wurde, sy wurde toch dea te wêzen!

STR_NEWS_COMPANY_IN_TROUBLE_TITLE                               :{BIG_FONT}{BLACK}Transportbedriuw yn'e problemen!
STR_NEWS_COMPANY_IN_TROUBLE_DESCRIPTION                         :{BIG_FONT}{BLACK}{STRING} sil ferkeape of fallyt ferkleare wurde wannear prestaasjes net gau ferbetterje!
STR_NEWS_COMPANY_MERGER_TITLE                                   :{BIG_FONT}{BLACK}Transportbedriuw fusearre!
STR_NEWS_COMPANY_MERGER_DESCRIPTION                             :{BIG_FONT}{BLACK}{STRING} is ferkocht oan {STRING} foar {CURRENCY_LONG}!
STR_NEWS_COMPANY_BANKRUPT_TITLE                                 :{BIG_FONT}{BLACK}Fallyt!
STR_NEWS_COMPANY_BANKRUPT_DESCRIPTION                           :{BIG_FONT}{BLACK}{STRING} is slúten troch skuldeaskers en al har besit is ferkocht!
STR_NEWS_COMPANY_LAUNCH_TITLE                                   :{BIG_FONT}{BLACK}Nij transportbedriuw oprjochte!
STR_NEWS_COMPANY_LAUNCH_DESCRIPTION                             :{BIG_FONT}{BLACK}{STRING} begjint te bouen by {TOWN}!
STR_NEWS_MERGER_TAKEOVER_TITLE                                  :{BIG_FONT}{BLACK}{STRING} is oernaam troch {STRING}!
STR_PRESIDENT_NAME_MANAGER                                      :{BLACK}{PRESIDENT_NAME}{}(Direkteur)

STR_NEWS_NEW_TOWN                                               :{BLACK}{BIG_FONT}{STRING} stipet de bou fan in nije stêd{TOWN}!

STR_NEWS_INDUSTRY_CONSTRUCTION                                  :{BIG_FONT}{BLACK}Nij {STRING} yn oanbou by {TOWN}!
STR_NEWS_INDUSTRY_PLANTED                                       :{BIG_FONT}{BLACK}Nij {STRING} yn oanplant by {TOWN}!

STR_NEWS_INDUSTRY_CLOSURE_GENERAL                               :{BIG_FONT}{BLACK}{STRING} kundicht driigjend sluten oan!
STR_NEWS_INDUSTRY_CLOSURE_SUPPLY_PROBLEMS                       :{BIG_FONT}{BLACK}Troch problemen mei de oanfier ferkondigt {STRING} driigjende sluting oan!
STR_NEWS_INDUSTRY_CLOSURE_LACK_OF_TREES                         :{BIG_FONT}{BLACK}Troch in tekoart oan beammen ferkondigt {STRING} driigjende sluting oan!

STR_NEWS_EURO_INTRODUCTION                                      :{BIG_FONT}{BLACK}Jeropeeske Jilduny!{}{}Fan no ôf oan wurdt de euro brûkt foar deistige transaksjes yn jo lân!
STR_NEWS_BEGIN_OF_RECESSION                                     :inne b{BIG_FONT}{BLACK}Resesje!{}{}Finansjeel eksperts binne bang foar it minste no't de ekonomy nei ûnderen giet!
STR_NEWS_END_OF_RECESSION                                       :{BIG_FONT}{BLACK}Resesje foarby!{}{}Opgong yn hannel jout fertrouwen oan yndustry wylst de ekonomie ferbetterd!

STR_NEWS_INDUSTRY_PRODUCTION_INCREASE_GENERAL                   :{BIG_FONT}{BLACK}{INDUSTRY} hellet produksje oan!
STR_NEWS_INDUSTRY_PRODUCTION_INCREASE_COAL                      :{BIG_FONT}{BLACK}Nije koalier fûn by {INDUSTRY}!{}Produksje wurdt ferwachte te ferdûbeljen!
STR_NEWS_INDUSTRY_PRODUCTION_INCREASE_OIL                       :{BIG_FONT}{BLACK}Nije oaljereserves fûn by {INDUSTRY}!{}Produksje wurdt ferwachte te ferdûbeljen!
STR_NEWS_INDUSTRY_PRODUCTION_INCREASE_FARM                      :{BIG_FONT}{BLACK}Troch ferbetterde metoades wurdt de produskje fan {INDUSTRY} ferwachte te ferdûbeljen!
STR_NEWS_INDUSTRY_PRODUCTION_INCREASE_SMOOTH                    :{BIG_FONT}{BLACK}{STRING} Produksje by {INDUSTRY} giet omheech mei {COMMA}%!
STR_NEWS_INDUSTRY_PRODUCTION_DECREASE_GENERAL                   :{BIG_FONT}{BLACK} Produksje fan {INDUSTRY} giet omleech mei 50%
STR_NEWS_INDUSTRY_PRODUCTION_DECREASE_FARM                      :{BIG_FONT}{BLACK}Insektenpleach jout gaos by {INDUSTRY}!{}Produksje giet omleech mei 50%
STR_NEWS_INDUSTRY_PRODUCTION_DECREASE_SMOOTH                    :{BIG_FONT}{BLACK}{STRING} produksje fan {INDUSTRY} wurdt tebekset mei {COMMA}%!

###length VEHICLE_TYPES
STR_NEWS_TRAIN_IS_WAITING                                       :{WHITE}{VEHICLE} stiet opsteld yn depot
STR_NEWS_ROAD_VEHICLE_IS_WAITING                                :{WHITE}{VEHICLE} stiet opsteld yn depot
STR_NEWS_SHIP_IS_WAITING                                        :{WHITE}{VEHICLE} stiet opsteld yn depot
STR_NEWS_AIRCRAFT_IS_WAITING                                    :{WHITE}{VEHICLE} stiet opsteld yn hangar
###next-name-looks-similar

# Order review system / warnings
STR_NEWS_VEHICLE_HAS_TOO_FEW_ORDERS                             :{WHITE}{VEHICLE} hat te min opdrachten yn it skema stean
STR_NEWS_VEHICLE_HAS_VOID_ORDER                                 :{WHITE}{VEHICLE} hat in leeche opdracht
STR_NEWS_VEHICLE_HAS_DUPLICATE_ENTRY                            :{WHITE}{VEHICLE} hat dûbele opdrachten
STR_NEWS_VEHICLE_HAS_INVALID_ENTRY                              :{WHITE}{VEHICLE} hat in in ûnjildich stasjon yn syn opdrachten
STR_NEWS_PLANE_USES_TOO_SHORT_RUNWAY                            :{WHITE}{VEHICLE}Hat in fleanfjild in syn tjinstregeling wêrfan de lâningsbaan te koart is

STR_NEWS_VEHICLE_IS_GETTING_OLD                                 :{WHITE}{VEHICLE} begjint âld te wurden
STR_NEWS_VEHICLE_IS_GETTING_VERY_OLD                            :{WHITE}{VEHICLE} begjint tige âld te wurden
STR_NEWS_VEHICLE_IS_GETTING_VERY_OLD_AND                        :{WHITE}{VEHICLE} begjint tige âld te wurden en is nedich oan ferfanging ta
STR_NEWS_TRAIN_IS_STUCK                                         :{WHITE}{VEHICLE} kin gjin paad finne om fierder te gean
STR_NEWS_VEHICLE_IS_LOST                                        :{WHITE}{VEHICLE} is it paad kwyt.
STR_NEWS_VEHICLE_IS_UNPROFITABLE                                :{WHITE}{VEHICLE} hie ôfrûne jier in winst fan {CURRENCY_LONG}
STR_NEWS_AIRCRAFT_DEST_TOO_FAR                                  :{WHITE}{VEHICLE} kin net op de folgjende bestimming komme, dizze leit bûten de aksjeradius

STR_NEWS_ORDER_REFIT_FAILED                                     :{WHITE}{VEHICLE} is stoppe om't it ombouwen mislearre is
STR_NEWS_VEHICLE_AUTORENEW_FAILED                               :{WHITE}Automatysk fernije is mislearre by {VEHICLE}{}{STRING}

STR_NEWS_NEW_VEHICLE_NOW_AVAILABLE                              :{BIG_FONT}{BLACK}Neie {STRING} is no beskikber!
STR_NEWS_NEW_VEHICLE_TYPE                                       :{BIG_FONT}{BLACK}{ENGINE}
STR_NEWS_NEW_VEHICLE_NOW_AVAILABLE_WITH_TYPE                    :{BLACK}Neie {STRING} is no beskikber!  -  {ENGINE}


STR_NEWS_STATION_NO_LONGER_ACCEPTS_CARGO                        :{WHITE}{STATION} akseptearret gjin {STRING} mear
STR_NEWS_STATION_NO_LONGER_ACCEPTS_CARGO_OR_CARGO               :{WHITE}{STATION} akseptearret gjin {STRING} en {STRING} mear
STR_NEWS_STATION_NOW_ACCEPTS_CARGO                              :{WHITE}{STATION} akseptearrret no {STRING}
STR_NEWS_STATION_NOW_ACCEPTS_CARGO_AND_CARGO                    :{WHITE}{STATION} akseptearret no {STRING} en {STRING}

STR_NEWS_OFFER_OF_SUBSIDY_EXPIRED                               :{BIG_FONT}{BLACK}Subsydzje oanbieding ferrûn:{}{}{STRING} fan {STRING} nei {STRING} sil no net in subsydzje krije.
STR_NEWS_SUBSIDY_WITHDRAWN_SERVICE                              :{BIG_FONT}{BLACK}Subsydzje ôfrûn:{}{}{STRING} tsjinst fan {STRING} nei {STRING} krijt gjin subsydzje mear.
###length 4

STR_NEWS_ROAD_REBUILDING                                        :{BIG_FONT}{BLACK}Ferkearsgaos yn {TOWN}!{}{}Dykreparaasje betelle troch {STRING} bringt 6 moannen oan ellinde foar ferkearsdielnimmers!
STR_NEWS_EXCLUSIVE_RIGHTS_TITLE                                 :{BIG_FONT}{BLACK}Transportmonopoalje!
STR_NEWS_EXCLUSIVE_RIGHTS_DESCRIPTION                           :{BIG_FONT}{BLACK}Gemeente fan {TOWN} tekent in kontrakt mei {STRING} foar in jier lang eksklusive ferfiersrjochen!

# Extra view window
STR_EXTRA_VIEWPORT_TITLE                                        :{WHITE}Loaitsfinster {COMMA}
STR_EXTRA_VIEW_MOVE_VIEW_TO_MAIN                                :{BLACK}Kopiearje nei loaitsfinster
STR_EXTRA_VIEW_MOVE_VIEW_TO_MAIN_TT                             :{BLACK}Kopiearje de lokaasje fan it haadfinster nei dit loaitsfinster
STR_EXTRA_VIEW_MOVE_MAIN_TO_VIEW                                :{BLACK}Plak fanút loaitsfinster
STR_EXTRA_VIEW_MOVE_MAIN_TO_VIEW_TT                             :{BLACK}Plak de lokaasje fan dit loaitsfinster nei it haadfinster

# Game options window
STR_GAME_OPTIONS_CAPTION                                        :{WHITE}Spulopsjes
STR_GAME_OPTIONS_CURRENCY_UNITS_FRAME                           :{BLACK}Muntienheid
STR_GAME_OPTIONS_CURRENCY_UNITS_DROPDOWN_TOOLTIP                :{BLACK}Muntienheidseleksje

###length 42
STR_GAME_OPTIONS_CURRENCY_GBP                                   :Britske Pûn (GBP)
STR_GAME_OPTIONS_CURRENCY_USD                                   :Amerikaanske Dollars (USD)
STR_GAME_OPTIONS_CURRENCY_EUR                                   :Euro (EUR)
STR_GAME_OPTIONS_CURRENCY_JPY                                   :Japanske Yen (JPY)
STR_GAME_OPTIONS_CURRENCY_ATS                                   :Eastenrykske Shilling (ATS)
STR_GAME_OPTIONS_CURRENCY_BEF                                   :Belgyske Frank (BEF)
STR_GAME_OPTIONS_CURRENCY_CHF                                   :Switserske Frank (CHF)
STR_GAME_OPTIONS_CURRENCY_CZK                                   :Tsjechyske Koruna (CZK)
STR_GAME_OPTIONS_CURRENCY_DEM                                   :Dútske mark (DEM)
STR_GAME_OPTIONS_CURRENCY_DKK                                   :Deenske Kroan (DKK)
STR_GAME_OPTIONS_CURRENCY_ESP                                   :Spaanske Peseta (ESP)
STR_GAME_OPTIONS_CURRENCY_FIM                                   :Finske Markka (FIM)
STR_GAME_OPTIONS_CURRENCY_FRF                                   :Frânske Franc (FRF)
STR_GAME_OPTIONS_CURRENCY_GRD                                   :Grykske Drachma (GRD)
STR_GAME_OPTIONS_CURRENCY_HUF                                   :Hongaarske Forint (HUF)
STR_GAME_OPTIONS_CURRENCY_ISK                                   :Yslânske Kroan (ISK)
STR_GAME_OPTIONS_CURRENCY_ITL                                   :Italjaanske Lire (ITL)
STR_GAME_OPTIONS_CURRENCY_NLG                                   :Nederlânske Gûne (NLG)
STR_GAME_OPTIONS_CURRENCY_NOK                                   :Noorske Kroan (NOK)
STR_GAME_OPTIONS_CURRENCY_PLN                                   :Poalske Zloty (PLN)
STR_GAME_OPTIONS_CURRENCY_RON                                   :Roemeenske Leu (RON)
STR_GAME_OPTIONS_CURRENCY_RUR                                   :Russyske Rubels (RUR)
STR_GAME_OPTIONS_CURRENCY_SIT                                   :Sloveenske Tolar (SIT)
STR_GAME_OPTIONS_CURRENCY_SEK                                   :Sweedske Kroan (SEK)
STR_GAME_OPTIONS_CURRENCY_TRY                                   :Turkse Lira (TRY)
STR_GAME_OPTIONS_CURRENCY_SKK                                   :Slowaakske Kroan (SKK)
STR_GAME_OPTIONS_CURRENCY_BRL                                   :Braziljaanse Real (BRL)
STR_GAME_OPTIONS_CURRENCY_EEK                                   :Estlânske Kroan (EEK)
STR_GAME_OPTIONS_CURRENCY_LTL                                   :Litouwske Litas (LTL)
STR_GAME_OPTIONS_CURRENCY_KRW                                   :Súd-Koreaanske Won (KRW)
STR_GAME_OPTIONS_CURRENCY_ZAR                                   :Súd-Afrikaanske Rand (ZAR)
STR_GAME_OPTIONS_CURRENCY_CUSTOM                                :Oanpasse...
STR_GAME_OPTIONS_CURRENCY_GEL                                   :Georgyske Lari (GEL)
STR_GAME_OPTIONS_CURRENCY_IRR                                   :Iraanske Rial (IRR)
STR_GAME_OPTIONS_CURRENCY_RUB                                   :Neie Russyske Rubels (RUB)
STR_GAME_OPTIONS_CURRENCY_INR                                   :Yndyske rupee (INR)

###length 2
STR_GAME_OPTIONS_ROAD_VEHICLES_DROPDOWN_LEFT                    :Lofts ride
STR_GAME_OPTIONS_ROAD_VEHICLES_DROPDOWN_RIGHT                   :Rjochts ride

STR_GAME_OPTIONS_TOWN_NAMES_FRAME                               :{BLACK}Stêdnammen
STR_GAME_OPTIONS_TOWN_NAMES_DROPDOWN_TOOLTIP                    :{BLACK}Selektearje nammestyl

###length 21
STR_GAME_OPTIONS_TOWN_NAME_ORIGINAL_ENGLISH                     :Ingelsk (Orizjineel)
STR_GAME_OPTIONS_TOWN_NAME_FRENCH                               :Frânsk
STR_GAME_OPTIONS_TOWN_NAME_GERMAN                               :Dútsk
STR_GAME_OPTIONS_TOWN_NAME_ADDITIONAL_ENGLISH                   :Ingelsk (Ekstra)
STR_GAME_OPTIONS_TOWN_NAME_LATIN_AMERICAN                       :Latynsk-Amerikaansk
STR_GAME_OPTIONS_TOWN_NAME_SILLY                                :Ût mâlens
STR_GAME_OPTIONS_TOWN_NAME_SWEDISH                              :Sweedsk
STR_GAME_OPTIONS_TOWN_NAME_DUTCH                                :Nederlânsk
STR_GAME_OPTIONS_TOWN_NAME_FINNISH                              :Finsk
STR_GAME_OPTIONS_TOWN_NAME_POLISH                               :Poalsk
STR_GAME_OPTIONS_TOWN_NAME_SLOVAK                               :Slowaaks
STR_GAME_OPTIONS_TOWN_NAME_NORWEGIAN                            :Noorsk
STR_GAME_OPTIONS_TOWN_NAME_HUNGARIAN                            :Hongaarsk
STR_GAME_OPTIONS_TOWN_NAME_AUSTRIAN                             :Eastenryksk
STR_GAME_OPTIONS_TOWN_NAME_ROMANIAN                             :Roemeensk
STR_GAME_OPTIONS_TOWN_NAME_CZECH                                :Tsjechysk
STR_GAME_OPTIONS_TOWN_NAME_SWISS                                :Switsersk
STR_GAME_OPTIONS_TOWN_NAME_DANISH                               :Deensk
STR_GAME_OPTIONS_TOWN_NAME_TURKISH                              :Turksk
STR_GAME_OPTIONS_TOWN_NAME_ITALIAN                              :Italjaansk
STR_GAME_OPTIONS_TOWN_NAME_CATALAN                              :Katalaansk

STR_GAME_OPTIONS_AUTOSAVE_FRAME                                 :{BLACK}Automatysk opslaan
STR_GAME_OPTIONS_AUTOSAVE_DROPDOWN_TOOLTIP                      :{BLACK}Selektearje de interval foar automatysk opslaan

# Autosave dropdown
###length 5
STR_GAME_OPTIONS_AUTOSAVE_DROPDOWN_OFF                          :Ut
STR_GAME_OPTIONS_AUTOSAVE_DROPDOWN_EVERY_1_MONTH                :Eltse moanne
STR_GAME_OPTIONS_AUTOSAVE_DROPDOWN_EVERY_3_MONTHS               :Eltse 3 moannen
STR_GAME_OPTIONS_AUTOSAVE_DROPDOWN_EVERY_6_MONTHS               :Eltse 6 moannen
STR_GAME_OPTIONS_AUTOSAVE_DROPDOWN_EVERY_12_MONTHS              :Eltse 12 moannen

STR_GAME_OPTIONS_LANGUAGE                                       :{BLACK}Taal
STR_GAME_OPTIONS_LANGUAGE_TOOLTIP                               :{BLACK}Selektearje de interfacetaal

STR_GAME_OPTIONS_FULLSCREEN                                     :{BLACK}Folslein skerm
STR_GAME_OPTIONS_FULLSCREEN_TOOLTIP                             :{BLACK}Finkje dit fakje oan om OpenTTD te boartsje yn in folslein skerm

STR_GAME_OPTIONS_RESOLUTION                                     :{BLACK}Skermresolúsje
STR_GAME_OPTIONS_RESOLUTION_TOOLTIP                             :{BLACK}Selektearje de skermresolutje om te brûken
STR_GAME_OPTIONS_RESOLUTION_OTHER                               :oars




STR_GAME_OPTIONS_GUI_ZOOM_FRAME                                 :{BLACK}Interfacegrutte

STR_GAME_OPTIONS_GUI_ZOOM_DROPDOWN_AUTO                         :(automatysk)
STR_GAME_OPTIONS_GUI_ZOOM_DROPDOWN_NORMAL                       :Normaal
STR_GAME_OPTIONS_GUI_ZOOM_DROPDOWN_2X_ZOOM                      :Dûbele grutte
STR_GAME_OPTIONS_GUI_ZOOM_DROPDOWN_4X_ZOOM                      :Fjouwerdûbele grutte

STR_GAME_OPTIONS_FONT_ZOOM                                      :{BLACK}Lettergrutte

STR_GAME_OPTIONS_FONT_ZOOM_DROPDOWN_AUTO                        :(automatysk)
STR_GAME_OPTIONS_FONT_ZOOM_DROPDOWN_NORMAL                      :Normaal
STR_GAME_OPTIONS_FONT_ZOOM_DROPDOWN_2X_ZOOM                     :Dûbele grutte
STR_GAME_OPTIONS_FONT_ZOOM_DROPDOWN_4X_ZOOM                     :Fjouwerdûbele grutte


STR_GAME_OPTIONS_REFRESH_RATE                                   :{BLACK}Byldferfaskingssnelheid

STR_GAME_OPTIONS_BASE_GRF                                       :{BLACK}Basisset for ôfbyldings
STR_GAME_OPTIONS_BASE_GRF_TOOLTIP                               :{BLACK}Selektearje de basis ôfbyldingsset om te brûken
STR_GAME_OPTIONS_BASE_GRF_STATUS                                :{RED}{NUM} ûntbrekke{P "" nde}/korrupt{P "" e} bestân
STR_GAME_OPTIONS_BASE_GRF_DESCRIPTION_TOOLTIP                   :{BLACK}Oanfoljende ynformaasje oer de basisset foar ôfbyldings

STR_GAME_OPTIONS_BASE_SFX                                       :{BLACK}Basisset foar lûdseffekten
STR_GAME_OPTIONS_BASE_SFX_TOOLTIP                               :{BLACK}Selektearje de basislûdsset om te brûken
STR_GAME_OPTIONS_BASE_SFX_DESCRIPTION_TOOLTIP                   :{BLACK}Oanfoljende ynformaasje oer de basislûdsset

STR_GAME_OPTIONS_BASE_MUSIC                                     :{BLACK}Basisset foar musyk
STR_GAME_OPTIONS_BASE_MUSIC_TOOLTIP                             :{BLACK}Selektearje de basisset foar musyk om te brûken
STR_GAME_OPTIONS_BASE_MUSIC_STATUS                              :{RED}{NUM} korrupt{P "" e} bestân{P "" en}
STR_GAME_OPTIONS_BASE_MUSIC_DESCRIPTION_TOOLTIP                 :{BLACK}Oanfoljende ynformaasje oer de basisset foar musyk

STR_ERROR_RESOLUTION_LIST_FAILED                                :{WHITE}Koe gjin list mei brûkbere resolúsjes ophelje
STR_ERROR_FULLSCREEN_FAILED                                     :{WHITE}Folslein skermmodus mislearre

# Custom currency window

STR_CURRENCY_WINDOW                                             :{WHITE}Oanpaste faluta
STR_CURRENCY_EXCHANGE_RATE                                      :{LTBLUE}Wikselkoers: {ORANGE}{CURRENCY_LONG} = £ {COMMA}
STR_CURRENCY_DECREASE_EXCHANGE_RATE_TOOLTIP                     :{BLACK}Ferleegje de wikselkoers fan jo faluta yn ferlyk mei de Britske Pûn (£)
STR_CURRENCY_INCREASE_EXCHANGE_RATE_TOOLTIP                     :{BLACK}Ferheegje de wikselkoers fan jo faluta yn ferlyk mei de Britske Pûn (£)
STR_CURRENCY_SET_EXCHANGE_RATE_TOOLTIP                          :{BLACK}Stel de wikselkoers fan dyn faluta yn ferlyk mei de Britske Pûn (£)

STR_CURRENCY_SEPARATOR                                          :{LTBLUE}Skiedingteken: {ORANGE}{STRING}
STR_CURRENCY_SET_CUSTOM_CURRENCY_SEPARATOR_TOOLTIP              :{BLACK}Stel it skiedingteken foar dyn faluta

STR_CURRENCY_PREFIX                                             :{LTBLUE}Foarheaksel: {ORANGE}{STRING}
STR_CURRENCY_SET_CUSTOM_CURRENCY_PREFIX_TOOLTIP                 :{BLACK}Stel it foarrinteken yn foar jo faluta
STR_CURRENCY_SUFFIX                                             :{LTBLUE}Efterheaksel: {ORANGE}{STRING}
STR_CURRENCY_SET_CUSTOM_CURRENCY_SUFFIX_TOOLTIP                 :{BLACK}Stel it efterheaksel foar jo faluta

STR_CURRENCY_SWITCH_TO_EURO                                     :{LTBLUE}Gean oer nei de Euro: {ORANGE}{NUM}
STR_CURRENCY_SWITCH_TO_EURO_NEVER                               :{LTBLUE}Gean oer nei de euro: {ORANGE}nea
STR_CURRENCY_SET_CUSTOM_CURRENCY_TO_EURO_TOOLTIP                :{BLACK}Hokker jier fynt de wiksel nei de Euro plak
STR_CURRENCY_DECREASE_CUSTOM_CURRENCY_TO_EURO_TOOLTIP           :{BLACK}Gean earder oer op de Euro
STR_CURRENCY_INCREASE_CUSTOM_CURRENCY_TO_EURO_TOOLTIP           :{BLACK}Gean letter oer op de Euro

STR_CURRENCY_PREVIEW                                            :{LTBLUE}Foarbyld: {ORANGE}{CURRENCY_LONG}
STR_CURRENCY_CUSTOM_CURRENCY_PREVIEW_TOOLTIP                    :{BLACK}10000 Pûn (£) yn jo faluta
STR_CURRENCY_CHANGE_PARAMETER                                   :{BLACK}Feroarje opsje fan oanpaste faluta

STR_DIFFICULTY_LEVEL_SETTING_MAXIMUM_NO_COMPETITORS             :{LTBLUE}Maksimum oantal tsjinstanners: {ORANGE}{COMMA}

STR_NONE                                                        :Gjin
STR_FUNDING_ONLY                                                :Allinnich finansierje
STR_MINIMAL                                                     :Minimaal
STR_NUM_VERY_LOW                                                :Hiel leech
STR_NUM_LOW                                                     :Leech
STR_NUM_NORMAL                                                  :Gewoan
STR_NUM_HIGH                                                    :Heech
STR_NUM_CUSTOM                                                  :Oanpast
STR_NUM_CUSTOM_NUMBER                                           :Oanpast ({NUM})

STR_VARIETY_NONE                                                :Gjin
STR_VARIETY_VERY_LOW                                            :Hiel Leech
STR_VARIETY_LOW                                                 :Leech
STR_VARIETY_MEDIUM                                              :Middel
STR_VARIETY_HIGH                                                :Heech
STR_VARIETY_VERY_HIGH                                           :Hiel Heech

###length 5
STR_AI_SPEED_VERY_SLOW                                          :Hiel Stadich
STR_AI_SPEED_SLOW                                               :Stadich
STR_AI_SPEED_MEDIUM                                             :Gewoan
STR_AI_SPEED_FAST                                               :Hurd
STR_AI_SPEED_VERY_FAST                                          :Hiel hurd

###length 6
STR_SEA_LEVEL_VERY_LOW                                          :Hiel leech
STR_SEA_LEVEL_LOW                                               :Leech
STR_SEA_LEVEL_MEDIUM                                            :Gewoan
STR_SEA_LEVEL_HIGH                                              :Heech
STR_SEA_LEVEL_CUSTOM                                            :Oanpast
STR_SEA_LEVEL_CUSTOM_PERCENTAGE                                 :Oanpast ({NUM}%)

###length 4
STR_RIVERS_NONE                                                 :Gjin
STR_RIVERS_FEW                                                  :In bytsje
STR_RIVERS_MODERATE                                             :Middel
STR_RIVERS_LOT                                                  :In protte

###length 3
STR_DISASTER_NONE                                               :Gjin
STR_DISASTER_REDUCED                                            :Minder
STR_DISASTER_NORMAL                                             :Gewoan

###length 4
STR_SUBSIDY_X1_5                                                :x1,5
STR_SUBSIDY_X2                                                  :x2
STR_SUBSIDY_X3                                                  :x3
STR_SUBSIDY_X4                                                  :x4

###length 7
STR_TERRAIN_TYPE_VERY_FLAT                                      :Hiel Sljocht
STR_TERRAIN_TYPE_FLAT                                           :Sljocht
STR_TERRAIN_TYPE_HILLY                                          :Heuvelich
STR_TERRAIN_TYPE_MOUNTAINOUS                                    :Bergich
STR_TERRAIN_TYPE_ALPINIST                                       :Alpinist

###length 4
STR_CITY_APPROVAL_TOLERANT                                      :Tolerant
STR_CITY_APPROVAL_HOSTILE                                       :Fijannich
STR_CITY_APPROVAL_PERMISSIVE                                    :Tajouwend

STR_WARNING_NO_SUITABLE_AI                                      :{WHITE}Gjin brûkbere AIs beskikber...{}jo kinne ferskillende AIs downloade fia it 'Online Content' systeem

# Settings tree window
STR_CONFIG_SETTING_TREE_CAPTION                                 :{WHITE}Ynstellings
STR_CONFIG_SETTING_FILTER_TITLE                                 :{BLACK}Filtertekst:
STR_CONFIG_SETTING_EXPAND_ALL                                   :{BLACK}Alles útklappe
STR_CONFIG_SETTING_COLLAPSE_ALL                                 :{BLACK}Alles ynklappe
STR_CONFIG_SETTING_NO_EXPLANATION_AVAILABLE_HELPTEXT            :(gjin útlis beskikber)
STR_CONFIG_SETTING_DEFAULT_VALUE                                :{LTBLUE}Standerdwaarde: {ORANGE}{STRING}
STR_CONFIG_SETTING_TYPE                                         :{LTBLUE}Ynstellingstype: {ORANGE}{STRING}
STR_CONFIG_SETTING_TYPE_CLIENT                                  :Kliïntynstellings (wurdt net per spul opslein; hat ynvloed op alle spullen)
STR_CONFIG_SETTING_TYPE_GAME_MENU                               :Spulynstellings (wurdt per spul opslein; hat allinich effekt op nije spullen)
STR_CONFIG_SETTING_TYPE_GAME_INGAME                             :Spulynstellings (wurdt per spul opslein; hat allinich effekt op it hjoeddeiske spul)
STR_CONFIG_SETTING_TYPE_COMPANY_MENU                            :Bedriuwynstellings (wurdt per spul opslein; hat allinich effekt op nije spullen)
STR_CONFIG_SETTING_TYPE_COMPANY_INGAME                          :Bedriuwynstellings (wurdt per spul opslein; hat allinich effekt op it hjoeddeiske bedriuw)

STR_CONFIG_SETTING_RESTRICT_CATEGORY                            :{BLACK}Kategory:
STR_CONFIG_SETTING_RESTRICT_TYPE                                :{BLACK}Type:
STR_CONFIG_SETTING_RESTRICT_DROPDOWN_HELPTEXT                   :{BLACK}Behein de ûndersteande list ta feroare ynstellings
STR_CONFIG_SETTING_RESTRICT_BASIC                               :Basisynstellings (allinich wichtige ynstellings sjen litte)
STR_CONFIG_SETTING_RESTRICT_ADVANCED                            :Wiidweidige ynstellings (measte ynstellings sjen litte)
STR_CONFIG_SETTING_RESTRICT_ALL                                 :Ekspêrynstelltings (alle ynstellings sjen litte, wêrûnder fremde)
STR_CONFIG_SETTING_RESTRICT_CHANGED_AGAINST_DEFAULT             :Ynstellings dy't net op de standerdwaarde stean
STR_CONFIG_SETTING_RESTRICT_CHANGED_AGAINST_NEW                 :Ynstellings dy't in oare waarde hawwe as dy foar it nije spul

STR_CONFIG_SETTING_TYPE_DROPDOWN_HELPTEXT                       :{BLACK}Behein de ûndersteande list ta bepaalde ynstellingtypes
STR_CONFIG_SETTING_TYPE_DROPDOWN_ALL                            :Alle ynstellingtypes
STR_CONFIG_SETTING_TYPE_DROPDOWN_CLIENT                         :Kliïntynstellings (wurdt net per spul opslein; hat ynvloed op alle spullen)
STR_CONFIG_SETTING_TYPE_DROPDOWN_GAME_MENU                      :Spulynstellings (wurdt per spul opslein; hat allinich effekt op nije spullen)
STR_CONFIG_SETTING_TYPE_DROPDOWN_GAME_INGAME                    :Spulynstellings (wurdt per spul opslein; hat allinich effekt op it hjoeddeiske spul)
STR_CONFIG_SETTING_TYPE_DROPDOWN_COMPANY_MENU                   :Bedriuwynstellings (wurdt per spul opslein; hat allinich effekt op nije spullen)
STR_CONFIG_SETTING_TYPE_DROPDOWN_COMPANY_INGAME                 :Bedriuwynstellings (wurdt per spul opslein; hat allinich effekt op it hjoeddeiske bedriuw)

STR_CONFIG_SETTINGS_NONE                                        :{WHITE}- Gjin -
###length 3
STR_CONFIG_SETTING_CATEGORY_HIDES                               :{BLACK}Lit alle sykresultaten per ynstelling sjen{}{SILVER}Katagory {BLACK}oant {WHITE}{STRING}
STR_CONFIG_SETTING_TYPE_HIDES                                   :{BLACK}Lit alle sykresultaten per ynstelling sjen{}{SILVER}Type {BLACK}oant {WHITE}Alle ynstellingtypes
STR_CONFIG_SETTING_CATEGORY_AND_TYPE_HIDES                      :{BLACK}Lit alle sykresyltaten per ynstelling sjen{}{SILVER}Katagory {BLACK}oant {WHITE}{STRING} {BLACK}en {SILVER}Type {BLACK}oant {WHITE}Alle ynstellingtypes

###length 3
STR_CONFIG_SETTING_OFF                                          :Ut
STR_CONFIG_SETTING_ON                                           :Oan
STR_CONFIG_SETTING_DISABLED                                     :Utskeakele

###length 3
STR_CONFIG_SETTING_COMPANIES_OFF                                :Út
STR_CONFIG_SETTING_COMPANIES_OWN                                :Eigen bedriuw
STR_CONFIG_SETTING_COMPANIES_ALL                                :Alle bedriuwen

###length 3
STR_CONFIG_SETTING_NONE                                         :Gjin
STR_CONFIG_SETTING_ORIGINAL                                     :Orizjineel
STR_CONFIG_SETTING_REALISTIC                                    :Realistysk

###length 3
STR_CONFIG_SETTING_HORIZONTAL_POS_LEFT                          :Lofts
STR_CONFIG_SETTING_HORIZONTAL_POS_CENTER                        :Midden
STR_CONFIG_SETTING_HORIZONTAL_POS_RIGHT                         :Rjochts

STR_CONFIG_SETTING_MAXIMUM_INITIAL_LOAN                         :Maksimale startersliening: {STRING}
STR_CONFIG_SETTING_MAXIMUM_INITIAL_LOAN_HELPTEXT                :Maksimale bedrach hokker troch in bedriuw lient wurde kin (sûnder acht te slaan op de ynflaasje)

STR_CONFIG_SETTING_INTEREST_RATE                                :Rinte: {STRING}
STR_CONFIG_SETTING_INTEREST_RATE_HELPTEXT                       :Rinte op lienings; behearsket ek ynflaasje at dizze oan stiet

STR_CONFIG_SETTING_RUNNING_COSTS                                :Eksploitaasjekosten: {STRING}
STR_CONFIG_SETTING_RUNNING_COSTS_HELPTEXT                       :Stel hichte ûnderhâlds- en ekploitaasjekosten fan fiertugen en ynfrastruktuer yn

STR_CONFIG_SETTING_CONSTRUCTION_SPEED                           :Boufaasje: {STRING}
STR_CONFIG_SETTING_CONSTRUCTION_SPEED_HELPTEXT                  :Behein it oantal bouwaksjes foar AI's

STR_CONFIG_SETTING_VEHICLE_BREAKDOWNS                           :Fiertúchsteurings: {STRING}
STR_CONFIG_SETTING_VEHICLE_BREAKDOWNS_HELPTEXT                  :Behearskje hoe faak min ûnderhâlden fiertúgen in steuring hawwe meie

STR_CONFIG_SETTING_SUBSIDY_MULTIPLIER                           :Subsydzjefermannichfâldiger: {STRING}
STR_CONFIG_SETTING_SUBSIDY_MULTIPLIER_HELPTEXT                  :Stel yn hoefolle der betelle wurdt foar subsidiearre ferbinings


STR_CONFIG_SETTING_SUBSIDY_DURATION_VALUE                       :{NUM} jier
###setting-zero-is-special

STR_CONFIG_SETTING_CONSTRUCTION_COSTS                           :Boukosten: {STRING}
STR_CONFIG_SETTING_CONSTRUCTION_COSTS_HELPTEXT                  :Stel hichte bouw- en oankeapkosten yn

STR_CONFIG_SETTING_RECESSIONS                                   :Resesjes: {STRING}
STR_CONFIG_SETTING_RECESSIONS_HELPTEXT                          :By ynskeakeljen kinne der om de safolle jier resesjes plakfine. Under in resesje nim de produksje op alle flakken ôf (sadree in resesje oergean is giet de produkje wer nei it âlde nivo omheech)

STR_CONFIG_SETTING_TRAIN_REVERSING                              :Ferbied treinen te draaien yn stasjons: {STRING}
STR_CONFIG_SETTING_TRAIN_REVERSING_HELPTEXT                     :By ynskeakeljen sille treinen net draaie op net kopstasjons, ek net as der in koarter paad is nei de folgjende bestimming by it wol omdraaien

STR_CONFIG_SETTING_DISASTERS                                    :Rampen: {STRING}
STR_CONFIG_SETTING_DISASTERS_HELPTEXT                           :Skeakel rampen oan/út. Rampen kinne sa no en dan fiertugen en ynfrastruktuer sawol blokearje as ferneatigje

STR_CONFIG_SETTING_CITY_APPROVAL                                :Hâlding gemeenten tsjinoer werstrukturearring: {STRING}
STR_CONFIG_SETTING_CITY_APPROVAL_HELPTEXT                       :Kies hoe grut ympact fan lûdsoerlêst en omwrâldskea toch bedriuwen is op har reputaasje by de lokale bestjoeren en takomstige konstruksje yn harren mêd

###setting-zero-is-special

STR_CONFIG_SETTING_AUTOSLOPE                                    :Omkriten oanpasse under gebouen, spoaren, ensafuorthinne tastean: {STRING}
STR_CONFIG_SETTING_AUTOSLOPE_HELPTEXT                           :Stean lânskipsbewurkings ûnder gebouwen en spoarbanen ta sûnder dat dizze ferwidere wurde

STR_CONFIG_SETTING_CATCHMENT                                    :Gebrûk meer realistyske hannelsgebieten: {STRING}
STR_CONFIG_SETTING_CATCHMENT_HELPTEXT                           :Brûk ferskillende opheinbewâlden foar ferskillende typen stasjons en fleanfjilden


STR_CONFIG_SETTING_EXTRADYNAMITE                                :Stjin ferwiderje fan stedelike dyken, brêgen en tunnels ta: {STRING}
STR_CONFIG_SETTING_EXTRADYNAMITE_HELPTEXT                       :Meitsje it makliker om gebouwen en ynfrastruktuer dy't yn it besit fan in stêd binne te ferwiderjen

STR_CONFIG_SETTING_TRAIN_LENGTH                                 :Maksimale treinlingte: {STRING}
STR_CONFIG_SETTING_TRAIN_LENGTH_HELPTEXT                        :Stelt de maksimale lingte fan treinen yn
STR_CONFIG_SETTING_TILE_LENGTH                                  :{COMMA} teil{P 0 "" en}

STR_CONFIG_SETTING_SMOKE_AMOUNT                                 :Utjefte fan steam/fonken by treinen: {STRING}
STR_CONFIG_SETTING_SMOKE_AMOUNT_HELPTEXT                        :Stel yn hoefolle smoke as fonken fiertugen útstjitte

STR_CONFIG_SETTING_TRAIN_ACCELERATION_MODEL                     :Treinakseleraasjemodel: {STRING}
STR_CONFIG_SETTING_TRAIN_ACCELERATION_MODEL_HELPTEXT            :Selektearje it natuerkundige model foar de treinfersnelling. It 'orizjinele' model straffet alle fiertugen itselde op skeantes. It 'realistyske' model straffet fiertugen op skeantes en yn bochten op basis fan feskate eigenskippen sa as lingte en lûkkrêft

STR_CONFIG_SETTING_ROAD_VEHICLE_ACCELERATION_MODEL              :Akseleraasjemodel foar dykfiertugen: {STRING}
STR_CONFIG_SETTING_ROAD_VEHICLE_ACCELERATION_MODEL_HELPTEXT     :Selektearje it natuerkundige model foar de akseleraasje fan dykfiertugen. It "Orizjinele" model straft skeantes itselde foar alle fiertugen. It "realistyske" model straft fiertugen op skeantes op basis fan ferskeidene eigenskippen fan it fiertuch sa as syn 'lûkkrêft'

STR_CONFIG_SETTING_TRAIN_SLOPE_STEEPNESS                        :Steitle skeanten foar treinen: {STRING}
STR_CONFIG_SETTING_TRAIN_SLOPE_STEEPNESS_HELPTEXT               :Steilte fan skeanten foar treinen. Hegere weardes meitsje it dreger foar treinen om skeates op te riden
STR_CONFIG_SETTING_PERCENTAGE                                   :{COMMA}%

STR_CONFIG_SETTING_ROAD_VEHICLE_SLOPE_STEEPNESS                 :Steilte skeanten foar dykfiertugen: {STRING}
STR_CONFIG_SETTING_ROAD_VEHICLE_SLOPE_STEEPNESS_HELPTEXT        :Steilte fan skeanten foar dykfiertugen. Hegere weardes meitsje it dreger foar dykfiertugen om skeates op te riden

STR_CONFIG_SETTING_FORBID_90_DEG                                :Ferbied treinen en skippen om 90° te swaaien: {STRING}
STR_CONFIG_SETTING_FORBID_90_DEG_HELPTEXT                       :Bochten fan 90 graden komme foar op it spoar at in horizontale spoarwei folge wurdt troch in fertikaal stik sparwei. In trein soe yn dizze sitewaasje in bocht fan 90 graden meitsje yn stee fan de normale 45 graden. Dizze opsje hat ek effect op de swaaisirkel fan skippen

STR_CONFIG_SETTING_DISTANT_JOIN_STATIONS                        :Stean it gearfoegjen fan stasjon dy't elkoar net reitsje ta: {STRING}
STR_CONFIG_SETTING_DISTANT_JOIN_STATIONS_HELPTEXT               :Stean it ta nije parten oan in stasjon ta foegjen sûnder dat dizze in besteand diel fan it stasjon oanrekje. Brûk Ctrl+Klik om dizze parten de pleatsen

STR_CONFIG_SETTING_INFLATION                                    :Ynflaasje: {STRING}
STR_CONFIG_SETTING_INFLATION_HELPTEXT                           :Skeakel ynflaasje foar de ekonomy yn, hjirby gean de kosten justjes hurder omheech as de ynkomsten

STR_CONFIG_SETTING_MAX_BRIDGE_LENGTH                            :Maksimale brêgelingte: {STRING}
STR_CONFIG_SETTING_MAX_BRIDGE_LENGTH_HELPTEXT                   :Maksimumlingte wêroerst brêgen oanlizze kinst

STR_CONFIG_SETTING_MAX_BRIDGE_HEIGHT                            :Maksimale brêgehichte: {STRING}
STR_CONFIG_SETTING_MAX_BRIDGE_HEIGHT_HELPTEXT                   :Maksimale hichte foar brêgen

STR_CONFIG_SETTING_MAX_TUNNEL_LENGTH                            :Maksimale tunnellingte: {STRING}
STR_CONFIG_SETTING_MAX_TUNNEL_LENGTH_HELPTEXT                   :Maksimumlingte wêroerst tunnels oanlizze kinst

STR_CONFIG_SETTING_RAW_INDUSTRY_CONSTRUCTION_METHOD             :Mei de hân te betsjinjen boumetoade foar primêre yndustryen: {STRING}
STR_CONFIG_SETTING_RAW_INDUSTRY_CONSTRUCTION_METHOD_HELPTEXT    :Metoade foar it oprjochtsen fan primêre yndustryen. 'Gjin' bestjust dat it net mooglik is primêre yndustryen op te rjochtsjen, 'sykje' betsjut dat dat wol kin mar de lokaasje fan de nije yndustry sis samar earne wêze of der kin neat barre, 'sa as oare yndustryen betsjut datst primêre yndustryen bouwe kinst wêr'st wolst
###length 3
STR_CONFIG_SETTING_RAW_INDUSTRY_CONSTRUCTION_METHOD_NONE        :Gjin
STR_CONFIG_SETTING_RAW_INDUSTRY_CONSTRUCTION_METHOD_NORMAL      :Sa oare yndustryen
STR_CONFIG_SETTING_RAW_INDUSTRY_CONSTRUCTION_METHOD_PROSPECTING :Sykje

STR_CONFIG_SETTING_INDUSTRY_PLATFORM                            :Sljochte romte rûnom yndustrien: {STRING}
STR_CONFIG_SETTING_INDUSTRY_PLATFORM_HELPTEXT                   :Romte rûnom yndustryen dy't sljocht hâlden wurdt. Dit soarget derfoar dat der rûnom yndustryen romte oerbliuwt foar it bouwen fan spoarweien ensafierder

STR_CONFIG_SETTING_MULTIPINDTOWN                                :Meardere ferlykbere yndustryen de sted tastean: {STRING}
STR_CONFIG_SETTING_MULTIPINDTOWN_HELPTEXT                       :Normaalsprutsen wol in stêd near mear as ien yndustry fan elst type hawwe. Dizze ynstelling wurde meardere yndustryen fan itselde type wol tastien

STR_CONFIG_SETTING_SIGNALSIDE                                   :Seinen sjen litte: {STRING}
STR_CONFIG_SETTING_SIGNALSIDE_HELPTEXT                          :Selektearje oan hokker kant fan in spoarwei seinen pleatst wurde moatte
###length 3
STR_CONFIG_SETTING_SIGNALSIDE_LEFT                              :Oan de lofterkant
STR_CONFIG_SETTING_SIGNALSIDE_DRIVING_SIDE                      :Oan de riidkant
STR_CONFIG_SETTING_SIGNALSIDE_RIGHT                             :Oan de rjochterkant

STR_CONFIG_SETTING_SHOWFINANCES                                 :Finansjeel oersjoch oan it ein fan it jier sjen litte: {STRING}
STR_CONFIG_SETTING_SHOWFINANCES_HELPTEXT                        :By ynskeakeljen wurdt der elts jier in finansjeel jierferlslach sjen litten, dit makket it makliker in oersjoch fan de finansjele steat fan it bedriuw te krijen

STR_CONFIG_SETTING_NONSTOP_BY_DEFAULT                           :Nije oarder binne standert 'non-stop': {STRING}
STR_CONFIG_SETTING_NONSTOP_BY_DEFAULT_HELPTEXT                  :Normaalsprutsen sil in fiertúch op alle stasjons dy't hy tsjinkomt stopje. Troch dizze opsje yn te skeakeljen sille nije oarders standerd op non-stop set wurden. Dit hat dus gjin ynvloed op besteande oarders!

STR_CONFIG_SETTING_STOP_LOCATION                                :Nije treinoarders stopje de trein standert {STRING} fan it perron
STR_CONFIG_SETTING_STOP_LOCATION_HELPTEXT                       :Plak wêr't treinen stopje by it binnenriden fan in stasjon. Dit hat allinnich ynvloed op nije oarders en kin altyd yndividueel ynstelt wurde
###length 3
STR_CONFIG_SETTING_STOP_LOCATION_NEAR_END                       :oan it ein
STR_CONFIG_SETTING_STOP_LOCATION_MIDDLE                         :yn it midden
STR_CONFIG_SETTING_STOP_LOCATION_FAR_END                        :oan it ein

STR_CONFIG_SETTING_AUTOSCROLL                                   :Ferskow it skerm at de mûs op de râne is: {STRING}
STR_CONFIG_SETTING_AUTOSCROLL_HELPTEXT                          :By ynskeakeljen sil it loaitsfinster scrolle at de mûs by de râne fan it finster komt
###length 4
STR_CONFIG_SETTING_AUTOSCROLL_DISABLED                          :Utskeakele
STR_CONFIG_SETTING_AUTOSCROLL_MAIN_VIEWPORT_FULLSCREEN          :Haadloaitsfinster, allinnich folslein skerm
STR_CONFIG_SETTING_AUTOSCROLL_MAIN_VIEWPORT                     :Haadfinster
STR_CONFIG_SETTING_AUTOSCROLL_EVERY_VIEWPORT                    :Elts loaitsfinster

STR_CONFIG_SETTING_BRIBE                                        :It omkeapjen fan de gemeente tastean: {STRING}
STR_CONFIG_SETTING_BRIBE_HELPTEXT                               :Stean ta dat bedriuwen gemeentes omkeapje kinne. At dit ûntdutsem wurdt kin it bedriuw yn kwestje 6 moannen gjin saken dwaan yn de stêd

STR_CONFIG_SETTING_ALLOW_EXCLUSIVE                              :Eksklusyfe transportrjochten keapje tastean: {STRING}
STR_CONFIG_SETTING_ALLOW_EXCLUSIVE_HELPTEXT                     :At in bedriuw eksklusive transportrjochten keapet foar in stêd sille stasjon fan tsjinstanners in jier lang gjin passazjiers en fracht ûntfange

STR_CONFIG_SETTING_ALLOW_FUND_BUILDINGS                         :Nije gebouwen stipe tastean: {STRING}
STR_CONFIG_SETTING_ALLOW_FUND_BUILDINGS_HELPTEXT                :Stean bedriuwen ta stêden jild te jaan foar de oanlis fan nije hûzen

STR_CONFIG_SETTING_ALLOW_FUND_ROAD                              :Dykûnderhâld stypje tastean : {STRING}
STR_CONFIG_SETTING_ALLOW_FUND_ROAD_HELPTEXT                     :Stean bedriuwen ta stêden jild te jaan foar de rekonstrukje fan har diken om sa ferfier oer de dyk yn de stêd te sabotearjen

STR_CONFIG_SETTING_ALLOW_GIVE_MONEY                             :Oare bedriuwen stypje tastean: {STRING}
STR_CONFIG_SETTING_ALLOW_GIVE_MONEY_HELPTEXT                    :Stean de oerdacht fan jild tusken bedriuwen ta ûnder in multiplayerspul

STR_CONFIG_SETTING_FREIGHT_TRAINS                               :Wichtsfermannichfâldiger foar vracht om swiere treinen te simulearjen: {STRING}
STR_CONFIG_SETTING_FREIGHT_TRAINS_HELPTEXT                      :Stel de ympact fan fracht op treinen yn. In hegere wearde makket it dreger foar treinen om foarút te kommen, boppe-al op skeantes

STR_CONFIG_SETTING_PLANE_SPEED                                  :Faasjefaktor fleantugen: {STRING}
STR_CONFIG_SETTING_PLANE_SPEED_HELPTEXT                         :Stelt it faasjeferskil tusken fleantugen en oare fiertugen yn. Dit kin de ynkomsten foar luchtferfier ferminderje
STR_CONFIG_SETTING_PLANE_SPEED_VALUE                            :1 / {COMMA}

STR_CONFIG_SETTING_PLANE_CRASHES                                :Oantal fleanmasineûngemakken: {STRING}
STR_CONFIG_SETTING_PLANE_CRASHES_HELPTEXT                       :Stel de kâns yn dat in fleanmasine in ûngemak meimakket
###length 3
STR_CONFIG_SETTING_PLANE_CRASHES_NONE                           :Gjin
STR_CONFIG_SETTING_PLANE_CRASHES_REDUCED                        :Minder
STR_CONFIG_SETTING_PLANE_CRASHES_NORMAL                         :Gewoan

STR_CONFIG_SETTING_STOP_ON_TOWN_ROAD                            :Stean it bouwen fan haltes op troch de stêd behearde diken ta: {STRING}
STR_CONFIG_SETTING_STOP_ON_TOWN_ROAD_HELPTEXT                   :Stean it bouwen fan haltes op troch de stêd behearde diken ta
STR_CONFIG_SETTING_STOP_ON_COMPETITOR_ROAD                      :Stean it bouwen fan haltes op troch in tsjinstanner behearde diken ta {STRING}
STR_CONFIG_SETTING_STOP_ON_COMPETITOR_ROAD_HELPTEXT             :Stiet it bouwen fan haltes op troch in tsjinstanner behearde diken ta
STR_CONFIG_SETTING_DYNAMIC_ENGINES_EXISTING_VEHICLES            :{WHITE}At der fiertugen yn it spul binne kin dizze ynstelling net feroare wurde

STR_CONFIG_SETTING_INFRASTRUCTURE_MAINTENANCE                   :Ynfrastruktuerûnderhâld: {STRING}
STR_CONFIG_SETTING_INFRASTRUCTURE_MAINTENANCE_HELPTEXT          :By ynskeakeljen binne der koster ferbûn oan it ûnderhâld fan ynfrastruktuer. De kosten wurde heger by gruttere netwurken wêrtoch gruttere bedriuwen hjir mear lêst fan hawwe


STR_CONFIG_SETTING_NEVER_EXPIRE_AIRPORTS                        :Fleanfjilden ferrinne nea: {STRING}
STR_CONFIG_SETTING_NEVER_EXPIRE_AIRPORTS_HELPTEXT               :By ynskeakeljen bliuwe alle fleanfjildtypes foar ivich beskikber

STR_CONFIG_SETTING_WARN_LOST_VEHICLE                            :Warskôgje as in fiertúch it paad bjuster is: {STRING}
STR_CONFIG_SETTING_WARN_LOST_VEHICLE_HELPTEXT                   :Lit berjochten sjen at in fiertúch gjin paad nei syn bestimming fine kin

STR_CONFIG_SETTING_ORDER_REVIEW                                 :Hâld fiertúchoarders yn de gaten: {STRING}
STR_CONFIG_SETTING_ORDER_REVIEW_HELPTEXT                        :By ynskeakeljen wurde de oarder fan de fiertugen sa no en dan kontrolearre en wurde flater dy't dêrby nei boppe komme melden
###length 3
STR_CONFIG_SETTING_ORDER_REVIEW_OFF                             :Nee
STR_CONFIG_SETTING_ORDER_REVIEW_EXDEPOT                         :Ja, mar slút stilsteande fiertugen út
STR_CONFIG_SETTING_ORDER_REVIEW_ON                              :Fan alle fiertugen

STR_CONFIG_SETTING_WARN_INCOME_LESS                             :Warskôgje at de fertsjinsten fan in fiertúch negatyf binne: {STRING}
STR_CONFIG_SETTING_WARN_INCOME_LESS_HELPTEXT                    :By ynskeakeljen wurdt der berjochte at in fiertúch it ôfrûnne jier gjin winst makke hat

STR_CONFIG_SETTING_NEVER_EXPIRE_VEHICLES                        :Fiertugen ferinne nea: {STRING}
STR_CONFIG_SETTING_NEVER_EXPIRE_VEHICLES_HELPTEXT               :By ynskeakeljen bliuwe alle fiertugen foar ivich beskikber

STR_CONFIG_SETTING_AUTORENEW_VEHICLE                            :Ferfang âlde fiertugen automatysk: {STRING}
STR_CONFIG_SETTING_AUTORENEW_VEHICLE_HELPTEXT                   :By ynskeakeljen wurden fiertugen dy't hast op harren ein binne automatyske ferfongen

STR_CONFIG_SETTING_AUTORENEW_MONTHS                             :Ferfang in fiertúch automatysk nei {STRING} maksimale âldens
STR_CONFIG_SETTING_AUTORENEW_MONTHS_HELPTEXT                    :Leeftiid wêrop in fiertúch yn oanmerking komt foar automatysk fernije
###length 2
STR_CONFIG_SETTING_AUTORENEW_MONTHS_VALUE_BEFORE                :{COMMA} moanne fan te foaren
STR_CONFIG_SETTING_AUTORENEW_MONTHS_VALUE_AFTER                 :{COMMA} moannen letter

STR_CONFIG_SETTING_AUTORENEW_MONEY                              :Minimumbedrach benedicht foar automatysk fernije: {STRING}
STR_CONFIG_SETTING_AUTORENEW_MONEY_HELPTEXT                     :Bedrach wat oerbliuwe moat foardat der oer neitocht wurdt in fiertúch automatysk te ferfangen

STR_CONFIG_SETTING_ERRMSG_DURATION                              :Doer flatermeldings: {STRING}
STR_CONFIG_SETTING_ERRMSG_DURATION_HELPTEXT                     :Doer fan reade flatermeldings. Guon krityske flater wurde net automatysk ôfsluten
STR_CONFIG_SETTING_ERRMSG_DURATION_VALUE                        :{COMMA} seconde{P "" s}

STR_CONFIG_SETTING_HOVER_DELAY                                  :Arktips sjen litte: {STRING}
STR_CONFIG_SETTING_HOVER_DELAY_HELPTEXT                         :Tiid wernei arktips sjen litten wurde at jo de mûs de boppe hâlde. Arktips kinne ek oan de rjochtermûsknop bûn wurde asto dizze wearde op 0 set
STR_CONFIG_SETTING_HOVER_DELAY_VALUE                            :Sweve foar {COMMA} milliseconde{P "" s}
###setting-zero-is-special
STR_CONFIG_SETTING_HOVER_DELAY_DISABLED                         :Rjochtsklikje

STR_CONFIG_SETTING_POPULATION_IN_LABEL                          :Ynwennertal sjen litte by steden: {STRING}
STR_CONFIG_SETTING_POPULATION_IN_LABEL_HELPTEXT                 :Lit it ynwennteral fan steden in harren labels sjen

STR_CONFIG_SETTING_GRAPH_LINE_THICKNESS                         :Groute fan grafyklijnen: {STRING}
STR_CONFIG_SETTING_GRAPH_LINE_THICKNESS_HELPTEXT                :Widens dan de linen yn de grafiken. Tinne linen binne presyser, groutere linen binne makliker te sjen


STR_CONFIG_SETTING_LANDSCAPE                                    :Lânskip: {STRING}

STR_CONFIG_SETTING_LAND_GENERATOR                               :Lângenerator: {STRING}
###length 2
STR_CONFIG_SETTING_LAND_GENERATOR_ORIGINAL                      :Orizjineel
STR_CONFIG_SETTING_LAND_GENERATOR_TERRA_GENESIS                 :TerraGenesis

STR_CONFIG_SETTING_TERRAIN_TYPE                                 :Terreintype: {STRING}
STR_CONFIG_SETTING_TERRAIN_TYPE_HELPTEXT                        :(Allinich TerraGenesis) Heuvelichhied fan it lânskip

STR_CONFIG_SETTING_INDUSTRY_DENSITY                             :Yndustry tichtens: {STRING}

STR_CONFIG_SETTING_OIL_REF_EDGE_DISTANCE                        :Maksimale ôfstan fanôf de râne fan 'e kaart foar oaljeraffinaderijen: {STRING}
STR_CONFIG_SETTING_OIL_REF_EDGE_DISTANCE_HELPTEXT               :Oaljeraffinaderijen wurde allinnich tichtoan de râne fan 'e kaart bout

STR_CONFIG_SETTING_SNOWLINE_HEIGHT                              :Sniehichte: {STRING}

STR_CONFIG_SETTING_SNOW_COVERAGE                                :Snie-oerflak: {STRING}
STR_CONFIG_SETTING_SNOW_COVERAGE_VALUE                          :{NUM}%


STR_CONFIG_SETTING_ROUGHNESS_OF_TERRAIN                         :Rûgens fan it terrein: {STRING}
###length 4
STR_CONFIG_SETTING_ROUGHNESS_OF_TERRAIN_VERY_SMOOTH             :Tige glêd
STR_CONFIG_SETTING_ROUGHNESS_OF_TERRAIN_SMOOTH                  :Glêd
STR_CONFIG_SETTING_ROUGHNESS_OF_TERRAIN_ROUGH                   :Rûch
STR_CONFIG_SETTING_ROUGHNESS_OF_TERRAIN_VERY_ROUGH              :Tige rûch

STR_CONFIG_SETTING_VARIETY                                      :Fariaasjedistribusje: {STRING}

STR_CONFIG_SETTING_RIVER_AMOUNT                                 :Tal rivieren: {STRING}
STR_CONFIG_SETTING_RIVER_AMOUNT_HELPTEXT                        :Kieze hoefolle rivieren generearje moatte wurde

STR_CONFIG_SETTING_TREE_PLACER                                  :Algoritme foar pleatsing beamen: {STRING}
STR_CONFIG_SETTING_TREE_PLACER_HELPTEXT                         :Kies de spreding fan beammen op 'e kaart: 'Orizjineel' plantet beammen ferspreid oer de kaart, 'Ferbettere' plantet beammen yn kloften
###length 3
STR_CONFIG_SETTING_TREE_PLACER_NONE                             :Gjin
STR_CONFIG_SETTING_TREE_PLACER_ORIGINAL                         :Orizjineel
STR_CONFIG_SETTING_TREE_PLACER_IMPROVED                         :Ferbettere

STR_CONFIG_SETTING_ROAD_SIDE                                    :Weinen: {STRING}
STR_CONFIG_SETTING_ROAD_SIDE_HELPTEXT                           :Kies riidkant

STR_CONFIG_SETTING_HEIGHTMAP_ROTATION                           :Hichtekaartrotaasje: {STRING}
###length 2
STR_CONFIG_SETTING_HEIGHTMAP_ROTATION_COUNTER_CLOCKWISE         :Tsjin de klok yn
STR_CONFIG_SETTING_HEIGHTMAP_ROTATION_CLOCKWISE                 :Mei de klok mei

STR_CONFIG_SETTING_SE_FLAT_WORLD_HEIGHT                         :De hichte fan in plat senario wurdt: {STRING}
###length 2
STR_CONFIG_SETTING_EDGES_NOT_EMPTY                              :{WHITE}Ien as meardere teilen oan de noardkant binne net leech
STR_CONFIG_SETTING_EDGES_NOT_WATER                              :{WHITE}Ien as meardere teilen oan de kant binne gjin wetter

STR_CONFIG_SETTING_STATION_SPREAD                               :Maksimale sprieding stasjons: {STRING}
STR_CONFIG_SETTING_STATION_SPREAD_HELPTEXT                      :Maksimaal gebiert weroer't de parten fan in stasjon útspriede wêze meie. Hegere weardes meitje it spul stadiger

STR_CONFIG_SETTING_SERVICEATHELIPAD                             :Helikopters automatysk reparearje op helipads: {STRING}
STR_CONFIG_SETTING_SERVICEATHELIPAD_HELPTEXT                    :Helikopters nei eltse landing in beurt jaan, ek al bestiet der gjin depot op it landingsplak

STR_CONFIG_SETTING_LINK_TERRAFORM_TOOLBAR                       :Ferbyn de lânskipsarkbalke oan dy foar spoar/dyken/wetter/fleanfjilden: {STRING}
STR_CONFIG_SETTING_LINK_TERRAFORM_TOOLBAR_HELPTEXT              :By it iepenjen fan in arkbalke foar transport ek it lânskipsark iepenje

STR_CONFIG_SETTING_SMALLMAP_LAND_COLOUR                         :Lânkleur dy't brûkt wurdt op de lytse kaart: {STRING}
STR_CONFIG_SETTING_SMALLMAP_LAND_COLOUR_HELPTEXT                :Kleur fan it lânskip op de lytse kaart
###length 3
STR_CONFIG_SETTING_SMALLMAP_LAND_COLOUR_GREEN                   :Grien
STR_CONFIG_SETTING_SMALLMAP_LAND_COLOUR_DARK_GREEN              :Donker grien
STR_CONFIG_SETTING_SMALLMAP_LAND_COLOUR_VIOLET                  :Fiolet

###length 4

###length 4

STR_CONFIG_SETTING_SMOOTH_SCROLLING                             :Loaitsfinster floeiend scrolle : {STRING}
STR_CONFIG_SETTING_SMOOTH_SCROLLING_HELPTEXT                    :Bepaalt hoe it haadfinster scrollt. By ynskeakeljen sil dit floeiend wêze. By útskeakeljen ljept it byld direktst nei de selektearre lokaasje

STR_CONFIG_SETTING_MEASURE_TOOLTIP                              :Under it gebrûk fan de ferskate bou-arken diminsjes sjen litte: {STRING}
STR_CONFIG_SETTING_MEASURE_TOOLTIP_HELPTEXT                     :Lit it oantal teilen en it hichteferskil sjen ûnder it dellizzen fan ynfrastruktuer

STR_CONFIG_SETTING_LIVERIES                                     :Lit bedriuwskleuren sjen: {STRING}
STR_CONFIG_SETTING_LIVERIES_HELPTEXT                            :Bepaalt oft fiertúchspesifyke kleuren kleuren brûkt wurde meie oft allinnich bedriuwskleuren tastien binne
###length 3
STR_CONFIG_SETTING_LIVERIES_NONE                                :Gjin
STR_CONFIG_SETTING_LIVERIES_OWN                                 :Eigen bedriuw
STR_CONFIG_SETTING_LIVERIES_ALL                                 :Alle bedriuwen

STR_CONFIG_SETTING_PREFER_TEAMCHAT                              :Foarkar foar teamchat mei <ENTER>: {STRING}
STR_CONFIG_SETTING_PREFER_TEAMCHAT_HELPTEXT                     :Ferwikselje de knoppen foar bedriuwsynterne chat en publyke chat nei <ENTER> resp. <Ctrl+ENTER>

STR_CONFIG_SETTING_SCROLLWHEEL_MULTIPLIER                       :Mûstsjilfaasje op 'e kaart: {STRING}
STR_CONFIG_SETTING_SCROLLWHEEL_MULTIPLIER_HELPTEXT              :Stel de gefoeligens fan de it scrollen mei it mûstsjiltsje yn

STR_CONFIG_SETTING_SCROLLWHEEL_SCROLLING                        :Funksje fan it scrolltsjil: {STRING}
STR_CONFIG_SETTING_SCROLLWHEEL_SCROLLING_HELPTEXT               :Meitsje scrollen mei twa-dimensjonale mûstsjiltsjes mooglik
###length 3
STR_CONFIG_SETTING_SCROLLWHEEL_ZOOM                             :Zoom kaart
STR_CONFIG_SETTING_SCROLLWHEEL_SCROLL                           :Scroll kaart
STR_CONFIG_SETTING_SCROLLWHEEL_OFF                              :Ut

STR_CONFIG_SETTING_OSK_ACTIVATION                               :Skermkaaiboerd: {STRING}
STR_CONFIG_SETTING_OSK_ACTIVATION_HELPTEXT                      :Stel de metoade yn foar it iepenjen fan it skermkaaiboerd. Dizze kin brûkt wurde op oanreitsapparaten sûnder in wier kaaiboerd
###length 4
STR_CONFIG_SETTING_OSK_ACTIVATION_DISABLED                      :Utskeakele
STR_CONFIG_SETTING_OSK_ACTIVATION_DOUBLE_CLICK                  :Dûbel klikken
STR_CONFIG_SETTING_OSK_ACTIVATION_SINGLE_CLICK_FOCUS            :Inkele klik (ûnder fokus)
STR_CONFIG_SETTING_OSK_ACTIVATION_SINGLE_CLICK                  :Inkele klik (direktst)

###length 3

STR_CONFIG_SETTING_RIGHT_MOUSE_BTN_EMU                          :Rjochtsklikemulaasje: {STRING}
STR_CONFIG_SETTING_RIGHT_MOUSE_BTN_EMU_HELPTEXT                 :Selektearje de metoade dy't brûkt wurdt om rjochts-klikken mûlk te meitsjen
###length 3
STR_CONFIG_SETTING_RIGHT_MOUSE_BTN_EMU_COMMAND                  :Kommando+Klik
STR_CONFIG_SETTING_RIGHT_MOUSE_BTN_EMU_CONTROL                  :Ctrl+Klik
STR_CONFIG_SETTING_RIGHT_MOUSE_BTN_EMU_OFF                      :Ut


STR_CONFIG_SETTING_AUTOSAVE                                     :Automatysk bewarje: {STRING}
STR_CONFIG_SETTING_AUTOSAVE_HELPTEXT                            :Selektearje de tiid tusken automatysk bewarje fan it spul

STR_CONFIG_SETTING_DATE_FORMAT_IN_SAVE_NAMES                    :Brûk it {STRING} datumformaat yn de nammen fan opsleine splullen
STR_CONFIG_SETTING_DATE_FORMAT_IN_SAVE_NAMES_HELPTEXT           :Datumformaat foar de bestânsnammen fan opsleine spullen
###length 3
STR_CONFIG_SETTING_DATE_FORMAT_IN_SAVE_NAMES_LONG               :lang (31 Dec 2008)
STR_CONFIG_SETTING_DATE_FORMAT_IN_SAVE_NAMES_SHORT              :koart (31-12-2008)
STR_CONFIG_SETTING_DATE_FORMAT_IN_SAVE_NAMES_ISO                :ISO (2008-12-31)

STR_CONFIG_SETTING_PAUSE_ON_NEW_GAME                            :Automatysk skoftsje by de start fan in nij spul: {STRING}
STR_CONFIG_SETTING_PAUSE_ON_NEW_GAME_HELPTEXT                   :By ynskeakeljen sil it spul autmatysk skofte wurde at der in nij spul starte wurdt. Dit jout tiid om earst de kaart te besjen

STR_CONFIG_SETTING_COMMAND_PAUSE_LEVEL                          :Under skoft tastean: {STRING}
STR_CONFIG_SETTING_COMMAND_PAUSE_LEVEL_HELPTEXT                 :Selektearje hokker aksjes tastien binne ûnder in skoft
###length 4
STR_CONFIG_SETTING_COMMAND_PAUSE_LEVEL_NO_ACTIONS               :Gjin aksjes
STR_CONFIG_SETTING_COMMAND_PAUSE_LEVEL_ALL_NON_CONSTRUCTION     :Alle net-konstruksje-aksjes
STR_CONFIG_SETTING_COMMAND_PAUSE_LEVEL_ALL_NON_LANDSCAPING      :Alles útsein lânskipsoanpassings
STR_CONFIG_SETTING_COMMAND_PAUSE_LEVEL_ALL_ACTIONS              :Alle aksjes

STR_CONFIG_SETTING_ADVANCED_VEHICLE_LISTS                       :Brûk groepen yn fiertugenlist: {STRING}
STR_CONFIG_SETTING_ADVANCED_VEHICLE_LISTS_HELPTEXT              :Skeakelje de avansearre fiertugenlist yn foar it groepearren fan fiertugen

STR_CONFIG_SETTING_LOADING_INDICATORS                           :Brûk laadyndikators: {STRING}
STR_CONFIG_SETTING_LOADING_INDICATORS_HELPTEXT                  :By ynskeakeljen sille ydikators sjen litten wurde boppe fiertugen dy't oan it yn- as útladen binne

STR_CONFIG_SETTING_TIMETABLE_IN_TICKS                           :Toan tsjinstregeling yn tikken yn stee fan yn dagen: {STRING}
STR_CONFIG_SETTING_TIMETABLE_IN_TICKS_HELPTEXT                  :Lit reistiden sjen in tikken yn stee fan yn dagen op tsjinstregelings

STR_CONFIG_SETTING_TIMETABLE_SHOW_ARRIVAL_DEPARTURE             :Toan oankomst- en ofreistiid yn de tsjinstregeling: {STRING}
STR_CONFIG_SETTING_TIMETABLE_SHOW_ARRIVAL_DEPARTURE_HELPTEXT    :Lit oankomst- en ôfriidtiden sjen yn tsjinstregelings

STR_CONFIG_SETTING_QUICKGOTO                                    :Flugge oanmaak fan fiertúchoarders: {STRING}
STR_CONFIG_SETTING_QUICKGOTO_HELPTEXT                           :By it iepenjen fan it oardersfinster direktst it 'gean-nei'-ark iepenje

STR_CONFIG_SETTING_DEFAULT_RAIL_TYPE                            :Standert spoarsoart (by nij of opslein spul): {STRING}
STR_CONFIG_SETTING_DEFAULT_RAIL_TYPE_HELPTEXT                   :Spoartype om te selektearjen nei it starten fan in nij spul. 'Earst beskikber' selektearret it âldste spoartype, 'Lêst beskikber' selektearret it nijste spoartype en 'Meast brûkt' selektearret is spoartyp hokker it measte brûkt wurdt
###length 3
STR_CONFIG_SETTING_DEFAULT_RAIL_TYPE_FIRST                      :Earst beskikber
STR_CONFIG_SETTING_DEFAULT_RAIL_TYPE_LAST                       :Lêst beskikber
STR_CONFIG_SETTING_DEFAULT_RAIL_TYPE_MOST_USED                  :Meast brûkt

STR_CONFIG_SETTING_SHOW_TRACK_RESERVATION                       :Lit reservearre spoar sjen: {STRING}
STR_CONFIG_SETTING_SHOW_TRACK_RESERVATION_HELPTEXT              :Jou reservearre spoaren in oare kleur om it makliker te meistjen problemen mei paad-basearre seinblokken te sjen

STR_CONFIG_SETTING_PERSISTENT_BUILDINGTOOLS                     :Lit bouark aktryf nei gebrûk: {STRING}
STR_CONFIG_SETTING_PERSISTENT_BUILDINGTOOLS_HELPTEXT            :Hâld de bouarken foar brêgen, tunnels, ensaf. iepen nei gebrûk


###setting-zero-is-special
STR_CONFIG_SETTING_FAST_FORWARD_SPEED_LIMIT_ZERO                :Gjin limyt (sa rap as dyn kompjûter it talit)

STR_CONFIG_SETTING_SOUND_TICKER                                 :Ljochtkrante: {STRING}
STR_CONFIG_SETTING_SOUND_TICKER_HELPTEXT                        :Lit in lûd heare by gearfette nijsberjochten

STR_CONFIG_SETTING_SOUND_NEWS                                   :Krante: {STRING}
STR_CONFIG_SETTING_SOUND_NEWS_HELPTEXT                          :Lit in lûd heare at der in kranteberjocht sjen litten wurdt

STR_CONFIG_SETTING_SOUND_NEW_YEAR                               :Ein fan it jier: {STRING}
STR_CONFIG_SETTING_SOUND_NEW_YEAR_HELPTEXT                      :Lit in lûd heare oan de ein fan it jier hokker de prestaasjes fan it bedriuw fergeliket mei dy fan it jier derfoar

STR_CONFIG_SETTING_SOUND_CONFIRM                                :Konstruksje: {STRING}
STR_CONFIG_SETTING_SOUND_CONFIRM_HELPTEXT                       :Lit in lûd heare nei in sukselfolle bou- as oare aksjes

STR_CONFIG_SETTING_SOUND_CLICK                                  :Op in knop klikke: {STRING}
STR_CONFIG_SETTING_SOUND_CLICK_HELPTEXT                         :Lit in lûd heare at der op in knop klikke wurdt

STR_CONFIG_SETTING_SOUND_DISASTER                               :Rampen/ûngemakken: {STRING}
STR_CONFIG_SETTING_SOUND_DISASTER_HELPTEXT                      :Lit lûdseffekten heare ûnder rampen en ûngemakken

STR_CONFIG_SETTING_SOUND_VEHICLE                                :Fiertugen: {STRING}
STR_CONFIG_SETTING_SOUND_VEHICLE_HELPTEXT                       :Lit lûdseffekten fan fiertugen heare

STR_CONFIG_SETTING_SOUND_AMBIENT                                :Omjouwing: {STRING}
STR_CONFIG_SETTING_SOUND_AMBIENT_HELPTEXT                       :Lit omjouwingslûd fan bygelyks it lânskip, yndustryen en stêden heare

STR_CONFIG_SETTING_MAX_TRAINS                                   :Maksimaal oantal treinen per bedriuw: {STRING}
STR_CONFIG_SETTING_MAX_TRAINS_HELPTEXT                          :Maksimaal oantal treinen dat in bedriuw hawwe mei

STR_CONFIG_SETTING_MAX_ROAD_VEHICLES                            :Maksimaal oantal weinen per bedriuw: {STRING}
STR_CONFIG_SETTING_MAX_ROAD_VEHICLES_HELPTEXT                   :Maksimaal oantal auto's dat in bedriuw hawwe kin

STR_CONFIG_SETTING_MAX_AIRCRAFT                                 :Maksimaal oantal fleanmasines per bedriuw: {STRING}
STR_CONFIG_SETTING_MAX_AIRCRAFT_HELPTEXT                        :Maksimaal oantal fleanmasines dat in bedriuw hawwe kin

STR_CONFIG_SETTING_MAX_SHIPS                                    :Maksimaal oantal skepen per bedriuw: {STRING}
STR_CONFIG_SETTING_MAX_SHIPS_HELPTEXT                           :Maksimaal oantal skepen dat in bedriuw hawwe kin

STR_CONFIG_SETTING_AI_BUILDS_TRAINS                             :Ferbied treinen foar computerspilers: {STRING}
STR_CONFIG_SETTING_AI_BUILDS_TRAINS_HELPTEXT                    :By ynskeakeljen is it ûnmooglik foar kompjûterspilers om treinen te bouwen

STR_CONFIG_SETTING_AI_BUILDS_ROAD_VEHICLES                      :Ferbied auto's foar kompjûterspilers: {STRING}
STR_CONFIG_SETTING_AI_BUILDS_ROAD_VEHICLES_HELPTEXT             :By ynskeakeljen is it ûnmooglik foar kompjûterspilers om auto's te bouwen

STR_CONFIG_SETTING_AI_BUILDS_AIRCRAFT                           :Ferbied fleanmasines foar kompjûterspilers: {STRING}
STR_CONFIG_SETTING_AI_BUILDS_AIRCRAFT_HELPTEXT                  :By ynskeakeljen is it ûnmooglik foar kompjûterspilers om fleanmasines te bouwen

STR_CONFIG_SETTING_AI_BUILDS_SHIPS                              :Ferbied skippen foar kompjûterspilers: {STRING}
STR_CONFIG_SETTING_AI_BUILDS_SHIPS_HELPTEXT                     :By ynskeakeljen is it ûnmooglik foar kompjûterspilers om skippen te bouwen

STR_CONFIG_SETTING_AI_PROFILE                                   :Standerd ynstellingsprofyl: {STRING}
STR_CONFIG_SETTING_AI_PROFILE_HELPTEXT                          :Kies hokker ynstellingsprofyl brûkt wurde moat foar ien of oare AI of foar begjinweardes by it tafoegjen fan in nije AI of Spulskript
###length 3
STR_CONFIG_SETTING_AI_PROFILE_EASY                              :Maklik
STR_CONFIG_SETTING_AI_PROFILE_MEDIUM                            :Middel
STR_CONFIG_SETTING_AI_PROFILE_HARD                              :Dreech

STR_CONFIG_SETTING_AI_IN_MULTIPLAYER                            :Stea AIs ta yn multiplayer: {STRING}
STR_CONFIG_SETTING_AI_IN_MULTIPLAYER_HELPTEXT                   :Kompjûterspilers tastean mei te spylje yn multyspyler spullen


STR_CONFIG_SETTING_SERVINT_ISPERCENT                            :reperaasje skemas binne yn procenten: {STRING}

STR_CONFIG_SETTING_SERVINT_TRAINS                               :Standert reparaasjeskema foar treinen: {STRING}
STR_CONFIG_SETTING_SERVINT_TRAINS_HELPTEXT                      :Stel it standert reparaasjeskema yn foar nije treinen dy't gjin eigen reparaasjeskema kenne
STR_CONFIG_SETTING_SERVINT_ROAD_VEHICLES                        :Standert reparaasjeskema foar weinen: {STRING}
STR_CONFIG_SETTING_SERVINT_ROAD_VEHICLES_HELPTEXT               :Stel it standert reparaasjeskema yn foar nije weinen dy't gjin eigen reparaasjeskema kenne
STR_CONFIG_SETTING_SERVINT_AIRCRAFT                             :Standert reparaasjeskema foar fleantugen: {STRING}
STR_CONFIG_SETTING_SERVINT_AIRCRAFT_HELPTEXT                    :Stel it standert reparaasjeskema yn foar nije fleantugen dy't gjin eigen reparaasjeskema kenne
STR_CONFIG_SETTING_SERVINT_SHIPS                                :Standerd reparaasjeskema foar skippen: {STRING}
STR_CONFIG_SETTING_SERVINT_SHIPS_HELPTEXT                       :Stel it standerd reparaasjeskema yn foar nije skippen dy't gjin eigen reparaasjeskema kenne
STR_CONFIG_SETTING_SERVINT_VALUE                                :{COMMA}{NBSP}{P 0 dei dagen}/%
###setting-zero-is-special
STR_CONFIG_SETTING_SERVINT_DISABLED                             :Útskeakele

STR_CONFIG_SETTING_NOSERVICE                                    :Gjin ûnderhald as stikken gean út steat: {STRING}
STR_CONFIG_SETTING_NOSERVICE_HELPTEXT                           :By ynskeakeljen sille fiertugen gjin ûnderhâld krije at sy net kapot gean kinne

STR_CONFIG_SETTING_WAGONSPEEDLIMITS                             :Wagon snelheids limiet: {STRING}
STR_CONFIG_SETTING_WAGONSPEEDLIMITS_HELPTEXT                    :By ynskeakeljen sille de faasjelimyten fan de weinen meinaam wurde by it bepalen fan de maksimale faasje foar in trein

STR_CONFIG_SETTING_DISABLE_ELRAILS                              :skeakelje elektryske spoaren út: {STRING}
STR_CONFIG_SETTING_DISABLE_ELRAILS_HELPTEXT                     :By ynskeakeljen ferfalt de ferplichting spoar te elektrifisearjen foardat dizze troch elektryske treinen brûkt wurde kin

STR_CONFIG_SETTING_NEWS_ARRIVAL_FIRST_VEHICLE_OWN               :Oankomst fan earste reau op stasjon fan spyler: {STRING}
STR_CONFIG_SETTING_NEWS_ARRIVAL_FIRST_VEHICLE_OWN_HELPTEXT      :Lit in kranteberjocht sjen at der foar it earst in fiertúch oankomt op in nij stasjon fan de spiler

STR_CONFIG_SETTING_NEWS_ARRIVAL_FIRST_VEHICLE_OTHER             :Oankomst fan earste reau op stasjon fan tsjinstander: {STRING}
STR_CONFIG_SETTING_NEWS_ARRIVAL_FIRST_VEHICLE_OTHER_HELPTEXT    :Lit in kranteberjocht sjen at der foar it earst in fiertúch oankomt op in nij stasjon fan in tsjinstanner

STR_CONFIG_SETTING_NEWS_ACCIDENTS_DISASTERS                     :Ûngelokken / rampen: {STRING}
STR_CONFIG_SETTING_NEWS_ACCIDENTS_DISASTERS_HELPTEXT            :Lit in kranteberjocht sjen at der in ûngelok of ramp foarfalt


STR_CONFIG_SETTING_NEWS_COMPANY_INFORMATION                     :Bedriuws ynformaasje: {STRING}
STR_CONFIG_SETTING_NEWS_COMPANY_INFORMATION_HELPTEXT            :Lit in kranteberjocht sjen at in nij bedriuw starten wurdt of at in bedriuw it risiko rint fallyt te gean

STR_CONFIG_SETTING_NEWS_INDUSTRY_OPEN                           :Iepenje fan yndustryen: {STRING}
STR_CONFIG_SETTING_NEWS_INDUSTRY_OPEN_HELPTEXT                  :Lit in kranteberjocht sjen at der in nije yndustry iepend

STR_CONFIG_SETTING_NEWS_INDUSTRY_CLOSE                          :Slute fan yndustryen: {STRING}
STR_CONFIG_SETTING_NEWS_INDUSTRY_CLOSE_HELPTEXT                 :Lit in kranteberjocht sjen at der in yndustry slút

STR_CONFIG_SETTING_NEWS_ECONOMY_CHANGES                         :Feroarings yn 'e ekonomie: {STRING}
STR_CONFIG_SETTING_NEWS_ECONOMY_CHANGES_HELPTEXT                :Lit in kranteberjocht sjen by feroarings yn de wrâldekonomy

STR_CONFIG_SETTING_NEWS_INDUSTRY_CHANGES_COMPANY                :Produksjeferoarings fan yndustryen betsjinne troch it bedriuw: {STRING}
STR_CONFIG_SETTING_NEWS_INDUSTRY_CHANGES_COMPANY_HELPTEXT       :Lit in kranteberjocht sjen at de produksje fan in yndustry feroaret en dy't ek troch it bedriuw oandien wurde

STR_CONFIG_SETTING_NEWS_INDUSTRY_CHANGES_OTHER                  :Produksjeferoarings fan yndustryen betsjinne troch konkurrint(en): {STRING}
STR_CONFIG_SETTING_NEWS_INDUSTRY_CHANGES_OTHER_HELPTEXT         :Lit in kranteberjocht sjen at de produksje fan in yndustry feroaret dy't troch tsjinstanners oandien wurdt

STR_CONFIG_SETTING_NEWS_INDUSTRY_CHANGES_UNSERVED               :Produksjeferoarings oare yndustryen: {STRING}
STR_CONFIG_SETTING_NEWS_INDUSTRY_CHANGES_UNSERVED_HELPTEXT      :Lit in kranteberjocht sjen at de produksje fan in yndustry feroaret dy't net troch it bedriuw of tsjinstanners oandien wurdt

STR_CONFIG_SETTING_NEWS_ADVICE                                  :Advys / ynformaasje oer bedriuws reauen: {STRING}
STR_CONFIG_SETTING_NEWS_ADVICE_HELPTEXT                         :Lit berjochten sjen oer fiertugen dy't oandacht nedich binne

STR_CONFIG_SETTING_NEWS_NEW_VEHICLES                            :Nije reauen: {STRING}
STR_CONFIG_SETTING_NEWS_NEW_VEHICLES_HELPTEXT                   :Lit in kranteberjocht sjen at der in nij fiertúch beskikber komt

STR_CONFIG_SETTING_NEWS_CHANGES_ACCEPTANCE                      :Feroarings yn akseptearje fan fracht: {STRING}
STR_CONFIG_SETTING_NEWS_CHANGES_ACCEPTANCE_HELPTEXT             :Lit berjochten sjen oer feroarings yn de akseptaasje fan guod fan stasjons

STR_CONFIG_SETTING_NEWS_SUBSIDIES                               :Subsydzjes: {STRING}
STR_CONFIG_SETTING_NEWS_SUBSIDIES_HELPTEXT                      :Lit in kranteberjocht sjen by nijs oer subsydzjes

STR_CONFIG_SETTING_NEWS_GENERAL_INFORMATION                     :Algemiene ynformaasje: {STRING}
STR_CONFIG_SETTING_NEWS_GENERAL_INFORMATION_HELPTEXT            :Lit in kranteberjocht sjen by algemiene foarfallen sa as de oankeap fan eksklusive ferfiersrjochten of dykwerkonstruksjes
###length 3
STR_CONFIG_SETTING_NEWS_MESSAGES_OFF                            :Ut
STR_CONFIG_SETTING_NEWS_MESSAGES_SUMMARY                        :Gearfetting
STR_CONFIG_SETTING_NEWS_MESSAGES_FULL                           :Folslein

STR_CONFIG_SETTING_COLOURED_NEWS_YEAR                           :Krante verskient yn kleur yn: {STRING}
STR_CONFIG_SETTING_COLOURED_NEWS_YEAR_HELPTEXT                  :It jier wêrop kranteberjochten oergean op kleur. Foar dit jier oan binne sy swart/wyt
STR_CONFIG_SETTING_STARTING_YEAR                                :Begjin jier: {STRING}

###setting-zero-is-special

###length 3

STR_CONFIG_SETTING_ALLOW_SHARES                                 :Stea it keapjen fan oandielen ta: {STRING}



STR_CONFIG_SETTING_DRAG_SIGNALS_DENSITY                         :By slepe, pleats seinen eltse: {STRING}
STR_CONFIG_SETTING_DRAG_SIGNALS_DENSITY_VALUE                   :{COMMA} tegel{P 0 "" s}
STR_CONFIG_SETTING_DRAG_SIGNALS_FIXED_DISTANCE                  :By slepe, fêste ôfstân hâlde tusken seinen: {STRING}

STR_CONFIG_SETTING_SEMAPHORE_BUILD_BEFORE_DATE                  :Bou semafoor seinen foar it jier: {STRING}

STR_CONFIG_SETTING_CYCLE_SIGNAL_TYPES                           :Gea langs alle sein soarten: {STRING}
###length 2
STR_CONFIG_SETTING_CYCLE_SIGNAL_PBS                             :route seinen allinech
STR_CONFIG_SETTING_CYCLE_SIGNAL_ALL                             :Allegear

###length 2

STR_CONFIG_SETTING_TOWN_LAYOUT                                  :Manier fan dyken bouen foar doarpen en stêden: {STRING}
###length 5
STR_CONFIG_SETTING_TOWN_LAYOUT_DEFAULT                          :Orizjineel
STR_CONFIG_SETTING_TOWN_LAYOUT_BETTER_ROADS                     :Bettere diken
STR_CONFIG_SETTING_TOWN_LAYOUT_2X2_GRID                         :2x2
STR_CONFIG_SETTING_TOWN_LAYOUT_3X3_GRID                         :3x3
STR_CONFIG_SETTING_TOWN_LAYOUT_RANDOM                           :Soksawat

STR_CONFIG_SETTING_ALLOW_TOWN_ROADS                             :Doarpen en stêden meie dyken boue: {STRING}
STR_CONFIG_SETTING_ALLOW_TOWN_LEVEL_CROSSINGS                   :Stêden meie spoaroergongen boue: {STRING}

STR_CONFIG_SETTING_NOISE_LEVEL                                  :Wetten oer maximale lûdesdruk foar fleanfjilden: {STRING}

STR_CONFIG_SETTING_TOWN_FOUNDING                                :Yn stêd boue meie: {STRING}
###length 3
STR_CONFIG_SETTING_TOWN_FOUNDING_FORBIDDEN                      :Ferbean
STR_CONFIG_SETTING_TOWN_FOUNDING_ALLOWED                        :Tastean
STR_CONFIG_SETTING_TOWN_FOUNDING_ALLOWED_CUSTOM_LAYOUT          :Tastean, oanpast strittepatroan

###length 2

STR_CONFIG_SETTING_EXTRA_TREE_PLACEMENT                         :Bouen fan beamen yn it spul: {STRING}
###length 4

STR_CONFIG_SETTING_TOOLBAR_POS                                  :Plak fan de haad wurkbalk: {STRING}
STR_CONFIG_SETTING_STATUSBAR_POS                                :Posysje fan statusbalke: {STRING}
STR_CONFIG_SETTING_SNAP_RADIUS                                  :Finster snap radius: {STRING}
STR_CONFIG_SETTING_SNAP_RADIUS_VALUE                            :{COMMA} pixel{P 0 "" s}
###setting-zero-is-special
STR_CONFIG_SETTING_SNAP_RADIUS_DISABLED                         :Útskeakele
STR_CONFIG_SETTING_SOFT_LIMIT                                   :Maksimaal oantal non-sticky finsters: {STRING}
STR_CONFIG_SETTING_SOFT_LIMIT_VALUE                             :{COMMA}
###setting-zero-is-special
STR_CONFIG_SETTING_SOFT_LIMIT_DISABLED                          :útskeakele

STR_CONFIG_SETTING_ZOOM_MIN                                     :Maksimum zoom in nivo: {STRING}
STR_CONFIG_SETTING_ZOOM_MAX                                     :Maksimum zoom out nivo: {STRING}
###length 6
STR_CONFIG_SETTING_ZOOM_LVL_MIN                                 :4x
STR_CONFIG_SETTING_ZOOM_LVL_IN_2X                               :2x
STR_CONFIG_SETTING_ZOOM_LVL_NORMAL                              :Normaal
STR_CONFIG_SETTING_ZOOM_LVL_OUT_2X                              :2x
STR_CONFIG_SETTING_ZOOM_LVL_OUT_4X                              :4x
STR_CONFIG_SETTING_ZOOM_LVL_OUT_8X                              :8x

###length 3

STR_CONFIG_SETTING_TOWN_GROWTH                                  :Tempo fan stêdsútwreiding: {STRING}
STR_CONFIG_SETTING_TOWN_GROWTH_HELPTEXT                         :Tempo fan stêdsútwreiding
###length 5
STR_CONFIG_SETTING_TOWN_GROWTH_NONE                             :gjin
STR_CONFIG_SETTING_TOWN_GROWTH_SLOW                             :langsaam
STR_CONFIG_SETTING_TOWN_GROWTH_NORMAL                           :gewoan
STR_CONFIG_SETTING_TOWN_GROWTH_FAST                             :snel
STR_CONFIG_SETTING_TOWN_GROWTH_VERY_FAST                        :Hiel snel

STR_CONFIG_SETTING_LARGER_TOWNS_VALUE                           :1 in {COMMA}
###setting-zero-is-special
STR_CONFIG_SETTING_LARGER_TOWNS_DISABLED                        :Gjin
STR_CONFIG_SETTING_CITY_SIZE_MULTIPLIER                         :Begjin stêdgrutte fermenigfuldiger: {STRING}

STR_CONFIG_SETTING_LINKGRAPH_INTERVAL                           :Wurkje by de grafyk fan distribúsje eltse{STRING}{NBSP}dagen{P 0:2 "" s}

STR_CONFIG_SETTING_DISTRIBUTION_PAX                             :Distribusjemodus foar pazzazjiers: {STRING}
STR_CONFIG_SETTING_DISTRIBUTION_MAIL                            :Distribusjemodus foar post: {STRING}
STR_CONFIG_SETTING_DISTRIBUTION_ARMOURED                        :Distribúsjemodus foar de PANSERFRACHT-klasse: {STRING}
STR_CONFIG_SETTING_DISTRIBUTION_DEFAULT                         :Distribusjemodus foar oare frachtklassen: {STRING}
###length 3
STR_CONFIG_SETTING_DISTRIBUTION_MANUAL                          :hânmjittich
STR_CONFIG_SETTING_DISTRIBUTION_ASYMMETRIC                      :asymmetrysk
STR_CONFIG_SETTING_DISTRIBUTION_SYMMETRIC                       :symmetrysk

STR_CONFIG_SETTING_LINKGRAPH_ACCURACY                           :Distribusjekrektens: {STRING}

STR_CONFIG_SETTING_DEMAND_DISTANCE                              :Effekt fan ôfstan op fraach: {STRING}
STR_CONFIG_SETTING_DEMAND_SIZE                                  :Tal tebekkearende frach foar de symmetryske modus: {STRING}

STR_CONFIG_SETTING_SHORT_PATH_SATURATION                        :Sêdens fan de koartste route wêrboppe routes mei in hegere kapasiteit brûkt wurde sille: {STRING}
STR_CONFIG_SETTING_SHORT_PATH_SATURATION_HELPTEXT               :Gauris binne der meadere routes betusken twa stasjons. Frachtdistribusje sil foarearst de koartste route sêdzje, dêrnei de ien nei koartste route ensf. Sêdens wurdt bepaald troch in skatting fan de kapasiteit en pland gebrûk. Sadree it alle routes sêden hat en der noch hieltyd fraach is sil it alle routes oerlade mei in foarkar foar routes mei de heechste kapasiteit. Meestentiids sil it algoritme de kapasiteit net akkuraat ynskatte. Dizze ynstelling stelt jo yn steat hokker persintaazje fan de koartere route sêde wurde moat foardat oerstapt wurdt op de folgjende langere route. Set him op minder as 100% om grôtfolle stasjons foar te wêzen by in oerskatting fan de kapasiteit.

STR_CONFIG_SETTING_LOCALISATION_UNITS_VELOCITY                  :Faasje-ienheid: {STRING}
STR_CONFIG_SETTING_LOCALISATION_UNITS_VELOCITY_HELPTEXT         :Wannear't in faasje sichtber is yn de interface de selektearre ienheid brûke
###length 4
STR_CONFIG_SETTING_LOCALISATION_UNITS_VELOCITY_IMPERIAL         :Ymperiaal (mph)
STR_CONFIG_SETTING_LOCALISATION_UNITS_VELOCITY_METRIC           :Metrysk (km/h)
STR_CONFIG_SETTING_LOCALISATION_UNITS_VELOCITY_SI               :SI (m/s)

STR_CONFIG_SETTING_LOCALISATION_UNITS_POWER                     :Fermogen-ienheid fiertugen: {STRING}
STR_CONFIG_SETTING_LOCALISATION_UNITS_POWER_HELPTEXT            :Wannear't it fermogen fan in fiertúch sichtber is yn de interface de selektearre ienheiden brûke
###length 3
STR_CONFIG_SETTING_LOCALISATION_UNITS_POWER_IMPERIAL            :Ymperiaal (pk)
STR_CONFIG_SETTING_LOCALISATION_UNITS_POWER_METRIC              :Metrysk (pk)
STR_CONFIG_SETTING_LOCALISATION_UNITS_POWER_SI                  :SI (kW)

STR_CONFIG_SETTING_LOCALISATION_UNITS_WEIGHT                    :Wicht-ienheid: {STRING}
STR_CONFIG_SETTING_LOCALISATION_UNITS_WEIGHT_HELPTEXT           :Wannear't der wichten sichtber binne yn de interface de selektearre ienheiden brûke
###length 3
STR_CONFIG_SETTING_LOCALISATION_UNITS_WEIGHT_IMPERIAL           :Ymperiaal (koarte ton)
STR_CONFIG_SETTING_LOCALISATION_UNITS_WEIGHT_METRIC             :Metrysk (t/ton)
STR_CONFIG_SETTING_LOCALISATION_UNITS_WEIGHT_SI                 :SI (kg)

STR_CONFIG_SETTING_LOCALISATION_UNITS_VOLUME                    :Folume-ienheid: {STRING}
STR_CONFIG_SETTING_LOCALISATION_UNITS_VOLUME_HELPTEXT           :Wannear't der folumes sichtber binne yn de interface de selektearre ienheiden brûke
###length 3
STR_CONFIG_SETTING_LOCALISATION_UNITS_VOLUME_IMPERIAL           :Ymperiaal (gal)
STR_CONFIG_SETTING_LOCALISATION_UNITS_VOLUME_METRIC             :Metrysk (l)
STR_CONFIG_SETTING_LOCALISATION_UNITS_VOLUME_SI                 :SI (m³)

###length 3
STR_CONFIG_SETTING_LOCALISATION_UNITS_FORCE_IMPERIAL            :Ymperiaal (lbf)
STR_CONFIG_SETTING_LOCALISATION_UNITS_FORCE_METRIC              :Metrysk (kgf)
STR_CONFIG_SETTING_LOCALISATION_UNITS_FORCE_SI                  :SI (kN)

STR_CONFIG_SETTING_LOCALISATION_UNITS_HEIGHT                    :Hichte-ienheid: {STRING}
STR_CONFIG_SETTING_LOCALISATION_UNITS_HEIGHT_HELPTEXT           :Wannear't der hichten sichtber binne yn de interface de selektearre ienheiden brûke
###length 3
STR_CONFIG_SETTING_LOCALISATION_UNITS_HEIGHT_IMPERIAL           :Ymperiaal (ft)
STR_CONFIG_SETTING_LOCALISATION_UNITS_HEIGHT_METRIC             :Metrysk (m)
STR_CONFIG_SETTING_LOCALISATION_UNITS_HEIGHT_SI                 :SI (m)

STR_CONFIG_SETTING_LOCALISATION                                 :{ORANGE}Lokalisaasje
STR_CONFIG_SETTING_GRAPHICS                                     :{ORANGE}Ôfbyldings
STR_CONFIG_SETTING_SOUND                                        :{ORANGE}Lûd
STR_CONFIG_SETTING_INTERFACE                                    :{ORANGE}Interface
STR_CONFIG_SETTING_INTERFACE_GENERAL                            :{ORANGE}Algemien
STR_CONFIG_SETTING_INTERFACE_CONSTRUCTION                       :{ORANGE}konstruksje
STR_CONFIG_SETTING_ADVISORS                                     :{ORANGE}Nijs / Adviseurs
STR_CONFIG_SETTING_COMPANY                                      :{ORANGE}Bedriuw
STR_CONFIG_SETTING_ACCOUNTING                                   :{ORANGE}Boekhâlding
STR_CONFIG_SETTING_VEHICLES                                     :{ORANGE}Auto's
STR_CONFIG_SETTING_VEHICLES_PHYSICS                             :{ORANGE}Natuerkundig model
STR_CONFIG_SETTING_VEHICLES_ROUTING                             :{ORANGE}Route
STR_CONFIG_SETTING_LIMITATIONS                                  :{ORANGE}Beheinings
STR_CONFIG_SETTING_ACCIDENTS                                    :{ORANGE}Rampen / Ûngelokken
STR_CONFIG_SETTING_GENWORLD                                     :{ORANGE}Wrâldgeneraasje
STR_CONFIG_SETTING_ENVIRONMENT                                  :{ORANGE}Omwrâld
STR_CONFIG_SETTING_ENVIRONMENT_AUTHORITIES                      :{ORANGE}Autoriteiten
STR_CONFIG_SETTING_ENVIRONMENT_TOWNS                            :{ORANGE}Stêd
STR_CONFIG_SETTING_ENVIRONMENT_INDUSTRIES                       :{ORANGE}yndustryen
STR_CONFIG_SETTING_ENVIRONMENT_CARGODIST                        :{ORANGE}Frachtdistribusje
STR_CONFIG_SETTING_AI                                           :{ORANGE}Tsjinstânners
STR_CONFIG_SETTING_AI_NPC                                       :{ORANGE}Computer spilers
STR_CONFIG_SETTING_NETWORK                                      :{ORANGE}Netwurk

STR_CONFIG_SETTING_PATHFINDER_FOR_TRAINS                        :Pathfinder foar treinen: {STRING}
STR_CONFIG_SETTING_PATHFINDER_FOR_ROAD_VEHICLES                 :Pathfinder foar auto's: {STRING}
STR_CONFIG_SETTING_PATHFINDER_FOR_SHIPS                         :Pathfinder foar skippen: {STRING}
STR_CONFIG_SETTING_PATHFINDER_FOR_SHIPS_HELPTEXT                :Pathfinder te brûken foar skippen
STR_CONFIG_SETTING_REVERSE_AT_SIGNALS                           :Omkeare fan treinen by seinen: {STRING}
###length 2
STR_CONFIG_SETTING_PATHFINDER_NPF                               :NPF
STR_CONFIG_SETTING_PATHFINDER_YAPF_RECOMMENDED                  :YAPF {BLUE}(Recommended)

STR_CONFIG_SETTING_QUERY_CAPTION                                :{WHITE}Feroarje wearde

# Config errors
STR_CONFIG_ERROR_ARRAY                                          :{WHITE}... flater in reeks '{STRING}'
STR_CONFIG_ERROR_INVALID_VALUE                                  :{WHITE}... ûnjildige wearde '{STRING}' foar '{STRING}'
STR_CONFIG_ERROR_INVALID_GRF_NOT_FOUND                          :koe net fûn wurde
STR_CONFIG_ERROR_INVALID_GRF_INCOMPATIBLE                       :Dat strykt net mei dizze ferzje fan OpenTTD
STR_CONFIG_ERROR_INVALID_GRF_UNKNOWN                            :ûnbekind

# Video initalization errors

# Intro window
STR_INTRO_CAPTION                                               :{WHITE}OpenTTD {REV}

STR_INTRO_NEW_GAME                                              :{BLACK}Nei Spul
STR_INTRO_LOAD_GAME                                             :{BLACK}Laad Spul
STR_INTRO_PLAY_SCENARIO                                         :{BLACK}Spylje Scenario
STR_INTRO_PLAY_HEIGHTMAP                                        :{BLACK}Spylje hichtekaart
STR_INTRO_SCENARIO_EDITOR                                       :{BLACK}Lânskipferbouer
STR_INTRO_MULTIPLAYER                                           :{BLACK}Multispiler

STR_INTRO_GAME_OPTIONS                                          :{BLACK}Spul Opsjes
STR_INTRO_HIGHSCORE                                             :{BLACK}Topskoretabel
STR_INTRO_CONFIG_SETTINGS_TREE                                  :{BLACK}Ynstellings
STR_INTRO_NEWGRF_SETTINGS                                       :{BLACK}NewGRF ynstellings
STR_INTRO_ONLINE_CONTENT                                        :{BLACK}Sikje online ynhâld
STR_INTRO_SCRIPT_SETTINGS                                       :{BLACK}AI/Spulskriptynstellings
STR_INTRO_QUIT                                                  :{BLACK}Ôfslute

STR_INTRO_TOOLTIP_NEW_GAME                                      :{BLACK}Begjin in nei spul. Ctrl + klik slaat kaartynstelling oer
STR_INTRO_TOOLTIP_LOAD_GAME                                     :{BLACK}Laad in opslein spul
STR_INTRO_TOOLTIP_PLAY_HEIGHTMAP                                :{BLACK}Begjin in nij spul, mei de hichtekaart as lânskip
STR_INTRO_TOOLTIP_PLAY_SCENARIO                                 :{BLACK}Start in nei spul, mei in selsmakke lânskip
STR_INTRO_TOOLTIP_SCENARIO_EDITOR                               :{BLACK}Meitsje in selsmakke lânskip
STR_INTRO_TOOLTIP_MULTIPLAYER                                   :{BLACK}Begjin in multiplayer spul

STR_INTRO_TOOLTIP_TEMPERATE                                     :{BLACK}Selektear 'normaal' lânskip
STR_INTRO_TOOLTIP_SUB_ARCTIC_LANDSCAPE                          :{BLACK}Selektear 'iis' lânskip
STR_INTRO_TOOLTIP_SUB_TROPICAL_LANDSCAPE                        :{BLACK}Selektear 'subtropysk' lânskip
STR_INTRO_TOOLTIP_TOYLAND_LANDSCAPE                             :{BLACK}Selektear 'boartersguodlân' lânskip

STR_INTRO_TOOLTIP_GAME_OPTIONS                                  :{BLACK}Lit spul opsjes sjen
STR_INTRO_TOOLTIP_HIGHSCORE                                     :{BLACK}Topskoretabel sjen litte
STR_INTRO_TOOLTIP_CONFIG_SETTINGS_TREE                          :{BLACK}Ynstellings sjen litte
STR_INTRO_TOOLTIP_NEWGRF_SETTINGS                               :{BLACK}Lit NewGRF ynstellings sjen
STR_INTRO_TOOLTIP_ONLINE_CONTENT                                :{BLACK}Strún ynternet ôf om nije ynhâld del te heljen
STR_INTRO_TOOLTIP_SCRIPT_SETTINGS                               :{BLACK}AI/Spulskriptynstellings sjen litte
STR_INTRO_TOOLTIP_QUIT                                          :{BLACK}Slút 'OpenTTD' ôf


# Quit window
STR_QUIT_CAPTION                                                :{WHITE}Ôfslute
STR_QUIT_ARE_YOU_SURE_YOU_WANT_TO_EXIT_OPENTTD                  :{YELLOW}Witte jo seker dat jo dit spul ôfslute wolle?
STR_QUIT_YES                                                    :{BLACK}Ja
STR_QUIT_NO                                                     :{BLACK}Nee

# Abandon game
STR_ABANDON_GAME_CAPTION                                        :{WHITE}Ferlit Spul
STR_ABANDON_GAME_QUERY                                          :{YELLOW}Wolsto echt dit lânskip slúte?
STR_ABANDON_SCENARIO_QUERY                                      :{YELLOW}Wolsto echt dit lânskip slúte?

# Cheat window
STR_CHEATS                                                      :{WHITE}Falsk spielje
STR_CHEATS_TOOLTIP                                              :{BLACK}Kontrôle finster om te sjen of dast al falsk spiele hast
STR_CHEAT_MONEY                                                 :{LTBLUE}Stoart jild by{CURRENCY_LONG}
STR_CHEAT_CHANGE_COMPANY                                        :{LTBLUE}Spielje as bedriuw: {ORANGE}{COMMA}
STR_CHEAT_EXTRA_DYNAMITE                                        :{LTBLUE}Gigantyske sloopmodus: {ORANGE}{STRING}
STR_CHEAT_CROSSINGTUNNELS                                       :{LTBLUE}Tunnels Meie inoar krúse: {ORANGE}{STRING}
STR_CHEAT_NO_JETCRASH                                           :{LTBLUE}Grutte fleantugen stoarte net faak del op lytse fleanfjilden: {ORANGE}{STRING}
STR_CHEAT_EDIT_MAX_HL                                           :{LTBLUE}Feroarje de maksimale kaarthichte: {ORANGE}{NUM}
STR_CHEAT_CHANGE_DATE                                           :{LTBLUE}Veroarje tiidstip: {ORANGE}{DATE_SHORT}
STR_CHEAT_CHANGE_DATE_QUERY_CAPT                                :{WHITE}Wizigje dit jier
STR_CHEAT_SETUP_PROD                                            :{LTBLUE}Stea oanpassen fan produksje ta: {ORANGE}{STRING}

###length 4
STR_CHEAT_SWITCH_CLIMATE_TEMPERATE_LANDSCAPE                    :Gêrs lânskip
STR_CHEAT_SWITCH_CLIMATE_SUB_ARCTIC_LANDSCAPE                   :Snie lânskip
STR_CHEAT_SWITCH_CLIMATE_SUB_TROPICAL_LANDSCAPE                 :Sub-tropysk lânskip
STR_CHEAT_SWITCH_CLIMATE_TOYLAND_LANDSCAPE                      :Boartersguodlânskip

# Livery window
STR_LIVERY_CAPTION                                              :{WHITE}{COMPANY} - Kleurenskema

STR_LIVERY_GENERAL_TOOLTIP                                      :{BLACK}Lit gewoane kleurskemas sjen
STR_LIVERY_TRAIN_TOOLTIP                                        :{BLACK}Lit kleurskema sjen fan treinen
STR_LIVERY_ROAD_VEHICLE_TOOLTIP                                 :{BLACK}Lit kleurskema sjen fan bussen en frachtauto's
STR_LIVERY_SHIP_TOOLTIP                                         :{BLACK}Lit kleurskema sjen fan skippen
STR_LIVERY_AIRCRAFT_TOOLTIP                                     :{BLACK}Lit kleurskema sjen fan fleantugen
STR_LIVERY_PRIMARY_TOOLTIP                                      :{BLACK}Kies de haadkleur foar it selektearre kleurskema. Ctrl+Klik stelt dizze kleur foar alle skema's yn.
STR_LIVERY_SECONDARY_TOOLTIP                                    :{BLACK}Kies de twadde kleur fan it selektearre kleurskema. Ctrl+Klik stelt dizze kleur yn foar alle skema's

###length 23
STR_LIVERY_STEAM                                                :Steam motor
STR_LIVERY_DIESEL                                               :Diesel motor
STR_LIVERY_ELECTRIC                                             :Elektryske motor
STR_LIVERY_MONORAIL                                             :Monorail motor
STR_LIVERY_MAGLEV                                               :Zweeftrein
STR_LIVERY_DMU                                                  :DMU
STR_LIVERY_EMU                                                  :EMU
STR_LIVERY_PASSENGER_WAGON_STEAM                                :Passazjier wagon (Steam)
STR_LIVERY_PASSENGER_WAGON_DIESEL                               :Passazjier wein (Diesel)
STR_LIVERY_PASSENGER_WAGON_ELECTRIC                             :Passazjier wein (elektrysk)
STR_LIVERY_PASSENGER_WAGON_MONORAIL                             :Passazjier wein (monorail)
STR_LIVERY_PASSENGER_WAGON_MAGLEV                               :Passazjier wein (Zweeftrein)
STR_LIVERY_FREIGHT_WAGON                                        :Fracht wein
STR_LIVERY_BUS                                                  :Bus
STR_LIVERY_TRUCK                                                :Frachtauto
STR_LIVERY_PASSENGER_SHIP                                       :Fearboat
STR_LIVERY_FREIGHT_SHIP                                         :Frachtskip
STR_LIVERY_HELICOPTER                                           :Wjukkelmasjiene
STR_LIVERY_SMALL_PLANE                                          :Lyts fleantúch
STR_LIVERY_LARGE_PLANE                                          :Grut fleantúch
STR_LIVERY_PASSENGER_TRAM                                       :Passazjier Tram
STR_LIVERY_FREIGHT_TRAM                                         :Fracht Tram

# Face selection window
STR_FACE_CAPTION                                                :{WHITE}Gesicthseleksje
STR_FACE_CANCEL_TOOLTIP                                         :{BLACK}Nije gesichtseleksje annulearje
STR_FACE_OK_TOOLTIP                                             :{BLACK}Akseptear nije gesichtseleksje
STR_FACE_RANDOM                                                 :{BLACK}Samar wat

STR_FACE_MALE_BUTTON                                            :{BLACK}Man
STR_FACE_MALE_TOOLTIP                                           :{BLACK}Selektear manlike gesichten
STR_FACE_FEMALE_BUTTON                                          :{BLACK}Frou
STR_FACE_FEMALE_TOOLTIP                                         :{BLACK}Selektear froulike gesichten
STR_FACE_NEW_FACE_BUTTON                                        :{BLACK}Nei Gesicht
STR_FACE_NEW_FACE_TOOLTIP                                       :{BLACK}Meitsje samar in nij gesicht
STR_FACE_ADVANCED                                               :{BLACK}Afansjearre
STR_FACE_ADVANCED_TOOLTIP                                       :{BLACK}Wiidweidige gesichtseleksje
STR_FACE_SIMPLE                                                 :{BLACK}Simpel
STR_FACE_SIMPLE_TOOLTIP                                         :{BLACK}Ienfâldige gesichtseleksje
STR_FACE_LOAD                                                   :{BLACK}Laad
STR_FACE_LOAD_TOOLTIP                                           :{BLACK}Laad standaard gesicht
STR_FACE_FACECODE                                               :{BLACK}Spielers gesicht noemer
STR_FACE_SAVE                                                   :{BLACK}Opslaan
STR_FACE_SAVE_TOOLTIP                                           :{BLACK}Favorite gesicht opslaan
STR_FACE_EUROPEAN                                               :{BLACK}Jeropeesk
STR_FACE_SELECT_EUROPEAN                                        :{BLACK}Selektearje jeropeeske gesichten
STR_FACE_AFRICAN                                                :{BLACK}Afrikaans
STR_FACE_SELECT_AFRICAN                                         :{BLACK}Selektearje Afrikaanske gesichten
STR_FACE_YES                                                    :Ja
STR_FACE_NO                                                     :#
STR_FACE_MOUSTACHE_EARRING_TOOLTIP                              :{BLACK}Snorren en earbellen
STR_FACE_HAIR                                                   :Hier:
STR_FACE_HAIR_TOOLTIP                                           :{BLACK}Veroarje hier
STR_FACE_EYEBROWS                                               :Wynbrauwen:
STR_FACE_EYEBROWS_TOOLTIP                                       :{BLACK}Wynbrauwen feroarje
STR_FACE_EYECOLOUR                                              :Kleur eagen:
STR_FACE_EYECOLOUR_TOOLTIP                                      :{BLACK}Feroarje eechkleur
STR_FACE_GLASSES                                                :Bril:
STR_FACE_GLASSES_TOOLTIP                                        :{BLACK}Bril oansette
STR_FACE_GLASSES_TOOLTIP_2                                      :{BLACK}Bril feroarje
STR_FACE_NOSE                                                   :Noas:
STR_FACE_NOSE_TOOLTIP                                           :{BLACK}Noas feroarje
STR_FACE_LIPS                                                   :Lippen:
STR_FACE_MOUSTACHE                                              :Snor:
STR_FACE_LIPS_MOUSTACHE_TOOLTIP                                 :{BLACK}Feroarje lippen of snor
STR_FACE_CHIN                                                   :Kin:
STR_FACE_CHIN_TOOLTIP                                           :{BLACK}Feroarje kin
STR_FACE_JACKET                                                 :Jas:
STR_FACE_JACKET_TOOLTIP                                         :{BLACK}Feroarje jas
STR_FACE_COLLAR                                                 :Kraach:
STR_FACE_COLLAR_TOOLTIP                                         :{BLACK}Feroarje kraach
STR_FACE_TIE                                                    :Strik:
STR_FACE_EARRING                                                :Earbel:
STR_FACE_TIE_EARRING_TOOLTIP                                    :{BLACK}Feroarje strik of earbel

# Matches ServerGameType
###length 3
STR_NETWORK_SERVER_VISIBILITY_LOCAL                             :Lokaal

# Network server list
STR_NETWORK_SERVER_LIST_CAPTION                                 :{WHITE}Multiplayer
STR_NETWORK_SERVER_LIST_PLAYER_NAME                             :{BLACK}Namme fan spieler:

STR_NETWORK_SERVER_LIST_GAME_NAME                               :{BLACK}Namme
STR_NETWORK_SERVER_LIST_GAME_NAME_TOOLTIP                       :{BLACK}Namme fan dit spul
STR_NETWORK_SERVER_LIST_GENERAL_ONLINE                          :{BLACK}{COMMA}/{COMMA} - {COMMA}/{COMMA}
STR_NETWORK_SERVER_LIST_CLIENTS_CAPTION                         :{BLACK}kliïnten
STR_NETWORK_SERVER_LIST_MAP_SIZE_SHORT                          :{BLACK}{COMMA}x{COMMA}
STR_NETWORK_SERVER_LIST_MAP_SIZE_CAPTION                        :{BLACK}Lângrutte
STR_NETWORK_SERVER_LIST_DATE_CAPTION                            :{BLACK}Datum
STR_NETWORK_SERVER_LIST_DATE_CAPTION_TOOLTIP                    :{BLACK}Wizigje datum
STR_NETWORK_SERVER_LIST_YEARS_CAPTION                           :{BLACK}Jieren

STR_NETWORK_SERVER_LIST_CLICK_GAME_TO_SELECT                    :{BLACK}Klik in spul út de list om it te selektearjen
STR_NETWORK_SERVER_LIST_LAST_JOINED_SERVER                      :{BLACK}Server wert dast it lêst op spiele hast
STR_NETWORK_SERVER_LIST_CLICK_TO_SELECT_LAST                    :{BLACK}Klik om server wert dast it lêst op spiele hast te selektearje

STR_NETWORK_SERVER_LIST_GAME_INFO                               :{SILVER}Spul INFO
STR_NETWORK_SERVER_LIST_CLIENTS                                 :{SILVER}Kliïnten: {WHITE}{COMMA} / {COMMA} - {COMMA} / {COMMA}
STR_NETWORK_SERVER_LIST_LANDSCAPE                               :{SILVER}Lânskip: {WHITE}{STRING}
STR_NETWORK_SERVER_LIST_MAP_SIZE                                :{SILVER}Lângrutte: {WHITE}{COMMA}x{COMMA}
STR_NETWORK_SERVER_LIST_SERVER_VERSION                          :{SILVER}Serverferzje: {WHITE}{STRING}
STR_NETWORK_SERVER_LIST_SERVER_ADDRESS                          :{SILVER}Serveradres: {WHITE}{STRING}
STR_NETWORK_SERVER_LIST_START_DATE                              :{SILVER}Start datum: {WHITE}{DATE_SHORT}
STR_NETWORK_SERVER_LIST_PASSWORD                                :{BLACK}Mei wachtwurd beskerme!
STR_NETWORK_SERVER_LIST_SERVER_OFFLINE                          :{SILVER}SERVER NET BESKIKBER
STR_NETWORK_SERVER_LIST_SERVER_FULL                             :{SILVER}SERVER FOL
STR_NETWORK_SERVER_LIST_VERSION_MISMATCH                        :{SILVER}FERKEARDE FERZJE
STR_NETWORK_SERVER_LIST_GRF_MISMATCH                            :{SILVER}FERKEARDE NEWGRF

STR_NETWORK_SERVER_LIST_JOIN_GAME                               :{BLACK}Meidwaan mei spul
STR_NETWORK_SERVER_LIST_REFRESH                                 :{BLACK}Server ferfarskje
STR_NETWORK_SERVER_LIST_REFRESH_TOOLTIP                         :{BLACK}Serverynfo ferfarskje

STR_NETWORK_SERVER_LIST_ADD_SERVER                              :{BLACK}Server tafoegje
STR_NETWORK_SERVER_LIST_START_SERVER                            :{BLACK}Start server
STR_NETWORK_SERVER_LIST_START_SERVER_TOOLTIP                    :{BLACK}Start dien eigen server

STR_NETWORK_SERVER_LIST_PLAYER_NAME_OSKTITLE                    :{BLACK}Fier dyn namme in

# Start new multiplayer server
STR_NETWORK_START_SERVER_CAPTION                                :{WHITE}Start in spul foar multispilers

STR_NETWORK_START_SERVER_NEW_GAME_NAME                          :{BLACK}Spulnamme:
STR_NETWORK_START_SERVER_SET_PASSWORD                           :{BLACK}Wachtwurd ynstelle

STR_NETWORK_START_SERVER_VISIBILITY_LABEL                       :{BLACK}Sichtberheid
STR_NETWORK_START_SERVER_CLIENTS_SELECT                         :{BLACK}{NUM} kliïnt{P "" en}
STR_NETWORK_START_SERVER_NUMBER_OF_CLIENTS                      :{BLACK}Maksimaal oantal kliïnten:
STR_NETWORK_START_SERVER_COMPANIES_SELECT                       :{BLACK}{NUM} bedriuw{P "" en}
STR_NETWORK_START_SERVER_NUMBER_OF_COMPANIES                    :{BLACK}Maksimaal tal bedriuwen:

STR_NETWORK_START_SERVER_NEW_GAME_NAME_OSKTITLE                 :{BLACK}Fier in namme yn foar it networkspul

# Network connecting window
STR_NETWORK_CONNECTING_CAPTION                                  :{WHITE}Ferbyning meitsje...

STR_NETWORK_CONNECTING_WAITING                                  :{BLACK}{NUM} klïïnt{P "" en} foar dy
STR_NETWORK_CONNECTING_DOWNLOADING_1                            :{BLACK}{BYTES} Delhelle oant
STR_NETWORK_CONNECTING_DOWNLOADING_2                            :{BLACK}{BYTES} / {BYTES} delhelle

###length 8
STR_NETWORK_CONNECTING_1                                        :{BLACK}(1/6) Ferbyning meitsje...
STR_NETWORK_CONNECTING_2                                        :{BLACK}(2/6) Autorisearje...
STR_NETWORK_CONNECTING_3                                        :{BLACK}(3/6) Wachtsje...
STR_NETWORK_CONNECTING_4                                        :{BLACK}(4/6) Lân delhelje...
STR_NETWORK_CONNECTING_5                                        :{BLACK}(5/6) Data ferwurkje...
STR_NETWORK_CONNECTING_6                                        :{BLACK}(6/6) Registrearje...
STR_NETWORK_CONNECTING_SPECIAL_1                                :{BLACK}Spulynformaasje ophelje...
STR_NETWORK_CONNECTING_SPECIAL_2                                :{BLACK}Bedriuwsynformaasje ophelje...

STR_NETWORK_CONNECTION_DISCONNECT                               :{BLACK}Ferbining ferbrekke

STR_NETWORK_NEED_GAME_PASSWORD_CAPTION                          :{WHITE}Server is beskerme. Fier wachtwurd yn
STR_NETWORK_NEED_COMPANY_PASSWORD_CAPTION                       :{WHITE}Bedriuw is beskerme. Fier wachtwurd yn

# Network company list added strings
STR_NETWORK_COMPANY_LIST_CLIENT_LIST                            :{WHITE}Client lyst
STR_NETWORK_COMPANY_LIST_SPECTATE                               :{WHITE}Taskôgje

# Network client list
STR_NETWORK_CLIENT_LIST_SERVER_NAME_TOOLTIP                     :{BLACK}Namme fan de server wêrsto op spilest
STR_NETWORK_CLIENT_LIST_PLAYER_ICON_SELF_TOOLTIP                :{BLACK}Dit bisto sels
STR_NETWORK_CLIENT_LIST_CLIENT_COMPANY_COUNT                    :{BLACK}{NUM} klïïnt{P "" en} / {NUM} bedriuw{P "" en}

# Matches ConnectionType
###length 5



STR_NETWORK_ASK_RELAY_NO                                        :{BLACK}Nee
STR_NETWORK_ASK_RELAY_YES_ALWAYS                                :{BLACK}Ja, net wer freegje

STR_NETWORK_SPECTATORS                                          :Taskôgers

# Network set password
STR_COMPANY_PASSWORD_OK                                         :{BLACK}Jou it bedriuw it nije wachtwurd
STR_COMPANY_PASSWORD_CAPTION                                    :{WHITE}Bedriuwswachtwurd
STR_COMPANY_PASSWORD_MAKE_DEFAULT_TOOLTIP                       :{BLACK}Brûk dit bedriuwswachtwurd gewoanwei foar alle nije bedriuwen

# Network company info join/password
STR_COMPANY_VIEW_JOIN                                           :{BLACK}Mei spielje
STR_COMPANY_VIEW_PASSWORD                                       :{BLACK}Wachtwurd
STR_COMPANY_VIEW_SET_PASSWORD                                   :{BLACK}Bedriuwswachtwurd ynstelle

# Network chat
STR_NETWORK_CHAT_SEND                                           :{BLACK}Stjoer
STR_NETWORK_CHAT_COMPANY_CAPTION                                :[Team] :
STR_NETWORK_CHAT_CLIENT_CAPTION                                 :[Privee] {STRING}:
STR_NETWORK_CHAT_ALL_CAPTION                                    :[Yderiin] :

STR_NETWORK_CHAT_COMPANY                                        :[Team] {STRING}: {WHITE}{STRING}
STR_NETWORK_CHAT_TO_COMPANY                                     :[Team] Oan {STRING}: {WHITE}{STRING}
STR_NETWORK_CHAT_CLIENT                                         :[Privee] {STRING}: {WHITE}{STRING}
STR_NETWORK_CHAT_TO_CLIENT                                      :[Privee] Nei {STRING}: {WHITE}{STRING}
STR_NETWORK_CHAT_ALL                                            :[Yderiin] {STRING}: {WHITE}{STRING}
STR_NETWORK_CHAT_OSKTITLE                                       :{BLACK}Skriuw berjocht foar netwurk chat

# Network messages
STR_NETWORK_ERROR_NEWGRF_MISMATCH                               :{WHITE}Koe gjin ferbyning meitsje fanwegen ferkearde NewGRF
STR_NETWORK_ERROR_DESYNC                                        :{WHITE}Koe net synchronisearje mei netwurkspul
STR_NETWORK_ERROR_LOSTCONNECTION                                :{WHITE}Networkspul ferbining kwyt
STR_NETWORK_ERROR_SAVEGAMEERROR                                 :{WHITE}Koe opslein spul net laden
STR_NETWORK_ERROR_SERVER_START                                  :{WHITE}Koe de server net starte
STR_NETWORK_ERROR_SERVER_ERROR                                  :{WHITE}In protokol flater is opmurken en de ferbining is sletten
STR_NETWORK_ERROR_WRONG_PASSWORD                                :{WHITE}Ferkeard wachtwurd
STR_NETWORK_ERROR_SERVER_FULL                                   :{WHITE}De server is fol
STR_NETWORK_ERROR_KICK_MESSAGE                                  :{WHITE}Reden: {STRING}
STR_NETWORK_ERROR_CHEATER                                       :Falsk spielje net tastien op disse server
STR_NETWORK_ERROR_TOO_MANY_COMMANDS                             :{WHITE}Do stjoerst tevolle opdrachten ny de server
STR_NETWORK_ERROR_INVALID_CLIENT_NAME                           :{WHITE}Disse namme is net jildich

STR_NETWORK_ERROR_CLIENT_GUI_LOST_CONNECTION_CAPTION            :{WHITE}Mooglik ferbinning kwyt
STR_NETWORK_ERROR_CLIENT_GUI_LOST_CONNECTION                    :{WHITE}De lêste{NUM} seconde{P "" s} is gjin data oankom fan e server

###length 21
STR_NETWORK_ERROR_CLIENT_GENERAL                                :algemiene flater
STR_NETWORK_ERROR_CLIENT_SAVEGAME                               :koe it lân net lade
STR_NETWORK_ERROR_CLIENT_CONNECTION_LOST                        :ferbining kwyt
STR_NETWORK_ERROR_CLIENT_PROTOCOL_ERROR                         :protokol flater
STR_NETWORK_ERROR_CLIENT_NEWGRF_MISMATCH                        :Ferkearde NewGRF
STR_NETWORK_ERROR_CLIENT_NOT_AUTHORIZED                         :net autorisearre
STR_NETWORK_ERROR_CLIENT_NOT_EXPECTED                           :ûnjildich of ûnferwacht pakket ûnfange
STR_NETWORK_ERROR_CLIENT_WRONG_REVISION                         :ferkearde revyzje
STR_NETWORK_ERROR_CLIENT_NAME_IN_USE                            :namme is al beset
STR_NETWORK_ERROR_CLIENT_WRONG_PASSWORD                         :ferkeard wachtwurd
STR_NETWORK_ERROR_CLIENT_CHEATER                                :besocht falsk te spieljen
STR_NETWORK_ERROR_CLIENT_TOO_MANY_COMMANDS                      :joech tevolle opdrachten
STR_NETWORK_ERROR_CLIENT_TIMEOUT_MAP                            :kaart delheljen duorret te lang
STR_NETWORK_ERROR_CLIENT_TIMEOUT_JOIN                           :kaart ferwurkje duorret te lang
STR_NETWORK_ERROR_CLIENT_INVALID_CLIENT_NAME                    :ûnjildige namme

# Network related errors
STR_NETWORK_SERVER_MESSAGE                                      :*** {1:STRING}

###length 12
STR_NETWORK_SERVER_MESSAGE_GAME_PAUSED                          :Spul yn rêst ({STRING})
STR_NETWORK_SERVER_MESSAGE_GAME_STILL_PAUSED_1                  :Spul stiet noch yn rêst ({STRING})
STR_NETWORK_SERVER_MESSAGE_GAME_STILL_PAUSED_2                  :Spul stiet noch yn rêst ({STRING}, {STRING})
STR_NETWORK_SERVER_MESSAGE_GAME_STILL_PAUSED_4                  :Spul stiet nog yn rêst ({STRING}, {STRING}, {STRING}, {STRING})
STR_NETWORK_SERVER_MESSAGE_GAME_REASON_MANUAL                   :hânmjittich
STR_NETWORK_SERVER_MESSAGE_GAME_REASON_GAME_SCRIPT              :spulskript

STR_NETWORK_MESSAGE_CLIENT_LEAVING                              :Ferlit
STR_NETWORK_MESSAGE_CLIENT_JOINED_ID                            :*** {STRING} der is ien bykommen(Client #{2:NUM})
STR_NETWORK_MESSAGE_CLIENT_COMPANY_SPECTATE                     :*** {STRING} is in neie taskôger
STR_NETWORK_MESSAGE_CLIENT_LEFT                                 :*** {STRING} hat it spul ferlitten ({2:STRING})
STR_NETWORK_MESSAGE_NAME_CHANGE                                 :*** {STRING} hat syn/har namme oanpast nei {STRING}
STR_NETWORK_MESSAGE_SERVER_SHUTDOWN                             :{WHITE}Server hat de ferbyning slúten


# Content downloading window
STR_CONTENT_TITLE                                               :{WHITE}Ynhâld delheljen
STR_CONTENT_TYPE_CAPTION                                        :{BLACK}Type
STR_CONTENT_NAME_CAPTION                                        :{BLACK}Namme
STR_CONTENT_SELECT_ALL_CAPTION                                  :{BLACK}Alles selektearje
STR_CONTENT_UNSELECT_ALL_CAPTION                                :{BLACK}Alles deselektearje
STR_CONTENT_SEARCH_EXTERNAL_DISCLAIMER_CAPTION                  :{WHITE}Do ferlitst OpenTTD!
STR_CONTENT_OPEN_URL                                            :{BLACK}Webside besykje
STR_CONTENT_OPEN_URL_TOOLTIP                                    :{BLACK}Webside foar dizze ynhâld besykje
STR_CONTENT_DOWNLOAD_CAPTION                                    :{BLACK}Delhelje
STR_CONTENT_DOWNLOAD_CAPTION_TOOLTIP                            :{BLACK}Begjinne mei delheljen fan selektearre ynhâld
STR_CONTENT_TOTAL_DOWNLOAD_SIZE                                 :{SILVER}Totaal om te delheljen: {WHITE}{BYTES}
STR_CONTENT_DETAIL_TITLE                                        :{SILVER}KONTENT INFO

###length 5

STR_CONTENT_DETAIL_NAME                                         :{SILVER}Namme: {WHITE}{STRING}
STR_CONTENT_DETAIL_VERSION                                      :{SILVER}Ferzje: {WHITE}{STRING}
STR_CONTENT_DETAIL_DESCRIPTION                                  :{SILVER}Beskriuwing: {WHITE}{STRING}
STR_CONTENT_DETAIL_URL                                          :{SILVER}URL: {WHITE}{STRING}
STR_CONTENT_DETAIL_TYPE                                         :{SILVER}Type: {WHITE}{STRING}
STR_CONTENT_DETAIL_FILESIZE                                     :{SILVER}Bestângrutte: {WHITE}{BYTES}
STR_CONTENT_DETAIL_DEPENDENCIES                                 :{SILVER}Ôfhinklikheden: {WHITE}{STRING}
STR_CONTENT_NO_ZLIB_SUB                                         :{WHITE}... delheljen fan dizze ynhâld is net mooglik

# Order of these is important!
STR_CONTENT_TYPE_NEWGRF                                         :NewGRF
STR_CONTENT_TYPE_AI                                             :AI
STR_CONTENT_TYPE_AI_LIBRARY                                     :AI biblioteek
STR_CONTENT_TYPE_SCENARIO                                       :Lânskip
STR_CONTENT_TYPE_HEIGHTMAP                                      :Hichtemap
STR_CONTENT_TYPE_BASE_SOUNDS                                    :Basislûden
STR_CONTENT_TYPE_BASE_MUSIC                                     :Basisset for musyk
STR_CONTENT_TYPE_GAME_SCRIPT                                    :Spulskript
STR_CONTENT_TYPE_GS_LIBRARY                                     :GS biblioteek

# Content downloading progress window
STR_CONTENT_DOWNLOAD_TITLE                                      :{WHITE}Ynhâld delheljen...
STR_CONTENT_DOWNLOAD_INITIALISE                                 :{WHITE}Freechet bestânen an...
STR_CONTENT_DOWNLOAD_FILE                                       :{WHITE}Besich met delheljen fan {STRING} ({NUM} fan {NUM})
STR_CONTENT_DOWNLOAD_COMPLETE                                   :{WHITE}Delheljen dien
STR_CONTENT_DOWNLOAD_PROGRESS_SIZE                              :{WHITE}{BYTES} fan {BYTES} delhelle ({NUM} %)

# Content downloading error messages
STR_CONTENT_ERROR_COULD_NOT_CONNECT                             :{WHITE}Koe gjin ferbyning mei ynhâldserver meitsje...
STR_CONTENT_ERROR_COULD_NOT_DOWNLOAD                            :{WHITE}Delheljen net slagge...
STR_CONTENT_ERROR_COULD_NOT_DOWNLOAD_FILE_NOT_WRITABLE          :{WHITE}... bestân koe net opslein wurde
STR_CONTENT_ERROR_COULD_NOT_EXTRACT                             :{WHITE}Kin it delhelle bestân net útpakke

STR_MISSING_GRAPHICS_SET_CAPTION                                :{WHITE}Missende ôfbyldings
STR_MISSING_GRAPHICS_YES_DOWNLOAD                               :{BLACK}Ja, ôfbyldings delheljen
STR_MISSING_GRAPHICS_NO_QUIT                                    :{BLACK}Nee, OpenTTD ôfslute


# Transparency settings window
STR_TRANSPARENCY_CAPTION                                        :{WHITE}Trochsichtigenopsjes
STR_TRANSPARENT_SIGNS_TOOLTIP                                   :{BLACK}Skeakelje trochsichtigens fan seinen. Brûk Ctrl+Klik om fêste te setten
STR_TRANSPARENT_TREES_TOOLTIP                                   :{BLACK}Skeakelje trochsichtigens fan beammen. Brûk Ctrl+Klik om fêste te setten

# Linkgraph legend window
STR_LINKGRAPH_LEGEND_CAPTION                                    :{BLACK}Frachtstreamleginda
STR_LINKGRAPH_LEGEND_ALL                                        :{BLACK}Alle
STR_LINKGRAPH_LEGEND_NONE                                       :{BLACK}Gjin
STR_LINKGRAPH_LEGEND_SELECT_COMPANIES                           :{BLACK}Selektearje bedriuwen om sjen te litten

# Linkgraph legend window and linkgraph legend in smallmap
STR_LINKGRAPH_LEGEND_UNUSED                                     :{TINY_FONT}{BLACK}net brûkt
STR_LINKGRAPH_LEGEND_SATURATED                                  :{TINY_FONT}{BLACK}fersêde
STR_LINKGRAPH_LEGEND_OVERLOADED                                 :{TINY_FONT}{BLACK}oerbeladen

# Linkgraph tooltip

# Base for station construction window(s)
STR_STATION_BUILD_COVERAGE_OFF                                  :{BLACK}Ut
STR_STATION_BUILD_COVERAGE_ON                                   :{BLACK}Oan
STR_STATION_BUILD_ACCEPTS_CARGO                                 :{BLACK}Aksepteart: {GOLD}{CARGO_LIST}
STR_STATION_BUILD_SUPPLIES_CARGO                                :{BLACK}Levert: {GOLD}{CARGO_LIST}

# Join station window
STR_JOIN_STATION_CAPTION                                        :{WHITE}Stasjon gearfoegje
STR_JOIN_STATION_CREATE_SPLITTED_STATION                        :{YELLOW}In apart stasjon bouwe

STR_JOIN_WAYPOINT_CAPTION                                       :{WHITE}Kontrôlepost gearfoegje
STR_JOIN_WAYPOINT_CREATE_SPLITTED_WAYPOINT                      :{YELLOW}In apart kontrôlepost bouwe

# Generic toolbar

# Rail construction toolbar
STR_RAIL_TOOLBAR_RAILROAD_CONSTRUCTION_CAPTION                  :Spoarwei Konstruksje
STR_RAIL_TOOLBAR_ELRAIL_CONSTRUCTION_CAPTION                    :Elektrifisearre Spoarwei Bouwe
STR_RAIL_TOOLBAR_MONORAIL_CONSTRUCTION_CAPTION                  :Monorail Konstruksje
STR_RAIL_TOOLBAR_MAGLEV_CONSTRUCTION_CAPTION                    :Maglev Konstruksje

STR_RAIL_TOOLBAR_TOOLTIP_BUILD_RAILROAD_TRACK                   :{BLACK}Bou spoarwei
STR_RAIL_TOOLBAR_TOOLTIP_BUILD_AUTORAIL                         :{BLACK}Spoar bouwe mei help fan Autorail. Brûk Ctrl foar ferwiderje. Brûk Shift foar ferwachte kosten.
STR_RAIL_TOOLBAR_TOOLTIP_BUILD_TRAIN_DEPOT_FOR_BUILDING         :{BLACK}Bou treindepot (foar bou en ûnderhâld fan treinen)
STR_RAIL_TOOLBAR_TOOLTIP_CONVERT_RAIL_TO_WAYPOINT               :{BLACK}Spoar nei kontrôlepost omsette
STR_RAIL_TOOLBAR_TOOLTIP_BUILD_RAILROAD_STATION                 :{BLACK}Bou treinstasjon
STR_RAIL_TOOLBAR_TOOLTIP_BUILD_RAILROAD_SIGNALS                 :{BLACK}Bou spoarseinen
STR_RAIL_TOOLBAR_TOOLTIP_BUILD_RAILROAD_BRIDGE                  :{BLACK}Bou in spoarbrêge
STR_RAIL_TOOLBAR_TOOLTIP_BUILD_RAILROAD_TUNNEL                  :{BLACK}Bou in spoartunnel
STR_RAIL_TOOLBAR_TOOLTIP_TOGGLE_BUILD_REMOVE_FOR                :{BLACK}Set bouen/fuortheljen foar spoaren en stopljochten oan/út
STR_RAIL_TOOLBAR_TOOLTIP_CONVERT_RAIL                           :{BLACK}Soart spoar ombouwe/opwurdearje. Shift skeakelt tusken bouwe/taksearje fan de kosten

STR_RAIL_NAME_RAILROAD                                          :Spoarwei
STR_RAIL_NAME_ELRAIL                                            :Elektrifisearre spoarwei
STR_RAIL_NAME_MONORAIL                                          :Monorail
STR_RAIL_NAME_MAGLEV                                            :Maglev

# Rail depot construction window
STR_BUILD_DEPOT_TRAIN_ORIENTATION_CAPTION                       :{WHITE}Treindepot Rjochting
STR_BUILD_DEPOT_TRAIN_ORIENTATION_TOOLTIP                       :{BLACK}Selektearje treindepot rjochting

# Rail waypoint construction window
STR_WAYPOINT_CAPTION                                            :{WHITE}Kontrôlepost
STR_WAYPOINT_GRAPHICS_TOOLTIP                                   :{BLACK}Selectear type kontrôlepost

# Rail station construction window
STR_STATION_BUILD_RAIL_CAPTION                                  :{WHITE}Treinstasjon Seleksje
STR_STATION_BUILD_ORIENTATION                                   :{BLACK}Rjochting
STR_STATION_BUILD_RAILROAD_ORIENTATION_TOOLTIP                  :{BLACK}Selektearje oriïntaasje fan treinstasjon
STR_STATION_BUILD_NUMBER_OF_TRACKS                              :{BLACK}Oantal banen
STR_STATION_BUILD_NUMBER_OF_TRACKS_TOOLTIP                      :{BLACK}Selektear oantal banen foar treinstasjon
STR_STATION_BUILD_PLATFORM_LENGTH                               :{BLACK}Stasjon lengte
STR_STATION_BUILD_PLATFORM_LENGTH_TOOLTIP                       :{BLACK}Selektear lengte fan treinstasjon
STR_STATION_BUILD_DRAG_DROP                                     :Sleepe en los litte

STR_STATION_BUILD_STATION_TYPE_TOOLTIP                          :{BLACK}Selektearje type stasjon om te bouwe

STR_STATION_CLASS_DFLT                                          :Standert stasjon
STR_STATION_CLASS_WAYP                                          :Kontrôleposten

# Signal window
STR_BUILD_SIGNAL_CAPTION                                        :{WHITE}Seinseleksje
STR_BUILD_SIGNAL_SEMAPHORE_NORM_TOOLTIP                         :{BLACK}Bloksein (semafoar){}Dit is it ienfâldigste type sein wat mar ien trein in in blok tasteat

# Bridge selection window
STR_SELECT_RAIL_BRIDGE_CAPTION                                  :{WHITE}Selektear Spoarbrêge
STR_SELECT_ROAD_BRIDGE_CAPTION                                  :{WHITE}Selektear brêge
STR_SELECT_BRIDGE_SELECTION_TOOLTIP                             :{BLACK}Brêge seleksje - klik op de brêge dyst boue wolst
STR_SELECT_BRIDGE_INFO                                          :{GOLD}{STRING},{} {VELOCITY} {WHITE}{CURRENCY_LONG}
STR_SELECT_BRIDGE_SCENEDIT_INFO                                 :{GOLD}{STRING},{} {VELOCITY}
STR_BRIDGE_NAME_SUSPENSION_STEEL                                :Hingbrêge, Stiel
STR_BRIDGE_NAME_GIRDER_STEEL                                    :Brêge mei balken, Stiel
STR_BRIDGE_NAME_CANTILEVER_STEEL                                :Fakwurkbrêge, Stiel
STR_BRIDGE_NAME_SUSPENSION_CONCRETE                             :Hingbrêge, Beton
STR_BRIDGE_NAME_WOODEN                                          :Hout
STR_BRIDGE_NAME_CONCRETE                                        :Beton
STR_BRIDGE_NAME_TUBULAR_STEEL                                   :Buis, Stiel
STR_BRIDGE_TUBULAR_SILICON                                      :Buisbrêge silisium


# Road construction toolbar
STR_ROAD_TOOLBAR_ROAD_CONSTRUCTION_CAPTION                      :{WHITE}Wegenbou
STR_ROAD_TOOLBAR_TRAM_CONSTRUCTION_CAPTION                      :{WHITE}Tramwei Konstruksje
STR_ROAD_TOOLBAR_TOOLTIP_BUILD_ROAD_SECTION                     :{BLACK}Bou wei
STR_ROAD_TOOLBAR_TOOLTIP_BUILD_ROAD_VEHICLE_DEPOT               :{BLACK}Bou autodepot (om auto's te bouen en te únderhâlden)
STR_ROAD_TOOLBAR_TOOLTIP_BUILD_BUS_STATION                      :{BLACK}Bou busstasjon
STR_ROAD_TOOLBAR_TOOLTIP_BUILD_TRUCK_LOADING_BAY                :{BLACK}Bou laadstasjon foar frachtauto's
STR_ROAD_TOOLBAR_TOOLTIP_BUILD_ROAD_BRIDGE                      :{BLACK}Bou autobrêge
STR_ROAD_TOOLBAR_TOOLTIP_BUILD_TRAMWAY_BRIDGE                   :{BLACK}Bou in trambrêge. Shift skeakelt tusken bouwe/taksearje fan de kosten
STR_ROAD_TOOLBAR_TOOLTIP_BUILD_ROAD_TUNNEL                      :{BLACK}Bou autotunnel
STR_ROAD_TOOLBAR_TOOLTIP_BUILD_TRAMWAY_TUNNEL                   :{BLACK}Bou in tramtunnel. Brûk Shift foar ferwachte kosten.
STR_ROAD_TOOLBAR_TOOLTIP_TOGGLE_BUILD_REMOVE_FOR_ROAD           :{BLACK}Wikselje tusken bou en fuortheljen fan dyken
STR_ROAD_TOOLBAR_TOOLTIP_TOGGLE_BUILD_REMOVE_FOR_TRAMWAYS       :{BLACK}Wikselje tusken bou en fuortheljen fan tramwei

STR_ROAD_NAME_ROAD                                              :Wei

# Road depot construction window
STR_BUILD_DEPOT_ROAD_ORIENTATION_CAPTION                        :{WHITE}Autodepot rjochting
STR_BUILD_DEPOT_ROAD_ORIENTATION_SELECT_TOOLTIP                 :{BLACK}Kies rjochting foar autodepot
STR_BUILD_DEPOT_TRAM_ORIENTATION_CAPTION                        :{WHITE}Tramdepot Rjochting
STR_BUILD_DEPOT_TRAM_ORIENTATION_SELECT_TOOLTIP                 :{BLACK}Kies rjochting foar tramdepot

# Road vehicle station construction window
STR_STATION_BUILD_BUS_ORIENTATION                               :{WHITE}Busstation Rjochting
STR_STATION_BUILD_BUS_ORIENTATION_TOOLTIP                       :{BLACK}Selektearje rjochting fan busstasjon
STR_STATION_BUILD_TRUCK_ORIENTATION                             :{WHITE}Frachtstasjon Rjochting
STR_STATION_BUILD_TRUCK_ORIENTATION_TOOLTIP                     :{BLACK}Kies rjochting foar frachtweinstasjon
STR_STATION_BUILD_PASSENGER_TRAM_ORIENTATION                    :{WHITE}Rjochting Passazjiertramstasjon
STR_STATION_BUILD_PASSENGER_TRAM_ORIENTATION_TOOLTIP            :{BLACK}Kies rjochting passazjiertramstasjon
STR_STATION_BUILD_CARGO_TRAM_ORIENTATION                        :{WHITE}Rjochting fan Tramstasjon
STR_STATION_BUILD_CARGO_TRAM_ORIENTATION_TOOLTIP                :{BLACK}Kies rjochting fan frachttramstasjon

# Waterways toolbar (last two for SE only)
STR_WATERWAYS_TOOLBAR_CAPTION                                   :{WHITE}Wetterwei Konstruksje
STR_WATERWAYS_TOOLBAR_CAPTION_SE                                :{WHITE}Wetterwei
STR_WATERWAYS_TOOLBAR_BUILD_CANALS_TOOLTIP                      :{BLACK}Bou kanalen. Shift skeakelt tusken bouwe/taksearje fan de kosten
STR_WATERWAYS_TOOLBAR_BUILD_LOCKS_TOOLTIP                       :{BLACK}Bou in slûs. Brûk Shift foar ferwachte kosten.
STR_WATERWAYS_TOOLBAR_BUILD_DEPOT_TOOLTIP                       :{BLACK}Bou skipmakkerij (Foar bou en ûnderhâld fan skippen). Brûk Shift foar ferwachte kosten
STR_WATERWAYS_TOOLBAR_BUILD_AQUEDUCT_TOOLTIP                    :{BLACK}Bou akwadukt. Shift skeakelt tusken bouwe/taksearje fan de kosten
STR_WATERWAYS_TOOLBAR_CREATE_LAKE_TOOLTIP                       :{BLACK}Tsjut wettergebied oan.{}Meitsje in kanaal, of ast' Ctrl op seenivo yndrukst, dan oerstreamt it gebied deromhinne
STR_WATERWAYS_TOOLBAR_CREATE_RIVER_TOOLTIP                      :{BLACK}Rivier pleatse.

# Ship depot construction window
STR_DEPOT_BUILD_SHIP_CAPTION                                    :{WHITE}Skipmakkerij oriïntaasje

# Dock construction window
STR_STATION_BUILD_DOCK_CAPTION                                  :{WHITE}Haven

# Airport toolbar
STR_TOOLBAR_AIRCRAFT_CAPTION                                    :{WHITE}Fleanfjilden

# Airport construction window
STR_STATION_BUILD_AIRPORT_CAPTION                               :{WHITE}Fleanfjild Seleksje
STR_STATION_BUILD_AIRPORT_TOOLTIP                               :{BLACK}Kies grutte/type fleanfjild
STR_STATION_BUILD_AIRPORT_CLASS_LABEL                           :{BLACK}Fleanfjild klasse
STR_STATION_BUILD_AIRPORT_LAYOUT_NAME                           :{BLACK}Patroan {NUM}

STR_AIRPORT_SMALL                                               :Lyts
STR_AIRPORT_CITY                                                :Stêd
STR_AIRPORT_METRO                                               :status: kwyt
STR_AIRPORT_INTERNATIONAL                                       :Ynternasjonaal
STR_AIRPORT_COMMUTER                                            :Forins
STR_AIRPORT_INTERCONTINENTAL                                    :Ynterkontinentaal
STR_AIRPORT_HELIPORT                                            :Helipoart
STR_AIRPORT_HELIDEPOT                                           :Helidepot
STR_AIRPORT_HELISTATION                                         :Helistasjon

STR_AIRPORT_CLASS_SMALL                                         :Lyts fleanfjild
STR_AIRPORT_CLASS_LARGE                                         :Grut fleanfjild
STR_AIRPORT_CLASS_HUB                                           :Hubfleansjilden
STR_AIRPORT_CLASS_HELIPORTS                                     :Helikopter fleanfjild

STR_STATION_BUILD_NOISE                                         :{BLACK}Lûdsoerlêst: {GOLD}{COMMA}

# Landscaping toolbar
STR_LANDSCAPING_TOOLTIP_LOWER_A_CORNER_OF_LAND                  :{BLACK}Ferleech in hoekje lân
STR_LANDSCAPING_TOOLTIP_RAISE_A_CORNER_OF_LAND                  :{BLACK}Ferheech in hoekje lân
STR_LANDSCAPING_TOOLTIP_PURCHASE_LAND                           :{BLACK}Keapje lân om letter te brûken

# Object construction window
STR_OBJECT_BUILD_CAPTION                                        :{WHITE}Objekt seleksje
STR_OBJECT_BUILD_TOOLTIP                                        :{BLACK}Selektearje te bouen objekt
STR_OBJECT_BUILD_CLASS_TOOLTIP                                  :{BLACK}Selektearje klasse fan it te bouwen objekt
STR_OBJECT_BUILD_PREVIEW_TOOLTIP                                :{BLACK}Besjoch objekt yn it foar
STR_OBJECT_BUILD_SIZE                                           :{BLACK}Grutte: {GOLD}{NUM} x {NUM} Flakken

STR_OBJECT_CLASS_LTHS                                           :Fjoertoer
STR_OBJECT_CLASS_TRNS                                           :Stjoerders

# Tree planting window (last eight for SE only)
STR_PLANT_TREE_CAPTION                                          :{WHITE}Beammen
STR_PLANT_TREE_TOOLTIP                                          :{BLACK}Selektear soart beam. As it fakje al in beam hat, sil dit mear beamen tafoege fan it mixed soart ûnôfhinklike fan it selekteare soart
STR_TREES_RANDOM_TYPE                                           :{BLACK}Samar in soart beam
STR_TREES_RANDOM_TREES_BUTTON                                   :{BLACK}Samar wat beammen
STR_TREES_RANDOM_TREES_TOOLTIP                                  :{BLACK}Plantsje beammen samar troch it lânskip

# Land generation window (SE)
STR_TERRAFORM_TOOLBAR_LAND_GENERATION_CAPTION                   :{WHITE}Lân Generaasje
STR_TERRAFORM_TOOLTIP_PLACE_ROCKY_AREAS_ON_LANDSCAPE            :{BLACK}Set rotsen yn it lânskip
STR_TERRAFORM_TOOLTIP_DEFINE_DESERT_AREA                        :{BLACK}Definiearje woastyngebiet.{}Hâld CTRL yndrukt om it fuort te heljen
STR_TERRAFORM_TOOLTIP_INCREASE_SIZE_OF_LAND_AREA                :{BLACK}Fergrutsje gebiet om te ferheegjen/ferleegjen
STR_TERRAFORM_TOOLTIP_DECREASE_SIZE_OF_LAND_AREA                :{BLACK}Ferlyts gebiet om te ferheegjen/ferleegjen
STR_TERRAFORM_TOOLTIP_GENERATE_RANDOM_LAND                      :{BLACK}Meitsje samar wat lân
STR_TERRAFORM_SE_NEW_WORLD                                      :{BLACK}Nij senario meitsje
STR_TERRAFORM_RESET_LANDSCAPE                                   :{BLACK}Set it lânskip werom
STR_TERRAFORM_RESET_LANDSCAPE_TOOLTIP                           :{BLACK}Alle spilerbesittings fan'e kaart fuortsmite

STR_QUERY_RESET_LANDSCAPE_CAPTION                               :{WHITE}Lânskip weromsette
STR_RESET_LANDSCAPE_CONFIRMATION_TEXT                           :{WHITE}Bisto der wis fan alle spilerbesittings fuort te smiten?

# Town generation window (SE)
STR_FOUND_TOWN_CAPTION                                          :{WHITE}Stêd Generaasje
STR_FOUND_TOWN_NEW_TOWN_BUTTON                                  :{BLACK}Nije Stêd
STR_FOUND_TOWN_NEW_TOWN_TOOLTIP                                 :{BLACK}Bou nije stêd
STR_FOUND_TOWN_RANDOM_TOWN_BUTTON                               :{BLACK}Samar in stêd
STR_FOUND_TOWN_RANDOM_TOWN_TOOLTIP                              :{BLACK}Bou samar ergens in stêd
STR_FOUND_TOWN_RANDOM_TOWNS_TOOLTIP                             :{BLACK}Pleats Stêden en Doarpen oer de map hinne

STR_FOUND_TOWN_NAME_TITLE                                       :{YELLOW}Stêd namme:
STR_FOUND_TOWN_NAME_EDITOR_TITLE                                :{BLACK}Typ namme fan in stêd
STR_FOUND_TOWN_NAME_EDITOR_HELP                                 :{BLACK}Klik hjire om in stêd namme oan te meitsje
STR_FOUND_TOWN_NAME_RANDOM_BUTTON                               :{BLACK}Samar in namme
STR_FOUND_TOWN_NAME_RANDOM_TOOLTIP                              :{BLACK}Meitsje in willekeurich nije namme

STR_FOUND_TOWN_INITIAL_SIZE_TITLE                               :{YELLOW}Grutte fan in stêd:
STR_FOUND_TOWN_INITIAL_SIZE_SMALL_BUTTON                        :{BLACK}Lyts
STR_FOUND_TOWN_INITIAL_SIZE_MEDIUM_BUTTON                       :{BLACK}Middel
STR_FOUND_TOWN_INITIAL_SIZE_LARGE_BUTTON                        :{BLACK}Grut
STR_FOUND_TOWN_SIZE_RANDOM                                      :{BLACK}Samar in getal
STR_FOUND_TOWN_INITIAL_SIZE_TOOLTIP                             :{BLACK}Selektear de grutte fan 'e stêd
STR_FOUND_TOWN_CITY                                             :{BLACK}Stêd
STR_FOUND_TOWN_CITY_TOOLTIP                                     :{BLACK}Stêden groeien flugger as doarpen{}Ôfhinklik fan ynstellings binne se grutter at se makke wurde

STR_FOUND_TOWN_ROAD_LAYOUT                                      :{YELLOW}Strjittenpatroan
STR_FOUND_TOWN_SELECT_TOWN_ROAD_LAYOUT                          :{BLACK}Selektear strjittenpatroan foar dit plak
STR_FOUND_TOWN_SELECT_LAYOUT_ORIGINAL                           :{BLACK}Orizjiniel
STR_FOUND_TOWN_SELECT_LAYOUT_BETTER_ROADS                       :{BLACK}Bettere diken
STR_FOUND_TOWN_SELECT_LAYOUT_2X2_GRID                           :{BLACK}2x2 raster
STR_FOUND_TOWN_SELECT_LAYOUT_3X3_GRID                           :{BLACK}3x3 raster
STR_FOUND_TOWN_SELECT_LAYOUT_RANDOM                             :{BLACK}Samar

# Fund new industry window
STR_FUND_INDUSTRY_CAPTION                                       :{WHITE}Betelje nije yndustry
STR_FUND_INDUSTRY_MANY_RANDOM_INDUSTRIES_TOOLTIP                :{BLACK}Pleats yndustry oer de map hinne
STR_FUND_INDUSTRY_INDUSTRY_BUILD_COST                           :{BLACK}Kostet: {YELLOW}{CURRENCY_LONG}
STR_FUND_INDUSTRY_BUILD_NEW_INDUSTRY                            :{BLACK}Bouwe
STR_FUND_INDUSTRY_FUND_NEW_INDUSTRY                             :{BLACK}Finansierje

# Industry cargoes window
STR_INDUSTRY_CARGOES_INDUSTRY_CAPTION                           :{WHITE}Yndustrykeatlings foar {STRING} yndustry
STR_INDUSTRY_CARGOES_CARGO_CAPTION                              :{WHITE}Yndustrykeatlings foar {STRING} fracht
STR_INDUSTRY_CARGOES_PRODUCERS                                  :produksje yndustry
STR_INDUSTRY_CARGOES_CUSTOMERS                                  :{WHITE}Yndustry aksepteare
STR_INDUSTRY_CARGOES_HOUSES                                     :{WHITE}Hûzen
STR_INDUSTRY_DISPLAY_CHAIN                                      :{BLACK}Lit produksjeketting sjen
STR_INDUSTRY_DISPLAY_CHAIN_TOOLTIP                              :{BLACK}Lit it oanbod en akseptaasje fan yndustrie sjen
STR_INDUSTRY_CARGOES_NOTIFY_SMALLMAP                            :{BLACK}Link ny de lytse map
STR_INDUSTRY_CARGOES_SELECT_CARGO                               :{BLACK}Fracht selektearje
STR_INDUSTRY_CARGOES_SELECT_CARGO_TOOLTIP                       :{BLACK}Selektearje de fracht om sjen te litte
STR_INDUSTRY_CARGOES_SELECT_INDUSTRY                            :{BLACK}Selektearje yndustry
STR_INDUSTRY_CARGOES_SELECT_INDUSTRY_TOOLTIP                    :{BLACK}Selektearje de yndustry om sjen te litte

# Land area window
STR_LAND_AREA_INFORMATION_CAPTION                               :{WHITE}Lân Gebiet Ynformaasje
STR_LAND_AREA_INFORMATION_COST_TO_CLEAR_N_A                     :{BLACK}Kosten om leech te meitsjen: {LTBLUE}N/B
STR_LAND_AREA_INFORMATION_COST_TO_CLEAR                         :{BLACK}Kosten om leech te meitsjen: {RED}{CURRENCY_LONG}
STR_LAND_AREA_INFORMATION_REVENUE_WHEN_CLEARED                  :{BLACK}Netto omset: {LTBLUE}{CURRENCY_LONG}
STR_LAND_AREA_INFORMATION_OWNER_N_A                             :N/B
STR_LAND_AREA_INFORMATION_OWNER                                 :{BLACK}Eigner: {LTBLUE}{STRING}
STR_LAND_AREA_INFORMATION_ROAD_OWNER                            :{BLACK}Dykeigener: {LTBLUE}{STRING}
STR_LAND_AREA_INFORMATION_TRAM_OWNER                            :{BLACK}Tramdykeigener: {LTBLUE}{STRING}
STR_LAND_AREA_INFORMATION_RAIL_OWNER                            :{BLACK}Treinsporteigener: {LTBLUE}{STRING}
STR_LAND_AREA_INFORMATION_LOCAL_AUTHORITY                       :{BLACK}Gemiente: {LTBLUE}{STRING}
STR_LAND_AREA_INFORMATION_LOCAL_AUTHORITY_NONE                  :Neat
STR_LAND_AREA_INFORMATION_BUILD_DATE                            :{BLACK}Boud: {LTBLUE}{DATE_LONG}
STR_LAND_AREA_INFORMATION_STATION_TYPE                          :{BLACK}Stasjonstype: {LTBLUE}{STRING}
STR_LAND_AREA_INFORMATION_AIRPORT_CLASS                         :{BLACK}Fleanfjild klasse: {LTBLUE}{STRING}
STR_LAND_AREA_INFORMATION_AIRPORT_NAME                          :{BLACK}Fleanfjild namme: {LTBLUE}{STRING}
STR_LAND_AREA_INFORMATION_AIRPORTTILE_NAME                      :{BLACK}Fleanfjild tile namme: {LTBLUE}{STRING}
STR_LAND_AREA_INFORMATION_NEWGRF_NAME                           :{BLACK}NewGRF: {LTBLUE}{STRING}
STR_LAND_AREA_INFORMATION_CARGO_ACCEPTED                        :{BLACK}Akseptearre fracht: {LTBLUE}
STR_LAND_AREA_INFORMATION_CARGO_EIGHTS                          :({COMMA}/8 {STRING})
STR_LANG_AREA_INFORMATION_RAIL_TYPE                             :{BLACK}Spoarsoart: {LTBLUE}{STRING}
STR_LANG_AREA_INFORMATION_TRAM_TYPE                             :{BLACK}Tramsoart: {LTBLUE}{STRING}
STR_LANG_AREA_INFORMATION_RAIL_SPEED_LIMIT                      :{BLACK}Faasjelimyt spoar: {LTBLUE}{VELOCITY}
STR_LANG_AREA_INFORMATION_ROAD_SPEED_LIMIT                      :{BLACK}Faasjelimyt dyk: {LTBLUE}{VELOCITY}

# Description of land area of different tiles
STR_LAI_CLEAR_DESCRIPTION_ROCKS                                 :Rotsen
STR_LAI_CLEAR_DESCRIPTION_ROUGH_LAND                            :Rûch lân
STR_LAI_CLEAR_DESCRIPTION_BARE_LAND                             :Leech lân
STR_LAI_CLEAR_DESCRIPTION_GRASS                                 :Gers
STR_LAI_CLEAR_DESCRIPTION_FIELDS                                :Fjilden
STR_LAI_CLEAR_DESCRIPTION_SNOW_COVERED_LAND                     :Snie
STR_LAI_CLEAR_DESCRIPTION_DESERT                                :Woastine

STR_LAI_RAIL_DESCRIPTION_TRACK                                  :Spoarwei spoarbaan
STR_LAI_RAIL_DESCRIPTION_TRACK_WITH_NORMAL_SIGNALS              :Spoarwei spoarbaan mei blokseinen
STR_LAI_RAIL_DESCRIPTION_TRACK_WITH_PRESIGNALS                  :Spoarwei spoarbaan mei foar-seinen
STR_LAI_RAIL_DESCRIPTION_TRACK_WITH_EXITSIGNALS                 :Spoarwei spoarbaan mei útgong-seinen
STR_LAI_RAIL_DESCRIPTION_TRACK_WITH_COMBOSIGNALS                :Spoarwei spoarbaan mei kombi-seinen
STR_LAI_RAIL_DESCRIPTION_TRACK_WITH_PBSSIGNALS                  :Spoarwei spoarbaan mei paadseinen
STR_LAI_RAIL_DESCRIPTION_TRACK_WITH_NOENTRYSIGNALS              :Spoarwei spoarbaan mei ienrjochtings paadseinen
STR_LAI_RAIL_DESCRIPTION_TRACK_WITH_NORMAL_PRESIGNALS           :Spoarwei spoarbaan mei blok- en foar-seinen
STR_LAI_RAIL_DESCRIPTION_TRACK_WITH_NORMAL_EXITSIGNALS          :Spoarwei spoarbaan mei blok- en útgong-seinen
STR_LAI_RAIL_DESCRIPTION_TRACK_WITH_NORMAL_COMBOSIGNALS         :Spoarwei spoarbaan mei blok- en kombi-seinen
STR_LAI_RAIL_DESCRIPTION_TRACK_WITH_NORMAL_PBSSIGNALS           :Spoarwei spoarbaan mei blok- en paadseinen
STR_LAI_RAIL_DESCRIPTION_TRACK_WITH_NORMAL_NOENTRYSIGNALS       :Spoarwei spoarbaan mei blok- en ienrjochtings paadseinen
STR_LAI_RAIL_DESCRIPTION_TRACK_WITH_PRE_EXITSIGNALS             :Spoarwei spoarbaan mei foar- en útgong-seinen
STR_LAI_RAIL_DESCRIPTION_TRACK_WITH_PRE_COMBOSIGNALS            :Spoarwei spoarbaan mei foar- en kombi-seinen
STR_LAI_RAIL_DESCRIPTION_TRACK_WITH_PRE_PBSSIGNALS              :Spoarwei spoarbaan mei foar- en paadseinen
STR_LAI_RAIL_DESCRIPTION_TRACK_WITH_PRE_NOENTRYSIGNALS          :Spoarwei spoarbaan mei foar en ienrjochtings paadseinen
STR_LAI_RAIL_DESCRIPTION_TRACK_WITH_EXIT_COMBOSIGNALS           :Spoarwei spoarbaan mei útgong- en kombi-seinen
STR_LAI_RAIL_DESCRIPTION_TRACK_WITH_EXIT_PBSSIGNALS             :Spoarwei spoarbaan mei útgong- en paadseinen
STR_LAI_RAIL_DESCRIPTION_TRACK_WITH_EXIT_NOENTRYSIGNALS         :Spoarwei spoarbaan mei útgong en ienrjochtings paadseinen
STR_LAI_RAIL_DESCRIPTION_TRACK_WITH_COMBO_PBSSIGNALS            :Spoarwei spoarbaan mei kombi- en paadseinen
STR_LAI_RAIL_DESCRIPTION_TRACK_WITH_COMBO_NOENTRYSIGNALS        :Spoarwei spoarbaan mei kombi- en ienrjochtings paadseinen
STR_LAI_RAIL_DESCRIPTION_TRACK_WITH_PBS_NOENTRYSIGNALS          :Spoarwei spoarbaan mei paad- en ienrjochtings paadseinen
STR_LAI_RAIL_DESCRIPTION_TRAIN_DEPOT                            :Spoarwei treindepot

STR_LAI_ROAD_DESCRIPTION_ROAD                                   :Wei
STR_LAI_ROAD_DESCRIPTION_ROAD_WITH_STREETLIGHTS                 :Wei mei strjitteljochten
STR_LAI_ROAD_DESCRIPTION_TREE_LINED_ROAD                        :Wei mei beammen oan 'e siden
STR_LAI_ROAD_DESCRIPTION_ROAD_VEHICLE_DEPOT                     :Autodepot
STR_LAI_ROAD_DESCRIPTION_ROAD_RAIL_LEVEL_CROSSING               :Dyk/spoar krusing
STR_LAI_ROAD_DESCRIPTION_TRAMWAY                                :Trambaan

# Houses come directly from their building names
STR_LAI_TOWN_INDUSTRY_DESCRIPTION_UNDER_CONSTRUCTION            :{STRING} (yn oanbou)

STR_LAI_TREE_NAME_TREES                                         :Beammen
STR_LAI_TREE_NAME_RAINFOREST                                    :Reinwâld
STR_LAI_TREE_NAME_CACTUS_PLANTS                                 :Kaktussen

STR_LAI_STATION_DESCRIPTION_RAILROAD_STATION                    :Treinstasjon
STR_LAI_STATION_DESCRIPTION_AIRCRAFT_HANGAR                     :Fleantúchhangaar
STR_LAI_STATION_DESCRIPTION_AIRPORT                             :Fleanfjild
STR_LAI_STATION_DESCRIPTION_TRUCK_LOADING_AREA                  :Frachtweinlaadgebiet
STR_LAI_STATION_DESCRIPTION_BUS_STATION                         :Bushalte
STR_LAI_STATION_DESCRIPTION_SHIP_DOCK                           :Haven
STR_LAI_STATION_DESCRIPTION_BUOY                                :Boei
STR_LAI_STATION_DESCRIPTION_WAYPOINT                            :Kontrôlepost

STR_LAI_WATER_DESCRIPTION_WATER                                 :Wetter
STR_LAI_WATER_DESCRIPTION_CANAL                                 :Kanaal
STR_LAI_WATER_DESCRIPTION_LOCK                                  :Slûs
STR_LAI_WATER_DESCRIPTION_RIVER                                 :Rivier
STR_LAI_WATER_DESCRIPTION_COAST_OR_RIVERBANK                    :Kust of igge
STR_LAI_WATER_DESCRIPTION_SHIP_DEPOT                            :Dok

# Industries come directly from their industry names

STR_LAI_TUNNEL_DESCRIPTION_RAILROAD                             :Spoartunnel
STR_LAI_TUNNEL_DESCRIPTION_ROAD                                 :Tunnel

STR_LAI_BRIDGE_DESCRIPTION_RAIL_SUSPENSION_STEEL                :Stielen spoarfakwurkbrêge
STR_LAI_BRIDGE_DESCRIPTION_RAIL_GIRDER_STEEL                    :Stielen brêge mei balken
STR_LAI_BRIDGE_DESCRIPTION_RAIL_CANTILEVER_STEEL                :Stielen spoarfakwurkbrêge
STR_LAI_BRIDGE_DESCRIPTION_RAIL_SUSPENSION_CONCRETE             :Fersterke betonnen spoarhingbrêge
STR_LAI_BRIDGE_DESCRIPTION_RAIL_WOODEN                          :Houten spoarbrêge
STR_LAI_BRIDGE_DESCRIPTION_RAIL_CONCRETE                        :Betonnen spoarbrêge
STR_LAI_BRIDGE_DESCRIPTION_RAIL_TUBULAR_STEEL                   :Buis Spoarbrêge

STR_LAI_BRIDGE_DESCRIPTION_ROAD_SUSPENSION_STEEL                :Stielen hingbrêge
STR_LAI_BRIDGE_DESCRIPTION_ROAD_GIRDER_STEEL                    :Stielen brêge mei balken
STR_LAI_BRIDGE_DESCRIPTION_ROAD_CANTILEVER_STEEL                :Stielen fakwurkbrêge
STR_LAI_BRIDGE_DESCRIPTION_ROAD_SUSPENSION_CONCRETE             :Fersterke betonnen hingbrêge
STR_LAI_BRIDGE_DESCRIPTION_ROAD_WOODEN                          :Houten brêge
STR_LAI_BRIDGE_DESCRIPTION_ROAD_CONCRETE                        :Betonnen brêge
STR_LAI_BRIDGE_DESCRIPTION_ROAD_TUBULAR_STEEL                   :Buis Brêge

STR_LAI_BRIDGE_DESCRIPTION_AQUEDUCT                             :Akwadukt

STR_LAI_OBJECT_DESCRIPTION_TRANSMITTER                          :Sendmast
STR_LAI_OBJECT_DESCRIPTION_LIGHTHOUSE                           :Fjoertoer
STR_LAI_OBJECT_DESCRIPTION_COMPANY_HEADQUARTERS                 :Haadkantoar Bedriuw
STR_LAI_OBJECT_DESCRIPTION_COMPANY_OWNED_LAND                   :Lân fan bedriuw

# About OpenTTD window
STR_ABOUT_OPENTTD                                               :{WHITE}Oer OpenTTD
STR_ABOUT_ORIGINAL_COPYRIGHT                                    :{BLACK}Orizjineel copyright {COPYRIGHT} 1995 Chris Sawyer, All rights reserved
STR_ABOUT_VERSION                                               :{BLACK}OpenTTD-ferzje {REV}
STR_ABOUT_COPYRIGHT_OPENTTD                                     :{BLACK}OpenTTD {COPYRIGHT}2002-{STRING} It OpenTTD team

# Framerate display window
STR_FRAMERATE_CURRENT                                           :Aktueel

###length 15

###length 15
STR_FRAMETIME_CAPTION_AI                                        :Kompjûterspiler {NUM} {STRING}


# Save/load game/scenario
STR_SAVELOAD_SAVE_CAPTION                                       :{WHITE}Spul Opslaan
STR_SAVELOAD_LOAD_CAPTION                                       :{WHITE}Spul Lade
STR_SAVELOAD_SAVE_SCENARIO                                      :{WHITE}Sla Scenario op
STR_SAVELOAD_LOAD_SCENARIO                                      :{WHITE}Laad Scenario
STR_SAVELOAD_LOAD_HEIGHTMAP                                     :{WHITE}Laad Hichtemap
STR_SAVELOAD_SAVE_HEIGHTMAP                                     :{WHITE}Hichtekaart bewarje
STR_SAVELOAD_HOME_BUTTON                                        :{BLACK}Hjir klikke om nei standert opslach- en laadtriemtafel te gean
STR_SAVELOAD_BYTES_FREE                                         :{BLACK}{BYTES} frij
STR_SAVELOAD_LIST_TOOLTIP                                       :{BLACK}List fan skiven, mappen en bestânen
STR_SAVELOAD_EDITBOX_TOOLTIP                                    :{BLACK}Op dit stuit selektearre namme foar opslein spul
STR_SAVELOAD_DELETE_BUTTON                                      :{BLACK}Fuortsmite
STR_SAVELOAD_DELETE_TOOLTIP                                     :{BLACK}It no selektearre opsleine spul fuortsmite
STR_SAVELOAD_SAVE_BUTTON                                        :{BLACK}Opslaan
STR_SAVELOAD_SAVE_TOOLTIP                                       :{BLACK}It hjoeddeisk spul opslaan ûnder de selektearre namme
STR_SAVELOAD_LOAD_BUTTON                                        :{BLACK}Laad
STR_SAVELOAD_LOAD_TOOLTIP                                       :{BLACK}Laad selektearre spul
STR_SAVELOAD_LOAD_HEIGHTMAP_TOOLTIP                             :{BLACK}Laad de selektearre hichtekaart
STR_SAVELOAD_DETAIL_CAPTION                                     :{BLACK}Spul Details
STR_SAVELOAD_DETAIL_NOT_AVAILABLE                               :{BLACK}Gjin ynformaasje beskikber
STR_SAVELOAD_DETAIL_COMPANY_INDEX                               :{SILVER}{COMMA}: {WHITE}{STRING}
STR_SAVELOAD_DETAIL_GRFSTATUS                                   :{SILVER}NewGRF: {WHITE}{STRING}

STR_SAVELOAD_OSKTITLE                                           :{BLACK}Fier in namme yn foar it opsleine spul

# World generation
STR_MAPGEN_WORLD_GENERATION_CAPTION                             :{WHITE}Wrâldgeneraasje
STR_MAPGEN_MAPSIZE                                              :{BLACK}Lângrutte:
STR_MAPGEN_MAPSIZE_TOOLTIP                                      :{BLACK}Selektearje de grutte fan de kaart yn tegels. It tal beskikbere tegels sil leger lizze.
STR_MAPGEN_BY                                                   :{BLACK}*
STR_MAPGEN_NUMBER_OF_TOWNS                                      :{BLACK}Oantal stêden:
STR_MAPGEN_DATE                                                 :{BLACK}Datum:
STR_MAPGEN_NUMBER_OF_INDUSTRIES                                 :{BLACK}Oantal yndustrien:
<<<<<<< HEAD
STR_MAPGEN_SNOW_LINE_HEIGHT                                     :{BLACK}Hichte sniegrins:
STR_MAPGEN_SNOW_LINE_UP                                         :{BLACK}Sniegrins ien omheech ferpleatsje:
STR_MAPGEN_SNOW_LINE_DOWN                                       :{BLACK}Sniegrins ien nei beneden ferpleatsje:
=======
STR_MAPGEN_SNOW_COVERAGE                                        :{BLACK}Snie-oerflak:
>>>>>>> 30ff89ca
STR_MAPGEN_LAND_GENERATOR                                       :{BLACK}Lângenerator:
STR_MAPGEN_TERRAIN_TYPE                                         :{BLACK}Terreintype:
STR_MAPGEN_QUANTITY_OF_SEA_LAKES                                :{BLACK}Seenivo:
STR_MAPGEN_QUANTITY_OF_RIVERS                                   :{BLACK}Rivieren:
STR_MAPGEN_SMOOTHNESS                                           :{BLACK}Sljochtens:
STR_MAPGEN_VARIETY                                              :{BLACK}Lânskipsfariaasje:
STR_MAPGEN_GENERATE                                             :{WHITE}Generearje

# Strings for map borders at game generation
STR_MAPGEN_BORDER_TYPE                                          :{BLACK}Kaartrânen:
STR_MAPGEN_NORTHWEST                                            :{BLACK}Noardwest
STR_MAPGEN_NORTHEAST                                            :{BLACK}Noardeast
STR_MAPGEN_SOUTHEAST                                            :{BLACK}Súdeast
STR_MAPGEN_SOUTHWEST                                            :{BLACK}Súdwest
STR_MAPGEN_BORDER_FREEFORM                                      :{BLACK}Frij foarmje
STR_MAPGEN_BORDER_WATER                                         :{BLACK}Wetter
STR_MAPGEN_BORDER_RANDOM                                        :{BLACK}Samar wat
STR_MAPGEN_BORDER_RANDOMIZE                                     :{BLACK}Samar wat
STR_MAPGEN_BORDER_MANUAL                                        :{BLACK}Hânmjittich

STR_MAPGEN_HEIGHTMAP_ROTATION                                   :{BLACK}Rotaasje hichtekaart:
STR_MAPGEN_HEIGHTMAP_NAME                                       :{BLACK}Namme hichtekaart:
STR_MAPGEN_HEIGHTMAP_SIZE_LABEL                                 :{BLACK}Grutte:
STR_MAPGEN_HEIGHTMAP_SIZE                                       :{ORANGE}{NUM} x {NUM}

STR_MAPGEN_SNOW_LINE_QUERY_CAPT                                 :{BLACK}Sniehichte oanpasse
STR_MAPGEN_START_DATE_QUERY_CAPT                                :{BLACK}Startjier oanpasse

# SE Map generation
STR_SE_MAPGEN_CAPTION                                           :{WHITE}Type Senario
STR_SE_MAPGEN_FLAT_WORLD                                        :{WHITE}Sljocht lân
STR_SE_MAPGEN_FLAT_WORLD_TOOLTIP                                :{BLACK}In sljocht lânskip generearje
STR_SE_MAPGEN_RANDOM_LAND                                       :{WHITE}Samar in lânskip
STR_SE_MAPGEN_FLAT_WORLD_HEIGHT                                 :{BLACK}Hichte sljocht lânskip:
STR_SE_MAPGEN_FLAT_WORLD_HEIGHT_DOWN                            :{BLACK}De hichte fan it sljochte lânskip oanpasse
STR_SE_MAPGEN_FLAT_WORLD_HEIGHT_UP                              :{BLACK}Hichte sljocht lânskip ien omheech ferpleatse

STR_SE_MAPGEN_FLAT_WORLD_HEIGHT_QUERY_CAPT                      :{WHITE}Hichte sljocht lânskip oanpasse

# Map generation progress
STR_GENERATION_WORLD                                            :{WHITE}Generearret Wrâld...
STR_GENERATION_ABORT                                            :{BLACK}Ofbrekke
STR_GENERATION_ABORT_CAPTION                                    :{WHITE}Wrâldgeneraasje ôfbrekke
STR_GENERATION_ABORT_MESSAGE                                    :{YELLOW}Witte jo seker dat jo de generaasje ôfbrekke wolle?
STR_GENERATION_PROGRESS                                         :{WHITE}{NUM}% kompleet
STR_GENERATION_PROGRESS_NUM                                     :{BLACK}{NUM} / {NUM}
STR_GENERATION_WORLD_GENERATION                                 :{BLACK}Wrâldgeneraasje
STR_GENERATION_RIVER_GENERATION                                 :{BLACK}Riviergeneraasje
STR_GENERATION_TREE_GENERATION                                  :{BLACK}Bostgeneraasje
STR_GENERATION_OBJECT_GENERATION                                :{BLACK}Objekt meitsje
STR_GENERATION_CLEARING_TILES                                   :{BLACK}Rûchtes en rotsen generearje
STR_GENERATION_SETTINGUP_GAME                                   :{BLACK}Set spul klear
STR_GENERATION_PREPARING_TILELOOP                               :{BLACK}Trochrint tegellus
STR_GENERATION_PREPARING_SCRIPT                                 :{BLACK}Fiert skript út
STR_GENERATION_PREPARING_GAME                                   :{BLACK}Riedt spul ta

# NewGRF settings
STR_NEWGRF_SETTINGS_CAPTION                                     :{WHITE}NewGRF-ynstellings
STR_NEWGRF_SETTINGS_INFO_TITLE                                  :{WHITE}útgebreide NewGRF ynformaasje
STR_NEWGRF_SETTINGS_ACTIVE_LIST                                 :{WHITE}NewGRF bestânen diet brûkt wurde
STR_NEWGRF_SETTINGS_INACTIVE_LIST                               :{WHITE}NewGRF bestânen diet net brûkt binne
STR_NEWGRF_SETTINGS_SELECT_PRESET                               :{ORANGE}Selektearje ynstellings:
STR_NEWGRF_FILTER_TITLE                                         :{ORANGE}Filter namme:
STR_NEWGRF_SETTINGS_PRESET_LIST_TOOLTIP                         :{BLACK}Selektearre ynstellings lade
STR_NEWGRF_SETTINGS_PRESET_SAVE                                 :{BLACK}Sla ynstellings op
STR_NEWGRF_SETTINGS_PRESET_SAVE_TOOLTIP                         :{BLACK}Sla dizze list op as foarynstelling
STR_NEWGRF_SETTINGS_PRESET_DELETE                               :{BLACK}Ferwiderje ynstellings
STR_NEWGRF_SETTINGS_PRESET_DELETE_TOOLTIP                       :{BLACK}Ferwiderje de selektearre ynstellings
STR_NEWGRF_SETTINGS_ADD                                         :{BLACK}Tafoeging
STR_NEWGRF_SETTINGS_ADD_FILE_TOOLTIP                            :{BLACK}Foeg de selektearre NewGRF oan dyn ynstellings ta
STR_NEWGRF_SETTINGS_RESCAN_FILES                                :{BLACK}Lit sykje ny nije bestanden
STR_NEWGRF_SETTINGS_RESCAN_FILES_TOOLTIP                        :{BLACK}Fernij list my beskikbere NewGRF bestanden
STR_NEWGRF_SETTINGS_REMOVE                                      :{BLACK}Fuorthelje
STR_NEWGRF_SETTINGS_REMOVE_TOOLTIP                              :{BLACK}Smyt de selektearre NewGRF út de list
STR_NEWGRF_SETTINGS_MOVEUP                                      :{BLACK}Pleats heger
STR_NEWGRF_SETTINGS_MOVEUP_TOOLTIP                              :{BLACK}Set selektearre NewGRF boppenoan de list
STR_NEWGRF_SETTINGS_MOVEDOWN                                    :{BLACK}Pleats leger
STR_NEWGRF_SETTINGS_MOVEDOWN_TOOLTIP                            :{BLACK}Set selektearre NewGRF ûnderoan de list
STR_NEWGRF_SETTINGS_UPGRADE                                     :{BLACK}Upwurdearje
STR_NEWGRF_SETTINGS_FILE_TOOLTIP                                :{BLACK}In list fan ynstalearre NewGRF bestânen

STR_NEWGRF_SETTINGS_SET_PARAMETERS                              :{BLACK}Parameters ynstelle
STR_NEWGRF_SETTINGS_SHOW_PARAMETERS                             :{BLACK}Parameters sjen litte
STR_NEWGRF_SETTINGS_TOGGLE_PALETTE                              :{BLACK}Skeakel palet
STR_NEWGRF_SETTINGS_TOGGLE_PALETTE_TOOLTIP                      :{BLACK}Skeakel it palet fan de selektearre NewGRF.{}Dit kinst dwaan at de ôfbyldings út de NewGRF der rôze útsjoche
STR_NEWGRF_SETTINGS_APPLY_CHANGES                               :{BLACK}Feroarings tapasse

STR_NEWGRF_SETTINGS_FIND_MISSING_CONTENT_BUTTON                 :{BLACK}Sykje ynhâld op ynternet
STR_NEWGRF_SETTINGS_FIND_MISSING_CONTENT_TOOLTIP                :{BLACK}Gean nei oft de missende ynhâld online fûn wurde kin

STR_NEWGRF_SETTINGS_FILENAME                                    :{BLACK}Bestânsnamme: {SILVER}{STRING}
STR_NEWGRF_SETTINGS_GRF_ID                                      :{BLACK}GRF ID: {SILVER}{STRING}
STR_NEWGRF_SETTINGS_VERSION                                     :{BLACK}Ferzje: {SILVER}{NUM}
STR_NEWGRF_SETTINGS_MIN_VERSION                                 :{BLACK}Leechte noch wurkjende ferzje: {SILVER}{NUM}
STR_NEWGRF_SETTINGS_MD5SUM                                      :{BLACK}MD5sum: {SILVER}{STRING}
STR_NEWGRF_SETTINGS_PALETTE                                     :{BLACK}Palet: {SILVER}{STRING}
STR_NEWGRF_SETTINGS_PALETTE_LEGACY                              :Oarspronklik (W)
STR_NEWGRF_SETTINGS_PALETTE_LEGACY_32BPP                        :Oarspronklik (W) / 32 bpp
STR_NEWGRF_SETTINGS_PARAMETER                                   :{BLACK}Parameters: {SILVER}{STRING}
STR_NEWGRF_SETTINGS_PARAMETER_NONE                              :Gjin

STR_NEWGRF_SETTINGS_NO_INFO                                     :{BLACK}gjin ynformaasje beskikber
STR_NEWGRF_SETTINGS_NOT_FOUND                                   :{RED}Keppelt bestând koe net fûn wurde
STR_NEWGRF_SETTINGS_DISABLED                                    :{RED}Útskeakele
STR_NEWGRF_SETTINGS_INCOMPATIBLE                                :{RED}Dat strykt net mei dizze ferzje fan OpenTTD

# NewGRF save preset window
STR_SAVE_PRESET_CAPTION                                         :{WHITE}Sla ynstellings op
STR_SAVE_PRESET_TITLE                                           :{BLACK}Jou dizze ynstellings in namme
STR_SAVE_PRESET_EDITBOX_TOOLTIP                                 :{BLACK}Op dit stuit selektearre namme foar preset om op te slaan
STR_SAVE_PRESET_CANCEL                                          :{BLACK}Annulearje
STR_SAVE_PRESET_CANCEL_TOOLTIP                                  :{BLACK}Ynstellings net feroarje
STR_SAVE_PRESET_SAVE                                            :{BLACK}Opslaan

# NewGRF parameters window
STR_NEWGRF_PARAMETERS_CAPTION                                   :{WHITE}Feroarje NewGRF-parameters
STR_NEWGRF_PARAMETERS_CLOSE                                     :{BLACK}Slút
STR_NEWGRF_PARAMETERS_RESET                                     :{BLACK}Set werom
STR_NEWGRF_PARAMETERS_RESET_TOOLTIP                             :{BLACK}Set alle ynstellings op normale wearde
STR_NEWGRF_PARAMETERS_DEFAULT_NAME                              :Parameter {NUM}
STR_NEWGRF_PARAMETERS_SETTING                                   :{STRING}: {ORANGE}{STRING}
STR_NEWGRF_PARAMETERS_NUM_PARAM                                 :{LTBLUE}Tal parameters: {ORANGE}{NUM}

# NewGRF inspect window
STR_NEWGRF_INSPECT_CAPTION                                      :{WHITE}Ynspektearje - {STRING}
STR_NEWGRF_INSPECT_PARENT_BUTTON                                :{BLACK}Haad
STR_NEWGRF_INSPECT_PARENT_TOOLTIP                               :{BLACK}Ynspektearje it objekt fan it haadmêd

STR_NEWGRF_INSPECT_CAPTION_OBJECT_AT                            :{STRING} op {HEX}
STR_NEWGRF_INSPECT_CAPTION_OBJECT_AT_OBJECT                     :objekt
STR_NEWGRF_INSPECT_CAPTION_OBJECT_AT_RAIL_TYPE                  :spoar soart

STR_NEWGRF_INSPECT_QUERY_CAPTION                                :{WHITE}NewGRF fariabele 60+x parameter (heksadesimaal)

# Sprite aligner window
STR_SPRITE_ALIGNER_CAPTION                                      :{WHITE}Rjochted ôfbylding {COMMA} ({STRING})
STR_SPRITE_ALIGNER_NEXT_BUTTON                                  :{BLACK}Folgend flak
STR_SPRITE_ALIGNER_NEXT_TOOLTIP                                 :{BLACK}Gean fierder nei de folgjende ôfbylding, sla pseudo/werkleure/lettertype ôfbyldings oer en begjin wer oernei at it ein berikke is
STR_SPRITE_ALIGNER_GOTO_BUTTON                                  :{BLACK}Gean nei ôfbylding
STR_SPRITE_ALIGNER_GOTO_TOOLTIP                                 :{BLACK}Gean nei de ôfbylding yn kwestje. Sla net 'normale' ofbyldings oer
STR_SPRITE_ALIGNER_PREVIOUS_BUTTON                              :{BLACK}Foarig flak
STR_SPRITE_ALIGNER_PREVIOUS_TOOLTIP                             :{BLACK}Gean tebek nei de foarige ôfbylding, sla pseudo/werkleure/lettertype ôfbyldings oer en begjin wer oernei at it begjin berikke is
STR_SPRITE_ALIGNER_SPRITE_TOOLTIP                               :{BLACK}Represintaasje fan de no selektearre ôfbylding. Dizze wurdt net rjochte by it tekenjen
STR_SPRITE_ALIGNER_MOVE_TOOLTIP                                 :{BLACK}Ferweech de ôfbylding, feroarje de X en Y útslach
STR_SPRITE_ALIGNER_OFFSETS_ABS                                  :{BLACK}X útslach: {NUM}, Y útslach: {NUM} (Absolút)
STR_SPRITE_ALIGNER_OFFSETS_REL                                  :{BLACK}X útslach: {NUM}, Y útslach: {NUM} (Relatyf)
STR_SPRITE_ALIGNER_PICKER_BUTTON                                :{BLACK}Kies ôfbylding
STR_SPRITE_ALIGNER_PICKER_TOOLTIP                               :{BLACK}Pak in ôfbylding fan alle lokaasjes op it skerm ôf

STR_SPRITE_ALIGNER_GOTO_CAPTION                                 :{WHITE}Gea ny flak

# NewGRF (self) generated warnings/errors
STR_NEWGRF_ERROR_MSG_INFO                                       :{SILVER}{STRING}
STR_NEWGRF_ERROR_MSG_WARNING                                    :{RED}Warskôging: {SILVER}{STRING}
STR_NEWGRF_ERROR_MSG_ERROR                                      :{RED}Flater: {SILVER}{STRING}
STR_NEWGRF_ERROR_MSG_FATAL                                      :{RED}Fatale flater: {SILVER}{STRING}
STR_NEWGRF_ERROR_FATAL_POPUP                                    :{WHITE}Der hat in fatale NewGRF-flater plakfûn:{}{STRING}
STR_NEWGRF_ERROR_VERSION_NUMBER                                 :{1:STRING} sil net wurkje kinne mei de TTDPatch-ferzje dy't troch OpenTTD meldt wurdt
STR_NEWGRF_ERROR_DOS_OR_WINDOWS                                 :{1:STRING} is makke foar de {STRING}-ferzje fan TTD
STR_NEWGRF_ERROR_UNSET_SWITCH                                   :{1:STRING} makke om te brûken tegeare my{STRING}
STR_NEWGRF_ERROR_INVALID_PARAMETER                              :Unjildige parameter foar {1:STRING}: parameter {STRING} ({NUM})
STR_NEWGRF_ERROR_LOAD_BEFORE                                    :{1:STRING} moat earder laden wurde as {STRING}
STR_NEWGRF_ERROR_LOAD_AFTER                                     :{1:STRING} moat letter laden wurde as {STRING}
STR_NEWGRF_ERROR_OTTD_VERSION_NUMBER                            :{1:STRING} is een OpenTTD-ferzje nedich dy't better is as {STRING}
STR_NEWGRF_ERROR_AFTER_TRANSLATED_FILE                          :it GRF-bestând dat er besyket oer te setten
STR_NEWGRF_ERROR_TOO_MANY_NEWGRFS_LOADED                        :Tevolle NewGRF's binne laden
STR_NEWGRF_ERROR_STATIC_GRF_CAUSES_DESYNC                       :It laden fan {1:STRING} as in statyske NewGRF mei {STRING} soe liede kinne ta desyngronisaasje
STR_NEWGRF_ERROR_UNEXPECTED_SPRITE                              :Unferwachte ôfbylding (sprite {3:NUM})
STR_NEWGRF_ERROR_UNKNOWN_PROPERTY                               :Unbekinde aksje 0 eigenskip {4:HEX} (sprite {3:NUM})
STR_NEWGRF_ERROR_INVALID_ID                                     :Hat besocht in ûnjildich ID te brûken (sprite {3:NUM})
STR_NEWGRF_ERROR_CORRUPT_SPRITE                                 :{YELLOW}{STRING} befettet in korrupte ôfbylding. Alle korrupte ôfbyldings sille mei in read fraachteken markearre wurde (?)
STR_NEWGRF_ERROR_MULTIPLE_ACTION_8                              :Befet meardere Aksje-8 fermeldings (sprite {3:NUM})
STR_NEWGRF_ERROR_READ_BOUNDS                                    :Ein fan pseudo-ôfbylding lêze (sprite {3:NUM})
STR_NEWGRF_ERROR_GRM_FAILED                                     :Oanfrege GRF-bron is net beskikber (sprite {3:NUM})
STR_NEWGRF_ERROR_FORCEFULLY_DISABLED                            :{1:STRING} wie útskeakele troch {STRING}
STR_NEWGRF_ERROR_INVALID_SPRITE_LAYOUT                          :Unjildich/ûnbekind ôfbyldingsútlisformaat (sprite {3:NUM})

# NewGRF related 'general' warnings
STR_NEWGRF_POPUP_CAUTION_CAPTION                                :{WHITE}Warskôging!
STR_NEWGRF_CONFIRMATION_TEXT                                    :{YELLOW}Jo stean op it punt oanpassings te meitsjen yn in aktyf spul. Dit kin OpenTTD in flater oprinne litte of de it spul brekke. Fier gjin flatermeldings yn oer dizze probelem.{}Witte jo wierlik seker dat dat jo dit wolle?

STR_NEWGRF_DUPLICATE_GRFID                                      :{WHITE}Kin bestând net tafoege: duplikaat GRF ID
STR_NEWGRF_COMPATIBLE_LOADED                                    :{ORANGE}Keppele bestân koe net fûn wurde (kompatibel GRF ynladen)
STR_NEWGRF_TOO_MANY_NEWGRFS                                     :{WHITE}Kin bestând net tafoege: NewGRF bestânslimyt berikke

STR_NEWGRF_COMPATIBLE_LOAD_WARNING                              :{WHITE}Kompatibile GRF(s) ynladen foar de missende bestânen
STR_NEWGRF_DISABLED_WARNING                                     :{WHITE}Missende GRF bestânen binne útskeakele
STR_NEWGRF_UNPAUSE_WARNING_TITLE                                :{YELLOW}Missende GRF-bestânen
STR_NEWGRF_UNPAUSE_WARNING                                      :{WHITE}Ferfetsje fan it spul kin in flater yn OpenTTD feroarsaaksje. Fier gjin flatermeldings yn at dit bart.{}Witte jo seker dat jo it spul ferfetjse wolle?

# NewGRF status
STR_NEWGRF_LIST_NONE                                            :gjin
###length 3
STR_NEWGRF_LIST_ALL_FOUND                                       :Alle bestânnen oanwêzig
STR_NEWGRF_LIST_COMPATIBLE                                      :{YELLOW}Kompatibile bestânen fûn
STR_NEWGRF_LIST_MISSING                                         :{RED}Dêr misse bestânen

# NewGRF 'it's broken' warnings
STR_NEWGRF_BROKEN                                               :{WHITE}It gedrach fan NewGRF '{0:STRING}' sil wierskynlik desyngronisaasjes en/of flater feroarsaakje
STR_NEWGRF_BROKEN_CAPACITY                                      :{WHITE}Hy hat de kapasiteit foar fiertúch '{1:ENGINE}' oanpasse wylst dizze net yn in depot wie of werútrêste waard


# 'User removed essential NewGRFs'-placeholders for stuff without specs
STR_NEWGRF_INVALID_CARGO                                        :<unjildiche fracht>
STR_NEWGRF_INVALID_CARGO_ABBREV                                 :??
STR_NEWGRF_INVALID_CARGO_QUANTITY                               :{COMMA} fan <ûnjildiche fracht>
STR_NEWGRF_INVALID_ENGINE                                       :<unjildiche wein>
STR_NEWGRF_INVALID_INDUSTRYTYPE                                 :<unjildiche yndustry>

# Placeholders for other invalid stuff, e.g. vehicles that have gone (Game Script).
STR_INVALID_VEHICLE                                             :<ûnjildich fiertúch>

# NewGRF scanning window
STR_NEWGRF_SCAN_CAPTION                                         :{WHITE}NewGRFs neisjen
STR_NEWGRF_SCAN_MESSAGE                                         :{BLACK}Sykje nei NewGRFs. Dit kin in skoftke duorje.

# Sign list window
STR_SIGN_LIST_CAPTION                                           :{WHITE}Boerdenlist - {COMMA} Boerd{P "" en}
STR_SIGN_LIST_MATCH_CASE                                        :{BLACK}Haadletters meinimme
STR_SIGN_LIST_MATCH_CASE_TOOLTIP                                :{BLACK}Wol as net op haadletters lette by it filterjen fan de boerden

# Sign window
STR_EDIT_SIGN_CAPTION                                           :{WHITE}Feroarje tekst fan buordsje
STR_EDIT_SIGN_NEXT_SIGN_TOOLTIP                                 :{BLACK}Gean nei it folgjende boerd
STR_EDIT_SIGN_PREVIOUS_SIGN_TOOLTIP                             :{BLACK}Gean ne it foarige boerd

STR_EDIT_SIGN_SIGN_OSKTITLE                                     :{BLACK}Fier in namme yn foar it boerd

# Town directory window
STR_TOWN_DIRECTORY_CAPTION                                      :{WHITE}Stêden
STR_TOWN_DIRECTORY_NONE                                         :{ORANGE}- Gjin -
STR_TOWN_DIRECTORY_TOWN                                         :{ORANGE}{TOWN}{BLACK} ({COMMA})
STR_TOWN_DIRECTORY_LIST_TOOLTIP                                 :{BLACK}Stêdsnammen - klik op de namme om it byld op dy stêd te sintrearen. Ctrl+klick iepent in nij sichtber diel op de stêd lokaasje
STR_TOWN_POPULATION                                             :{BLACK}Wrâldpopulaasje: {COMMA}

# Town view window
STR_TOWN_VIEW_TOWN_CAPTION                                      :{WHITE}{TOWN}
STR_TOWN_VIEW_CITY_CAPTION                                      :{WHITE}{TOWN} (City)
STR_TOWN_VIEW_POPULATION_HOUSES                                 :{BLACK}Ynwenners: {ORANGE}{COMMA}{BLACK}  Hûzen: {ORANGE}{COMMA}
STR_TOWN_VIEW_CARGO_FOR_TOWNGROWTH                              :{BLACK}Guod nedich foar stêdsgroei:
STR_TOWN_VIEW_CARGO_FOR_TOWNGROWTH_REQUIRED_GENERAL             :{ORANGE}{STRING}{RED} ferplichte
STR_TOWN_VIEW_CARGO_FOR_TOWNGROWTH_REQUIRED_WINTER              :{ORANGE}{STRING}{BLACK} ferplichte yn de winter
STR_TOWN_VIEW_CARGO_FOR_TOWNGROWTH_DELIVERED_GENERAL            :{ORANGE}{STRING}{GREEN} ôflevere
STR_TOWN_VIEW_CARGO_FOR_TOWNGROWTH_REQUIRED                     :{ORANGE}{CARGO_TINY} / {CARGO_LONG}{RED} (noch nedich)
STR_TOWN_VIEW_CARGO_FOR_TOWNGROWTH_DELIVERED                    :{ORANGE}{CARGO_TINY} / {CARGO_LONG}{GREEN} (ôflevere)
STR_TOWN_VIEW_TOWN_GROWS_EVERY                                  :{BLACK}Stêd groeit eltse {ORANGE}{COMMA}{BLACK}{NBSP}{P dei dagen}
STR_TOWN_VIEW_TOWN_GROWS_EVERY_FUNDED                           :{BLACK}Stêd groeit eltse {ORANGE}{COMMA}{BLACK}{NBSP}{P dei dagen} (subsidearre)
STR_TOWN_VIEW_TOWN_GROW_STOPPED                                 :{BLACK}Stêd groeit{RED}net{BLACK}
STR_TOWN_VIEW_NOISE_IN_TOWN                                     :{BLACK}Lûdslimyt yn dizze stêd: {ORANGE}{COMMA}{BLACK}  maks: {ORANGE}{COMMA}
STR_TOWN_VIEW_CENTER_TOOLTIP                                    :{BLACK}Sintrearje it byld op de lokaasje fan dizze stêd
STR_TOWN_VIEW_LOCAL_AUTHORITY_BUTTON                            :{BLACK}Gemeente
STR_TOWN_VIEW_LOCAL_AUTHORITY_TOOLTIP                           :{BLACK}Lit ynformaasje sjen oer de gemeente
STR_TOWN_VIEW_RENAME_TOOLTIP                                    :{BLACK}Feroarje stêdsnamme

STR_TOWN_VIEW_EXPAND_BUTTON                                     :{BLACK}Grutter
STR_TOWN_VIEW_EXPAND_TOOLTIP                                    :{BLACK}Fergrutsje stêd
STR_TOWN_VIEW_DELETE_BUTTON                                     :{BLACK}Fuort
STR_TOWN_VIEW_DELETE_TOOLTIP                                    :{BLACK}Helje dizze hiele stêd fuort

STR_TOWN_VIEW_RENAME_TOWN_BUTTON                                :Stêdsnamme Feroarje

# Town local authority window
STR_LOCAL_AUTHORITY_CAPTION                                     :{WHITE}{TOWN} gemeente
STR_LOCAL_AUTHORITY_ZONE                                        :{BLACK}Sône
STR_LOCAL_AUTHORITY_COMPANY_RATINGS                             :{BLACK}Transportbedrieuwwurdearring:
STR_LOCAL_AUTHORITY_COMPANY_RATING                              :{YELLOW}{COMPANY} {COMPANY_NUM}: {ORANGE}{STRING}
STR_LOCAL_AUTHORITY_ACTIONS_TITLE                               :{BLACK}Mooglike aksjes:
STR_LOCAL_AUTHORITY_ACTIONS_TOOLTIP                             :{BLACK}List fan dingen dy'st yn dizze stêd dwaan kinst - klik op in aksje om mear details te besjen
STR_LOCAL_AUTHORITY_DO_IT_BUTTON                                :{BLACK}Doch it
STR_LOCAL_AUTHORITY_DO_IT_TOOLTIP                               :{BLACK}Fier de opljochte aksje út

###length 8
STR_LOCAL_AUTHORITY_ACTION_SMALL_ADVERTISING_CAMPAIGN           :Lytse promoasjekampanje
STR_LOCAL_AUTHORITY_ACTION_MEDIUM_ADVERTISING_CAMPAIGN          :Middelgrutte promoasjekampanje
STR_LOCAL_AUTHORITY_ACTION_LARGE_ADVERTISING_CAMPAIGN           :Grutte promoasjekampanje
STR_LOCAL_AUTHORITY_ACTION_ROAD_RECONSTRUCTION                  :Subsidiearje lokale weiferbouwing
STR_LOCAL_AUTHORITY_ACTION_STATUE_OF_COMPANY                    :Bou stânbyld fan bedrieuwseigner
STR_LOCAL_AUTHORITY_ACTION_NEW_BUILDINGS                        :Betelje bouw fan nije gebouwen
STR_LOCAL_AUTHORITY_ACTION_EXCLUSIVE_TRANSPORT                  :Keapje eksklusive ferfiersrjochten
STR_LOCAL_AUTHORITY_ACTION_BRIBE                                :Keapje it lokale bestjoer om

###length 8
STR_LOCAL_AUTHORITY_ACTION_TOOLTIP_SMALL_ADVERTISING            :{YELLOW}Begjin in lytse advertinsjecampanje, om mear passazjiers en fracht nei dyn transporttsjinsten te lûken.{}Kostet: {CURRENCY_LONG}
STR_LOCAL_AUTHORITY_ACTION_TOOLTIP_MEDIUM_ADVERTISING           :{YELLOW}Begjin in middelgrutte advertinsjecampanje, om mear passazjiers en fracht nei dyn transporttsjinsten te lûken.{}Kostet: {CURRENCY_LONG}
STR_LOCAL_AUTHORITY_ACTION_TOOLTIP_LARGE_ADVERTISING            :{YELLOW}Begjin in grutte advertinsjecampanje, om mear passazjiers en fracht nei dyn transport tsjinsten te lûken.{}Kostet: {CURRENCY_LONG}
STR_LOCAL_AUTHORITY_ACTION_TOOLTIP_ROAD_RECONSTRUCTION          :{YELLOW}Subsidearje de fernijing fan it dikenstelsel yn dizze stêd. Jout tsjin de seis moannen grutte oerlêst foar it ferkear{}Kosten: {CURRENCY_LONG}
STR_LOCAL_AUTHORITY_ACTION_TOOLTIP_STATUE_OF_COMPANY            :{YELLOW}Bou in stânbyld ter eare fan jo bedriuw.{}Kostet: {CURRENCY_LONG}
STR_LOCAL_AUTHORITY_ACTION_TOOLTIP_NEW_BUILDINGS                :{YELLOW}Subsidearje de bou fan nije kommersjele gebouwen yn dizze stêd.{}Kosten: {CURRENCY_LONG}
STR_LOCAL_AUTHORITY_ACTION_TOOLTIP_BRIBE                        :{YELLOW}Keapje de gemeente om. Mei it risiko op in boete ast betrape wurdst.{}kosten: {CURRENCY_LONG}

# Goal window
STR_GOALS_CAPTION                                               :{WHITE}{COMPANY} Doelen
STR_GOALS_SPECTATOR_CAPTION                                     :{WHITE}Globalde doelen
STR_GOALS_TEXT                                                  :{ORANGE}{STRING}
STR_GOALS_NONE                                                  :{ORANGE}- Gjin -
STR_GOALS_PROGRESS                                              :{ORANGE}{STRING}
STR_GOALS_PROGRESS_COMPLETE                                     :{GREEN}{STRING}

# Goal question window
STR_GOAL_QUESTION_CAPTION_QUESTION                              :Fraach
STR_GOAL_QUESTION_CAPTION_INFORMATION                           :Ynformaasje
STR_GOAL_QUESTION_CAPTION_WARNING                               :Warskôging
STR_GOAL_QUESTION_CAPTION_ERROR                                 :Flater

# Goal Question button list
###length 18
STR_GOAL_QUESTION_BUTTON_CANCEL                                 :Annulearje
STR_GOAL_QUESTION_BUTTON_OK                                     :Okee
STR_GOAL_QUESTION_BUTTON_NO                                     :Nee
STR_GOAL_QUESTION_BUTTON_YES                                    :Ja
STR_GOAL_QUESTION_BUTTON_DECLINE                                :Ofwize
STR_GOAL_QUESTION_BUTTON_ACCEPT                                 :Akseptearje
STR_GOAL_QUESTION_BUTTON_IGNORE                                 :Negearje
STR_GOAL_QUESTION_BUTTON_RETRY                                  :Opnij
STR_GOAL_QUESTION_BUTTON_PREVIOUS                               :Foarrige
STR_GOAL_QUESTION_BUTTON_NEXT                                   :Folgjende
STR_GOAL_QUESTION_BUTTON_STOP                                   :Stopje
STR_GOAL_QUESTION_BUTTON_START                                  :Start
STR_GOAL_QUESTION_BUTTON_GO                                     :Gean
STR_GOAL_QUESTION_BUTTON_CONTINUE                               :Trjochgean
STR_GOAL_QUESTION_BUTTON_RESTART                                :Herstarte
STR_GOAL_QUESTION_BUTTON_POSTPONE                               :Utstelle
STR_GOAL_QUESTION_BUTTON_SURRENDER                              :Oerjaan
STR_GOAL_QUESTION_BUTTON_CLOSE                                  :Slute

# Subsidies window
STR_SUBSIDIES_CAPTION                                           :{WHITE}Subsydzjes
STR_SUBSIDIES_OFFERED_TITLE                                     :{BLACK}Subsydzjes dy't oanbean wurde:
STR_SUBSIDIES_OFFERED_FROM_TO                                   :{ORANGE}{STRING} fan {STRING} nei {STRING}{YELLOW} (foar {DATE_SHORT})
STR_SUBSIDIES_NONE                                              :{ORANGE}- Gjin -
STR_SUBSIDIES_SUBSIDISED_TITLE                                  :{BLACK}Tsjinsten dy't al subsydzje krije:
STR_SUBSIDIES_SUBSIDISED_FROM_TO                                :{ORANGE}{STRING} fan {STRING} nei {STRING}{YELLOW} ({COMPANY}{YELLOW}, oant {DATE_SHORT})
STR_SUBSIDIES_TOOLTIP_CLICK_ON_SERVICE_TO_CENTER                :{BLACK}Klik om te sentrearen op yndusty/stêd. Ctrl+klick iepent in nij sichtber diel op yndustry/stêd lokaasje

# Story book window
STR_STORY_BOOK_CAPTION                                          :{WHITE}{COMPANY} Ferhalenboek
STR_STORY_BOOK_SPECTATOR_CAPTION                                :{WHITE}Globaal ferhalenboek
STR_STORY_BOOK_TITLE                                            :{YELLOW}{STRING}
STR_STORY_BOOK_GENERIC_PAGE_ITEM                                :Pagina {NUM}
STR_STORY_BOOK_SEL_PAGE_TOOLTIP                                 :{BLACK}Ljep nei in spesifike pagina troch him út dizze list te selektearjen.
STR_STORY_BOOK_PREV_PAGE                                        :{BLACK}Foarige
STR_STORY_BOOK_PREV_PAGE_TOOLTIP                                :{BLACK}Gean nei de foarige pagina
STR_STORY_BOOK_NEXT_PAGE                                        :{BLACK}Folgjende
STR_STORY_BOOK_NEXT_PAGE_TOOLTIP                                :{BLACK}Gean nei de folgjende pagina

# Station list window
STR_STATION_LIST_USE_CTRL_TO_SELECT_MORE                        :{BLACK}Hâld CTRL yndrukt om meardere objekten te selektearje
STR_STATION_LIST_CAPTION                                        :{WHITE}{COMPANY} - {COMMA} Stasjon{P "" s}
STR_STATION_LIST_STATION                                        :{YELLOW}{STATION} {STATION_FEATURES}
STR_STATION_LIST_WAYPOINT                                       :{YELLOW}{WAYPOINT}
STR_STATION_LIST_NONE                                           :{YELLOW}- Gjin -

# Station view window
STR_STATION_VIEW_CAPTION                                        :{WHITE}{STATION} {STATION_FEATURES}
STR_STATION_VIEW_WAITING_CARGO                                  :{WHITE}{CARGO_LONG}
STR_STATION_VIEW_RESERVED                                       :{YELLOW}({CARGO_SHORT} reservearre foar laden)

STR_STATION_VIEW_ACCEPTS_BUTTON                                 :{BLACK}
STR_STATION_VIEW_ACCEPTS_TOOLTIP                                :{BLACK}Akseptearre fracht sjen litte
STR_STATION_VIEW_ACCEPTS_CARGO                                  :{BLACK}Aksepteart: {WHITE}{CARGO_LIST}

STR_STATION_VIEW_EXCLUSIVE_RIGHTS_SELF                          :{BLACK}Dit stasjon hat eksklusyfe transportrjochten in dizze plak.
STR_STATION_VIEW_EXCLUSIVE_RIGHTS_COMPANY                       :{YELLOW}{COMPANY}{BLACK} Hat eksklusyfe transportrjochten in dizze plak kocht.

STR_STATION_VIEW_RATINGS_TOOLTIP                                :{BLACK}Stasjonwurdearing sjen litte
STR_STATION_VIEW_SUPPLY_RATINGS_TITLE                           :{BLACK}Moanlikse foarried en wurdearring:
STR_STATION_VIEW_CARGO_SUPPLY_RATING                            :{WHITE}{STRING}: {YELLOW}{COMMA} / {STRING} ({COMMA}%)

STR_STATION_VIEW_GROUP                                          :{BLACK}Groepearje by
STR_STATION_VIEW_WAITING_STATION                                :Stasjon: Wachtsjend
STR_STATION_VIEW_WAITING_AMOUNT                                 :Tal: Wachtsjend
STR_STATION_VIEW_PLANNED_STATION                                :Stasjon: Pland
STR_STATION_VIEW_PLANNED_AMOUNT                                 :Tal: Pland
STR_STATION_VIEW_FROM                                           :{YELLOW}{CARGO_SHORT} fanôf {STATION}
STR_STATION_VIEW_VIA                                            :{YELLOW}{CARGO_SHORT} fia {STATION}
STR_STATION_VIEW_TO                                             :{YELLOW}{CARGO_SHORT} nei {STATION}
STR_STATION_VIEW_FROM_ANY                                       :{RED}{CARGO_SHORT} fan in ûnbekind stasjon
STR_STATION_VIEW_TO_ANY                                         :{RED}{CARGO_SHORT} nei elts stasjon
STR_STATION_VIEW_VIA_ANY                                        :{RED}{CARGO_SHORT} fia elts stasjon
STR_STATION_VIEW_FROM_HERE                                      :{GREEN}{CARGO_SHORT} fanôf dit stasjon
STR_STATION_VIEW_VIA_HERE                                       :{GREEN}{CARGO_SHORT} stopjet by dit stasjon
STR_STATION_VIEW_TO_HERE                                        :{GREEN}{CARGO_SHORT} foar dit stasjon
STR_STATION_VIEW_NONSTOP                                        :{YELLOW}{CARGO_SHORT} non-stop

STR_STATION_VIEW_GROUP_S_V_D                                    :Boarne-Fia-Bestimming
STR_STATION_VIEW_GROUP_S_D_V                                    :Boarne-Bestimming-Fia
STR_STATION_VIEW_GROUP_V_S_D                                    :Fia-Boarne-Bestimming
STR_STATION_VIEW_GROUP_V_D_S                                    :Fia-Bestimming-Boarne
STR_STATION_VIEW_GROUP_D_S_V                                    :Bestimming-Boarne-Fia
STR_STATION_VIEW_GROUP_D_V_S                                    :Bestimming-Fia-Boarne

###length 8
STR_CARGO_RATING_APPALLING                                      :Ferskriklik
STR_CARGO_RATING_VERY_POOR                                      :Hiel Min
STR_CARGO_RATING_POOR                                           :Min
STR_CARGO_RATING_MEDIOCRE                                       :Midsmjittich
STR_CARGO_RATING_GOOD                                           :Goed
STR_CARGO_RATING_VERY_GOOD                                      :Hiel Goed
STR_CARGO_RATING_EXCELLENT                                      :Geweldich
STR_CARGO_RATING_OUTSTANDING                                    :Poerbêst

STR_STATION_VIEW_CENTER_TOOLTIP                                 :{BLACK}Sintrearje it byld op de lokaasje fan dit stasjon
STR_STATION_VIEW_RENAME_TOOLTIP                                 :{BLACK}Feroarje stasjonsnamme


STR_STATION_VIEW_RENAME_STATION_CAPTION                         :Jow stasjon in nije namme

STR_STATION_VIEW_CLOSE_AIRPORT                                  :{BLACK}Fleanfjild slute

# Waypoint/buoy view window
STR_WAYPOINT_VIEW_CAPTION                                       :{WHITE}{WAYPOINT}
STR_WAYPOINT_VIEW_CENTER_TOOLTIP                                :{BLACK}Sintrearje it byld op de lokaasje fan dizze kontrôlepost
STR_WAYPOINT_VIEW_CHANGE_WAYPOINT_NAME                          :{BLACK}Namme fan kontrôlepost oanpasse
STR_BUOY_VIEW_CENTER_TOOLTIP                                    :{BLACK}Sintrearje it byld op de lokaasje fan dizze boei
STR_BUOY_VIEW_CHANGE_BUOY_NAME                                  :{BLACK}Namme fan boei oanpasse

STR_EDIT_WAYPOINT_NAME                                          :{WHITE}Namme fan kontrôlepost oanpasse

# Finances window
STR_FINANCES_CAPTION                                            :{WHITE}{COMPANY} Finansieën {BLACK}{COMPANY_NUM}
STR_FINANCES_YEAR                                               :{WHITE}{NUM}

###length 3


###length 13
STR_FINANCES_SECTION_CONSTRUCTION                               :{GOLD}Konstruksje
STR_FINANCES_SECTION_NEW_VEHICLES                               :{GOLD}Nije faartúchen
STR_FINANCES_SECTION_TRAIN_RUNNING_COSTS                        :{GOLD}Trein Ûnderhâldskosten
STR_FINANCES_SECTION_ROAD_VEHICLE_RUNNING_COSTS                 :{GOLD}Lânfartugen ûnderhâldskosten
STR_FINANCES_SECTION_AIRCRAFT_RUNNING_COSTS                     :{GOLD}Fleantúch Ûnderhâldskosten
STR_FINANCES_SECTION_SHIP_RUNNING_COSTS                         :{GOLD}Skip Ûnderhâldskosten
STR_FINANCES_SECTION_LOAN_INTEREST                              :{GOLD}Rinte fan Liening
STR_FINANCES_SECTION_OTHER                                      :{GOLD}Oaren

STR_FINANCES_NEGATIVE_INCOME                                    :{BLACK}-{CURRENCY_LONG}
STR_FINANCES_POSITIVE_INCOME                                    :{BLACK}+{CURRENCY_LONG}
STR_FINANCES_BANK_BALANCE_TITLE                                 :{WHITE}Jild
STR_FINANCES_OWN_FUNDS_TITLE                                    :{WHITE}Eigen fûnsen
STR_FINANCES_LOAN_TITLE                                         :{WHITE}Liening
STR_FINANCES_MAX_LOAN                                           :{WHITE}Maksimale Liening: {BLACK}{CURRENCY_LONG}
STR_FINANCES_TOTAL_CURRENCY                                     :{BLACK}{CURRENCY_LONG}
STR_FINANCES_BORROW_BUTTON                                      :{BLACK}Lien {CURRENCY_LONG}
STR_FINANCES_BORROW_TOOLTIP                                     :{BLACK}Lien mear jild. Ctrl+Klik om it maksimale te lienen
STR_FINANCES_REPAY_BUTTON                                       :{BLACK}Betelje {CURRENCY_LONG} werom
STR_FINANCES_REPAY_TOOLTIP                                      :{BLACK}Betelje in diel fan de liening werom. Ctrl+Klik om it maksimale werom te beteljen
STR_FINANCES_INFRASTRUCTURE_BUTTON                              :{BLACK}Ynfrastruktuer

# Company view
STR_COMPANY_VIEW_CAPTION                                        :{WHITE}{COMPANY} {BLACK}{COMPANY_NUM}
STR_COMPANY_VIEW_PRESIDENT_MANAGER_TITLE                        :{WHITE}{PRESIDENT_NAME}{}{GOLD}(Bedriuwslieder)

STR_COMPANY_VIEW_INAUGURATED_TITLE                              :{GOLD}Oprjochte: {WHITE}{NUM}
STR_COMPANY_VIEW_COLOUR_SCHEME_TITLE                            :{GOLD}Kleurenskema:
STR_COMPANY_VIEW_VEHICLES_TITLE                                 :{GOLD}Fiertúchen:
STR_COMPANY_VIEW_TRAINS                                         :{WHITE}{COMMA} trein{P "" en}
STR_COMPANY_VIEW_ROAD_VEHICLES                                  :{WHITE}{COMMA} Wein{P "" en}
STR_COMPANY_VIEW_AIRCRAFT                                       :{WHITE}{COMMA} fleantugen
STR_COMPANY_VIEW_SHIPS                                          :{WHITE}{COMMA} sk{P ip epen}
STR_COMPANY_VIEW_VEHICLES_NONE                                  :{WHITE}Gjin
STR_COMPANY_VIEW_COMPANY_VALUE                                  :{GOLD}Bedriuwswearde: {WHITE}{CURRENCY_LONG}
STR_COMPANY_VIEW_SHARES_OWNED_BY                                :{WHITE}({COMMA}% besit fan {COMPANY})
STR_COMPANY_VIEW_INFRASTRUCTURE                                 :{GOLD}Ynfrastruktuer:
STR_COMPANY_VIEW_INFRASTRUCTURE_ROAD                            :{WHITE}{COMMA} stikje dyk{P "" s}
STR_COMPANY_VIEW_INFRASTRUCTURE_WATER                           :{WHITE}{COMMA} wetterfjild{P "" en}
STR_COMPANY_VIEW_INFRASTRUCTURE_STATION                         :{WHITE}{COMMA} stasjontegel{P "" s}
STR_COMPANY_VIEW_INFRASTRUCTURE_AIRPORT                         :{WHITE}{COMMA} fleanfjild{P "" en}
STR_COMPANY_VIEW_INFRASTRUCTURE_NONE                            :{WHITE}Gjin

STR_COMPANY_VIEW_BUILD_HQ_BUTTON                                :{BLACK}Bou haadkantoar
STR_COMPANY_VIEW_BUILD_HQ_TOOLTIP                               :{BLACK}Haadkantoar bouwe
STR_COMPANY_VIEW_VIEW_HQ_BUTTON                                 :{BLACK}Sjoch haadkantoar
STR_COMPANY_VIEW_VIEW_HQ_TOOLTIP                                :{BLACK}Haadkantoar besjen
STR_COMPANY_VIEW_RELOCATE_HQ                                    :{BLACK}Haadkantoar ferpleatse
STR_COMPANY_VIEW_INFRASTRUCTURE_BUTTON                          :{BLACK}Details
STR_COMPANY_VIEW_GIVE_MONEY_BUTTON                              :{BLACK}Jou jild

STR_COMPANY_VIEW_NEW_FACE_BUTTON                                :{BLACK}Nei Gesicht
STR_COMPANY_VIEW_NEW_FACE_TOOLTIP                               :{BLACK}Selektear nei gesicht foar de bedriuwslieder
STR_COMPANY_VIEW_COLOUR_SCHEME_BUTTON                           :{BLACK}Kleurenskema
STR_COMPANY_VIEW_COLOUR_SCHEME_TOOLTIP                          :{BLACK}Feroarje de bedriuwskleuren
STR_COMPANY_VIEW_COMPANY_NAME_BUTTON                            :{BLACK}Bedriuwsnamme
STR_COMPANY_VIEW_COMPANY_NAME_TOOLTIP                           :{BLACK}Feroarje de bedriuwsnamme
STR_COMPANY_VIEW_PRESIDENT_NAME_BUTTON                          :{BLACK}Namme fan Direkteur
STR_COMPANY_VIEW_PRESIDENT_NAME_TOOLTIP                         :{BLACK}Feroarje de namme fan de direkteur

STR_COMPANY_VIEW_BUY_SHARE_BUTTON                               :{BLACK}Keapje 25% oandielen fan bedriuw
STR_COMPANY_VIEW_SELL_SHARE_BUTTON                              :{BLACK}Ferkeapje 25% oandielen fan bedriuw
STR_COMPANY_VIEW_BUY_SHARE_TOOLTIP                              :{BLACK}Keapje 25% oandielen fan dit bedriuw. Shift+Klik toant ferwachte kosten sûnder oandielen te keapje
STR_COMPANY_VIEW_SELL_SHARE_TOOLTIP                             :{BLACK}Ferkeapje 25% oandielen fan dit bedriuw. Shift+Klik toant ferwachte kosten sûnder oandielen te ferkeapje

STR_COMPANY_VIEW_COMPANY_NAME_QUERY_CAPTION                     :Bedriuwsnamme
STR_COMPANY_VIEW_PRESIDENT_S_NAME_QUERY_CAPTION                 :Namme fan Direkteur

STR_BUY_COMPANY_MESSAGE                                         :{WHITE}Wy sykje in transportbedriuw om ús bedriuw oer te nimmen.{}{}Wolsto {COMPANY} foar {CURRENCY_LONG} keapje?

# Company infrastructure window
STR_COMPANY_INFRASTRUCTURE_VIEW_CAPTION                         :{WHITE}Ynfrastruktuer fan {COMPANY}
STR_COMPANY_INFRASTRUCTURE_VIEW_SIGNALS                         :{WHITE}Seinen
STR_COMPANY_INFRASTRUCTURE_VIEW_ROAD_SECT                       :{GOLD}Stikjes dyk:
STR_COMPANY_INFRASTRUCTURE_VIEW_STATION_SECT                    :{GOLD}Stasjons:
STR_COMPANY_INFRASTRUCTURE_VIEW_STATIONS                        :{WHITE}Stasjontegels
STR_COMPANY_INFRASTRUCTURE_VIEW_AIRPORTS                        :{WHITE}Fleanfjilden
STR_COMPANY_INFRASTRUCTURE_VIEW_TOTAL                           :{WHITE}{CURRENCY_LONG}/jr

# Industry directory
STR_INDUSTRY_DIRECTORY_CAPTION                                  :{WHITE}Yndustryen
STR_INDUSTRY_DIRECTORY_NONE                                     :{ORANGE}- Gjin -
STR_INDUSTRY_DIRECTORY_ITEM_NOPROD                              :{ORANGE}{INDUSTRY}
STR_INDUSTRY_DIRECTORY_FILTER_NONE                              :Gjin

# Industry view
STR_INDUSTRY_VIEW_CAPTION                                       :{WHITE}{INDUSTRY}
STR_INDUSTRY_VIEW_PRODUCTION_LAST_MONTH_TITLE                   :{BLACK}Produksje lêste moanne:
STR_INDUSTRY_VIEW_TRANSPORTED                                   :{YELLOW}{CARGO_LONG}{STRING}{BLACK} ({COMMA}% transportearre)
STR_INDUSTRY_VIEW_LOCATION_TOOLTIP                              :{BLACK}Sintrearje it byld op de lokaasje fan dizze yndustry
STR_INDUSTRY_VIEW_PRODUCTION_LEVEL                              :{BLACK}Produksje nivo: {YELLOW}{COMMA}%
STR_INDUSTRY_VIEW_INDUSTRY_ANNOUNCED_CLOSURE                    :{YELLOW}Yndustry kundicht drigend sluten oan!

STR_INDUSTRY_VIEW_REQUIRES_N_CARGO                              :{BLACK}Fereaskje: {YELLOW}{STRING}{STRING}


STR_CONFIG_GAME_PRODUCTION                                      :{WHITE}Feroarje produksjenivo (mearfâld fan 8, maksimaal 2040)
STR_CONFIG_GAME_PRODUCTION_LEVEL                                :{WHITE}Feroarje produksjenivo (persintaazje, maksimaal 800%)

# Vehicle lists
###length VEHICLE_TYPES
STR_VEHICLE_LIST_TRAIN_CAPTION                                  :{WHITE}{STRING} - {COMMA} Trein{P "" en}
STR_VEHICLE_LIST_ROAD_VEHICLE_CAPTION                           :{WHITE}{STRING} - {COMMA} Wein{P "" en}
STR_VEHICLE_LIST_SHIP_CAPTION                                   :{WHITE}{STRING} - {COMMA} {P Skip Skepen}
STR_VEHICLE_LIST_AIRCRAFT_CAPTION                               :{WHITE}{STRING} - {COMMA} Fleantúch

###length VEHICLE_TYPES
STR_VEHICLE_LIST_TRAIN_LIST_TOOLTIP                             :{BLACK}Treinen - klik op trein foar ynformaasje
STR_VEHICLE_LIST_ROAD_VEHICLE_TOOLTIP                           :{BLACK}Weinen - klik op wein foar ynformaasje
STR_VEHICLE_LIST_SHIP_TOOLTIP                                   :{BLACK}Skepen - klik op skip foar ynformaasje
STR_VEHICLE_LIST_AIRCRAFT_TOOLTIP                               :{BLACK}Fleantugen - klik op fleantúch foar ynformaasje

###length VEHICLE_TYPES
STR_VEHICLE_LIST_AVAILABLE_TRAINS                               :Beskikbere Treinen
STR_VEHICLE_LIST_AVAILABLE_ROAD_VEHICLES                        :Beskikbere Weinen
STR_VEHICLE_LIST_AVAILABLE_SHIPS                                :Beskikbere Skepen
STR_VEHICLE_LIST_AVAILABLE_AIRCRAFT                             :Beskikbere Fleantugen

STR_VEHICLE_LIST_MANAGE_LIST                                    :{BLACK}List beheare
STR_VEHICLE_LIST_REPLACE_VEHICLES                               :Fiertugen ferfange
STR_VEHICLE_LIST_SEND_FOR_SERVICING                             :Stjoer foar ûnderhâldsbeurt
STR_VEHICLE_LIST_PROFIT_THIS_YEAR_LAST_YEAR                     :{TINY_FONT}{BLACK}Fertsjinste dit jier: {CURRENCY_LONG} (ferline jier: {CURRENCY_LONG})

STR_VEHICLE_LIST_SEND_TRAIN_TO_DEPOT                            :Stjoer nei depot
STR_VEHICLE_LIST_SEND_ROAD_VEHICLE_TO_DEPOT                     :Stjoer nei depot
STR_VEHICLE_LIST_SEND_SHIP_TO_DEPOT                             :Stjoer nei depot
STR_VEHICLE_LIST_SEND_AIRCRAFT_TO_HANGAR                        :Stjoer nei hangaar

STR_VEHICLE_LIST_MASS_START_LIST_TOOLTIP                        :{BLACK}Klik om alle weinen út disse list út ein sette te litten


# Group window
###length VEHICLE_TYPES
STR_GROUP_ALL_TRAINS                                            :Alle treinen
STR_GROUP_ALL_ROAD_VEHICLES                                     :Alle weinen
STR_GROUP_ALL_SHIPS                                             :Alle skepen
STR_GROUP_ALL_AIRCRAFTS                                         :Alle fleantugen

###length VEHICLE_TYPES
STR_GROUP_DEFAULT_SHIPS                                         :Net groepearre skepen

STR_GROUP_COUNT_WITH_SUBGROUP                                   :{TINY_FONT}{COMMA} (+{COMMA})

STR_GROUP_CREATE_TOOLTIP                                        :{BLACK}Klik om in groep oan te meitsje
STR_GROUP_DELETE_TOOLTIP                                        :{BLACK}Smit de selektearre groep fuort
STR_GROUP_RENAME_TOOLTIP                                        :{BLACK}Feroarje de namme fan de selektearre groep

STR_QUERY_GROUP_DELETE_CAPTION                                  :{WHITE}Ferwiderje groep

STR_GROUP_REMOVE_ALL_VEHICLES                                   :Alle fiertugen weihelje



# Build vehicle window
###length 4
STR_BUY_VEHICLE_TRAIN_RAIL_CAPTION                              :Nije spoar weinen
STR_BUY_VEHICLE_TRAIN_ELRAIL_CAPTION                            :Nije elektryske treinen
STR_BUY_VEHICLE_TRAIN_MAGLEV_CAPTION                            :Nije Maglev Treinen

STR_BUY_VEHICLE_ROAD_VEHICLE_CAPTION                            :Nije Weinen
STR_BUY_VEHICLE_TRAM_VEHICLE_CAPTION                            :Nije trammen

# Vehicle availability
###length VEHICLE_TYPES
STR_BUY_VEHICLE_SHIP_CAPTION                                    :Nije Skepen
STR_BUY_VEHICLE_AIRCRAFT_CAPTION                                :Nije fleantugen

STR_PURCHASE_INFO_COST_WEIGHT                                   :{BLACK}Kosten: {GOLD}{CURRENCY_LONG}{BLACK} Gewicht: {GOLD}{WEIGHT_SHORT}
STR_PURCHASE_INFO_SPEED_POWER                                   :{BLACK}Snelheid: {GOLD}{VELOCITY}{BLACK} Kracht: {GOLD}{POWER}
STR_PURCHASE_INFO_SPEED                                         :{BLACK}Snelheid: {GOLD}{VELOCITY}
STR_PURCHASE_INFO_SPEED_OCEAN                                   :{BLACK}Faasje op see: {GOLD}{VELOCITY}
STR_PURCHASE_INFO_RUNNINGCOST                                   :{BLACK}Underhâldskosten: {GOLD}{CURRENCY_LONG}/jr
STR_PURCHASE_INFO_CAPACITY                                      :{BLACK}Kapasiteit: {GOLD}{CARGO_LONG} {STRING}
STR_PURCHASE_INFO_REFITTABLE                                    :(kin omboud wurde)
STR_PURCHASE_INFO_DESIGNED_LIFE                                 :{BLACK}Ûntwurpen: {GOLD}{NUM}{BLACK} Libbensdoer: {GOLD}{COMMA} jier
STR_PURCHASE_INFO_DESIGNED                                      :{BLACK}Ûntwurpen: {GOLD}{NUM}
STR_PURCHASE_INFO_RELIABILITY                                   :{BLACK}Maks. Betrouberens: {GOLD}{COMMA}%
STR_PURCHASE_INFO_COST                                          :{BLACK}Kosten: {GOLD}{CURRENCY_LONG}
STR_PURCHASE_INFO_WEIGHT_CWEIGHT                                :{BLACK}Gewicht: {GOLD}{WEIGHT_SHORT} ({WEIGHT_SHORT})
STR_PURCHASE_INFO_COST_SPEED                                    :{BLACK}Kosten: {GOLD}{CURRENCY_LONG}{BLACK} Snelheid: {GOLD}{VELOCITY}
STR_PURCHASE_INFO_AIRCRAFT_CAPACITY                             :{BLACK}Kapasiteit: {GOLD}{CARGO_LONG}, {CARGO_LONG}
STR_PURCHASE_INFO_REFITTABLE_TO                                 :{BLACK}Kin omboud wurde nei: {GOLD}{STRING}
STR_PURCHASE_INFO_ALL_TYPES                                     :Alle frachttypen
STR_PURCHASE_INFO_ALL_BUT                                       :Alles útsein {CARGO_LIST}
STR_PURCHASE_INFO_MAX_TE                                        :{BLACK}Maks. Lûkkrêft: {GOLD}{FORCE}
STR_PURCHASE_INFO_AIRCRAFT_RANGE                                :{BLACK}Berik: {GOLD}{COMMA} flakken
STR_PURCHASE_INFO_AIRCRAFT_TYPE                                 :{BLACK}Fleantúch type: {GOLD}{STRING}

###length VEHICLE_TYPES

###length VEHICLE_TYPES
STR_BUY_VEHICLE_TRAIN_BUY_VEHICLE_BUTTON                        :{BLACK}Keapje auto
STR_BUY_VEHICLE_ROAD_VEHICLE_BUY_VEHICLE_BUTTON                 :{BLACK}Keapje auto
STR_BUY_VEHICLE_SHIP_BUY_VEHICLE_BUTTON                         :{BLACK}Keapje boat
STR_BUY_VEHICLE_AIRCRAFT_BUY_VEHICLE_BUTTON                     :{BLACK}Keapje fleantúch

###length VEHICLE_TYPES
STR_BUY_VEHICLE_TRAIN_BUY_REFIT_VEHICLE_BUTTON                  :{BLACK}Auto keapje en ferbouwe

###length VEHICLE_TYPES
STR_BUY_VEHICLE_TRAIN_BUY_VEHICLE_TOOLTIP                       :{BLACK}Keapje ferljochte trein
STR_BUY_VEHICLE_ROAD_VEHICLE_BUY_VEHICLE_TOOLTIP                :{BLACK}Keapje ferljochte auto. Shift+Klik toant ferwachte kosten sûnder te keapje
STR_BUY_VEHICLE_SHIP_BUY_VEHICLE_TOOLTIP                        :{BLACK}Keapje ferljochte boat. Shift+Klik toant ferwachte kosten sûnder te keapje
STR_BUY_VEHICLE_AIRCRAFT_BUY_VEHICLE_TOOLTIP                    :{BLACK}Keapje ferljochte fleantúch. Shift+Klik toant ferwachte kosten sûnder te keapje

###length VEHICLE_TYPES

###length VEHICLE_TYPES
STR_BUY_VEHICLE_TRAIN_RENAME_BUTTON                             :{BLACK}Jow in nije namme
STR_BUY_VEHICLE_ROAD_VEHICLE_RENAME_BUTTON                      :{BLACK}Jow in nije namme
STR_BUY_VEHICLE_SHIP_RENAME_BUTTON                              :{BLACK}Jow in nije namme
STR_BUY_VEHICLE_AIRCRAFT_RENAME_BUTTON                          :{BLACK}Jow in nije namme

###length VEHICLE_TYPES
STR_BUY_VEHICLE_TRAIN_RENAME_TOOLTIP                            :{BLACK}Treintype neame
STR_BUY_VEHICLE_ROAD_VEHICLE_RENAME_TOOLTIP                     :{BLACK}Autotype neame
STR_BUY_VEHICLE_SHIP_RENAME_TOOLTIP                             :{BLACK}Boattype neame
STR_BUY_VEHICLE_AIRCRAFT_RENAME_TOOLTIP                         :{BLACK}Fleantúchtype neame

###length VEHICLE_TYPES
STR_BUY_VEHICLE_TRAIN_HIDE_TOGGLE_BUTTON                        :{BLACK}Ferbergje
STR_BUY_VEHICLE_ROAD_VEHICLE_HIDE_TOGGLE_BUTTON                 :{BLACK}Ferbergje
STR_BUY_VEHICLE_SHIP_HIDE_TOGGLE_BUTTON                         :{BLACK}Ferbergje
STR_BUY_VEHICLE_AIRCRAFT_HIDE_TOGGLE_BUTTON                     :{BLACK}Ferbergje

###length VEHICLE_TYPES
STR_BUY_VEHICLE_TRAIN_SHOW_TOGGLE_BUTTON                        :{BLACK}Sjen litte
STR_BUY_VEHICLE_ROAD_VEHICLE_SHOW_TOGGLE_BUTTON                 :{BLACK}Sjen litte
STR_BUY_VEHICLE_SHIP_SHOW_TOGGLE_BUTTON                         :{BLACK}Sjen litte
STR_BUY_VEHICLE_AIRCRAFT_SHOW_TOGGLE_BUTTON                     :{BLACK}Sjen litte

###length VEHICLE_TYPES
STR_BUY_VEHICLE_TRAIN_HIDE_SHOW_TOGGLE_TOOLTIP                  :{BLACK}Wikselje tusken it ferbergje/sjen litte fan it soart trein
STR_BUY_VEHICLE_ROAD_VEHICLE_HIDE_SHOW_TOGGLE_TOOLTIP           :{BLACK}Wikselje tusken it ferbergje/sjen litte fan it soart wein
STR_BUY_VEHICLE_SHIP_HIDE_SHOW_TOGGLE_TOOLTIP                   :{BLACK}Wikselje tusken it ferbergje/sjen litte fan it soart skip
STR_BUY_VEHICLE_AIRCRAFT_HIDE_SHOW_TOGGLE_TOOLTIP               :{BLACK}Wikselje tusken it ferbergje/sjen litte fan it soart fleanmasine

###length VEHICLE_TYPES
STR_QUERY_RENAME_TRAIN_TYPE_CAPTION                             :{WHITE}Treintype neame
STR_QUERY_RENAME_ROAD_VEHICLE_TYPE_CAPTION                      :{WHITE}Jou fiertug in nije namme
STR_QUERY_RENAME_AIRCRAFT_TYPE_CAPTION                          :{WHITE}Fleantúchtype neame

# Depot window
STR_DEPOT_CAPTION                                               :{WHITE}{DEPOT}

STR_DEPOT_RENAME_TOOLTIP                                        :{BLACK}jou nije namme oan depot
STR_DEPOT_RENAME_DEPOT_CAPTION                                  :Jou nije namme oan depot

STR_DEPOT_NO_ENGINE                                             :{BLACK}-
STR_DEPOT_VEHICLE_TOOLTIP                                       :{BLACK}{ENGINE}{STRING}
STR_DEPOT_VEHICLE_TOOLTIP_CARGO                                 :{}{CARGO_LONG} ({CARGO_SHORT})

###length VEHICLE_TYPES
STR_DEPOT_ROAD_VEHICLE_LIST_TOOLTIP                             :{BLACK}Weinen - Brûk rjochter mûsklik op de wein foar ynformaasje
STR_DEPOT_SHIP_LIST_TOOLTIP                                     :{BLACK}Skepen - Brûk rjochter mûsklik op it skip foar ynformaasje

###length VEHICLE_TYPES
STR_DEPOT_TRAIN_SELL_TOOLTIP                                    :{BLACK}Tôgje trein hjirhinne om it te ferkeapjen
STR_DEPOT_ROAD_VEHICLE_SELL_TOOLTIP                             :{BLACK}Tôgje wein hjirhinne om it te ferkeapjen
STR_DEPOT_SHIP_SELL_TOOLTIP                                     :{BLACK}Tôgje skip hjirhinne om it te ferkeapjen
STR_DEPOT_AIRCRAFT_SELL_TOOLTIP                                 :{BLACK}Tôgje fleantúch hjirhinne om it te ferkeapjen

###length VEHICLE_TYPES
STR_DEPOT_SELL_ALL_BUTTON_TRAIN_TOOLTIP                         :{BLACK}Ferkeapje alle treinen yn dit depot
STR_DEPOT_SELL_ALL_BUTTON_ROAD_VEHICLE_TOOLTIP                  :Ferkeapje alle weinen yn disse garage
STR_DEPOT_SELL_ALL_BUTTON_AIRCRAFT_TOOLTIP                      :{BLACK}Ferkeapje alle fleantugen yn hangar

###length VEHICLE_TYPES
STR_DEPOT_AUTOREPLACE_SHIP_TOOLTIP                              :{BLACK}Ferfang automatysk skippen yn de skipmakkerij
STR_DEPOT_AUTOREPLACE_AIRCRAFT_TOOLTIP                          :{BLACK}Ferfang automatysk alle fleantugen yn disse fleantúchhangaar

###length VEHICLE_TYPES
STR_DEPOT_TRAIN_NEW_VEHICLES_BUTTON                             :{BLACK}Nije fiertugen
STR_DEPOT_ROAD_VEHICLE_NEW_VEHICLES_BUTTON                      :{BLACK}Nije Weinen
STR_DEPOT_SHIP_NEW_VEHICLES_BUTTON                              :{BLACK}Nije Skepen
STR_DEPOT_AIRCRAFT_NEW_VEHICLES_BUTTON                          :{BLACK}Nije Fleantugen

###length VEHICLE_TYPES
STR_DEPOT_ROAD_VEHICLE_NEW_VEHICLES_TOOLTIP                     :{BLACK}Nije wein keapje
STR_DEPOT_SHIP_NEW_VEHICLES_TOOLTIP                             :{BLACK}Nij skip keapje
STR_DEPOT_AIRCRAFT_NEW_VEHICLES_TOOLTIP                         :{BLACK}Nij fleantúch keapje

###length VEHICLE_TYPES

###length VEHICLE_TYPES

###length VEHICLE_TYPES

###length VEHICLE_TYPES

###length VEHICLE_TYPES
STR_DEPOT_MASS_STOP_DEPOT_TRAIN_TOOLTIP                         :{BLACK}Klik om alle treinen yn dit depot te stopjen
STR_DEPOT_MASS_STOP_DEPOT_ROAD_VEHICLE_TOOLTIP                  :{BLACK}Klik om alle weinen yn dizze garaazje te stopjen
STR_DEPOT_MASS_STOP_HANGAR_TOOLTIP                              :{BLACK}Klik om alle fleantugen yn dizze hangaar te stopje

###length VEHICLE_TYPES
STR_DEPOT_MASS_START_DEPOT_SHIP_TOOLTIP                         :{BLACK}Klik om alle skepen te starte


# Engine preview window
STR_ENGINE_PREVIEW_CAPTION                                      :{WHITE}Berjocht fan fiertúgenfabrikant
STR_ENGINE_PREVIEW_MESSAGE                                      :{GOLD}Wy hawwe sakrekt in nije {STRING} ûntwurpen - bisto ynteressearre yn in jier lang eksklusyf gebrûk fan dit fiertúch, sadat wy kinne sjen oft it goed wurket foardat wy it wrâldwiid beskikber meitsjen?

STR_ENGINE_PREVIEW_RAILROAD_LOCOMOTIVE                          :lokomotyf
STR_ENGINE_PREVIEW_MONORAIL_LOCOMOTIVE                          :monorail lokomotyf
STR_ENGINE_PREVIEW_MAGLEV_LOCOMOTIVE                            :maglevlokomotyf

STR_ENGINE_PREVIEW_ROAD_VEHICLE                                 :wein
STR_ENGINE_PREVIEW_TRAM_VEHICLE                                 :tram

STR_ENGINE_PREVIEW_AIRCRAFT                                     :fleantúch
STR_ENGINE_PREVIEW_SHIP                                         :skip

STR_ENGINE_PREVIEW_COST_WEIGHT_SPEED_POWER                      :{BLACK}Kosten: {CURRENCY_LONG} Gewicht: {WEIGHT_SHORT}{}Snelheid: {VELOCITY}  Kracht: {POWER}{}Underhâldskosten: {CURRENCY_LONG}/jr{}Kapasiteit: {CARGO_LONG}
STR_ENGINE_PREVIEW_COST_MAX_SPEED_CAP_RUNCOST                   :{BLACK}Kosten: {CURRENCY_LONG} Maks. Faasje: {VELOCITY}{}Kapasiteit: {CARGO_LONG}{}Underhâldskosten: {CURRENCY_LONG}/jr

# Autoreplace window
STR_REPLACE_VEHICLES_WHITE                                      :{WHITE}Ferfang {STRING} - {STRING}

STR_REPLACE_VEHICLE_VEHICLES_IN_USE                             :{YELLOW}Fiertúgen dy't yn gebrûk binne
STR_REPLACE_VEHICLE_AVAILABLE_VEHICLES                          :{YELLOW}Beskikbere fiertugen

###length VEHICLE_TYPES
STR_REPLACE_VEHICLE_TRAIN                                       :Trein
STR_REPLACE_VEHICLE_ROAD_VEHICLE                                :Auto
STR_REPLACE_VEHICLE_SHIP                                        :Skip
STR_REPLACE_VEHICLE_AIRCRAFT                                    :Fleanmasine

STR_REPLACE_HELP_LEFT_ARRAY                                     :{BLACK}Selektearje it type lokomotyf om te ferfangen

STR_REPLACE_VEHICLES_NOW                                        :No alle fiertugen ferfange
STR_REPLACE_VEHICLES_WHEN_OLD                                   :Ferfang allinech âlde weinen


###length 2
###next-name-looks-similar

STR_REPLACE_MONORAIL_VEHICLES                                   :Monorail weinen
STR_REPLACE_MAGLEV_VEHICLES                                     :Maglev treinen



# Vehicle view
STR_VEHICLE_VIEW_CAPTION                                        :{WHITE}{VEHICLE}

###length VEHICLE_TYPES

###length VEHICLE_TYPES
STR_VEHICLE_VIEW_TRAIN_SEND_TO_DEPOT_TOOLTIP                    :{BLACK}Stjoer trein nei depot. Ctrl+Klik om allinich ûnderhâld te jaan
STR_VEHICLE_VIEW_ROAD_VEHICLE_SEND_TO_DEPOT_TOOLTIP             :{BLACK}Stjoer wein nei garaazje. Ctrl+Klik om allinich ûnderhâld te jaan
STR_VEHICLE_VIEW_SHIP_SEND_TO_DEPOT_TOOLTIP                     :{BLACK}Stjoer skip nij skipmakkerij. Ctrl+klik om skip ûnderhâld te jaan
STR_VEHICLE_VIEW_AIRCRAFT_SEND_TO_DEPOT_TOOLTIP                 :{BLACK}Stjoer fleantúch nei hangaer. Ctrl+klik om allinich ûnderhald te jaan

###length VEHICLE_TYPES

STR_VEHICLE_VIEW_TRAIN_REVERSE_TOOLTIP                          :{BLACK}Rydrjochting fan trein omkeare
STR_VEHICLE_VIEW_ROAD_VEHICLE_REVERSE_TOOLTIP                   :Lit fiertug omkeare

###length VEHICLE_TYPES
STR_VEHICLE_VIEW_TRAIN_REFIT_TOOLTIP                            :{BLACK}Trein ombouwe om in oar soart fracht mei te nimmen
STR_VEHICLE_VIEW_ROAD_VEHICLE_REFIT_TOOLTIP                     :{BLACK}Wein ombouwe om in oar soart fracht mei te nimmen
STR_VEHICLE_VIEW_SHIP_REFIT_TOOLTIP                             :{BLACK}Skip ombouwe nei in oar saort fracht

###length VEHICLE_TYPES
STR_VEHICLE_VIEW_ROAD_VEHICLE_ORDERS_TOOLTIP                    :{BLACK}Lit oarders fan'e wein sjen. Brûk Ctrl+Klik om de tjinstregeling te sjen
STR_VEHICLE_VIEW_SHIP_ORDERS_TOOLTIP                            :{BLACK}Lit de rûte fan dit skip sjen. Ctrl+Click lit tsjinstregeling sjen
STR_VEHICLE_VIEW_AIRCRAFT_ORDERS_TOOLTIP                        :{BLACK}Lit oarders fan fleantúch sjen. Brûk Ctrl+Klik om de tjinstregeling te sjen

###length VEHICLE_TYPES
STR_VEHICLE_VIEW_AIRCRAFT_SHOW_DETAILS_TOOLTIP                  :{BLACK}Fleantúch details sjen litte

###length VEHICLE_TYPES

# Messages in the start stop button in the vehicle view
STR_VEHICLE_STATUS_LOADING_UNLOADING                            :{LTBLUE}Laden / Losse
STR_VEHICLE_STATUS_LEAVING                                      :{LTBLUE}fuortsette
STR_VEHICLE_STATUS_CRASHED                                      :{RED}Ferûngelokke!
STR_VEHICLE_STATUS_BROKEN_DOWN                                  :{RED}Stikken
STR_VEHICLE_STATUS_STOPPED                                      :{RED}Stoppe
STR_VEHICLE_STATUS_TRAIN_STOPPING_VEL                           :{RED}Stoppet, {VELOCITY}
STR_VEHICLE_STATUS_TRAIN_NO_POWER                               :{RED}Gjin enerzjy
STR_VEHICLE_STATUS_TRAIN_STUCK                                  :{ORANGE}Wachtsje op frije rûte
STR_VEHICLE_STATUS_AIRCRAFT_TOO_FAR                             :{ORANGE}Te fier nei folgjende bestimming

STR_VEHICLE_STATUS_HEADING_FOR_STATION_VEL                      :{LTBLUE}Ûnderweis nei {STATION}, {VELOCITY}
STR_VEHICLE_STATUS_HEADING_FOR_WAYPOINT_VEL                     :{LTBLUE}Ûnderweis nei {WAYPOINT}, {VELOCITY}
STR_VEHICLE_STATUS_HEADING_FOR_DEPOT_VEL                        :{ORANGE}Ûnderweis nei{DEPOT}, {VELOCITY}
STR_VEHICLE_STATUS_HEADING_FOR_DEPOT_SERVICE_VEL                :{LTBLUE}ûnderhâld yn {DEPOT}, {VELOCITY}


# Vehicle stopped/started animations
###length 2
STR_VEHICLE_COMMAND_STOPPED_SMALL                               :{TINY_FONT}{RED}Stoppe
STR_VEHICLE_COMMAND_STOPPED                                     :{RED}Stoppe

###length 2
STR_VEHICLE_COMMAND_STARTED_SMALL                               :{TINY_FONT}{GREEN}Starte
STR_VEHICLE_COMMAND_STARTED                                     :{GREEN}Starte

# Vehicle details
STR_VEHICLE_DETAILS_CAPTION                                     :{WHITE}{VEHICLE} (Details)

###length VEHICLE_TYPES
STR_VEHICLE_DETAILS_TRAIN_RENAME                                :{BLACK}Jou trein in namme
STR_VEHICLE_DETAILS_ROAD_VEHICLE_RENAME                         :{BLACK}Namme fan de wein
STR_VEHICLE_DETAILS_SHIP_RENAME                                 :{BLACK}Skip in namme jaan

STR_VEHICLE_INFO_AGE                                            :{COMMA} jier{P "" ren} ({COMMA})
STR_VEHICLE_INFO_AGE_RED                                        :{RED}{COMMA} jier{P "" ren} ({COMMA})

STR_VEHICLE_INFO_MAX_SPEED                                      :{BLACK}Maks. snelheid: {LTBLUE}{VELOCITY}
STR_VEHICLE_INFO_WEIGHT_POWER_MAX_SPEED                         :{BLACK}Gewicht: {LTBLUE}{WEIGHT_SHORT} {BLACK}Krêft: {LTBLUE}{POWER}{BLACK} Maks. faasje: {LTBLUE}{VELOCITY}

STR_VEHICLE_INFO_RELIABILITY_BREAKDOWNS                         :{BLACK}betrouberens: {LTBLUE}{COMMA}%  {BLACK}Stikken west sûnt lêste ûnderhâld: {LTBLUE}{COMMA}

STR_VEHICLE_INFO_NO_CAPACITY                                    :{BLACK}Kapasiteit: {LTBLUE}Gjin{STRING}
STR_VEHICLE_INFO_CAPACITY                                       :{BLACK}Kapasiteit: {LTBLUE}{CARGO_LONG}{3:STRING}
STR_VEHICLE_INFO_CAPACITY_MULT                                  :{BLACK}Kapasiteit: {LTBLUE}{CARGO_LONG}{3:STRING} (x{4:NUM})
STR_VEHICLE_INFO_CAPACITY_CAPACITY                              :{BLACK}Kapasiteit: {LTBLUE}{CARGO_LONG}, {CARGO_LONG}{STRING}

STR_VEHICLE_INFO_FEEDER_CARGO_VALUE                             :{BLACK}Wikselje kredyt: {LTBLUE}{CURRENCY_LONG}

STR_VEHICLE_DETAILS_SERVICING_INTERVAL_DAYS                     :{BLACK}Underhâldsinterval: {LTBLUE}{COMMA}{NBSP}dagen{BLACK}   Lêste underhâld: {LTBLUE}{DATE_LONG}
STR_VEHICLE_DETAILS_SERVICING_INTERVAL_PERCENT                  :{BLACK}Underhâldsinterval: {LTBLUE}{COMMA}%{BLACK}   Lêste underhâld: {LTBLUE}{DATE_LONG}
STR_VEHICLE_DETAILS_INCREASE_SERVICING_INTERVAL_TOOLTIP         :{BLACK}Underhâldsinterval ferheegje mei 10. Ctrl+Klik ferheegt underhâldsinterval mei 5
STR_VEHICLE_DETAILS_DECREASE_SERVICING_INTERVAL_TOOLTIP         :{BLACK}Tiid tusken ûnderhâldsbeurten ferleegje mei 10. Ctrl+Klik ferleegt de tiid tusken ûnderhâldsbeurten mei 5.

STR_SERVICE_INTERVAL_DROPDOWN_TOOLTIP                           :{BLACK}Feroarje tiid tusken ûnderhâldsbeurten
STR_VEHICLE_DETAILS_DEFAULT                                     :Standert
STR_VEHICLE_DETAILS_DAYS                                        :Dagen
STR_VEHICLE_DETAILS_PERCENT                                     :Persintaazje

###length VEHICLE_TYPES
STR_QUERY_RENAME_TRAIN_CAPTION                                  :{WHITE}Treinnamme feroarje
STR_QUERY_RENAME_ROAD_VEHICLE_CAPTION                           :{WHITE}Namme fan wein feroarje
STR_QUERY_RENAME_SHIP_CAPTION                                   :{WHITE}Namme fan skip feroarje
STR_QUERY_RENAME_AIRCRAFT_CAPTION                               :{WHITE}Namme fan fleantúch feroarje

# Extra buttons for train details windows
STR_VEHICLE_DETAILS_TRAIN_ENGINE_BUILT_AND_VALUE                :{LTBLUE}{ENGINE}{BLACK}   Makke: {LTBLUE}{NUM}{BLACK} Wearde: {LTBLUE}{CURRENCY_LONG}
STR_VEHICLE_DETAILS_TRAIN_WAGON_VALUE                           :{LTBLUE}{ENGINE}{BLACK}   Wearde: {LTBLUE}{CURRENCY_LONG}

STR_VEHICLE_DETAILS_TRAIN_TOTAL_CAPACITY_TEXT                   :{BLACK}Totale kapasiteit fan dizze trein:
STR_VEHICLE_DETAILS_TRAIN_TOTAL_CAPACITY                        :{LTBLUE}- {CARGO_LONG} ({CARGO_SHORT})
STR_VEHICLE_DETAILS_TRAIN_TOTAL_CAPACITY_MULT                   :{LTBLUE}- {CARGO_LONG} ({CARGO_SHORT}) (x{NUM})

STR_VEHICLE_DETAILS_CARGO_EMPTY                                 :{LTBLUE}Leech
STR_VEHICLE_DETAILS_CARGO_FROM                                  :{LTBLUE}{CARGO_LONG} fan {STATION}
STR_VEHICLE_DETAILS_CARGO_FROM_MULT                             :{LTBLUE}{CARGO_LONG} fan {STATION} (x{NUM})

STR_VEHICLE_DETAIL_TAB_CARGO                                    :{BLACK}Fracht
STR_VEHICLE_DETAIL_TAB_INFORMATION                              :{BLACK}Ynformaasje
STR_VEHICLE_DETAILS_TRAIN_INFORMATION_TOOLTIP                   :{BLACK}Treindetails sjen litte
STR_VEHICLE_DETAIL_TAB_CAPACITIES                               :{BLACK}Kapasiteit
STR_VEHICLE_DETAIL_TAB_TOTAL_CARGO                              :{BLACK}Totale Fracht

STR_VEHICLE_DETAILS_TRAIN_ARTICULATED_RV_CAPACITY               :{BLACK}Kapasiteit: {LTBLUE}

# Vehicle refit
STR_REFIT_CAPTION                                               :{WHITE}{VEHICLE} (Ombouwe)
STR_REFIT_TITLE                                                 :{GOLD}Selektearje it soart fracht om mei te nimmen:
STR_REFIT_NEW_CAPACITY_COST_OF_REFIT                            :{BLACK}Nije kapasiteit: {GOLD}{CARGO_LONG}{}{BLACK}Kosten fan ombou: {RED}{CURRENCY_LONG}
STR_REFIT_NEW_CAPACITY_COST_OF_AIRCRAFT_REFIT                   :{BLACK}Nije kapasiteit: {GOLD}{CARGO_LONG}, {GOLD}{CARGO_LONG}{}{BLACK}kosten fan werfolje: {RED}{CURRENCY_LONG}
STR_REFIT_SELECT_VEHICLES_TOOLTIP                               :{BLACK}Selektearje in ferfiermiddel foar reparaasje. sleep mei de mûs om meardere ferfiermiddels te selekttearjen. Ctrl+klick sil in ferfiermiddel selektearje en de neikommende rige

###length VEHICLE_TYPES
STR_REFIT_TRAIN_LIST_TOOLTIP                                    :{BLACK}selektearje soart fracht foar de trein om mei te nimmen
STR_REFIT_ROAD_VEHICLE_LIST_TOOLTIP                             :{BLACK}Selektearje it soart fracht foar wein om mei te nimmen
STR_REFIT_SHIP_LIST_TOOLTIP                                     :{BLACK}Selektearje it soart fracht foar it skip om mei te nimmen
STR_REFIT_AIRCRAFT_LIST_TOOLTIP                                 :{BLACK}Selektearje it soart fracht foar it fleantúch om mei te nimmen

###length VEHICLE_TYPES
STR_REFIT_TRAIN_REFIT_BUTTON                                    :{BLACK}Trein ombouwe
STR_REFIT_ROAD_VEHICLE_REFIT_BUTTON                             :{BLACK}Wein ombouwe
STR_REFIT_SHIP_REFIT_BUTTON                                     :{BLACK}Skip ombouwe
STR_REFIT_AIRCRAFT_REFIT_BUTTON                                 :{BLACK}Fleantúch ombouwe

###length VEHICLE_TYPES
STR_REFIT_TRAIN_REFIT_TOOLTIP                                   :{BLACK}Trein ombouwe nei selektearre fracht
STR_REFIT_ROAD_VEHICLE_REFIT_TOOLTIP                            :{BLACK}Wein ombouwe nij selektearre fracht
STR_REFIT_SHIP_REFIT_TOOLTIP                                    :{BLACK}Skip ombouwe nei selektearre fracht
STR_REFIT_AIRCRAFT_REFIT_TOOLTIP                                :{BLACK}Fleantúch ombouwe nei selektearre fracht

# Order view
STR_ORDERS_TIMETABLE_VIEW                                       :{BLACK}Tjinstregeling

STR_ORDER_INDEX                                                 :{COMMA}:{NBSP}
STR_ORDER_TEXT                                                  :{STRING} {STRING} {STRING}

STR_ORDERS_END_OF_ORDERS                                        :--Ein fan de Oarders--

# Order bottom buttons
STR_ORDER_GO_TO                                                 :Gean nei
STR_ORDER_GO_NON_STOP_TO                                        :Gean non-stop nei
STR_ORDER_GO_VIA                                                :Gean via
STR_ORDER_GO_NON_STOP_VIA                                       :Gean non-stop fia
STR_ORDER_TOOLTIP_NON_STOP                                      :{BLACK}Feroarje it stop gedrach fan selektearre opdracht

STR_ORDER_TOGGLE_FULL_LOAD                                      :{BLACK}Alle fracht folslein lade
STR_ORDER_DROP_LOAD_IF_POSSIBLE                                 :Lade as beskikber
STR_ORDER_DROP_FULL_LOAD_ANY                                    :Samar in fracht folslein lade
STR_ORDER_DROP_NO_LOADING                                       :Net laden

STR_ORDER_TOGGLE_UNLOAD                                         :{BLACK}Alles losse
STR_ORDER_DROP_UNLOAD                                           :Alles losse
STR_ORDER_DROP_TRANSFER                                         :Oerlade
STR_ORDER_DROP_NO_UNLOADING                                     :Net losse

STR_ORDER_REFIT                                                 :{BLACK}Ombouwe
STR_ORDER_REFIT_AUTO                                            :{BLACK}Ombouwe op it station
STR_ORDER_DROP_REFIT_AUTO                                       :Fêste fracht
STR_ORDER_DROP_REFIT_AUTO_ANY                                   :Beskikbere fracht

STR_ORDER_SERVICE                                               :{BLACK}Tsjinst
STR_ORDER_DROP_GO_ALWAYS_DEPOT                                  :Gean altyd
STR_ORDER_DROP_HALT_DEPOT                                       :Stop
STR_ORDER_SERVICE_TOOLTIP                                       :{BLACK}Sla dizze opdracht oer of it moar wêze dat ûnderhâld nedich is.


# Conditional order variables, must follow order of OrderConditionVariable enum
###length 8
STR_ORDER_CONDITIONAL_RELIABILITY                               :Betrouberens
STR_ORDER_CONDITIONAL_MAX_SPEED                                 :Maksimale snelheid
STR_ORDER_CONDITIONAL_AGE                                       :âlderdom (yn jierren)
STR_ORDER_CONDITIONAL_UNCONDITIONALLY                           :Altyd
STR_ORDER_CONDITIONAL_MAX_RELIABILITY                           :Maksimale betrouberheid
###next-name-looks-similar

STR_ORDER_CONDITIONAL_COMPARATOR_IS_FALSE                       :is net wier


STR_ORDERS_SKIP_BUTTON                                          :{BLACK}Oerslaan

STR_ORDERS_DELETE_BUTTON                                        :{BLACK}Fuortsmite
STR_ORDERS_DELETE_TOOLTIP                                       :{BLACK}Selektearre oarder fuortsmite
STR_ORDERS_DELETE_ALL_TOOLTIP                                   :{BLACK}Ferwiderje alle bestimmingen
STR_ORDERS_STOP_SHARING_BUTTON                                  :{BLACK}Stop dielde bestimmingen
STR_ORDERS_STOP_SHARING_TOOLTIP                                 :{BLACK}Stopje mei dielde bestimmingen

STR_ORDERS_GO_TO_BUTTON                                         :{BLACK}Gean Nei
STR_ORDER_SHARE                                                 :Dielde Bestimmingen


# String parts to build the order string
STR_ORDER_GO_TO_WAYPOINT                                        :Lâns {WAYPOINT}
STR_ORDER_GO_NON_STOP_TO_WAYPOINT                               :Oanienwei lâns {WAYPOINT}

STR_ORDER_SERVICE_AT                                            :Underhâld by

STR_ORDER_NEAREST_DEPOT                                         :de tichtstbye
STR_ORDER_NEAREST_HANGAR                                        :de tichtstbye Hangar
###length 3
STR_ORDER_TRAIN_DEPOT                                           :Treindepot
STR_ORDER_ROAD_VEHICLE_DEPOT                                    :Garaazje
STR_ORDER_SHIP_DEPOT                                            :Skip Depot
###next-name-looks-similar

STR_ORDER_GO_TO_NEAREST_DEPOT_FORMAT                            :{STRING} {STRING} {STRING}
STR_ORDER_GO_TO_DEPOT_FORMAT                                    :{STRING} {DEPOT}

STR_ORDER_REFIT_ORDER                                           :(Ombouwe nij {STRING})
STR_ORDER_STOP_ORDER                                            :(Stop)

STR_ORDER_GO_TO_STATION                                         :{STRING} {STATION} {STRING}

STR_ORDER_IMPLICIT                                              :(Ymplisyt)

STR_ORDER_FULL_LOAD                                             :(Folle fracht)
STR_ORDER_FULL_LOAD_ANY                                         :(Samar in fracht folslein lade)
STR_ORDER_NO_LOAD                                               :(Gjin lading)
STR_ORDER_UNLOAD                                                :(Afladen en nim lading
STR_ORDER_UNLOAD_FULL_LOAD                                      :(Afladen en wacht foar folle fracht)
STR_ORDER_UNLOAD_FULL_LOAD_ANY                                  :(Losse en wachtsje foar ien folle fracht)
STR_ORDER_UNLOAD_NO_LOAD                                        :(Oflade en lit leech)
STR_ORDER_TRANSFER                                              :(Oerladen en fracht meinimme)
STR_ORDER_TRANSFER_FULL_LOAD                                    :(Oerlade en wachtsje foar folle fracht)
STR_ORDER_TRANSFER_NO_LOAD                                      :(Oerladen en lit leech)
STR_ORDER_NO_UNLOAD                                             :(Net losse en fracht meinimme)
STR_ORDER_NO_UNLOAD_FULL_LOAD                                   :(Net losse en wacht foar folle fracht)
STR_ORDER_NO_UNLOAD_FULL_LOAD_ANY                               :(Net losse en wachtsje foar samar in folle fracht)
STR_ORDER_NO_UNLOAD_NO_LOAD                                     :(net lade of losse)

STR_ORDER_AUTO_REFIT                                            :(Ombouwe nei {STRING})
STR_ORDER_FULL_LOAD_REFIT                                       :(Folslein lade mei ombou nei {STRING})
STR_ORDER_FULL_LOAD_ANY_REFIT                                   :(Folslein samar in fracht lade mei ombou nei {STRING})
STR_ORDER_UNLOAD_REFIT                                          :(Losse en fracht meinimme mei ombou nei {STRING})
STR_ORDER_UNLOAD_FULL_LOAD_REFIT                                :(Losse en folslein lade mei ombou nei {STRING})
STR_ORDER_NO_UNLOAD_REFIT                                       :(Net losse en fracht meinimme mei ombou nei {STRING})
STR_ORDER_NO_UNLOAD_FULL_LOAD_REFIT                             :(Net losse en folslein lade mei ombou nei {STRING})
STR_ORDER_NO_UNLOAD_FULL_LOAD_ANY_REFIT                         :(Net losse en ien fracht folslein lade mei ombou nei {STRING})

STR_ORDER_AUTO_REFIT_ANY                                        :beskikbere fracht

###length 3
STR_ORDER_STOP_LOCATION_NEAR_END                                :[begjin]
STR_ORDER_STOP_LOCATION_MIDDLE                                  :[midden]
STR_ORDER_STOP_LOCATION_FAR_END                                 :[ein]

STR_ORDER_OUT_OF_RANGE                                          :{RED} (Folgjende bestimming is bûten berik)

STR_ORDER_CONDITIONAL_UNCONDITIONAL                             :Ljep nei opdracht {COMMA}
STR_ORDER_CONDITIONAL_NUM                                       :Ljep nei opdracht {COMMA} at {STRING} {STRING} {COMMA}
STR_ORDER_CONDITIONAL_TRUE_FALSE                                :Ljep nei opdracht {COMMA} at {STRING} {STRING}

STR_INVALID_ORDER                                               :{RED} (Unjildige opdracht)

# Time table window
STR_TIMETABLE_ORDER_VIEW                                        :{BLACK}Opdrachten


STR_TIMETABLE_NO_TRAVEL                                         :Net reizgje
STR_TIMETABLE_NOT_TIMETABLEABLE                                 :Reizgje (automatic; timetabled by next manual order)
STR_TIMETABLE_TRAVEL_FOR_SPEED                                  :Reis {STRING} mei maksimum {VELOCITY}
STR_TIMETABLE_TRAVEL_FOR_ESTIMATED                              :Reizgje (foar {STRING}, sûnder tsjinstregeling)
STR_TIMETABLE_TRAVEL_FOR_SPEED_ESTIMATED                        :Reizgje (foar {STRING}, sûnder tjinstregeling) mei maksimaal {VELOCITY}
STR_TIMETABLE_STAY_FOR_ESTIMATED                                :(bliuw foar {STRING}, sûnder tjinstregeling)
STR_TIMETABLE_AND_TRAVEL_FOR_ESTIMATED                          :(reizgje foar {STRING}, sûnder tjinstregeling)
STR_TIMETABLE_STAY_FOR                                          :en bliuw foar{STRING}
STR_TIMETABLE_DAYS                                              :{COMMA}{NBSP}{P dei dagen}
STR_TIMETABLE_TICKS                                             :{COMMA}{NBSP}tik{P "" ken}


STR_TIMETABLE_STATUS_ON_TIME                                    :{BLACK}Dit fiertûg is op tiid

STR_TIMETABLE_STARTING_DATE                                     :{BLACK}Begjin datum

STR_TIMETABLE_CHANGE_TIME                                       :{BLACK}Tiid Feroarje

STR_TIMETABLE_CLEAR_TIME                                        :{BLACK}Tiid Weihelje

STR_TIMETABLE_CHANGE_SPEED                                      :{BLACK}Feroarje maksimumfaasje
STR_TIMETABLE_CHANGE_SPEED_TOOLTIP                              :{BLACK}Feroarje de maksimum reissnelheid fan de opljochte oarder

STR_TIMETABLE_CLEAR_SPEED                                       :{BLACK}Helje maksimum snelheid fuort
STR_TIMETABLE_CLEAR_SPEED_TOOLTIP                               :{BLACK}Helje de maksimum reissnelheid fuort fan de opljochte oarder

STR_TIMETABLE_RESET_LATENESS                                    :{BLACK}Fertragingsteller weromsette


STR_TIMETABLE_EXPECTED                                          :{BLACK}Ferwachte
STR_TIMETABLE_SCHEDULED                                         :{BLACK}Pland

STR_TIMETABLE_ARRIVAL_ABBREVIATION                              :A:
STR_TIMETABLE_DEPARTURE_ABBREVIATION                            :F:


# Date window (for timetable)
STR_DATE_CAPTION                                                :{WHITE}Datum ynstelle
STR_DATE_SET_DATE                                               :{BLACK}Datum ynstelle
STR_DATE_DAY_TOOLTIP                                            :{BLACK}Dag selektearje
STR_DATE_MONTH_TOOLTIP                                          :{BLACK}Moanne selektearje
STR_DATE_YEAR_TOOLTIP                                           :{BLACK}Jier selektearje


# AI debug window
STR_AI_DEBUG                                                    :{WHITE}AI/Game Script Debug
STR_AI_DEBUG_NAME_AND_VERSION                                   :{BLACK}{STRING} (v{NUM})
STR_AI_DEBUG_NAME_TOOLTIP                                       :{BLACK}Skriptnamme
STR_AI_DEBUG_SETTINGS                                           :{BLACK}Ynstellings
STR_AI_DEBUG_SETTINGS_TOOLTIP                                   :{BLACK}Ynstellings fan it skript feroarje
STR_AI_DEBUG_RELOAD                                             :{BLACK}AI opnij lade
STR_AI_DEBUG_MATCH_CASE                                         :{BLACK}Wol as net op haadletters lette
STR_AI_DEBUG_CONTINUE                                           :{BLACK}Trjochgean
STR_AI_DEBUG_SELECT_AI_TOOLTIP                                  :{BLACK}Lit debug output fan dizze AI sjen
STR_AI_GAME_SCRIPT                                              :{BLACK}Spulskript

STR_ERROR_AI_NO_AI_FOUND                                        :Gjin geskikte kompjûterspiler fûn.{}Disse kompjûterspiler is in dummy en docht neat.{}Jo kinne kompjûterspilers delhelje fan 'Online Inhâld' ôf.
STR_ERROR_AI_DEBUG_SERVER_ONLY                                  :{YELLOW}AI/Spulskript debugskerm is allinich beskikber foar de server

# AI configuration window
STR_AI_CONFIG_CAPTION                                           :{WHITE}AI/Spulskript konfiguraasje
STR_AI_CONFIG_GAMELIST_TOOLTIP                                  :{BLACK}It spulskript dat yn it folgjende spul laden sil wurde
STR_AI_CONFIG_AILIST_TOOLTIP                                    :{BLACK}AIs dy't yn it folgjende spul laden sille wurde
STR_AI_CONFIG_HUMAN_PLAYER                                      :Minslike spiler
STR_AI_CONFIG_RANDOM_AI                                         :Samar in AI
STR_AI_CONFIG_NONE                                              :(gjin)

STR_AI_CONFIG_MOVE_UP                                           :{BLACK}Pleats heger
STR_AI_CONFIG_MOVE_UP_TOOLTIP                                   :{BLACK}Set selektearre AI boppenoan de list
STR_AI_CONFIG_MOVE_DOWN                                         :{BLACK}Pleats leger

STR_AI_CONFIG_GAMESCRIPT                                        :{SILVER}Spulskript
STR_AI_CONFIG_AI                                                :{SILVER}AIs

STR_AI_CONFIG_CHANGE                                            :{BLACK}Selektear {STRING}
STR_AI_CONFIG_CHANGE_NONE                                       :
STR_AI_CONFIG_CHANGE_AI                                         :AI
STR_AI_CONFIG_CHANGE_GAMESCRIPT                                 :Spulskript
STR_AI_CONFIG_CHANGE_TOOLTIP                                    :{BLACK}in oar script lade
STR_AI_CONFIG_CONFIGURE                                         :{BLACK}Ynstelle
STR_AI_CONFIG_CONFIGURE_TOOLTIP                                 :{BLACK}Parameters fan it skript ynstelle

# Available AIs window
STR_AI_LIST_CAPTION                                             :{WHITE}Beskikber {STRING}
STR_AI_LIST_CAPTION_AI                                          :AIs
STR_AI_LIST_CAPTION_GAMESCRIPT                                  :Spulskripten
STR_AI_LIST_TOOLTIP                                             :{BLACK}Klik om in skript te selektearje

STR_AI_LIST_AUTHOR                                              :{LTBLUE}Makker: {ORANGE}{STRING}
STR_AI_LIST_VERSION                                             :{LTBLUE}Ferzje: {ORANGE}{NUM}
STR_AI_LIST_URL                                                 :{LTBLUE}URL: {ORANGE}{STRING}

STR_AI_LIST_ACCEPT                                              :{BLACK}Akseptearje
STR_AI_LIST_ACCEPT_TOOLTIP                                      :{BLACK}Selekteare highlighted script
STR_AI_LIST_CANCEL                                              :{BLACK}Annulearje
STR_AI_LIST_CANCEL_TOOLTIP                                      :{BLACK}Skript net feroare


# AI Parameters
STR_AI_SETTINGS_CAPTION                                         :{WHITE}{STRING} Parameters
STR_AI_SETTINGS_CAPTION_AI                                      :AI
STR_AI_SETTINGS_CAPTION_GAMESCRIPT                              :Spulskript
STR_AI_SETTINGS_CLOSE                                           :{BLACK}Slúte
STR_AI_SETTINGS_RESET                                           :{BLACK}Weromsette
STR_AI_SETTINGS_SETTING                                         :{STRING}: {ORANGE}{STRING}


# Textfile window
STR_TEXTFILE_WRAP_TEXT                                          :{WHITE}Omwikkelje tekst
STR_TEXTFILE_VIEW_README                                        :{BLACK}Besjoch readme
STR_TEXTFILE_VIEW_CHANGELOG                                     :{BLACK}Feroarings
STR_TEXTFILE_VIEW_LICENCE                                       :{BLACK}Lisinsje
###length 3
STR_TEXTFILE_CHANGELOG_CAPTION                                  :{WHITE}{STRING} feroarings fan {STRING}
STR_TEXTFILE_LICENCE_CAPTION                                    :{WHITE}{STRING} lisinsje fan {STRING}


# Vehicle loading indicators
STR_PERCENT_UP_SMALL                                            :{TINY_FONT}{WHITE}{NUM}%{UP_ARROW}
STR_PERCENT_UP                                                  :{WHITE}{NUM}%{UP_ARROW}
STR_PERCENT_DOWN_SMALL                                          :{TINY_FONT}{WHITE}{NUM}%{DOWN_ARROW}
STR_PERCENT_DOWN                                                :{WHITE}{NUM}%{DOWN_ARROW}
STR_PERCENT_UP_DOWN_SMALL                                       :{TINY_FONT}{WHITE}{NUM}%{UP_ARROW}{DOWN_ARROW}
STR_PERCENT_UP_DOWN                                             :{WHITE}{NUM}%{UP_ARROW}{DOWN_ARROW}
STR_PERCENT_NONE_SMALL                                          :{TINY_FONT}{WHITE}{NUM}%
STR_PERCENT_NONE                                                :{WHITE}{NUM}%

# Income 'floats'
STR_INCOME_FLOAT_COST_SMALL                                     :{TINY_FONT}{RED}Kostet: {CURRENCY_LONG}
STR_INCOME_FLOAT_COST                                           :{RED}Kostet: {CURRENCY_LONG}
STR_INCOME_FLOAT_INCOME_SMALL                                   :{TINY_FONT}{GREEN}Opbringst: {CURRENCY_LONG}
STR_INCOME_FLOAT_INCOME                                         :{GREEN}Opbringst: {CURRENCY_LONG}
STR_FEEDER_TINY                                                 :{TINY_FONT}{YELLOW}Omwikselje: {CURRENCY_LONG}
STR_FEEDER_INCOME_TINY                                          :{TINY_FONT}{YELLOW}Oerdracht: {CURRENCY_LONG}{WHITE} / {GREEN}Opbringst: {CURRENCY_LONG}
STR_FEEDER_INCOME                                               :{YELLOW}Oerdracht: {CURRENCY_LONG}{WHITE} / {GREEN}Opbringst: {CURRENCY_LONG}
STR_FEEDER_COST                                                 :{YELLOW}Oerdracht: {CURRENCY_LONG}{WHITE} / {RED}Kosten: {CURRENCY_LONG}
STR_MESSAGE_ESTIMATED_COST                                      :{WHITE}Dit gjit {CURRENCY_LONG} kosten.
STR_MESSAGE_ESTIMATED_INCOME                                    :{WHITE}Dit gjit {CURRENCY_LONG} opbringen.

# Saveload messages
STR_ERROR_AUTOSAVE_FAILED                                       :{WHITE}Automatysk opslaan net slagge
STR_ERROR_UNABLE_TO_READ_DRIVE                                  :{BLACK}Koe net fan 'e skiif lêze
STR_ERROR_GAME_SAVE_FAILED                                      :{WHITE}Opslaan Mislearre{}{STRING}
STR_ERROR_UNABLE_TO_DELETE_FILE                                 :{WHITE}Kin bestân net fuortsmite
STR_ERROR_GAME_LOAD_FAILED                                      :{WHITE}Laden Mislearre{}{STRING}
STR_GAME_SAVELOAD_ERROR_BROKEN_INTERNAL_ERROR                   :Interne flater: {STRING}
STR_GAME_SAVELOAD_ERROR_BROKEN_SAVEGAME                         :Stikkene savegame - {STRING}
STR_GAME_SAVELOAD_ERROR_FILE_NOT_READABLE                       :Koe bestân net lêze
STR_GAME_SAVELOAD_ERROR_FILE_NOT_WRITEABLE                      :Koe net nei bestân skriuwe
STR_GAME_SAVELOAD_NOT_AVAILABLE                                 :<net beskikber>

# Map generation messages

STR_ERROR_PNGMAP_FILE_NOT_FOUND                                 :{WHITE}... bestând koe net fûn wurde


STR_ERROR_HEIGHTMAP_TOO_LARGE                                   :{WHITE}... ôfbylding is te grut


# Soundset messages

# Screenshot related messages
STR_WARNING_SCREENSHOT_SIZE_CAPTION                             :{WHITE}Grutte skermôfbylding

STR_MESSAGE_SCREENSHOT_SUCCESSFULLY                             :{WHITE}Skermfoto opslein as '{STRING}'
STR_ERROR_SCREENSHOT_FAILED                                     :{WHITE}Koe gjin skermfoto meitsje!

# Error message titles
STR_ERROR_MESSAGE_CAPTION                                       :{YELLOW}Berjocht
STR_ERROR_MESSAGE_CAPTION_OTHER_COMPANY                         :{YELLOW}Berjocht fan {STRING}

# Generic construction errors
STR_ERROR_OFF_EDGE_OF_MAP                                       :{WHITE}Bûten de kaart
STR_ERROR_TOO_CLOSE_TO_EDGE_OF_MAP                              :{WHITE}Te ticht by de râne fan 'e kaart
STR_ERROR_NOT_ENOUGH_CASH_REQUIRES_CURRENCY                     :{WHITE}Net genôch jild - {CURRENCY_LONG} nedich
STR_ERROR_FLAT_LAND_REQUIRED                                    :{WHITE}Sljocht lân nedich
STR_ERROR_LAND_SLOPED_IN_WRONG_DIRECTION                        :{WHITE}Lân rint skean yn 'e ferkearde rjochting
STR_ERROR_CAN_T_DO_THIS                                         :{WHITE}Kin dit net dwaan...
STR_ERROR_BUILDING_MUST_BE_DEMOLISHED                           :{WHITE}Gebou moat earst fuorthelle wurde
STR_ERROR_CAN_T_CLEAR_THIS_AREA                                 :{WHITE}Kin dit gebiet net leech meitsje...
STR_ERROR_SITE_UNSUITABLE                                       :{WHITE}... terrein net geskikt
STR_ERROR_ALREADY_BUILT                                         :{WHITE}... is al bout
STR_ERROR_OWNED_BY                                              :{WHITE}... is fan {STRING}
STR_ERROR_AREA_IS_OWNED_BY_ANOTHER                              :{WHITE}... gebiet is fan in oar bedriuw
STR_ERROR_TERRAFORM_LIMIT_REACHED                               :{WHITE}... lânskip kreëar limyt berikt
STR_ERROR_CLEARING_LIMIT_REACHED                                :{WHITE}... tegel oprom limyt berikt
STR_ERROR_NAME_MUST_BE_UNIQUE                                   :{WHITE}Namme moat unyk wêze
STR_ERROR_GENERIC_OBJECT_IN_THE_WAY                             :{WHITE}{1:STRING} yn it paad
STR_ERROR_NOT_ALLOWED_WHILE_PAUSED                              :{WHITE}Net tastean. Pausearre

# Local authority errors
STR_ERROR_LOCAL_AUTHORITY_REFUSES_TO_ALLOW_THIS                 :{WHITE}{TOWN} gemiente stiet dit net ta
STR_ERROR_LOCAL_AUTHORITY_REFUSES_AIRPORT                       :{WHITE}{TOWN} gemeente lit it net ta dat der noch in fleanfjild bout wurd yn dizze stêd
STR_ERROR_LOCAL_AUTHORITY_REFUSES_NOISE                         :{WHITE}{TOWN} gemeente lit it net ta dat der in fleanfjild bout wurd fanwegen lûdoerlêst

# Levelling errors
STR_ERROR_CAN_T_RAISE_LAND_HERE                                 :{WHITE}Kin it lân hjir net ferheegje...
STR_ERROR_CAN_T_LOWER_LAND_HERE                                 :{WHITE}Kin it lân hjir net ferleegje...
STR_ERROR_CAN_T_LEVEL_LAND_HERE                                 :{WHITE}Kin it lân hjir net egalisearje...
STR_ERROR_EXCAVATION_WOULD_DAMAGE                               :{WHITE}Utgrave soe tunnel beskeadigje
STR_ERROR_ALREADY_AT_SEA_LEVEL                                  :{WHITE}Lân is al op seenivo
STR_ERROR_TOO_HIGH                                              :{WHITE}Te heech
STR_ERROR_ALREADY_LEVELLED                                      :{WHITE}... is al plat

# Company related errors
STR_ERROR_CAN_T_CHANGE_COMPANY_NAME                             :{WHITE}Kin bedriuwsnamme net feroarje...
STR_ERROR_CAN_T_CHANGE_PRESIDENT                                :{WHITE}Kin namme fan direkteur net feroarje

STR_ERROR_MAXIMUM_PERMITTED_LOAN                                :{WHITE}... maksmaal tasteane liening is {CURRENCY_LONG}
STR_ERROR_CAN_T_BORROW_ANY_MORE_MONEY                           :{WHITE}Kin net mear jild liene
STR_ERROR_LOAN_ALREADY_REPAYED                                  :{WHITE}... gjin liening werom te betelje
STR_ERROR_CURRENCY_REQUIRED                                     :{WHITE}...{CURRENCY_LONG} nedich
STR_ERROR_CAN_T_REPAY_LOAN                                      :{WHITE}Kin liening net werombetelje...
STR_ERROR_INSUFFICIENT_FUNDS                                    :{WHITE}Kin gjin jild dat fan de bank lient is weijaan...
STR_ERROR_CAN_T_BUY_COMPANY                                     :{WHITE}Kin bedriuw net keapje...
STR_ERROR_CAN_T_BUILD_COMPANY_HEADQUARTERS                      :{WHITE}Kin gjin haadkantoar boue
STR_ERROR_CAN_T_BUY_25_SHARE_IN_THIS                            :{WHITE}Kin net 25% oandielen fan dit bedriuw keapje...
STR_ERROR_CAN_T_SELL_25_SHARE_IN                                :{WHITE}Kin net 25% oandielen fan dit bedriuw ferkeapje...
STR_ERROR_PROTECTED                                             :{WHITE}Dit bedriuw is noch net âld genoch om oandielen te ferhannelje...

# Town related errors
STR_ERROR_CAN_T_GENERATE_TOWN                                   :{WHITE}Kin gjin stêd bouwe
STR_ERROR_CAN_T_RENAME_TOWN                                     :{WHITE}Kin de namme net feroarje...
STR_ERROR_CAN_T_FOUND_TOWN_HERE                                 :{WHITE}Kin hjir gjin stêd boue...
STR_ERROR_CAN_T_EXPAND_TOWN                                     :{WHITE}Kin stêd net grutter meitsje
STR_ERROR_TOO_CLOSE_TO_EDGE_OF_MAP_SUB                          :{WHITE}... te ticht by de râne fan 'e map
STR_ERROR_TOO_CLOSE_TO_ANOTHER_TOWN                             :{WHITE}... te ticht by in oare stêd
STR_ERROR_TOO_MANY_TOWNS                                        :{WHITE}... te folle stêden
STR_ERROR_NO_SPACE_FOR_TOWN                                     :{WHITE}... der is gjin romte mear op'e kaart
STR_ERROR_ROAD_WORKS_IN_PROGRESS                                :{WHITE}Wurk oan de dyk dwaande
STR_ERROR_TOWN_CAN_T_DELETE                                     :{WHITE}Kin dizze stêd net fuorthelje...{}In stasjon of depôt ferwiist nei dizze stêd of in tegel dy't eigendom van dizze stêd is kin net fuorthelje wurde
STR_ERROR_STATUE_NO_SUITABLE_PLACE                              :{WHITE}... Gjin geskikt plak fûn foar in stânbield in dizze stêd

# Industry related errors
STR_ERROR_TOO_MANY_INDUSTRIES                                   :{WHITE}... te folle yndustryen
STR_ERROR_CAN_T_GENERATE_INDUSTRIES                             :{WHITE}Kin gjin yndustryen generearje...
STR_ERROR_CAN_T_BUILD_HERE                                      :{WHITE}Kin hjir gjin {STRING} boue...
STR_ERROR_CAN_T_CONSTRUCT_THIS_INDUSTRY                         :{WHITE}Kin dit type yndustry hjir net boue...
STR_ERROR_INDUSTRY_TOO_CLOSE                                    :{WHITE}... te ticht by in oare yndustry
STR_ERROR_MUST_FOUND_TOWN_FIRST                                 :{WHITE}... stêd moat earst bout wurde
STR_ERROR_ONLY_ONE_ALLOWED_PER_TOWN                             :{WHITE}.. mei mar ien per stêd wêze
STR_ERROR_CAN_ONLY_BE_BUILT_IN_TOWNS_WITH_POPULATION_OF_1200    :{WHITE}... kin allinnich bout wurde yn stêden mei 1200 ynwenners of mear
STR_ERROR_CAN_ONLY_BE_BUILT_IN_RAINFOREST                       :{WHITE}... kin allinnich yn in reinwâld bout wurde
STR_ERROR_CAN_ONLY_BE_BUILT_IN_DESERT                           :{WHITE}... kin allinnich yn in woastine bout wurde
STR_ERROR_CAN_ONLY_BE_BUILT_IN_TOWNS                            :{WHITE}... kin allinnich yn in stêd bout wurde (ferfangt besteande hûzen)
STR_ERROR_CAN_ONLY_BE_BUILT_NEAR_TOWN_CENTER                    :{WHITE}... kin allinich by it sintrum van in stêd bout wurde
STR_ERROR_CAN_ONLY_BE_BUILT_IN_LOW_AREAS                        :{WHITE}... kin allinnich yn lege plakken bout wurde
STR_ERROR_CAN_ONLY_BE_POSITIONED                                :{WHITE}... kin allinich pleatse wurde by de rân fan'e kaart
STR_ERROR_FOREST_CAN_ONLY_BE_PLANTED                            :{WHITE}... bosk kin allinich boppe snieline boud wurde
STR_ERROR_CAN_ONLY_BE_BUILT_ABOVE_SNOW_LINE                     :{WHITE}... kin allinich boppe snieline boud wurde
STR_ERROR_CAN_ONLY_BE_BUILT_BELOW_SNOW_LINE                     :{WHITE}... kin allinich ûnder snieline boud wurde

STR_ERROR_NO_SUITABLE_PLACES_FOR_INDUSTRIES                     :{WHITE}Der wie gjin gaadlike plak foar '{STRING}' industryen
STR_ERROR_NO_SUITABLE_PLACES_FOR_INDUSTRIES_EXPLANATION         :{WHITE}Feroarje de mapynstellings om in bettere kaart te krijen

# Station construction related errors
STR_ERROR_CAN_T_BUILD_RAILROAD_STATION                          :{WHITE}Kin hjir gjin treinstasjon boue...
STR_ERROR_CAN_T_BUILD_BUS_STATION                               :{WHITE}Kin hjir gjin busstasjon boue...
STR_ERROR_CAN_T_BUILD_TRUCK_STATION                             :{WHITE}Kin hjir gjin frachtweinstasjon boue...
STR_ERROR_CAN_T_BUILD_PASSENGER_TRAM_STATION                    :{WHITE}Kin gjin passazjiertramstasjon boue...
STR_ERROR_CAN_T_BUILD_CARGO_TRAM_STATION                        :{WHITE}Kin hjir gjin frachttramstasjon boue...
STR_ERROR_CAN_T_BUILD_DOCK_HERE                                 :(WHITE}Kin hjir gjin haven boue...
STR_ERROR_CAN_T_BUILD_AIRPORT_HERE                              :{WHITE}Kin hjir gjin fleanfjild boue...

STR_ERROR_ADJOINS_MORE_THAN_ONE_EXISTING                        :{WHITE}Ferbynt mear dan ien stasjon
STR_ERROR_STATION_TOO_SPREAD_OUT                                :{WHITE}... stasjon is te grut
STR_ERROR_TOO_MANY_STATIONS_LOADING                             :{WHITE}Te folle stasjons
STR_ERROR_TOO_MANY_STATION_SPECS                                :{WHITE}Te folle stasjonsdielen
STR_ERROR_TOO_MANY_BUS_STOPS                                    :{WHITE}Te folle bushaltes
STR_ERROR_TOO_MANY_TRUCK_STOPS                                  :{WHITE}Te folle frachtstasjons
STR_ERROR_TOO_CLOSE_TO_ANOTHER_DOCK                             :{WHITE}Te ticht by in oare haven
STR_ERROR_TOO_CLOSE_TO_ANOTHER_AIRPORT                          :{WHITE}Te ticht by in oar fleanfjild
STR_ERROR_CAN_T_RENAME_STATION                                  :{WHITE}Kin namme fan stasjon net feroarje
STR_ERROR_DRIVE_THROUGH_ON_TOWN_ROAD                            :{WHITE}... dizze dyk is eigendom fan in stêd
STR_ERROR_DRIVE_THROUGH_DIRECTION                               :{WHITE}... dyk leit in ferkearde rjochting
STR_ERROR_DRIVE_THROUGH_CORNER                                  :{WHITE}... trochriidhaltes kinne gjin bochten hawwe
STR_ERROR_DRIVE_THROUGH_JUNCTION                                :{WHITE}... trochriidhaltes kinne gjin krusings hawwe

# Station destruction related errors
STR_ERROR_CAN_T_REMOVE_PART_OF_STATION                          :{WHITE}Kin diel fan it stasjon net fourthelje...
STR_ERROR_MUST_REMOVE_RAILWAY_STATION_FIRST                     :{WHITE}Treinstasjon moat earst fuorthelle wurde
STR_ERROR_CAN_T_REMOVE_BUS_STATION                              :{WHITE}Kin busstasjon net fuorthelje...
STR_ERROR_CAN_T_REMOVE_TRUCK_STATION                            :{WHITE}Kin frachtstasjon net fuorthelje...
STR_ERROR_CAN_T_REMOVE_PASSENGER_TRAM_STATION                   :{WHITE}Kin passazjiertramstasjon net fuorthelje...
STR_ERROR_CAN_T_REMOVE_CARGO_TRAM_STATION                       :{WHITE}Kin frachttramstasjon net fuorthelje...
STR_ERROR_MUST_REMOVE_ROAD_STOP_FIRST                           :{WHITE}Weistop moat earst fuorthelle wurde
STR_ERROR_THERE_IS_NO_STATION                                   :{WHITE}... Dêr is gjin statsjon

STR_ERROR_MUST_DEMOLISH_RAILROAD                                :{WHITE}Treinspoar moat earst fuorthelle wurde
STR_ERROR_MUST_DEMOLISH_BUS_STATION_FIRST                       :{WHITE}Bushalte moat earst fuorthelle wurde
STR_ERROR_MUST_DEMOLISH_TRUCK_STATION_FIRST                     :{WHITE}Frachtstasjon moat earst fuorthelle wurde
STR_ERROR_MUST_DEMOLISH_PASSENGER_TRAM_STATION_FIRST            :{WHITE}Passazjiertramstasjon moat earst fuorthelle wurde
STR_ERROR_MUST_DEMOLISH_CARGO_TRAM_STATION_FIRST                :{WHITE}Frachttramstasjon moat earst fuorthelle wurde
STR_ERROR_MUST_DEMOLISH_DOCK_FIRST                              :{WHITE}Haven moat earst fuorthelle wurde
STR_ERROR_MUST_DEMOLISH_AIRPORT_FIRST                           :{WHITE}Fleanfjild moat earst fuorthelle wurde

# Waypoint related errors
STR_ERROR_WAYPOINT_ADJOINS_MORE_THAN_ONE_EXISTING               :{WHITE}Foeget mear dan ien kontrôlepost gear
STR_ERROR_TOO_CLOSE_TO_ANOTHER_WAYPOINT                         :{WHITE}Te ticht by in oar kontrôlepost

STR_ERROR_CAN_T_BUILD_TRAIN_WAYPOINT                            :{WHITE}Kin jirre gjin kontrôlepost bouwe...
STR_ERROR_CAN_T_POSITION_BUOY_HERE                              :{WHITE}Kin hjir gjin boei delsette...
STR_ERROR_CAN_T_CHANGE_WAYPOINT_NAME                            :{WHITE}Kin de namme fan it kontrôlepost net oanpasse...

STR_ERROR_CAN_T_REMOVE_TRAIN_WAYPOINT                           :{WHITE}Kin kontrôlepost jirre net fuorthelje...
STR_ERROR_MUST_REMOVE_RAILWAYPOINT_FIRST                        :{WHITE}Kontrôlepost op it spoar earst ferwiderje
STR_ERROR_BUOY_IN_THE_WAY                                       :{WHITE}... boei yn it paad
STR_ERROR_BUOY_IS_IN_USE                                        :{WHITE}... boei yn gebrûk trjoch in oar bedriuw

# Depot related errors
STR_ERROR_CAN_T_BUILD_TRAIN_DEPOT                               :{WHITE}Kin hjir gjin trein depot boue...
STR_ERROR_CAN_T_BUILD_ROAD_DEPOT                                :{WHITE}Kin hjir gjin auto depot boue...
STR_ERROR_CAN_T_BUILD_TRAM_DEPOT                                :{WHITE}Kin hjir gjin tramdepot boue...
STR_ERROR_CAN_T_BUILD_SHIP_DEPOT                                :{WHITE}Kin hjir gjin skipdepot boue...

STR_ERROR_CAN_T_RENAME_DEPOT                                    :{WHITE}kin depot gjin nije namme jaan...

STR_ERROR_TRAIN_MUST_BE_STOPPED_INSIDE_DEPOT                    :{WHITE}... Trein moat stopt wêze yn depot
STR_ERROR_ROAD_VEHICLE_MUST_BE_STOPPED_INSIDE_DEPOT             :{WHITE}... moat stopt wêze yn in depot
STR_ERROR_SHIP_MUST_BE_STOPPED_INSIDE_DEPOT                     :{WHITE}... moat stopt wêze yn depot
STR_ERROR_AIRCRAFT_MUST_BE_STOPPED_INSIDE_HANGAR                :{WHITE}... moat stopt wêze yn hangar

STR_ERROR_TRAINS_CAN_ONLY_BE_ALTERED_INSIDE_A_DEPOT             :{WHITE}Treinen kinne allinich oanpast wurde wannear't ze yn in depot stean
STR_ERROR_TRAIN_TOO_LONG                                        :{WHITE}Trein te lang
STR_ERROR_CAN_T_REVERSE_DIRECTION_RAIL_VEHICLE                  :{WHITE}Kin rydrjochting fan de trein net omkeare...
STR_ERROR_CAN_T_REVERSE_DIRECTION_RAIL_VEHICLE_MULTIPLE_UNITS   :{WHITE}... bestiet út meardere weinen
STR_ERROR_INCOMPATIBLE_RAIL_TYPES                               :Net te ferienigjen spoartypes

STR_ERROR_CAN_T_MOVE_VEHICLE                                    :{WHITE}Kin fiertúch net ferpleatse...
STR_ERROR_REAR_ENGINE_FOLLOW_FRONT                              :{WHITE}De efterste lokomotyf sil altyd syn foargonger folgje
STR_ERROR_UNABLE_TO_FIND_ROUTE_TO                               :{WHITE}Kin gjin route fine nei lokaal depot
STR_ERROR_UNABLE_TO_FIND_LOCAL_DEPOT                            :{WHITE}Kin lokaal depot net fine

STR_ERROR_DEPOT_WRONG_DEPOT_TYPE                                :Ferkeard depottype

# Autoreplace related errors
STR_ERROR_TRAIN_TOO_LONG_AFTER_REPLACEMENT                      :{WHITE}{VEHICLE} is te lang nei ferfanging
STR_ERROR_AUTOREPLACE_NOTHING_TO_DO                             :{WHITE}Gjin autoferfang- of fernijregels tapast
STR_ERROR_AUTOREPLACE_MONEY_LIMIT                               :(jild limiet)

# Rail construction errors
STR_ERROR_IMPOSSIBLE_TRACK_COMBINATION                          :{WHITE}Spoar kombinaasje net mooglik
STR_ERROR_MUST_REMOVE_SIGNALS_FIRST                             :{WHITE}Stopljocht moat earst fuorthelle wurde
STR_ERROR_NO_SUITABLE_RAILROAD_TRACK                            :{WHITE}Spoar is net geskikt
STR_ERROR_MUST_REMOVE_RAILROAD_TRACK                            :{WHITE}Spoar moat der earst wei
STR_ERROR_CROSSING_ON_ONEWAY_ROAD                               :{WHITE}Dyk is in ienrjochtingsdyk of blokearre
STR_ERROR_CROSSING_DISALLOWED_RAIL                              :{WHITE}In oergong is net tastien foar dit type spoar
STR_ERROR_CAN_T_BUILD_SIGNALS_HERE                              :{WHITE}Kin hjir gjin stopljochten boue...
STR_ERROR_CAN_T_BUILD_RAILROAD_TRACK                            :{WHITE}Kin hjir gjin spoarwei boue
STR_ERROR_CAN_T_REMOVE_RAILROAD_TRACK                           :{WHITE}Kin hjir gjin spoar fuorthelje...
STR_ERROR_CAN_T_REMOVE_SIGNALS_FROM                             :{WHITE}Kin hjir gjin stopljochten fuorthelje
STR_ERROR_SIGNAL_CAN_T_CONVERT_SIGNALS_HERE                     :{WHITE}Kin stopljochten net omboue...
STR_ERROR_THERE_IS_NO_RAILROAD_TRACK                            :{WHITE}... dêr is gjin spoar
STR_ERROR_THERE_ARE_NO_SIGNALS                                  :{WHITE}... Dêr binne gjin stopljochten

STR_ERROR_CAN_T_CONVERT_RAIL                                    :{WHITE}Kin hjir railype net omsette...

# Road construction errors
STR_ERROR_MUST_REMOVE_ROAD_FIRST                                :{WHITE}Wei moat earst fuorthelle wurde
STR_ERROR_ONEWAY_ROADS_CAN_T_HAVE_JUNCTION                      :{WHITE}... ienrjochtingsdiken kinne gjin krusings hawwe
STR_ERROR_CAN_T_BUILD_ROAD_HERE                                 :{WHITE}Kin hjir gjin wei boue...
STR_ERROR_CAN_T_BUILD_TRAMWAY_HERE                              :{WHITE}Kin hjir gjin tramspoar boue...
STR_ERROR_CAN_T_REMOVE_ROAD_FROM                                :{WHITE}Kin hjir gjin wei fuorthelje...
STR_ERROR_CAN_T_REMOVE_TRAMWAY_FROM                             :{WHITE}Kin hjir gjin tramspoar fuorthelje
STR_ERROR_THERE_IS_NO_ROAD                                      :{WHITE}... dêr is gjin wei
STR_ERROR_THERE_IS_NO_TRAMWAY                                   :{WHITE}... dêr is gjin tramspoar

# Waterway construction errors
STR_ERROR_CAN_T_BUILD_CANALS                                    :{WHITE}Kin hjir gjin kanaal boue...
STR_ERROR_CAN_T_BUILD_LOCKS                                     :{WHITE}Kin hjir gjin slûs boue...
STR_ERROR_CAN_T_PLACE_RIVERS                                    :{WHITE}Kin hjir gjin rivier pleatse
STR_ERROR_MUST_BE_BUILT_ON_WATER                                :{WHITE}... moat bout wurde op it wetter
STR_ERROR_CAN_T_BUILD_ON_WATER                                  :{WHITE}... Kin net op it wetter bouwe
STR_ERROR_CAN_T_BUILD_ON_SEA                                    :{WHITE}... kin net op de iepen see bouwe
STR_ERROR_CAN_T_BUILD_ON_CANAL                                  :{WHITE}... kin net op in kanaal bouwe
STR_ERROR_CAN_T_BUILD_ON_RIVER                                  :{WHITE}... kin net op in rivier bouwe
STR_ERROR_MUST_DEMOLISH_CANAL_FIRST                             :{WHITE}Kanaal moat earst fuorthelle wurde
STR_ERROR_CAN_T_BUILD_AQUEDUCT_HERE                             :{WHITE}Kin hjir gjin akwadukt boue...

# Tree related errors
STR_ERROR_TREE_ALREADY_HERE                                     :{WHITE}... hjir stiet al in beam
STR_ERROR_TREE_WRONG_TERRAIN_FOR_TREE_TYPE                      :{WHITE}... ferkearde grûn foar dizze beam
STR_ERROR_CAN_T_PLANT_TREE_HERE                                 :{WHITE}Kin hjir gjin beam plantsje

# Bridge related errors
STR_ERROR_CAN_T_BUILD_BRIDGE_HERE                               :{WHITE}Kin hjir gjin brêge boue...
STR_ERROR_MUST_DEMOLISH_BRIDGE_FIRST                            :{WHITE}Brêge moat earst fuorthelle wurde
STR_ERROR_CAN_T_START_AND_END_ON                                :{WHITE}Begjin en ein kin net op itselde plak wêze
STR_ERROR_BRIDGEHEADS_NOT_SAME_HEIGHT                           :{WHITE}Útein fan de brêge is net op deselde hichte
STR_ERROR_BRIDGE_TOO_LOW_FOR_TERRAIN                            :{WHITE}Brêge is te leech foar it terrein
STR_ERROR_BRIDGE_TOO_HIGH_FOR_TERRAIN                           :{WHITE}Brêge is te heech foar dit terrein
STR_ERROR_START_AND_END_MUST_BE_IN                              :{WHITE}Begjin en ein moatte op ien lijn wêze
STR_ERROR_ENDS_OF_BRIDGE_MUST_BOTH                              :{WHITE}... beide úteinden fan'e brêge moatte op lân lizze
STR_ERROR_BRIDGE_TOO_LONG                                       :{WHITE}... brêge te lang
STR_ERROR_BRIDGE_THROUGH_MAP_BORDER                             :{WHITE}Brêge einiget bûten e râne fan e map

# Tunnel related errors
STR_ERROR_CAN_T_BUILD_TUNNEL_HERE                               :{WHITE}Kin hjir gjin tunnel boue...
STR_ERROR_SITE_UNSUITABLE_FOR_TUNNEL                            :{WHITE}Plak net geskikt foar tunnelyngong
STR_ERROR_MUST_DEMOLISH_TUNNEL_FIRST                            :{WHITE}Tunnel mat earst fuorthelle wurde
STR_ERROR_ANOTHER_TUNNEL_IN_THE_WAY                             :{WHITE}Oare tunnel yn't plak
STR_ERROR_TUNNEL_THROUGH_MAP_BORDER                             :{WHITE}Tunnel soe bûten de kaart eindigje
STR_ERROR_UNABLE_TO_EXCAVATE_LAND                               :{WHITE}Kin net grûn foar it oare ein fan'e tunnel ôfgraavje
STR_ERROR_TUNNEL_TOO_LONG                                       :{WHITE}... tunnel te lang

# Object related errors
STR_ERROR_TOO_MANY_OBJECTS                                      :{WHITE}... te folle objekten
STR_ERROR_CAN_T_BUILD_OBJECT                                    :{WHITE}Kin objekt net boue
STR_ERROR_OBJECT_IN_THE_WAY                                     :{WHITE}Objekt yn't plak
STR_ERROR_COMPANY_HEADQUARTERS_IN                               :{WHITE}... haadkantoar bedriuw yn't plak
STR_ERROR_CAN_T_PURCHASE_THIS_LAND                              :{WHITE}Kin dit stikje lân net keapje...
STR_ERROR_YOU_ALREADY_OWN_IT                                    :{WHITE}... it is al fan dy!

# Group related errors
STR_ERROR_GROUP_CAN_T_CREATE                                    :{WHITE}Kin gjin groep oanmeitsje...
STR_ERROR_GROUP_CAN_T_DELETE                                    :{WHITE}Kin dizze groep net fuortsmite
STR_ERROR_GROUP_CAN_T_RENAME                                    :{WHITE}Kin de namme net feroarje...
STR_ERROR_GROUP_CAN_T_SET_PARENT                                :{WHITE}Kin haadgroep net ynstelle...
STR_ERROR_GROUP_CAN_T_REMOVE_ALL_VEHICLES                       :{WHITE}Kin net alle fiertugen út dizze groep fuortsmite...
STR_ERROR_GROUP_CAN_T_ADD_VEHICLE                               :{WHITE}Kin dit fiertúch net oan dizze groep taheakje...
STR_ERROR_GROUP_CAN_T_ADD_SHARED_VEHICLE                        :{WHITE}Kin dielde auto's oan groep ta foege...

# Generic vehicle errors

###length VEHICLE_TYPES
STR_ERROR_TRAIN_IN_THE_WAY                                      :{WHITE}Trein yn it paad
STR_ERROR_ROAD_VEHICLE_IN_THE_WAY                               :{WHITE}Auto yn it paad
STR_ERROR_SHIP_IN_THE_WAY                                       :{WHITE}Skip yn it paad
STR_ERROR_AIRCRAFT_IN_THE_WAY                                   :{WHITE}Fleantúch yn it paad

###length VEHICLE_TYPES
STR_ERROR_RAIL_VEHICLE_NOT_AVAILABLE                            :{WHITE}Trein is net beskikber
STR_ERROR_ROAD_VEHICLE_NOT_AVAILABLE                            :{WHITE}Wein is net beskikber
STR_ERROR_SHIP_NOT_AVAILABLE                                    :{WHITE}Skip is net beskikber
STR_ERROR_AIRCRAFT_NOT_AVAILABLE                                :{WHITE}Fleantúch is net beskikber

###length VEHICLE_TYPES
STR_ERROR_CAN_T_REFIT_TRAIN                                     :{WHITE}Kin trein net werútrisse
STR_ERROR_CAN_T_REFIT_ROAD_VEHICLE                              :{WHITE}Kin auto net ombouwe
STR_ERROR_CAN_T_REFIT_SHIP                                      :{WHITE}Kin skip net oanpasse
STR_ERROR_CAN_T_REFIT_AIRCRAFT                                  :{WHITE}Kin fleantúch net ombouwe

###length VEHICLE_TYPES
STR_ERROR_CAN_T_RENAME_TRAIN                                    :{WHITE}Kin trein net neamje...
STR_ERROR_CAN_T_RENAME_ROAD_VEHICLE                             :{WHITE}Kin auto net neamje...
STR_ERROR_CAN_T_RENAME_SHIP                                     :{WHITE}Kin skip net neamje...
STR_ERROR_CAN_T_RENAME_AIRCRAFT                                 :{WHITE}Kin fleantúch net neame...

###length VEHICLE_TYPES
STR_ERROR_CAN_T_STOP_START_TRAIN                                :{WHITE}Kin trein net stoppe/starte...
STR_ERROR_CAN_T_STOP_START_ROAD_VEHICLE                         :{WHITE}Kin wein net stoppe/starte...
STR_ERROR_CAN_T_STOP_START_SHIP                                 :{WHITE}Kin skip net stoppe/starte...
STR_ERROR_CAN_T_STOP_START_AIRCRAFT                             :{WHITE}Kin fleantúch net stoppe/starte...

###length VEHICLE_TYPES
STR_ERROR_CAN_T_SEND_TRAIN_TO_DEPOT                             :{WHITE}Kin trein net nei depot stjoere...
STR_ERROR_CAN_T_SEND_ROAD_VEHICLE_TO_DEPOT                      :{WHITE}Kin wein net nei depot stjoere...
STR_ERROR_CAN_T_SEND_SHIP_TO_DEPOT                              :{WHITE}Kin skip net nei depot stjoere...
STR_ERROR_CAN_T_SEND_AIRCRAFT_TO_HANGAR                         :{WHITE}Kin fleantúch net nei hangaar stjoere...

###length VEHICLE_TYPES
STR_ERROR_CAN_T_BUY_TRAIN                                       :{WHITE}Kin gjin trein keapje...
STR_ERROR_CAN_T_BUY_ROAD_VEHICLE                                :{WHITE}Kin gjin auto keapje...
STR_ERROR_CAN_T_BUY_SHIP                                        :{WHITE}Kin gjin boat keapje...
STR_ERROR_CAN_T_BUY_AIRCRAFT                                    :{WHITE}Kin gjin fleantúch keapje...

###length VEHICLE_TYPES
STR_ERROR_CAN_T_RENAME_TRAIN_TYPE                               :{WHITE}Kin trein type gjin nije namme joan...
STR_ERROR_CAN_T_RENAME_ROAD_VEHICLE_TYPE                        :{WHITE}Kin wein type gjin nije namme jaan...
STR_ERROR_CAN_T_RENAME_SHIP_TYPE                                :{WHITE}Kin skiptype gjin nije namme jaan...
STR_ERROR_CAN_T_RENAME_AIRCRAFT_TYPE                            :{WHITE}Kin fleantúchtype net neame...

###length VEHICLE_TYPES
STR_ERROR_CAN_T_SELL_TRAIN                                      :{WHITE}Kin trein net ferkeapje...
STR_ERROR_CAN_T_SELL_ROAD_VEHICLE                               :{WHITE}Kin wein net ferkeapje...
STR_ERROR_CAN_T_SELL_SHIP                                       :{WHITE}Kin skip net ferkeapje...
STR_ERROR_CAN_T_SELL_AIRCRAFT                                   :{WHITE}Kin fleantúch net ferkeapje...

STR_ERROR_TOO_MANY_VEHICLES_IN_GAME                             :{WHITE}Te folle fartugen yn it spul
STR_ERROR_CAN_T_CHANGE_SERVICING                                :{WHITE}Kin tiid tusken ûnderhâldsbeurten net feroarje...

STR_ERROR_VEHICLE_IS_DESTROYED                                  :{WHITE}... wein verneatige

STR_ERROR_NO_VEHICLES_AVAILABLE_AT_ALL                          :{WHITE}Hielendal gjin fiertugen talitten
STR_ERROR_NO_VEHICLES_AVAILABLE_AT_ALL_EXPLANATION              :{WHITE}Feroarje jo NewGRF-konfiguraasje
STR_ERROR_NO_VEHICLES_AVAILABLE_YET                             :{WHITE}Der binne noch gjin fiertugen beskikber
STR_ERROR_NO_VEHICLES_AVAILABLE_YET_EXPLANATION                 :{WHITE}Begjin in nij spul nei {DATE_SHORT} of brûk in NewGRF dy't earder fiertugen beskikber stelt

# Specific vehicle errors
STR_ERROR_CAN_T_MAKE_TRAIN_PASS_SIGNAL                          :{WHITE}Kin trein gjin sein foarby ride litte at dizze gefaar oanjout...
STR_ERROR_CAN_T_REVERSE_DIRECTION_TRAIN                         :{WHITE}Kin rydrjochting fan de trein net oanpasse
STR_ERROR_TRAIN_START_NO_POWER                                  :Trein hat gjin stream

STR_ERROR_CAN_T_MAKE_ROAD_VEHICLE_TURN                          :{WHITE}Wein kin net omkeare

STR_ERROR_AIRCRAFT_IS_IN_FLIGHT                                 :{WHITE}Fleantúch is oan it fleanen

# Order related errors
STR_ERROR_NO_MORE_SPACE_FOR_ORDERS                              :{WHITE}Gjin romte mear foar opdrachten
STR_ERROR_TOO_MANY_ORDERS                                       :{WHITE}Te folle opdrachten
STR_ERROR_CAN_T_INSERT_NEW_ORDER                                :{WHITE}Kin gjin opdracht der tusken yn sette
STR_ERROR_CAN_T_DELETE_THIS_ORDER                               :{WHITE}Kin disse opdracht net fourthelje...
STR_ERROR_CAN_T_MODIFY_THIS_ORDER                               :{WHITE}Kin dizze opdracht net veroarje...
STR_ERROR_CAN_T_MOVE_THIS_ORDER                                 :{WHITE}Kin dizze opdracht net verpleatse...
STR_ERROR_CAN_T_SKIP_ORDER                                      :{WHITE}Kin disse opdracht net oerslaan...
STR_ERROR_CAN_T_SKIP_TO_ORDER                                   :{WHITE}Kin de selektjere opdracht net oerslaan...
STR_ERROR_CAN_T_COPY_SHARE_ORDER                                :{WHITE}... wein kin net alle stasjons berikke
STR_ERROR_CAN_T_ADD_ORDER                                       :{WHITE}... auto kin net op it stasjon komme
STR_ERROR_CAN_T_ADD_ORDER_SHARED                                :{WHITE}... ien fan de dielde autos kin net op dat stasjon komme

STR_ERROR_CAN_T_SHARE_ORDER_LIST                                :{WHITE}Kin bestimmingen net diele
STR_ERROR_CAN_T_STOP_SHARING_ORDER_LIST                         :{WHITE}Kin net stopje my dielde bestimmingen
STR_ERROR_CAN_T_COPY_ORDER_LIST                                 :{WHITE}Kin bestimming net oernimme
STR_ERROR_TOO_FAR_FROM_PREVIOUS_DESTINATION                     :{WHITE}... te fier fan lêste bestimming
STR_ERROR_AIRCRAFT_NOT_ENOUGH_RANGE                             :{WHITE}... fleantúch hat in te lege aksjeradius

# Timetable related errors
STR_ERROR_CAN_T_TIMETABLE_VEHICLE                               :{WHITE}Kin gjin tsjinst meitsje
STR_ERROR_TIMETABLE_ONLY_WAIT_AT_STATIONS                       :{WHITE}Auto's kinne allinech op stations wachtsje
STR_ERROR_TIMETABLE_NOT_STOPPING_HERE                           :{WHITE}Disse auto kin net stoppe op dit stasjon

# Sign related errors
STR_ERROR_TOO_MANY_SIGNS                                        :{WHITE}... te folle buordsjes
STR_ERROR_CAN_T_PLACE_SIGN_HERE                                 :{WHITE}Kin hjir gjin buordsje delsette
STR_ERROR_CAN_T_CHANGE_SIGN_NAME                                :{WHITE}Kin tekst net feroarje...
STR_ERROR_CAN_T_DELETE_SIGN                                     :{WHITE}Kin stopljocht net foarthelje...

# Translatable comment for OpenTTD's desktop shortcut
###external 1
STR_DESKTOP_SHORTCUT_COMMENT                                    :Spul basjeare op Transport Tycoon Deluxe

# Translatable descriptions in media/baseset/*.ob* files
###external 10
STR_BASEGRAPHICS_DOS_DESCRIPTION                                :Orizjinele ôfbyldings fan de Transport Tycoon Deluxe Windows-edysje
STR_BASEGRAPHICS_DOS_DE_DESCRIPTION                             :Orizjinele ôfbyldings fan de Transport Tycoon Deluxe (dútse) DOS-edysje
STR_BASEGRAPHICS_WIN_DESCRIPTION                                :Orizjinele ôfbyldings fan de Transport Tycoon Deluxe Windows-edysje.
STR_BASESOUNDS_DOS_DESCRIPTION                                  :Orizjinele musyk fan de Transport Tycoon Deluxe DOS-edysje.
STR_BASESOUNDS_WIN_DESCRIPTION                                  :Orizjinele lûden fan de Transport Tycoon Deluxe Windows-edysje.
STR_BASESOUNDS_NONE_DESCRIPTION                                 :In lûdspakket sûnder lûden.
STR_BASEMUSIC_WIN_DESCRIPTION                                   :Orizjinele musyk fan de Transport Tycoon Deluxe Windows-edysje.
STR_BASEMUSIC_NONE_DESCRIPTION                                  :In musykpakket sûnder wiere musyk.

STR_TRADITIONAL_TRAIN_NAME                                      :Trein {COMMA}
STR_TRADITIONAL_ROAD_VEHICLE_NAME                               :Lânfartúg {COMMA}
STR_TRADITIONAL_SHIP_NAME                                       :Skip {COMMA}
STR_TRADITIONAL_AIRCRAFT_NAME                                   :Fleantúg {COMMA}

##id 0x2000
# Town building names
STR_TOWN_BUILDING_NAME_TALL_OFFICE_BLOCK_1                      :Heech kantoargebou
STR_TOWN_BUILDING_NAME_OFFICE_BLOCK_1                           :Kantoargebou
STR_TOWN_BUILDING_NAME_SMALL_BLOCK_OF_FLATS_1                   :Lyts flatgebou
STR_TOWN_BUILDING_NAME_CHURCH_1                                 :Tsjerke
STR_TOWN_BUILDING_NAME_LARGE_OFFICE_BLOCK_1                     :Grut kantoargebou
STR_TOWN_BUILDING_NAME_TOWN_HOUSES_1                            :Doarpshûzen
STR_TOWN_BUILDING_NAME_HOTEL_1                                  :Hotel
STR_TOWN_BUILDING_NAME_STATUE_1                                 :Stânbyld
STR_TOWN_BUILDING_NAME_FOUNTAIN_1                               :Fontein
STR_TOWN_BUILDING_NAME_PARK_1                                   :Park
STR_TOWN_BUILDING_NAME_OFFICE_BLOCK_2                           :Kantoargebou
STR_TOWN_BUILDING_NAME_SHOPS_AND_OFFICES_1                      :Winkels en kantoaren
STR_TOWN_BUILDING_NAME_MODERN_OFFICE_BUILDING_1                 :Modern kantoargebou
STR_TOWN_BUILDING_NAME_WAREHOUSE_1                              :Warehûs
STR_TOWN_BUILDING_NAME_OFFICE_BLOCK_3                           :Kantoargebou
STR_TOWN_BUILDING_NAME_STADIUM_1                                :Stadion
STR_TOWN_BUILDING_NAME_OLD_HOUSES_1                             :Alde hûzen
STR_TOWN_BUILDING_NAME_COTTAGES_1                               :Húskes
STR_TOWN_BUILDING_NAME_HOUSES_1                                 :Hûzen
STR_TOWN_BUILDING_NAME_FLATS_1                                  :Flatgebouwen
STR_TOWN_BUILDING_NAME_TALL_OFFICE_BLOCK_2                      :Grut kantoargebou
STR_TOWN_BUILDING_NAME_SHOPS_AND_OFFICES_2                      :Winkels en kantoaren
STR_TOWN_BUILDING_NAME_SHOPS_AND_OFFICES_3                      :Winkels en kantoaren
STR_TOWN_BUILDING_NAME_THEATER_1                                :Teater
STR_TOWN_BUILDING_NAME_STADIUM_2                                :Stadion
STR_TOWN_BUILDING_NAME_OFFICES_1                                :Kantoargebouwen
STR_TOWN_BUILDING_NAME_HOUSES_2                                 :Hûzen
STR_TOWN_BUILDING_NAME_CINEMA_1                                 :Bioskoop
STR_TOWN_BUILDING_NAME_SHOPPING_MALL_1                          :Winkelsintrum
STR_TOWN_BUILDING_NAME_IGLOO_1                                  :Yglo
STR_TOWN_BUILDING_NAME_TEPEES_1                                 :Tipi's
STR_TOWN_BUILDING_NAME_TEAPOT_HOUSE_1                           :Teepothûs
STR_TOWN_BUILDING_NAME_PIGGY_BANK_1                             :Sparbaarch

##id 0x4800
# industry names
STR_INDUSTRY_NAME_COAL_MINE                                     :Stienkoalmyn
STR_INDUSTRY_NAME_POWER_STATION                                 :Enerzjysintrale
STR_INDUSTRY_NAME_SAWMILL                                       :Seachmûle
STR_INDUSTRY_NAME_FOREST                                        :Bosk
STR_INDUSTRY_NAME_OIL_REFINERY                                  :Oaljefjild
STR_INDUSTRY_NAME_OIL_RIG                                       :Boarplatform
STR_INDUSTRY_NAME_FACTORY                                       :Fabryk
STR_INDUSTRY_NAME_PRINTING_WORKS                                :Drukkerij
STR_INDUSTRY_NAME_STEEL_MILL                                    :Steelfabriek
STR_INDUSTRY_NAME_FARM                                          :Buorkerij
STR_INDUSTRY_NAME_COPPER_ORE_MINE                               :Koperertsmyn
STR_INDUSTRY_NAME_OIL_WELLS                                     :Oaljebron
STR_INDUSTRY_NAME_BANK                                          :Bank
STR_INDUSTRY_NAME_FOOD_PROCESSING_PLANT                         :Itenfabryk
STR_INDUSTRY_NAME_PAPER_MILL                                    :Papierfabryk
STR_INDUSTRY_NAME_GOLD_MINE                                     :Goudmyn
STR_INDUSTRY_NAME_BANK_TROPIC_ARCTIC                            :Bank
STR_INDUSTRY_NAME_DIAMOND_MINE                                  :Diamantmyn
STR_INDUSTRY_NAME_IRON_ORE_MINE                                 :IIzerertsmyn
STR_INDUSTRY_NAME_FRUIT_PLANTATION                              :Fruitplantaazje
STR_INDUSTRY_NAME_RUBBER_PLANTATION                             :Rubberplantaazje
STR_INDUSTRY_NAME_WATER_SUPPLY                                  :Wetterbron
STR_INDUSTRY_NAME_WATER_TOWER                                   :Wettertoer
STR_INDUSTRY_NAME_FACTORY_2                                     :Fabryk
STR_INDUSTRY_NAME_FARM_2                                        :Buorkerij
STR_INDUSTRY_NAME_LUMBER_MILL                                   :Houtseachmûne
STR_INDUSTRY_NAME_COTTON_CANDY_FOREST                           :Sûkerspinnebosk
STR_INDUSTRY_NAME_CANDY_FACTORY                                 :Snobbersguodfabryk
STR_INDUSTRY_NAME_BATTERY_FARM                                  :Batterijebuorkerij
STR_INDUSTRY_NAME_COLA_WELLS                                    :Kolabron
STR_INDUSTRY_NAME_TOY_SHOP                                      :Boartersguodwinkel
STR_INDUSTRY_NAME_TOY_FACTORY                                   :Boartersguodfabryk
STR_INDUSTRY_NAME_PLASTIC_FOUNTAINS                             :Plestikfontein
STR_INDUSTRY_NAME_FIZZY_DRINK_FACTORY                           :Frisdrinkenfabryk
STR_INDUSTRY_NAME_BUBBLE_GENERATOR                              :Bubbelgenerator
STR_INDUSTRY_NAME_TOFFEE_QUARRY                                 :Toffemyn
STR_INDUSTRY_NAME_SUGAR_MINE                                    :Sûkermyn

############ WARNING, using range 0x6000 for strings that are stored in the savegame
############ These strings may never get a new id, or savegames will break!

##id 0x6000
STR_SV_EMPTY                                                    :
STR_SV_UNNAMED                                                  :Net neamt
STR_SV_TRAIN_NAME                                               :Trein {COMMA}
STR_SV_ROAD_VEHICLE_NAME                                        :Lânfartúg {COMMA}
STR_SV_SHIP_NAME                                                :Skip {COMMA}
STR_SV_AIRCRAFT_NAME                                            :Fleantúch {COMMA}

###length 27
STR_SV_STNAME                                                   :{STRING}
STR_SV_STNAME_NORTH                                             :{STRING} Noard
STR_SV_STNAME_SOUTH                                             :{STRING} Sûd
STR_SV_STNAME_EAST                                              :{STRING} East
STR_SV_STNAME_WEST                                              :{STRING} West
STR_SV_STNAME_CENTRAL                                           :{STRING} Sintraal
STR_SV_STNAME_TRANSFER                                          :{STRING} Transferium
STR_SV_STNAME_HALT                                              :{STRING} Halte
STR_SV_STNAME_VALLEY                                            :{STRING} buorkerij
STR_SV_STNAME_HEIGHTS                                           :{STRING} Hichten
STR_SV_STNAME_WOODS                                             :{STRING} Hout
STR_SV_STNAME_LAKESIDE                                          :{STRING} Wetterkant
STR_SV_STNAME_EXCHANGE                                          :{STRING} Oerlaadstation
STR_SV_STNAME_AIRPORT                                           :{STRING} Fleanfjild
STR_SV_STNAME_OILFIELD                                          :{STRING} Oaljefjild
STR_SV_STNAME_MINES                                             :{STRING} Mijn
STR_SV_STNAME_DOCKS                                             :{STRING} Haven
STR_SV_STNAME_BUOY                                              :{STRING}
STR_SV_STNAME_WAYPOINT                                          :{STRING}
##id 0x6020
STR_SV_STNAME_ANNEXE                                            :{STRING} Fjildspoar
STR_SV_STNAME_SIDINGS                                           :{STRING} Bûtenspoar
STR_SV_STNAME_BRANCH                                            :{STRING} Sydspoar
STR_SV_STNAME_UPPER                                             :Boppenste {STRING}
STR_SV_STNAME_LOWER                                             :Leger {STRING}
STR_SV_STNAME_HELIPORT                                          :{STRING} Heliport
STR_SV_STNAME_FOREST                                            :{STRING} Bosk
STR_SV_STNAME_FALLBACK                                          :{STRING} Stasjon #{NUM}

############ end of savegame specific region!

##id 0x8000
###length 116
# Vehicle names
STR_VEHICLE_NAME_TRAIN_ENGINE_RAIL_KIRBY_PAUL_TANK_STEAM        :Kirby Paul Tank (Steam)
STR_VEHICLE_NAME_TRAIN_ENGINE_RAIL_MJS_250_DIESEL               :MJS 250 (Diesel)
STR_VEHICLE_NAME_TRAIN_ENGINE_RAIL_PLODDYPHUT_CHOO_CHOO         :Ploddyphut Choo-Choo
STR_VEHICLE_NAME_TRAIN_ENGINE_RAIL_POWERNAUT_CHOO_CHOO          :Powernaut Choo-Choo
STR_VEHICLE_NAME_TRAIN_ENGINE_RAIL_MIGHTYMOVER_CHOO_CHOO        :MightyMover Choo-Choo
STR_VEHICLE_NAME_TRAIN_ENGINE_RAIL_PLODDYPHUT_DIESEL            :Ploddyphut Diesel
STR_VEHICLE_NAME_TRAIN_ENGINE_RAIL_POWERNAUT_DIESEL             :Powernaut Diesel
STR_VEHICLE_NAME_TRAIN_ENGINE_RAIL_WILLS_2_8_0_STEAM            :Wills 2-8-0 (Steam)
STR_VEHICLE_NAME_TRAIN_ENGINE_RAIL_CHANEY_JUBILEE_STEAM         :Chaney 'Jubilee' (Steam)
STR_VEHICLE_NAME_TRAIN_ENGINE_RAIL_GINZU_A4_STEAM               :Ginzu 'A4' (Steam)
STR_VEHICLE_NAME_TRAIN_ENGINE_RAIL_SH_8P_STEAM                  :SH '8P' (Steam)
STR_VEHICLE_NAME_TRAIN_ENGINE_RAIL_MANLEY_MOREL_DMU_DIESEL      :Manley-Morel DMU (Diesel)
STR_VEHICLE_NAME_TRAIN_ENGINE_RAIL_DASH_DIESEL                  :'Dash' (Diesel)
STR_VEHICLE_NAME_TRAIN_ENGINE_RAIL_SH_HENDRY_25_DIESEL          :SH/Hendry '25' (Diesel)
STR_VEHICLE_NAME_TRAIN_ENGINE_RAIL_UU_37_DIESEL                 :UU '37' (Diesel)
STR_VEHICLE_NAME_TRAIN_ENGINE_RAIL_FLOSS_47_DIESEL              :Floss '47' (Diesel)
STR_VEHICLE_NAME_TRAIN_ENGINE_RAIL_CS_4000_DIESEL               :CS 4000 (Diesel)
STR_VEHICLE_NAME_TRAIN_ENGINE_RAIL_CS_2400_DIESEL               :CS 2400 (Diesel)
STR_VEHICLE_NAME_TRAIN_ENGINE_RAIL_CENTENNIAL_DIESEL            :Centennial (Diesel)
STR_VEHICLE_NAME_TRAIN_ENGINE_RAIL_KELLING_3100_DIESEL          :Kelling 3100 (Diesel)
STR_VEHICLE_NAME_TRAIN_ENGINE_RAIL_TURNER_TURBO_DIESEL          :Turner Turbo (Diesel)
STR_VEHICLE_NAME_TRAIN_ENGINE_RAIL_MJS_1000_DIESEL              :MJS 1000 (Diesel)
STR_VEHICLE_NAME_TRAIN_ENGINE_RAIL_SH_125_DIESEL                :SH '125' (Diesel)
STR_VEHICLE_NAME_TRAIN_ENGINE_RAIL_SH_30_ELECTRIC               :SH '30' (Elektrysk)
STR_VEHICLE_NAME_TRAIN_ENGINE_RAIL_SH_40_ELECTRIC               :SH '40' (Elektrysk)
STR_VEHICLE_NAME_TRAIN_ENGINE_RAIL_T_I_M_ELECTRIC               :'T.I.M.' (Elektrysk)
STR_VEHICLE_NAME_TRAIN_ENGINE_RAIL_ASIASTAR_ELECTRIC            :'AsiaStar' (Elektrysk)
STR_VEHICLE_NAME_TRAIN_WAGON_RAIL_PASSENGER_CAR                 :Passazjierswein
STR_VEHICLE_NAME_TRAIN_WAGON_RAIL_MAIL_VAN                      :Postwein
STR_VEHICLE_NAME_TRAIN_WAGON_RAIL_COAL_CAR                      :Stienkoalwein
STR_VEHICLE_NAME_TRAIN_WAGON_RAIL_OIL_TANKER                    :Oaljetenker
STR_VEHICLE_NAME_TRAIN_WAGON_RAIL_LIVESTOCK_VAN                 :Feewein
STR_VEHICLE_NAME_TRAIN_WAGON_RAIL_GOODS_VAN                     :Guodswein
STR_VEHICLE_NAME_TRAIN_WAGON_RAIL_GRAIN_HOPPER                  :Nôtwein
STR_VEHICLE_NAME_TRAIN_WAGON_RAIL_WOOD_TRUCK                    :Houtwein
STR_VEHICLE_NAME_TRAIN_WAGON_RAIL_IRON_ORE_HOPPER               :Izerertswein
STR_VEHICLE_NAME_TRAIN_WAGON_RAIL_STEEL_TRUCK                   :Stielwein
STR_VEHICLE_NAME_TRAIN_WAGON_RAIL_ARMORED_VAN                   :Ferstarke Wein
STR_VEHICLE_NAME_TRAIN_WAGON_RAIL_FOOD_VAN                      :Itenswein
STR_VEHICLE_NAME_TRAIN_WAGON_RAIL_PAPER_TRUCK                   :Papierwein
STR_VEHICLE_NAME_TRAIN_WAGON_RAIL_COPPER_ORE_HOPPER             :Koperertswein
STR_VEHICLE_NAME_TRAIN_WAGON_RAIL_WATER_TANKER                  :Wettertenker
STR_VEHICLE_NAME_TRAIN_WAGON_RAIL_FRUIT_TRUCK                   :Fruitwein
STR_VEHICLE_NAME_TRAIN_WAGON_RAIL_RUBBER_TRUCK                  :Rubberwein
STR_VEHICLE_NAME_TRAIN_WAGON_RAIL_SUGAR_TRUCK                   :Sûkerwein
STR_VEHICLE_NAME_TRAIN_WAGON_RAIL_COTTON_CANDY_HOPPER           :Sûkerspinwein
STR_VEHICLE_NAME_TRAIN_WAGON_RAIL_TOFFEE_HOPPER                 :Toffeewein
STR_VEHICLE_NAME_TRAIN_WAGON_RAIL_BUBBLE_VAN                    :Bubbelwein
STR_VEHICLE_NAME_TRAIN_WAGON_RAIL_COLA_TANKER                   :Kolatenker
STR_VEHICLE_NAME_TRAIN_WAGON_RAIL_CANDY_VAN                     :Snobbersguodswein
STR_VEHICLE_NAME_TRAIN_WAGON_RAIL_TOY_VAN                       :Boartersguodswein
STR_VEHICLE_NAME_TRAIN_WAGON_RAIL_BATTERY_TRUCK                 :Batterijwein
STR_VEHICLE_NAME_TRAIN_WAGON_RAIL_FIZZY_DRINK_TRUCK             :Frisdrinkenwein
STR_VEHICLE_NAME_TRAIN_WAGON_RAIL_PLASTIC_TRUCK                 :Plestikwein
STR_VEHICLE_NAME_TRAIN_ENGINE_MONORAIL_X2001_ELECTRIC           :'X2001' (Elektrysk)
STR_VEHICLE_NAME_TRAIN_ENGINE_MONORAIL_MILLENNIUM_Z1_ELECTRIC   :'Millennium Z1' (Elektrysk)
STR_VEHICLE_NAME_TRAIN_ENGINE_MONORAIL_WIZZOWOW_Z99             :Wizzowow Z99
STR_VEHICLE_NAME_TRAIN_WAGON_MONORAIL_PASSENGER_CAR             :Passazjierswein
STR_VEHICLE_NAME_TRAIN_WAGON_MONORAIL_MAIL_VAN                  :Postwein
STR_VEHICLE_NAME_TRAIN_WAGON_MONORAIL_COAL_CAR                  :Steinkoalwein
STR_VEHICLE_NAME_TRAIN_WAGON_MONORAIL_OIL_TANKER                :Oaljetenker
STR_VEHICLE_NAME_TRAIN_WAGON_MONORAIL_LIVESTOCK_VAN             :Feewein
STR_VEHICLE_NAME_TRAIN_WAGON_MONORAIL_GOODS_VAN                 :Guodswein
STR_VEHICLE_NAME_TRAIN_WAGON_MONORAIL_GRAIN_HOPPER              :Nôtwein
STR_VEHICLE_NAME_TRAIN_WAGON_MONORAIL_WOOD_TRUCK                :Houtwein
STR_VEHICLE_NAME_TRAIN_WAGON_MONORAIL_IRON_ORE_HOPPER           :Izerertswein
STR_VEHICLE_NAME_TRAIN_WAGON_MONORAIL_STEEL_TRUCK               :Stielwein
STR_VEHICLE_NAME_TRAIN_WAGON_MONORAIL_ARMORED_VAN               :Ferstarke Wein
STR_VEHICLE_NAME_TRAIN_WAGON_MONORAIL_FOOD_VAN                  :Itenswein
STR_VEHICLE_NAME_TRAIN_WAGON_MONORAIL_PAPER_TRUCK               :Papierwein
STR_VEHICLE_NAME_TRAIN_WAGON_MONORAIL_COPPER_ORE_HOPPER         :Koperertswein
STR_VEHICLE_NAME_TRAIN_WAGON_MONORAIL_WATER_TANKER              :Wettertenker
STR_VEHICLE_NAME_TRAIN_WAGON_MONORAIL_FRUIT_TRUCK               :Fruitwein
STR_VEHICLE_NAME_TRAIN_WAGON_MONORAIL_RUBBER_TRUCK              :Rubberwein
STR_VEHICLE_NAME_TRAIN_WAGON_MONORAIL_SUGAR_TRUCK               :Sûkerwein
STR_VEHICLE_NAME_TRAIN_WAGON_MONORAIL_COTTON_CANDY_HOPPER       :Sûkerspinwein
STR_VEHICLE_NAME_TRAIN_WAGON_MONORAIL_TOFFEE_HOPPER             :Toffeewein
STR_VEHICLE_NAME_TRAIN_WAGON_MONORAIL_BUBBLE_VAN                :Bubbelwein
STR_VEHICLE_NAME_TRAIN_WAGON_MONORAIL_COLA_TANKER               :Kolatenker
STR_VEHICLE_NAME_TRAIN_WAGON_MONORAIL_CANDY_VAN                 :Snobbersguodswein
STR_VEHICLE_NAME_TRAIN_WAGON_MONORAIL_TOY_VAN                   :Boartersguodwein
STR_VEHICLE_NAME_TRAIN_WAGON_MONORAIL_BATTERY_TRUCK             :Batterijwein
STR_VEHICLE_NAME_TRAIN_WAGON_MONORAIL_FIZZY_DRINK_TRUCK         :Frisdrinkenwein
STR_VEHICLE_NAME_TRAIN_WAGON_MONORAIL_PLASTIC_TRUCK             :Plestikwein
STR_VEHICLE_NAME_TRAIN_ENGINE_MAGLEV_LEV1_LEVIATHAN_ELECTRIC    :Lev1 'Leviathan' (Elektrysk)
STR_VEHICLE_NAME_TRAIN_ENGINE_MAGLEV_LEV2_CYCLOPS_ELECTRIC      :Lev2 'Cyclops' (Elektrysk)
STR_VEHICLE_NAME_TRAIN_ENGINE_MAGLEV_LEV3_PEGASUS_ELECTRIC      :Lev3 'Pegasus' (Elektrysk)
STR_VEHICLE_NAME_TRAIN_ENGINE_MAGLEV_LEV4_CHIMAERA_ELECTRIC     :Lev4 'Chimaera' (Elektrysk)
STR_VEHICLE_NAME_TRAIN_ENGINE_MAGLEV_WIZZOWOW_ROCKETEER         :Wizzowow Rocketeer
STR_VEHICLE_NAME_TRAIN_WAGON_MAGLEV_PASSENGER_CAR               :Passazjierswein
STR_VEHICLE_NAME_TRAIN_WAGON_MAGLEV_MAIL_VAN                    :Postwein
STR_VEHICLE_NAME_TRAIN_WAGON_MAGLEV_COAL_CAR                    :Stienkoalwein
STR_VEHICLE_NAME_TRAIN_WAGON_MAGLEV_OIL_TANKER                  :Oaljetenker
STR_VEHICLE_NAME_TRAIN_WAGON_MAGLEV_LIVESTOCK_VAN               :Feewein
STR_VEHICLE_NAME_TRAIN_WAGON_MAGLEV_GOODS_VAN                   :Guodswein
STR_VEHICLE_NAME_TRAIN_WAGON_MAGLEV_GRAIN_HOPPER                :Nôtwein
STR_VEHICLE_NAME_TRAIN_WAGON_MAGLEV_WOOD_TRUCK                  :Houtwein
STR_VEHICLE_NAME_TRAIN_WAGON_MAGLEV_IRON_ORE_HOPPER             :Izerertswein
STR_VEHICLE_NAME_TRAIN_WAGON_MAGLEV_STEEL_TRUCK                 :Stielwein
STR_VEHICLE_NAME_TRAIN_WAGON_MAGLEV_ARMORED_VAN                 :Ferstarke Wein
STR_VEHICLE_NAME_TRAIN_WAGON_MAGLEV_FOOD_VAN                    :Itenswein
STR_VEHICLE_NAME_TRAIN_WAGON_MAGLEV_PAPER_TRUCK                 :Papierwein
STR_VEHICLE_NAME_TRAIN_WAGON_MAGLEV_COPPER_ORE_HOPPER           :Koperertswein
STR_VEHICLE_NAME_TRAIN_WAGON_MAGLEV_WATER_TANKER                :Wettertenker
STR_VEHICLE_NAME_TRAIN_WAGON_MAGLEV_FRUIT_TRUCK                 :Fruitwein
STR_VEHICLE_NAME_TRAIN_WAGON_MAGLEV_RUBBER_TRUCK                :Rubberwein
STR_VEHICLE_NAME_TRAIN_WAGON_MAGLEV_SUGAR_TRUCK                 :Sûkerwein
STR_VEHICLE_NAME_TRAIN_WAGON_MAGLEV_COTTON_CANDY_HOPPER         :Sûkerspinwein
STR_VEHICLE_NAME_TRAIN_WAGON_MAGLEV_TOFFEE_HOPPER               :Toffeewein
STR_VEHICLE_NAME_TRAIN_WAGON_MAGLEV_BUBBLE_VAN                  :Bubbelwein
STR_VEHICLE_NAME_TRAIN_WAGON_MAGLEV_COLA_TANKER                 :Kolatenker
STR_VEHICLE_NAME_TRAIN_WAGON_MAGLEV_CANDY_VAN                   :Snobbersguodswein
STR_VEHICLE_NAME_TRAIN_WAGON_MAGLEV_TOY_VAN                     :Boartersguodswein
STR_VEHICLE_NAME_TRAIN_WAGON_MAGLEV_BATTERY_TRUCK               :Batterijwein
STR_VEHICLE_NAME_TRAIN_WAGON_MAGLEV_FIZZY_DRINK_TRUCK           :Frisdrinkenwein
STR_VEHICLE_NAME_TRAIN_WAGON_MAGLEV_PLASTIC_TRUCK               :Plestikwein

###length 88
STR_VEHICLE_NAME_ROAD_VEHICLE_MPS_REGAL_BUS                     :MPS Regal Bus
STR_VEHICLE_NAME_ROAD_VEHICLE_HEREFORD_LEOPARD_BUS              :Hereford Leopard Bus
STR_VEHICLE_NAME_ROAD_VEHICLE_FOSTER_BUS                        :Foster Bus
STR_VEHICLE_NAME_ROAD_VEHICLE_FOSTER_MKII_SUPERBUS              :Foster MkII Superbus
STR_VEHICLE_NAME_ROAD_VEHICLE_PLODDYPHUT_MKI_BUS                :Ploddyphut MkI Bus
STR_VEHICLE_NAME_ROAD_VEHICLE_PLODDYPHUT_MKII_BUS               :Ploddyphut MkII Bus
STR_VEHICLE_NAME_ROAD_VEHICLE_PLODDYPHUT_MKIII_BUS              :Ploddyphut MkIII Bus
STR_VEHICLE_NAME_ROAD_VEHICLE_BALOGH_COAL_TRUCK                 :Balogh Koaltruck
STR_VEHICLE_NAME_ROAD_VEHICLE_UHL_COAL_TRUCK                    :Uhl Koaltruck
STR_VEHICLE_NAME_ROAD_VEHICLE_DW_COAL_TRUCK                     :DW Koaltruck
STR_VEHICLE_NAME_ROAD_VEHICLE_MPS_MAIL_TRUCK                    :MPS Posttruck
STR_VEHICLE_NAME_ROAD_VEHICLE_REYNARD_MAIL_TRUCK                :Reynard Posttruck
STR_VEHICLE_NAME_ROAD_VEHICLE_PERRY_MAIL_TRUCK                  :Perry Posttruck
STR_VEHICLE_NAME_ROAD_VEHICLE_MIGHTYMOVER_MAIL_TRUCK            :MightyMover Posttruck
STR_VEHICLE_NAME_ROAD_VEHICLE_POWERNAUGHT_MAIL_TRUCK            :Powernaught Posttruck
STR_VEHICLE_NAME_ROAD_VEHICLE_WIZZOWOW_MAIL_TRUCK               :Wizzowow Posttruck
STR_VEHICLE_NAME_ROAD_VEHICLE_WITCOMBE_OIL_TANKER               :Witcombe Oaljetenker
STR_VEHICLE_NAME_ROAD_VEHICLE_FOSTER_OIL_TANKER                 :Foster Oaljetenker
STR_VEHICLE_NAME_ROAD_VEHICLE_PERRY_OIL_TANKER                  :Perry Oaljetenker
STR_VEHICLE_NAME_ROAD_VEHICLE_TALBOTT_LIVESTOCK_VAN             :Talbott Feetruck
STR_VEHICLE_NAME_ROAD_VEHICLE_UHL_LIVESTOCK_VAN                 :Uhl Feetruck
STR_VEHICLE_NAME_ROAD_VEHICLE_FOSTER_LIVESTOCK_VAN              :Foster Feetruck
STR_VEHICLE_NAME_ROAD_VEHICLE_BALOGH_GOODS_TRUCK                :Balogh Guodtruck
STR_VEHICLE_NAME_ROAD_VEHICLE_CRAIGHEAD_GOODS_TRUCK             :Craighead Guodtruck
STR_VEHICLE_NAME_ROAD_VEHICLE_GOSS_GOODS_TRUCK                  :Goss Guodtruck
STR_VEHICLE_NAME_ROAD_VEHICLE_HEREFORD_GRAIN_TRUCK              :Hereford Nôttruck
STR_VEHICLE_NAME_ROAD_VEHICLE_THOMAS_GRAIN_TRUCK                :Thomas Nôttruck
STR_VEHICLE_NAME_ROAD_VEHICLE_GOSS_GRAIN_TRUCK                  :Goss Nôttruck
STR_VEHICLE_NAME_ROAD_VEHICLE_WITCOMBE_WOOD_TRUCK               :Witcombe Houttruck
STR_VEHICLE_NAME_ROAD_VEHICLE_FOSTER_WOOD_TRUCK                 :Foster Houttruck
STR_VEHICLE_NAME_ROAD_VEHICLE_MORELAND_WOOD_TRUCK               :Moreland Houttruck
STR_VEHICLE_NAME_ROAD_VEHICLE_MPS_IRON_ORE_TRUCK                :MPS Izerertstruck
STR_VEHICLE_NAME_ROAD_VEHICLE_UHL_IRON_ORE_TRUCK                :Uhl Izerertstruck
STR_VEHICLE_NAME_ROAD_VEHICLE_CHIPPY_IRON_ORE_TRUCK             :Chippy Izerertstruck
STR_VEHICLE_NAME_ROAD_VEHICLE_BALOGH_STEEL_TRUCK                :Balogh Stieltruck
STR_VEHICLE_NAME_ROAD_VEHICLE_UHL_STEEL_TRUCK                   :Uhl Stieltruck
STR_VEHICLE_NAME_ROAD_VEHICLE_KELLING_STEEL_TRUCK               :Kelling Stieltruck
STR_VEHICLE_NAME_ROAD_VEHICLE_BALOGH_ARMORED_TRUCK              :Balogh bewapene truck
STR_VEHICLE_NAME_ROAD_VEHICLE_UHL_ARMORED_TRUCK                 :Uhl bewapene truck
STR_VEHICLE_NAME_ROAD_VEHICLE_FOSTER_ARMORED_TRUCK              :Foster bewapene truck
STR_VEHICLE_NAME_ROAD_VEHICLE_FOSTER_FOOD_VAN                   :Foster Itentruck
STR_VEHICLE_NAME_ROAD_VEHICLE_PERRY_FOOD_VAN                    :Perry Itentruck
STR_VEHICLE_NAME_ROAD_VEHICLE_CHIPPY_FOOD_VAN                   :Chippy Itentruck
STR_VEHICLE_NAME_ROAD_VEHICLE_UHL_PAPER_TRUCK                   :Uhl Papierwein
STR_VEHICLE_NAME_ROAD_VEHICLE_BALOGH_PAPER_TRUCK                :Balogh Papierwein
STR_VEHICLE_NAME_ROAD_VEHICLE_MPS_PAPER_TRUCK                   :MPS Papierwein
STR_VEHICLE_NAME_ROAD_VEHICLE_MPS_COPPER_ORE_TRUCK              :MPS Koperertstruck
STR_VEHICLE_NAME_ROAD_VEHICLE_UHL_COPPER_ORE_TRUCK              :Uhl Koperertstruck
STR_VEHICLE_NAME_ROAD_VEHICLE_GOSS_COPPER_ORE_TRUCK             :Goss Koperertstruck
STR_VEHICLE_NAME_ROAD_VEHICLE_UHL_WATER_TANKER                  :Uhl Wettertenker
STR_VEHICLE_NAME_ROAD_VEHICLE_BALOGH_WATER_TANKER               :Balogh Wettertenker
STR_VEHICLE_NAME_ROAD_VEHICLE_MPS_WATER_TANKER                  :MPS Wettertenker
STR_VEHICLE_NAME_ROAD_VEHICLE_BALOGH_FRUIT_TRUCK                :Balogh Fruittruck
STR_VEHICLE_NAME_ROAD_VEHICLE_UHL_FRUIT_TRUCK                   :Uhl Fruittruck
STR_VEHICLE_NAME_ROAD_VEHICLE_KELLING_FRUIT_TRUCK               :Kelling Fruittruck
STR_VEHICLE_NAME_ROAD_VEHICLE_BALOGH_RUBBER_TRUCK               :Balogh Rubberwein
STR_VEHICLE_NAME_ROAD_VEHICLE_UHL_RUBBER_TRUCK                  :Uhl Rubberwein
STR_VEHICLE_NAME_ROAD_VEHICLE_RMT_RUBBER_TRUCK                  :RMT Rubberwein
STR_VEHICLE_NAME_ROAD_VEHICLE_MIGHTYMOVER_SUGAR_TRUCK           :MightyMover Sûkertruck
STR_VEHICLE_NAME_ROAD_VEHICLE_POWERNAUGHT_SUGAR_TRUCK           :Powernaught Sûkertruck
STR_VEHICLE_NAME_ROAD_VEHICLE_WIZZOWOW_SUGAR_TRUCK              :Wizzowow Sûkertruck
STR_VEHICLE_NAME_ROAD_VEHICLE_MIGHTYMOVER_COLA_TRUCK            :MightyMover Colatruck
STR_VEHICLE_NAME_ROAD_VEHICLE_POWERNAUGHT_COLA_TRUCK            :Powernaught Colatruck
STR_VEHICLE_NAME_ROAD_VEHICLE_WIZZOWOW_COLA_TRUCK               :Wizzowow Colatruck
STR_VEHICLE_NAME_ROAD_VEHICLE_MIGHTYMOVER_COTTON_CANDY          :MightyMover Sûkerspintruck
STR_VEHICLE_NAME_ROAD_VEHICLE_POWERNAUGHT_COTTON_CANDY          :Powernaught Sûkerspintruck
STR_VEHICLE_NAME_ROAD_VEHICLE_WIZZOWOW_COTTON_CANDY_TRUCK       :Wizzowow Sûkerspintruck
STR_VEHICLE_NAME_ROAD_VEHICLE_MIGHTYMOVER_TOFFEE_TRUCK          :MightyMover Toffeetruck
STR_VEHICLE_NAME_ROAD_VEHICLE_POWERNAUGHT_TOFFEE_TRUCK          :Powernaught Toffeetruck
STR_VEHICLE_NAME_ROAD_VEHICLE_WIZZOWOW_TOFFEE_TRUCK             :Wizzowow Toffeetruck
STR_VEHICLE_NAME_ROAD_VEHICLE_MIGHTYMOVER_TOY_VAN               :MightyMover Boartersguodtruck
STR_VEHICLE_NAME_ROAD_VEHICLE_POWERNAUGHT_TOY_VAN               :Powernaught Boartersguodtruck
STR_VEHICLE_NAME_ROAD_VEHICLE_WIZZOWOW_TOY_VAN                  :Wizzowow Boartersguodtruck
STR_VEHICLE_NAME_ROAD_VEHICLE_MIGHTYMOVER_CANDY_TRUCK           :MightyMover Snobbersguodstruck
STR_VEHICLE_NAME_ROAD_VEHICLE_POWERNAUGHT_CANDY_TRUCK           :Powernaught Snobbersguodstruck
STR_VEHICLE_NAME_ROAD_VEHICLE_WIZZOWOW_CANDY_TRUCK              :Wizzowow Snobbersguodstruck
STR_VEHICLE_NAME_ROAD_VEHICLE_MIGHTYMOVER_BATTERY_TRUCK         :MightyMover Batterijtruck
STR_VEHICLE_NAME_ROAD_VEHICLE_POWERNAUGHT_BATTERY_TRUCK         :Powernaught Batterijtruck
STR_VEHICLE_NAME_ROAD_VEHICLE_WIZZOWOW_BATTERY_TRUCK            :Wizzowow Batterijtruck
STR_VEHICLE_NAME_ROAD_VEHICLE_MIGHTYMOVER_FIZZY_DRINK           :MightyMover Frisdrinktruck
STR_VEHICLE_NAME_ROAD_VEHICLE_POWERNAUGHT_FIZZY_DRINK           :Powernaught Frisdrinktruck
STR_VEHICLE_NAME_ROAD_VEHICLE_WIZZOWOW_FIZZY_DRINK_TRUCK        :Wizzowow Frisdrinktruck
STR_VEHICLE_NAME_ROAD_VEHICLE_MIGHTYMOVER_PLASTIC_TRUCK         :MightyMover Plestiktruck
STR_VEHICLE_NAME_ROAD_VEHICLE_POWERNAUGHT_PLASTIC_TRUCK         :Powernaught Plestiktruck
STR_VEHICLE_NAME_ROAD_VEHICLE_WIZZOWOW_PLASTIC_TRUCK            :Wizzowow Plestiktruck
STR_VEHICLE_NAME_ROAD_VEHICLE_MIGHTYMOVER_BUBBLE_TRUCK          :MightyMover Buorltruck
STR_VEHICLE_NAME_ROAD_VEHICLE_POWERNAUGHT_BUBBLE_TRUCK          :Powernaught Buorltruck
STR_VEHICLE_NAME_ROAD_VEHICLE_WIZZOWOW_BUBBLE_TRUCK             :Wizzowow Buorltruck

###length 11
STR_VEHICLE_NAME_SHIP_MPS_OIL_TANKER                            :MPS Oaljetenker
STR_VEHICLE_NAME_SHIP_CS_INC_OIL_TANKER                         :CS-Inc. Oaljetenker
STR_VEHICLE_NAME_SHIP_MPS_PASSENGER_FERRY                       :MPS Passazjiersboat
STR_VEHICLE_NAME_SHIP_FFP_PASSENGER_FERRY                       :FFP Passazjiersboat
STR_VEHICLE_NAME_SHIP_BAKEWELL_300_HOVERCRAFT                   :Bakewell 300 Sweefmobiel
STR_VEHICLE_NAME_SHIP_CHUGGER_CHUG_PASSENGER                    :Chugger-Chug Passazjier Fearboat
STR_VEHICLE_NAME_SHIP_SHIVERSHAKE_PASSENGER_FERRY               :Shivershake Passazjier Fearboat
STR_VEHICLE_NAME_SHIP_YATE_CARGO_SHIP                           :Yate Frachtskip
STR_VEHICLE_NAME_SHIP_BAKEWELL_CARGO_SHIP                       :Bakewell Frachtskip
STR_VEHICLE_NAME_SHIP_MIGHTYMOVER_CARGO_SHIP                    :MightyMover Guod boat
STR_VEHICLE_NAME_SHIP_POWERNAUT_CARGO_SHIP                      :Powernaut Guodskip

###length 41
STR_VEHICLE_NAME_AIRCRAFT_SAMPSON_U52                           :Sampson U52
STR_VEHICLE_NAME_AIRCRAFT_COLEMAN_COUNT                         :Coleman Count
STR_VEHICLE_NAME_AIRCRAFT_FFP_DART                              :FFP Dart
STR_VEHICLE_NAME_AIRCRAFT_YATE_HAUGAN                           :Yate Haugan
STR_VEHICLE_NAME_AIRCRAFT_BAKEWELL_COTSWALD_LB_3                :Bakewell Cotswald LB-3
STR_VEHICLE_NAME_AIRCRAFT_BAKEWELL_LUCKETT_LB_8                 :Bakewell Luckett LB-8
STR_VEHICLE_NAME_AIRCRAFT_BAKEWELL_LUCKETT_LB_9                 :Bakewell Luckett LB-9
STR_VEHICLE_NAME_AIRCRAFT_BAKEWELL_LUCKETT_LB80                 :Bakewell Luckett LB80
STR_VEHICLE_NAME_AIRCRAFT_BAKEWELL_LUCKETT_LB_10                :Bakewell Luckett LB-10
STR_VEHICLE_NAME_AIRCRAFT_BAKEWELL_LUCKETT_LB_11                :Bakewell Luckett LB-11
STR_VEHICLE_NAME_AIRCRAFT_YATE_AEROSPACE_YAC_1_11               :Yate Aerospace YAC 1-11
STR_VEHICLE_NAME_AIRCRAFT_DARWIN_100                            :Darwin 100
STR_VEHICLE_NAME_AIRCRAFT_DARWIN_200                            :Darwin 200
STR_VEHICLE_NAME_AIRCRAFT_DARWIN_300                            :Darwin 300
STR_VEHICLE_NAME_AIRCRAFT_DARWIN_400                            :Darwin 400
STR_VEHICLE_NAME_AIRCRAFT_DARWIN_500                            :Darwin 500
STR_VEHICLE_NAME_AIRCRAFT_DARWIN_600                            :Darwin 600
STR_VEHICLE_NAME_AIRCRAFT_GURU_GALAXY                           :Guru Galaxy
STR_VEHICLE_NAME_AIRCRAFT_AIRTAXI_A21                           :Lofttaksy A21
STR_VEHICLE_NAME_AIRCRAFT_AIRTAXI_A31                           :Lofttaksy A31
STR_VEHICLE_NAME_AIRCRAFT_AIRTAXI_A32                           :Lofttaksy A32
STR_VEHICLE_NAME_AIRCRAFT_AIRTAXI_A33                           :Lofttaksy A33
STR_VEHICLE_NAME_AIRCRAFT_YATE_AEROSPACE_YAE46                  :Yate Aerospace YAe46
STR_VEHICLE_NAME_AIRCRAFT_DINGER_100                            :Dinger 100
STR_VEHICLE_NAME_AIRCRAFT_AIRTAXI_A34_1000                      :Lofttaksy A34-1000
STR_VEHICLE_NAME_AIRCRAFT_YATE_Z_SHUTTLE                        :Yate Z-Shuttle
STR_VEHICLE_NAME_AIRCRAFT_KELLING_K1                            :Kelling K1
STR_VEHICLE_NAME_AIRCRAFT_KELLING_K6                            :Kelling K6
STR_VEHICLE_NAME_AIRCRAFT_KELLING_K7                            :Kelling K7
STR_VEHICLE_NAME_AIRCRAFT_DARWIN_700                            :Darwin 700
STR_VEHICLE_NAME_AIRCRAFT_FFP_HYPERDART_2                       :FFP Hyperdart 2
STR_VEHICLE_NAME_AIRCRAFT_DINGER_200                            :Dinger 200
STR_VEHICLE_NAME_AIRCRAFT_DINGER_1000                           :Dinger 1000
STR_VEHICLE_NAME_AIRCRAFT_PLODDYPHUT_100                        :Ploddyphut 100
STR_VEHICLE_NAME_AIRCRAFT_PLODDYPHUT_500                        :Ploddyphut 500
STR_VEHICLE_NAME_AIRCRAFT_FLASHBANG_X1                          :Flashbang X1
STR_VEHICLE_NAME_AIRCRAFT_JUGGERPLANE_M1                        :Juggerfleantûg M1
STR_VEHICLE_NAME_AIRCRAFT_FLASHBANG_WIZZER                      :Flashbang Wizzer
STR_VEHICLE_NAME_AIRCRAFT_TRICARIO_HELICOPTER                   :Tricario Helikopter
STR_VEHICLE_NAME_AIRCRAFT_GURU_X2_HELICOPTER                    :Guru X2 Helikopter
STR_VEHICLE_NAME_AIRCRAFT_POWERNAUT_HELICOPTER                  :Powernaut Helikopter

##id 0x8800
# Formatting of some strings
STR_FORMAT_DATE_TINY                                            :{STRING}-{STRING}-{NUM}
STR_FORMAT_DATE_SHORT                                           :{STRING} {NUM}
STR_FORMAT_DATE_LONG                                            :{STRING} {STRING} {NUM}
STR_FORMAT_DATE_ISO                                             :{2:NUM}-{1:STRING}-{0:STRING}

STR_FORMAT_COMPANY_NUM                                          :(Bedriuw {COMMA})
STR_FORMAT_GROUP_NAME                                           :Klobke {COMMA}
STR_FORMAT_INDUSTRY_NAME                                        :{TOWN} {STRING}

###length 2
STR_FORMAT_BUOY_NAME                                            :{TOWN} Boei
STR_FORMAT_BUOY_NAME_SERIAL                                     :{TOWN} Boei #{COMMA}

###length 2
STR_FORMAT_WAYPOINT_NAME                                        :{TOWN} Kontrôlepost
STR_FORMAT_WAYPOINT_NAME_SERIAL                                 :{TOWN} Kontrôlepost #{COMMA}

###length 6
STR_FORMAT_DEPOT_NAME_TRAIN                                     :{TOWN} Trein Depot
STR_FORMAT_DEPOT_NAME_TRAIN_SERIAL                              :{TOWN} Trein Depot #{COMMA}
STR_FORMAT_DEPOT_NAME_ROAD_VEHICLE                              :{TOWN} garage
STR_FORMAT_DEPOT_NAME_ROAD_VEHICLE_SERIAL                       :{TOWN} Garage #{COMMA}
STR_FORMAT_DEPOT_NAME_SHIP                                      :{TOWN} Skip Depot
STR_FORMAT_DEPOT_NAME_SHIP_SERIAL                               :{TOWN} Skip Depot #{COMMA}
###next-name-looks-similar

STR_FORMAT_DEPOT_NAME_AIRCRAFT                                  :{STATION} Hangar
# _SERIAL version of AIRACRAFT doesn't exist

STR_UNKNOWN_STATION                                             :ûnbekind stasjon
STR_DEFAULT_SIGN_NAME                                           :Buordsje
STR_COMPANY_SOMEONE                                             :immen

STR_SAVEGAME_NAME_DEFAULT                                       :{COMPANY}, {STRING}
STR_SAVEGAME_NAME_SPECTATOR                                     :Taskôger, {1:STRING}

# Viewport strings
STR_VIEWPORT_TOWN_POP                                           :{WHITE}{TOWN} ({COMMA})
STR_VIEWPORT_TOWN                                               :{WHITE}{TOWN}
STR_VIEWPORT_TOWN_TINY_BLACK                                    :{TINY_FONT}{BLACK}{TOWN}
STR_VIEWPORT_TOWN_TINY_WHITE                                    :{TINY_FONT}{WHITE}{TOWN}

STR_VIEWPORT_SIGN_SMALL_BLACK                                   :{TINY_FONT}{BLACK}{SIGN}
STR_VIEWPORT_SIGN_SMALL_WHITE                                   :{TINY_FONT}{WHITE}{SIGN}

STR_VIEWPORT_STATION                                            :{STATION} {STATION_FEATURES}
STR_VIEWPORT_STATION_TINY                                       :{TINY_FONT}{STATION}

STR_VIEWPORT_WAYPOINT                                           :{WAYPOINT}
STR_VIEWPORT_WAYPOINT_TINY                                      :{TINY_FONT}{WAYPOINT}

# Simple strings to get specific types of data
STR_COMPANY_NAME                                                :{COMPANY}
STR_COMPANY_NAME_COMPANY_NUM                                    :{COMPANY} {COMPANY_NUM}
STR_DEPOT_NAME                                                  :{DEPOT}
STR_ENGINE_NAME                                                 :{ENGINE}
STR_HIDDEN_ENGINE_NAME                                          :{ENGINE} (ferburgen)
STR_GROUP_NAME                                                  :{GROUP}
STR_INDUSTRY_NAME                                               :{INDUSTRY}
STR_PRESIDENT_NAME                                              :{PRESIDENT_NAME}
STR_SIGN_NAME                                                   :{SIGN}
STR_STATION_NAME                                                :{STATION}
STR_TOWN_NAME                                                   :{TOWN}
STR_VEHICLE_NAME                                                :{VEHICLE}
STR_WAYPOINT_NAME                                               :{WAYPOINT}

STR_JUST_CARGO                                                  :{CARGO_LONG}
STR_JUST_CHECKMARK                                              :{CHECKMARK}
STR_JUST_COMMA                                                  :{COMMA}
STR_JUST_CURRENCY_SHORT                                         :{CURRENCY_SHORT}
STR_JUST_CURRENCY_LONG                                          :{CURRENCY_LONG}
STR_JUST_CARGO_LIST                                             :{CARGO_LIST}
STR_JUST_INT                                                    :{NUM}
STR_JUST_DATE_TINY                                              :{DATE_TINY}
STR_JUST_DATE_SHORT                                             :{DATE_SHORT}
STR_JUST_DATE_LONG                                              :{DATE_LONG}
STR_JUST_DATE_ISO                                               :{DATE_ISO}
STR_JUST_STRING                                                 :{STRING}
STR_JUST_STRING_STRING                                          :{STRING}{STRING}
STR_JUST_RAW_STRING                                             :{STRING}
STR_JUST_BIG_RAW_STRING                                         :{BIG_FONT}{STRING}

# Slightly 'raw' stringcodes with colour or size
STR_BLACK_COMMA                                                 :{BLACK}{COMMA}
STR_TINY_BLACK_COMA                                             :{TINY_FONT}{BLACK}{COMMA}
STR_TINY_COMMA                                                  :{TINY_FONT}{COMMA}
STR_BLUE_COMMA                                                  :{BLUE}{COMMA}
STR_RED_COMMA                                                   :{RED}{COMMA}
STR_WHITE_COMMA                                                 :{WHITE}{COMMA}
STR_TINY_BLACK_DECIMAL                                          :{TINY_FONT}{BLACK}{DECIMAL}
STR_COMPANY_MONEY                                               :{WHITE}{CURRENCY_LONG}
STR_BLACK_DATE_LONG                                             :{BLACK}{DATE_LONG}
STR_WHITE_DATE_LONG                                             :{WHITE}{DATE_LONG}
STR_SHORT_DATE                                                  :{WHITE}{DATE_TINY}
STR_DATE_LONG_SMALL                                             :{TINY_FONT}{BLACK}{DATE_LONG}
STR_TINY_GROUP                                                  :{TINY_FONT}{GROUP}
STR_BLACK_INT                                                   :{BLACK}{NUM}
STR_ORANGE_INT                                                  :{ORANGE}{NUM}
STR_WHITE_SIGN                                                  :{WHITE}{SIGN}
STR_TINY_BLACK_STATION                                          :{TINY_FONT}{BLACK}{STATION}
STR_BLACK_STRING                                                :{BLACK}{STRING}
STR_BLACK_RAW_STRING                                            :{BLACK}{STRING}
STR_ORANGE_STRING                                               :{ORANGE}{STRING}
STR_LTBLUE_STRING                                               :{LTBLUE}{STRING}
STR_WHITE_STRING                                                :{WHITE}{STRING}
STR_ORANGE_STRING1_WHITE                                        :{ORANGE}{STRING}{WHITE}
STR_ORANGE_STRING1_LTBLUE                                       :{ORANGE}{STRING}{LTBLUE}
STR_TINY_BLACK_HEIGHT                                           :{TINY_FONT}{BLACK}{HEIGHT}
STR_TINY_BLACK_VEHICLE                                          :{TINY_FONT}{BLACK}{VEHICLE}
STR_TINY_RIGHT_ARROW                                            :{TINY_FONT}{RIGHT_ARROW}

STR_BLACK_1                                                     :{BLACK}1
STR_BLACK_2                                                     :{BLACK}2
STR_BLACK_3                                                     :{BLACK}3
STR_BLACK_4                                                     :{BLACK}4
STR_BLACK_5                                                     :{BLACK}5
STR_BLACK_6                                                     :{BLACK}6
STR_BLACK_7                                                     :{BLACK}7

STR_TRAIN                                                       :{BLACK}{TRAIN}
STR_BUS                                                         :{BLACK}{BUS}
STR_LORRY                                                       :{BLACK}{LORRY}
STR_PLANE                                                       :{BLACK}{PLANE}
STR_SHIP                                                        :{BLACK}{SHIP}

STR_TOOLBAR_RAILTYPE_VELOCITY                                   :{STRING} ({VELOCITY})<|MERGE_RESOLUTION|>--- conflicted
+++ resolved
@@ -2691,13 +2691,10 @@
 STR_MAPGEN_NUMBER_OF_TOWNS                                      :{BLACK}Oantal stêden:
 STR_MAPGEN_DATE                                                 :{BLACK}Datum:
 STR_MAPGEN_NUMBER_OF_INDUSTRIES                                 :{BLACK}Oantal yndustrien:
-<<<<<<< HEAD
+STR_MAPGEN_SNOW_COVERAGE                                        :{BLACK}Snie-oerflak:
 STR_MAPGEN_SNOW_LINE_HEIGHT                                     :{BLACK}Hichte sniegrins:
 STR_MAPGEN_SNOW_LINE_UP                                         :{BLACK}Sniegrins ien omheech ferpleatsje:
 STR_MAPGEN_SNOW_LINE_DOWN                                       :{BLACK}Sniegrins ien nei beneden ferpleatsje:
-=======
-STR_MAPGEN_SNOW_COVERAGE                                        :{BLACK}Snie-oerflak:
->>>>>>> 30ff89ca
 STR_MAPGEN_LAND_GENERATOR                                       :{BLACK}Lângenerator:
 STR_MAPGEN_TERRAIN_TYPE                                         :{BLACK}Terreintype:
 STR_MAPGEN_QUANTITY_OF_SEA_LAKES                                :{BLACK}Seenivo:
