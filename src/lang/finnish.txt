##name Finnish
##ownname Suomi
##isocode fi_FI
##plural 0
##textdir ltr
##digitsep .
##digitsepcur .
##decimalsep ,
##winlangid 0x040b
##grflangid 0x35


# This file is part of OpenTTD.
# OpenTTD is free software; you can redistribute it and/or modify it under the terms of the GNU General Public License as published by the Free Software Foundation, version 2.
# OpenTTD is distributed in the hope that it will be useful, but WITHOUT ANY WARRANTY; without even the implied warranty of MERCHANTABILITY or FITNESS FOR A PARTICULAR PURPOSE.
# See the GNU General Public License for more details. You should have received a copy of the GNU General Public License along with OpenTTD. If not, see <http://www.gnu.org/licenses/>.


##id 0x0000
STR_NULL                                                        :
STR_EMPTY                                                       :
STR_UNDEFINED                                                   :(määrittelemätön merkkijono)
STR_JUST_NOTHING                                                :Ei mitään

# Cargo related strings
# Plural cargo name
STR_CARGO_PLURAL_NOTHING                                        :
STR_CARGO_PLURAL_PASSENGERS                                     :Matkustajia
STR_CARGO_PLURAL_COAL                                           :Kivihiiltä
STR_CARGO_PLURAL_MAIL                                           :Postia
STR_CARGO_PLURAL_OIL                                            :Öljyä
STR_CARGO_PLURAL_LIVESTOCK                                      :Karjaa
STR_CARGO_PLURAL_GOODS                                          :Tavaroita
STR_CARGO_PLURAL_GRAIN                                          :Viljaa
STR_CARGO_PLURAL_WOOD                                           :Raakapuuta
STR_CARGO_PLURAL_IRON_ORE                                       :Rautamalmia
STR_CARGO_PLURAL_STEEL                                          :Terästä
STR_CARGO_PLURAL_VALUABLES                                      :Arvotavaroita
STR_CARGO_PLURAL_COPPER_ORE                                     :Kuparimalmia
STR_CARGO_PLURAL_MAIZE                                          :Maissia
STR_CARGO_PLURAL_FRUIT                                          :Hedelmiä
STR_CARGO_PLURAL_DIAMONDS                                       :Jalokiviä
STR_CARGO_PLURAL_FOOD                                           :Ruokaa
STR_CARGO_PLURAL_PAPER                                          :Paperia
STR_CARGO_PLURAL_GOLD                                           :Kultaa
STR_CARGO_PLURAL_WATER                                          :Vettä
STR_CARGO_PLURAL_WHEAT                                          :Vehnää
STR_CARGO_PLURAL_RUBBER                                         :Kumia
STR_CARGO_PLURAL_SUGAR                                          :Sokeria
STR_CARGO_PLURAL_TOYS                                           :Leluja
STR_CARGO_PLURAL_SWEETS                                         :Karkkia
STR_CARGO_PLURAL_COLA                                           :Limsaa
STR_CARGO_PLURAL_CANDYFLOSS                                     :Hattaraa
STR_CARGO_PLURAL_BUBBLES                                        :Kuplia
STR_CARGO_PLURAL_TOFFEE                                         :Toffeeta
STR_CARGO_PLURAL_BATTERIES                                      :Paristoja
STR_CARGO_PLURAL_PLASTIC                                        :Muovia
STR_CARGO_PLURAL_FIZZY_DRINKS                                   :Sihijuomaa

# Singular cargo name
STR_CARGO_SINGULAR_NOTHING                                      :
STR_CARGO_SINGULAR_PASSENGER                                    :matkustaja
STR_CARGO_SINGULAR_COAL                                         :kivihiili
STR_CARGO_SINGULAR_MAIL                                         :posti
STR_CARGO_SINGULAR_OIL                                          :öljy
STR_CARGO_SINGULAR_LIVESTOCK                                    :karja
STR_CARGO_SINGULAR_GOODS                                        :tavara
STR_CARGO_SINGULAR_GRAIN                                        :vilja
STR_CARGO_SINGULAR_WOOD                                         :raakapuu
STR_CARGO_SINGULAR_IRON_ORE                                     :rautamalmi
STR_CARGO_SINGULAR_STEEL                                        :teräs
STR_CARGO_SINGULAR_VALUABLES                                    :arvotavara
STR_CARGO_SINGULAR_COPPER_ORE                                   :kuparimalmi
STR_CARGO_SINGULAR_MAIZE                                        :maissi
STR_CARGO_SINGULAR_FRUIT                                        :hedelmä
STR_CARGO_SINGULAR_DIAMOND                                      :timantti
STR_CARGO_SINGULAR_FOOD                                         :ruoka
STR_CARGO_SINGULAR_PAPER                                        :paperi
STR_CARGO_SINGULAR_GOLD                                         :kulta
STR_CARGO_SINGULAR_WATER                                        :vesi
STR_CARGO_SINGULAR_WHEAT                                        :vehnä
STR_CARGO_SINGULAR_RUBBER                                       :kumi
STR_CARGO_SINGULAR_SUGAR                                        :sokeri
STR_CARGO_SINGULAR_TOY                                          :lelu
STR_CARGO_SINGULAR_SWEETS                                       :karkki
STR_CARGO_SINGULAR_COLA                                         :limsa
STR_CARGO_SINGULAR_CANDYFLOSS                                   :hattara
STR_CARGO_SINGULAR_BUBBLE                                       :kupla
STR_CARGO_SINGULAR_TOFFEE                                       :toffee
STR_CARGO_SINGULAR_BATTERY                                      :paristo
STR_CARGO_SINGULAR_PLASTIC                                      :muovi
STR_CARGO_SINGULAR_FIZZY_DRINK                                  :sihijuoma

# Quantity of cargo
STR_QUANTITY_NOTHING                                            :
STR_QUANTITY_PASSENGERS                                         :{COMMA}{NBSP}matkustaja{P "" a}
STR_QUANTITY_COAL                                               :{WEIGHT_LONG} kivihiiltä
STR_QUANTITY_MAIL                                               :{COMMA}{NBSP}säkki{P "" ä} postia
STR_QUANTITY_OIL                                                :{VOLUME_LONG} öljyä
STR_QUANTITY_LIVESTOCK                                          :{COMMA}{NBSP}erä{P "" ä} karjaa
STR_QUANTITY_GOODS                                              :{COMMA}{NBSP}laatikko{P "" a} tavaraa
STR_QUANTITY_GRAIN                                              :{WEIGHT_LONG} viljaa
STR_QUANTITY_WOOD                                               :{WEIGHT_LONG} raakapuuta
STR_QUANTITY_IRON_ORE                                           :{WEIGHT_LONG} rautamalmia
STR_QUANTITY_STEEL                                              :{WEIGHT_LONG} terästä
STR_QUANTITY_VALUABLES                                          :{COMMA}{NBSP}säkki{P "" ä} arvotavaraa
STR_QUANTITY_COPPER_ORE                                         :{WEIGHT_LONG} kuparimalmia
STR_QUANTITY_MAIZE                                              :{WEIGHT_LONG} maissia
STR_QUANTITY_FRUIT                                              :{WEIGHT_LONG} hedelmiä
STR_QUANTITY_DIAMONDS                                           :{COMMA}{NBSP}säkki{P "" ä} timantteja
STR_QUANTITY_FOOD                                               :{WEIGHT_LONG} ruokaa
STR_QUANTITY_PAPER                                              :{WEIGHT_LONG} paperia
STR_QUANTITY_GOLD                                               :{COMMA}{NBSP}säkki{P "" ä} kultaa
STR_QUANTITY_WATER                                              :{VOLUME_LONG} vettä
STR_QUANTITY_WHEAT                                              :{WEIGHT_LONG} vehnää
STR_QUANTITY_RUBBER                                             :{VOLUME_LONG} kumia
STR_QUANTITY_SUGAR                                              :{WEIGHT_LONG} sokeria
STR_QUANTITY_TOYS                                               :{COMMA}{NBSP}lelu{P "" a}
STR_QUANTITY_SWEETS                                             :{COMMA}{NBSP}säkki{P "" ä} karkkia
STR_QUANTITY_COLA                                               :{VOLUME_LONG} limsaa
STR_QUANTITY_CANDYFLOSS                                         :{WEIGHT_LONG} hattaraa
STR_QUANTITY_BUBBLES                                            :{COMMA} kupla{P "" a}
STR_QUANTITY_TOFFEE                                             :{WEIGHT_LONG} toffeeta
STR_QUANTITY_BATTERIES                                          :{COMMA} paristo{P "" a}
STR_QUANTITY_PLASTIC                                            :{VOLUME_LONG} muovia
STR_QUANTITY_FIZZY_DRINKS                                       :{COMMA} sihijuoma{P "" a}
STR_QUANTITY_N_A                                                :-

# Two letter abbreviation of cargo name
STR_ABBREV_NOTHING                                              :
STR_ABBREV_PASSENGERS                                           :{TINY_FONT}MA
STR_ABBREV_COAL                                                 :{TINY_FONT}HL
STR_ABBREV_MAIL                                                 :{TINY_FONT}PO
STR_ABBREV_OIL                                                  :{TINY_FONT}ÖL
STR_ABBREV_LIVESTOCK                                            :{TINY_FONT}KA
STR_ABBREV_GOODS                                                :{TINY_FONT}TA
STR_ABBREV_GRAIN                                                :{TINY_FONT}VL
STR_ABBREV_WOOD                                                 :{TINY_FONT}PU
STR_ABBREV_IRON_ORE                                             :{TINY_FONT}RM
STR_ABBREV_STEEL                                                :{TINY_FONT}TR
STR_ABBREV_VALUABLES                                            :{TINY_FONT}AT
STR_ABBREV_COPPER_ORE                                           :{TINY_FONT}KM
STR_ABBREV_MAIZE                                                :{TINY_FONT}MS
STR_ABBREV_FRUIT                                                :{TINY_FONT}HE
STR_ABBREV_DIAMONDS                                             :{TINY_FONT}TI
STR_ABBREV_FOOD                                                 :{TINY_FONT}RU
STR_ABBREV_PAPER                                                :{TINY_FONT}PA
STR_ABBREV_GOLD                                                 :{TINY_FONT}KU
STR_ABBREV_WATER                                                :{TINY_FONT}VS
STR_ABBREV_WHEAT                                                :{TINY_FONT}VH
STR_ABBREV_RUBBER                                               :{TINY_FONT}KI
STR_ABBREV_SUGAR                                                :{TINY_FONT}SK
STR_ABBREV_TOYS                                                 :{TINY_FONT}LL
STR_ABBREV_SWEETS                                               :{TINY_FONT}KR
STR_ABBREV_COLA                                                 :{TINY_FONT}LM
STR_ABBREV_CANDYFLOSS                                           :{TINY_FONT}HT
STR_ABBREV_BUBBLES                                              :{TINY_FONT}KP
STR_ABBREV_TOFFEE                                               :{TINY_FONT}TF
STR_ABBREV_BATTERIES                                            :{TINY_FONT}PT
STR_ABBREV_PLASTIC                                              :{TINY_FONT}MV
STR_ABBREV_FIZZY_DRINKS                                         :{TINY_FONT}SJ
STR_ABBREV_NONE                                                 :{TINY_FONT}EI
STR_ABBREV_ALL                                                  :{TINY_FONT}KAIKKI

# 'Mode' of transport for cargoes
STR_PASSENGERS                                                  :{COMMA}{NBSP}matkustaja{P "" a}
STR_BAGS                                                        :{COMMA}{NBSP}säkki{P "" ä}
STR_TONS                                                        :{COMMA}{NBSP}tonni{P "" a}
STR_LITERS                                                      :{COMMA}{NBSP}litra{P "" a}
STR_ITEMS                                                       :{COMMA}{NBSP}erä{P "" ä}
STR_CRATES                                                      :{COMMA}{NBSP}laatikko{P "" a}

STR_COLOUR_DEFAULT                                              :Oletus
###length 17
STR_COLOUR_DARK_BLUE                                            :Tummansininen
STR_COLOUR_PALE_GREEN                                           :Vaaleanvihreä
STR_COLOUR_PINK                                                 :Vaaleanpunainen
STR_COLOUR_YELLOW                                               :Keltainen
STR_COLOUR_RED                                                  :Punainen
STR_COLOUR_LIGHT_BLUE                                           :Vaaleansininen
STR_COLOUR_GREEN                                                :Vihreä
STR_COLOUR_DARK_GREEN                                           :Tummanvihreä
STR_COLOUR_BLUE                                                 :Sininen
STR_COLOUR_CREAM                                                :Kerma
STR_COLOUR_MAUVE                                                :Malvanvärinen
STR_COLOUR_PURPLE                                               :Violetti
STR_COLOUR_ORANGE                                               :Oranssi
STR_COLOUR_BROWN                                                :Ruskea
STR_COLOUR_GREY                                                 :Harmaa
STR_COLOUR_WHITE                                                :Valkoinen
STR_COLOUR_RANDOM                                               :Satunnainen

# Units used in OpenTTD
STR_UNITS_VELOCITY_IMPERIAL                                     :{COMMA}{NBSP}mph
STR_UNITS_VELOCITY_METRIC                                       :{COMMA}{NBSP}km/h
STR_UNITS_VELOCITY_SI                                           :{COMMA}{NBSP}m/s
STR_UNITS_VELOCITY_GAMEUNITS                                    :{DECIMAL}{NBSP}ruutua/vrk

STR_UNIT_NAME_VELOCITY_IMPERIAL                                 :mph
STR_UNIT_NAME_VELOCITY_METRIC                                   :km/h
STR_UNIT_NAME_VELOCITY_SI                                       :m/s
STR_UNIT_NAME_VELOCITY_GAMEUNITS                                :ruutua/vrk

STR_UNITS_POWER_IMPERIAL                                        :{COMMA}{NBSP}hv
STR_UNITS_POWER_METRIC                                          :{COMMA}{NBSP}hv
STR_UNITS_POWER_SI                                              :{COMMA}{NBSP}kW

STR_UNITS_POWER_IMPERIAL_TO_WEIGHT_IMPERIAL                     :{DECIMAL}{NBSP}hv/t
STR_UNITS_POWER_IMPERIAL_TO_WEIGHT_METRIC                       :{DECIMAL}{NBSP}hv/t
STR_UNITS_POWER_IMPERIAL_TO_WEIGHT_SI                           :{DECIMAL}{NBSP}hv/Mg
STR_UNITS_POWER_METRIC_TO_WEIGHT_IMPERIAL                       :{DECIMAL}{NBSP}hv/t
STR_UNITS_POWER_METRIC_TO_WEIGHT_METRIC                         :{DECIMAL}{NBSP}hv/t
STR_UNITS_POWER_METRIC_TO_WEIGHT_SI                             :{DECIMAL}{NBSP}hv/Mg
STR_UNITS_POWER_SI_TO_WEIGHT_IMPERIAL                           :{DECIMAL}{NBSP}kW/t
STR_UNITS_POWER_SI_TO_WEIGHT_METRIC                             :{DECIMAL}{NBSP}kW/t
STR_UNITS_POWER_SI_TO_WEIGHT_SI                                 :{DECIMAL}{NBSP}W/kg

STR_UNITS_WEIGHT_SHORT_IMPERIAL                                 :{COMMA}{NBSP}t
STR_UNITS_WEIGHT_SHORT_METRIC                                   :{COMMA}{NBSP}t
STR_UNITS_WEIGHT_SHORT_SI                                       :{COMMA}{NBSP}kg

STR_UNITS_WEIGHT_LONG_IMPERIAL                                  :{COMMA}{NBSP}tonni{P "" a}
STR_UNITS_WEIGHT_LONG_METRIC                                    :{COMMA}{NBSP}tonni{P "" a}
STR_UNITS_WEIGHT_LONG_SI                                        :{COMMA}{NBSP}kg

STR_UNITS_VOLUME_SHORT_IMPERIAL                                 :{COMMA}{NBSP}gal
STR_UNITS_VOLUME_SHORT_METRIC                                   :{COMMA}{NBSP}l
STR_UNITS_VOLUME_SHORT_SI                                       :{COMMA}{NBSP}m³

STR_UNITS_VOLUME_LONG_IMPERIAL                                  :{COMMA}{NBSP}gallona{P "" a}
STR_UNITS_VOLUME_LONG_METRIC                                    :{COMMA}{NBSP}litra{P "" a}
STR_UNITS_VOLUME_LONG_SI                                        :{COMMA}{NBSP}m³

STR_UNITS_FORCE_IMPERIAL                                        :{COMMA}{NBSP}lbf
STR_UNITS_FORCE_METRIC                                          :{COMMA}{NBSP}kgf
STR_UNITS_FORCE_SI                                              :{COMMA}{NBSP}kN

STR_UNITS_HEIGHT_IMPERIAL                                       :{COMMA}{NBSP}ft
STR_UNITS_HEIGHT_METRIC                                         :{COMMA}{NBSP}m
STR_UNITS_HEIGHT_SI                                             :{COMMA}{NBSP}m

# Common window strings
STR_LIST_FILTER_TITLE                                           :{BLACK}Suodatin:
STR_LIST_FILTER_OSKTITLE                                        :{BLACK}Syötä yksi tai useampi avainsana listan suodattamiseksi
STR_LIST_FILTER_TOOLTIP                                         :{BLACK}Syötä yksi tai useampi avainsana listan suodattamiseksi

STR_TOOLTIP_GROUP_ORDER                                         :{BLACK}Valitse ryhmittelytapa
STR_TOOLTIP_SORT_ORDER                                          :{BLACK}Valitse järjestys (laskeva/nouseva)
STR_TOOLTIP_SORT_CRITERIA                                       :{BLACK}Valitse järjestyskriteeri
STR_TOOLTIP_FILTER_CRITERIA                                     :{BLACK}Valitse suodatuskriteerit
STR_BUTTON_SORT_BY                                              :{BLACK}Lajittele
STR_BUTTON_RENAME                                               :{BLACK}Nimeä uudelleen
STR_BUTTON_CATCHMENT                                            :{BLACK}Vaikutusalue
STR_TOOLTIP_CATCHMENT                                           :{BLACK}Valitse, näytetäänkö vaikutusalue

STR_TOOLTIP_CLOSE_WINDOW                                        :{BLACK}Sulje ikkuna
STR_TOOLTIP_WINDOW_TITLE_DRAG_THIS                              :{BLACK}Ikkunan otsake – siirrä ikkunaa vetämällä tästä
STR_TOOLTIP_SHADE                                               :{BLACK}Pienennä ikkuna – näytä vain otsikko
STR_TOOLTIP_DEBUG                                               :{BLACK}Näytä NewGRF-vianmääritystiedot
STR_TOOLTIP_DEFSIZE                                             :{BLACK}Palauta ikkunan oletuskoko. Ctrl+napsautus tallentaa nykyisen koon oletukseksi.
STR_TOOLTIP_STICKY                                              :{BLACK}Aseta ikkuna säilymään ”Sulje kaikki ikkunat” -napista huolimatta. Ctrl+napsautus tallentaa tilan oletukseksi.
STR_TOOLTIP_RESIZE                                              :{BLACK}Napsauta ja vedä muuttaaksesi tämän ikkunan kokoa
STR_TOOLTIP_TOGGLE_LARGE_SMALL_WINDOW                           :{BLACK}Suurenna/pienennä ikkuna
STR_TOOLTIP_VSCROLL_BAR_SCROLLS_LIST                            :{BLACK}Vierityspalkki – luettelon vieritys ylös/alas
STR_TOOLTIP_HSCROLL_BAR_SCROLLS_LIST                            :{BLACK}Vierityspalkki – luettelon vieritys vasemmalle/oikealle
STR_TOOLTIP_DEMOLISH_BUILDINGS_ETC                              :{BLACK}Tuhoa rakennuksia jne. ruudulta. Ctrl valitsee alueen vinottain. Shift vaihtaa tuhoamistilan ja kustannusarvion välillä

# Show engines button
###length VEHICLE_TYPES
STR_SHOW_HIDDEN_ENGINES_VEHICLE_TRAIN                           :{BLACK}Näytä piilotetut
STR_SHOW_HIDDEN_ENGINES_VEHICLE_ROAD_VEHICLE                    :{BLACK}Näytä piilotetut
STR_SHOW_HIDDEN_ENGINES_VEHICLE_SHIP                            :{BLACK}Näytä piilotetut
STR_SHOW_HIDDEN_ENGINES_VEHICLE_AIRCRAFT                        :{BLACK}Näytä piilotetut

###length VEHICLE_TYPES
STR_SHOW_HIDDEN_ENGINES_VEHICLE_TRAIN_TOOLTIP                   :{BLACK}Kun otat tämän käyttöön, myös piilotetut junat näytetään
STR_SHOW_HIDDEN_ENGINES_VEHICLE_ROAD_VEHICLE_TOOLTIP            :{BLACK}Kun otat tämän käyttöön, myös piilotetut ajoneuvot näytetään
STR_SHOW_HIDDEN_ENGINES_VEHICLE_SHIP_TOOLTIP                    :{BLACK}Kun otat tämän käyttöön, myös piilotetut laivat näytetään
STR_SHOW_HIDDEN_ENGINES_VEHICLE_AIRCRAFT_TOOLTIP                :{BLACK}Kun otat tämän käyttöön, myös piilotetut ilma-alukset näytetään

# Query window
STR_BUTTON_DEFAULT                                              :{BLACK}Oletus
STR_BUTTON_CANCEL                                               :{BLACK}Peruuta
STR_BUTTON_OK                                                   :{BLACK}OK
STR_WARNING_PASSWORD_SECURITY                                   :{YELLOW}Varoitus: Palvelimen ylläpitäjät saattavat nähdä kaiken tähän kirjoittamasi.

# On screen keyboard window
STR_OSK_KEYBOARD_LAYOUT                                         :§1234567890+´ qwertyuiopå¨asdfghjklöä' zxcvbnm,.- .
STR_OSK_KEYBOARD_LAYOUT_CAPS                                    :½!"#¤%&/()=?` QWERTYUIOPÅ^ASDFGHJKLÖÄ* ZXCVBNM;:_ .

# Measurement tooltip
STR_MEASURE_LENGTH                                              :{BLACK}Pituus: {NUM}
STR_MEASURE_AREA                                                :{BLACK}Pinta-ala: {NUM}×{NUM}
STR_MEASURE_LENGTH_HEIGHTDIFF                                   :{BLACK}Pituus: {NUM}{}Korkeusero: {HEIGHT}
STR_MEASURE_AREA_HEIGHTDIFF                                     :{BLACK}Pinta-ala: {NUM}×{NUM}{}Korkeusero: {HEIGHT}


# These are used in buttons
STR_SORT_BY_CAPTION_NAME                                        :{BLACK}Nimi
STR_SORT_BY_CAPTION_DATE                                        :{BLACK}Päiväys
# These are used in dropdowns
STR_SORT_BY_NAME                                                :Nimi
STR_SORT_BY_PRODUCTION                                          :Tuotto
STR_SORT_BY_TYPE                                                :Tyyppi
STR_SORT_BY_TRANSPORTED                                         :Kuljetettu
STR_SORT_BY_NUMBER                                              :Numero
STR_SORT_BY_PROFIT_LAST_YEAR                                    :Tuotto viime vuonna
STR_SORT_BY_PROFIT_THIS_YEAR                                    :Tuotto tänä vuonna
STR_SORT_BY_AGE                                                 :Ikä
STR_SORT_BY_RELIABILITY                                         :Toimintavarmuus
STR_SORT_BY_TOTAL_CAPACITY_PER_CARGOTYPE                        :Kokonaiskapasiteetti/rahtityyppi
STR_SORT_BY_MAX_SPEED                                           :Huippunopeus
STR_SORT_BY_MODEL                                               :Malli
STR_SORT_BY_VALUE                                               :Arvo
STR_SORT_BY_LENGTH                                              :Pituus
STR_SORT_BY_LIFE_TIME                                           :Jäljelläoleva elinikä
STR_SORT_BY_TIMETABLE_DELAY                                     :Aikataulun viive
STR_SORT_BY_FACILITY                                            :Asematyyppi
STR_SORT_BY_WAITING_TOTAL                                       :Odottava rahti yhteensä
STR_SORT_BY_WAITING_AVAILABLE                                   :Saatavilla oleva odottava rahti
STR_SORT_BY_RATING_MAX                                          :Korkein rahtiluokitus
STR_SORT_BY_RATING_MIN                                          :Matalin rahtiluokitus
STR_SORT_BY_ENGINE_ID                                           :EngineID (perinteinen lajittelu)
STR_SORT_BY_COST                                                :Hinta
STR_SORT_BY_POWER                                               :Teho
STR_SORT_BY_TRACTIVE_EFFORT                                     :Vetovoima
STR_SORT_BY_INTRO_DATE                                          :Julkaisupäivä
STR_SORT_BY_RUNNING_COST                                        :Käyttökustannukset
STR_SORT_BY_POWER_VS_RUNNING_COST                               :Teho-hyötysuhde
STR_SORT_BY_CARGO_CAPACITY                                      :Rahtikapasiteetti
STR_SORT_BY_RANGE                                               :Toimintasäde
STR_SORT_BY_POPULATION                                          :Asukasluku
STR_SORT_BY_RATING                                              :Arvio
STR_SORT_BY_NUM_VEHICLES                                        :Kulkuneuvojen määrä
STR_SORT_BY_TOTAL_PROFIT_LAST_YEAR                              :Kokonaistuotto viime vuonna
STR_SORT_BY_TOTAL_PROFIT_THIS_YEAR                              :Kokonaistuotto tänä vuonna
STR_SORT_BY_AVERAGE_PROFIT_LAST_YEAR                            :Keskimääräinen tuotto viime vuonna
STR_SORT_BY_AVERAGE_PROFIT_THIS_YEAR                            :Keskimääräinen tuotto tänä vuonna

# Group by options for vehicle list
STR_GROUP_BY_NONE                                               :Ei mitään
STR_GROUP_BY_SHARED_ORDERS                                      :Jaetut käskyt

# Order button in shared orders vehicle list
STR_GOTO_ORDER_VIEW                                             :{BLACK}Käskyt
STR_GOTO_ORDER_VIEW_TOOLTIP                                     :{BLACK}Avaa käskynäkymä

# Tooltips for the main toolbar
###length 31
STR_TOOLBAR_TOOLTIP_PAUSE_GAME                                  :{BLACK}Tauko
STR_TOOLBAR_TOOLTIP_FORWARD                                     :{BLACK}Nopeuta peliä
STR_TOOLBAR_TOOLTIP_OPTIONS                                     :{BLACK}Asetukset
STR_TOOLBAR_TOOLTIP_SAVE_GAME_ABANDON_GAME                      :{BLACK}Tallenna peli, hylkää peli, sulje
STR_TOOLBAR_TOOLTIP_DISPLAY_MAP                                 :{BLACK}Näytä kartta, lisänäkymä ja kylttilista
STR_TOOLBAR_TOOLTIP_DISPLAY_TOWN_DIRECTORY                      :{BLACK}Näytä kuntahakemisto
STR_TOOLBAR_TOOLTIP_DISPLAY_SUBSIDIES                           :{BLACK}Näytä tukitarjoukset
STR_TOOLBAR_TOOLTIP_DISPLAY_LIST_OF_COMPANY_STATIONS            :{BLACK}Näytä luettelo yhtiön asemista
STR_TOOLBAR_TOOLTIP_DISPLAY_COMPANY_FINANCES                    :{BLACK}Näytä yhtiön taloustiedot
STR_TOOLBAR_TOOLTIP_DISPLAY_COMPANY_GENERAL                     :{BLACK}Näytä yhtiön yleiset tiedot
STR_TOOLBAR_TOOLTIP_DISPLAY_STORY_BOOK                          :{BLACK}Näytä yhtiöhistoria
STR_TOOLBAR_TOOLTIP_DISPLAY_GOALS_LIST                          :{BLACK}Näytä tavoitteet
STR_TOOLBAR_TOOLTIP_DISPLAY_GRAPHS                              :{BLACK}Näytä kuvaajat
STR_TOOLBAR_TOOLTIP_DISPLAY_COMPANY_LEAGUE                      :{BLACK}Näytä yhtiökilpataulukko
STR_TOOLBAR_TOOLTIP_FUND_CONSTRUCTION_OF_NEW                    :{BLACK}Rahoita uuden teollisuuden rakentamista ja näytä teollisuushakemisto
STR_TOOLBAR_TOOLTIP_DISPLAY_LIST_OF_COMPANY_TRAINS              :{BLACK}Näytä luettelo yhtiön junista. Ctrl+napsautus näyttää luettelon ilman ryhmäluetteloa.
STR_TOOLBAR_TOOLTIP_DISPLAY_LIST_OF_COMPANY_ROAD_VEHICLES       :{BLACK}Näytä luettelo yhtiön ajoneuvoista. Ctrl+napsautus näyttää luettelon ilman ryhmäluetteloa.
STR_TOOLBAR_TOOLTIP_DISPLAY_LIST_OF_COMPANY_SHIPS               :{BLACK}Näytä luettelo yhtiön laivoista. Ctrl+napsautus näyttää luettelon ilman ryhmäluetteloa.
STR_TOOLBAR_TOOLTIP_DISPLAY_LIST_OF_COMPANY_AIRCRAFT            :{BLACK}Näytä luettelo yhtiön ilma-aluksista. Ctrl+napsautus näyttää luettelon ilman ryhmäluetteloa.
STR_TOOLBAR_TOOLTIP_ZOOM_THE_VIEW_IN                            :{BLACK}Lähennä näkymää
STR_TOOLBAR_TOOLTIP_ZOOM_THE_VIEW_OUT                           :{BLACK}Loitonna näkymää
STR_TOOLBAR_TOOLTIP_BUILD_RAILROAD_TRACK                        :{BLACK}Rakenna rautateitä
STR_TOOLBAR_TOOLTIP_BUILD_ROADS                                 :{BLACK}Rakenna teitä
STR_TOOLBAR_TOOLTIP_BUILD_TRAMWAYS                              :{BLACK}Rakenna raitioteitä
STR_TOOLBAR_TOOLTIP_BUILD_SHIP_DOCKS                            :{BLACK}Rakenna satamia
STR_TOOLBAR_TOOLTIP_BUILD_AIRPORTS                              :{BLACK}Rakenna lentokenttiä
STR_TOOLBAR_TOOLTIP_LANDSCAPING                                 :{BLACK}Avaa maastonmuokkaustyökalupalkki maan kohottamiseen/madaltamiseen, puiden istuttamiseen, jne.
STR_TOOLBAR_TOOLTIP_SHOW_SOUND_MUSIC_WINDOW                     :{BLACK}Näytä ääni- ja musiikkiasetukset
STR_TOOLBAR_TOOLTIP_SHOW_LAST_MESSAGE_NEWS                      :{BLACK}Näytä viimeisin viesti/uutisraportti, näytä viestiasetukset
STR_TOOLBAR_TOOLTIP_LAND_BLOCK_INFORMATION                      :{BLACK}Maa-aluetiedot, konsoli, skriptin virheenjäljitys, kuvankaappaukset, tietoja OpenTTD:stä
STR_TOOLBAR_TOOLTIP_SWITCH_TOOLBAR                              :{BLACK}Vaihda työkalupalkkeja

# Extra tooltips for the scenario editor toolbar
STR_SCENEDIT_TOOLBAR_TOOLTIP_SAVE_SCENARIO_LOAD_SCENARIO        :{BLACK}Tallenna skenaario, lataa skenaario, sulje skenaariomuokkain, lopeta
STR_SCENEDIT_TOOLBAR_OPENTTD                                    :{YELLOW}OpenTTD
STR_SCENEDIT_TOOLBAR_SCENARIO_EDITOR                            :{YELLOW}Skenaariomuokkain
STR_SCENEDIT_TOOLBAR_TOOLTIP_MOVE_THE_STARTING_DATE_BACKWARD    :{BLACK}Siirrä aloituspäivää vuodella taaksepäin
STR_SCENEDIT_TOOLBAR_TOOLTIP_MOVE_THE_STARTING_DATE_FORWARD     :{BLACK}Siirrä aloituspäivää vuodella eteenpäin
STR_SCENEDIT_TOOLBAR_TOOLTIP_SET_DATE                           :{BLACK}Aseta aloitusvuosi napsauttamalla
STR_SCENEDIT_TOOLBAR_TOOLTIP_DISPLAY_MAP_TOWN_DIRECTORY         :{BLACK}Näytä kartta, kuntahakemisto
STR_SCENEDIT_TOOLBAR_LANDSCAPE_GENERATION                       :{BLACK}Maaston luonti
STR_SCENEDIT_TOOLBAR_TOWN_GENERATION                            :{BLACK}Kuntien luonti
STR_SCENEDIT_TOOLBAR_INDUSTRY_GENERATION                        :{BLACK}Teollisuuden luonti
STR_SCENEDIT_TOOLBAR_ROAD_CONSTRUCTION                          :{BLACK}Tienrakennus
STR_SCENEDIT_TOOLBAR_TRAM_CONSTRUCTION                          :{BLACK}Raitiotien rakentaminen
STR_SCENEDIT_TOOLBAR_PLANT_TREES                                :{BLACK}Istuta puita. Shift vaihtaa istutustilan ja kustannusarvion välillä
STR_SCENEDIT_TOOLBAR_PLACE_SIGN                                 :{BLACK}Sijoita kyltti
STR_SCENEDIT_TOOLBAR_PLACE_OBJECT                               :{BLACK}Sijoita objekti. Ctrl valitsee alueen vinottain. Shift vaihtaa rakennustilan ja kustannusarvion välillä

# Scenario editor file menu
###length 7
STR_SCENEDIT_FILE_MENU_SAVE_SCENARIO                            :Tallenna skenaario
STR_SCENEDIT_FILE_MENU_LOAD_SCENARIO                            :Lataa skenaario
STR_SCENEDIT_FILE_MENU_SAVE_HEIGHTMAP                           :Tallenna korkeuskartta
STR_SCENEDIT_FILE_MENU_LOAD_HEIGHTMAP                           :Lataa korkeuskartta
STR_SCENEDIT_FILE_MENU_QUIT_EDITOR                              :Sulje skenaariomuokkain
STR_SCENEDIT_FILE_MENU_SEPARATOR                                :
STR_SCENEDIT_FILE_MENU_QUIT                                     :Lopeta

# Settings menu
###length 15
STR_SETTINGS_MENU_GAME_OPTIONS                                  :Pelin valinnat
STR_SETTINGS_MENU_CONFIG_SETTINGS_TREE                          :Asetukset
STR_SETTINGS_MENU_AI_SETTINGS                                   :Tekoälyasetukset
STR_SETTINGS_MENU_GAMESCRIPT_SETTINGS                           :Peliskriptiasetukset
STR_SETTINGS_MENU_NEWGRF_SETTINGS                               :NewGRF-asetukset
STR_SETTINGS_MENU_TRANSPARENCY_OPTIONS                          :Läpinäkyvyysasetukset
STR_SETTINGS_MENU_TOWN_NAMES_DISPLAYED                          :Kuntien nimet näkyvissä
STR_SETTINGS_MENU_STATION_NAMES_DISPLAYED                       :Asemien nimet näkyvissä
STR_SETTINGS_MENU_WAYPOINTS_DISPLAYED                           :Reittipisteitten nimet näkyvissä
STR_SETTINGS_MENU_SIGNS_DISPLAYED                               :Kyltit näkyvissä
STR_SETTINGS_MENU_SHOW_COMPETITOR_SIGNS                         :Vastustajien kyltit ja nimet näkyvissä
STR_SETTINGS_MENU_FULL_ANIMATION                                :Täysi animointi
STR_SETTINGS_MENU_FULL_DETAIL                                   :Kaikki yksityiskohdat
STR_SETTINGS_MENU_TRANSPARENT_BUILDINGS                         :Läpinäkyvät rakennukset
STR_SETTINGS_MENU_TRANSPARENT_SIGNS                             :Läpinäkyvät kyltit

# File menu
###length 5
STR_FILE_MENU_SAVE_GAME                                         :Tallenna peli
STR_FILE_MENU_LOAD_GAME                                         :Lataa peli
STR_FILE_MENU_QUIT_GAME                                         :Lopeta peli
STR_FILE_MENU_SEPARATOR                                         :
STR_FILE_MENU_EXIT                                              :Sulje

# Map menu
###length 4
STR_MAP_MENU_MAP_OF_WORLD                                       :Maailmankartta
STR_MAP_MENU_EXTRA_VIEWPORT                                     :Lisänäkymä
STR_MAP_MENU_LINGRAPH_LEGEND                                    :Rahtivirran selitys
STR_MAP_MENU_SIGN_LIST                                          :Kylttilista

# Town menu
###length 2
STR_TOWN_MENU_TOWN_DIRECTORY                                    :Kuntahakemisto
STR_TOWN_MENU_FOUND_TOWN                                        :Perusta kunta

# Subsidies menu
###length 1
STR_SUBSIDIES_MENU_SUBSIDIES                                    :Tuet

# Graph menu
###length 6
STR_GRAPH_MENU_OPERATING_PROFIT_GRAPH                           :Liikevoitto
STR_GRAPH_MENU_INCOME_GRAPH                                     :Tulot
STR_GRAPH_MENU_DELIVERED_CARGO_GRAPH                            :Kuljetettu rahti
STR_GRAPH_MENU_PERFORMANCE_HISTORY_GRAPH                        :Suoritehistoria
STR_GRAPH_MENU_COMPANY_VALUE_GRAPH                              :Yhtiön arvo
STR_GRAPH_MENU_CARGO_PAYMENT_RATES                              :Rahtitaksat

# Company league menu
###length 3
STR_GRAPH_MENU_COMPANY_LEAGUE_TABLE                             :Yhtiökilpataulukko
STR_GRAPH_MENU_DETAILED_PERFORMANCE_RATING                      :Suoritearviointi
STR_GRAPH_MENU_HIGHSCORE                                        :Pistetaulukko

# Industry menu
###length 3
STR_INDUSTRY_MENU_INDUSTRY_DIRECTORY                            :Teollisuushakemisto
STR_INDUSTRY_MENU_INDUSTRY_CHAIN                                :Teollisuusketjut
STR_INDUSTRY_MENU_FUND_NEW_INDUSTRY                             :Rakenna uutta teollisuutta

# URailway construction menu
###length 4
STR_RAIL_MENU_RAILROAD_CONSTRUCTION                             :Rautatien rakentaminen
STR_RAIL_MENU_ELRAIL_CONSTRUCTION                               :Sähköradan rakentaminen
STR_RAIL_MENU_MONORAIL_CONSTRUCTION                             :Yksiraiteisen rakentaminen
STR_RAIL_MENU_MAGLEV_CONSTRUCTION                               :Maglevin rakentaminen

# Road construction menu
###length 2
STR_ROAD_MENU_ROAD_CONSTRUCTION                                 :Tien rakentaminen
STR_ROAD_MENU_TRAM_CONSTRUCTION                                 :Raitiotien rakentaminen

# Waterways construction menu
###length 1
STR_WATERWAYS_MENU_WATERWAYS_CONSTRUCTION                       :Vesireittien rakentaminen

# Aairport construction menu
###length 1
STR_AIRCRAFT_MENU_AIRPORT_CONSTRUCTION                          :Lentokentän rakentaminen

# Landscaping menu
###length 3
STR_LANDSCAPING_MENU_LANDSCAPING                                :Maastonmuokkaus
STR_LANDSCAPING_MENU_PLANT_TREES                                :Istuta puita
STR_LANDSCAPING_MENU_PLACE_SIGN                                 :Aseta kyltti

# Music menu
###length 1
STR_TOOLBAR_SOUND_MUSIC                                         :Ääni/musiikki

# Message menu
###length 3
STR_NEWS_MENU_LAST_MESSAGE_NEWS_REPORT                          :Viimeisin viesti/uutisraportti
STR_NEWS_MENU_MESSAGE_HISTORY_MENU                              :Viestihistoria
STR_NEWS_MENU_DELETE_ALL_MESSAGES                               :Poista kaikki viestit

# About menu
###length 10
STR_ABOUT_MENU_LAND_BLOCK_INFO                                  :Maa-alueen tiedot
STR_ABOUT_MENU_SEPARATOR                                        :
STR_ABOUT_MENU_TOGGLE_CONSOLE                                   :Konsoli
STR_ABOUT_MENU_AI_DEBUG                                         :Tekoälyn/peliskriptin virheenjäljitys
STR_ABOUT_MENU_SCREENSHOT                                       :Kuvakaappaus
STR_ABOUT_MENU_SHOW_FRAMERATE                                   :Näytä kuvataajuus
STR_ABOUT_MENU_ABOUT_OPENTTD                                    :Tietoja OpenTTD:stä
STR_ABOUT_MENU_SPRITE_ALIGNER                                   :Sprite-kohdistaja
STR_ABOUT_MENU_TOGGLE_BOUNDING_BOXES                            :Rajakehikot päälle/pois
STR_ABOUT_MENU_TOGGLE_DIRTY_BLOCKS                              :Likaisten lohkojen värjäys päälle/pois

# Place in highscore window
###length 15
STR_ORDINAL_NUMBER_1ST                                          :1.
STR_ORDINAL_NUMBER_2ND                                          :2.
STR_ORDINAL_NUMBER_3RD                                          :3.
STR_ORDINAL_NUMBER_4TH                                          :4.
STR_ORDINAL_NUMBER_5TH                                          :5.
STR_ORDINAL_NUMBER_6TH                                          :6.
STR_ORDINAL_NUMBER_7TH                                          :7.
STR_ORDINAL_NUMBER_8TH                                          :8.
STR_ORDINAL_NUMBER_9TH                                          :9.
STR_ORDINAL_NUMBER_10TH                                         :10.
STR_ORDINAL_NUMBER_11TH                                         :11.
STR_ORDINAL_NUMBER_12TH                                         :12.
STR_ORDINAL_NUMBER_13TH                                         :13.
STR_ORDINAL_NUMBER_14TH                                         :14.
STR_ORDINAL_NUMBER_15TH                                         :15.

###length 31
STR_DAY_NUMBER_1ST                                              :1.
STR_DAY_NUMBER_2ND                                              :2.
STR_DAY_NUMBER_3RD                                              :3.
STR_DAY_NUMBER_4TH                                              :4.
STR_DAY_NUMBER_5TH                                              :5.
STR_DAY_NUMBER_6TH                                              :6.
STR_DAY_NUMBER_7TH                                              :7.
STR_DAY_NUMBER_8TH                                              :8.
STR_DAY_NUMBER_9TH                                              :9.
STR_DAY_NUMBER_10TH                                             :10.
STR_DAY_NUMBER_11TH                                             :11.
STR_DAY_NUMBER_12TH                                             :12.
STR_DAY_NUMBER_13TH                                             :13.
STR_DAY_NUMBER_14TH                                             :14.
STR_DAY_NUMBER_15TH                                             :15.
STR_DAY_NUMBER_16TH                                             :16.
STR_DAY_NUMBER_17TH                                             :17.
STR_DAY_NUMBER_18TH                                             :18.
STR_DAY_NUMBER_19TH                                             :19.
STR_DAY_NUMBER_20TH                                             :20.
STR_DAY_NUMBER_21ST                                             :21.
STR_DAY_NUMBER_22ND                                             :22.
STR_DAY_NUMBER_23RD                                             :23.
STR_DAY_NUMBER_24TH                                             :24.
STR_DAY_NUMBER_25TH                                             :25.
STR_DAY_NUMBER_26TH                                             :26.
STR_DAY_NUMBER_27TH                                             :27.
STR_DAY_NUMBER_28TH                                             :28.
STR_DAY_NUMBER_29TH                                             :29.
STR_DAY_NUMBER_30TH                                             :30.
STR_DAY_NUMBER_31ST                                             :31.

###length 12
STR_MONTH_ABBREV_JAN                                            :{NBSP}1.
STR_MONTH_ABBREV_FEB                                            :{NBSP}2.
STR_MONTH_ABBREV_MAR                                            :{NBSP}3.
STR_MONTH_ABBREV_APR                                            :{NBSP}4.
STR_MONTH_ABBREV_MAY                                            :{NBSP}5.
STR_MONTH_ABBREV_JUN                                            :{NBSP}6.
STR_MONTH_ABBREV_JUL                                            :{NBSP}7.
STR_MONTH_ABBREV_AUG                                            :{NBSP}8.
STR_MONTH_ABBREV_SEP                                            :{NBSP}9.
STR_MONTH_ABBREV_OCT                                            :10.
STR_MONTH_ABBREV_NOV                                            :11.
STR_MONTH_ABBREV_DEC                                            :12.

###length 12
STR_MONTH_JAN                                                   :Tammikuu
STR_MONTH_FEB                                                   :Helmikuu
STR_MONTH_MAR                                                   :Maaliskuu
STR_MONTH_APR                                                   :Huhtikuu
STR_MONTH_MAY                                                   :Toukokuu
STR_MONTH_JUN                                                   :Kesäkuu
STR_MONTH_JUL                                                   :Heinäkuu
STR_MONTH_AUG                                                   :Elokuu
STR_MONTH_SEP                                                   :Syyskuu
STR_MONTH_OCT                                                   :Lokakuu
STR_MONTH_NOV                                                   :Marraskuu
STR_MONTH_DEC                                                   :Joulukuu

###length VEHICLE_TYPES
STR_VEHICLE_TYPE_TRAINS                                         :Junat
STR_VEHICLE_TYPE_ROAD_VEHICLES                                  :Ajoneuvot
STR_VEHICLE_TYPE_SHIPS                                          :Laivat
STR_VEHICLE_TYPE_AIRCRAFT                                       :Ilma-alukset

# Graph window
STR_GRAPH_KEY_BUTTON                                            :{BLACK}Selite
STR_GRAPH_KEY_TOOLTIP                                           :{BLACK}Näytä kuvaajan selite
STR_GRAPH_X_LABEL_MONTH                                         :{TINY_FONT}{STRING}
STR_GRAPH_X_LABEL_MONTH_YEAR                                    :{TINY_FONT}{STRING}{}{NUM}
STR_GRAPH_Y_LABEL                                               :{TINY_FONT}{STRING}
STR_GRAPH_Y_LABEL_NUMBER                                        :{TINY_FONT}{COMMA}

STR_GRAPH_OPERATING_PROFIT_CAPTION                              :{WHITE}Liikevoittokuvaaja
STR_GRAPH_INCOME_CAPTION                                        :{WHITE}Tulokuvaaja
STR_GRAPH_CARGO_DELIVERED_CAPTION                               :{WHITE}Rahtia kuljetettu (yksikköä)
STR_GRAPH_COMPANY_PERFORMANCE_RATINGS_CAPTION                   :{WHITE}Yhtiön suoritearvio (enimmäisarvio=1000)
STR_GRAPH_COMPANY_VALUES_CAPTION                                :{WHITE}Yhtiöiden arvot

STR_GRAPH_CARGO_PAYMENT_RATES_CAPTION                           :{WHITE}Rahtitaksat
STR_GRAPH_CARGO_PAYMENT_RATES_X_LABEL                           :{TINY_FONT}{BLACK}Päivää kauttakulussa
STR_GRAPH_CARGO_PAYMENT_RATES_TITLE                             :{TINY_FONT}{BLACK}Maksu 10 yksikön (tai 10 000 litran) rahdin kuljettamisesta 20 ruudun päähän
STR_GRAPH_CARGO_ENABLE_ALL                                      :{TINY_FONT}{BLACK}Ota kaikki käyttöön
STR_GRAPH_CARGO_DISABLE_ALL                                     :{TINY_FONT}{BLACK}Poista kaikki käytöstä
STR_GRAPH_CARGO_TOOLTIP_ENABLE_ALL                              :{BLACK}Näytä kaikki rahdit rahtitaksojen kaaviossa
STR_GRAPH_CARGO_TOOLTIP_DISABLE_ALL                             :{BLACK}Älä näytä mitään rahteja rahtitaksojen kaaviossa
STR_GRAPH_CARGO_PAYMENT_TOGGLE_CARGO                            :{BLACK}Rahtityypin kuvaaja päälle/pois
STR_GRAPH_CARGO_PAYMENT_CARGO                                   :{TINY_FONT}{BLACK}{STRING}

STR_GRAPH_PERFORMANCE_DETAIL_TOOLTIP                            :{BLACK}Näytä tarkat suorituskykyarviot

# Graph key window
STR_GRAPH_KEY_CAPTION                                           :{WHITE}Selite yhtiön kuvaajiin
STR_GRAPH_KEY_COMPANY_SELECTION_TOOLTIP                         :{BLACK}Napsauta tätä vaihtaaksesi yhtiön merkinnän kuvaajassa päälle/pois

# Company league window
STR_COMPANY_LEAGUE_TABLE_CAPTION                                :{WHITE}Yhtiökilpataulukko
STR_COMPANY_LEAGUE_COMPANY_NAME                                 :{ORANGE}{COMPANY} {BLACK}{COMPANY_NUM} ”{STRING}”
STR_COMPANY_LEAGUE_PERFORMANCE_TITLE_ENGINEER                   :Veturinkuljettaja
STR_COMPANY_LEAGUE_PERFORMANCE_TITLE_TRAFFIC_MANAGER            :Liikennepäällikkö
STR_COMPANY_LEAGUE_PERFORMANCE_TITLE_TRANSPORT_COORDINATOR      :Kuljetusjohtaja
STR_COMPANY_LEAGUE_PERFORMANCE_TITLE_ROUTE_SUPERVISOR           :Reittisuunnittelija
STR_COMPANY_LEAGUE_PERFORMANCE_TITLE_DIRECTOR                   :Johtaja
STR_COMPANY_LEAGUE_PERFORMANCE_TITLE_CHIEF_EXECUTIVE            :Osastopäällikkö
STR_COMPANY_LEAGUE_PERFORMANCE_TITLE_CHAIRMAN                   :Puheenjohtaja
STR_COMPANY_LEAGUE_PERFORMANCE_TITLE_PRESIDENT                  :Pääjohtaja
STR_COMPANY_LEAGUE_PERFORMANCE_TITLE_TYCOON                     :Pohatta

# Performance detail window
STR_PERFORMANCE_DETAIL                                          :{WHITE}Yksityiskohtainen suoritearvio
STR_PERFORMANCE_DETAIL_KEY                                      :{BLACK}Yksityiskohta
STR_PERFORMANCE_DETAIL_AMOUNT_CURRENCY                          :{BLACK}({CURRENCY_SHORT}/{CURRENCY_SHORT})
STR_PERFORMANCE_DETAIL_AMOUNT_INT                               :{BLACK}({COMMA}/{COMMA})
STR_PERFORMANCE_DETAIL_PERCENT                                  :{WHITE}{NUM}%
STR_PERFORMANCE_DETAIL_SELECT_COMPANY_TOOLTIP                   :{BLACK}Näytä tietoja tästä yhtiöstä

###length 10
STR_PERFORMANCE_DETAIL_VEHICLES                                 :{BLACK}Kulkuneuvot:
STR_PERFORMANCE_DETAIL_STATIONS                                 :{BLACK}Asemia:
STR_PERFORMANCE_DETAIL_MIN_PROFIT                               :{BLACK}Vähimmäistuotto:
STR_PERFORMANCE_DETAIL_MIN_INCOME                               :{BLACK}Vähimmäistulo:
STR_PERFORMANCE_DETAIL_MAX_INCOME                               :{BLACK}Enimmäistulo:
STR_PERFORMANCE_DETAIL_DELIVERED                                :{BLACK}Kuljetettu:
STR_PERFORMANCE_DETAIL_CARGO                                    :{BLACK}Rahti:
STR_PERFORMANCE_DETAIL_MONEY                                    :{BLACK}Raha:
STR_PERFORMANCE_DETAIL_LOAN                                     :{BLACK}Laina:
STR_PERFORMANCE_DETAIL_TOTAL                                    :{BLACK}Yhteensä:

###length 10
STR_PERFORMANCE_DETAIL_VEHICLES_TOOLTIP                         :{BLACK}Kulkuveuvojen määrä. Tähän kuuluvat ajoneuvot, junat, laivat ja ilma-alukset
STR_PERFORMANCE_DETAIL_STATIONS_TOOLTIP                         :{BLACK}Asemien osien määrä. Kaikki osat asemista (esim. rautatieasema, bussipysäkki, lentokenttä) lasketaan, vaikka ne olisivat yhdistettynä yhdeksi asemaksi
STR_PERFORMANCE_DETAIL_MIN_PROFIT_TOOLTIP                       :{BLACK}Vähätuottoisimman kulkuneuvon tulo (kaikkien yli 2 vuotta vanhojen kulkuneuvojen)
STR_PERFORMANCE_DETAIL_MIN_INCOME_TOOLTIP                       :{BLACK}Viimeisen 12 neljänneksen vähätuottoisimman kuun käteistuoton määrä
STR_PERFORMANCE_DETAIL_MAX_INCOME_TOOLTIP                       :{BLACK}Viimeisen 12 neljänneksen korkeatuottoisimman kuun käteistuoton määrä
STR_PERFORMANCE_DETAIL_DELIVERED_TOOLTIP                        :{BLACK}Viimeisen neljän neljänneksen kuljetetun rahdin määrä
STR_PERFORMANCE_DETAIL_CARGO_TOOLTIP                            :{BLACK}Viimeisen neljänneksen kuljetetun rahdin tyyppi
STR_PERFORMANCE_DETAIL_MONEY_TOOLTIP                            :{BLACK}Käteisvarat
STR_PERFORMANCE_DETAIL_LOAN_TOOLTIP                             :{BLACK}Tämän yhtiön ottaman lainan määrä
STR_PERFORMANCE_DETAIL_TOTAL_TOOLTIP                            :{BLACK}Summa kaikista mahdollisista pisteistä

# Music window
STR_MUSIC_JAZZ_JUKEBOX_CAPTION                                  :{WHITE}Jazz-jukeboksi
STR_MUSIC_PLAYLIST_ALL                                          :{TINY_FONT}{BLACK}Kaikki
STR_MUSIC_PLAYLIST_OLD_STYLE                                    :{TINY_FONT}{BLACK}Vanha tyyli
STR_MUSIC_PLAYLIST_NEW_STYLE                                    :{TINY_FONT}{BLACK}Uusi tyyli
STR_MUSIC_PLAYLIST_EZY_STREET                                   :{TINY_FONT}{BLACK}Ezy Street
STR_MUSIC_PLAYLIST_CUSTOM_1                                     :{TINY_FONT}{BLACK}Oma 1
STR_MUSIC_PLAYLIST_CUSTOM_2                                     :{TINY_FONT}{BLACK}Oma 2
STR_MUSIC_MUSIC_VOLUME                                          :{TINY_FONT}{BLACK}Musiikin voimakkuus
STR_MUSIC_EFFECTS_VOLUME                                        :{TINY_FONT}{BLACK}Äänitehosteiden voimakkuus
STR_MUSIC_TRACK_NONE                                            :{TINY_FONT}{DKGREEN}--
STR_MUSIC_TRACK_DIGIT                                           :{TINY_FONT}{DKGREEN}{ZEROFILL_NUM}
STR_MUSIC_TITLE_NONE                                            :{TINY_FONT}{DKGREEN}------
STR_MUSIC_TITLE_NOMUSIC                                         :{TINY_FONT}{DKGREEN}Musiikkia ei ole saatavilla
STR_MUSIC_TITLE_NAME                                            :{TINY_FONT}{DKGREEN}”{STRING}”
STR_MUSIC_TRACK                                                 :{TINY_FONT}{BLACK}Raita
STR_MUSIC_XTITLE                                                :{TINY_FONT}{BLACK}Nimi
STR_MUSIC_SHUFFLE                                               :{TINY_FONT}{BLACK}Sekoita
STR_MUSIC_PROGRAM                                               :{TINY_FONT}{BLACK}Soittolista
STR_MUSIC_TOOLTIP_SKIP_TO_PREVIOUS_TRACK                        :{BLACK}Hyppää edelliseen raitaan
STR_MUSIC_TOOLTIP_SKIP_TO_NEXT_TRACK_IN_SELECTION               :{BLACK}Hyppää seuraavaan raitaan
STR_MUSIC_TOOLTIP_STOP_PLAYING_MUSIC                            :{BLACK}Pysäytä musiikki
STR_MUSIC_TOOLTIP_START_PLAYING_MUSIC                           :{BLACK}Aloita musiikki
STR_MUSIC_TOOLTIP_DRAG_SLIDERS_TO_SET_MUSIC                     :{BLACK}Aseta liukusäätimillä sopiva äänenvoimakkuus musiikille ja tehosteille
STR_MUSIC_TOOLTIP_SELECT_ALL_TRACKS_PROGRAM                     :{BLACK}Valitse ”kaikki raidat”
STR_MUSIC_TOOLTIP_SELECT_OLD_STYLE_MUSIC                        :{BLACK}Valitse ”vanhan tyylin musiikki”
STR_MUSIC_TOOLTIP_SELECT_NEW_STYLE_MUSIC                        :{BLACK}Valitse ”uuden tyylin musiikki”
STR_MUSIC_TOOLTIP_SELECT_EZY_STREET_STYLE                       :{BLACK}Valitse ”Ezy Street” -tyylin musiikki
STR_MUSIC_TOOLTIP_SELECT_CUSTOM_1_USER_DEFINED                  :{BLACK}Valitse ”oma 1” (käyttäjän määritettävissä)
STR_MUSIC_TOOLTIP_SELECT_CUSTOM_2_USER_DEFINED                  :{BLACK}Valitse ”oma 2” (käyttäjän määritettävissä)
STR_MUSIC_TOOLTIP_TOGGLE_PROGRAM_SHUFFLE                        :{BLACK}Sekoittaminen päälle/pois
STR_MUSIC_TOOLTIP_SHOW_MUSIC_TRACK_SELECTION                    :{BLACK}Näytä musiikkiraitojen valintaikkuna

# Playlist window
STR_PLAYLIST_MUSIC_SELECTION_SETNAME                            :{WHITE}Soittolista – ”{STRING}”
STR_PLAYLIST_TRACK_NAME                                         :{TINY_FONT}{LTBLUE}{ZEROFILL_NUM} ”{STRING}”
STR_PLAYLIST_TRACK_INDEX                                        :{TINY_FONT}{BLACK}Raita
STR_PLAYLIST_PROGRAM                                            :{TINY_FONT}{BLACK}Soittolista – ”{STRING}”
STR_PLAYLIST_CLEAR                                              :{TINY_FONT}{BLACK}Tyhjennä
STR_PLAYLIST_CHANGE_SET                                         :{BLACK}Vaihda kokoelma
STR_PLAYLIST_TOOLTIP_CLEAR_CURRENT_PROGRAM_CUSTOM1              :{BLACK}Tyhjennä nykyinen soittolista (vain oma{NBSP}1 tai oma{NBSP}2)
STR_PLAYLIST_TOOLTIP_CHANGE_SET                                 :{BLACK}Valitse toinen asennettu kokoelma musiikkivalikoimaksesi
STR_PLAYLIST_TOOLTIP_CLICK_TO_ADD_TRACK                         :{BLACK}Valitse musiikkiraita lisätäksesi sen nykyiseen soittolistaan (vain oma{NBSP}1 tai oma{NBSP}2).
STR_PLAYLIST_TOOLTIP_CLICK_TO_REMOVE_TRACK                      :{BLACK}Poista musiikkiraita nykyiseltä soittolistalta napsauttamalla (vain oma{NBSP}1 tai oma{NBSP}2)

# Highscore window
STR_HIGHSCORE_TOP_COMPANIES_WHO_REACHED                         :{BIG_FONT}{BLACK}Parhaat yhtiöt, jotka saavuttivat vuoden {NUM}
STR_HIGHSCORE_TOP_COMPANIES_NETWORK_GAME                        :{BIG_FONT}{BLACK}Yhtiökilpailutaulukko vuonna {NUM}
STR_HIGHSCORE_POSITION                                          :{BIG_FONT}{BLACK}{COMMA}.
STR_HIGHSCORE_PERFORMANCE_TITLE_BUSINESSMAN                     :Kaupantekijä
STR_HIGHSCORE_PERFORMANCE_TITLE_ENTREPRENEUR                    :Yrittäjä
STR_HIGHSCORE_PERFORMANCE_TITLE_INDUSTRIALIST                   :Teollisuudenharjoittaja
STR_HIGHSCORE_PERFORMANCE_TITLE_CAPITALIST                      :Kapitalisti
STR_HIGHSCORE_PERFORMANCE_TITLE_MAGNATE                         :Magnaatti
STR_HIGHSCORE_PERFORMANCE_TITLE_MOGUL                           :Moguli
STR_HIGHSCORE_PERFORMANCE_TITLE_TYCOON_OF_THE_CENTURY           :Vuosisadan pohatta
STR_HIGHSCORE_NAME                                              :{PRESIDENT_NAME}, {COMPANY}
STR_HIGHSCORE_STATS                                             :{BIG_FONT}”{STRING}”   ({COMMA})
STR_HIGHSCORE_COMPANY_ACHIEVES_STATUS                           :{BIG_FONT}{BLACK}{COMPANY} saavuttaa arvon ”{STRING}”!
STR_HIGHSCORE_PRESIDENT_OF_COMPANY_ACHIEVES_STATUS              :{BIG_FONT}{WHITE}{PRESIDENT_NAME} yhtiöstä {COMPANY} saavuttaa arvon ”{STRING}”!

# Smallmap window
STR_SMALLMAP_CAPTION                                            :{WHITE}Kartta – {STRING}

###length 7
STR_SMALLMAP_TYPE_CONTOURS                                      :Korkeuserot
STR_SMALLMAP_TYPE_VEHICLES                                      :Kulkuneuvot
STR_SMALLMAP_TYPE_INDUSTRIES                                    :Teollisuus
STR_SMALLMAP_TYPE_ROUTEMAP                                      :Rahtivirta
STR_SMALLMAP_TYPE_ROUTES                                        :Reitit
STR_SMALLMAP_TYPE_VEGETATION                                    :Kasvillisuus
STR_SMALLMAP_TYPE_OWNERS                                        :Omistajat

STR_SMALLMAP_TOOLTIP_SHOW_LAND_CONTOURS_ON_MAP                  :{BLACK}Näytä korkeuserot kartalla
STR_SMALLMAP_TOOLTIP_SHOW_VEHICLES_ON_MAP                       :{BLACK}Näytä liikennevälineet kartalla
STR_SMALLMAP_TOOLTIP_SHOW_INDUSTRIES_ON_MAP                     :{BLACK}Näytä teollisuuslaitokset kartalla
STR_SMALLMAP_TOOLTIP_SHOW_LINK_STATS_ON_MAP                     :{BLACK}Näytä rahtivirta kartalla
STR_SMALLMAP_TOOLTIP_SHOW_TRANSPORT_ROUTES_ON                   :{BLACK}Näytä kuljetusreitit kartalla
STR_SMALLMAP_TOOLTIP_SHOW_VEGETATION_ON_MAP                     :{BLACK}Näytä kasvillisuus kartalla
STR_SMALLMAP_TOOLTIP_SHOW_LAND_OWNERS_ON_MAP                    :{BLACK}Näytä maanomistajat kartalla
STR_SMALLMAP_TOOLTIP_INDUSTRY_SELECTION                         :{BLACK}Napsauta teollisuustyyppiä piilottaaksesi tai näyttääksesi sen. Ctrl+napsautus näyttää vain valitun tyypin. Ctrl+napsautus uudestaan näyttää kaikki teollisuustyypit.
STR_SMALLMAP_TOOLTIP_COMPANY_SELECTION                          :{BLACK}Napsauta yhtiötä piilottaaksesi tai näyttääksesi yhtiön maaomistuksen. Ctrl+napsautus näyttää ainoastaan valitun yhtiön. Ctrl+napsautus uudestaan näyttää kaikki yhtiöt.
STR_SMALLMAP_TOOLTIP_CARGO_SELECTION                            :{BLACK}Napsauta rahtityyppiä näyttääksesi tai piilottaaksesi sen. Ctrl+napsautus piilottaa kaikki paitsi valitun rahdin. Ctrl+napsautus uudelleen palauttaa kaikki rahdit näkyviin.

STR_SMALLMAP_LEGENDA_ROADS                                      :{TINY_FONT}{BLACK}Tiet
STR_SMALLMAP_LEGENDA_RAILROADS                                  :{TINY_FONT}{BLACK}Rautatiet
STR_SMALLMAP_LEGENDA_STATIONS_AIRPORTS_DOCKS                    :{TINY_FONT}{BLACK}Asemat/lentokentät/satamat
STR_SMALLMAP_LEGENDA_BUILDINGS_INDUSTRIES                       :{TINY_FONT}{BLACK}Rakennukset/Teollisuus
STR_SMALLMAP_LEGENDA_VEHICLES                                   :{TINY_FONT}{BLACK}Kulkuneuvot
STR_SMALLMAP_LEGENDA_TRAINS                                     :{TINY_FONT}{BLACK}Junat
STR_SMALLMAP_LEGENDA_ROAD_VEHICLES                              :{TINY_FONT}{BLACK}Ajoneuvot
STR_SMALLMAP_LEGENDA_SHIPS                                      :{TINY_FONT}{BLACK}Laivat
STR_SMALLMAP_LEGENDA_AIRCRAFT                                   :{TINY_FONT}{BLACK}Ilma-alukset
STR_SMALLMAP_LEGENDA_TRANSPORT_ROUTES                           :{TINY_FONT}{BLACK}Kuljetusreitit
STR_SMALLMAP_LEGENDA_FOREST                                     :{TINY_FONT}{BLACK}Metsä
STR_SMALLMAP_LEGENDA_RAILROAD_STATION                           :{TINY_FONT}{BLACK}Rautatieasema
STR_SMALLMAP_LEGENDA_TRUCK_LOADING_BAY                          :{TINY_FONT}{BLACK}Lastauslaituri
STR_SMALLMAP_LEGENDA_BUS_STATION                                :{TINY_FONT}{BLACK}Linja-autoasema
STR_SMALLMAP_LEGENDA_AIRPORT_HELIPORT                           :{TINY_FONT}{BLACK}Lento-/helikopterikenttä
STR_SMALLMAP_LEGENDA_DOCK                                       :{TINY_FONT}{BLACK}Satama
STR_SMALLMAP_LEGENDA_ROUGH_LAND                                 :{TINY_FONT}{BLACK}Kumpuilevaa maata
STR_SMALLMAP_LEGENDA_GRASS_LAND                                 :{TINY_FONT}{BLACK}Ruohikkoa
STR_SMALLMAP_LEGENDA_BARE_LAND                                  :{TINY_FONT}{BLACK}Paljasta maata
STR_SMALLMAP_LEGENDA_RAINFOREST                                 :{TINY_FONT}{BLACK}Sademetsää
STR_SMALLMAP_LEGENDA_FIELDS                                     :{TINY_FONT}{BLACK}Peltoja
STR_SMALLMAP_LEGENDA_TREES                                      :{TINY_FONT}{BLACK}Puita
STR_SMALLMAP_LEGENDA_ROCKS                                      :{TINY_FONT}{BLACK}Kiviä
STR_SMALLMAP_LEGENDA_WATER                                      :{TINY_FONT}{BLACK}Vettä
STR_SMALLMAP_LEGENDA_NO_OWNER                                   :{TINY_FONT}{BLACK}Ei omistajaa
STR_SMALLMAP_LEGENDA_TOWNS                                      :{TINY_FONT}{BLACK}Taajamia
STR_SMALLMAP_LEGENDA_INDUSTRIES                                 :{TINY_FONT}{BLACK}Teollisuutta
STR_SMALLMAP_LEGENDA_DESERT                                     :{TINY_FONT}{BLACK}Aavikko
STR_SMALLMAP_LEGENDA_SNOW                                       :{TINY_FONT}{BLACK}Lunta

STR_SMALLMAP_TOOLTIP_TOGGLE_TOWN_NAMES_ON_OFF                   :{BLACK}Näytä kuntien nimet kartalla
STR_SMALLMAP_CENTER                                             :{BLACK}Keskitä pieni kartta tähän paikkaan
STR_SMALLMAP_INDUSTRY                                           :{TINY_FONT}{STRING} ({NUM})
STR_SMALLMAP_LINKSTATS                                          :{TINY_FONT}{STRING}
STR_SMALLMAP_COMPANY                                            :{TINY_FONT}{COMPANY}
STR_SMALLMAP_TOWN                                               :{TINY_FONT}{WHITE}{TOWN}
STR_SMALLMAP_DISABLE_ALL                                        :{BLACK}Kaikki pois päältä
STR_SMALLMAP_ENABLE_ALL                                         :{BLACK}Kaikki päälle
STR_SMALLMAP_SHOW_HEIGHT                                        :{BLACK}Näytä korkeus
STR_SMALLMAP_TOOLTIP_DISABLE_ALL_INDUSTRIES                     :{BLACK}Älä näytä teollisuuslaitoksia kartalla
STR_SMALLMAP_TOOLTIP_ENABLE_ALL_INDUSTRIES                      :{BLACK}Näytä kaikki teollisuuslaitokset kartalla
STR_SMALLMAP_TOOLTIP_SHOW_HEIGHT                                :{BLACK}Valitse, näytetäänkö korkeuskartta
STR_SMALLMAP_TOOLTIP_DISABLE_ALL_COMPANIES                      :{BLACK}Älä näytä yhtiöiden omaisuutta kartalla
STR_SMALLMAP_TOOLTIP_ENABLE_ALL_COMPANIES                       :{BLACK}Näytä kaikki yhtiöiden omaisuus kartalla
STR_SMALLMAP_TOOLTIP_DISABLE_ALL_CARGOS                         :{BLACK}Älä näytä mitään rahtia kartalla
STR_SMALLMAP_TOOLTIP_ENABLE_ALL_CARGOS                          :{BLACK}Näytä kaikki rahdit kartalla

# Status bar messages
STR_STATUSBAR_TOOLTIP_SHOW_LAST_NEWS                            :{BLACK}Näytä viimeisin viesti tai uutisraportti
STR_STATUSBAR_COMPANY_NAME                                      :{SILVER}- -  {COMPANY}  - -
STR_STATUSBAR_PAUSED                                            :{YELLOW}*  *  TAUKO  *  *
STR_STATUSBAR_PAUSED_LINK_GRAPH                                 :{ORANGE}*  *  TAUKO (odotetaan yhteyskuvaajan päivittymistä) *  *
STR_STATUSBAR_AUTOSAVE                                          :{RED}AUTOMAATTITALLENNUS
STR_STATUSBAR_SAVING_GAME                                       :{RED}*  *  TALLENNETAAN PELIÄ  *  *

STR_STATUSBAR_SPECTATOR                                         :{WHITE}(katsoja)

# News message history
STR_MESSAGE_HISTORY                                             :{WHITE}Viestihistoria
STR_MESSAGE_HISTORY_TOOLTIP                                     :{BLACK}Lista viimeisimmistä uutisviesteistä
STR_MESSAGE_NEWS_FORMAT                                         :{STRING}  –  {STRING}

STR_NEWS_MESSAGE_CAPTION                                        :{WHITE}Viesti
STR_NEWS_CUSTOM_ITEM                                            :{BIG_FONT}{BLACK}{STRING}

STR_NEWS_FIRST_TRAIN_ARRIVAL                                    :{BIG_FONT}{BLACK}Asukkaat juhlivat . . .{}Ensimmäinen juna saapuu asemalle {STATION}!
STR_NEWS_FIRST_BUS_ARRIVAL                                      :{BIG_FONT}{BLACK}Asukkaat juhlivat . . .{}{STATION} vastaanottaa ensimmäisen linja-auton!
STR_NEWS_FIRST_TRUCK_ARRIVAL                                    :{BIG_FONT}{BLACK}Asukkaat juhlivat . . .{}{STATION} vastaanottaa ensimmäisen kuorma-auton!
STR_NEWS_FIRST_PASSENGER_TRAM_ARRIVAL                           :{BIG_FONT}{BLACK}Asukkaat juhlivat . . .{}{STATION} vastaanottaa ensimmäisen raitiovaunun!
STR_NEWS_FIRST_CARGO_TRAM_ARRIVAL                               :{BIG_FONT}{BLACK}Asukkaat juhlivat . . .{}{STATION} vastaanottaa ensimmäisen rahtiraitiovaunun!
STR_NEWS_FIRST_SHIP_ARRIVAL                                     :{BIG_FONT}{BLACK}Asukkaat juhlivat . . .{}{STATION} vastaanottaa ensimmäisen laivan!
STR_NEWS_FIRST_AIRCRAFT_ARRIVAL                                 :{BIG_FONT}{BLACK}Asukkaat juhlivat . . .{}{STATION} vastaanottaa ensimmäisen lentokoneen!

STR_NEWS_TRAIN_CRASH                                            :{BIG_FONT}{BLACK}Junaonnettomuus!{}{COMMA} kuollut törmäyksen jälkeisessä tulipallossa
STR_NEWS_ROAD_VEHICLE_CRASH_DRIVER                              :{BIG_FONT}{BLACK}Tasoristeysturma!{}Kuljettaja kuollut junan ja auton törmäyksen jälkeisessä tulipallossa
STR_NEWS_ROAD_VEHICLE_CRASH                                     :{BIG_FONT}{BLACK}Tasoristeysturma!{}{COMMA} kuoli junan ja auton törmäyksen jälkeisessä tulipallossa
STR_NEWS_AIRCRAFT_CRASH                                         :{BIG_FONT}{BLACK}Lento-onnettomuus!{}{1:STATION}: {0:COMMA} kuollut tulipallossa
STR_NEWS_PLANE_CRASH_OUT_OF_FUEL                                :{BIG_FONT}{BLACK}Lento-onnettomuus!{}Polttoaineen loppuminen johti {COMMA} ihmisen kuolemaan tulipallossa

STR_NEWS_DISASTER_ZEPPELIN                                      :{BIG_FONT}{BLACK}{STATION}: Ilmalaivaonnettomuus!
STR_NEWS_DISASTER_SMALL_UFO                                     :{BIG_FONT}{BLACK}Ajoneuvo tuhoutui törmäyksessä UFOn kanssa!
STR_NEWS_DISASTER_AIRPLANE_OIL_REFINERY                         :{BIG_FONT}{BLACK}{TOWN}: Öljynjalostamon räjähdys!
STR_NEWS_DISASTER_HELICOPTER_FACTORY                            :{BIG_FONT}{BLACK}{TOWN}: Tehdas tuhoutunut epäilyttävissä olosuhteissa!
STR_NEWS_DISASTER_BIG_UFO                                       :{BIG_FONT}{BLACK}{TOWN}: ”UFO” laskeutuu!
STR_NEWS_DISASTER_COAL_MINE_SUBSIDENCE                          :{BIG_FONT}{BLACK}{TOWN}: Hiilikaivoksen sortuma aiheuttaa tuhoa!
STR_NEWS_DISASTER_FLOOD_VEHICLE                                 :{BIG_FONT}{BLACK}Tulvia!{}Ainakin {COMMA} kadoksissa tai oletettavasti menehtynyt tappavassa tulvassa!

STR_NEWS_COMPANY_IN_TROUBLE_TITLE                               :{BIG_FONT}{BLACK}Kuljetusyhtiö vaikeuksissa!
STR_NEWS_COMPANY_IN_TROUBLE_DESCRIPTION                         :{BIG_FONT}{BLACK}{STRING} myydään tai julistetaan konkurssiin, ellei suorituskyky lisäänny pian!
STR_NEWS_COMPANY_MERGER_TITLE                                   :{BIG_FONT}{BLACK}Kuljetusyhtiöiden sulautuminen!
STR_NEWS_COMPANY_MERGER_DESCRIPTION                             :{BIG_FONT}{BLACK}{STRING} on myyty yhtiölle {STRING} hintaan {CURRENCY_LONG}!
STR_NEWS_COMPANY_BANKRUPT_TITLE                                 :{BIG_FONT}{BLACK}Konkurssi!
STR_NEWS_COMPANY_BANKRUPT_DESCRIPTION                           :{BIG_FONT}{BLACK}{STRING} on suljettu velkojien toimesta ja kaikki omaisuus on myyty pois!
STR_NEWS_COMPANY_LAUNCH_TITLE                                   :{BIG_FONT}{BLACK}Uusi kuljetusyhtiö perustettu!
STR_NEWS_COMPANY_LAUNCH_DESCRIPTION                             :{BIG_FONT}{BLACK}{STRING} aloittaa rakentamisen kunnassa {TOWN}!
STR_NEWS_MERGER_TAKEOVER_TITLE                                  :{BIG_FONT}{BLACK}{1:STRING} on ottanut haltuunsa yhtiön {0:STRING}!
STR_PRESIDENT_NAME_MANAGER                                      :{BLACK}{PRESIDENT_NAME}{}(pääjohtaja)

STR_NEWS_NEW_TOWN                                               :{BLACK}{BIG_FONT}{STRING} rahoitti uuden kunnan, {TOWN}, rakentamista!
STR_NEWS_NEW_TOWN_UNSPONSORED                                   :{BLACK}{BIG_FONT}Uusi kunta {TOWN} perustettu!

STR_NEWS_INDUSTRY_CONSTRUCTION                                  :{BIG_FONT}{BLACK}Uusi {STRING} rakennetaan paikkakunnalle {TOWN}!
STR_NEWS_INDUSTRY_PLANTED                                       :{BIG_FONT}{BLACK}Uusi {STRING} istutetaan paikkakunnalle {TOWN}!

STR_NEWS_INDUSTRY_CLOSURE_GENERAL                               :{BIG_FONT}{BLACK}{STRING}: alasajo aloitetaan välittömästi!
STR_NEWS_INDUSTRY_CLOSURE_SUPPLY_PROBLEMS                       :{BIG_FONT}{BLACK}{STRING}: toimitusongelmista johtuen sulkeminen uhkaavan lähellä!
STR_NEWS_INDUSTRY_CLOSURE_LACK_OF_TREES                         :{BIG_FONT}{BLACK}{STRING}: puiden puutteesta johtuen sulkeminen uhkaavan lähellä!

STR_NEWS_EURO_INTRODUCTION                                      :{BIG_FONT}{BLACK}Euroopan unionin talous- ja rahaliitto!{}{}Euro otetaan käyttöön maan ainoaksi valuutaksi päivittäisiin liiketapahtumiin!
STR_NEWS_BEGIN_OF_RECESSION                                     :{BIG_FONT}{BLACK}Maailmanlaajuinen laskukausi!{}{}Rahoitusasiantuntijat pelkäävät pahinta talouden laskiessa!
STR_NEWS_END_OF_RECESSION                                       :{BIG_FONT}{BLACK}Laskukausi ohi!{}{}Kaupankäynnin käänne parempaan lisää luottamusta teollisuuteen talouden vahvistuessa!

STR_NEWS_INDUSTRY_PRODUCTION_INCREASE_GENERAL                   :{BIG_FONT}{BLACK}{INDUSTRY}: tuotantoa lisätään!
STR_NEWS_INDUSTRY_PRODUCTION_INCREASE_COAL                      :{BIG_FONT}{BLACK}{INDUSTRY}: uusi hiilijuonne löytynyt!{}Tuotannon odotetaan kaksinkertaistuvan!
STR_NEWS_INDUSTRY_PRODUCTION_INCREASE_OIL                       :{BIG_FONT}{BLACK}{INDUSTRY}: uusia öljyvaroja löydetty!{}Tuotannon odotetaan kaksinkertaistuvan!
STR_NEWS_INDUSTRY_PRODUCTION_INCREASE_FARM                      :{BIG_FONT}{BLACK}{INDUSTRY}: viljelytapoja parannettu! Tuotannon odotetaan kaksinkertaistuvan!
STR_NEWS_INDUSTRY_PRODUCTION_INCREASE_SMOOTH                    :{BIG_FONT}{BLACK}{1:INDUSTRY} tuottaa {0:STRING} {2:COMMA}{NBSP}% entistä enemmän!
STR_NEWS_INDUSTRY_PRODUCTION_DECREASE_GENERAL                   :{BIG_FONT}{BLACK}{INDUSTRY}: tuotanto vähenee puoleen
STR_NEWS_INDUSTRY_PRODUCTION_DECREASE_FARM                      :{BIG_FONT}{BLACK}{INDUSTRY}: hyönteisparvet aiheuttavat tuhoa!{}Tuotanto vähenee puoleen.
STR_NEWS_INDUSTRY_PRODUCTION_DECREASE_SMOOTH                    :{BIG_FONT}{BLACK}{1:INDUSTRY} tuottaa {0:STRING} {2:COMMA}{NBSP}% entistä vähemmän!

###length VEHICLE_TYPES
STR_NEWS_TRAIN_IS_WAITING                                       :{WHITE}{VEHICLE} odottaa veturitallilla
STR_NEWS_ROAD_VEHICLE_IS_WAITING                                :{WHITE}{VEHICLE} odottaa varikolla
STR_NEWS_SHIP_IS_WAITING                                        :{WHITE}{VEHICLE} odottaa telakalla
STR_NEWS_AIRCRAFT_IS_WAITING                                    :{WHITE}{VEHICLE} odottaa lentokonehallissa
###next-name-looks-similar

# Order review system / warnings
STR_NEWS_VEHICLE_HAS_TOO_FEW_ORDERS                             :{WHITE}Kulkuneuvolla {VEHICLE} on liian vähän käskyjä
STR_NEWS_VEHICLE_HAS_VOID_ORDER                                 :{WHITE}Kulkuneuvolla {VEHICLE} on virheellinen käsky
STR_NEWS_VEHICLE_HAS_DUPLICATE_ENTRY                            :{WHITE}Kulkuneuvolla {VEHICLE} on toistuvia käskyjä
STR_NEWS_VEHICLE_HAS_INVALID_ENTRY                              :{WHITE}Kulkuneuvon {VEHICLE} käskyissä on virheellinen asema
STR_NEWS_PLANE_USES_TOO_SHORT_RUNWAY                            :{WHITE}Kulkuneuvon {VEHICLE} käskyissä on lentokenttä, jonka kiitorata on liian lyhyt

STR_NEWS_VEHICLE_IS_GETTING_OLD                                 :{WHITE}{VEHICLE} on tulossa vanhaksi
STR_NEWS_VEHICLE_IS_GETTING_VERY_OLD                            :{WHITE}{VEHICLE} on tulossa hyvin vanhaksi
STR_NEWS_VEHICLE_IS_GETTING_VERY_OLD_AND                        :{WHITE}{VEHICLE} on tulossa hyvin vanhaksi ja on uusimisen tarpeessa
STR_NEWS_TRAIN_IS_STUCK                                         :{WHITE}{VEHICLE} ei löydä reittiä päämäärään
STR_NEWS_VEHICLE_IS_LOST                                        :{WHITE}{VEHICLE} on eksynyt
STR_NEWS_VEHICLE_IS_UNPROFITABLE                                :{WHITE}Kulkuneuvon {VEHICLE} tulos viime vuonna oli {CURRENCY_LONG}
STR_NEWS_AIRCRAFT_DEST_TOO_FAR                                  :{WHITE}{VEHICLE} ei pääse seuraavaan määränpäähän koska se on toimintasäteen ulkopuolella

STR_NEWS_ORDER_REFIT_FAILED                                     :{WHITE}Korvauksen epäonnistuminen pysäytti kulkuneuvon {VEHICLE}
STR_NEWS_VEHICLE_AUTORENEW_FAILED                               :{WHITE}Automaattinen korvaus epäonnistui kulkuneuvolle {VEHICLE}{}{STRING}

STR_NEWS_NEW_VEHICLE_NOW_AVAILABLE                              :{BIG_FONT}{BLACK}Uusi {STRING} on nyt saatavilla!
STR_NEWS_NEW_VEHICLE_TYPE                                       :{BIG_FONT}{BLACK}{ENGINE}
STR_NEWS_NEW_VEHICLE_NOW_AVAILABLE_WITH_TYPE                    :{BLACK}Uusi {STRING} on nyt saatavilla! – {ENGINE}

STR_NEWS_SHOW_VEHICLE_GROUP_TOOLTIP                             :{BLACK}Avaa ryhmäikkuna kulkuneuvon ryhmään kohdistettuna

STR_NEWS_STATION_NO_LONGER_ACCEPTS_CARGO                        :{WHITE}{STATION} ei ota enää vastaan {STRING}.
STR_NEWS_STATION_NO_LONGER_ACCEPTS_CARGO_OR_CARGO               :{WHITE}{STATION} ei ota enää vastaan {STRING} tai {STRING}.
STR_NEWS_STATION_NOW_ACCEPTS_CARGO                              :{WHITE}{STATION} ottaa nyt vastaan {STRING}.
STR_NEWS_STATION_NOW_ACCEPTS_CARGO_AND_CARGO                    :{WHITE}{STATION} ottaa nyt vastaan {STRING} ja {STRING}.

STR_NEWS_OFFER_OF_SUBSIDY_EXPIRED                               :{BIG_FONT}{BLACK}Tukitarjous päättynyt:{}{}{STRING} välillä {STRING} – {STRING} ei enää tulla tukemaan
STR_NEWS_SUBSIDY_WITHDRAWN_SERVICE                              :{BIG_FONT}{BLACK}Tuki vedetty pois:{}{}{STRING} välillä {STRING}-{STRING} ei enää tueta
STR_NEWS_SERVICE_SUBSIDY_OFFERED                                :{BIG_FONT}{BLACK}Tuki tarjolla:{}{}Paikallisviranomaiset tukevat ensimmäistä {STRING} välillä {STRING} – {STRING} {NUM} vuoden ajan!
###length 4
STR_NEWS_SERVICE_SUBSIDY_AWARDED_HALF                           :{BIG_FONT}{BLACK}{STRING} sai tuen!{}{}{STRING} välillä {STRING} – {STRING} tuottaa puolitoistakertaisesti seuraavan {NUM} vuoden ajan!
STR_NEWS_SERVICE_SUBSIDY_AWARDED_DOUBLE                         :{BIG_FONT}{BLACK}{STRING} sai tuen!{}{}{STRING} välillä {STRING} – {STRING} tuottaa kaksinkertaisesti seuraavan {NUM} vuoden ajan!
STR_NEWS_SERVICE_SUBSIDY_AWARDED_TRIPLE                         :{BIG_FONT}{BLACK}{STRING} sai tuen!{}{}{STRING} välillä {STRING} – {STRING} tuottaa kolminkertaisesti seuraavan {NUM} vuoden ajan!
STR_NEWS_SERVICE_SUBSIDY_AWARDED_QUADRUPLE                      :{BIG_FONT}{BLACK}{STRING} sai tuen!{}{}{STRING} välillä {STRING} – {STRING} tuottaa nelinkertaisesti seuraavan {NUM} vuoden ajan!

STR_NEWS_ROAD_REBUILDING                                        :{BIG_FONT}{BLACK}{TOWN}: liikennekaaos!{}{}{STRING} rahoittaa katujen kunnostuksen; autoilijoille odotettavissa kuusi kuukautta kurjuutta!
STR_NEWS_EXCLUSIVE_RIGHTS_TITLE                                 :{BIG_FONT}{BLACK}Kuljetusmonopoli!
STR_NEWS_EXCLUSIVE_RIGHTS_DESCRIPTION                           :{BIG_FONT}{BLACK}{TOWN} ja {STRING} allekirjoittavat sopimuksen vuoden pituisesta kuljetusyksinoikeudesta!

# Extra view window
STR_EXTRA_VIEWPORT_TITLE                                        :{WHITE}Näkymä {COMMA}
STR_EXTRA_VIEW_MOVE_VIEW_TO_MAIN                                :{BLACK}Päänäkymästä tähän
STR_EXTRA_VIEW_MOVE_VIEW_TO_MAIN_TT                             :{BLACK}Kopioi päänäkymän sijainti tähän näkymään
STR_EXTRA_VIEW_MOVE_MAIN_TO_VIEW                                :{BLACK}Vaihda päänäkymää
STR_EXTRA_VIEW_MOVE_MAIN_TO_VIEW_TT                             :{BLACK}Siirrä päänäkymää tämän näkymän sijaintiin

# Game options window
STR_GAME_OPTIONS_CAPTION                                        :{WHITE}Pelin valinnat
STR_GAME_OPTIONS_CURRENCY_UNITS_FRAME                           :{BLACK}Rahayksikkö
STR_GAME_OPTIONS_CURRENCY_UNITS_DROPDOWN_TOOLTIP                :{BLACK}Rahayksikön valinta

###length 42
STR_GAME_OPTIONS_CURRENCY_GBP                                   :Englannin punta (GBP)
STR_GAME_OPTIONS_CURRENCY_USD                                   :Yhdysvaltain dollari (USD)
STR_GAME_OPTIONS_CURRENCY_EUR                                   :Euro (EUR)
STR_GAME_OPTIONS_CURRENCY_JPY                                   :Japanin jeni (JPY)
STR_GAME_OPTIONS_CURRENCY_ATS                                   :Itävallan šillinki (ATS)
STR_GAME_OPTIONS_CURRENCY_BEF                                   :Belgian frangi (BEF)
STR_GAME_OPTIONS_CURRENCY_CHF                                   :Sveitsin frangi (CHF)
STR_GAME_OPTIONS_CURRENCY_CZK                                   :Tšekin koruna (CZK)
STR_GAME_OPTIONS_CURRENCY_DEM                                   :Saksan markka (DEM)
STR_GAME_OPTIONS_CURRENCY_DKK                                   :Tanskan kruunu (DKK)
STR_GAME_OPTIONS_CURRENCY_ESP                                   :Espanjan peseta (ESP)
STR_GAME_OPTIONS_CURRENCY_FIM                                   :Suomen markka (FIM)
STR_GAME_OPTIONS_CURRENCY_FRF                                   :Ranskan frangi (FRF)
STR_GAME_OPTIONS_CURRENCY_GRD                                   :Kreikan drakma (GRD)
STR_GAME_OPTIONS_CURRENCY_HUF                                   :Unkarin forintti (HUF)
STR_GAME_OPTIONS_CURRENCY_ISK                                   :Islannin kruunu (ISK)
STR_GAME_OPTIONS_CURRENCY_ITL                                   :Italian liira (ITL)
STR_GAME_OPTIONS_CURRENCY_NLG                                   :Hollannin guldeni (NLG)
STR_GAME_OPTIONS_CURRENCY_NOK                                   :Norjan kruunu (NOK)
STR_GAME_OPTIONS_CURRENCY_PLN                                   :Puolan złoty (PLN)
STR_GAME_OPTIONS_CURRENCY_RON                                   :Romanian leu (RON)
STR_GAME_OPTIONS_CURRENCY_RUR                                   :Venäjän rupla (RUR)
STR_GAME_OPTIONS_CURRENCY_SIT                                   :Slovenian tolari (SIT)
STR_GAME_OPTIONS_CURRENCY_SEK                                   :Ruotsin kruunu (SEK)
STR_GAME_OPTIONS_CURRENCY_TRY                                   :Turkin liira (TRY)
STR_GAME_OPTIONS_CURRENCY_SKK                                   :Slovakian koruna (SKK)
STR_GAME_OPTIONS_CURRENCY_BRL                                   :Brasilian reali (BRL)
STR_GAME_OPTIONS_CURRENCY_EEK                                   :Viron kruunu (EEK)
STR_GAME_OPTIONS_CURRENCY_LTL                                   :Liettuan liti (LTL)
STR_GAME_OPTIONS_CURRENCY_KRW                                   :Etelä-Korean won (KRW)
STR_GAME_OPTIONS_CURRENCY_ZAR                                   :Etelä-Afrikan randi (ZAR)
STR_GAME_OPTIONS_CURRENCY_CUSTOM                                :Oma...
STR_GAME_OPTIONS_CURRENCY_GEL                                   :Georgian lari (GEL)
STR_GAME_OPTIONS_CURRENCY_IRR                                   :Iranin rial (IRR)
STR_GAME_OPTIONS_CURRENCY_RUB                                   :Uusi Venäjän rupla (RUB)
STR_GAME_OPTIONS_CURRENCY_MXN                                   :Meksikon peso (MXN)
STR_GAME_OPTIONS_CURRENCY_NTD                                   :Uusi Taiwanin dollari (TWD)
STR_GAME_OPTIONS_CURRENCY_CNY                                   :Kiinan renminbi (CNY)
STR_GAME_OPTIONS_CURRENCY_HKD                                   :Hongkongin dollari (HKD)
STR_GAME_OPTIONS_CURRENCY_INR                                   :Intian rupia (INR)
STR_GAME_OPTIONS_CURRENCY_IDR                                   :Indonesian rupia (IDR)
STR_GAME_OPTIONS_CURRENCY_MYR                                   :Malesian ringgit (MYR)

STR_GAME_OPTIONS_AUTOSAVE_FRAME                                 :{BLACK}Automaattitallennus
STR_GAME_OPTIONS_AUTOSAVE_DROPDOWN_TOOLTIP                      :{BLACK}Valitse aikaväli automaattisille pelitallennuksille

# Autosave dropdown
###length 5
STR_GAME_OPTIONS_AUTOSAVE_DROPDOWN_OFF                          :Pois
STR_GAME_OPTIONS_AUTOSAVE_DROPDOWN_EVERY_1_MONTH                :Kuukausittain
STR_GAME_OPTIONS_AUTOSAVE_DROPDOWN_EVERY_3_MONTHS               :Joka 3. kuukausi
STR_GAME_OPTIONS_AUTOSAVE_DROPDOWN_EVERY_6_MONTHS               :Joka 6. kuukausi
STR_GAME_OPTIONS_AUTOSAVE_DROPDOWN_EVERY_12_MONTHS              :Kerran vuodessa

STR_GAME_OPTIONS_LANGUAGE                                       :{BLACK}Kieli
STR_GAME_OPTIONS_LANGUAGE_TOOLTIP                               :{BLACK}Valitse käyttöliittymän kieli
STR_GAME_OPTIONS_LANGUAGE_PERCENTAGE                            :{STRING} ({NUM}{NBSP}% valmiina)

STR_GAME_OPTIONS_FULLSCREEN                                     :{BLACK}Koko näyttö
STR_GAME_OPTIONS_FULLSCREEN_TOOLTIP                             :{BLACK}Valitse tämä pelataksesi kokoruututilassa

STR_GAME_OPTIONS_RESOLUTION                                     :{BLACK}Näytön tarkkuus
STR_GAME_OPTIONS_RESOLUTION_TOOLTIP                             :{BLACK}Valitse käytettävä näytön tarkkuus
STR_GAME_OPTIONS_RESOLUTION_OTHER                               :muu
STR_GAME_OPTIONS_RESOLUTION_ITEM                                :{NUM}×{NUM}

STR_GAME_OPTIONS_VIDEO_ACCELERATION                             :{BLACK}Laitteistokiihdytys
STR_GAME_OPTIONS_VIDEO_ACCELERATION_TOOLTIP                     :{BLACK}Valitse tämä, jos haluat, että OpenTTD yrittää käyttää laitteistokiihdytystä. Muutettu asetus tulee voimaan vasta pelin uudelleenkäynnistyksen jälkeen.
STR_GAME_OPTIONS_VIDEO_ACCELERATION_RESTART                     :{WHITE}Asetus tulee voimaan vasta pelin uudelleenkäynnistyksen jälkeen

STR_GAME_OPTIONS_VIDEO_VSYNC                                    :{BLACK}Pystytahdistus
STR_GAME_OPTIONS_VIDEO_VSYNC_TOOLTIP                            :{BLACK}Valitse tämä ottaaksesi käyttöön näytön pystytahdistuksen. Muutettu asetus tulee voimaan vasta pelin uudelleenkäynnistyksen jälkeen. Edellyttää, että laitteistokiihdytys on käytössä.

STR_GAME_OPTIONS_VIDEO_DRIVER_INFO                              :{BLACK}Nykyinen ajuri: {STRING}

STR_GAME_OPTIONS_GUI_SCALE_FRAME                                :{BLACK}Käyttöliittymän koko
STR_GAME_OPTIONS_GUI_SCALE_TOOLTIP                              :{BLACK}Vedä liukusäädintä asettaaksesi käyttöliittymän koon. Pidä Ctrl-näppäintä painettuna säätääksesi portaattomasti
STR_GAME_OPTIONS_GUI_SCALE_AUTO                                 :{BLACK}Tunnista koko automaattisesti
STR_GAME_OPTIONS_GUI_SCALE_AUTO_TOOLTIP                         :{BLACK}Valitse tämä ruutu käyttöliittymän koon tunnistamiseksi automaattisesti

STR_GAME_OPTIONS_GUI_SCALE_BEVELS                               :{BLACK}Skaalaa viisteet
STR_GAME_OPTIONS_GUI_SCALE_BEVELS_TOOLTIP                       :{BLACK}Valitse tämä ruutu reunusten skaalaamiseksi käyttöliittymän koon mukaan

STR_GAME_OPTIONS_GUI_SCALE_1X                                   :1×
STR_GAME_OPTIONS_GUI_SCALE_2X                                   :2×
STR_GAME_OPTIONS_GUI_SCALE_3X                                   :3×
STR_GAME_OPTIONS_GUI_SCALE_4X                                   :4×
STR_GAME_OPTIONS_GUI_SCALE_5X                                   :5×

STR_GAME_OPTIONS_GRAPHICS                                       :{BLACK}Grafiikka

STR_GAME_OPTIONS_REFRESH_RATE                                   :{BLACK}Näytön virkistystaajuus
STR_GAME_OPTIONS_REFRESH_RATE_TOOLTIP                           :{BLACK}Valitse käytettävä näytönvirkistystaajuus
STR_GAME_OPTIONS_REFRESH_RATE_ITEM                              :{NUM} Hz
STR_GAME_OPTIONS_REFRESH_RATE_WARNING                           :{WHITE}Yli 60 Hz:n virkistystaajuudet saattavat vaikuttaa suorituskykyyn.

STR_GAME_OPTIONS_BASE_GRF                                       :{BLACK}Perusgrafiikat
STR_GAME_OPTIONS_BASE_GRF_TOOLTIP                               :{BLACK}Valitse käytettävät perusgrafiikat
STR_GAME_OPTIONS_BASE_GRF_STATUS                                :{RED}{NUM} puuttuva{P "" a}/korruptoitunut{P "" ta} tiedosto{P "" a}
STR_GAME_OPTIONS_BASE_GRF_DESCRIPTION_TOOLTIP                   :{BLACK}Lisätietoja perusgrafiikoista

STR_GAME_OPTIONS_BASE_SFX                                       :{BLACK}Perusäänet
STR_GAME_OPTIONS_BASE_SFX_TOOLTIP                               :{BLACK}Valitse käytettävät perusäänet
STR_GAME_OPTIONS_BASE_SFX_DESCRIPTION_TOOLTIP                   :{BLACK}Lisätietoja perusäänistä

STR_GAME_OPTIONS_BASE_MUSIC                                     :{BLACK}Musiikkipaketti
STR_GAME_OPTIONS_BASE_MUSIC_TOOLTIP                             :{BLACK}Valitse käytettävä musiikkipaketti
STR_GAME_OPTIONS_BASE_MUSIC_STATUS                              :{RED}{NUM} korruptoitun{P ut utta} tiedosto{P "" a}
STR_GAME_OPTIONS_BASE_MUSIC_DESCRIPTION_TOOLTIP                 :{BLACK}Lisätietoja musiikkipaketista

STR_ERROR_RESOLUTION_LIST_FAILED                                :{WHITE}Tuettujen näyttötarkkuuksien hakeminen epäonnistui
STR_ERROR_FULLSCREEN_FAILED                                     :{WHITE}Täyskuvatila ei toimi

# Custom currency window

STR_CURRENCY_WINDOW                                             :{WHITE}Oma valuutta
STR_CURRENCY_EXCHANGE_RATE                                      :{LTBLUE}Vaihtokurssi: {ORANGE}{CURRENCY_LONG} = {COMMA} £
STR_CURRENCY_DECREASE_EXCHANGE_RATE_TOOLTIP                     :{BLACK}Pienennä vaihtokurssia verrattuna puntaan (£)
STR_CURRENCY_INCREASE_EXCHANGE_RATE_TOOLTIP                     :{BLACK}Suurenna vaihtokurssia verrattuna puntaan (£)
STR_CURRENCY_SET_EXCHANGE_RATE_TOOLTIP                          :{BLACK}Aseta vaihtokurssi valuutallesi verrattuna puntaan (£)

STR_CURRENCY_SEPARATOR                                          :{LTBLUE}Välimerkki: {ORANGE}{STRING}
STR_CURRENCY_SET_CUSTOM_CURRENCY_SEPARATOR_TOOLTIP              :{BLACK}Valitse välimerkki valuutallesi

STR_CURRENCY_PREFIX                                             :{LTBLUE}Etuliite: {ORANGE}{STRING}
STR_CURRENCY_SET_CUSTOM_CURRENCY_PREFIX_TOOLTIP                 :{BLACK}Valitse alkuliite valuutallesi
STR_CURRENCY_SUFFIX                                             :{LTBLUE}Jälkiliite: {ORANGE}{STRING}
STR_CURRENCY_SET_CUSTOM_CURRENCY_SUFFIX_TOOLTIP                 :{BLACK}Valitse jälkiliite valuutallesi

STR_CURRENCY_SWITCH_TO_EURO                                     :{LTBLUE}Vaihda euroon: {ORANGE}{NUM}
STR_CURRENCY_SWITCH_TO_EURO_NEVER                               :{LTBLUE}Vaihda euroon: {ORANGE}ei koskaan
STR_CURRENCY_SET_CUSTOM_CURRENCY_TO_EURO_TOOLTIP                :{BLACK}Valitse vuosi euroon siirtymiselle
STR_CURRENCY_DECREASE_CUSTOM_CURRENCY_TO_EURO_TOOLTIP           :{BLACK}Vaihda euroon aikaisemmin
STR_CURRENCY_INCREASE_CUSTOM_CURRENCY_TO_EURO_TOOLTIP           :{BLACK}Vaihda euroon myöhemmin

STR_CURRENCY_PREVIEW                                            :{LTBLUE}Esikatselu: {ORANGE}{CURRENCY_LONG}
STR_CURRENCY_CUSTOM_CURRENCY_PREVIEW_TOOLTIP                    :{BLACK}10 000 puntaa (£) valuutassasi
STR_CURRENCY_CHANGE_PARAMETER                                   :{BLACK}Vaihda oman valuutan parametria.

STR_NONE                                                        :Ei mitään
STR_FUNDING_ONLY                                                :Vain rahoitetut
STR_MINIMAL                                                     :Minimi
STR_NUM_VERY_LOW                                                :Erittäin alhainen
STR_NUM_LOW                                                     :Matala
STR_NUM_NORMAL                                                  :Normaali
STR_NUM_HIGH                                                    :Korkea
STR_NUM_CUSTOM                                                  :Oma
STR_NUM_CUSTOM_NUMBER                                           :Oma ({NUM})

STR_VARIETY_NONE                                                :Ei yhtään
STR_VARIETY_VERY_LOW                                            :Erittäin vähän
STR_VARIETY_LOW                                                 :Vähän
STR_VARIETY_MEDIUM                                              :Keskisuuri
STR_VARIETY_HIGH                                                :Korkea
STR_VARIETY_VERY_HIGH                                           :Erittäin korkea

###length 5
STR_AI_SPEED_VERY_SLOW                                          :Hyvin hidas
STR_AI_SPEED_SLOW                                               :Hidas
STR_AI_SPEED_MEDIUM                                             :Keskitaso
STR_AI_SPEED_FAST                                               :Nopea
STR_AI_SPEED_VERY_FAST                                          :Hyvin nopea

###length 6
STR_SEA_LEVEL_VERY_LOW                                          :Hyvin matala
STR_SEA_LEVEL_LOW                                               :Matala
STR_SEA_LEVEL_MEDIUM                                            :Keskitaso
STR_SEA_LEVEL_HIGH                                              :Korkea
STR_SEA_LEVEL_CUSTOM                                            :Oma
STR_SEA_LEVEL_CUSTOM_PERCENTAGE                                 :Oma ({NUM}{NBSP}%)

###length 4
STR_RIVERS_NONE                                                 :Ei yhtään
STR_RIVERS_FEW                                                  :Vähän
STR_RIVERS_MODERATE                                             :Keskisuuri
STR_RIVERS_LOT                                                  :Monia

###length 3
STR_DISASTER_NONE                                               :Ei mitään
STR_DISASTER_REDUCED                                            :Vähennetty
STR_DISASTER_NORMAL                                             :Tavallinen

###length 4
STR_SUBSIDY_X1_5                                                :x1.5
STR_SUBSIDY_X2                                                  :x2
STR_SUBSIDY_X3                                                  :x3
STR_SUBSIDY_X4                                                  :x4

###length 4
STR_CLIMATE_TEMPERATE_LANDSCAPE                                 :lauhkea maasto
STR_CLIMATE_SUB_ARCTIC_LANDSCAPE                                :pohjoinen maasto
STR_CLIMATE_SUB_TROPICAL_LANDSCAPE                              :subtrooppinen maasto
STR_CLIMATE_TOYLAND_LANDSCAPE                                   :Lelumaan maasto

###length 7
STR_TERRAIN_TYPE_VERY_FLAT                                      :Hyvin tasainen
STR_TERRAIN_TYPE_FLAT                                           :Tasainen
STR_TERRAIN_TYPE_HILLY                                          :Kukkulainen
STR_TERRAIN_TYPE_MOUNTAINOUS                                    :Vuoristoinen
STR_TERRAIN_TYPE_ALPINIST                                       :Vuorikiipeilijä
STR_TERRAIN_TYPE_CUSTOM                                         :Oma korkeus
STR_TERRAIN_TYPE_CUSTOM_VALUE                                   :Oma korkeus ({NUM})

###length 4
STR_CITY_APPROVAL_LENIENT                                       :Lempeä
STR_CITY_APPROVAL_TOLERANT                                      :Suvaitseva
STR_CITY_APPROVAL_HOSTILE                                       :Vihamielinen
STR_CITY_APPROVAL_PERMISSIVE                                    :Salliva (ei vaikutusta yhtiön toimiin)

STR_WARNING_NO_SUITABLE_AI                                      :{WHITE}Ei soveltuvia tekoälyjä saatavilla...{}Voit ladata tekoälyjä ”online-sisältö” -palvelulla

# Settings tree window
STR_CONFIG_SETTING_TREE_CAPTION                                 :{WHITE}Asetukset
STR_CONFIG_SETTING_FILTER_TITLE                                 :{BLACK}Suodatin:
STR_CONFIG_SETTING_EXPAND_ALL                                   :{BLACK}Avaa kaikki
STR_CONFIG_SETTING_COLLAPSE_ALL                                 :{BLACK}Sulje kaikki
STR_CONFIG_SETTING_RESET_ALL                                    :{BLACK}Palauta oletukset
STR_CONFIG_SETTING_NO_EXPLANATION_AVAILABLE_HELPTEXT            :(selitystä ei saatavilla)
STR_CONFIG_SETTING_DEFAULT_VALUE                                :{LTBLUE}Oletusarvo: {ORANGE}{STRING}
STR_CONFIG_SETTING_TYPE                                         :{LTBLUE}Asetuksen tyyppi: {ORANGE}{STRING}
STR_CONFIG_SETTING_TYPE_CLIENT                                  :Yleinen asetus (ei tallenneta tallennuksiin; vaikuttaa kaikkiin peleihin)
STR_CONFIG_SETTING_TYPE_GAME_MENU                               :Pelin asetus (tallennetaan tallenteisiin; vaikuttaa vain uusiin peleihin)
STR_CONFIG_SETTING_TYPE_GAME_INGAME                             :Pelin asetus (tallennetaan tallenteeseen; vaikuttaa vain nykyiseen peliin)
STR_CONFIG_SETTING_TYPE_COMPANY_MENU                            :Yhtiön asetus (tallennetaan tallenteisiin; vaikuttaa vain uusiin peleihin)
STR_CONFIG_SETTING_TYPE_COMPANY_INGAME                          :Yhtiön asetus (tallennetaan tallennukseen; vaikuttaa vain nykyiseen yhtiöön)
STR_CONFIG_SETTING_RESET_ALL_CONFIRMATION_DIALOG_CAPTION        :{WHITE}Varoitus!
STR_CONFIG_SETTING_RESET_ALL_CONFIRMATION_DIALOG_TEXT           :{WHITE}Tämä toiminto palauttaa pelin kaikki asetukset oletusarvoihinsa.{}Haluatko varmasti jatkaa?

STR_CONFIG_SETTING_RESTRICT_CATEGORY                            :{BLACK}Kategoria:
STR_CONFIG_SETTING_RESTRICT_TYPE                                :{BLACK}Tyyppi:
STR_CONFIG_SETTING_RESTRICT_DROPDOWN_HELPTEXT                   :{BLACK}Rajaa alla olevaa listaa ennalta määritellyillä suodattimilla
STR_CONFIG_SETTING_RESTRICT_BASIC                               :Perus (näytä vain tärkeät asetukset)
STR_CONFIG_SETTING_RESTRICT_ADVANCED                            :Kehittynyt (näytä useimmat asetukset)
STR_CONFIG_SETTING_RESTRICT_ALL                                 :Edistynyt (näytä kaikki asetukset, oudotkin)
STR_CONFIG_SETTING_RESTRICT_CHANGED_AGAINST_DEFAULT             :Asetukset, joiden arvo poikkeaa oletusarvosta
STR_CONFIG_SETTING_RESTRICT_CHANGED_AGAINST_NEW                 :Asetukset, joiden arvo poikkeaa uusille peleille määritellystä arvosta

STR_CONFIG_SETTING_TYPE_DROPDOWN_HELPTEXT                       :{BLACK}Rajaa alla olevaa listaa näyttämään vain tietyt asetustyypit
STR_CONFIG_SETTING_TYPE_DROPDOWN_ALL                            :Kaikki asetustyypit
STR_CONFIG_SETTING_TYPE_DROPDOWN_CLIENT                         :Paikalliset asetukset (ei tallenneta pelitallenteisiin; vaikuttavat kaikkiin peleihin)
STR_CONFIG_SETTING_TYPE_DROPDOWN_GAME_MENU                      :Pelin asetukset (tallennetaan pelitallenteisiin; vaikuttavat vain uusiin peleihin)
STR_CONFIG_SETTING_TYPE_DROPDOWN_GAME_INGAME                    :Pelin asetukset (tallennetaan pelitallenteeseen; vaikuttavat vain nykyiseen peliin)
STR_CONFIG_SETTING_TYPE_DROPDOWN_COMPANY_MENU                   :Yhtiön asetukset (tallennetaan pelitallenteisiin; vaikuttavat vain uusiin peleihin)
STR_CONFIG_SETTING_TYPE_DROPDOWN_COMPANY_INGAME                 :Yhtiön asetukset (tallennetaan pelitallenteeseen; vaikuttavat ainoastaan nykyiseen yhtiöön)

STR_CONFIG_SETTINGS_NONE                                        :{WHITE}- Ei mitään -
###length 3
STR_CONFIG_SETTING_CATEGORY_HIDES                               :{BLACK}Näytä kaikki tulokset muuttamalla{}{SILVER}kategoriaksi {WHITE}{STRING}
STR_CONFIG_SETTING_TYPE_HIDES                                   :{BLACK}Näytä kaikki hakutulokset muuttamalla{}{SILVER}Tyypiksi {WHITE}Kaikki asetustyypit
STR_CONFIG_SETTING_CATEGORY_AND_TYPE_HIDES                      :{BLACK}Näytä kaikki tulokset muuttamalla{}{SILVER}kategoriaksi {WHITE}{STRING} {BLACK}ja {SILVER}tyypiksi {WHITE}kaikki asetustyypit

###length 3
STR_CONFIG_SETTING_OFF                                          :pois
STR_CONFIG_SETTING_ON                                           :päällä
STR_CONFIG_SETTING_DISABLED                                     :Pois käytöstä

###length 3
STR_CONFIG_SETTING_COMPANIES_OFF                                :Pois
STR_CONFIG_SETTING_COMPANIES_OWN                                :Oma yhtiö
STR_CONFIG_SETTING_COMPANIES_ALL                                :Kaikki yhtiöt

###length 3
STR_CONFIG_SETTING_NONE                                         :Ei yhtään
STR_CONFIG_SETTING_ORIGINAL                                     :Alkuperäinen
STR_CONFIG_SETTING_REALISTIC                                    :Realistinen

###length 3
STR_CONFIG_SETTING_HORIZONTAL_POS_LEFT                          :vasemmalla
STR_CONFIG_SETTING_HORIZONTAL_POS_CENTER                        :keskellä
STR_CONFIG_SETTING_HORIZONTAL_POS_RIGHT                         :oikealla

STR_CONFIG_SETTING_MAXIMUM_INITIAL_LOAN                         :Suurin mahdollinen laina alussa: {STRING}
STR_CONFIG_SETTING_MAXIMUM_INITIAL_LOAN_HELPTEXT                :Suurin mahdollinen yhtiön ottama laina (ottamatta huomioon inflaatiota)

STR_CONFIG_SETTING_INTEREST_RATE                                :Korko: {STRING}
STR_CONFIG_SETTING_INTEREST_RATE_HELPTEXT                       :Lainan korko; ohjaa myös inflaatiota mikäli käytössä

STR_CONFIG_SETTING_RUNNING_COSTS                                :Käyttökustannukset: {STRING}
STR_CONFIG_SETTING_RUNNING_COSTS_HELPTEXT                       :Määritä kulkuneuvojen sekä infrastruktuurin ylläpito- ja käyttökustannusten taso

STR_CONFIG_SETTING_CONSTRUCTION_SPEED                           :Rakennusnopeus: {STRING}
STR_CONFIG_SETTING_CONSTRUCTION_SPEED_HELPTEXT                  :Rajoita tekoälyn rakennustoimien määrää

STR_CONFIG_SETTING_VEHICLE_BREAKDOWNS                           :Kulkuneuvojen hajoaminen: {STRING}
STR_CONFIG_SETTING_VEHICLE_BREAKDOWNS_HELPTEXT                  :Määritä, kuinka usein puutteellisesti huolletut ajoneuvot voivat hajota

STR_CONFIG_SETTING_SUBSIDY_MULTIPLIER                           :Tukikerroin: {STRING}
STR_CONFIG_SETTING_SUBSIDY_MULTIPLIER_HELPTEXT                  :Määritä kuinka paljon tuetuista yhteyksistä maksetaan

STR_CONFIG_SETTING_SUBSIDY_DURATION                             :Tuen kesto: {STRING}
STR_CONFIG_SETTING_SUBSIDY_DURATION_HELPTEXT                    :Aseta myönnetyn tuen kesto vuosina.

STR_CONFIG_SETTING_SUBSIDY_DURATION_VALUE                       :{NUM} vuo{P "si" "tta"}
###setting-zero-is-special
STR_CONFIG_SETTING_SUBSIDY_DURATION_DISABLED                    :Ei tukia

STR_CONFIG_SETTING_CONSTRUCTION_COSTS                           :Rakennuskustannukset: {STRING}
STR_CONFIG_SETTING_CONSTRUCTION_COSTS_HELPTEXT                  :Määritä rakennus- ja ostokustannusten taso

STR_CONFIG_SETTING_RECESSIONS                                   :Lamat: {STRING}
STR_CONFIG_SETTING_RECESSIONS_HELPTEXT                          :Mikäli käytössä, muutaman vuoden välein saattaa ilmaantua taloudellinen lama. Laman aikana kaikki tuotanto on huomattavasti alhaisempaa (palautuu normaalille tasolle laman päätyttyä)

STR_CONFIG_SETTING_TRAIN_REVERSING                              :Estä junien kääntyminen asemilla: {STRING}
STR_CONFIG_SETTING_TRAIN_REVERSING_HELPTEXT                     :Mikäli käytössä, junat eivät käänny läpiajettavilla asemilla vaikka kääntymisen jälkeen saatavilla olisi lyhempi reitti

STR_CONFIG_SETTING_DISASTERS                                    :Onnettomuudet: {STRING}
STR_CONFIG_SETTING_DISASTERS_HELPTEXT                           :Ottaa käyttöön onnettomuudet jotka saattavat ajoittain estää tai tuhota liikennettä tai infrastruktuuria

STR_CONFIG_SETTING_CITY_APPROVAL                                :Paikallisviranomaisten asenne: {STRING}
STR_CONFIG_SETTING_CITY_APPROVAL_HELPTEXT                       :Valitse, kuinka paljon yhtiöiden aiheuttama melu ja ympäristövahingot vaikuttavat niiden arvioihin sekä tuleviin rakennustoimiin kunnassa

STR_CONFIG_SETTING_MAP_HEIGHT_LIMIT                             :Kartan korkeusraja: {STRING}
STR_CONFIG_SETTING_MAP_HEIGHT_LIMIT_HELPTEXT                    :Aseta kartan maaston maksimikorkeus. Kun valittuna on ”(auto)”, sopiva arvo valitaan maaston luomisen jälkeen
STR_CONFIG_SETTING_MAP_HEIGHT_LIMIT_VALUE                       :{NUM}
###setting-zero-is-special
STR_CONFIG_SETTING_MAP_HEIGHT_LIMIT_AUTO                        :(auto)
STR_CONFIG_SETTING_TOO_HIGH_MOUNTAIN                            :{WHITE}Tämä arvo ei kelpaa kartan korkeusrajaksi, sillä kartalla on ainakin yksi sitä korkeampi vuori

STR_CONFIG_SETTING_AUTOSLOPE                                    :Salli maaston muokkaaminen rakennusten, raiteiden jne. juurella: {STRING}
STR_CONFIG_SETTING_AUTOSLOPE_HELPTEXT                           :Sallii maaston muokkaamisen rakennusten ja ratojen alta tuhoamatta niitä

STR_CONFIG_SETTING_CATCHMENT                                    :Realistisemman kokoiset vaikutusalueet: {STRING}
STR_CONFIG_SETTING_CATCHMENT_HELPTEXT                           :Erityyppisillä asemilla ja lentokentillä on eri kokoiset vaikutusalueet

STR_CONFIG_SETTING_SERVE_NEUTRAL_INDUSTRIES                     :Yhtiöiden asemat voivat palvella laitoksia, joilla on omat asemat: {STRING}
STR_CONFIG_SETTING_SERVE_NEUTRAL_INDUSTRIES_HELPTEXT            :Mikäli käytössä, asemilla valmiiksi varustettuja teollisuuslaitoksia (kuten öljynporauslauttoja) voivat palvella myös yhtiöiden lähistölle rakentamat asemat. Mikäli pois käytöstä, tällaisia laitoksia voivat palvella vain niiden omat asemat. Lähistöllä olevat yhtiöiden asemat eivät tällöin voi palvella näitä laitoksia, eivätkä laitosten asemat palvele muita kuin näitä laitoksia

STR_CONFIG_SETTING_EXTRADYNAMITE                                :Kunnan omistamien teiden, siltojen ja tunneleiden raivaaminen sallittu: {STRING}
STR_CONFIG_SETTING_EXTRADYNAMITE_HELPTEXT                       :Tekee kuntien omistaman infrastruktuurin ja rakennusten tuhoamisesta helpompaa

STR_CONFIG_SETTING_TRAIN_LENGTH                                 :Junien maksimipituus: {STRING}
STR_CONFIG_SETTING_TRAIN_LENGTH_HELPTEXT                        :Määrittää junien suurimman sallitun pituuden
STR_CONFIG_SETTING_TILE_LENGTH                                  :{COMMA} ruutu{P 0 "" a}

STR_CONFIG_SETTING_SMOKE_AMOUNT                                 :Kulkuneuvon savun/kipinöiden määrä: {STRING}
STR_CONFIG_SETTING_SMOKE_AMOUNT_HELPTEXT                        :Määrittää kuinka paljon savua tai kipinöitä kulkuneuvot saavat aikaan

STR_CONFIG_SETTING_TRAIN_ACCELERATION_MODEL                     :Junien kiihdytysmalli: {STRING}
STR_CONFIG_SETTING_TRAIN_ACCELERATION_MODEL_HELPTEXT            :Valitsee junien kiihtyvyyden fysiikkamallin. ”Alkuperäisessä” mallissa mäet vaikuttavat kaikkiin juniin samalla tavalla. ”Realistinen” malli hidastaa junia mäissä ja kaarteissa riippuen kokoonpanon ominaisuuksista, kuten pituudesta ja vetovoimasta

STR_CONFIG_SETTING_ROAD_VEHICLE_ACCELERATION_MODEL              :Ajoneuvojen kiihdytysmalli: {STRING}
STR_CONFIG_SETTING_ROAD_VEHICLE_ACCELERATION_MODEL_HELPTEXT     :Valitsee ajoneuvojen kiihtyvyyden fysiikkamallin. ”Alkuperäisessä” mallissa mäet vaikuttavat kaikkiin ajoneuvoihin samalla tavalla. ”Realistinen” malli ottaa huomioon ajoneuvon ominaisuudet, kuten esimerkiksi vetovoiman

STR_CONFIG_SETTING_TRAIN_SLOPE_STEEPNESS                        :Mäkien jyrkkyys junille: {STRING}
STR_CONFIG_SETTING_TRAIN_SLOPE_STEEPNESS_HELPTEXT               :Mäkien jyrkkyys junille. Korkeammat arvot tekevät mäkien nousemisesta vaikeampaa
STR_CONFIG_SETTING_PERCENTAGE                                   :{COMMA}{NBSP}%

STR_CONFIG_SETTING_ROAD_VEHICLE_SLOPE_STEEPNESS                 :Mäkien jyrkkyys ajoneuvoille: {STRING}
STR_CONFIG_SETTING_ROAD_VEHICLE_SLOPE_STEEPNESS_HELPTEXT        :Mäkien jyrkkyys ajoneuvoille. Korkeammat arvot tekevät mäkien nousemisesta vaikeampaa

STR_CONFIG_SETTING_FORBID_90_DEG                                :90 asteen käännökset kielletty junilta: {STRING}
STR_CONFIG_SETTING_FORBID_90_DEG_HELPTEXT                       :90 asteen käännöksiä esiintyy kun vaakasuuntaista rataa seuraa pystysuuntainen rata viereisellä ruudulla, tämä vaatii junan kääntymään 90 astetta ruutujen reunalla normaalin 45 asteen sijasta.

STR_CONFIG_SETTING_DISTANT_JOIN_STATIONS                        :Salli ei-vierekkäisten asemien yhdistäminen: {STRING}
STR_CONFIG_SETTING_DISTANT_JOIN_STATIONS_HELPTEXT               :Mahdollistaa aseman osien rakentamisen vaikka ne eivät olisi kosketuksissa olemassaoleviin aseman osiin. Vaatii Ctrl-näppäimen painamisen rakennettaessa

STR_CONFIG_SETTING_INFLATION                                    :Inflaatio: {STRING}
STR_CONFIG_SETTING_INFLATION_HELPTEXT                           :Ota talouden inflaatio käyttöön. Mikäli käytössä, hinnat nousevat hieman nopeammin kuin kuljetusmaksut

STR_CONFIG_SETTING_MAX_BRIDGE_LENGTH                            :Suurin sallittu sillan pituus: {STRING}
STR_CONFIG_SETTING_MAX_BRIDGE_LENGTH_HELPTEXT                   :Suurin sallittu pituus siltoja rakennettaessa

STR_CONFIG_SETTING_MAX_BRIDGE_HEIGHT                            :Suurin sallittu siltojen korkeus: {STRING}
STR_CONFIG_SETTING_MAX_BRIDGE_HEIGHT_HELPTEXT                   :Suurin sallittu korkeus siltojen rakentamiselle

STR_CONFIG_SETTING_MAX_TUNNEL_LENGTH                            :Suurin sallittu tunnelin pituus: {STRING}
STR_CONFIG_SETTING_MAX_TUNNEL_LENGTH_HELPTEXT                   :Suurin sallittu pituus tunneleita rakennettaessa

STR_CONFIG_SETTING_RAW_INDUSTRY_CONSTRUCTION_METHOD             :Manuaalinen raakateollisuuden rakentamistapa: {STRING}
STR_CONFIG_SETTING_RAW_INDUSTRY_CONSTRUCTION_METHOD_HELPTEXT    :Alkutuotannon rahoitustapa. ”Ei mitään” tarkoittaa, että rahoitus ei ole mahdollista; ”koekaivaus” tarkoittaa, että rahoitus on mahdollista, mutta teollisuuslaitos rakennetaan sattumanvaraiselle paikalle kartalla tai rakentaminen epäonnistuu; ”kuten muu teollisuus” tarkoittaa, että yhtiöt voivat rakentaa alkutuotantoa samalla tavalla kuin muitakin teollisuuslaitoksia, mihin tahansa kohtaan
###length 3
STR_CONFIG_SETTING_RAW_INDUSTRY_CONSTRUCTION_METHOD_NONE        :Ei mikään
STR_CONFIG_SETTING_RAW_INDUSTRY_CONSTRUCTION_METHOD_NORMAL      :Kuten muut tehtaat
STR_CONFIG_SETTING_RAW_INDUSTRY_CONSTRUCTION_METHOD_PROSPECTING :Koekaivaus

STR_CONFIG_SETTING_INDUSTRY_PLATFORM                            :Teollisuuslaitoksia ympäröivä tasainen maasto: {STRING}
STR_CONFIG_SETTING_INDUSTRY_PLATFORM_HELPTEXT                   :Teollisuuslaitosten ympärillä oleva tasainen maasto. Tämä varmistaa että teollisuuslaitosten ympärillä on tyhjää tilaa esimerkiksi ratojen ja asemien rakantamiseen

STR_CONFIG_SETTING_MULTIPINDTOWN                                :Kunnassa voi olla useita samanlaisia teollisuuslaitoksia: {STRING}
STR_CONFIG_SETTING_MULTIPINDTOWN_HELPTEXT                       :Normaalisti kunta ei halua kahta samanlaista teollisuuslaitosta. Tämän asetuksen ollessa käytössä kunnat sallivat useampien samaa tyyppiä olevien teollisuuslaitosten rakentamisen

STR_CONFIG_SETTING_SIGNALSIDE                                   :Näytä opastimet: {STRING}
STR_CONFIG_SETTING_SIGNALSIDE_HELPTEXT                          :Valitse kummalle puolelle rataa opastimet rakennetaan
###length 3
STR_CONFIG_SETTING_SIGNALSIDE_LEFT                              :Vasemmalla puolella
STR_CONFIG_SETTING_SIGNALSIDE_DRIVING_SIDE                      :Ajokaistan puolella
STR_CONFIG_SETTING_SIGNALSIDE_RIGHT                             :Oikealla puolella

STR_CONFIG_SETTING_SHOWFINANCES                                 :Näytä rahoitusikkuna vuoden lopussa: {STRING}
STR_CONFIG_SETTING_SHOWFINANCES_HELPTEXT                        :Mikäli käytössä, rahoitusikkuna näytetään jokaisen vuoden lopussa yhtiön taloudellisen tilanteen seurannan helpottamiseksi

STR_CONFIG_SETTING_NONSTOP_BY_DEFAULT                           :Uudet käskyt ovat oletusarvoisesti ilman välipysähdyksiä: {STRING}
STR_CONFIG_SETTING_NONSTOP_BY_DEFAULT_HELPTEXT                  :Normaalisti kulkuneuvo pysähtyy jokaisella läpikulkemallaan asemalla. Mikäli tämä asetus on käytössä kulkuneuvot eivät pysähdy ajaessaan asemien läpi. Huomioi, että tämä asetus määrittää oletusarvoisen toiminnon uusille kulkuneuvoille. Asetusta voidaan muuttaa erikseen kunkin kulkuneuvon kohdalla

STR_CONFIG_SETTING_STOP_LOCATION                                :Uudet junien käskyt pysäyttävät junan aseman {STRING}
STR_CONFIG_SETTING_STOP_LOCATION_HELPTEXT                       :Paikka, johon juna pysähtyy oletuksena asemalla. ”Alkuun” tarkoittaa, että junan viimeinen vaunu pysähtyy laiturin alkuun; ”keskelle” tarkoittaa junan pysähtymistä keskelle laituria; ja ”loppuun” tarkoittaa, että veturi pysähtyy laiturin päähän. Huomaa, että tämä asetus määrittää vain oletusarvon uusille käskyille. Yksittäisten käskyjen kohdalla käyttäytymistä voi muuttaa tästä asetuksesta huolimatta
###length 3
STR_CONFIG_SETTING_STOP_LOCATION_NEAR_END                       :alkuun
STR_CONFIG_SETTING_STOP_LOCATION_MIDDLE                         :keskelle
STR_CONFIG_SETTING_STOP_LOCATION_FAR_END                        :loppuun

STR_CONFIG_SETTING_AUTOSCROLL                                   :Vieritä ikkunaa, kun hiiri osuu reunaan: {STRING}
STR_CONFIG_SETTING_AUTOSCROLL_HELPTEXT                          :Mikäli käytössä, näkymät siirtyvät hiiren ollessa lähellä ikkunan reunaa
###length 4
STR_CONFIG_SETTING_AUTOSCROLL_DISABLED                          :Pois käytöstä
STR_CONFIG_SETTING_AUTOSCROLL_MAIN_VIEWPORT_FULLSCREEN          :Päänäkymässä, vain koko ruudun tilassa
STR_CONFIG_SETTING_AUTOSCROLL_MAIN_VIEWPORT                     :Päänäkymässä
STR_CONFIG_SETTING_AUTOSCROLL_EVERY_VIEWPORT                    :Kaikissa näkymissä

STR_CONFIG_SETTING_BRIBE                                        :Salli viranomaisten lahjominen: {STRING}
STR_CONFIG_SETTING_BRIBE_HELPTEXT                               :Salli yhtiöiden yrittää paikallisviranomaisten lahjontaa. Jos lahjontayritys paljastuu, yhtiö ei voi toimia kunnassa kuuteen kuukauteen

STR_CONFIG_SETTING_ALLOW_EXCLUSIVE                              :Salli kuljetusyksinoikeuksien ostaminen: {STRING}
STR_CONFIG_SETTING_ALLOW_EXCLUSIVE_HELPTEXT                     :Jos yhtiö ostaa kuljetusyksinoikeudet kuntaan, vastustajien matkustaja- ja rahtiasemat eivät vastaanota rahtia seuraavan vuoden ajan

STR_CONFIG_SETTING_ALLOW_FUND_BUILDINGS                         :Salli rakennusten rahoittaminen: {STRING}
STR_CONFIG_SETTING_ALLOW_FUND_BUILDINGS_HELPTEXT                :Sallii yhtiöiden rahoittaa uusien talojen rakentamista kunnissa

STR_CONFIG_SETTING_ALLOW_FUND_ROAD                              :Salli paikallisen tieverkon uudelleenrakentamisen rahoitus: {STRING}
STR_CONFIG_SETTING_ALLOW_FUND_ROAD_HELPTEXT                     :Sallii yhtiöiden rahoittaa kuntien tieverkon uudelleenrakentamista tieliikenteen häiritsemiseksi

STR_CONFIG_SETTING_ALLOW_GIVE_MONEY                             :Salli rahan lähettäminen muille yhtiöille: {STRING}
STR_CONFIG_SETTING_ALLOW_GIVE_MONEY_HELPTEXT                    :Sallii rahan siirtämisen yhtiöiden välillä moninpelitilassa

STR_CONFIG_SETTING_FREIGHT_TRAINS                               :Rahdin painokerroin raskaiden junien simulointia varten: {STRING}
STR_CONFIG_SETTING_FREIGHT_TRAINS_HELPTEXT                      :Määritä rahdin kuljettamisen vaikutus junissa. Korkeammat arvot tekevät rahdin kuljettamisesta raskaampaa junille, erityisesti mäissä

STR_CONFIG_SETTING_PLANE_SPEED                                  :Lentokoneiden nopeuskerroin: {STRING}
STR_CONFIG_SETTING_PLANE_SPEED_HELPTEXT                         :Määritä lentokoneiden suhteellinen nopeus verrattuna toisiin kulkuneuvotyyppeihin, jotta vähennetään ilma-alusksilla tehtyjen kuljetusten tuottoa
STR_CONFIG_SETTING_PLANE_SPEED_VALUE                            :1/{COMMA}

STR_CONFIG_SETTING_PLANE_CRASHES                                :Lento-onnettomuuksien määrä: {STRING}
STR_CONFIG_SETTING_PLANE_CRASHES_HELPTEXT                       :Määrittää lento-onnettomuuksien todennäköisyyden.{}¹ Isot lentokoneet voivat kuitenkin aina tuhoutua pienille lentokentille laskeutuessaan.
###length 3
STR_CONFIG_SETTING_PLANE_CRASHES_NONE                           :Ei yhtään¹
STR_CONFIG_SETTING_PLANE_CRASHES_REDUCED                        :Vähennetty
STR_CONFIG_SETTING_PLANE_CRASHES_NORMAL                         :Tavallinen

STR_CONFIG_SETTING_STOP_ON_TOWN_ROAD                            :Läpiajettavat pysäkit kuntien omistamille teille: {STRING}
STR_CONFIG_SETTING_STOP_ON_TOWN_ROAD_HELPTEXT                   :Sallii pysäkkien rakentamisen kuntien omistamille teille
STR_CONFIG_SETTING_STOP_ON_COMPETITOR_ROAD                      :Salli läpiajettavat pysäkit kilpailijoiden omistamilla teillä: {STRING}
STR_CONFIG_SETTING_STOP_ON_COMPETITOR_ROAD_HELPTEXT             :Salli pysäkkien rakentaminen toisten yhtiöiden omistamille teille
STR_CONFIG_SETTING_DYNAMIC_ENGINES_EXISTING_VEHICLES            :{WHITE}Tätä asetusta ei voi muuttaa, kun kulkuneuvoja on olemassa

STR_CONFIG_SETTING_INFRASTRUCTURE_MAINTENANCE                   :Infrastruktuurin huoltokustannukset: {STRING}
STR_CONFIG_SETTING_INFRASTRUCTURE_MAINTENANCE_HELPTEXT          :Mikäli käytössä, infrastruktuurista aiheutuu huoltokuluja. Kulut kasvavat suhteettomasti verkon kokoon nähden, täten ne vaikuttavat suurempiin yhtiöihin enemmän kuin pieniin

STR_CONFIG_SETTING_COMPANY_STARTING_COLOUR                      :Yhtiön väri alussa: {STRING}
STR_CONFIG_SETTING_COMPANY_STARTING_COLOUR_HELPTEXT             :Valitse yhtiön aloitusväri

STR_CONFIG_SETTING_NEVER_EXPIRE_AIRPORTS                        :Lentokentät eivät vanhene: {STRING}
STR_CONFIG_SETTING_NEVER_EXPIRE_AIRPORTS_HELPTEXT               :Mikäli käytössä, kaikki lentokenttätyypit ovat saatavilla ikuisesti niiden julkistamisen jälkeen

STR_CONFIG_SETTING_WARN_LOST_VEHICLE                            :Varoita, jos kulkuneuvo on eksynyt: {STRING}
STR_CONFIG_SETTING_WARN_LOST_VEHICLE_HELPTEXT                   :Lähetä viesti, jos kulkuneuvo ei löydä reittiä määränpäähänsä

STR_CONFIG_SETTING_ORDER_REVIEW                                 :Tarkista kulkuneuvojen pysähdykset: {STRING}
STR_CONFIG_SETTING_ORDER_REVIEW_HELPTEXT                        :Mikäli käytössä, kulkuneuvojen käskyjä tarkastetaan väliajoin, ja havaituista ongelmista ilmoitetaan uutisviestillä
###length 3
STR_CONFIG_SETTING_ORDER_REVIEW_OFF                             :Ei
STR_CONFIG_SETTING_ORDER_REVIEW_EXDEPOT                         :Kyllä, mutta ei pysäytetyille
STR_CONFIG_SETTING_ORDER_REVIEW_ON                              :Kaikille kulkuneuvoille

STR_CONFIG_SETTING_WARN_INCOME_LESS                             :Varoita, jos kulkuneuvon tulos on negatiivinen: {STRING}
STR_CONFIG_SETTING_WARN_INCOME_LESS_HELPTEXT                    :Mikäli käytössä, uutisviesti lähetetään, jos kulkuneuvo ei ole tuottanut rahaa viimeisen kalenterivuoden aikana

STR_CONFIG_SETTING_NEVER_EXPIRE_VEHICLES                        :Kulkuneuvot eivät vanhene: {STRING}
STR_CONFIG_SETTING_NEVER_EXPIRE_VEHICLES_HELPTEXT               :Mikäli käytössä, kaikki kulkuneuvot ovat saatavilla ikuisesti niiden julkistamisen jälkeen

STR_CONFIG_SETTING_AUTORENEW_VEHICLE                            :Uudista kulkuneuvo automaattisesti, kun se vanhenee: {STRING}
STR_CONFIG_SETTING_AUTORENEW_VEHICLE_HELPTEXT                   :Mikäli käytössä, lähellä käyttöikänsä loppua oleva kulkuneuvo korvataan automaattisesti

STR_CONFIG_SETTING_AUTORENEW_MONTHS                             :Uudista automaattisesti {STRING}
STR_CONFIG_SETTING_AUTORENEW_MONTHS_HELPTEXT                    :Suhteellinen ikä, jonka jälkeen kulkuneuvo voidaan uudistaa automaattisesti
###length 2
STR_CONFIG_SETTING_AUTORENEW_MONTHS_VALUE_BEFORE                :{COMMA} kuukau{P 0 si tta} ennen kulkuneuvon käyttöiän loppua
STR_CONFIG_SETTING_AUTORENEW_MONTHS_VALUE_AFTER                 :{COMMA} kuukau{P 0 si tta} jälkeen kulkuneuvon käyttöiän lopun

STR_CONFIG_SETTING_AUTORENEW_MONEY                              :Vähimmäisrahamäärä kulkuneuvon automaattiseen uudistukseen: {STRING}
STR_CONFIG_SETTING_AUTORENEW_MONEY_HELPTEXT                     :Vähimmäisrahamäärä, jonka on jäätävä pankkiin kulkuneuvoja automaattisesti uudistettaessa

STR_CONFIG_SETTING_ERRMSG_DURATION                              :Virheilmoitusten näyttöaika: {STRING}
STR_CONFIG_SETTING_ERRMSG_DURATION_HELPTEXT                     :Aika virheilmoitusten näyttämiseen punaisessa ikkunassa. Huomaa, että jotkut (kriittiset) virheilmoitukset eivät sulkeudu automaattisesti tämän ajan jälkeen, vaan ne on suljettava käsin
STR_CONFIG_SETTING_ERRMSG_DURATION_VALUE                        :{COMMA} sekunti{P 0 "" a}

STR_CONFIG_SETTING_HOVER_DELAY                                  :Näytä työkaluvihjeet: {STRING}
STR_CONFIG_SETTING_HOVER_DELAY_HELPTEXT                         :Viive ennen työkaluvihjeen näyttämistä, kun hiiren kursoria pidetään käyttöliittymäelementin päällä. Vaihtoehtoisesti työkaluvihjeen saa myös näkymiin painamalla hiiren oikeata painiketta, kun arvoksi on määritetty 0.
STR_CONFIG_SETTING_HOVER_DELAY_VALUE                            :Pidä hiirtä päällä {COMMA} millisekunti{P 0 "" a}
###setting-zero-is-special
STR_CONFIG_SETTING_HOVER_DELAY_DISABLED                         :Hiiren oikea painike

STR_CONFIG_SETTING_POPULATION_IN_LABEL                          :Näytä kunnan asukasluku kunnan nimen yhteydessä: {STRING}
STR_CONFIG_SETTING_POPULATION_IN_LABEL_HELPTEXT                 :Näytä kuntien asukasluvut kartalla

STR_CONFIG_SETTING_GRAPH_LINE_THICKNESS                         :Viivojen paksuus kuvaajissa: {STRING}
STR_CONFIG_SETTING_GRAPH_LINE_THICKNESS_HELPTEXT                :Viivan leveys kuvaajissa. Ohut viiva on tarkasti luettavissa kun taas paksumpi viiva on helpompi nähdä ja sen värit ovat helpommin havaittavissa

STR_CONFIG_SETTING_SHOW_NEWGRF_NAME                             :Näytä NewGRF:n nimi kulkuneuvoikkunassa: {STRING}
STR_CONFIG_SETTING_SHOW_NEWGRF_NAME_HELPTEXT                    :Lisää kulkuneuvovalikoimaikkunaan rivin, joka kertoo mistä NewGRF:stä valittu kulkuneuvo on peräisin.
STR_CONFIG_SETTING_SHOW_CARGO_IN_LISTS                          :Näytä kulkuneuvojen kuljetettavissa olevat rahdit listaikkunoissa {STRING}
STR_CONFIG_SETTING_SHOW_CARGO_IN_LISTS_HELPTEXT                 :Mikäli käytössä, kuljetettavissa oleva rahti näytetään kulkuneuvolistoissa kulkuneuvon yllä

STR_CONFIG_SETTING_LANDSCAPE                                    :Maasto: {STRING}
STR_CONFIG_SETTING_LANDSCAPE_HELPTEXT                           :Maasto vaikuttaa useisiin pelin peruselementteihin, kuten rahtiin ja kuntien kasvuedellytyksiin. NewGRF:t ja peliskriptit voivat kuitenkin vaikuttaa tarkemmin pelin kulkuun.

STR_CONFIG_SETTING_LAND_GENERATOR                               :Maastogeneraattori: {STRING}
STR_CONFIG_SETTING_LAND_GENERATOR_HELPTEXT                      :Alkuperäinen maastonluoja riippuu perusgrafiikkapaketista ja luo ennalta määritettyjä maastonmuotoja. TerraGenesis luo maastoa Perlin-kohinan perusteella ja mahdollistaa asetusten tarkemman määrittelyn
###length 2
STR_CONFIG_SETTING_LAND_GENERATOR_ORIGINAL                      :Alkuperäinen
STR_CONFIG_SETTING_LAND_GENERATOR_TERRA_GENESIS                 :TerraGenesis

STR_CONFIG_SETTING_TERRAIN_TYPE                                 :Maaston tyyppi: {STRING}
STR_CONFIG_SETTING_TERRAIN_TYPE_HELPTEXT                        :(Vain TerraGenesis) Maaston mäkisyys

STR_CONFIG_SETTING_INDUSTRY_DENSITY                             :Teollisuuden määrä: {STRING}
STR_CONFIG_SETTING_INDUSTRY_DENSITY_HELPTEXT                    :Määritä, kuinka paljon teollisuutta tulisi luoda ja millä tasolla teollisuuden tulisi pysytellä pelin aikana

STR_CONFIG_SETTING_OIL_REF_EDGE_DISTANCE                        :Suurin sallittu etäisyys kartan reunoilta öljyteollisuudelle: {STRING}
STR_CONFIG_SETTING_OIL_REF_EDGE_DISTANCE_HELPTEXT               :Öljynjalostamojen ja öljynporauslauttojen suurin etäisyys kartan reunasta. Saarikartoilla tämä takaa sen, että ne ovat lähellä rannikkoa. Yli 256 ruudun kartoilla tämä arvo suhteutetaan kartan kokoon.

STR_CONFIG_SETTING_SNOWLINE_HEIGHT                              :Lumirajan korkeus: {STRING}
STR_CONFIG_SETTING_SNOWLINE_HEIGHT_HELPTEXT                     :Määritä, millä korkeudella lumiraja on pohjoisessa maastotyypissä. Lumi vaikuttaa teollisuuslaitosten luontiin sekä kuntien kasvuedellytyksiin. Voidaan muuttaa vain Skenaariomuokkaimessa, muuten lasketaan ”lumen peiton” perusteella

STR_CONFIG_SETTING_SNOW_COVERAGE                                :Lumen peitto: {STRING}
STR_CONFIG_SETTING_SNOW_COVERAGE_HELPTEXT                       :Säätele lumen määrän suuruusluokkaa pohjoisessa maastossa. Lumi vaikuttaa myös teollisuuden luontiin ja kuntien kasvuedellytyksiin. Käytetään vain karttaa luodessa. Juuri merenpinnan yläpuolella oleva maa on aina lumetonta
STR_CONFIG_SETTING_SNOW_COVERAGE_VALUE                          :{NUM}{NBSP}%

STR_CONFIG_SETTING_DESERT_COVERAGE                              :Aavikon peitto: {STRING}
STR_CONFIG_SETTING_DESERT_COVERAGE_HELPTEXT                     :Säätele aavikon määrän suuruusluokkaa subtrooppisessa maastossa. Aavikko vaikuttaa myös teollisuuden luontiin. Käytetään vain karttaa luodessa
STR_CONFIG_SETTING_DESERT_COVERAGE_VALUE                        :{NUM}{NBSP}%

STR_CONFIG_SETTING_ROUGHNESS_OF_TERRAIN                         :Maaston epätasaisuus: {STRING}
STR_CONFIG_SETTING_ROUGHNESS_OF_TERRAIN_HELPTEXT                :(Vain TerraGenesis) Määritä mäkien tiheys: Tasaisessa maastossa mäet ovat laajempia ja niitä on vähemmän. Epätasaisessa maastossa on enemmän mäkiä, mikä voi saada maaston näyttämään itseään toistavalta
###length 4
STR_CONFIG_SETTING_ROUGHNESS_OF_TERRAIN_VERY_SMOOTH             :Erittäin tasainen
STR_CONFIG_SETTING_ROUGHNESS_OF_TERRAIN_SMOOTH                  :Tasainen
STR_CONFIG_SETTING_ROUGHNESS_OF_TERRAIN_ROUGH                   :Epätasainen
STR_CONFIG_SETTING_ROUGHNESS_OF_TERRAIN_VERY_ROUGH              :Erittäin epätasainen

STR_CONFIG_SETTING_VARIETY                                      :Maaston vaihtelu: {STRING}
STR_CONFIG_SETTING_VARIETY_HELPTEXT                             :(Vain TerraGenesis) Valitse, onko kartalla sekä vuoristoisia että tasaisia alueita. Koska tämä asetus tekee maastosta tasaisempaa, muut asetukset tulisi määrittää vuoristoisiksi

STR_CONFIG_SETTING_RIVER_AMOUNT                                 :Jokien määrä: {STRING}
STR_CONFIG_SETTING_RIVER_AMOUNT_HELPTEXT                        :Valitse, kuinka paljon jokia luodaan

STR_CONFIG_SETTING_TREE_PLACER                                  :Puiden sijoittelualgoritmi: {STRING}
STR_CONFIG_SETTING_TREE_PLACER_HELPTEXT                         :Määritä puiden jakautuminen kartalla: ”Alkuperäinen” istuttaa puita tasaisesti ympäri karttaa, ”parannettu” istuttaa niitä ryhmiin
###length 3
STR_CONFIG_SETTING_TREE_PLACER_NONE                             :Ei mitään
STR_CONFIG_SETTING_TREE_PLACER_ORIGINAL                         :Alkuperäinen
STR_CONFIG_SETTING_TREE_PLACER_IMPROVED                         :Parannettu

STR_CONFIG_SETTING_ROAD_SIDE                                    :Ajoneuvot: {STRING}
STR_CONFIG_SETTING_ROAD_SIDE_HELPTEXT                           :Valitse ajokaista

###length 2
STR_CONFIG_SETTING_ROAD_SIDE_LEFT                               :Vasemmanpuolinen liikenne
STR_CONFIG_SETTING_ROAD_SIDE_RIGHT                              :Oikeanpuolinen liikenne

STR_CONFIG_SETTING_HEIGHTMAP_ROTATION                           :Korkeuskartan pyöritys:{STRING}
###length 2
STR_CONFIG_SETTING_HEIGHTMAP_ROTATION_COUNTER_CLOCKWISE         :Vastapäivään
STR_CONFIG_SETTING_HEIGHTMAP_ROTATION_CLOCKWISE                 :Myötäpäivään

STR_CONFIG_SETTING_SE_FLAT_WORLD_HEIGHT                         :Litteälle maisemalle annettava korkeus: {STRING}
###length 2
STR_CONFIG_SETTING_EDGES_NOT_EMPTY                              :{WHITE}Yksi tai useampi ruutu pohjoisreunalla ei ole tyhjä
STR_CONFIG_SETTING_EDGES_NOT_WATER                              :{WHITE}Yksi tai useampi ruutu jollakin reunalla ei ole vettä

STR_CONFIG_SETTING_STATION_SPREAD                               :Suurin sallittu aseman levittäytyneisyys: {STRING}
STR_CONFIG_SETTING_STATION_SPREAD_HELPTEXT                      :Suurin sallittu alue jolle yhden aseman osat voivat sijoittua. Huomioi, että suuret arvot hidastavat peliä

STR_CONFIG_SETTING_SERVICEATHELIPAD                             :Huolla helikopterit helikopterialustoilla automaattisesti: {STRING}
STR_CONFIG_SETTING_SERVICEATHELIPAD_HELPTEXT                    :Huolla helikopterit jokaisella laskeutumiskerralla vaikka lentokentällä ei olisi varikkoa

STR_CONFIG_SETTING_LINK_TERRAFORM_TOOLBAR                       :Kiinnitä maastonmuokkauspalkki rakentamistyökalupalkkeihin: {STRING}
STR_CONFIG_SETTING_LINK_TERRAFORM_TOOLBAR_HELPTEXT              :Avaa maastonmuokkaustyökalupalkki kun rakennustyökalupalkki avataan

STR_CONFIG_SETTING_SMALLMAP_LAND_COLOUR                         :Kartassa käytettävä maan väri: {STRING}
STR_CONFIG_SETTING_SMALLMAP_LAND_COLOUR_HELPTEXT                :Maaston väri kartassa
###length 3
STR_CONFIG_SETTING_SMALLMAP_LAND_COLOUR_GREEN                   :Vihreä
STR_CONFIG_SETTING_SMALLMAP_LAND_COLOUR_DARK_GREEN              :Tummanvihreä
STR_CONFIG_SETTING_SMALLMAP_LAND_COLOUR_VIOLET                  :Violetti

STR_CONFIG_SETTING_LINKGRAPH_COLOURS                            :Rahtivirtapeitteen värit: {STRING}
STR_CONFIG_SETTING_LINKGRAPH_COLOURS_HELPTEXT                   :Aseta rahtivirtapeitteen väriteema.
###length 4
STR_CONFIG_SETTING_LINKGRAPH_COLOURS_GREEN_TO_RED               :Vihreästä punaiseen (alkup.)
STR_CONFIG_SETTING_LINKGRAPH_COLOURS_GREEN_TO_BLUE              :Vihreästä siniseen
STR_CONFIG_SETTING_LINKGRAPH_COLOURS_GREY_TO_RED                :Harmaasta punaiseen
STR_CONFIG_SETTING_LINKGRAPH_COLOURS_GREYSCALE                  :Harmaasävy

STR_CONFIG_SETTING_SCROLLMODE                                   :Näkymän vieritystapa: {STRING}
STR_CONFIG_SETTING_SCROLLMODE_HELPTEXT                          :Toiminta karttaa vieritettäessä
###length 4
STR_CONFIG_SETTING_SCROLLMODE_DEFAULT                           :Siirrä näkymää hiiren oikealla painikkeella, hiiren sijainti lukiten
STR_CONFIG_SETTING_SCROLLMODE_RMB_LOCKED                        :Siirrä karttaa hiiren oikealla painikkeella, hiiren sijainti lukiten
STR_CONFIG_SETTING_SCROLLMODE_RMB                               :Siirrä karttaa hiiren oikealla painikkeella
STR_CONFIG_SETTING_SCROLLMODE_LMB                               :Siirrä karttaa hiiren vasemmalla painikkeella

STR_CONFIG_SETTING_SMOOTH_SCROLLING                             :Näkymän tasainen vieritys: {STRING}
STR_CONFIG_SETTING_SMOOTH_SCROLLING_HELPTEXT                    :Hallitse, kuinka päänäkymä siirtyy valittuun paikkaan napsautettaessa karttaa tai käytettäessä näkymän sijaintia muuttavaa komentoa. Mikäli käytössä, päänäkymä siirtyy uuteen sijaintiin pehmeästi, muutoin se hyppää suoraan valittuun sijaintiin.

STR_CONFIG_SETTING_MEASURE_TOOLTIP                              :Näytä mittauksen työkaluvihje, kun käytetään rakennustyökaluja: {STRING}
STR_CONFIG_SETTING_MEASURE_TOOLTIP_HELPTEXT                     :Näytä etäisyydet ja korkeuserot vedettäessä rakennustoimintojen aikana

STR_CONFIG_SETTING_LIVERIES                                     :Näytä kulkuneuvotyypille ominaiset tunnukset: {STRING}
STR_CONFIG_SETTING_LIVERIES_HELPTEXT                            :Hallitse kulkuneuvokohtaisten tunnusten käyttöä (yhtiökohtaisten tunnusten sijaan)
###length 3
STR_CONFIG_SETTING_LIVERIES_NONE                                :Ei yhtään
STR_CONFIG_SETTING_LIVERIES_OWN                                 :Oma yhtiö
STR_CONFIG_SETTING_LIVERIES_ALL                                 :Kaikki yhtiöt

STR_CONFIG_SETTING_PREFER_TEAMCHAT                              :Suosi ryhmäkeskustelua <ENTER>-näppäimellä: {STRING}
STR_CONFIG_SETTING_PREFER_TEAMCHAT_HELPTEXT                     :Vaihtaa yhtiön sisäisen ja julkisen keskustelun näppäintä <ENTER> ja <Ctrl+ENTER> välillä

STR_CONFIG_SETTING_SCROLLWHEEL_MULTIPLIER                       :Rullan nopeus: {STRING}
STR_CONFIG_SETTING_SCROLLWHEEL_MULTIPLIER_HELPTEXT              :Määritä hiiren rullan herkkyys näkymää siirrettäessä

STR_CONFIG_SETTING_SCROLLWHEEL_SCROLLING                        :Hiiren rullan toiminta: {STRING}
STR_CONFIG_SETTING_SCROLLWHEEL_SCROLLING_HELPTEXT               :Salli näkymän siirtäminen kaksiulotteisilla hiiren rullilla
###length 3
STR_CONFIG_SETTING_SCROLLWHEEL_ZOOM                             :kartan lähentäminen/loitontaminen
STR_CONFIG_SETTING_SCROLLWHEEL_SCROLL                           :kartan vieritys
STR_CONFIG_SETTING_SCROLLWHEEL_OFF                              :ei käytössä

STR_CONFIG_SETTING_OSK_ACTIVATION                               :Virtuaalinäppäimistö: {STRING}
STR_CONFIG_SETTING_OSK_ACTIVATION_HELPTEXT                      :Valitse tapa, jolla virtuaalinäppäimistö avataan syötettäessä tekstiä kun käytössä on ainoastaan osoitinlaite. Tämä on tarkoitettu pienille laitteille, joissa ei ole fyysistä näppäimistöä
###length 4
STR_CONFIG_SETTING_OSK_ACTIVATION_DISABLED                      :Pois käytöstä
STR_CONFIG_SETTING_OSK_ACTIVATION_DOUBLE_CLICK                  :Kaksoisnapsautus
STR_CONFIG_SETTING_OSK_ACTIVATION_SINGLE_CLICK_FOCUS            :Yksi napsautus (kun kohdistettuna)
STR_CONFIG_SETTING_OSK_ACTIVATION_SINGLE_CLICK                  :Yksi napsautus (välitön)

STR_CONFIG_SETTING_USE_RELAY_SERVICE                            :Käytä välityspalvelua: {STRING}
STR_CONFIG_SETTING_USE_RELAY_SERVICE_HELPTEXT                   :Jos yhteyden muodostaminen palvelimeen epäonnistuu, yhteys voidaan muodostaa välityspalvelun kautta. ”Ei koskaan” estää tämän, ”kysy” kysyy ensin, ”salli” sallii kysymättä.
###length 3
STR_CONFIG_SETTING_USE_RELAY_SERVICE_NEVER                      :Ei koskaan
STR_CONFIG_SETTING_USE_RELAY_SERVICE_ASK                        :Kysy
STR_CONFIG_SETTING_USE_RELAY_SERVICE_ALLOW                      :Salli

STR_CONFIG_SETTING_RIGHT_MOUSE_BTN_EMU                          :Oikean painikkeen emulointi: {STRING}
STR_CONFIG_SETTING_RIGHT_MOUSE_BTN_EMU_HELPTEXT                 :Valitse, miten hiiren oikean painikkeen painalluksia emuloidaan
###length 3
STR_CONFIG_SETTING_RIGHT_MOUSE_BTN_EMU_COMMAND                  :Komento+napsautus
STR_CONFIG_SETTING_RIGHT_MOUSE_BTN_EMU_CONTROL                  :Ctrl+napsautus
STR_CONFIG_SETTING_RIGHT_MOUSE_BTN_EMU_OFF                      :Pois

STR_CONFIG_SETTING_RIGHT_MOUSE_WND_CLOSE                        :Sulje ikkuna hiiren oikealla painikkeella napsauttamalla: {STRING}
STR_CONFIG_SETTING_RIGHT_MOUSE_WND_CLOSE_HELPTEXT               :Ikkunat sulkeutuvat, kun niitä napsautetaan hiiren oikealla painikkeella. Tämä korvaa tavallisesti näkyvän työkaluvihjeen!

STR_CONFIG_SETTING_AUTOSAVE                                     :Automaattitallennus: {STRING}
STR_CONFIG_SETTING_AUTOSAVE_HELPTEXT                            :Valitse aikaväli automaattisille pelitallennuksille

STR_CONFIG_SETTING_DATE_FORMAT_IN_SAVE_NAMES                    :Käytä {STRING} päivämäärämuotoa tallennettujen pelien niminä
STR_CONFIG_SETTING_DATE_FORMAT_IN_SAVE_NAMES_HELPTEXT           :Pelitallenteiden tiedostonimissä käytettävä päivämäärän muoto
###length 3
STR_CONFIG_SETTING_DATE_FORMAT_IN_SAVE_NAMES_LONG               :pitkää (31. joulu 2008)
STR_CONFIG_SETTING_DATE_FORMAT_IN_SAVE_NAMES_SHORT              :lyhyttä (31.12.2008)
STR_CONFIG_SETTING_DATE_FORMAT_IN_SAVE_NAMES_ISO                :ISO- (2008-12-31)

STR_CONFIG_SETTING_PAUSE_ON_NEW_GAME                            :Uusi peli alkaa pysäytettynä: {STRING}
STR_CONFIG_SETTING_PAUSE_ON_NEW_GAME_HELPTEXT                   :Mikäli käytössä, peli pysäytetään automaattisesti uuden pelin alussa, mahdollistaen esimerkiksi kartan tarkemman tutkimisen

STR_CONFIG_SETTING_COMMAND_PAUSE_LEVEL                          :Salli pelin ollessa pysäytettynä: {STRING}
STR_CONFIG_SETTING_COMMAND_PAUSE_LEVEL_HELPTEXT                 :Valitse käytössä olevat toiminnot pelin ollessa pysäytettynä
###length 4
STR_CONFIG_SETTING_COMMAND_PAUSE_LEVEL_NO_ACTIONS               :Ei mitään toimintoja
STR_CONFIG_SETTING_COMMAND_PAUSE_LEVEL_ALL_NON_CONSTRUCTION     :Kaikki paitsi rakennustoiminnot
STR_CONFIG_SETTING_COMMAND_PAUSE_LEVEL_ALL_NON_LANDSCAPING      :Kaikki paitsi maastonmuokkaustoiminnot
STR_CONFIG_SETTING_COMMAND_PAUSE_LEVEL_ALL_ACTIONS              :Kaikki toiminnot

STR_CONFIG_SETTING_ADVANCED_VEHICLE_LISTS                       :Käytä ryhmiä kulkuneuvolistassa: {STRING}
STR_CONFIG_SETTING_ADVANCED_VEHICLE_LISTS_HELPTEXT              :Salli kehittyneiden kulkuneuvolistojen käyttö kulkuneuvojen ryhmittelyssä

STR_CONFIG_SETTING_LOADING_INDICATORS                           :Lastausilmaisimet: {STRING}
STR_CONFIG_SETTING_LOADING_INDICATORS_HELPTEXT                  :Määritä näytetäänkö lastausilmaisimet kulkuneuvojen yläpuolella lastatessa ja purettaessa rahtia

STR_CONFIG_SETTING_TIMETABLE_IN_TICKS                           :Näytä aikataulu askelina päivien sijaan: {STRING}
STR_CONFIG_SETTING_TIMETABLE_IN_TICKS_HELPTEXT                  :Näytä aikataulun ajat päivien sijasta askelina

STR_CONFIG_SETTING_TIMETABLE_SHOW_ARRIVAL_DEPARTURE             :Näytä saapuminen ja lähtö aikatauluissa: {STRING}
STR_CONFIG_SETTING_TIMETABLE_SHOW_ARRIVAL_DEPARTURE_HELPTEXT    :Näytä odotetut saapumis- ja lähtemisajat aikatauluissa

STR_CONFIG_SETTING_QUICKGOTO                                    :Nopea kulkuneuvon käskyjen luominen: {STRING}
STR_CONFIG_SETTING_QUICKGOTO_HELPTEXT                           :Valitse ”mene”-kursori kun määräysikkuna avataan

STR_CONFIG_SETTING_DEFAULT_RAIL_TYPE                            :Oletusraidetyyppi: {STRING}
STR_CONFIG_SETTING_DEFAULT_RAIL_TYPE_HELPTEXT                   :Ratatyyppi, joka valitaan pelin aloittamisen jälkeen: ”ensimmäinen saatavilla oleva” valitsee vanhimman ratatyypin, ”viimeisin saatavilla oleva” valitsee uusimman ratatyypin, ja ”eniten käytetty” valitsee eniten käytetyn ratatyypin
###length 3
STR_CONFIG_SETTING_DEFAULT_RAIL_TYPE_FIRST                      :Ensimmäinen
STR_CONFIG_SETTING_DEFAULT_RAIL_TYPE_LAST                       :Viimeinen
STR_CONFIG_SETTING_DEFAULT_RAIL_TYPE_MOST_USED                  :Yleisin

STR_CONFIG_SETTING_SHOW_TRACK_RESERVATION                       :Näytä reittivaraukset raiteilla: {STRING}
STR_CONFIG_SETTING_SHOW_TRACK_RESERVATION_HELPTEXT              :Värjää varatut rataosuudet eri värillä. Tämä auttaa opastimien ja risteysten vianetsinnässä

STR_CONFIG_SETTING_PERSISTENT_BUILDINGTOOLS                     :Pidä rakennustyökalut aktiivisina käytön jälkeen: {STRING}
STR_CONFIG_SETTING_PERSISTENT_BUILDINGTOOLS_HELPTEXT            :Pidä siltojen, tunneleiden, jne. rakennustyökalut käytössä käytön jälkeen

STR_CONFIG_SETTING_AUTO_REMOVE_SIGNALS                          :Poista automaattisesti opastimia rautateitä rakennettaessa: {STRING}
STR_CONFIG_SETTING_AUTO_REMOVE_SIGNALS_HELPTEXT                 :Poista automaattisesti opastimia, jos ne ovat rautatien rakentamisen tiellä. Huomaa, että tämä saattaa johtaa junien yhteentörmäyksiin.

STR_CONFIG_SETTING_FAST_FORWARD_SPEED_LIMIT                     :Nopeutetun pelin enimmäisnopeus: {STRING}
STR_CONFIG_SETTING_FAST_FORWARD_SPEED_LIMIT_HELPTEXT            :Yläraja pelin nopeudelle, kun pelin nopeutus on käytössä. 0 = ei rajoitusta (niin nopeasti kuin tietokoneesi sallii). Alle 100 %:n arvot hidastavat peliä. Yläraja riippuu tietokoneesi ominaisuuksista ja voi vaihdella pelistä riippuen.
STR_CONFIG_SETTING_FAST_FORWARD_SPEED_LIMIT_VAL                 :{NUM} % pelin normaalinopeudesta
###setting-zero-is-special
STR_CONFIG_SETTING_FAST_FORWARD_SPEED_LIMIT_ZERO                :Ei rajoitusta (niin nopeasti kuin koneesi sallii)

STR_CONFIG_SETTING_SOUND_TICKER                                 :Uutiset: {STRING}
STR_CONFIG_SETTING_SOUND_TICKER_HELPTEXT                        :Toista ääni tiivistetyille uutisviesteille

STR_CONFIG_SETTING_SOUND_NEWS                                   :Sanomalehti: {STRING}
STR_CONFIG_SETTING_SOUND_NEWS_HELPTEXT                          :Toista ääni sanomalehden ilmestyessä

STR_CONFIG_SETTING_SOUND_NEW_YEAR                               :Vuoden loppu: {STRING}
STR_CONFIG_SETTING_SOUND_NEW_YEAR_HELPTEXT                      :Toista ääni vuoden lopussa verrattaessa yhtiön tulosta edelliseen vuoteen

STR_CONFIG_SETTING_SOUND_CONFIRM                                :Rakentaminen: {STRING}
STR_CONFIG_SETTING_SOUND_CONFIRM_HELPTEXT                       :Toista ääni onnistuneen rakennus- tai muun toiminnon jälkeen

STR_CONFIG_SETTING_SOUND_CLICK                                  :Painikkeiden napsautus: {STRING}
STR_CONFIG_SETTING_SOUND_CLICK_HELPTEXT                         :Piippaa painikkeita napsauttaessa

STR_CONFIG_SETTING_SOUND_DISASTER                               :Vahingot/onnettomuudet: {STRING}
STR_CONFIG_SETTING_SOUND_DISASTER_HELPTEXT                      :Toista vahinkojen ja onnettomuuksien äänet

STR_CONFIG_SETTING_SOUND_VEHICLE                                :Kulkuneuvot: {STRING}
STR_CONFIG_SETTING_SOUND_VEHICLE_HELPTEXT                       :Toista kulkuneuvojen äänet

STR_CONFIG_SETTING_SOUND_AMBIENT                                :Ympäristö: {STRING}
STR_CONFIG_SETTING_SOUND_AMBIENT_HELPTEXT                       :Toista ympäristön, kuten maaston, teollisuuslaitosten ja taajamien äänet

STR_CONFIG_SETTING_MAX_TRAINS                                   :Suurin sallittu junien määrä yhtiötä kohden: {STRING}
STR_CONFIG_SETTING_MAX_TRAINS_HELPTEXT                          :Yhtiön suurin sallittu junien määrä

STR_CONFIG_SETTING_MAX_ROAD_VEHICLES                            :Suurin sallittu ajoneuvojen määrä yhtiötä kohden: {STRING}
STR_CONFIG_SETTING_MAX_ROAD_VEHICLES_HELPTEXT                   :Yhtiön suurin sallittu ajoneuvojen määrä

STR_CONFIG_SETTING_MAX_AIRCRAFT                                 :Suurin sallittu ilma-alusten määrä yhtiötä kohden: {STRING}
STR_CONFIG_SETTING_MAX_AIRCRAFT_HELPTEXT                        :Yhtiön suurin sallittu ilma-alusten määrä

STR_CONFIG_SETTING_MAX_SHIPS                                    :Suurin sallittu laivojen määrä yhtiötä kohden: {STRING}
STR_CONFIG_SETTING_MAX_SHIPS_HELPTEXT                           :Yhtiön suurin sallittu laivojen määrä

STR_CONFIG_SETTING_AI_BUILDS_TRAINS                             :Tietokoneella ei ole junia: {STRING}
STR_CONFIG_SETTING_AI_BUILDS_TRAINS_HELPTEXT                    :Mikäli käytössä, junien rakentaminen ei ole mahdollista tietokonepelaajille

STR_CONFIG_SETTING_AI_BUILDS_ROAD_VEHICLES                      :Tietokoneella ei ole ajoneuvoja: {STRING}
STR_CONFIG_SETTING_AI_BUILDS_ROAD_VEHICLES_HELPTEXT             :Mikäli käytössä, ajoneuvojen rakentaminen ei ole mahdollista tietokonepelaajille

STR_CONFIG_SETTING_AI_BUILDS_AIRCRAFT                           :Tietokoneella ei ole ilma-aluksia: {STRING}
STR_CONFIG_SETTING_AI_BUILDS_AIRCRAFT_HELPTEXT                  :Mikäli käytössä, ilma-alusten rakentaminen ei ole mahdollista tietokonepelaajille

STR_CONFIG_SETTING_AI_BUILDS_SHIPS                              :Tietokoneella ei ole laivoja: {STRING}
STR_CONFIG_SETTING_AI_BUILDS_SHIPS_HELPTEXT                     :Mikäli käytössä, laivojen rakentaminen ei ole mahdollista tietokonepelaajille

STR_CONFIG_SETTING_AI_PROFILE                                   :Oletusarvoinen asetusprofiili: {STRING}
STR_CONFIG_SETTING_AI_PROFILE_HELPTEXT                          :Valitse, mitä asetusprofiilia käytetään sattumanvaraisille tekoälyille tai alkuarvoille lisättäessä uutta tekoälyä tai peliskriptiä
###length 3
STR_CONFIG_SETTING_AI_PROFILE_EASY                              :Helppo
STR_CONFIG_SETTING_AI_PROFILE_MEDIUM                            :Keskitaso
STR_CONFIG_SETTING_AI_PROFILE_HARD                              :Vaikea

STR_CONFIG_SETTING_AI_IN_MULTIPLAYER                            :Salli tekoälyt moninpelissä: {STRING}
STR_CONFIG_SETTING_AI_IN_MULTIPLAYER_HELPTEXT                   :Sallii tietokonepelaajien osallistumisen moninpeleihin

STR_CONFIG_SETTING_SCRIPT_MAX_OPCODES                           :Operaatiokoodien määrä ennen skriptin pysäyttämistä: {STRING}
STR_CONFIG_SETTING_SCRIPT_MAX_OPCODES_HELPTEXT                  :Suurin sallittu määrä laskutoimituksia, jonka skripti voi suorittaa yhden vuoron aikana
STR_CONFIG_SETTING_SCRIPT_MAX_MEMORY                            :Skriptikohtainen muistinkäyttö enintään: {STRING}
STR_CONFIG_SETTING_SCRIPT_MAX_MEMORY_HELPTEXT                   :Kuinka paljon muistia yksittäinen skripti saa käyttää, ennen kuin se pakotetaan lopettamaan. Jos kartta on iso, tätä arvoa voi joutua suurentamaan.
STR_CONFIG_SETTING_SCRIPT_MAX_MEMORY_VALUE                      :{COMMA} MiB

STR_CONFIG_SETTING_SERVINT_ISPERCENT                            :Huoltovälit ovat prosentteina: {STRING}
STR_CONFIG_SETTING_SERVINT_ISPERCENT_HELPTEXT                   :Määritä, aiheuttaako edellisestä huollosta kulunut aika vai luotettavuuden laskeminen kulkuneuvon huoltamisen

STR_CONFIG_SETTING_SERVINT_TRAINS                               :Junien oletushuoltoväli: {STRING}
STR_CONFIG_SETTING_SERVINT_TRAINS_HELPTEXT                      :Määritä oletushuoltoväli uusille junille, mikäli kulkuneuvolle ei ole määritelty erillistä huoltoväliä
STR_CONFIG_SETTING_SERVINT_ROAD_VEHICLES                        :Ajoneuvojen oletushuoltoväli: {STRING}
STR_CONFIG_SETTING_SERVINT_ROAD_VEHICLES_HELPTEXT               :Määritä oletushuoltoväli uusille ajoneuvoille, mikäli kulkuneuvolle ei ole määritelty erillistä huoltoväliä
STR_CONFIG_SETTING_SERVINT_AIRCRAFT                             :Lentokoneiden oletushuoltoväli: {STRING}
STR_CONFIG_SETTING_SERVINT_AIRCRAFT_HELPTEXT                    :Määritä oletushuoltoväli uusille lentokoneille, mikäli kulkuneuvolle ei ole määritelty erillistä huoltoväliä
STR_CONFIG_SETTING_SERVINT_SHIPS                                :Laivojen oletushuoltoväli: {STRING}
STR_CONFIG_SETTING_SERVINT_SHIPS_HELPTEXT                       :Määritä oletushuoltoväli uusille laivoille, mikäli kulkuneuvolle ei ole määritelty erillistä huoltoväliä
STR_CONFIG_SETTING_SERVINT_VALUE                                :{COMMA}{NBSP}päivä{P 0 "" ä}/%
###setting-zero-is-special
STR_CONFIG_SETTING_SERVINT_DISABLED                             :Pois käytöstä

STR_CONFIG_SETTING_NOSERVICE                                    :Poista huollot käytöstä kun kulkuneuvojen rikkoutuminen on poistettu käytöstä: {STRING}
STR_CONFIG_SETTING_NOSERVICE_HELPTEXT                           :Mikäli käytössä, kulkuneuvoja ei huolleta, jos ne eivät voi rikkoutua

STR_CONFIG_SETTING_WAGONSPEEDLIMITS                             :Ota käyttöön vaunujen nopeusrajoitukset: {STRING}
STR_CONFIG_SETTING_WAGONSPEEDLIMITS_HELPTEXT                    :Mikäli käytössä, vaunujen nopeusrajoitusta käytetään junan maksiminopeuden määrittämisessä

STR_CONFIG_SETTING_DISABLE_ELRAILS                              :Poista sähköradat käytöstä: {STRING}
STR_CONFIG_SETTING_DISABLE_ELRAILS_HELPTEXT                     :Mikäli käytössä, sähköveturit toimivat ei-sähköistetyillä radoilla

STR_CONFIG_SETTING_NEWS_ARRIVAL_FIRST_VEHICLE_OWN               :Ensimmäinen kulkuneuvo saapuu pelaajan asemalle: {STRING}
STR_CONFIG_SETTING_NEWS_ARRIVAL_FIRST_VEHICLE_OWN_HELPTEXT      :Näytä sanomalehti ensimmäisen kulkuneuvon saapuessa pelaajan uudelle asemalle

STR_CONFIG_SETTING_NEWS_ARRIVAL_FIRST_VEHICLE_OTHER             :Ensimmäinen kulkuneuvo saapuu kilpailijan asemalle.: {STRING}
STR_CONFIG_SETTING_NEWS_ARRIVAL_FIRST_VEHICLE_OTHER_HELPTEXT    :Näytä sanomalehti ensimmäisen kulkuneuvon saapuessa kilpailijan uudelle asemalle

STR_CONFIG_SETTING_NEWS_ACCIDENTS_DISASTERS                     :Vahingot/onnettomuudet: {STRING}
STR_CONFIG_SETTING_NEWS_ACCIDENTS_DISASTERS_HELPTEXT            :Näytä sanomalehti vahingon tai onnettomuuden sattuessa

STR_CONFIG_SETTING_NEWS_ACCIDENT_OTHER                          :Kilpailijan kulkuneuvojen vahingot: {STRING}
STR_CONFIG_SETTING_NEWS_ACCIDENT_OTHER_HELPTEXT                 :Näytä sanomalehti vahingon sattuessa kilpailijan kulkuneuvoille

STR_CONFIG_SETTING_NEWS_COMPANY_INFORMATION                     :Yhtiön tiedot: {STRING}
STR_CONFIG_SETTING_NEWS_COMPANY_INFORMATION_HELPTEXT            :Näytä sanomalehti kun uusi yhtiö aloittaa toimintansa tai kun jokin yhtiö on lähellä konkurssia

STR_CONFIG_SETTING_NEWS_INDUSTRY_OPEN                           :Uutta teollisuutta: {STRING}
STR_CONFIG_SETTING_NEWS_INDUSTRY_OPEN_HELPTEXT                  :Näytä sanomalehti uusien teollisuuslaitosten avautuessa

STR_CONFIG_SETTING_NEWS_INDUSTRY_CLOSE                          :Teollisuuslaitosten lakkautukset: {STRING}
STR_CONFIG_SETTING_NEWS_INDUSTRY_CLOSE_HELPTEXT                 :Näytä sanomalehti teollisuuslaitosten sulkeutuessa

STR_CONFIG_SETTING_NEWS_ECONOMY_CHANGES                         :Talouden muutokset: {STRING}
STR_CONFIG_SETTING_NEWS_ECONOMY_CHANGES_HELPTEXT                :Näytä sanomalehti taloustilanteen muuttuessa

STR_CONFIG_SETTING_NEWS_INDUSTRY_CHANGES_COMPANY                :Tuotantomuutokset laitoksissa, joita yhtiö palvelee: {STRING}
STR_CONFIG_SETTING_NEWS_INDUSTRY_CHANGES_COMPANY_HELPTEXT       :Näytä sanomalehti tuotantomäärän muuttuessa oman yhtiön palvelemassa teollisuuslaitoksessa

STR_CONFIG_SETTING_NEWS_INDUSTRY_CHANGES_OTHER                  :Tuotantomuutokset laitoksissa, joita kilpailija(t) palvelevat: {STRING}
STR_CONFIG_SETTING_NEWS_INDUSTRY_CHANGES_OTHER_HELPTEXT         :Näytä sanomalehti tuotantomäärän muuttuessa kilpailijoiden palvelemassa teollisuuslaitoksessa

STR_CONFIG_SETTING_NEWS_INDUSTRY_CHANGES_UNSERVED               :Muita muutoksia tuotannossa: {STRING}
STR_CONFIG_SETTING_NEWS_INDUSTRY_CHANGES_UNSERVED_HELPTEXT      :Näytä sanomalehti tuotannon muuttuessa teollisuudessa, jota oma tai kilpaileva yhtiö ei palvele

STR_CONFIG_SETTING_NEWS_ADVICE                                  :Neuvoja / tietoa yhtiön kulkuneuvoista: {STRING}
STR_CONFIG_SETTING_NEWS_ADVICE_HELPTEXT                         :Näytä viesti kulkuneuvon vaatiessa huomiota

STR_CONFIG_SETTING_NEWS_NEW_VEHICLES                            :Uudet kulkuneuvot: {STRING}
STR_CONFIG_SETTING_NEWS_NEW_VEHICLES_HELPTEXT                   :Näytä sanomalehti kun saatavilla on uusi kulkuneuvotyyppi

STR_CONFIG_SETTING_NEWS_CHANGES_ACCEPTANCE                      :Rahdin vastaanottamisen muutokset: {STRING}
STR_CONFIG_SETTING_NEWS_CHANGES_ACCEPTANCE_HELPTEXT             :Näytä viesti kun asemat muuttavat hyväksymäänsä rahtia

STR_CONFIG_SETTING_NEWS_SUBSIDIES                               :Tuet: {STRING}
STR_CONFIG_SETTING_NEWS_SUBSIDIES_HELPTEXT                      :Näytä sanomalehti tukiin liittyvistä tapahtumista

STR_CONFIG_SETTING_NEWS_GENERAL_INFORMATION                     :Yleistä tietoa: {STRING}
STR_CONFIG_SETTING_NEWS_GENERAL_INFORMATION_HELPTEXT            :Näytä sanomalehti yleisille tapahtumille, kuten kuljetusyksinoikeuksien ostamiselle tai tieverkon uusimiselle
###length 3
STR_CONFIG_SETTING_NEWS_MESSAGES_OFF                            :Pois
STR_CONFIG_SETTING_NEWS_MESSAGES_SUMMARY                        :Tiivistelmä
STR_CONFIG_SETTING_NEWS_MESSAGES_FULL                           :Täysi

STR_CONFIG_SETTING_COLOURED_NEWS_YEAR                           :Värilliset uutiset ilmestyvät: {STRING}
STR_CONFIG_SETTING_COLOURED_NEWS_YEAR_HELPTEXT                  :Vuosi, josta alkaen sanomalehdet painetaan värillisinä. Ennen tätä vuotta lehdet ovat mustavalkoiset.
STR_CONFIG_SETTING_STARTING_YEAR                                :Aloitusvuosi: {STRING}

STR_CONFIG_SETTING_ENDING_YEAR                                  :Pistelaskun päättymisvuosi: {STRING}
STR_CONFIG_SETTING_ENDING_YEAR_HELPTEXT                         :Pelin päättymisvuosi pisteiden laskemista varten. Tämän vuoden lopussa talletetaan yhtiön pistemäärä ja näytetään ennätysluettelo; pelaajat voivat jatkaa pelaamista tämän jälkeenkin.{}Jos päättymisvuosi on ennen alkamisvuotta, ennätyksiä ei näytetä koskaan.
STR_CONFIG_SETTING_ENDING_YEAR_VALUE                            :{NUM}
###setting-zero-is-special
STR_CONFIG_SETTING_ENDING_YEAR_ZERO                             :Ei koskaan

STR_CONFIG_SETTING_ECONOMY_TYPE                                 :Talouden laji: {STRING}
STR_CONFIG_SETTING_ECONOMY_TYPE_HELPTEXT                        :Tasaisessa taloudessa tuotanto muuttuu useammin, ja pienemmissä askeleissa, kuin alkuperäisessä. Jäädytetty talous estää tuotantomuutokset ja laitosten sulkeutumiset. Tämä asetus ei välttämättä vaikuta, jos teollisuustyypit tulevat NewGRF:stä.
###length 3
STR_CONFIG_SETTING_ECONOMY_TYPE_ORIGINAL                        :Alkuperäinen
STR_CONFIG_SETTING_ECONOMY_TYPE_SMOOTH                          :Tasainen
STR_CONFIG_SETTING_ECONOMY_TYPE_FROZEN                          :Jäädytetty

STR_CONFIG_SETTING_ALLOW_SHARES                                 :Salli toisten yhtiöiden osakkeiden ostaminen: {STRING}
STR_CONFIG_SETTING_ALLOW_SHARES_HELPTEXT                        :Mikäli käytössä, toisten yhtiöiden osakkeiden ostaminen ja myyminen on mahdollista. Osakkeet ovat saatavilla vain yhtiöille, jotka ovat saavuttaneet tietyn iän

STR_CONFIG_SETTING_MIN_YEARS_FOR_SHARES                         :Yhtiön vähimmäisikä osakekaupoille: {STRING}
STR_CONFIG_SETTING_MIN_YEARS_FOR_SHARES_HELPTEXT                :Aseta yhtiölle vähimmäisikä, jonka jälkeen muut voivat ostaa ja myydä yhtiön osakkeita.

STR_CONFIG_SETTING_FEEDER_PAYMENT_SHARE                         :Syöttöjärjestelmään maksettavan tuoton osuus: {STRING}
STR_CONFIG_SETTING_FEEDER_PAYMENT_SHARE_HELPTEXT                :Osuus tuotosta, joka annetaan välittäjille syöttöjärjestelmissä

STR_CONFIG_SETTING_DRAG_SIGNALS_DENSITY                         :Opastimien väli vedettäessä: {STRING}
STR_CONFIG_SETTING_DRAG_SIGNALS_DENSITY_HELPTEXT                :Määrittää etäisyyden opastimien välillä seuraavaan esteeseen saakka (opastin, risteys) opastimia vedettäessä
STR_CONFIG_SETTING_DRAG_SIGNALS_DENSITY_VALUE                   :{COMMA} ruutu{P 0 "" a}
STR_CONFIG_SETTING_DRAG_SIGNALS_FIXED_DISTANCE                  :Pidä opastimien etäisyys vakiona vedettäessä: {STRING}
STR_CONFIG_SETTING_DRAG_SIGNALS_FIXED_DISTANCE_HELPTEXT         :Valitse käyttäytyminen vedettäessä opastimia Ctrl-näppäin pohjassa. Mikäli pois käytöstä, opastimia rakennetaan siltojen ja tunnelien ympärille pitkien opastimista vapaiden alueiden välttämiseksi. Mikäli käytössä, opastimia rakennetaan n ruudun välein, tehden vierekkäisten ratojen opastimien kohdistamisesta helpompaa

STR_CONFIG_SETTING_SEMAPHORE_BUILD_BEFORE_DATE                  :Rakenna ensisijaisesti siipiopastimia ennen vuotta: {STRING}
STR_CONFIG_SETTING_SEMAPHORE_BUILD_BEFORE_DATE_HELPTEXT         :Valitse vuosi jonka jälkeen käytetään valo-opastimia. Ennen tätä vuotta käytetään siipiopastimia (joilla on sama toiminnallisuus mutta eri ulkonäkö)

STR_CONFIG_SETTING_CYCLE_SIGNAL_TYPES                           :Vaihda opastintyyppien välillä: {STRING}
STR_CONFIG_SETTING_CYCLE_SIGNAL_TYPES_HELPTEXT                  :Valitse, mitkä opastintyypit ovat käytössä painettaessa Ctrl-näppäintä opastimia rakennettaessa
###length 2
STR_CONFIG_SETTING_CYCLE_SIGNAL_PBS                             :Vain reittiopastimet
STR_CONFIG_SETTING_CYCLE_SIGNAL_ALL                             :Näytä kaikki

STR_CONFIG_SETTING_SIGNAL_GUI_MODE                              :Näytä opastintyypit: {STRING}
STR_CONFIG_SETTING_SIGNAL_GUI_MODE_HELPTEXT                     :Valitse opastintyökalurivillä näytettävät opastintyypit
###length 2
STR_CONFIG_SETTING_SIGNAL_GUI_MODE_PATH                         :Vain reittiopastimet
STR_CONFIG_SETTING_SIGNAL_GUI_MODE_ALL_CYCLE_PATH               :Kaikki opastimet

STR_CONFIG_SETTING_TOWN_LAYOUT                                  :Uusissa kunnissa käytettävä tiekaava: {STRING}
STR_CONFIG_SETTING_TOWN_LAYOUT_HELPTEXT                         :Kuntien käyttämä tieverkon kaava
###length 5
STR_CONFIG_SETTING_TOWN_LAYOUT_DEFAULT                          :Alkuperäinen
STR_CONFIG_SETTING_TOWN_LAYOUT_BETTER_ROADS                     :Parempia teitä
STR_CONFIG_SETTING_TOWN_LAYOUT_2X2_GRID                         :2×2-ruudukko
STR_CONFIG_SETTING_TOWN_LAYOUT_3X3_GRID                         :3×3-ruudukko
STR_CONFIG_SETTING_TOWN_LAYOUT_RANDOM                           :Satunnainen

STR_CONFIG_SETTING_ALLOW_TOWN_ROADS                             :Kunnat saavat rakentaa teitä: {STRING}
STR_CONFIG_SETTING_ALLOW_TOWN_ROADS_HELPTEXT                    :Salli kuntien rakentaa teitä kasvaessaan. Mikäli pois käytöstä, kunnat eivät voi rakentaa teitä itse
STR_CONFIG_SETTING_ALLOW_TOWN_LEVEL_CROSSINGS                   :Kunnat saavat rakentaa tasoristeyksiä: {STRING}
STR_CONFIG_SETTING_ALLOW_TOWN_LEVEL_CROSSINGS_HELPTEXT          :Mikäli käytössä, kunnat voivat rakentaa tasoristeyksiä

STR_CONFIG_SETTING_NOISE_LEVEL                                  :Käytä kuntien hallitsemaa melutasoa lentokentille: {STRING}
STR_CONFIG_SETTING_NOISE_LEVEL_HELPTEXT                         :Mikäli pois käytöstä, kunnassa voi olla kaksi lentokentää. Mikäli käytössä, lentokenttien määrä kunnassa rajoittuu kunnan melurajan mukaan. Meluraja riippuu asukasluvusta ja lentokentän koosta sekä etäisyydestä

STR_CONFIG_SETTING_TOWN_FOUNDING                                :Kuntien perustaminen pelissä: {STRING}
STR_CONFIG_SETTING_TOWN_FOUNDING_HELPTEXT                       :Mikäli käytössä, pelaajat voivat perustaa uusia kuntia
###length 3
STR_CONFIG_SETTING_TOWN_FOUNDING_FORBIDDEN                      :Kielletty
STR_CONFIG_SETTING_TOWN_FOUNDING_ALLOWED                        :Sallittu
STR_CONFIG_SETTING_TOWN_FOUNDING_ALLOWED_CUSTOM_LAYOUT          :Sallittu, oma tiekaava

STR_CONFIG_SETTING_TOWN_CARGOGENMODE                            :Taajamarahdin luonti: {STRING}
STR_CONFIG_SETTING_TOWN_CARGOGENMODE_HELPTEXT                   :Talojen tuottaman rahdin määrä suhteessa kunnan asukaslukuun.{}Neliöllinen kasvu: Kaksinkertainen asukasmäärä tuottaa matkustajia nelinkertaisesti.{}Lineaarinen kasvu: Kaksinkertainen asukasmäärä tuottaa matkustajia kaksinkertaisesti.
###length 2
STR_CONFIG_SETTING_TOWN_CARGOGENMODE_ORIGINAL                   :Neliöllinen (alkuperäinen)
STR_CONFIG_SETTING_TOWN_CARGOGENMODE_BITCOUNT                   :Lineaarinen

STR_CONFIG_SETTING_EXTRA_TREE_PLACEMENT                         :Puiden istutus pelissä: {STRING}
STR_CONFIG_SETTING_EXTRA_TREE_PLACEMENT_HELPTEXT                :Määrittää puiden sattumanvaraisen luomisen. Tämä voi vaikuttaa teollisuuslaitoksiin, jotka ovat riippuvaisia puiden kasvamisesta, esimerkiksi subtrooppisen ilmaston sahat.
###length 4
STR_CONFIG_SETTING_EXTRA_TREE_PLACEMENT_NO_SPREAD               :Puut kasvavat, mutta eivät leviä {RED}(rikkoo subtrooppisen sahan)
STR_CONFIG_SETTING_EXTRA_TREE_PLACEMENT_SPREAD_RAINFOREST       :Puut kasvavat, mutta leviävät vain sademetsissä
STR_CONFIG_SETTING_EXTRA_TREE_PLACEMENT_SPREAD_ALL              :Puut kasvavat ja leviävät kaikkialla
STR_CONFIG_SETTING_EXTRA_TREE_PLACEMENT_NO_GROWTH_NO_SPREAD     :Puut eivät kasva eivätkä leviä {RED}(rikkoo subtrooppisen sahan)

STR_CONFIG_SETTING_TOOLBAR_POS                                  :Päätyökalupalkin sijainti: {STRING}
STR_CONFIG_SETTING_TOOLBAR_POS_HELPTEXT                         :Ruudun yläreunassa olevan työkalupalkin sijainti vaakasuunnassa
STR_CONFIG_SETTING_STATUSBAR_POS                                :Tilarivin sijainti: {STRING}
STR_CONFIG_SETTING_STATUSBAR_POS_HELPTEXT                       :Ruudun alareunassa olevan tilapalkin sijanti vaakasuunnassa
STR_CONFIG_SETTING_SNAP_RADIUS                                  :Ikkunoiden kiinnittymisetäisyys: {STRING}
STR_CONFIG_SETTING_SNAP_RADIUS_HELPTEXT                         :Ikkunoiden välinen etäisyys ennen niiden kohdistamista toistensa kanssa
STR_CONFIG_SETTING_SNAP_RADIUS_VALUE                            :{COMMA} pikseli{P 0 "" ä}
###setting-zero-is-special
STR_CONFIG_SETTING_SNAP_RADIUS_DISABLED                         :Pois käytöstä
STR_CONFIG_SETTING_SOFT_LIMIT                                   :Suurin sallittu ei-säilyvien ikkunoiden lukumäärä: {STRING}
STR_CONFIG_SETTING_SOFT_LIMIT_HELPTEXT                          :Suurin sallittu ei-säilyvien ikkunoiden määrä ennen vanhojen ikkunoiden sulkemista uusien ikkunoiden tieltä
STR_CONFIG_SETTING_SOFT_LIMIT_VALUE                             :{COMMA}
###setting-zero-is-special
STR_CONFIG_SETTING_SOFT_LIMIT_DISABLED                          :pois käytöstä

STR_CONFIG_SETTING_ZOOM_MIN                                     :Suurin sallittu suurennustaso: {STRING}
STR_CONFIG_SETTING_ZOOM_MIN_HELPTEXT                            :Suurin mahdollinen lähennystaso näkymille. Huomioi, että suuret lähennystasot vaativat enemmän muistia
STR_CONFIG_SETTING_ZOOM_MAX                                     :Suurin sallittu pienennystaso: {STRING}
STR_CONFIG_SETTING_ZOOM_MAX_HELPTEXT                            :Pienin mahdollinen lähennystaso näkymille. Pienet lähennystasot voivat aiheuttaa suorituskykyongelmia
###length 6
STR_CONFIG_SETTING_ZOOM_LVL_MIN                                 :4x
STR_CONFIG_SETTING_ZOOM_LVL_IN_2X                               :2x
STR_CONFIG_SETTING_ZOOM_LVL_NORMAL                              :Tavallinen
STR_CONFIG_SETTING_ZOOM_LVL_OUT_2X                              :2x
STR_CONFIG_SETTING_ZOOM_LVL_OUT_4X                              :4x
STR_CONFIG_SETTING_ZOOM_LVL_OUT_8X                              :8x

STR_CONFIG_SETTING_SPRITE_ZOOM_MIN                              :Korkein käytettävä sprite-resoluutio: {STRING}
STR_CONFIG_SETTING_SPRITE_ZOOM_MIN_HELPTEXT                     :Rajoita suurinta spriteille käytettävää resoluutiota. Resoluution rajoittaminen estää korkean tarkkuuden grafiikoiden käyttämisen vaikka niitä olisi saatavilla. Tämä voi auttaa pitämään pelin ulkoasun yhtenäisenä käytettäessä sekaisin GRF-tiedostoja, joista osalla on ja osalla ei ole korkean tarkkuuden grafiikoita.
###length 3
STR_CONFIG_SETTING_SPRITE_ZOOM_LVL_MIN                          :4×
STR_CONFIG_SETTING_SPRITE_ZOOM_LVL_IN_2X                        :2×
STR_CONFIG_SETTING_SPRITE_ZOOM_LVL_NORMAL                       :1×

STR_CONFIG_SETTING_TOWN_GROWTH                                  :Kuntien kasvunopeus: {STRING}
STR_CONFIG_SETTING_TOWN_GROWTH_HELPTEXT                         :Kunnan kasvunopeus
###length 5
STR_CONFIG_SETTING_TOWN_GROWTH_NONE                             :Ei kasvua
STR_CONFIG_SETTING_TOWN_GROWTH_SLOW                             :Hidas
STR_CONFIG_SETTING_TOWN_GROWTH_NORMAL                           :Tavallinen
STR_CONFIG_SETTING_TOWN_GROWTH_FAST                             :Nopea
STR_CONFIG_SETTING_TOWN_GROWTH_VERY_FAST                        :Erittäin nopea

STR_CONFIG_SETTING_LARGER_TOWNS                                 :Kaupunkien osuus: {STRING}
STR_CONFIG_SETTING_LARGER_TOWNS_HELPTEXT                        :Kaupunkien määrä: kaupungit ovat isompia jo alussa ja kasvavat nopeammin kuin muut kunnat
STR_CONFIG_SETTING_LARGER_TOWNS_VALUE                           :1/{COMMA}
###setting-zero-is-special
STR_CONFIG_SETTING_LARGER_TOWNS_DISABLED                        :Ei yhtään
STR_CONFIG_SETTING_CITY_SIZE_MULTIPLIER                         :Kasvukerroin alussa: {STRING}
STR_CONFIG_SETTING_CITY_SIZE_MULTIPLIER_HELPTEXT                :Kaupunkien keskimääräinen koko suhteessa muihin kuntiin pelin alussa

STR_CONFIG_SETTING_LINKGRAPH_INTERVAL                           :Päivitä rahdin jakautuminen {STRING}{NBSP}päivän välein
STR_CONFIG_SETTING_LINKGRAPH_INTERVAL_HELPTEXT                  :Yhteyskuvaajan uudelleenlaskujen välinen aika. Kukin uudelleenlasku laskee yhden kuvaajan komponentin. Tämä tarkoittaa sitä, että koko kuvaajaa ei lasketa uudelleen määrittämäsi ajan välein, vaan ainoastaan yksi komponentti. Mitä lyhyemmäksi määrität asetuksen, sitä enemmän prosessoriaikaa komponentin laskemiseen vaaditaan. Mitä pidemmäksi määrität sen, sitä pidempi aika kuluu, kunnes rahdin jakaminen alkaa uusilla reiteillä.
STR_CONFIG_SETTING_LINKGRAPH_TIME                               :Käytä {STRING}{NBSP}päivä{P 0:2 "" ä} rahtijakauman päivittämiseen
STR_CONFIG_SETTING_LINKGRAPH_TIME_HELPTEXT                      :Jokaisen yhteyskuvaajan komponentin uudelleenlaskemiseen käytettävä aika. Uudelleenlaskun alkaessa käynnistetään uusi säie, jonka annetaan toimia näin monta päivää. Mitä lyhyemmäksi määrität tämän, sitä todennäköisempää on, että säie ei ole valmis ajoissa. Tällöin peli pysähtyy kunnes lasku on suoritettu loppuun (peli pätkii). Mitä pidemmäksi määrität asetuksen, sitä pitempään rahdin jakauman päivittämiseen kuluu aikaa reittien muuttuessa.

STR_CONFIG_SETTING_DISTRIBUTION_PAX                             :Matkustajien jakautuminen: {STRING}
STR_CONFIG_SETTING_DISTRIBUTION_PAX_HELPTEXT                    :”Symmetrinen” tarkoittaa, että suunnilleen sama määrä matkustajia kulkee asemalta A asemalle B kuin asemalta B asemalle A. ”Epäsymmetrinen” tarkoittaa, että eri suuntiin voi kulkea eriävä määrä matkustajia. ”Manuaalinen” tarkoittaa, että automaattinen rahdin jakautuminen on pois käytöstä matkustajilla.
STR_CONFIG_SETTING_DISTRIBUTION_MAIL                            :Postin jakautuminen: {STRING}
STR_CONFIG_SETTING_DISTRIBUTION_MAIL_HELPTEXT                   :”Symmetrinen” tarkoittaa, että suunnilleen sama määrä postia lähetetään asemalta A asemalle B kuin asemalta B asemalle A. ”Epäsymmetrinen” tarkoittaa, että eri suuntiin voidaan lähettää eriävä määrä postia. ”Manuaalinen” tarkoittaa, että automaattinen rahdin jakautuminen on pois käytöstä postilla.
STR_CONFIG_SETTING_DISTRIBUTION_ARMOURED                        :Arvokuljetusten jakautuminen: {STRING}
STR_CONFIG_SETTING_DISTRIBUTION_ARMOURED_HELPTEXT               :Arvokuljetuksiin kuuluvat arvotavarat lauhkeassa ilmastossa, timantit subtrooppisessa ilmastossa ja kulta pohjoisessa ilmastossa. NewGRF:t voivat kuitenkin muuttaa näitä rahteja. ”Symmetrinen” tarkoittaa, että suunnilleen sama määrä rahtia lähetetään asemalta A asemalle B kuin asemalta B asemalle A. ”Epäsymmetrinen” tarkoittaa, että eri suuntiin voidaan lähettää eriävä määrä rahtia. ”Manuaalinen” tarkoittaa, että automaattinen rahdin jakautuminen on poistettu käytöstä rahdilta. Suositeltavia asetuksia ovat ”epäsymmetrinen” tai ”manuaalinen” pelattaessa pohjoisessa ilmastossa, sillä pankit eivät lähetä kultaa takaisin kaivoksille. Lauhkeassa ja subtrooppisessa ilmastossa pelatessa voidaan myös valita ”symmetrinen”, sillä pankit lähettävät arvotavaroita takaisin alkuperäiselle pankille.
STR_CONFIG_SETTING_DISTRIBUTION_DEFAULT                         :Muiden rahtityyppien jakautuminen: {STRING}
STR_CONFIG_SETTING_DISTRIBUTION_DEFAULT_HELPTEXT                :”Epäsymmetrinen” tarkoittaa, että eri suuntiin voidaan lähettää eriäviä määriä rahtia. ”Manuaalinen” tarkoittaa, että automaattinen jakautuminen ei ole käytössä rahdille.
###length 3
STR_CONFIG_SETTING_DISTRIBUTION_MANUAL                          :manuaalinen
STR_CONFIG_SETTING_DISTRIBUTION_ASYMMETRIC                      :epäsymmetrinen
STR_CONFIG_SETTING_DISTRIBUTION_SYMMETRIC                       :symmetrinen

STR_CONFIG_SETTING_LINKGRAPH_ACCURACY                           :Jakautumisen tarkkuus: {STRING}
STR_CONFIG_SETTING_LINKGRAPH_ACCURACY_HELPTEXT                  :Mitä suuremmaksi tämä asetus on määritetty, sitä enemmän prosessoriaikaa yhteyskuvaajan laskemiseen kuluu. Mikäli tähän kuluu liian paljon aikaa, saatat havaita pelin nykimistä. Jos arvo on määritetty liian pieneksi, jakauman laskeminen ei ole tarkka ja rahtia ei välttämättä lähetetä odotetuille asemille.

STR_CONFIG_SETTING_DEMAND_DISTANCE                              :Välimatkan vaikutus kysyntään: {STRING}
STR_CONFIG_SETTING_DEMAND_DISTANCE_HELPTEXT                     :Mikäli asetuksen arvo on määritelty suuremmaksi kuin 0, alkuperäisen aseman A ja mahdollisen määränpään B välimatkalla on vaikutus A:sta B:hen lähetetyn rahdin määrään. Mitä kauempana B on A:sta, sitä vähemmän rahtia lähetetään. Mitä suuremmaksi tämä asetus on määritetty, sitä vähemmän rahtia lähetetään kaukana oleville ja enemmän lähellä oleville asemille.
STR_CONFIG_SETTING_DEMAND_SIZE                                  :Palautettavan rahdin määrä symmetrisessä tilassa: {STRING}
STR_CONFIG_SETTING_DEMAND_SIZE_HELPTEXT                         :Mikäli asetuksen arvoksi on määritetty alle 100{NBSP}%, symmetrinen jakauma toimii enemmän epäsymmetrisen jakauman tavoin, ja vähemmän rahtia pakotetaan lähetettäväksi takaisin alkuperäiselle asemalle. Jos arvoksi määritetään 0{NBSP}%, symmetrinen jakauma toimii täysin epäsymmetrisen jakauman tavoin.

STR_CONFIG_SETTING_SHORT_PATH_SATURATION                        :Lyhyiden reittien kuormittuminen ennen vapaampien reittien käyttämistä: {STRING}
STR_CONFIG_SETTING_SHORT_PATH_SATURATION_HELPTEXT               :Kahden aseman välillä on usein useita reittejä. Lyhintä reittiä käytetään ensisijaisesti, toiseksi lyhintä ensimmäisen kuormittuessa ja niin edelleen. Kuormitus määritellään arvioidun kapasiteetin ja suunnitellun käytön mukaan. Kaikkien reittien ollessa kuormittuneita reittejä aletaan ylikuormittaa, suurimman kapasiteetin omaavista reiteista aloittaen. Algoritmi ei kuitenkaan aina arvioi kapasiteettia oikein. Tämä asetus mahdollistaa reitin kuormitustason määrittämisen ennen seuraavan reitin käyttämistä. Määritä arvoksi vähemmän kuin 100{NBSP}% välttääksesi ylikuormittuneita asemia, jos kapasiteetti yliarvioidaan.

STR_CONFIG_SETTING_LOCALISATION_UNITS_VELOCITY                  :Nopeuden yksikkö: {STRING}
STR_CONFIG_SETTING_LOCALISATION_UNITS_VELOCITY_HELPTEXT         :Kun käyttöliittymässä näytetään nopeus, näytä se valittua yksikköä käyttäen
###length 4
STR_CONFIG_SETTING_LOCALISATION_UNITS_VELOCITY_IMPERIAL         :Brittiläinen (mph)
STR_CONFIG_SETTING_LOCALISATION_UNITS_VELOCITY_METRIC           :Metrinen (km/h)
STR_CONFIG_SETTING_LOCALISATION_UNITS_VELOCITY_SI               :SI (m/s)
STR_CONFIG_SETTING_LOCALISATION_UNITS_VELOCITY_GAMEUNITS        :Pelin yksiköt (ruutuja vuorokaudessa)

STR_CONFIG_SETTING_LOCALISATION_UNITS_POWER                     :Kulkuneuvon tehon yksikkö: {STRING}
STR_CONFIG_SETTING_LOCALISATION_UNITS_POWER_HELPTEXT            :Kun käyttöliittymässä näytetään kulkuneuvon teho, näytä se valittua yksikköä käyttäen
###length 3
STR_CONFIG_SETTING_LOCALISATION_UNITS_POWER_IMPERIAL            :Brittiläinen (hp)
STR_CONFIG_SETTING_LOCALISATION_UNITS_POWER_METRIC              :Metrinen (hp)
STR_CONFIG_SETTING_LOCALISATION_UNITS_POWER_SI                  :SI (kW)

STR_CONFIG_SETTING_LOCALISATION_UNITS_WEIGHT                    :Painon yksikkö: {STRING}
STR_CONFIG_SETTING_LOCALISATION_UNITS_WEIGHT_HELPTEXT           :Kun käyttöliittymässä näytetään paino, näytä se valittua yksikköä käyttäen
###length 3
STR_CONFIG_SETTING_LOCALISATION_UNITS_WEIGHT_IMPERIAL           :Brittiläinen (lyhyt t/tonni)
STR_CONFIG_SETTING_LOCALISATION_UNITS_WEIGHT_METRIC             :Metrinen (t/tonni)
STR_CONFIG_SETTING_LOCALISATION_UNITS_WEIGHT_SI                 :SI (kg)

STR_CONFIG_SETTING_LOCALISATION_UNITS_VOLUME                    :Tilavuuden yksikkö: {STRING}
STR_CONFIG_SETTING_LOCALISATION_UNITS_VOLUME_HELPTEXT           :Kun käyttöliittymässä näytetään tilavuus, näytä se valittua yksikköä käyttäen
###length 3
STR_CONFIG_SETTING_LOCALISATION_UNITS_VOLUME_IMPERIAL           :Brittiläinen (gal)
STR_CONFIG_SETTING_LOCALISATION_UNITS_VOLUME_METRIC             :Metrinen (l)
STR_CONFIG_SETTING_LOCALISATION_UNITS_VOLUME_SI                 :SI (m³)

STR_CONFIG_SETTING_LOCALISATION_UNITS_FORCE                     :Vetovoiman yksikkö: {STRING}
STR_CONFIG_SETTING_LOCALISATION_UNITS_FORCE_HELPTEXT            :Kun käyttöliittymässä näytetään vetovoima, näytä se valittua yksikköä käyttäen
###length 3
STR_CONFIG_SETTING_LOCALISATION_UNITS_FORCE_IMPERIAL            :Brittiläinen (lbf)
STR_CONFIG_SETTING_LOCALISATION_UNITS_FORCE_METRIC              :Metrinen (kgf)
STR_CONFIG_SETTING_LOCALISATION_UNITS_FORCE_SI                  :SI (kN)

STR_CONFIG_SETTING_LOCALISATION_UNITS_HEIGHT                    :Korkeuden yksikkö: {STRING}
STR_CONFIG_SETTING_LOCALISATION_UNITS_HEIGHT_HELPTEXT           :Kun käyttöliittymässä näytetään korkeus, näytä se valittua yksikköä käyttäen
###length 3
STR_CONFIG_SETTING_LOCALISATION_UNITS_HEIGHT_IMPERIAL           :Brittiläinen (ft)
STR_CONFIG_SETTING_LOCALISATION_UNITS_HEIGHT_METRIC             :Metrinen (m)
STR_CONFIG_SETTING_LOCALISATION_UNITS_HEIGHT_SI                 :SI (m)

STR_CONFIG_SETTING_LOCALISATION                                 :{ORANGE}Mittayksiköt ja päivämäärät
STR_CONFIG_SETTING_GRAPHICS                                     :{ORANGE}Grafiikka
STR_CONFIG_SETTING_SOUND                                        :{ORANGE}Ääni
STR_CONFIG_SETTING_INTERFACE                                    :{ORANGE}Käyttöliittymä
STR_CONFIG_SETTING_INTERFACE_GENERAL                            :{ORANGE}Yleinen
STR_CONFIG_SETTING_INTERFACE_VIEWPORTS                          :{ORANGE}Näkymät
STR_CONFIG_SETTING_INTERFACE_CONSTRUCTION                       :{ORANGE}Rakentaminen
STR_CONFIG_SETTING_ADVISORS                                     :{ORANGE}Uutiset ja neuvonantajat
STR_CONFIG_SETTING_COMPANY                                      :{ORANGE}Yhtiö
STR_CONFIG_SETTING_ACCOUNTING                                   :{ORANGE}Talous
STR_CONFIG_SETTING_VEHICLES                                     :{ORANGE}Kulkuneuvot
STR_CONFIG_SETTING_VEHICLES_PHYSICS                             :{ORANGE}Fysiikka
STR_CONFIG_SETTING_VEHICLES_ROUTING                             :{ORANGE}Reititys
STR_CONFIG_SETTING_LIMITATIONS                                  :{ORANGE}Rajoitukset
STR_CONFIG_SETTING_ACCIDENTS                                    :{ORANGE}Onnettomuudet
STR_CONFIG_SETTING_GENWORLD                                     :{ORANGE}Maailman luominen
STR_CONFIG_SETTING_ENVIRONMENT                                  :{ORANGE}Ympäristö
STR_CONFIG_SETTING_ENVIRONMENT_AUTHORITIES                      :{ORANGE}Viranomaiset
STR_CONFIG_SETTING_ENVIRONMENT_TOWNS                            :{ORANGE}Kunnat
STR_CONFIG_SETTING_ENVIRONMENT_INDUSTRIES                       :{ORANGE}Laitokset
STR_CONFIG_SETTING_ENVIRONMENT_CARGODIST                        :{ORANGE}Rahdin jakautuminen
STR_CONFIG_SETTING_AI                                           :{ORANGE}Kilpailijat
STR_CONFIG_SETTING_AI_NPC                                       :{ORANGE}Tietokonepelaajat
STR_CONFIG_SETTING_NETWORK                                      :{ORANGE}Verkko

STR_CONFIG_SETTING_PATHFINDER_FOR_TRAINS                        :Junien käyttämä reitinetsijä: {STRING}
STR_CONFIG_SETTING_PATHFINDER_FOR_TRAINS_HELPTEXT               :Junien käyttämä reitinetsijä
STR_CONFIG_SETTING_PATHFINDER_FOR_ROAD_VEHICLES                 :Ajoneuvojen käyttämä reitinetsijä: {STRING}
STR_CONFIG_SETTING_PATHFINDER_FOR_ROAD_VEHICLES_HELPTEXT        :Ajoneuvojen käyttämä reitinetsijä
STR_CONFIG_SETTING_PATHFINDER_FOR_SHIPS                         :Laivojen käyttämä reitinetsijä: {STRING}
STR_CONFIG_SETTING_PATHFINDER_FOR_SHIPS_HELPTEXT                :Laivojen käyttämä reitinetsijä
STR_CONFIG_SETTING_REVERSE_AT_SIGNALS                           :Automaattinen kääntyminen opastimilla: {STRING}
STR_CONFIG_SETTING_REVERSE_AT_SIGNALS_HELPTEXT                  :Sallii junien kääntymisen opastimen edessä pitkän odotusajan jälkeen
###length 2
STR_CONFIG_SETTING_PATHFINDER_NPF                               :NPF
STR_CONFIG_SETTING_PATHFINDER_YAPF                              :YAPF {BLUE}(Suositeltu)

STR_CONFIG_SETTING_QUERY_CAPTION                                :{WHITE}Muuta asetusarvo

# Config errors
STR_CONFIG_ERROR                                                :{WHITE}Virhe asetustiedostossa...
STR_CONFIG_ERROR_ARRAY                                          :{WHITE}... virhe taulukossa ”{STRING}”
STR_CONFIG_ERROR_INVALID_VALUE                                  :{WHITE}... epäkelpo arvo ”{STRING}” asetuksella ”{STRING}”
STR_CONFIG_ERROR_TRAILING_CHARACTERS                            :{WHITE}... ylimääräisiä merkkejä asetuksen ”{STRING}” perässä
STR_CONFIG_ERROR_DUPLICATE_GRFID                                :{WHITE}... jätetään huomiotta NewGRF ”{STRING}”: sama GRF ID kuin NewGRF:ssä ”{STRING}”
STR_CONFIG_ERROR_INVALID_GRF                                    :{WHITE}... jätetään huomiotta epäkelpo NewGRF ”{STRING}”: {STRING}
STR_CONFIG_ERROR_INVALID_GRF_NOT_FOUND                          :ei löydetty
STR_CONFIG_ERROR_INVALID_GRF_UNSAFE                             :ei turvallinen staattiseen käyttöön
STR_CONFIG_ERROR_INVALID_GRF_SYSTEM                             :järjestelmä-NewGRF
STR_CONFIG_ERROR_INVALID_GRF_INCOMPATIBLE                       :epäyhteensopiva tämän OpenTTD-version kanssa
STR_CONFIG_ERROR_INVALID_GRF_UNKNOWN                            :tuntematon
STR_CONFIG_ERROR_INVALID_SAVEGAME_COMPRESSION_LEVEL             :{WHITE}... pakkaustaso ”{STRING}” on kelvoton
STR_CONFIG_ERROR_INVALID_SAVEGAME_COMPRESSION_ALGORITHM         :{WHITE}... pelitallennemuoto ”{STRING}” ei ole saatavilla. Palataan muotoon ”{STRING}”
STR_CONFIG_ERROR_INVALID_BASE_GRAPHICS_NOT_FOUND                :{WHITE}... ohitetaan perusgrafiikkapaketti ”{STRING}”: ei löydetty
STR_CONFIG_ERROR_INVALID_BASE_SOUNDS_NOT_FOUND                  :{WHITE}... ohitetaan äänipaketti ”{STRING}”: ei löydetty
STR_CONFIG_ERROR_INVALID_BASE_MUSIC_NOT_FOUND                   :{WHITE}... ohitetaan musiikkipaketti ”{STRING}”: ei löydetty
STR_CONFIG_ERROR_OUT_OF_MEMORY                                  :{WHITE}Muisti lopussa
STR_CONFIG_ERROR_SPRITECACHE_TOO_BIG                            :{WHITE}{BYTES} sprite-välimuistin varaaminen epäonnistui. Sprite-välimuistin kooksi valittiin {BYTES}. Tämä heikentää OpenTTD:n suorituskykyä. Vähentääksesi muistivaatimuksia voit kokeilla poistaa käytöstä 32 bpp -grafiikat ja/tai lähennystasoja

# Video initalization errors
STR_VIDEO_DRIVER_ERROR                                          :{WHITE}Virhe näyttöasetuksissa…
STR_VIDEO_DRIVER_ERROR_NO_HARDWARE_ACCELERATION                 :{WHITE}… yhteensopivaa grafiikkasuoritinta ei löytynyt. Laitteistokiihdytystä ei käytetä.

# Intro window
STR_INTRO_CAPTION                                               :{WHITE}OpenTTD {REV}

STR_INTRO_NEW_GAME                                              :{BLACK}Uusi peli
STR_INTRO_LOAD_GAME                                             :{BLACK}Lataa peli
STR_INTRO_PLAY_SCENARIO                                         :{BLACK}Lataa skenaario
STR_INTRO_PLAY_HEIGHTMAP                                        :{BLACK}Lataa korkeuskartta
STR_INTRO_SCENARIO_EDITOR                                       :{BLACK}Skenaariomuokkain
STR_INTRO_MULTIPLAYER                                           :{BLACK}Moninpeli

STR_INTRO_GAME_OPTIONS                                          :{BLACK}Pelin valinnat
STR_INTRO_HIGHSCORE                                             :{BLACK}Pistetaulukko
STR_INTRO_CONFIG_SETTINGS_TREE                                  :{BLACK}Asetukset
STR_INTRO_NEWGRF_SETTINGS                                       :{BLACK}NewGRF-asetukset
STR_INTRO_ONLINE_CONTENT                                        :{BLACK}Tarkista online-sisältö
STR_INTRO_AI_SETTINGS                                           :{BLACK}Tekoälyasetukset
STR_INTRO_GAMESCRIPT_SETTINGS                                   :{BLACK}Peliskriptiasetukset
STR_INTRO_QUIT                                                  :{BLACK}Sulje

STR_INTRO_TOOLTIP_NEW_GAME                                      :{BLACK}Aloita uusi peli. Ctrl+napsautus ohittaa kartan asetusten valinnan.
STR_INTRO_TOOLTIP_LOAD_GAME                                     :{BLACK}Lataa tallennettu peli
STR_INTRO_TOOLTIP_PLAY_HEIGHTMAP                                :{BLACK}Aloita uusi peli, käyttäen korkeuskarttaa maastona
STR_INTRO_TOOLTIP_PLAY_SCENARIO                                 :{BLACK}Aloita uusi peli käyttäen omaa skenaariota
STR_INTRO_TOOLTIP_SCENARIO_EDITOR                               :{BLACK}Luo oma pelimaailma/skenaario
STR_INTRO_TOOLTIP_MULTIPLAYER                                   :{BLACK}Aloita moninpeli

STR_INTRO_TOOLTIP_TEMPERATE                                     :{BLACK}Valitse lauhkea maastotyyppi
STR_INTRO_TOOLTIP_SUB_ARCTIC_LANDSCAPE                          :{BLACK}Valitse pohjoinen maastotyyppi
STR_INTRO_TOOLTIP_SUB_TROPICAL_LANDSCAPE                        :{BLACK}Valitse subtrooppinen maastotyyppi
STR_INTRO_TOOLTIP_TOYLAND_LANDSCAPE                             :{BLACK}Valitse lelumaan maastotyyppi

STR_INTRO_TOOLTIP_GAME_OPTIONS                                  :{BLACK}Näytä pelin valinnat
STR_INTRO_TOOLTIP_HIGHSCORE                                     :{BLACK}Näytä pistetaulukko
STR_INTRO_TOOLTIP_CONFIG_SETTINGS_TREE                          :{BLACK}Näytä asetukset
STR_INTRO_TOOLTIP_NEWGRF_SETTINGS                               :{BLACK}Näytä NewGRF-asetukset
STR_INTRO_TOOLTIP_ONLINE_CONTENT                                :{BLACK}Tarkista uutta ja päivitettyä sisältöä ladattavaksi
STR_INTRO_TOOLTIP_AI_SETTINGS                                   :{BLACK}Näytä tekoälyasetukset
STR_INTRO_TOOLTIP_GAMESCRIPT_SETTINGS                           :{BLACK}Näytä peliskriptiasetukset
STR_INTRO_TOOLTIP_QUIT                                          :{BLACK}Lopeta OpenTTD

STR_INTRO_BASESET                                               :{BLACK}Valitusta perusgrafiikkapaketista puuttuu {NUM} sprite{P "" ä}. Tarkista, onko sille päivityksiä.
STR_INTRO_TRANSLATION                                           :{BLACK}Tästä käännöksestä puuttuu {NUM} merkkijono{P "" a}. Auta tekemään OpenTTD:stä parempi ryhtymällä kääntäjäksi. Lisätietoja readme.txt:ssä.

# Quit window
STR_QUIT_CAPTION                                                :{WHITE}Sulje
STR_QUIT_ARE_YOU_SURE_YOU_WANT_TO_EXIT_OPENTTD                  :{YELLOW}Haluatko varmasti poistua OpenTTD:stä?
STR_QUIT_YES                                                    :{BLACK}Kyllä
STR_QUIT_NO                                                     :{BLACK}Ei

# Abandon game
STR_ABANDON_GAME_CAPTION                                        :{WHITE}Pelin lopetus
STR_ABANDON_GAME_QUERY                                          :{YELLOW}Lopetetaanko peli?
STR_ABANDON_SCENARIO_QUERY                                      :{YELLOW}Haluatko varmasti hylätä tämän skenaarion?

# Cheat window
STR_CHEATS                                                      :{WHITE}Huijaukset
STR_CHEATS_TOOLTIP                                              :{BLACK}Valintaruudut osoittavat, oletko käyttänyt huijausta aiemmin
STR_CHEATS_NOTE                                                 :{BLACK}Huom.: näiden asetusten käyttö tallentuu pelitallenteeseen
STR_CHEAT_MONEY                                                 :{LTBLUE}Anna lisää rahaa: {CURRENCY_LONG}
STR_CHEAT_CHANGE_COMPANY                                        :{LTBLUE}Hallinnassa oleva yhtiö: {ORANGE}{COMMA}
STR_CHEAT_EXTRA_DYNAMITE                                        :{LTBLUE}Taikapuskutraktori (poista teollisuutta, liikuttamattomia kohteita): {ORANGE}{STRING}
STR_CHEAT_CROSSINGTUNNELS                                       :{LTBLUE}Tunnelit voivat mennä ristiin: {ORANGE}{STRING}
STR_CHEAT_NO_JETCRASH                                           :{LTBLUE}Suihkukoneet eivät syöksy (usein) pienille lentokentille: {ORANGE}{STRING}
STR_CHEAT_EDIT_MAX_HL                                           :{LTBLUE}Muuta suurinta sallittua kartan korkeutta: {ORANGE}{NUM}
STR_CHEAT_EDIT_MAX_HL_QUERY_CAPT                                :{WHITE}Muuta suurinta sallittua vuorten korkeutta
STR_CHEAT_CHANGE_DATE                                           :{LTBLUE}Muuta päiväystä: {ORANGE}{DATE_SHORT}
STR_CHEAT_CHANGE_DATE_QUERY_CAPT                                :{WHITE}Muuta nykyistä vuotta
STR_CHEAT_SETUP_PROD                                            :{LTBLUE}Salli tuotantomäärien muuttaminen: {ORANGE}{STRING}

# Livery window
STR_LIVERY_CAPTION                                              :{WHITE}{COMPANY}: Väriteema

STR_LIVERY_GENERAL_TOOLTIP                                      :{BLACK}Näytä yleiset väriteemat
STR_LIVERY_TRAIN_TOOLTIP                                        :{BLACK}Näytä junien väriteemat
STR_LIVERY_ROAD_VEHICLE_TOOLTIP                                 :{BLACK}Näytä tieajoneuvojen väriteemat
STR_LIVERY_SHIP_TOOLTIP                                         :{BLACK}Näytä laivojen väriteemat
STR_LIVERY_AIRCRAFT_TOOLTIP                                     :{BLACK}Näytä ilma-alusten väriteemat
STR_LIVERY_PRIMARY_TOOLTIP                                      :{BLACK}Valitse valitun kaavan ensisijainen väri. Ctrl+napsautus asettaa tämän värin kaikille kaavoille.
STR_LIVERY_SECONDARY_TOOLTIP                                    :{BLACK}Valitse valitun kaavan toissijainen väri. Ctrl+napsautus asettaa tämän värin kaikille kaavoille.
STR_LIVERY_PANEL_TOOLTIP                                        :{BLACK}Valitse muutettava väriteema, tai valitse useita Ctrl pohjassa. Paina valintalaatikkoa valitaksesi teeman

###length 23
STR_LIVERY_DEFAULT                                              :Normaalit tunnusvärit
STR_LIVERY_STEAM                                                :Höyryveturi
STR_LIVERY_DIESEL                                               :Dieselveturi
STR_LIVERY_ELECTRIC                                             :Sähköveturi
STR_LIVERY_MONORAIL                                             :Yksiraiteisen veturi
STR_LIVERY_MAGLEV                                               :Maglev-veturi
STR_LIVERY_DMU                                                  :DMU
STR_LIVERY_EMU                                                  :EMU
STR_LIVERY_PASSENGER_WAGON_STEAM                                :Matkustajavaunu (höyry)
STR_LIVERY_PASSENGER_WAGON_DIESEL                               :Matkustajavaunu (diesel)
STR_LIVERY_PASSENGER_WAGON_ELECTRIC                             :Matkustajavaunu (sähkö)
STR_LIVERY_PASSENGER_WAGON_MONORAIL                             :Matkustajavaunu (yksiraiteinen)
STR_LIVERY_PASSENGER_WAGON_MAGLEV                               :Matkustajavaunu (Maglev)
STR_LIVERY_FREIGHT_WAGON                                        :Tavaravaunu
STR_LIVERY_BUS                                                  :Linja-auto
STR_LIVERY_TRUCK                                                :Kuorma-auto
STR_LIVERY_PASSENGER_SHIP                                       :Matkustajalautta
STR_LIVERY_FREIGHT_SHIP                                         :Rahtilaiva
STR_LIVERY_HELICOPTER                                           :Helikopteri
STR_LIVERY_SMALL_PLANE                                          :Pieni lentokone
STR_LIVERY_LARGE_PLANE                                          :Suuri lentokone
STR_LIVERY_PASSENGER_TRAM                                       :Raitiovaunu
STR_LIVERY_FREIGHT_TRAM                                         :Raitiotavaravaunu

# Face selection window
STR_FACE_CAPTION                                                :{WHITE}Kasvojen valinta
STR_FACE_CANCEL_TOOLTIP                                         :{BLACK}Peruuta uusien kasvojen valinta
STR_FACE_OK_TOOLTIP                                             :{BLACK}Hyväksy uusien kasvojen valinta
STR_FACE_RANDOM                                                 :{BLACK}Satunnainen

STR_FACE_MALE_BUTTON                                            :{BLACK}Mies
STR_FACE_MALE_TOOLTIP                                           :{BLACK}Valitse miehen kasvot
STR_FACE_FEMALE_BUTTON                                          :{BLACK}Nainen
STR_FACE_FEMALE_TOOLTIP                                         :{BLACK}Valitse naisen kasvot
STR_FACE_NEW_FACE_BUTTON                                        :{BLACK}Uudet kasvot
STR_FACE_NEW_FACE_TOOLTIP                                       :{BLACK}Luo satunnaiset kasvot
STR_FACE_ADVANCED                                               :{BLACK}Monipuolinen
STR_FACE_ADVANCED_TOOLTIP                                       :{BLACK}Monipuolisempi kasvojenvalitsin
STR_FACE_SIMPLE                                                 :{BLACK}Yksinkertainen
STR_FACE_SIMPLE_TOOLTIP                                         :{BLACK}Yksinkertainen kasvojenvalitsin
STR_FACE_LOAD                                                   :{BLACK}Lataa
STR_FACE_LOAD_TOOLTIP                                           :{BLACK}Lataa suosikkikasvot
STR_FACE_LOAD_DONE                                              :{WHITE}Suosikkikasvosi on ladattu OpenTTD:n kokoonpanotiedostosta.
STR_FACE_FACECODE                                               :{BLACK}Pelaajan kasvojen nro
STR_FACE_FACECODE_TOOLTIP                                       :{BLACK}Tarkastele ja/tai aseta johtajan kasvojen numero
STR_FACE_FACECODE_CAPTION                                       :{WHITE}Tarkastele ja/tai aseta johtajan kasvojen numero
STR_FACE_FACECODE_SET                                           :{WHITE}Uusi kasvojen numerokoodi on asetettu
STR_FACE_FACECODE_ERR                                           :{WHITE}Johtajan kasvojen numeroa ei voitu asettaa – arvon on oltava numeerinen arvo väliltä 0–4 294 967 295!
STR_FACE_SAVE                                                   :{BLACK}Tallenna
STR_FACE_SAVE_TOOLTIP                                           :{BLACK}Tallenna suosikkikasvot
STR_FACE_SAVE_DONE                                              :{WHITE}Nämä kasvot tallennetaan suosikkikasvoiksesi OpenTTD:n kokoonpanotiedostoon.
STR_FACE_EUROPEAN                                               :{BLACK}Eurooppalainen
STR_FACE_SELECT_EUROPEAN                                        :{BLACK}Valitse eurooppalaisia kasvoja
STR_FACE_AFRICAN                                                :{BLACK}Afrikkalainen
STR_FACE_SELECT_AFRICAN                                         :{BLACK}Valitse afrikkalaisia kasvoja
STR_FACE_YES                                                    :Kyllä
STR_FACE_NO                                                     :Ei
STR_FACE_MOUSTACHE_EARRING_TOOLTIP                              :{BLACK}Käytä viiksiä tai korvakorua
STR_FACE_HAIR                                                   :Hiukset:
STR_FACE_HAIR_TOOLTIP                                           :{BLACK}Vaihda hiukset
STR_FACE_EYEBROWS                                               :Kulmakarvat:
STR_FACE_EYEBROWS_TOOLTIP                                       :{BLACK}Vaihda kulmakarvat
STR_FACE_EYECOLOUR                                              :Silmien väri:
STR_FACE_EYECOLOUR_TOOLTIP                                      :{BLACK}Vaihda silmien väri
STR_FACE_GLASSES                                                :Silmälasit:
STR_FACE_GLASSES_TOOLTIP                                        :{BLACK}Käytä silmälaseja
STR_FACE_GLASSES_TOOLTIP_2                                      :{BLACK}Vaihda silmälasit
STR_FACE_NOSE                                                   :Nenä:
STR_FACE_NOSE_TOOLTIP                                           :{BLACK}Vaihda nenä
STR_FACE_LIPS                                                   :Huulet:
STR_FACE_MOUSTACHE                                              :Viikset:
STR_FACE_LIPS_MOUSTACHE_TOOLTIP                                 :{BLACK}Vaihda huulet tai viikset
STR_FACE_CHIN                                                   :Leuka:
STR_FACE_CHIN_TOOLTIP                                           :{BLACK}Vaihda leuka
STR_FACE_JACKET                                                 :Takki:
STR_FACE_JACKET_TOOLTIP                                         :{BLACK}Vaihda takki
STR_FACE_COLLAR                                                 :Kaulus:
STR_FACE_COLLAR_TOOLTIP                                         :{BLACK}Vaihda kaulus
STR_FACE_TIE                                                    :Solmio:
STR_FACE_EARRING                                                :Korvakoru:
STR_FACE_TIE_EARRING_TOOLTIP                                    :{BLACK}Vaihda solmio tai korvakoru

# Matches ServerGameType
###length 3
STR_NETWORK_SERVER_VISIBILITY_LOCAL                             :Paikallinen
STR_NETWORK_SERVER_VISIBILITY_PUBLIC                            :Julkinen
STR_NETWORK_SERVER_VISIBILITY_INVITE_ONLY                       :Vain kutsutut

# Network server list
STR_NETWORK_SERVER_LIST_CAPTION                                 :{WHITE}Moninpeli
STR_NETWORK_SERVER_LIST_PLAYER_NAME                             :{BLACK}Pelaajan nimi
STR_NETWORK_SERVER_LIST_ENTER_NAME_TOOLTIP                      :{BLACK}Pelaajat tunnistetaan ja erotetaan toisistaan nimien avulla

STR_NETWORK_SERVER_LIST_GAME_NAME                               :{BLACK}Nimi
STR_NETWORK_SERVER_LIST_GAME_NAME_TOOLTIP                       :{BLACK}Pelin nimi
STR_NETWORK_SERVER_LIST_GENERAL_ONLINE                          :{BLACK}{COMMA}/{COMMA} – {COMMA}/{COMMA}
STR_NETWORK_SERVER_LIST_CLIENTS_CAPTION                         :{BLACK}Pelaajia
STR_NETWORK_SERVER_LIST_CLIENTS_CAPTION_TOOLTIP                 :{BLACK}Pelaajia online / pelaajia maks.{}Yhtiöitä online / yhtiöitä maks.
STR_NETWORK_SERVER_LIST_MAP_SIZE_SHORT                          :{BLACK}{COMMA}x{COMMA}
STR_NETWORK_SERVER_LIST_MAP_SIZE_CAPTION                        :{BLACK}Kartan koko
STR_NETWORK_SERVER_LIST_MAP_SIZE_CAPTION_TOOLTIP                :{BLACK}Kartan koko{}Valitse lajitellaksesi koon mukaan
STR_NETWORK_SERVER_LIST_DATE_CAPTION                            :{BLACK}Päiväys
STR_NETWORK_SERVER_LIST_DATE_CAPTION_TOOLTIP                    :{BLACK}Nykyinen päivämäärä
STR_NETWORK_SERVER_LIST_YEARS_CAPTION                           :{BLACK}Vuosia
STR_NETWORK_SERVER_LIST_YEARS_CAPTION_TOOLTIP                   :{BLACK}Pelin kesto{}vuosina
STR_NETWORK_SERVER_LIST_INFO_ICONS_TOOLTIP                      :{BLACK}Kieli, palvelimen versio, jne.

STR_NETWORK_SERVER_LIST_CLICK_GAME_TO_SELECT                    :{BLACK}Napsauta peliä luettelossa valitaksesi
STR_NETWORK_SERVER_LIST_LAST_JOINED_SERVER                      :{BLACK}Edellinen palvelin:
STR_NETWORK_SERVER_LIST_CLICK_TO_SELECT_LAST                    :{BLACK}Valitse edellinen palvelin, jolla pelasit

STR_NETWORK_SERVER_LIST_GAME_INFO                               :{SILVER}PELITIEDOT
STR_NETWORK_SERVER_LIST_CLIENTS                                 :{SILVER}Pelaajat: {WHITE}{COMMA} / {COMMA} – {COMMA} / {COMMA}
STR_NETWORK_SERVER_LIST_LANDSCAPE                               :{SILVER}Maasto: {WHITE}{STRING}
STR_NETWORK_SERVER_LIST_MAP_SIZE                                :{SILVER}Kartan koko: {WHITE}{COMMA}x{COMMA}
STR_NETWORK_SERVER_LIST_SERVER_VERSION                          :{SILVER}Palvelimen versio: {WHITE}{STRING}
STR_NETWORK_SERVER_LIST_SERVER_ADDRESS                          :{SILVER}Palvelimen osoite: {WHITE}{STRING}
STR_NETWORK_SERVER_LIST_INVITE_CODE                             :{SILVER}Kutsukoodi: {WHITE}{STRING}
STR_NETWORK_SERVER_LIST_START_DATE                              :{SILVER}Aloitusvuosi: {WHITE}{DATE_SHORT}
STR_NETWORK_SERVER_LIST_CURRENT_DATE                            :{SILVER}Päivämäärä: {WHITE}{DATE_SHORT}
STR_NETWORK_SERVER_LIST_GAMESCRIPT                              :{SILVER}Peliskripti: {WHITE}{STRING} (v.{NBSP}{NUM})
STR_NETWORK_SERVER_LIST_PASSWORD                                :{SILVER}Salasanasuojattu!
STR_NETWORK_SERVER_LIST_SERVER_OFFLINE                          :{SILVER}PALVELIN KIINNI
STR_NETWORK_SERVER_LIST_SERVER_FULL                             :{SILVER}PALVELIN TÄYNNÄ
STR_NETWORK_SERVER_LIST_SERVER_BANNED                           :{SILVER}PALVELIN ESTI SINUT
STR_NETWORK_SERVER_LIST_SERVER_TOO_OLD                          :{SILVER}PALVELIN LIIAN VANHA
STR_NETWORK_SERVER_LIST_VERSION_MISMATCH                        :{SILVER}VERSIO EI TÄSMÄÄ
STR_NETWORK_SERVER_LIST_GRF_MISMATCH                            :{SILVER}NEWGRF-ASETUKSET EIVÄT TÄSMÄÄ

STR_NETWORK_SERVER_LIST_JOIN_GAME                               :{BLACK}Liity peliin
STR_NETWORK_SERVER_LIST_REFRESH                                 :{BLACK}Päivitä
STR_NETWORK_SERVER_LIST_REFRESH_TOOLTIP                         :{BLACK}Päivitä palvelintiedot

STR_NETWORK_SERVER_LIST_SEARCH_SERVER_INTERNET                  :{BLACK}Etsi internetistä
STR_NETWORK_SERVER_LIST_SEARCH_SERVER_INTERNET_TOOLTIP          :{BLACK}Etsi julkisia palvelimia internetistä
STR_NETWORK_SERVER_LIST_SEARCH_SERVER_LAN                       :{BLACK}Etsi lähiverkosta
STR_NETWORK_SERVER_LIST_SEARCH_SERVER_LAN_TOOLTIP               :{BLACK}Etsi palvelimia lähiverkosta
STR_NETWORK_SERVER_LIST_ADD_SERVER                              :{BLACK}Lisää palvelin
STR_NETWORK_SERVER_LIST_ADD_SERVER_TOOLTIP                      :{BLACK}Lisää palvelin luetteloon. Tämä voi olla palvelimen osoite tai kutsukoodi.
STR_NETWORK_SERVER_LIST_START_SERVER                            :{BLACK}Käynnistä palvelin
STR_NETWORK_SERVER_LIST_START_SERVER_TOOLTIP                    :{BLACK}Käynnistä oma palvelin

STR_NETWORK_SERVER_LIST_PLAYER_NAME_OSKTITLE                    :{BLACK}Kirjoita nimesi
STR_NETWORK_SERVER_LIST_ENTER_SERVER_ADDRESS                    :{BLACK}Anna palvelimen osoite tai kutsukoodi

# Start new multiplayer server
STR_NETWORK_START_SERVER_CAPTION                                :{WHITE}Aloita uusi peli

STR_NETWORK_START_SERVER_NEW_GAME_NAME                          :{BLACK}Pelin nimi:
STR_NETWORK_START_SERVER_NEW_GAME_NAME_TOOLTIP                  :{BLACK}Nimi näytetään muille pelaajille moninpelivalikossa
STR_NETWORK_START_SERVER_SET_PASSWORD                           :{BLACK}Aseta salasana
STR_NETWORK_START_SERVER_PASSWORD_TOOLTIP                       :{BLACK}Jos peliin ei halua ulkopuolisia, voi sen suojata salasanalla

STR_NETWORK_START_SERVER_VISIBILITY_LABEL                       :{BLACK}Näkyvyys
STR_NETWORK_START_SERVER_VISIBILITY_TOOLTIP                     :{BLACK}Näkyykö palvelimesi muille julkisessa listauksessa
STR_NETWORK_START_SERVER_CLIENTS_SELECT                         :{BLACK}{NUM} asiakas{P "" ta}
STR_NETWORK_START_SERVER_NUMBER_OF_CLIENTS                      :{BLACK}Pelaajien enimmäismäärä:
STR_NETWORK_START_SERVER_NUMBER_OF_CLIENTS_TOOLTIP              :{BLACK}Pelaajien enimmäismäärä. Pelissä voi olla myös vähemmän pelaajia
STR_NETWORK_START_SERVER_COMPANIES_SELECT                       :{BLACK}{NUM} yhtiö{P "" tä}
STR_NETWORK_START_SERVER_NUMBER_OF_COMPANIES                    :{BLACK}Yhtiöiden enimmäismäärä:
STR_NETWORK_START_SERVER_NUMBER_OF_COMPANIES_TOOLTIP            :{BLACK}Rajoita yhtiöiden määrää palvelimella

STR_NETWORK_START_SERVER_NEW_GAME_NAME_OSKTITLE                 :{BLACK}Syötä nimi verkkopelille

# Network connecting window
STR_NETWORK_CONNECTING_CAPTION                                  :{WHITE}Yhdistetään...

STR_NETWORK_CONNECTING_WAITING                                  :{BLACK}{NUM} pelaaja{P "" a} jonossa
STR_NETWORK_CONNECTING_DOWNLOADING_1                            :{BLACK}{BYTES} ladattu
STR_NETWORK_CONNECTING_DOWNLOADING_2                            :{BLACK}{BYTES} / {BYTES} ladattu

###length 8
STR_NETWORK_CONNECTING_1                                        :{BLACK}(1/6) Yhdistetään...
STR_NETWORK_CONNECTING_2                                        :{BLACK}(2/6) Valtuutetaan...
STR_NETWORK_CONNECTING_3                                        :{BLACK}(3/6) Odotetaan...
STR_NETWORK_CONNECTING_4                                        :{BLACK}(4/6) Ladataan karttaa...
STR_NETWORK_CONNECTING_5                                        :{BLACK}(5/6) Käsitellään dataa...
STR_NETWORK_CONNECTING_6                                        :{BLACK}(6/6) Rekisteröidään...
STR_NETWORK_CONNECTING_SPECIAL_1                                :{BLACK}Haetaan pelitiedot...
STR_NETWORK_CONNECTING_SPECIAL_2                                :{BLACK}Haetaan yhtiötiedot...

STR_NETWORK_CONNECTION_DISCONNECT                               :{BLACK}Pura yhteys

STR_NETWORK_NEED_GAME_PASSWORD_CAPTION                          :{WHITE}Palvelin on suojattu. Anna salasana
STR_NETWORK_NEED_COMPANY_PASSWORD_CAPTION                       :{WHITE}Yhtiö on suojattu. Anna salasana

# Network company list added strings
STR_NETWORK_COMPANY_LIST_CLIENT_LIST                            :Kytkeytyneet pelaajat
STR_NETWORK_COMPANY_LIST_SPECTATE                               :Katsele

# Network client list
STR_NETWORK_CLIENT_LIST_CAPTION                                 :{WHITE}Kytkeytyneet pelaajat
STR_NETWORK_CLIENT_LIST_SERVER                                  :{BLACK}Palvelin
STR_NETWORK_CLIENT_LIST_SERVER_NAME                             :{BLACK}Nimi
STR_NETWORK_CLIENT_LIST_SERVER_NAME_TOOLTIP                     :{BLACK}Sen palvelimen nimi, jolla pelaat
STR_NETWORK_CLIENT_LIST_SERVER_NAME_EDIT_TOOLTIP                :{BLACK}Muokkaa palvelimesi nimeä
STR_NETWORK_CLIENT_LIST_SERVER_NAME_QUERY_CAPTION               :Palvelimen nimi
STR_NETWORK_CLIENT_LIST_SERVER_VISIBILITY                       :{BLACK}Näkyvyys
STR_NETWORK_CLIENT_LIST_SERVER_VISIBILITY_TOOLTIP               :{BLACK}Näkyykö palvelimesi muille julkisessa listauksessa
STR_NETWORK_CLIENT_LIST_SERVER_INVITE_CODE                      :{BLACK}Kutsukoodi
STR_NETWORK_CLIENT_LIST_SERVER_INVITE_CODE_TOOLTIP              :{BLACK}Kutsukoodi, jolla muut pelaajat voivat liittyä tälle palvelimelle
STR_NETWORK_CLIENT_LIST_SERVER_CONNECTION_TYPE                  :{BLACK}Yhteystyyppi
STR_NETWORK_CLIENT_LIST_SERVER_CONNECTION_TYPE_TOOLTIP          :{BLACK}Voivatko muut ottaa yhteyden palvelimeesi, ja miten
STR_NETWORK_CLIENT_LIST_PLAYER                                  :{BLACK}Pelaaja
STR_NETWORK_CLIENT_LIST_PLAYER_NAME                             :{BLACK}Nimi
STR_NETWORK_CLIENT_LIST_PLAYER_NAME_TOOLTIP                     :{BLACK}Pelaajanimesi
STR_NETWORK_CLIENT_LIST_PLAYER_NAME_EDIT_TOOLTIP                :{BLACK}Muokkaa pelaajanimeäsi
STR_NETWORK_CLIENT_LIST_PLAYER_NAME_QUERY_CAPTION               :Pelaajanimesi
STR_NETWORK_CLIENT_LIST_ADMIN_CLIENT_TOOLTIP                    :{BLACK}Tähän asiakkaaseen kohdistettavat ylläpitotoiminnot
STR_NETWORK_CLIENT_LIST_ADMIN_COMPANY_TOOLTIP                   :{BLACK}Tähän yhtiöön kohdistettavat ylläpitotoiminnot
STR_NETWORK_CLIENT_LIST_JOIN_TOOLTIP                            :{BLACK}Liity tähän yhtiöön
STR_NETWORK_CLIENT_LIST_CHAT_CLIENT_TOOLTIP                     :{BLACK}Lähetä tälle pelaajalle viesti
STR_NETWORK_CLIENT_LIST_CHAT_COMPANY_TOOLTIP                    :{BLACK}Lähetä viesti kaikille tämän yhtiön pelaajille
STR_NETWORK_CLIENT_LIST_CHAT_SPECTATOR_TOOLTIP                  :{BLACK}Lähetä viesti kaikille katsojille
STR_NETWORK_CLIENT_LIST_SPECTATORS                              :Katsojat
STR_NETWORK_CLIENT_LIST_NEW_COMPANY                             :(Uusi yhtiö)
STR_NETWORK_CLIENT_LIST_NEW_COMPANY_TOOLTIP                     :{BLACK}Perusta uusi yhtiö ja liity siihen
STR_NETWORK_CLIENT_LIST_PLAYER_ICON_SELF_TOOLTIP                :{BLACK}Tämä olet sinä
STR_NETWORK_CLIENT_LIST_PLAYER_ICON_HOST_TOOLTIP                :{BLACK}Tämä on pelin ylläpitäjä
STR_NETWORK_CLIENT_LIST_CLIENT_COMPANY_COUNT                    :{BLACK}{NUM} pelaaja{P "" a} / {NUM} yhtiö{P "" tä}

# Matches ConnectionType
###length 5
STR_NETWORK_CLIENT_LIST_SERVER_CONNECTION_TYPE_UNKNOWN          :{BLACK}Paikallinen
STR_NETWORK_CLIENT_LIST_SERVER_CONNECTION_TYPE_ISOLATED         :{RED}Etäpelaajat eivät voi ottaa yhteyttä
STR_NETWORK_CLIENT_LIST_SERVER_CONNECTION_TYPE_DIRECT           :{BLACK}Julkinen
STR_NETWORK_CLIENT_LIST_SERVER_CONNECTION_TYPE_STUN             :{BLACK}NATin takana
STR_NETWORK_CLIENT_LIST_SERVER_CONNECTION_TYPE_TURN             :{BLACK}Välityspalvelimen kautta

STR_NETWORK_CLIENT_LIST_ADMIN_CLIENT_KICK                       :Potki
STR_NETWORK_CLIENT_LIST_ADMIN_CLIENT_BAN                        :Estä
STR_NETWORK_CLIENT_LIST_ADMIN_COMPANY_RESET                     :Poista
STR_NETWORK_CLIENT_LIST_ADMIN_COMPANY_UNLOCK                    :Poista salasanalukitus

STR_NETWORK_CLIENT_LIST_ASK_CAPTION                             :{WHITE}Ylläpitäjän toiminta
STR_NETWORK_CLIENT_LIST_ASK_CLIENT_KICK                         :{YELLOW}Haluatko varmasti potkia pelaajan ”{STRING}” pelistä?
STR_NETWORK_CLIENT_LIST_ASK_CLIENT_BAN                          :{YELLOW}Haluatko varmasti estää pelaajan ”{STRING}”?
STR_NETWORK_CLIENT_LIST_ASK_COMPANY_RESET                       :{YELLOW}Haluatko varmasti poistaa yhtiön ”{COMPANY}”?
STR_NETWORK_CLIENT_LIST_ASK_COMPANY_UNLOCK                      :{YELLOW}Haluatko varmasti nollata yhtiön ”{COMPANY}” salasanan?

STR_NETWORK_ASK_RELAY_CAPTION                                   :{WHITE}Käytetäänkö välityspalvelua?
STR_NETWORK_ASK_RELAY_TEXT                                      :{YELLOW}Yhteyden muodostaminen sinun ja palvelimen ”{STRING}” välille epäonnistui.{}Haluatko, että tämä istunto välitetään välityspalvelimen ”{STRING}” kautta?
STR_NETWORK_ASK_RELAY_NO                                        :{BLACK}Ei
STR_NETWORK_ASK_RELAY_YES_ONCE                                  :{BLACK}Kyllä, tämän kerran
STR_NETWORK_ASK_RELAY_YES_ALWAYS                                :{BLACK}Kyllä, älä kysy uudestaan

STR_NETWORK_SPECTATORS                                          :Katsojat

# Network set password
STR_COMPANY_PASSWORD_CANCEL                                     :{BLACK}Älä tallenna syötettyä salasanaa
STR_COMPANY_PASSWORD_OK                                         :{BLACK}Anna yhtiölle uusi salasana
STR_COMPANY_PASSWORD_CAPTION                                    :{WHITE}Yhtiön salasana
STR_COMPANY_PASSWORD_MAKE_DEFAULT                               :{BLACK}Yhtiön oletussalasana
STR_COMPANY_PASSWORD_MAKE_DEFAULT_TOOLTIP                       :{BLACK}Käytä tätä yhtiön salasanaa oletuksena uusissa yhtiöissä

# Network company info join/password
STR_COMPANY_VIEW_JOIN                                           :{BLACK}Liity
STR_COMPANY_VIEW_JOIN_TOOLTIP                                   :{BLACK}Liity ja pelaa tässä yhtiössä
STR_COMPANY_VIEW_PASSWORD                                       :{BLACK}Salasana
STR_COMPANY_VIEW_PASSWORD_TOOLTIP                               :{BLACK}Salasanalla voit suojata yhtiösi, jotta kukaan vieras ei pääse liittymään
STR_COMPANY_VIEW_SET_PASSWORD                                   :{BLACK}Aseta yhtiön salasana

# Network chat
STR_NETWORK_CHAT_SEND                                           :{BLACK}Lähetä
STR_NETWORK_CHAT_COMPANY_CAPTION                                :[Joukkue] :
STR_NETWORK_CHAT_CLIENT_CAPTION                                 :[Yksityinen] {STRING}:
STR_NETWORK_CHAT_ALL_CAPTION                                    :[Kaikki] :

STR_NETWORK_CHAT_COMPANY                                        :[Joukkue] {STRING}: {WHITE}{STRING}
STR_NETWORK_CHAT_TO_COMPANY                                     :[Joukkue] {STRING}: {WHITE}{STRING}
STR_NETWORK_CHAT_CLIENT                                         :[Yksityinen] {STRING}: {WHITE}{STRING}
STR_NETWORK_CHAT_TO_CLIENT                                      :[Yksityinen] {STRING}: {WHITE}{STRING}
STR_NETWORK_CHAT_ALL                                            :[Kaikki] {STRING}: {WHITE}{STRING}
STR_NETWORK_CHAT_EXTERNAL                                       :[{3:STRING}] {0:STRING}: {WHITE}{1:STRING}
STR_NETWORK_CHAT_OSKTITLE                                       :{BLACK}Syötä teksti verkkokeskustelua varten

# Network messages
STR_NETWORK_ERROR_NOTAVAILABLE                                  :{WHITE}Verkkolaitteita ei löytynyt
STR_NETWORK_ERROR_NOCONNECTION                                  :{WHITE}Yhteys palvelimeen aikakatkaistiin tai torjuttiin
STR_NETWORK_ERROR_NEWGRF_MISMATCH                               :{WHITE}Yhteyden muodostaminen epäonnistui NewGRF-virheen vuoksi
STR_NETWORK_ERROR_DESYNC                                        :{WHITE}Verkkopelin tahdistus epäonnistui
STR_NETWORK_ERROR_LOSTCONNECTION                                :{WHITE}Verkkopeliyhteys katkesi
STR_NETWORK_ERROR_SAVEGAMEERROR                                 :{WHITE}Palvelimen pelitallennetta ei voi ladata
STR_NETWORK_ERROR_SERVER_START                                  :{WHITE}Palvelinta ei voitu käynnistää
STR_NETWORK_ERROR_SERVER_ERROR                                  :{WHITE}Protokollavirhe tapahtui ja yhteys suljettiin
STR_NETWORK_ERROR_BAD_PLAYER_NAME                               :{WHITE}Et ole asettanut pelaajanimeäsi. Nimen voi asettaa moninpeli-ikkunan ylälaidassa.
STR_NETWORK_ERROR_BAD_SERVER_NAME                               :{WHITE}Et ole asettanut palvelimesi nimeä. Nimen voi asettaa moninpeli-ikkunan ylälaidassa.
STR_NETWORK_ERROR_WRONG_REVISION                                :{WHITE}Tämän asiakkaan versio ei vastaa palvelimen versiota
STR_NETWORK_ERROR_WRONG_PASSWORD                                :{WHITE}Väärä salasana
STR_NETWORK_ERROR_SERVER_FULL                                   :{WHITE}Palvelin on täynnä
STR_NETWORK_ERROR_SERVER_BANNED                                 :{WHITE}Sinut on estetty palvelimelta
STR_NETWORK_ERROR_KICKED                                        :{WHITE}Sinut potkittiin pihalle palvelimelta
STR_NETWORK_ERROR_KICK_MESSAGE                                  :{WHITE}Syy: {STRING}
STR_NETWORK_ERROR_CHEATER                                       :{WHITE}Huijaaminen ei ole sallittua tällä palvelimella
STR_NETWORK_ERROR_TOO_MANY_COMMANDS                             :{WHITE}Lähetit liian monta komentoa palvelimelle
STR_NETWORK_ERROR_TIMEOUT_PASSWORD                              :{WHITE}Käytit liian paljon aikaa salasanan syöttämiseen
STR_NETWORK_ERROR_TIMEOUT_COMPUTER                              :{WHITE}Tietokoneesi on liian hidas pysyäkseen palvelimen tahdissa
STR_NETWORK_ERROR_TIMEOUT_MAP                                   :{WHITE}Kartan lataus kesti liian kauan
STR_NETWORK_ERROR_TIMEOUT_JOIN                                  :{WHITE}Palvelimelle liittyminen kesti liian kauan
STR_NETWORK_ERROR_INVALID_CLIENT_NAME                           :{WHITE}Pelaajanimesi ei kelpaa

STR_NETWORK_ERROR_CLIENT_GUI_LOST_CONNECTION_CAPTION            :{WHITE}Mahdollinen yhteyden menetys
STR_NETWORK_ERROR_CLIENT_GUI_LOST_CONNECTION                    :{WHITE}Viimeisen {NUM} sekunnin{P "" ""} aikana palvelimelta ei ole vastaanotettu tietoja

###length 21
STR_NETWORK_ERROR_CLIENT_GENERAL                                :yleinen virhe
STR_NETWORK_ERROR_CLIENT_DESYNC                                 :tahdistusvirhe
STR_NETWORK_ERROR_CLIENT_SAVEGAME                               :karttaa ei voitu ladata
STR_NETWORK_ERROR_CLIENT_CONNECTION_LOST                        :yhteys katkesi
STR_NETWORK_ERROR_CLIENT_PROTOCOL_ERROR                         :protokollavirhe
STR_NETWORK_ERROR_CLIENT_NEWGRF_MISMATCH                        :NewGRF-virhe
STR_NETWORK_ERROR_CLIENT_NOT_AUTHORIZED                         :ei valtuutettu
STR_NETWORK_ERROR_CLIENT_NOT_EXPECTED                           :vastaanotettiin viallinen tai odottamaton paketti
STR_NETWORK_ERROR_CLIENT_WRONG_REVISION                         :väärä revisio
STR_NETWORK_ERROR_CLIENT_NAME_IN_USE                            :nimi on jo käytössä
STR_NETWORK_ERROR_CLIENT_WRONG_PASSWORD                         :väärä salasana
STR_NETWORK_ERROR_CLIENT_COMPANY_MISMATCH                       :väärä company-id DoCommandissa
STR_NETWORK_ERROR_CLIENT_KICKED                                 :palvelin potki pihalle
STR_NETWORK_ERROR_CLIENT_CHEATER                                :yritti käyttää huijausta
STR_NETWORK_ERROR_CLIENT_SERVER_FULL                            :palvelin täynnä
STR_NETWORK_ERROR_CLIENT_TOO_MANY_COMMANDS                      :lähetti liian monta komentoa
STR_NETWORK_ERROR_CLIENT_TIMEOUT_PASSWORD                       :salasanaa ei vastaanotettu ajoissa
STR_NETWORK_ERROR_CLIENT_TIMEOUT_COMPUTER                       :yleinen aikakatkaisu
STR_NETWORK_ERROR_CLIENT_TIMEOUT_MAP                            :kartan lataaminen kesti liian kauan
STR_NETWORK_ERROR_CLIENT_TIMEOUT_JOIN                           :kartan käsittely kesti liian kauan
STR_NETWORK_ERROR_CLIENT_INVALID_CLIENT_NAME                    :Epäkelpo asiakasnimi

# Network related errors
STR_NETWORK_SERVER_MESSAGE                                      :*** {1:STRING}

###length 12
STR_NETWORK_SERVER_MESSAGE_GAME_PAUSED                          :Peli pysäytetty ({STRING})
STR_NETWORK_SERVER_MESSAGE_GAME_STILL_PAUSED_1                  :Peli yhä pysäytetty ({STRING})
STR_NETWORK_SERVER_MESSAGE_GAME_STILL_PAUSED_2                  :Peli yhä pysäytetty ({STRING}, {STRING})
STR_NETWORK_SERVER_MESSAGE_GAME_STILL_PAUSED_3                  :Peli yhä pysäytetty ({STRING}, {STRING}, {STRING})
STR_NETWORK_SERVER_MESSAGE_GAME_STILL_PAUSED_4                  :Peli yhä pysäytetty ({STRING}, {STRING}, {STRING}, {STRING})
STR_NETWORK_SERVER_MESSAGE_GAME_STILL_PAUSED_5                  :Peli yhä pysäytetty ({STRING}, {STRING}, {STRING}, {STRING}, {STRING})
STR_NETWORK_SERVER_MESSAGE_GAME_UNPAUSED                        :Peliä jatketaan ({STRING})
STR_NETWORK_SERVER_MESSAGE_GAME_REASON_NOT_ENOUGH_PLAYERS       :pelaajien määrä
STR_NETWORK_SERVER_MESSAGE_GAME_REASON_CONNECTING_CLIENTS       :yhdistäviä pelaajia
STR_NETWORK_SERVER_MESSAGE_GAME_REASON_MANUAL                   :manuaalinen
STR_NETWORK_SERVER_MESSAGE_GAME_REASON_GAME_SCRIPT              :peliskripti
STR_NETWORK_SERVER_MESSAGE_GAME_REASON_LINK_GRAPH               :odotetaan yhteyskuvaajan päivittymistä

STR_NETWORK_MESSAGE_CLIENT_LEAVING                              :poistutaan
STR_NETWORK_MESSAGE_CLIENT_JOINED                               :*** {STRING} on liittynyt peliin
STR_NETWORK_MESSAGE_CLIENT_JOINED_ID                            :*** {0:STRING} liittyi peliin (asiakas nro{NBSP}{2:NUM})
STR_NETWORK_MESSAGE_CLIENT_COMPANY_JOIN                         :*** {0:STRING} on liittynyt yhtiöön nro {2:NUM}
STR_NETWORK_MESSAGE_CLIENT_COMPANY_SPECTATE                     :*** {STRING} on liittynyt katselijoihin
STR_NETWORK_MESSAGE_CLIENT_COMPANY_NEW                          :*** {0:STRING} on aloittanut uuden yhtiön (nro{NBSP}{2:NUM})
STR_NETWORK_MESSAGE_CLIENT_LEFT                                 :*** {0:STRING} on poistunut pelistä ({2:STRING})
STR_NETWORK_MESSAGE_NAME_CHANGE                                 :*** {STRING} on muuttanut nimekseen {STRING}
STR_NETWORK_MESSAGE_GIVE_MONEY                                  :*** {0:STRING} antoi {2:CURRENCY_LONG} yhtiölle {1:STRING}
STR_NETWORK_MESSAGE_SERVER_SHUTDOWN                             :{WHITE}Palvelin sulki istunnon
STR_NETWORK_MESSAGE_SERVER_REBOOT                               :{WHITE}Palvelin käynnistyy uudelleen...{}Odota, ole hyvä...
STR_NETWORK_MESSAGE_KICKED                                      :{STRING} potkaistiin ulos. Syy: ({STRING})

STR_NETWORK_ERROR_COORDINATOR_REGISTRATION_FAILED               :{WHITE}Palvelimen rekisteröinti epäonnistui
STR_NETWORK_ERROR_COORDINATOR_REUSE_OF_INVITE_CODE              :{WHITE}Toinen palvelin rekisteröityi samalla kutsukoodilla. Pelin tyypiksi vaihdetaan ”paikallinen”.
STR_NETWORK_ERROR_COORDINATOR_ISOLATED                          :{WHITE}Palvelimesi ei salli etäyhteyksiä
STR_NETWORK_ERROR_COORDINATOR_ISOLATED_DETAIL                   :{WHITE}Muut pelaajat eivät voi saada yhteyttä palvelimeesi

# Content downloading window
STR_CONTENT_TITLE                                               :{WHITE}Sisällön lataus
STR_CONTENT_TYPE_CAPTION                                        :{BLACK}Tyyppi
STR_CONTENT_TYPE_CAPTION_TOOLTIP                                :{BLACK}Sisällön tyyppi
STR_CONTENT_NAME_CAPTION                                        :{BLACK}Nimi
STR_CONTENT_NAME_CAPTION_TOOLTIP                                :{BLACK}Sisällön nimi
STR_CONTENT_MATRIX_TOOLTIP                                      :{BLACK}Katso lisätiedot napsauttamalla riviä{}Valitse ladattavaksi valintaruutua napsauttamalla
STR_CONTENT_SELECT_ALL_CAPTION                                  :{BLACK}Valitse kaikki
STR_CONTENT_SELECT_ALL_CAPTION_TOOLTIP                          :{BLACK}Merkitse kaikki sisältö ladattavaksi
STR_CONTENT_SELECT_UPDATES_CAPTION                              :{BLACK}Valitse päivitykset
STR_CONTENT_SELECT_UPDATES_CAPTION_TOOLTIP                      :{BLACK}Valitse kaikki sisältö, joka on päivitys nykyiseen sisältöön, ladattavaksi
STR_CONTENT_UNSELECT_ALL_CAPTION                                :{BLACK}Poista valinnat
STR_CONTENT_UNSELECT_ALL_CAPTION_TOOLTIP                        :{BLACK}Merkitse kaikki sisältö ei-ladattavaksi
STR_CONTENT_SEARCH_EXTERNAL                                     :{BLACK}Etsi ulkopuolisilta verkkosivuilta
STR_CONTENT_SEARCH_EXTERNAL_TOOLTIP                             :{BLACK}Etsi OpenTTD:n ulkopuolisilta verkkosivuilta sisältöä, jota ei ole saatavilla OpenTTD:n sisältöpalvelussa
STR_CONTENT_SEARCH_EXTERNAL_DISCLAIMER_CAPTION                  :{WHITE}Olet poistumassa OpenTTD:stä!
STR_CONTENT_SEARCH_EXTERNAL_DISCLAIMER                          :{WHITE}Ulkopuolisilta verkkosivuilta ladattaessa käyttöehdot voivat vaihdella.{}Sinun on noudatettava ulkopuolisen sivuston ohjeita sisällön asentamiseksi OpenTTD:hen.{}Haluatko jatkaa?
STR_CONTENT_FILTER_TITLE                                        :{BLACK}Suodata avainsanalla tai nimellä:
STR_CONTENT_OPEN_URL                                            :{BLACK}Vieraile verkkosivulla
STR_CONTENT_OPEN_URL_TOOLTIP                                    :{BLACK}Vieraile sisällön verkkosivulla
STR_CONTENT_DOWNLOAD_CAPTION                                    :{BLACK}Lataa
STR_CONTENT_DOWNLOAD_CAPTION_TOOLTIP                            :{BLACK}Aloita valitun sisällön lataaminen
STR_CONTENT_TOTAL_DOWNLOAD_SIZE                                 :{SILVER}Latausten koko: {WHITE}{BYTES}
STR_CONTENT_DETAIL_TITLE                                        :{SILVER}TIETOA SISÄLLÖSTÄ

###length 5
STR_CONTENT_DETAIL_SUBTITLE_UNSELECTED                          :{SILVER}Et ole valinnut tätä ladattavaksi
STR_CONTENT_DETAIL_SUBTITLE_SELECTED                            :{SILVER}Olet valinnut tämän ladattavaksi
STR_CONTENT_DETAIL_SUBTITLE_AUTOSELECTED                        :{SILVER}Tämä vaatimus on valittu ladattavaksi
STR_CONTENT_DETAIL_SUBTITLE_ALREADY_HERE                        :{SILVER}Sinulla on jo tämä
STR_CONTENT_DETAIL_SUBTITLE_DOES_NOT_EXIST                      :{SILVER}Tämä sisältö on tuntematon, ja sitä ei voida ladata OpenTTD:ssä

STR_CONTENT_DETAIL_UPDATE                                       :{SILVER}Tällä korvataan olemassa oleva {STRING}
STR_CONTENT_DETAIL_NAME                                         :{SILVER}Nimi: {WHITE}{STRING}
STR_CONTENT_DETAIL_VERSION                                      :{SILVER}Versio: {WHITE}{STRING}
STR_CONTENT_DETAIL_DESCRIPTION                                  :{SILVER}Kuvaus: {WHITE}{STRING}
STR_CONTENT_DETAIL_URL                                          :{SILVER}URL: {WHITE}{STRING}
STR_CONTENT_DETAIL_TYPE                                         :{SILVER}Tyyppi: {WHITE}{STRING}
STR_CONTENT_DETAIL_FILESIZE                                     :{SILVER}Latauksen koko: {WHITE}{BYTES}
STR_CONTENT_DETAIL_SELECTED_BECAUSE_OF                          :{SILVER}Valittu seuraavan takia: {WHITE}{STRING}
STR_CONTENT_DETAIL_DEPENDENCIES                                 :{SILVER}Vaatimukset: {WHITE}{STRING}
STR_CONTENT_DETAIL_TAGS                                         :{SILVER}Avainsanat: {WHITE}{STRING}
STR_CONTENT_NO_ZLIB                                             :{WHITE}OpenTTD on käännetty ilman ”zlib”-tukea…
STR_CONTENT_NO_ZLIB_SUB                                         :{WHITE}... sisällön lataus ei ole mahdollista!

# Order of these is important!
STR_CONTENT_TYPE_BASE_GRAPHICS                                  :Perusgrafiikat
STR_CONTENT_TYPE_NEWGRF                                         :NewGRF
STR_CONTENT_TYPE_AI                                             :Tekoäly
STR_CONTENT_TYPE_AI_LIBRARY                                     :Tekoälykirjasto
STR_CONTENT_TYPE_SCENARIO                                       :Skenaario
STR_CONTENT_TYPE_HEIGHTMAP                                      :Korkeuskartta
STR_CONTENT_TYPE_BASE_SOUNDS                                    :Perusäänet
STR_CONTENT_TYPE_BASE_MUSIC                                     :Musiikkipaketti
STR_CONTENT_TYPE_GAME_SCRIPT                                    :Peliskripti
STR_CONTENT_TYPE_GS_LIBRARY                                     :Skriptikirjasto

# Content downloading progress window
STR_CONTENT_DOWNLOAD_TITLE                                      :{WHITE}Ladataan sisältöä...
STR_CONTENT_DOWNLOAD_INITIALISE                                 :{WHITE}Pyydetään tiedostoja...
STR_CONTENT_DOWNLOAD_FILE                                       :{WHITE}Ladataan {STRING} ({NUM}/{NUM})
STR_CONTENT_DOWNLOAD_COMPLETE                                   :{WHITE}Lataus valmis
STR_CONTENT_DOWNLOAD_PROGRESS_SIZE                              :{WHITE}{BYTES}/{BYTES} ladattu ({NUM} %)

# Content downloading error messages
STR_CONTENT_ERROR_COULD_NOT_CONNECT                             :{WHITE}Ei voitu yhdistää sisältöpalvelimeen...
STR_CONTENT_ERROR_COULD_NOT_DOWNLOAD                            :{WHITE}Lataus epäonnistui...
STR_CONTENT_ERROR_COULD_NOT_DOWNLOAD_FILE_NOT_WRITABLE          :{WHITE}... tiedostoa ei voitu kirjoittaa
STR_CONTENT_ERROR_COULD_NOT_EXTRACT                             :{WHITE}Ei voitu purkaa ladattua tiedostoa

STR_MISSING_GRAPHICS_SET_CAPTION                                :{WHITE}Puuttuvat grafiikat
STR_MISSING_GRAPHICS_SET_MESSAGE                                :{BLACK}OpenTTD vaatii toimiakseen grafiikat, mutta niitä ei löydetty. Sallitaanko grafiikoiden lataus ja asennus?
STR_MISSING_GRAPHICS_YES_DOWNLOAD                               :{BLACK}Kyllä, lataa grafiiikat
STR_MISSING_GRAPHICS_NO_QUIT                                    :{BLACK}Ei, lopeta OpenTTD

STR_MISSING_GRAPHICS_ERROR_TITLE                                :{WHITE}Lataus epäonnistui
STR_MISSING_GRAPHICS_ERROR                                      :{BLACK}Grafiikoiden lataus epäonnistui.{}Lataa grafiikat manuaalisesti.
STR_MISSING_GRAPHICS_ERROR_QUIT                                 :{BLACK}Lopeta OpenTTD

# Transparency settings window
STR_TRANSPARENCY_CAPTION                                        :{WHITE}Läpinäkyvyysasetukset
STR_TRANSPARENT_SIGNS_TOOLTIP                                   :{BLACK}Muuta kylttien läpinäkyvyyttä. Ctrl+napsautus lukitsee.
STR_TRANSPARENT_TREES_TOOLTIP                                   :{BLACK}Muuta puiden läpinäkyvyyttä. Ctrl+napsautus lukitsee.
STR_TRANSPARENT_HOUSES_TOOLTIP                                  :{BLACK}Muuta talojen läpinäkyvyyttä. Ctrl+napsautus lukitsee.
STR_TRANSPARENT_INDUSTRIES_TOOLTIP                              :{BLACK}Muuta tuotantolaitosten läpinäkyvyyttä. Ctrl+napsautus lukitsee.
STR_TRANSPARENT_BUILDINGS_TOOLTIP                               :{BLACK}Muuta asemien, varikoiden, reittipisteiden ja sähkölinjojen läpinäkyvyyttä. Ctrl+napsautus lukitsee.
STR_TRANSPARENT_BRIDGES_TOOLTIP                                 :{BLACK}Muuta siltojen läpinäkyvyyttä. Ctrl+napsautus lukitsee.
STR_TRANSPARENT_STRUCTURES_TOOLTIP                              :{BLACK}Muuta majakoiden ja lähetysmastojen tapaisten rakennelmien läpinäkyvyyttä. Ctrl+napsautus lukitsee.
STR_TRANSPARENT_CATENARY_TOOLTIP                                :{BLACK}Muuta sähköratarakenteiden läpinäkyvyyttä. Ctrl+napsautus lukitsee.
STR_TRANSPARENT_LOADING_TOOLTIP                                 :{BLACK}Muuta lastausilmaisimien läpinäkyvyyttä. Ctrl+napsautus lukitsee.
STR_TRANSPARENT_INVISIBLE_TOOLTIP                               :{BLACK}Tee kohteista läpinäkyvyyden sijaan näkymättömiä

# Linkgraph legend window
STR_LINKGRAPH_LEGEND_CAPTION                                    :{BLACK}Rahtivirran selitys
STR_LINKGRAPH_LEGEND_ALL                                        :{BLACK}Kaikki
STR_LINKGRAPH_LEGEND_NONE                                       :{BLACK}Ei mitään
STR_LINKGRAPH_LEGEND_SELECT_COMPANIES                           :{BLACK}Valitse näytettävät yhtiöt
STR_LINKGRAPH_LEGEND_COMPANY_TOOLTIP                            :{BLACK}{STRING}{}{COMPANY}

# Linkgraph legend window and linkgraph legend in smallmap
STR_LINKGRAPH_LEGEND_UNUSED                                     :{TINY_FONT}{BLACK}käyttämätön
STR_LINKGRAPH_LEGEND_SATURATED                                  :{TINY_FONT}{BLACK}sopiva
STR_LINKGRAPH_LEGEND_OVERLOADED                                 :{TINY_FONT}{BLACK}kuormittunut

# Linkgraph tooltip
STR_LINKGRAPH_STATS_TOOLTIP                                     :{BLACK}{CARGO_LONG} kuljetettavana kuukausittain asemalta {STATION} asemalle {STATION} ({COMMA}%{NBSP} kapasiteetista){STRING}
STR_LINKGRAPH_STATS_TOOLTIP_RETURN_EXTENSION                    :{}{CARGO_LONG} kuljetettavana takaisin ({COMMA}{NBSP}% kapasiteetista)
STR_LINKGRAPH_STATS_TOOLTIP_TIME_EXTENSION                      :{}Keskimääräinen matka-aika: {NUM}{NBSP}vrk

# Base for station construction window(s)
STR_STATION_BUILD_COVERAGE_AREA_TITLE                           :{BLACK}Vaikutusalueen korostus
STR_STATION_BUILD_COVERAGE_OFF                                  :{BLACK}pois
STR_STATION_BUILD_COVERAGE_ON                                   :{BLACK}päällä
STR_STATION_BUILD_COVERAGE_AREA_OFF_TOOLTIP                     :{BLACK}Älä korosta ehdotetun tontin vaikutusaluetta
STR_STATION_BUILD_COVERAGE_AREA_ON_TOOLTIP                      :{BLACK}Korosta ehdotetun tontin vaikutusalue
STR_STATION_BUILD_ACCEPTS_CARGO                                 :{BLACK}Vastaanottaa: {GOLD}{CARGO_LIST}
STR_STATION_BUILD_SUPPLIES_CARGO                                :{BLACK}Tuottaa: {GOLD}{CARGO_LIST}
STR_STATION_BUILD_INFRASTRUCTURE_COST                           :{BLACK}Maintenance cost: {GOLD}{CURRENCY_SHORT}/v

# Join station window
STR_JOIN_STATION_CAPTION                                        :{WHITE}Liitä asema
STR_JOIN_STATION_CREATE_SPLITTED_STATION                        :{YELLOW}Rakenna erillinen asema

STR_JOIN_WAYPOINT_CAPTION                                       :{WHITE}Liitä reittipiste
STR_JOIN_WAYPOINT_CREATE_SPLITTED_WAYPOINT                      :{YELLOW}Rakenna erillinen reittipiste

# Generic toolbar
STR_TOOLBAR_DISABLED_NO_VEHICLE_AVAILABLE                       :{BLACK}Ei käytössä, koska tälle infrastruktuurille ei ole kulkuneuvoja tällä hetkellä

# Rail construction toolbar
STR_RAIL_TOOLBAR_RAILROAD_CONSTRUCTION_CAPTION                  :Rautatien rakentaminen
STR_RAIL_TOOLBAR_ELRAIL_CONSTRUCTION_CAPTION                    :Sähköradan rakentaminen
STR_RAIL_TOOLBAR_MONORAIL_CONSTRUCTION_CAPTION                  :Yksiraiteisen rakentaminen
STR_RAIL_TOOLBAR_MAGLEV_CONSTRUCTION_CAPTION                    :Maglevin rakentaminen

STR_RAIL_TOOLBAR_TOOLTIP_BUILD_RAILROAD_TRACK                   :{BLACK}Rakenna rautateitä. Ctrl vaihtaa rakennus-/poistotilan välillä. Shift vaihtaa rakennustilan ja kustannusarvion välillä
STR_RAIL_TOOLBAR_TOOLTIP_BUILD_AUTORAIL                         :{BLACK}Rakenna rautatietä automaattisesti valittuun suuntaan. Ctrl vaihtaa rakennus-/poistotilan välillä. Shift vaihtaa rakennustilan ja kustannusarvion välillä
STR_RAIL_TOOLBAR_TOOLTIP_BUILD_TRAIN_DEPOT_FOR_BUILDING         :{BLACK}Rakenna veturitalli (junien ostamista ja huoltoa varten). Shift vaihtaa rakennustilan ja kustannusarvion välillä
STR_RAIL_TOOLBAR_TOOLTIP_CONVERT_RAIL_TO_WAYPOINT               :{BLACK}Muunna raide reittipisteeksi. Ctrl liittää reittipisteet. Shift vaihtaa muuntotilan ja kustannusarvion välillä
STR_RAIL_TOOLBAR_TOOLTIP_BUILD_RAILROAD_STATION                 :{BLACK}Rakenna rautatieasema. Ctrl liittää asemat. Shift vaihtaa rakennustilan ja kustannusarvion välillä
STR_RAIL_TOOLBAR_TOOLTIP_BUILD_RAILROAD_SIGNALS                 :{BLACK}Rakenna opastimia. Ctrl vaihtaa joko siipiopastimet tai valo-opastimet{}Vetäminen rakentaa opastimia suoralle rautatielle. Ctrl rakentaa opastimia seuraavaan risteykseen saakka{}Ctrl+Click avaa opastimenvalintaikkunan. Shift vaihtaa rakennustilan ja kustannusarvion välillä
STR_RAIL_TOOLBAR_TOOLTIP_BUILD_RAILROAD_BRIDGE                  :{BLACK}Rakenna rautatiesilta. Shift vaihtaa rakennustilan ja kustannusarvion välillä
STR_RAIL_TOOLBAR_TOOLTIP_BUILD_RAILROAD_TUNNEL                  :{BLACK}Rakenna rautatietunneli. Shift vaihtaa rakennustilan ja kustannusarvion välillä
STR_RAIL_TOOLBAR_TOOLTIP_TOGGLE_BUILD_REMOVE_FOR                :{BLACK}Rautatien, opastimien, reittipisteiden ja asemien rakentaminen/poisto päälle/pois. Pidä pohjassa Ctrl-näppäintä poistaaksesi myös aseman tai reittipisteen alla olevat raiteet
STR_RAIL_TOOLBAR_TOOLTIP_CONVERT_RAIL                           :{BLACK}Muunna/päivitä raidetyyppi. Shift vaihtaa muuntotilan ja kustannusarvion välillä

STR_RAIL_NAME_RAILROAD                                          :Rautatie
STR_RAIL_NAME_ELRAIL                                            :Sähköistetty rautatie
STR_RAIL_NAME_MONORAIL                                          :Yksiraiteinen
STR_RAIL_NAME_MAGLEV                                            :Maglev-rata

# Rail depot construction window
STR_BUILD_DEPOT_TRAIN_ORIENTATION_CAPTION                       :{WHITE}Veturitallin suunta
STR_BUILD_DEPOT_TRAIN_ORIENTATION_TOOLTIP                       :{BLACK}Valitse veturitallin suunta

# Rail waypoint construction window
STR_WAYPOINT_CAPTION                                            :{WHITE}Reittipiste
STR_WAYPOINT_GRAPHICS_TOOLTIP                                   :{BLACK}Valitse reittipisteen tyyppi

# Rail station construction window
STR_STATION_BUILD_RAIL_CAPTION                                  :{WHITE}Rautatieaseman valinta
STR_STATION_BUILD_ORIENTATION                                   :{BLACK}Suunta
STR_STATION_BUILD_RAILROAD_ORIENTATION_TOOLTIP                  :{BLACK}Valitse rautatieaseman suunta
STR_STATION_BUILD_NUMBER_OF_TRACKS                              :{BLACK}Raiteiden lukumäärä
STR_STATION_BUILD_NUMBER_OF_TRACKS_TOOLTIP                      :{BLACK}Valitse asemalaiturien määrä rautatieasemalle
STR_STATION_BUILD_PLATFORM_LENGTH                               :{BLACK}Asemalaiturin pituus
STR_STATION_BUILD_PLATFORM_LENGTH_TOOLTIP                       :{BLACK}Valitse rautatieaseman pituus
STR_STATION_BUILD_DRAG_DROP                                     :{BLACK}Vedä ja pudota
STR_STATION_BUILD_DRAG_DROP_TOOLTIP                             :{BLACK}Rakenna asema vetämällä ja pudottamalla

STR_STATION_BUILD_STATION_CLASS_TOOLTIP                         :{BLACK}Valitse asemaluokka
STR_STATION_BUILD_STATION_TYPE_TOOLTIP                          :{BLACK}Valitse asematyyppi

STR_STATION_CLASS_DFLT                                          :Oletusasema
STR_STATION_CLASS_WAYP                                          :Reittipisteet

# Signal window
STR_BUILD_SIGNAL_CAPTION                                        :{WHITE}Opastimien valinta
STR_BUILD_SIGNAL_TOGGLE_ADVANCED_SIGNAL_TOOLTIP                 :{BLACK}Edistyneiden opastintyyppien näyttäminen
STR_BUILD_SIGNAL_SEMAPHORE_NORM_TOOLTIP                         :{BLACK}Suojastusopastin (siipiopastin){}Kaikkein alkeellisin opastin, joka sallii vain yhden junan samalla osuudella kerrallaan
STR_BUILD_SIGNAL_SEMAPHORE_ENTRY_TOOLTIP                        :{BLACK}Tulo-opastin (siipiopastin){}Näyttää vihreää aina, kun yksi tai useampi seuraavista poistumisopastimista näyttää vihreää. Muutoin se näyttää punaista
STR_BUILD_SIGNAL_SEMAPHORE_EXIT_TOOLTIP                         :{BLACK}Poistumisopastin (siipiopastin){}Käyttäytyy samalla tavalla kuin suojastusopastin, mutta on välttämätön oikean valon näyttämiseen tulo- ja yhdistelmäopastimissa
STR_BUILD_SIGNAL_SEMAPHORE_COMBO_TOOLTIP                        :{BLACK}Yhdistelmäopastin (siipiopastin){}Yhdistelmäopastin toimii yhtä aikaa tulo- ja poistumisopastimena. Tämän avulla on mahdollista luoda suuria ”opastinpuita”
STR_BUILD_SIGNAL_SEMAPHORE_PBS_TOOLTIP                          :{BLACK}Reittiopastin (siipiopastin){}Reittiopastin varmistaa junille turvallisen reitin ja siten mahdollistaa useampien junien yhtäaikaisen liikenteen moniraiteisissa risteyksissä. Tavalliset reittiopastimet voi ohittaa takakautta
STR_BUILD_SIGNAL_SEMAPHORE_PBS_OWAY_TOOLTIP                     :{BLACK}Yksisuuntainen reittiopastin (siipiopastin){}Reittiopastin varmistaa junille turvallisen reitin ja siten mahdollistaa useampien junien yhtäaikaisen liikenteen moniraiteisissa risteyksissä. Yksisuuntaisia opastimia ei voi ohittaa takakautta
STR_BUILD_SIGNAL_ELECTRIC_NORM_TOOLTIP                          :{BLACK}Suojastusopastin (valo-opastin){}Kaikkein alkeellisin opastin, joka sallii vain yhden junan osuudella kerrallaan
STR_BUILD_SIGNAL_ELECTRIC_ENTRY_TOOLTIP                         :{BLACK}Tulo-opastin (valo-opastin){}Näyttää vihreää aina, kun yksi tai useampi seuraavista poistumisopastimista näyttää vihreää. Muutoin se näyttää punaista
STR_BUILD_SIGNAL_ELECTRIC_EXIT_TOOLTIP                          :{BLACK}Poistumisopastin (valo-opastin){}Käyttäytyy samalla tavalla kuin suojastusopastin, mutta on välttämätön oikean valon näyttämiseen tulo- ja yhdistelmäopastimissa
STR_BUILD_SIGNAL_ELECTRIC_COMBO_TOOLTIP                         :{BLACK}Yhdistelmäopastin (valo-opastin){}Yhdistelmäopastin toimii yhtä aikaa tulo- ja poistumisopastimena. Tämän avulla on mahdollista luoda suuria ”opastinpuita”
STR_BUILD_SIGNAL_ELECTRIC_PBS_TOOLTIP                           :{BLACK}Reittiopastin (valo-opastin){}Reittiopastin varmistaa junille turvallisen reitin ja siten mahdollistaa useampien junien yhtäaikaisen liikenteen moniraiteisissa risteyksissä. Tavalliset reittiopastimet voi ohittaa takakautta
STR_BUILD_SIGNAL_ELECTRIC_PBS_OWAY_TOOLTIP                      :{BLACK}Yksisuuntainen reittiopastin (valo-opastin){}Reittiopastin varmistaa junille turvallisen reitin ja siten mahdollistaa useampien junien yhtäaikaisen liikenteen moniraiteisissa risteyksissä. Yksisuuntaisia opastimia ei voi ohittaa takakautta
STR_BUILD_SIGNAL_CONVERT_TOOLTIP                                :{BLACK}Opastinten muuntaminen{}Kun tämä on valittu, olemassaolevan opastimen napsauttaminen muuntaa sen valituntyyppiseksi ja -muotoiseksi. Ctrl+napsautus vaihtaa nykyistä opastimen muotoa. Vaihto+napsautus näyttää muuntamisen kustannusarvion.
STR_BUILD_SIGNAL_DRAG_SIGNALS_DENSITY_TOOLTIP                   :{BLACK}Opastimien väli vetämällä lisättäessä
STR_BUILD_SIGNAL_DRAG_SIGNALS_DENSITY_DECREASE_TOOLTIP          :{BLACK}Pienennä opastimien väliä vetämällä lisättäessä
STR_BUILD_SIGNAL_DRAG_SIGNALS_DENSITY_INCREASE_TOOLTIP          :{BLACK}Suurenna opastimien väliä vetämällä lisättäessä

# Bridge selection window
STR_SELECT_RAIL_BRIDGE_CAPTION                                  :{WHITE}Valitse rautatiesilta
STR_SELECT_ROAD_BRIDGE_CAPTION                                  :{WHITE}Valitse maantiesilta
STR_SELECT_BRIDGE_SELECTION_TOOLTIP                             :{BLACK}Sillan valinta – napsauta valittua siltaa rakentaaksesi sen
STR_SELECT_BRIDGE_INFO                                          :{GOLD}{STRING},{} {VELOCITY} {WHITE}{CURRENCY_LONG}
STR_SELECT_BRIDGE_SCENEDIT_INFO                                 :{GOLD}{STRING},{} {VELOCITY}
STR_BRIDGE_NAME_SUSPENSION_STEEL                                :Riippusilta, terästä
STR_BRIDGE_NAME_GIRDER_STEEL                                    :Palkki, terästä
STR_BRIDGE_NAME_CANTILEVER_STEEL                                :Ulokepalkki, terästä
STR_BRIDGE_NAME_SUSPENSION_CONCRETE                             :Riippusilta, betonia
STR_BRIDGE_NAME_WOODEN                                          :Puuta
STR_BRIDGE_NAME_CONCRETE                                        :Betonia
STR_BRIDGE_NAME_TUBULAR_STEEL                                   :Putkirakenne, terästä
STR_BRIDGE_TUBULAR_SILICON                                      :Putkirakenne, piitä


# Road construction toolbar
STR_ROAD_TOOLBAR_ROAD_CONSTRUCTION_CAPTION                      :{WHITE}Tien rakentaminen
STR_ROAD_TOOLBAR_TRAM_CONSTRUCTION_CAPTION                      :{WHITE}Raitiotien rakentaminen
STR_ROAD_TOOLBAR_TOOLTIP_BUILD_ROAD_SECTION                     :{BLACK}Rakenna tieosuus. Ctrl vaihtaa rakennus-/poistotilan välillä. Shift vaihtaa rakennustilan ja kustannusarvion välillä
STR_ROAD_TOOLBAR_TOOLTIP_BUILD_TRAMWAY_SECTION                  :{BLACK}Rakenna raitiotietä. Ctrl vaihtaa rakennus-/poistotilan välillä. Shift vaihtaa rakennustilan ja kustannusarvion välillä
STR_ROAD_TOOLBAR_TOOLTIP_BUILD_AUTOROAD                         :{BLACK}Rakenna tieosuus automaattisesti valittuun suuntaan. Ctrl vaihtaa rakennus-/poistotilan välillä. Shift vaihtaa rakennustilan ja kustannusarvion välillä
STR_ROAD_TOOLBAR_TOOLTIP_BUILD_AUTOTRAM                         :{BLACK}Rakenna raitiotieosuus automaattisesti valittuun suuntaan. Ctrl vaihtaa rakennus-/poistotilan välillä. Shift vaihtaa rakennustilan ja kustannusarvion välillä
STR_ROAD_TOOLBAR_TOOLTIP_BUILD_ROAD_VEHICLE_DEPOT               :{BLACK}Rakenna autovarikko (ajoneuvojen ostamista ja huoltoa varten). Shift vaihtaa rakennustilan ja kustannusarvion välillä
STR_ROAD_TOOLBAR_TOOLTIP_BUILD_TRAM_VEHICLE_DEPOT               :{BLACK}Rakenna raitiotievarikko (vaunujen ostamiseen ja korjaamiseen). Shift vaihtaa rakennustilan ja kustannusarvion välillä
STR_ROAD_TOOLBAR_TOOLTIP_BUILD_BUS_STATION                      :{BLACK}Rakenna linja-autoasema. Ctrl liittää asemat. Shift vaihtaa rakennustilan ja kustannusarvion välillä
STR_ROAD_TOOLBAR_TOOLTIP_BUILD_PASSENGER_TRAM_STATION           :{BLACK}Rakenna raitiotien matkustaja-asema. Ctrl liittää asemat. Shift vaihtaa rakennustilan ja kustannusarvion välillä
STR_ROAD_TOOLBAR_TOOLTIP_BUILD_TRUCK_LOADING_BAY                :{BLACK}Rakenna lastauslaituri. Ctrl liittää asemat. Shift vaihtaa rakennustilan ja kustannusarvion välillä
STR_ROAD_TOOLBAR_TOOLTIP_BUILD_CARGO_TRAM_STATION               :{BLACK}Rakenna raitiotien rahtiasema. Ctrl liittää asemat. Shift vaihtaa rakennustilan ja kustannusarvion välillä
STR_ROAD_TOOLBAR_TOOLTIP_TOGGLE_ONE_WAY_ROAD                    :{BLACK}Ota yksisuuntaiset tiet käyttöön/pois käytöstä
STR_ROAD_TOOLBAR_TOOLTIP_BUILD_ROAD_BRIDGE                      :{BLACK}Rakenna maantiesilta. Shift vaihtaa rakennustilan ja kustannusarvion välillä
STR_ROAD_TOOLBAR_TOOLTIP_BUILD_TRAMWAY_BRIDGE                   :{BLACK}Rakenna raitiotiesilta. Shift vaihtaa rakennustilan ja kustannusarvion välillä
STR_ROAD_TOOLBAR_TOOLTIP_BUILD_ROAD_TUNNEL                      :{BLACK}Rakenna maantietunneli. Shift vaihtaa rakennustilan ja kustannusarvion välillä
STR_ROAD_TOOLBAR_TOOLTIP_BUILD_TRAMWAY_TUNNEL                   :{BLACK}Rakenna raitiotietunneli. Shift vaihtaa rakennustilan ja kustannusarvion välillä
STR_ROAD_TOOLBAR_TOOLTIP_TOGGLE_BUILD_REMOVE_FOR_ROAD           :{BLACK}Tien rakentaminen/siirtäminen päälle/pois
STR_ROAD_TOOLBAR_TOOLTIP_TOGGLE_BUILD_REMOVE_FOR_TRAMWAYS       :{BLACK}Vaihda raitiotien rakentamisen ja purkamisen välillä
STR_ROAD_TOOLBAR_TOOLTIP_CONVERT_ROAD                           :{BLACK}Muunna tai päivitä tien tyyppi. Shift vaihtaa muuntotilan ja kustannusarvion välillä
STR_ROAD_TOOLBAR_TOOLTIP_CONVERT_TRAM                           :{BLACK}Muunna tai päivitä raitiotien tyyppi. Shift vaihtaa muuntotilan ja kustannusarvion välillä

STR_ROAD_NAME_ROAD                                              :Tie
STR_ROAD_NAME_TRAM                                              :Raitiotie

# Road depot construction window
STR_BUILD_DEPOT_ROAD_ORIENTATION_CAPTION                        :{WHITE}Autovarikon suunta
STR_BUILD_DEPOT_ROAD_ORIENTATION_SELECT_TOOLTIP                 :{BLACK}Valitse autovarikon suunta
STR_BUILD_DEPOT_TRAM_ORIENTATION_CAPTION                        :{WHITE}Raitiotievarikon suunta
STR_BUILD_DEPOT_TRAM_ORIENTATION_SELECT_TOOLTIP                 :{BLACK}Valitse raitiotievarikon suunta

# Road vehicle station construction window
STR_STATION_BUILD_BUS_ORIENTATION                               :{WHITE}Linja-autoaseman suunta
STR_STATION_BUILD_BUS_ORIENTATION_TOOLTIP                       :{BLACK}Valitse linja-autoaseman suunta
STR_STATION_BUILD_TRUCK_ORIENTATION                             :{WHITE}Lastauslaiturin suunta
STR_STATION_BUILD_TRUCK_ORIENTATION_TOOLTIP                     :{BLACK}Valitse lastauslaiturin suunta
STR_STATION_BUILD_PASSENGER_TRAM_ORIENTATION                    :{WHITE}Aseman suunta
STR_STATION_BUILD_PASSENGER_TRAM_ORIENTATION_TOOLTIP            :{BLACK}Valitse aseman suunta
STR_STATION_BUILD_CARGO_TRAM_ORIENTATION                        :{WHITE}Rahtiaseman suunta
STR_STATION_BUILD_CARGO_TRAM_ORIENTATION_TOOLTIP                :{BLACK}Valitse rahtiaseman suunta

# Waterways toolbar (last two for SE only)
STR_WATERWAYS_TOOLBAR_CAPTION                                   :{WHITE}Vesireittien rakentaminen
STR_WATERWAYS_TOOLBAR_CAPTION_SE                                :{WHITE}Vesireitit
STR_WATERWAYS_TOOLBAR_BUILD_CANALS_TOOLTIP                      :{BLACK}Rakenna kanavia. Shift vaihtaa rakennustilan ja kustannusarvion välillä
STR_WATERWAYS_TOOLBAR_BUILD_LOCKS_TOOLTIP                       :{BLACK}Rakenna sulku. Shift vaihtaa rakennustilan ja kustannusarvion välillä
STR_WATERWAYS_TOOLBAR_BUILD_DEPOT_TOOLTIP                       :{BLACK}Rakenna telakka (laivojen ostamista ja huoltamista varten). Shift vaihtaa rakennustilan ja kustannusarvion välillä
STR_WATERWAYS_TOOLBAR_BUILD_DOCK_TOOLTIP                        :{BLACK}Rakenna satama. Ctrl liittää asemat. Shift vaihtaa rakennustilan ja kustannusarvion välillä
STR_WATERWAYS_TOOLBAR_BUOY_TOOLTIP                              :{BLACK}Sijoita poiju, jota voi käyttää reittipisteenä. Shift vaihtaa rakennustilan ja kustannusarvion välillä
STR_WATERWAYS_TOOLBAR_BUILD_AQUEDUCT_TOOLTIP                    :{BLACK}Rakenna akvedukti. Shift vaihtaa rakennustilan ja kustannusarvion välillä
STR_WATERWAYS_TOOLBAR_CREATE_LAKE_TOOLTIP                       :{BLACK}Määrittele vesialue.{}Tee kanava, paitsi jos Ctrl on painettuna merenpinnalla. Tällöin meri laajenee ympäristöön
STR_WATERWAYS_TOOLBAR_CREATE_RIVER_TOOLTIP                      :{BLACK}Sijoita jokia. Ctrl valitsee alueen vinottain.

# Ship depot construction window
STR_DEPOT_BUILD_SHIP_CAPTION                                    :{WHITE}Telakan suunta
STR_DEPOT_BUILD_SHIP_ORIENTATION_TOOLTIP                        :{BLACK}Valitse telakan suunta

# Dock construction window
STR_STATION_BUILD_DOCK_CAPTION                                  :{WHITE}Satama

# Airport toolbar
STR_TOOLBAR_AIRCRAFT_CAPTION                                    :{WHITE}Lentokentät
STR_TOOLBAR_AIRCRAFT_BUILD_AIRPORT_TOOLTIP                      :{BLACK}Rakenna lentokenttä. Ctrl liittää asemat. Shift vaihtaa rakennustilan ja kustannusarvion välillä

# Airport construction window
STR_STATION_BUILD_AIRPORT_CAPTION                               :{WHITE}Lentokentän valinta
STR_STATION_BUILD_AIRPORT_TOOLTIP                               :{BLACK}Valitse lentokentän koko ja tyyppi
STR_STATION_BUILD_AIRPORT_CLASS_LABEL                           :{BLACK}Lentokentän luokka
STR_STATION_BUILD_AIRPORT_LAYOUT_NAME                           :{BLACK}Kaava {NUM}

STR_AIRPORT_SMALL                                               :Pieni
STR_AIRPORT_CITY                                                :Kaupunki
STR_AIRPORT_METRO                                               :Suurkaupungin
STR_AIRPORT_INTERNATIONAL                                       :Kansainvälinen
STR_AIRPORT_COMMUTER                                            :Lähiliikenne
STR_AIRPORT_INTERCONTINENTAL                                    :Mannertenvälinen
STR_AIRPORT_HELIPORT                                            :Helikopterikenttä
STR_AIRPORT_HELIDEPOT                                           :Helikopterihalli
STR_AIRPORT_HELISTATION                                         :Helikopteriasema

STR_AIRPORT_CLASS_SMALL                                         :Pienet lentokentät
STR_AIRPORT_CLASS_LARGE                                         :Isot lentokentät
STR_AIRPORT_CLASS_HUB                                           :Keskuslentokenttä
STR_AIRPORT_CLASS_HELIPORTS                                     :Helikopterikentät

STR_STATION_BUILD_NOISE                                         :{BLACK}Aiheutettu melu: {GOLD}{COMMA}

# Landscaping toolbar
STR_LANDSCAPING_TOOLBAR                                         :{WHITE}Maastonmuokkaus
STR_LANDSCAPING_TOOLTIP_LOWER_A_CORNER_OF_LAND                  :{BLACK}Laske ruudun kulmaa. Vetäminen laskee ensimmäistä valittua kulmaa ja tasoittaa valitun alueen kulman korkeudelle. Ctrl valitsee alueen vinottain. Shift vaihtaa muokkaustilan ja kustannusarvion välillä
STR_LANDSCAPING_TOOLTIP_RAISE_A_CORNER_OF_LAND                  :{BLACK}Nosta ruudun kulmaa. Vetäminen nostaa ensimmäistä valittua kulmaa ja tasoittaa valitun alueen kulman korkeudelle. Ctrl valitsee alueen vinottain. Shift vaihtaa muokkaustilan ja kustannusarvion välillä
STR_LANDSCAPING_LEVEL_LAND_TOOLTIP                              :{BLACK}Tasoita maata ensimmäisen valitun kulman korkeudelle. Ctrl valitsee alueen vinottain. Shift vaihtaa muokkaustilan ja kustannusarvion välillä
STR_LANDSCAPING_TOOLTIP_PURCHASE_LAND                           :{BLACK}Osta maata tulevaa käyttöä varten. Ctrl valitsee alueen vinottain. Shift vaihtaa ostotilan ja kustannusarvion välillä

# Object construction window
STR_OBJECT_BUILD_CAPTION                                        :{WHITE}Objektin valinta
STR_OBJECT_BUILD_TOOLTIP                                        :{BLACK}Valitse rakennettava objekti. Ctrl valitsee alueen vinottain. Shift vaihtaa rakennustilan ja kustannusarvion välillä
STR_OBJECT_BUILD_CLASS_TOOLTIP                                  :{BLACK}Valitse rakennettavan objektin luokka
STR_OBJECT_BUILD_PREVIEW_TOOLTIP                                :{BLACK}Objektin esikatselu
STR_OBJECT_BUILD_SIZE                                           :{BLACK}Koko: {GOLD}{NUM}×{NUM} ruutua

STR_OBJECT_CLASS_LTHS                                           :Majakat
STR_OBJECT_CLASS_TRNS                                           :Lähettimet

# Tree planting window (last eight for SE only)
STR_PLANT_TREE_CAPTION                                          :{WHITE}Puita
STR_PLANT_TREE_TOOLTIP                                          :{BLACK}Valitse istutettava puutyyppi. Jos ruudussa on jo puu, tämä lisää uusia puita riippumatta valitun puun tyypistä
STR_TREES_RANDOM_TYPE                                           :{BLACK}Sattumanvaraisia puita
STR_TREES_RANDOM_TYPE_TOOLTIP                                   :{BLACK}Aseta sattumanvaraisia puita. Shift vaihtaa istutustilan ja kustannusarvion välillä
STR_TREES_RANDOM_TREES_BUTTON                                   :{BLACK}Satunnaisia puita.
STR_TREES_RANDOM_TREES_TOOLTIP                                  :{BLACK}Istuta puita satunnaisesti maastoon
STR_TREES_MODE_NORMAL_BUTTON                                    :{BLACK}Tavallinen
STR_TREES_MODE_NORMAL_TOOLTIP                                   :{BLACK}Istuta yksittäisiä puita vetämällä.
STR_TREES_MODE_FOREST_SM_BUTTON                                 :{BLACK}Metsikkö
STR_TREES_MODE_FOREST_SM_TOOLTIP                                :{BLACK}Istuta pieniä metsiä vetämällä.
STR_TREES_MODE_FOREST_LG_BUTTON                                 :{BLACK}Metsä
STR_TREES_MODE_FOREST_LG_TOOLTIP                                :{BLACK}Istuta isoja metsiä vetämällä.

# Land generation window (SE)
STR_TERRAFORM_TOOLBAR_LAND_GENERATION_CAPTION                   :{WHITE}Maanrakennus
STR_TERRAFORM_TOOLTIP_PLACE_ROCKY_AREAS_ON_LANDSCAPE            :{BLACK}Sijoita kallioisia alueita maastoon
STR_TERRAFORM_TOOLTIP_DEFINE_DESERT_AREA                        :{BLACK}Määrittele aavikon alue.{}Pidä Ctrl-nappia pohjassa poistaaksesi sitä
STR_TERRAFORM_TOOLTIP_INCREASE_SIZE_OF_LAND_AREA                :{BLACK}Suurenna madallettavan/korotettavan maa-alueen kokoa
STR_TERRAFORM_TOOLTIP_DECREASE_SIZE_OF_LAND_AREA                :{BLACK}Pienennä madallettavan/korotettavan maa-alueen kokoa
STR_TERRAFORM_TOOLTIP_GENERATE_RANDOM_LAND                      :{BLACK}Luo satunnainen maasto
STR_TERRAFORM_SE_NEW_WORLD                                      :{BLACK}Luo uusi skenaario
STR_TERRAFORM_RESET_LANDSCAPE                                   :{BLACK}Nollaa maasto
STR_TERRAFORM_RESET_LANDSCAPE_TOOLTIP                           :{BLACK}Poista kaikki yhtiöiden omistamat tontit kartalta

STR_QUERY_RESET_LANDSCAPE_CAPTION                               :{WHITE}Nollaa maasto
STR_RESET_LANDSCAPE_CONFIRMATION_TEXT                           :{WHITE}Haluatko varmasti poistaa kaikki yhtiön omistamat tontit?

# Town generation window (SE)
STR_FOUND_TOWN_CAPTION                                          :{WHITE}Luo kuntia
STR_FOUND_TOWN_NEW_TOWN_BUTTON                                  :{BLACK}Uusi kunta
STR_FOUND_TOWN_NEW_TOWN_TOOLTIP                                 :{BLACK}Perusta uusi kunta. Vaihto+napsautus näyttää vain kustannusarvion.
STR_FOUND_TOWN_RANDOM_TOWN_BUTTON                               :{BLACK}Satunnainen kunta
STR_FOUND_TOWN_RANDOM_TOWN_TOOLTIP                              :{BLACK}Perusta kunta satunnaiseen paikkaan
STR_FOUND_TOWN_MANY_RANDOM_TOWNS                                :{BLACK}Monta satunnaista kuntaa
STR_FOUND_TOWN_RANDOM_TOWNS_TOOLTIP                             :{BLACK}Täytä kartta satunnaisesti sijoitetuilla kunnilla
STR_FOUND_TOWN_EXPAND_ALL_TOWNS                                 :{BLACK}Laajenna kaikkia kuntia
STR_FOUND_TOWN_EXPAND_ALL_TOWNS_TOOLTIP                         :{BLACK}Kasvata kaikkia kuntia hieman

STR_FOUND_TOWN_NAME_TITLE                                       :{YELLOW}Kunnan nimi:
STR_FOUND_TOWN_NAME_EDITOR_TITLE                                :{BLACK}Syötä kunnan nimi
STR_FOUND_TOWN_NAME_EDITOR_HELP                                 :{BLACK}Syötä kunnan nimi napsauttamalla
STR_FOUND_TOWN_NAME_RANDOM_BUTTON                               :{BLACK}Satunnainen nimi
STR_FOUND_TOWN_NAME_RANDOM_TOOLTIP                              :{BLACK}Arvo uusi satunnainen nimi

STR_FOUND_TOWN_INITIAL_SIZE_TITLE                               :{YELLOW}Kunnan koko:
STR_FOUND_TOWN_INITIAL_SIZE_SMALL_BUTTON                        :{BLACK}Pieni
STR_FOUND_TOWN_INITIAL_SIZE_MEDIUM_BUTTON                       :{BLACK}Keskisuuri
STR_FOUND_TOWN_INITIAL_SIZE_LARGE_BUTTON                        :{BLACK}Suuri
STR_FOUND_TOWN_SIZE_RANDOM                                      :{BLACK}Sattumanvarainen
STR_FOUND_TOWN_INITIAL_SIZE_TOOLTIP                             :{BLACK}Valitse kunnan koko
STR_FOUND_TOWN_CITY                                             :{BLACK}Kaupunki
STR_FOUND_TOWN_CITY_TOOLTIP                                     :{BLACK}Kaupungit kasvavat nopeammin kuin tavalliset kunnat{}Asetuksista riippuen, ne ovat suurempia perustettaessa

STR_FOUND_TOWN_ROAD_LAYOUT                                      :{YELLOW}Kunnan tiekaava:
STR_FOUND_TOWN_SELECT_TOWN_ROAD_LAYOUT                          :{BLACK}Valitse tiekaava tälle kunnalle
STR_FOUND_TOWN_SELECT_LAYOUT_ORIGINAL                           :{BLACK}Alkuperäinen
STR_FOUND_TOWN_SELECT_LAYOUT_BETTER_ROADS                       :{BLACK}Parempia teitä
STR_FOUND_TOWN_SELECT_LAYOUT_2X2_GRID                           :{BLACK}2×2-ruudukko
STR_FOUND_TOWN_SELECT_LAYOUT_3X3_GRID                           :{BLACK}3×3-ruudukko
STR_FOUND_TOWN_SELECT_LAYOUT_RANDOM                             :{BLACK}Sattumanvarainen

# Fund new industry window
STR_FUND_INDUSTRY_CAPTION                                       :{WHITE}Rahoita uutta teollisuutta
STR_FUND_INDUSTRY_SELECTION_TOOLTIP                             :{BLACK}Valitse tehdas listasta
STR_FUND_INDUSTRY_MANY_RANDOM_INDUSTRIES                        :{BLACK}Luo satunnaisia tuotantolaitoksia
STR_FUND_INDUSTRY_MANY_RANDOM_INDUSTRIES_TOOLTIP                :{BLACK}Sijoita teollisuuslaitokset satunnaisesti
STR_FUND_INDUSTRY_MANY_RANDOM_INDUSTRIES_CAPTION                :{WHITE}Luo satunnaisia teollisuuslaitoksia
STR_FUND_INDUSTRY_MANY_RANDOM_INDUSTRIES_QUERY                  :{YELLOW}Oletko varma, että haluat luoda monta satunnaista tuotantolaitosta?
STR_FUND_INDUSTRY_INDUSTRY_BUILD_COST                           :{BLACK}Kustannus: {YELLOW}{CURRENCY_LONG}
STR_FUND_INDUSTRY_PROSPECT_NEW_INDUSTRY                         :{BLACK}Koekaivaus
STR_FUND_INDUSTRY_BUILD_NEW_INDUSTRY                            :{BLACK}Rakenna
STR_FUND_INDUSTRY_FUND_NEW_INDUSTRY                             :{BLACK}Rahoita
STR_FUND_INDUSTRY_REMOVE_ALL_INDUSTRIES                         :{BLACK}Poista kaikki tuotantolaitokset
STR_FUND_INDUSTRY_REMOVE_ALL_INDUSTRIES_TOOLTIP                 :{BLACK}Poista kaikki kartalla olevat tuotantolaitokset
STR_FUND_INDUSTRY_REMOVE_ALL_INDUSTRIES_CAPTION                 :{WHITE}Poista kaikki tuotantolaitokset
STR_FUND_INDUSTRY_REMOVE_ALL_INDUSTRIES_QUERY                   :{YELLOW}Oletko varma, että haluat poistaa kaikki tuotantolaitokset?

# Industry cargoes window
STR_INDUSTRY_CARGOES_INDUSTRY_CAPTION                           :{WHITE}Teollisuusketju: {STRING}
STR_INDUSTRY_CARGOES_CARGO_CAPTION                              :{WHITE}Teollisuusketju rahdille {STRING}
STR_INDUSTRY_CARGOES_PRODUCERS                                  :{WHITE}Tuottavat teollisuudenhaarat
STR_INDUSTRY_CARGOES_CUSTOMERS                                  :{WHITE}Hyväksyvät teollisuudenhaarat
STR_INDUSTRY_CARGOES_HOUSES                                     :{WHITE}Taloja
STR_INDUSTRY_CARGOES_INDUSTRY_TOOLTIP                           :{BLACK}Napsauta teollisuutta nähdäksesi sen tuottajat ja kuluttajat
STR_INDUSTRY_CARGOES_CARGO_TOOLTIP                              :{BLACK}{STRING}{}Napsauta rahtia nähdäksesi sen tuottajat ja kuluttajat
STR_INDUSTRY_DISPLAY_CHAIN                                      :{BLACK}Näytä ketju
STR_INDUSTRY_DISPLAY_CHAIN_TOOLTIP                              :{BLACK}Näytä rahtia tuottavat ja hyväksyvät teollisuudenhaarat
STR_INDUSTRY_CARGOES_NOTIFY_SMALLMAP                            :{BLACK}Yhdistä karttaan
STR_INDUSTRY_CARGOES_NOTIFY_SMALLMAP_TOOLTIP                    :{BLACK}Valitse näytetyt teollisuuslaitokset myös kartalla
STR_INDUSTRY_CARGOES_SELECT_CARGO                               :{BLACK}Valitse rahti
STR_INDUSTRY_CARGOES_SELECT_CARGO_TOOLTIP                       :{BLACK}Valitse rahti, jonka haluat näyttää
STR_INDUSTRY_CARGOES_SELECT_INDUSTRY                            :{BLACK}Valitse teollisuudenhaara
STR_INDUSTRY_CARGOES_SELECT_INDUSTRY_TOOLTIP                    :{BLACK}Valitse teollisuus, jonka haluat näyttää

# Land area window
STR_LAND_AREA_INFORMATION_CAPTION                               :{WHITE}Maa-aluetiedot
STR_LAND_AREA_INFORMATION_LOCATION_TOOLTIP                      :{BLACK}Keskitä päänäkymä ruudun sijaintiin. Ctrl+napsautus avaa uuden näkymäikkunan ruudun sijaintiin.
STR_LAND_AREA_INFORMATION_COST_TO_CLEAR_N_A                     :{BLACK}Raivaamisen hinta: {LTBLUE}-
STR_LAND_AREA_INFORMATION_COST_TO_CLEAR                         :{BLACK}Raivaamisen hinta: {RED}{CURRENCY_LONG}
STR_LAND_AREA_INFORMATION_REVENUE_WHEN_CLEARED                  :{BLACK}Tulo kun tyhjennetty: {LTBLUE}{CURRENCY_LONG}
STR_LAND_AREA_INFORMATION_OWNER_N_A                             :-
STR_LAND_AREA_INFORMATION_OWNER                                 :{BLACK}Omistaja: {LTBLUE}{STRING}
STR_LAND_AREA_INFORMATION_ROAD_OWNER                            :{BLACK}Tien omistaja: {LTBLUE}{STRING}
STR_LAND_AREA_INFORMATION_TRAM_OWNER                            :{BLACK}Raitiotien omistaja: {LTBLUE}{STRING}
STR_LAND_AREA_INFORMATION_RAIL_OWNER                            :{BLACK}Rautatien omistaja: {LTBLUE}{STRING}
STR_LAND_AREA_INFORMATION_LOCAL_AUTHORITY                       :{BLACK}Kunta: {LTBLUE}{STRING}
STR_LAND_AREA_INFORMATION_LOCAL_AUTHORITY_NONE                  :Ei mitään
STR_LAND_AREA_INFORMATION_LANDINFO_COORDS                       :{BLACK}Koordinaatit: {LTBLUE}{NUM}×{NUM}×{NUM} ({STRING})
STR_LAND_AREA_INFORMATION_BUILD_DATE                            :{BLACK}Rakennettu: {LTBLUE}{DATE_LONG}
STR_LAND_AREA_INFORMATION_STATION_CLASS                         :{BLACK}Aseman luokka: {LTBLUE}{STRING}
STR_LAND_AREA_INFORMATION_STATION_TYPE                          :{BLACK}Aseman tyyppi: {LTBLUE}{STRING}
STR_LAND_AREA_INFORMATION_AIRPORT_CLASS                         :{BLACK}Lentokentän luokka: {LTBLUE}{STRING}
STR_LAND_AREA_INFORMATION_AIRPORT_NAME                          :{BLACK}Lentokentän nimi: {LTBLUE}{STRING}
STR_LAND_AREA_INFORMATION_AIRPORTTILE_NAME                      :{BLACK}Lentokentän ruudun nimi: {LTBLUE}{STRING}
STR_LAND_AREA_INFORMATION_NEWGRF_NAME                           :{BLACK}NewGRF: {LTBLUE}{STRING}
STR_LAND_AREA_INFORMATION_CARGO_ACCEPTED                        :{BLACK}Vastaanottaa rahtia: {LTBLUE}
STR_LAND_AREA_INFORMATION_CARGO_EIGHTS                          :({COMMA}/8 {STRING})
STR_LANG_AREA_INFORMATION_RAIL_TYPE                             :{BLACK}Raidetyyppi: {LTBLUE}{STRING}
STR_LANG_AREA_INFORMATION_ROAD_TYPE                             :{BLACK}Tien tyyppi: {LTBLUE}{STRING}
STR_LANG_AREA_INFORMATION_TRAM_TYPE                             :{BLACK}Raitiotien tyyppi: {LTBLUE}{STRING}
STR_LANG_AREA_INFORMATION_RAIL_SPEED_LIMIT                      :{BLACK}Radan nopeusrajoitus: {LTBLUE}{VELOCITY}
STR_LANG_AREA_INFORMATION_ROAD_SPEED_LIMIT                      :{BLACK}Tien nopeusrajoitus: {LTBLUE}{VELOCITY}
STR_LANG_AREA_INFORMATION_TRAM_SPEED_LIMIT                      :{BLACK}Raitiotien nopeusrajoitus: {LTBLUE}{VELOCITY}

# Description of land area of different tiles
STR_LAI_CLEAR_DESCRIPTION_ROCKS                                 :Kalliota
STR_LAI_CLEAR_DESCRIPTION_ROUGH_LAND                            :Epätasaista maata
STR_LAI_CLEAR_DESCRIPTION_BARE_LAND                             :Paljasta maata
STR_LAI_CLEAR_DESCRIPTION_GRASS                                 :Ruohikkoa
STR_LAI_CLEAR_DESCRIPTION_FIELDS                                :Peltoja
STR_LAI_CLEAR_DESCRIPTION_SNOW_COVERED_LAND                     :Lumen peittämää maata
STR_LAI_CLEAR_DESCRIPTION_DESERT                                :Aavikkoa

STR_LAI_RAIL_DESCRIPTION_TRACK                                  :Rautatie
STR_LAI_RAIL_DESCRIPTION_TRACK_WITH_NORMAL_SIGNALS              :Rautatie suojastusopastimilla
STR_LAI_RAIL_DESCRIPTION_TRACK_WITH_PRESIGNALS                  :Rautatie tulo-opastimilla
STR_LAI_RAIL_DESCRIPTION_TRACK_WITH_EXITSIGNALS                 :Rautatie poistumisopastimilla
STR_LAI_RAIL_DESCRIPTION_TRACK_WITH_COMBOSIGNALS                :Rautatie yhdistelmäopastimilla
STR_LAI_RAIL_DESCRIPTION_TRACK_WITH_PBSSIGNALS                  :Rautatie reittiopastimilla
STR_LAI_RAIL_DESCRIPTION_TRACK_WITH_NOENTRYSIGNALS              :Rautatie yksisuuntaisilla reittiopastimilla
STR_LAI_RAIL_DESCRIPTION_TRACK_WITH_NORMAL_PRESIGNALS           :Rautatie suojastus- ja tulo-opastimilla
STR_LAI_RAIL_DESCRIPTION_TRACK_WITH_NORMAL_EXITSIGNALS          :Rautatie suojastus- ja poistumisopastimilla
STR_LAI_RAIL_DESCRIPTION_TRACK_WITH_NORMAL_COMBOSIGNALS         :Rautatie suojastus- ja yhdistelmäopastimilla
STR_LAI_RAIL_DESCRIPTION_TRACK_WITH_NORMAL_PBSSIGNALS           :Rautatie suojastus- ja reittiopastimilla
STR_LAI_RAIL_DESCRIPTION_TRACK_WITH_NORMAL_NOENTRYSIGNALS       :Rautatie suojastus- ja yksisuuntaisilla reittiopastimilla
STR_LAI_RAIL_DESCRIPTION_TRACK_WITH_PRE_EXITSIGNALS             :Rautatie tulo- ja poistumisopastimilla
STR_LAI_RAIL_DESCRIPTION_TRACK_WITH_PRE_COMBOSIGNALS            :Rautatie tulo- ja yhdistelmäopastimilla
STR_LAI_RAIL_DESCRIPTION_TRACK_WITH_PRE_PBSSIGNALS              :Rautatie tulo- ja reittiopastimilla
STR_LAI_RAIL_DESCRIPTION_TRACK_WITH_PRE_NOENTRYSIGNALS          :Rautatie tulo- ja yksisuuntaisilla reittiopastimilla
STR_LAI_RAIL_DESCRIPTION_TRACK_WITH_EXIT_COMBOSIGNALS           :Rautatie poistumis- ja yhdistelmäopastimilla
STR_LAI_RAIL_DESCRIPTION_TRACK_WITH_EXIT_PBSSIGNALS             :Rautatie poistumis- ja reittiopastimilla
STR_LAI_RAIL_DESCRIPTION_TRACK_WITH_EXIT_NOENTRYSIGNALS         :Rautatie poistumis- ja yksisuuntaisilla opastimilla
STR_LAI_RAIL_DESCRIPTION_TRACK_WITH_COMBO_PBSSIGNALS            :Rautatie yhdistelmä- ja reittiopastimilla
STR_LAI_RAIL_DESCRIPTION_TRACK_WITH_COMBO_NOENTRYSIGNALS        :Rautatie yhdistelmä- ja yksisuuntaisilla opastimilla
STR_LAI_RAIL_DESCRIPTION_TRACK_WITH_PBS_NOENTRYSIGNALS          :Rautatie reitti- ja yksisuuntaisilla opastimilla
STR_LAI_RAIL_DESCRIPTION_TRAIN_DEPOT                            :Veturitalli

STR_LAI_ROAD_DESCRIPTION_ROAD                                   :Tie
STR_LAI_ROAD_DESCRIPTION_ROAD_WITH_STREETLIGHTS                 :Tie katuvaloilla
STR_LAI_ROAD_DESCRIPTION_TREE_LINED_ROAD                        :Puilla reunustettu tie
STR_LAI_ROAD_DESCRIPTION_ROAD_VEHICLE_DEPOT                     :Autovarikko
STR_LAI_ROAD_DESCRIPTION_ROAD_RAIL_LEVEL_CROSSING               :Tasoristeys
STR_LAI_ROAD_DESCRIPTION_TRAMWAY                                :Raitiotie

# Houses come directly from their building names
STR_LAI_TOWN_INDUSTRY_DESCRIPTION_UNDER_CONSTRUCTION            :{STRING} (rakennusvaiheessa)

STR_LAI_TREE_NAME_TREES                                         :Puita
STR_LAI_TREE_NAME_RAINFOREST                                    :Sademetsää
STR_LAI_TREE_NAME_CACTUS_PLANTS                                 :Kaktuksia

STR_LAI_STATION_DESCRIPTION_RAILROAD_STATION                    :Rautatieasema
STR_LAI_STATION_DESCRIPTION_AIRCRAFT_HANGAR                     :Lentokonehalli
STR_LAI_STATION_DESCRIPTION_AIRPORT                             :Lentokenttä
STR_LAI_STATION_DESCRIPTION_TRUCK_LOADING_AREA                  :Lastauslaituri
STR_LAI_STATION_DESCRIPTION_BUS_STATION                         :Linja-autoasema
STR_LAI_STATION_DESCRIPTION_SHIP_DOCK                           :Satama
STR_LAI_STATION_DESCRIPTION_BUOY                                :Poiju
STR_LAI_STATION_DESCRIPTION_WAYPOINT                            :Reittipiste

STR_LAI_WATER_DESCRIPTION_WATER                                 :Vettä
STR_LAI_WATER_DESCRIPTION_CANAL                                 :Kanaali
STR_LAI_WATER_DESCRIPTION_LOCK                                  :Sulku
STR_LAI_WATER_DESCRIPTION_RIVER                                 :Joki
STR_LAI_WATER_DESCRIPTION_COAST_OR_RIVERBANK                    :Rannikko tai joentörmä
STR_LAI_WATER_DESCRIPTION_SHIP_DEPOT                            :Telakka

# Industries come directly from their industry names

STR_LAI_TUNNEL_DESCRIPTION_RAILROAD                             :Rautatietunneli
STR_LAI_TUNNEL_DESCRIPTION_ROAD                                 :Maantietunneli

STR_LAI_BRIDGE_DESCRIPTION_RAIL_SUSPENSION_STEEL                :Teräksinen rautatieriippusilta
STR_LAI_BRIDGE_DESCRIPTION_RAIL_GIRDER_STEEL                    :Teräksinen rautatiepalkkisilta
STR_LAI_BRIDGE_DESCRIPTION_RAIL_CANTILEVER_STEEL                :Teräksinen rautatieulokepalkkisilta
STR_LAI_BRIDGE_DESCRIPTION_RAIL_SUSPENSION_CONCRETE             :Vahvennettu betoninen rautatieriippusilta
STR_LAI_BRIDGE_DESCRIPTION_RAIL_WOODEN                          :Puinen rautatiesilta
STR_LAI_BRIDGE_DESCRIPTION_RAIL_CONCRETE                        :Betoninen rautatiesilta
STR_LAI_BRIDGE_DESCRIPTION_RAIL_TUBULAR_STEEL                   :Putkirakenteinen rautatiesilta

STR_LAI_BRIDGE_DESCRIPTION_ROAD_SUSPENSION_STEEL                :Teräksinen maantieriippusilta
STR_LAI_BRIDGE_DESCRIPTION_ROAD_GIRDER_STEEL                    :Teräksinen maantiepalkkisilta
STR_LAI_BRIDGE_DESCRIPTION_ROAD_CANTILEVER_STEEL                :Teräksinen maantieulokepalkkisilta
STR_LAI_BRIDGE_DESCRIPTION_ROAD_SUSPENSION_CONCRETE             :Vahvennettu betoninen maantieriippusilta
STR_LAI_BRIDGE_DESCRIPTION_ROAD_WOODEN                          :Puinen maantiesilta
STR_LAI_BRIDGE_DESCRIPTION_ROAD_CONCRETE                        :Betoninen maantiesilta
STR_LAI_BRIDGE_DESCRIPTION_ROAD_TUBULAR_STEEL                   :Putkirakenteinen maantiesilta

STR_LAI_BRIDGE_DESCRIPTION_AQUEDUCT                             :Akvedukti

STR_LAI_OBJECT_DESCRIPTION_TRANSMITTER                          :Lähetin
STR_LAI_OBJECT_DESCRIPTION_LIGHTHOUSE                           :Majakka
STR_LAI_OBJECT_DESCRIPTION_COMPANY_HEADQUARTERS                 :Yhtiön päärakennus
STR_LAI_OBJECT_DESCRIPTION_COMPANY_OWNED_LAND                   :Yhtiön omistamaa maata

# About OpenTTD window
STR_ABOUT_OPENTTD                                               :{WHITE}Tietoja OpenTTD:stä
STR_ABOUT_ORIGINAL_COPYRIGHT                                    :{BLACK}Alkuperäiset oikeudet {COPYRIGHT} 1995 Chris Sawyer, kaikki oikeudet pidätetään
STR_ABOUT_VERSION                                               :{BLACK}OpenTTD-versio {REV}
STR_ABOUT_COPYRIGHT_OPENTTD                                     :{BLACK}OpenTTD {COPYRIGHT} 2002–{STRING} The OpenTTD team

# Framerate display window
STR_FRAMERATE_CAPTION                                           :{WHITE}Kuvataajuus
STR_FRAMERATE_CAPTION_SMALL                                     :{STRING}{WHITE} ({DECIMAL}×)
STR_FRAMERATE_RATE_GAMELOOP                                     :{BLACK}Simulaationopeus: {STRING}
STR_FRAMERATE_RATE_GAMELOOP_TOOLTIP                             :{BLACK}Simuloitujen peliaskelten määrä sekunnissa
STR_FRAMERATE_RATE_BLITTER                                      :{BLACK}Grafiikan kuvataajuus: {STRING}
STR_FRAMERATE_RATE_BLITTER_TOOLTIP                              :{BLACK}Piirrettyjen kuvien määrä sekunnissa
STR_FRAMERATE_SPEED_FACTOR                                      :{BLACK}Pelin nykyinen nopeuskerroin: {DECIMAL}×
STR_FRAMERATE_SPEED_FACTOR_TOOLTIP                              :{BLACK}Pelin tämänhetkinen nopeus verrattuna normaalilla simulaationopeudella odotettavissa olevaan
STR_FRAMERATE_CURRENT                                           :{WHITE}Nykyinen
STR_FRAMERATE_AVERAGE                                           :{WHITE}Keskiarvo
STR_FRAMERATE_MEMORYUSE                                         :{WHITE}Muisti
STR_FRAMERATE_DATA_POINTS                                       :{BLACK}Data perustuu {COMMA} mittaukseen
STR_FRAMERATE_MS_GOOD                                           :{LTBLUE}{DECIMAL} ms
STR_FRAMERATE_MS_WARN                                           :{YELLOW}{DECIMAL} ms
STR_FRAMERATE_MS_BAD                                            :{RED}{DECIMAL} ms
STR_FRAMERATE_FPS_GOOD                                          :{LTBLUE}{DECIMAL} kuvaa/s
STR_FRAMERATE_FPS_WARN                                          :{YELLOW}{DECIMAL} kuvaa/s
STR_FRAMERATE_FPS_BAD                                           :{RED}{DECIMAL} kuvaa/s
STR_FRAMERATE_BYTES_GOOD                                        :{LTBLUE}{BYTES}
STR_FRAMERATE_GRAPH_MILLISECONDS                                :{TINY_FONT}{COMMA} ms
STR_FRAMERATE_GRAPH_SECONDS                                     :{TINY_FONT}{COMMA} s

###length 15
STR_FRAMERATE_GAMELOOP                                          :{BLACK}Pelisilmukka yhteensä:
STR_FRAMERATE_GL_ECONOMY                                        :{BLACK}  Rahdin käsittely:
STR_FRAMERATE_GL_TRAINS                                         :{BLACK}  Juna-askeleet:
STR_FRAMERATE_GL_ROADVEHS                                       :{BLACK}  Ajoneuvoaskeleet:
STR_FRAMERATE_GL_SHIPS                                          :{BLACK}  Laiva-askeleet:
STR_FRAMERATE_GL_AIRCRAFT                                       :{BLACK}  Ilma-alusaskeleet:
STR_FRAMERATE_GL_LANDSCAPE                                      :{BLACK}  Maailma-askeleet:
STR_FRAMERATE_GL_LINKGRAPH                                      :{BLACK}  Yhteyskuvaajan viive:
STR_FRAMERATE_DRAWING                                           :{BLACK}Grafiikan hahmonnus:
STR_FRAMERATE_DRAWING_VIEWPORTS                                 :{BLACK}  Maailmanäkymät:
STR_FRAMERATE_VIDEO                                             :{BLACK}Videolähtö:
STR_FRAMERATE_SOUND                                             :{BLACK}Äänen miksaus:
STR_FRAMERATE_ALLSCRIPTS                                        :{BLACK}  Peliskriptit/tekoälyt yht.:
STR_FRAMERATE_GAMESCRIPT                                        :{BLACK}   Peliskripti:
STR_FRAMERATE_AI                                                :{BLACK}   Tekoäly {NUM} {STRING}

###length 15
STR_FRAMETIME_CAPTION_GAMELOOP                                  :Pelisilmukka
STR_FRAMETIME_CAPTION_GL_ECONOMY                                :Rahdin käsittely
STR_FRAMETIME_CAPTION_GL_TRAINS                                 :Juna-askeleet
STR_FRAMETIME_CAPTION_GL_ROADVEHS                               :Ajoneuvoaskeleet
STR_FRAMETIME_CAPTION_GL_SHIPS                                  :Laiva-askeleet
STR_FRAMETIME_CAPTION_GL_AIRCRAFT                               :Ilma-alusaskeleet
STR_FRAMETIME_CAPTION_GL_LANDSCAPE                              :Maailma-askeleet
STR_FRAMETIME_CAPTION_GL_LINKGRAPH                              :Yhteyskuvaajan viive
STR_FRAMETIME_CAPTION_DRAWING                                   :Grafiikan hahmonnus
STR_FRAMETIME_CAPTION_DRAWING_VIEWPORTS                         :Maailmanäkymän hahmonnus
STR_FRAMETIME_CAPTION_VIDEO                                     :Videolähtö
STR_FRAMETIME_CAPTION_SOUND                                     :Äänen miksaus
STR_FRAMETIME_CAPTION_ALLSCRIPTS                                :Peliskriptit ja tekoälyt yht.
STR_FRAMETIME_CAPTION_GAMESCRIPT                                :Peliskripti
STR_FRAMETIME_CAPTION_AI                                        :Tekoäly {NUM} {STRING}


# Save/load game/scenario
STR_SAVELOAD_SAVE_CAPTION                                       :{WHITE}Tallenna peli
STR_SAVELOAD_LOAD_CAPTION                                       :{WHITE}Lataa peli
STR_SAVELOAD_SAVE_SCENARIO                                      :{WHITE}Tallenna skenaario
STR_SAVELOAD_LOAD_SCENARIO                                      :{WHITE}Lataa skenaario
STR_SAVELOAD_LOAD_HEIGHTMAP                                     :{WHITE}Lataa korkeuskartta
STR_SAVELOAD_SAVE_HEIGHTMAP                                     :{WHITE}Tallenna korkeuskartta
STR_SAVELOAD_HOME_BUTTON                                        :{BLACK}Siirry tallennusten oletuskansioon napsauttamalla tätä
STR_SAVELOAD_BYTES_FREE                                         :{BLACK}{BYTES} vapaana
STR_SAVELOAD_LIST_TOOLTIP                                       :{BLACK}Lista asemista, hakemistoista ja tallennetuista peleistä
STR_SAVELOAD_EDITBOX_TOOLTIP                                    :{BLACK}Valittu nimi pelitallenteelle
STR_SAVELOAD_DELETE_BUTTON                                      :{BLACK}Poista
STR_SAVELOAD_DELETE_TOOLTIP                                     :{BLACK}Poista valittu pelitallenne
STR_SAVELOAD_SAVE_BUTTON                                        :{BLACK}Tallenna
STR_SAVELOAD_SAVE_TOOLTIP                                       :{BLACK}Tallenna nykyinen peli käyttäen valittua nimeä
STR_SAVELOAD_LOAD_BUTTON                                        :{BLACK}Lataa
STR_SAVELOAD_LOAD_TOOLTIP                                       :{BLACK}Lataa valittu peli
STR_SAVELOAD_LOAD_HEIGHTMAP_TOOLTIP                             :{BLACK}Lataa valittu korkeuskartta
STR_SAVELOAD_DETAIL_CAPTION                                     :{BLACK}Tietoja pelistä
STR_SAVELOAD_DETAIL_NOT_AVAILABLE                               :{BLACK}Tietoja ei ole saatavilla
STR_SAVELOAD_DETAIL_COMPANY_INDEX                               :{SILVER}{COMMA}: {WHITE}{STRING}
STR_SAVELOAD_DETAIL_GRFSTATUS                                   :{SILVER}NewGRF: {WHITE}{STRING}
STR_SAVELOAD_FILTER_TITLE                                       :{BLACK}Suodatin:
STR_SAVELOAD_OVERWRITE_TITLE                                    :{WHITE}Tiedosto on jo olemassa
STR_SAVELOAD_OVERWRITE_WARNING                                  :{YELLOW}Haluatko varmasti korvata olemassaolevan tiedoston?
STR_SAVELOAD_DIRECTORY                                          :{STRING} (hakemisto)
STR_SAVELOAD_PARENT_DIRECTORY                                   :{STRING} (ylähakemisto)

STR_SAVELOAD_OSKTITLE                                           :{BLACK}Syötä nimi tallennustiedostolle

# World generation
STR_MAPGEN_WORLD_GENERATION_CAPTION                             :{WHITE}Maailman luominen
STR_MAPGEN_MAPSIZE                                              :{BLACK}Kartan koko:
STR_MAPGEN_MAPSIZE_TOOLTIP                                      :{BLACK}Valitse kartan koko ruutuina. Saatavilla olevien ruutujen määrä on hieman alhaisempi
STR_MAPGEN_BY                                                   :{BLACK}×
STR_MAPGEN_NUMBER_OF_TOWNS                                      :{BLACK}Kuntien määrä:
STR_MAPGEN_TOWN_NAME_LABEL                                      :{BLACK}Kuntien nimet:
STR_MAPGEN_TOWN_NAME_DROPDOWN_TOOLTIP                           :{BLACK}Valitse kuntien nimien tyyli
STR_MAPGEN_DATE                                                 :{BLACK}Päivämäärä:
STR_MAPGEN_NUMBER_OF_INDUSTRIES                                 :{BLACK}Teollisuuden määrä:
STR_MAPGEN_HEIGHTMAP_HEIGHT                                     :{BLACK}Korkein huippu:
STR_MAPGEN_HEIGHTMAP_HEIGHT_UP                                  :{BLACK}Korota kartan korkeimman huipun maksimikorkeutta yhdellä
STR_MAPGEN_HEIGHTMAP_HEIGHT_DOWN                                :{BLACK}Madalla kartan korkeimman huipun maksimikorkeutta yhdellä
STR_MAPGEN_SNOW_COVERAGE                                        :{BLACK}Lumen peitto:
STR_MAPGEN_SNOW_COVERAGE_UP                                     :{BLACK}Kasvata lumen peittoa 10 prosentilla
STR_MAPGEN_SNOW_COVERAGE_DOWN                                   :{BLACK}Vähennä lumen peittoa 10 prosentilla
STR_MAPGEN_SNOW_COVERAGE_TEXT                                   :{BLACK}{NUM}{NBSP}%
STR_MAPGEN_DESERT_COVERAGE                                      :{BLACK}Aavikon peitto:
STR_MAPGEN_DESERT_COVERAGE_UP                                   :{BLACK}Kasvata aavikon peittoa 10 prosentilla
STR_MAPGEN_DESERT_COVERAGE_DOWN                                 :{BLACK}Vähennä aavikon peittoa 10 prosentilla
STR_MAPGEN_DESERT_COVERAGE_TEXT                                 :{BLACK}{NUM}{NBSP}%
<<<<<<< HEAD
STR_MAPGEN_SNOW_LINE_HEIGHT                                     :{BLACK}Lumirajan korkeus:
STR_MAPGEN_SNOW_LINE_UP                                         :{BLACK}Siirrä lumirajaa yksi taso ylöspäin
STR_MAPGEN_SNOW_LINE_DOWN                                       :{BLACK}Siirrä lumirajaa yksi taso alaspäin
STR_MAPGEN_LAND_GENERATOR                                       :{BLACK}Maastogeneraattori:
=======
>>>>>>> dced2d8c
STR_MAPGEN_TERRAIN_TYPE                                         :{BLACK}Maaston tyyppi:
STR_MAPGEN_SEA_LEVEL                                            :{BLACK}Merenpinta:
STR_MAPGEN_QUANTITY_OF_RIVERS                                   :{BLACK}Joet:
STR_MAPGEN_SMOOTHNESS                                           :{BLACK}Tasaisuus:
STR_MAPGEN_VARIETY                                              :{BLACK}Vaihtelu:
STR_MAPGEN_GENERATE                                             :{WHITE}Generoi
STR_MAPGEN_NEWGRF_SETTINGS                                      :{BLACK}NewGRF-asetukset
STR_MAPGEN_NEWGRF_SETTINGS_TOOLTIP                              :{BLACK}Näytä NewGRF-asetukset
STR_MAPGEN_AI_SETTINGS                                          :{BLACK}Tekoälyasetukset
STR_MAPGEN_AI_SETTINGS_TOOLTIP                                  :{BLACK}Näytä tekoälyasetukset
STR_MAPGEN_GS_SETTINGS                                          :{BLACK}Peliskriptiasetukset
STR_MAPGEN_GS_SETTINGS_TOOLTIP                                  :{BLACK}Näytä peliskriptiasetukset

###length 21
STR_MAPGEN_TOWN_NAME_ORIGINAL_ENGLISH                           :Englantilainen
STR_MAPGEN_TOWN_NAME_FRENCH                                     :Ranskalainen
STR_MAPGEN_TOWN_NAME_GERMAN                                     :Saksalainen
STR_MAPGEN_TOWN_NAME_ADDITIONAL_ENGLISH                         :Englantilainen 2
STR_MAPGEN_TOWN_NAME_LATIN_AMERICAN                             :Latinalaisamerikkalainen
STR_MAPGEN_TOWN_NAME_SILLY                                      :Hassu
STR_MAPGEN_TOWN_NAME_SWEDISH                                    :Ruotsalainen
STR_MAPGEN_TOWN_NAME_DUTCH                                      :Hollantilainen
STR_MAPGEN_TOWN_NAME_FINNISH                                    :Suomalainen
STR_MAPGEN_TOWN_NAME_POLISH                                     :Puolalainen
STR_MAPGEN_TOWN_NAME_SLOVAK                                     :Slovakialainen
STR_MAPGEN_TOWN_NAME_NORWEGIAN                                  :Norjalainen
STR_MAPGEN_TOWN_NAME_HUNGARIAN                                  :Unkarilainen
STR_MAPGEN_TOWN_NAME_AUSTRIAN                                   :Itävaltalainen
STR_MAPGEN_TOWN_NAME_ROMANIAN                                   :Romanialainen
STR_MAPGEN_TOWN_NAME_CZECH                                      :Tšekkiläinen
STR_MAPGEN_TOWN_NAME_SWISS                                      :Sveitsiläinen
STR_MAPGEN_TOWN_NAME_DANISH                                     :Tanskalainen
STR_MAPGEN_TOWN_NAME_TURKISH                                    :Turkkilainen
STR_MAPGEN_TOWN_NAME_ITALIAN                                    :Italialainen
STR_MAPGEN_TOWN_NAME_CATALAN                                    :Katalonialainen

# Strings for map borders at game generation
STR_MAPGEN_BORDER_TYPE                                          :{BLACK}Kartan reunat:
STR_MAPGEN_NORTHWEST                                            :{BLACK}Luode
STR_MAPGEN_NORTHEAST                                            :{BLACK}Koillinen
STR_MAPGEN_SOUTHEAST                                            :{BLACK}Kaakko
STR_MAPGEN_SOUTHWEST                                            :{BLACK}Lounas
STR_MAPGEN_BORDER_FREEFORM                                      :{BLACK}Vapaa
STR_MAPGEN_BORDER_WATER                                         :{BLACK}Vesi
STR_MAPGEN_BORDER_RANDOM                                        :{BLACK}Sattumanvarainen
STR_MAPGEN_BORDER_RANDOMIZE                                     :{BLACK}Sattumanvarainen
STR_MAPGEN_BORDER_MANUAL                                        :{BLACK}Manuaalinen

STR_MAPGEN_HEIGHTMAP_ROTATION                                   :{BLACK}Korkeuskartan kierto:
STR_MAPGEN_HEIGHTMAP_NAME                                       :{BLACK}Korkeuskartan nimi:
STR_MAPGEN_HEIGHTMAP_SIZE_LABEL                                 :{BLACK}Koko:
STR_MAPGEN_HEIGHTMAP_SIZE                                       :{ORANGE}{NUM}×{NUM}

STR_MAPGEN_TERRAIN_TYPE_QUERY_CAPT                              :{WHITE}Huipun tavoitekorkeus
STR_MAPGEN_HEIGHTMAP_HEIGHT_QUERY_CAPT                          :{WHITE}Korkein huippu
STR_MAPGEN_SNOW_COVERAGE_QUERY_CAPT                             :{WHITE}Lumen peitto (%)
STR_MAPGEN_DESERT_COVERAGE_QUERY_CAPT                           :{WHITE}Aavikon peitto (%)
STR_MAPGEN_SNOW_LINE_QUERY_CAPT                                 :{WHITE}Vaihda lumirajan korkeutta
STR_MAPGEN_START_DATE_QUERY_CAPT                                :{WHITE}Vaihda aloitusvuosi

# SE Map generation
STR_SE_MAPGEN_CAPTION                                           :{WHITE}Skenaarion tyyppi
STR_SE_MAPGEN_FLAT_WORLD                                        :{WHITE}Tasainen maa
STR_SE_MAPGEN_FLAT_WORLD_TOOLTIP                                :{BLACK}Luo tasainen maa
STR_SE_MAPGEN_RANDOM_LAND                                       :{WHITE}Satunnainen maa
STR_SE_MAPGEN_FLAT_WORLD_HEIGHT                                 :{BLACK}Tasaisen maan korkeus:
STR_SE_MAPGEN_FLAT_WORLD_HEIGHT_DOWN                            :{BLACK}Siirrä tasaista maata yksi alaspäin
STR_SE_MAPGEN_FLAT_WORLD_HEIGHT_UP                              :{BLACK}Siirrä tasaista maata yksi ylöspäin

STR_SE_MAPGEN_FLAT_WORLD_HEIGHT_QUERY_CAPT                      :{WHITE}Vaihda tasaisen maan korkeutta

# Map generation progress
STR_GENERATION_WORLD                                            :{WHITE}Maailmaa luodaan...
STR_GENERATION_ABORT                                            :{BLACK}Peruuta
STR_GENERATION_ABORT_CAPTION                                    :{WHITE}Keskeytä maailman luominen
STR_GENERATION_ABORT_MESSAGE                                    :{YELLOW}Haluatko varmasti keskeyttää maan luomisen?
STR_GENERATION_PROGRESS                                         :{WHITE}{NUM}{NBSP}% valmiina
STR_GENERATION_PROGRESS_NUM                                     :{BLACK}{NUM}/{NUM}
STR_GENERATION_WORLD_GENERATION                                 :{BLACK}Maailman luominen
STR_GENERATION_RIVER_GENERATION                                 :{BLACK}Jokien luominen
STR_GENERATION_TREE_GENERATION                                  :{BLACK}Puiden luominen
STR_GENERATION_OBJECT_GENERATION                                :{BLACK}Siirtämättömän luominen
STR_GENERATION_CLEARING_TILES                                   :{BLACK}Karun ja kivisen alueen luominen
STR_GENERATION_SETTINGUP_GAME                                   :{BLACK}Valmistellaan peliä
STR_GENERATION_PREPARING_TILELOOP                               :{BLACK}Ajetaan tile-loop
STR_GENERATION_PREPARING_SCRIPT                                 :{BLACK}Suoritetaan skriptiä
STR_GENERATION_PREPARING_GAME                                   :{BLACK}Valmistellaan peliä

# NewGRF settings
STR_NEWGRF_SETTINGS_CAPTION                                     :{WHITE}NewGRF-asetukset
STR_NEWGRF_SETTINGS_INFO_TITLE                                  :{WHITE}Tarkat NewGRF-tiedot
STR_NEWGRF_SETTINGS_ACTIVE_LIST                                 :{WHITE}Käytössä olevat NewGRF-tiedostot
STR_NEWGRF_SETTINGS_INACTIVE_LIST                               :{WHITE}Pois käytöstä olevat NewGRF-tiedostot
STR_NEWGRF_SETTINGS_SELECT_PRESET                               :{ORANGE}Valitse valmislista:
STR_NEWGRF_FILTER_TITLE                                         :{ORANGE}Suodatin:
STR_NEWGRF_SETTINGS_PRESET_LIST_TOOLTIP                         :{BLACK}Lataa valittu valmislista
STR_NEWGRF_SETTINGS_PRESET_SAVE                                 :{BLACK}Tallenna valmislistaksi
STR_NEWGRF_SETTINGS_PRESET_SAVE_TOOLTIP                         :{BLACK}Tallenna nykyinen lista valmislistaksi
STR_NEWGRF_SETTINGS_PRESET_DELETE                               :{BLACK}Poista valmislista
STR_NEWGRF_SETTINGS_PRESET_DELETE_TOOLTIP                       :{BLACK}Poista valittu valmislista
STR_NEWGRF_SETTINGS_ADD                                         :{BLACK}Lisää
STR_NEWGRF_SETTINGS_ADD_FILE_TOOLTIP                            :{BLACK}Lisää valittu NewGRF-tiedosto listalle
STR_NEWGRF_SETTINGS_RESCAN_FILES                                :{BLACK}Päivitä
STR_NEWGRF_SETTINGS_RESCAN_FILES_TOOLTIP                        :{BLACK}Päivitä saatavilla olevien NewGRF-tiedostojen lista
STR_NEWGRF_SETTINGS_REMOVE                                      :{BLACK}Poista
STR_NEWGRF_SETTINGS_REMOVE_TOOLTIP                              :{BLACK}Poista valittu NewGRF-tiedosto listalta
STR_NEWGRF_SETTINGS_MOVEUP                                      :{BLACK}Siirrä ylös
STR_NEWGRF_SETTINGS_MOVEUP_TOOLTIP                              :{BLACK}Siirrä valittua NewGRF-tiedostoa listassa ylöspäin
STR_NEWGRF_SETTINGS_MOVEDOWN                                    :{BLACK}Siirrä alas
STR_NEWGRF_SETTINGS_MOVEDOWN_TOOLTIP                            :{BLACK}Siirrä valittua NewGRF-tiedostoa listassa alaspäin
STR_NEWGRF_SETTINGS_UPGRADE                                     :{BLACK}Päivitä
STR_NEWGRF_SETTINGS_UPGRADE_TOOLTIP                             :{BLACK}Päivitä NewGRF-tiedostot joista on asennettuna uudempi versio
STR_NEWGRF_SETTINGS_FILE_TOOLTIP                                :{BLACK}Lista asennetuista NewGRF-tiedostoista

STR_NEWGRF_SETTINGS_SET_PARAMETERS                              :{BLACK}Aseta parametrit
STR_NEWGRF_SETTINGS_SHOW_PARAMETERS                             :{BLACK}Näytä parametrit
STR_NEWGRF_SETTINGS_TOGGLE_PALETTE                              :{BLACK}Käytä eri palettia
STR_NEWGRF_SETTINGS_TOGGLE_PALETTE_TOOLTIP                      :{BLACK}Käytä valitun NewGRF:n kanssa eri palettia.{}Tee näin, jos tämän NewGRF:n grafiikat näkyvät pelissä vaaleanpunaisina
STR_NEWGRF_SETTINGS_APPLY_CHANGES                               :{BLACK}Ota käyttöön

STR_NEWGRF_SETTINGS_FIND_MISSING_CONTENT_BUTTON                 :{BLACK}Etsi puuttuvaa sisältöä online-palvelusta
STR_NEWGRF_SETTINGS_FIND_MISSING_CONTENT_TOOLTIP                :{BLACK}Tarkista löytyykö puuttuvaa sisältöä online-palvelusta

STR_NEWGRF_SETTINGS_FILENAME                                    :{BLACK}Tiedostonimi: {SILVER}{STRING}
STR_NEWGRF_SETTINGS_GRF_ID                                      :{BLACK}GRF ID: {SILVER}{STRING}
STR_NEWGRF_SETTINGS_VERSION                                     :{BLACK}Versio: {SILVER}{NUM}
STR_NEWGRF_SETTINGS_MIN_VERSION                                 :{BLACK}Pienin yhteensopiva versio: {SILVER}{NUM}
STR_NEWGRF_SETTINGS_MD5SUM                                      :{BLACK}MD5-summa: {SILVER}{STRING}
STR_NEWGRF_SETTINGS_PALETTE                                     :{BLACK}Paletti: {SILVER}{STRING}
STR_NEWGRF_SETTINGS_PALETTE_DEFAULT                             :Oletus (D)
STR_NEWGRF_SETTINGS_PALETTE_DEFAULT_32BPP                       :Oletus (D) / 32 bpp
STR_NEWGRF_SETTINGS_PALETTE_LEGACY                              :Perinteinen (W)
STR_NEWGRF_SETTINGS_PALETTE_LEGACY_32BPP                        :Perinteinen (W) / 32 bpp
STR_NEWGRF_SETTINGS_PARAMETER                                   :{BLACK}Parametrit: {SILVER}{STRING}
STR_NEWGRF_SETTINGS_PARAMETER_NONE                              :Ei mitään

STR_NEWGRF_SETTINGS_NO_INFO                                     :{BLACK}Ei tietoa
STR_NEWGRF_SETTINGS_NOT_FOUND                                   :{RED}Sopivaa tiedostoa ei löydy
STR_NEWGRF_SETTINGS_DISABLED                                    :{RED}Ei käytössä
STR_NEWGRF_SETTINGS_INCOMPATIBLE                                :{RED}Epäyhteensopiva tämän OpenTTD-version kanssa

# NewGRF save preset window
STR_SAVE_PRESET_CAPTION                                         :{WHITE}Tallenna valmislistaksi
STR_SAVE_PRESET_LIST_TOOLTIP                                    :{BLACK}Luettelo saatavilla olevista valmislistoista, valitse yksi kopioitavaksi alla olevaan tallenteeseen
STR_SAVE_PRESET_TITLE                                           :{BLACK}Syötä nimi valmislistalle
STR_SAVE_PRESET_EDITBOX_TOOLTIP                                 :{BLACK}Valittu nimi tallennettavalle valmislistalle
STR_SAVE_PRESET_CANCEL                                          :{BLACK}Peruuta
STR_SAVE_PRESET_CANCEL_TOOLTIP                                  :{BLACK}Älä muuta valmislistaa
STR_SAVE_PRESET_SAVE                                            :{BLACK}Tallenna
STR_SAVE_PRESET_SAVE_TOOLTIP                                    :{BLACK}Tallenna valmislista valitulle nimelle

# NewGRF parameters window
STR_NEWGRF_PARAMETERS_CAPTION                                   :{WHITE}Muuta NewGRF-parametrejä
STR_NEWGRF_PARAMETERS_CLOSE                                     :{BLACK}Sulje
STR_NEWGRF_PARAMETERS_RESET                                     :{BLACK}Palauta
STR_NEWGRF_PARAMETERS_RESET_TOOLTIP                             :{BLACK}Aseta kaikki parametrit oletusarvoihin
STR_NEWGRF_PARAMETERS_DEFAULT_NAME                              :Parametri {NUM}
STR_NEWGRF_PARAMETERS_SETTING                                   :{STRING}: {ORANGE}{STRING}
STR_NEWGRF_PARAMETERS_NUM_PARAM                                 :{LTBLUE}Parametrien määrä: {ORANGE}{NUM}

# NewGRF inspect window
STR_NEWGRF_INSPECT_CAPTION                                      :{WHITE}Tutki – {STRING}
STR_NEWGRF_INSPECT_PARENT_BUTTON                                :{BLACK}Vanhempi
STR_NEWGRF_INSPECT_PARENT_TOOLTIP                               :{BLACK}Tutki vanhemman kohdetta

STR_NEWGRF_INSPECT_CAPTION_OBJECT_AT                            :{STRING} sijainnissa {HEX}
STR_NEWGRF_INSPECT_CAPTION_OBJECT_AT_OBJECT                     :Objekti
STR_NEWGRF_INSPECT_CAPTION_OBJECT_AT_RAIL_TYPE                  :Rautatien tyyppi

STR_NEWGRF_INSPECT_QUERY_CAPTION                                :{WHITE}NewGRF muuttujan 60+x parametri (heksadesimaali)

# Sprite aligner window
STR_SPRITE_ALIGNER_CAPTION                                      :{WHITE}Kohdistetaan spriteä {COMMA} ({STRING})
STR_SPRITE_ALIGNER_NEXT_BUTTON                                  :{BLACK}Seuraava sprite
STR_SPRITE_ALIGNER_NEXT_TOOLTIP                                 :{BLACK}Siirry seuraavaan tavalliseen spriteen; mahdolliset pseudo-, uudelleenväritys- ja fonttispritet ohitetaan; viimeisen spriten jälkeen siirrytään ensimmäiseen
STR_SPRITE_ALIGNER_GOTO_BUTTON                                  :{BLACK}Mene spriteen
STR_SPRITE_ALIGNER_GOTO_TOOLTIP                                 :{BLACK}Siirry valittuun spriteen. Jos sprite ei ole tavallinen, jatka seuraavaan tavalliseen spriteen
STR_SPRITE_ALIGNER_PREVIOUS_BUTTON                              :{BLACK}Edellinen sprite
STR_SPRITE_ALIGNER_PREVIOUS_TOOLTIP                             :{BLACK}Jatka edelliseen tavalliseen spriteen ja hyppää yli kaikki pseudo-/uudelleenväritetyt/fontti- spritet ja mene loppuun kun päästään ensimmäiseen
STR_SPRITE_ALIGNER_SPRITE_TOOLTIP                               :{BLACK}Valitun spriten esitys. Siirrosta ei huomioida tätä spriteä piirrettäessä
STR_SPRITE_ALIGNER_MOVE_TOOLTIP                                 :{BLACK}Liikuta spriteä ympäriinsä, muuttaen X- ja Y-sijainteja. Ctrl+napsautus siirtää spriteä kahdeksan yksikköä kerralla.

###length 2
STR_SPRITE_ALIGNER_CENTRE_OFFSET                                :{BLACK}Siirros keskitetty
STR_SPRITE_ALIGNER_CENTRE_SPRITE                                :{BLACK}Sprite keskitetty

STR_SPRITE_ALIGNER_CROSSHAIR                                    :{BLACK}Hiusristikko

STR_SPRITE_ALIGNER_RESET_BUTTON                                 :{BLACK}Nollaa suhteelliset
STR_SPRITE_ALIGNER_RESET_TOOLTIP                                :{BLACK}Nollaa tämänhetkiset suhteelliset siirrokset
STR_SPRITE_ALIGNER_OFFSETS_ABS                                  :{BLACK}X-siirros: {NUM}, Y-siirros: {NUM} (absoluuttinen)
STR_SPRITE_ALIGNER_OFFSETS_REL                                  :{BLACK}X-siirros: {NUM}, Y-siirros: {NUM} (suhteellinen)
STR_SPRITE_ALIGNER_PICKER_BUTTON                                :{BLACK}Valitse sprite
STR_SPRITE_ALIGNER_PICKER_TOOLTIP                               :{BLACK}Valitse sprite ruudulta

STR_SPRITE_ALIGNER_GOTO_CAPTION                                 :{WHITE}Mene spriteen

# NewGRF (self) generated warnings/errors
STR_NEWGRF_ERROR_MSG_INFO                                       :{SILVER}{STRING}
STR_NEWGRF_ERROR_MSG_WARNING                                    :{RED}Varoitus: {SILVER}{STRING}
STR_NEWGRF_ERROR_MSG_ERROR                                      :{RED}Virhe: {SILVER}{STRING}
STR_NEWGRF_ERROR_MSG_FATAL                                      :{RED}Virhe: {SILVER}{STRING}
STR_NEWGRF_ERROR_FATAL_POPUP                                    :{WHITE}Vakava NewGRF-virhe on tapahtunut:{}{STRING}
STR_NEWGRF_ERROR_POPUP                                          :{WHITE}NewGRF-virhe on tapahtunut:{}{STRING}
STR_NEWGRF_ERROR_VERSION_NUMBER                                 :{1:STRING} ei toimi OpenTTD:n ilmoittaman TTDPatch-version kanssa
STR_NEWGRF_ERROR_DOS_OR_WINDOWS                                 :{1:STRING} on TTD:n {2:STRING}-versiota varten
STR_NEWGRF_ERROR_UNSET_SWITCH                                   :{1:STRING} on suunniteltu toimimaan lisäosan {2:STRING} kanssa
STR_NEWGRF_ERROR_INVALID_PARAMETER                              :Virheellinen parametri lisäosalle {1:STRING}: {2:STRING} ({3:NUM})
STR_NEWGRF_ERROR_LOAD_BEFORE                                    :{1:STRING} on ladattava ennen kuin {2:STRING} voidaan ladata
STR_NEWGRF_ERROR_LOAD_AFTER                                     :{1:STRING} tulee ladata lisäosan {2:STRING} jälkeen
STR_NEWGRF_ERROR_OTTD_VERSION_NUMBER                            :{1:STRING} vaatii OpenTTD:n version {2:STRING} tai uudemman
STR_NEWGRF_ERROR_AFTER_TRANSLATED_FILE                          :GRF-tiedosto, jonka se muuntaa
STR_NEWGRF_ERROR_TOO_MANY_NEWGRFS_LOADED                        :Liian monta NewGRF:ää on ladattu
STR_NEWGRF_ERROR_STATIC_GRF_CAUSES_DESYNC                       :Lisäosan {1:STRING} lataaminen staattisena NewGRF:nä lisäosan {2:STRING} kanssa voi johtaa tahdistusvirheisiin
STR_NEWGRF_ERROR_UNEXPECTED_SPRITE                              :Odottamaton sprite (sprite {3:NUM})
STR_NEWGRF_ERROR_UNKNOWN_PROPERTY                               :Tuntematon Action 0-ominaisuus {4:HEX} (sprite {3:NUM})
STR_NEWGRF_ERROR_INVALID_ID                                     :Yritys käyttää virheellistä ID:tä (sprite {3:NUM})
STR_NEWGRF_ERROR_CORRUPT_SPRITE                                 :{YELLOW}{STRING} sisältää korruptoituneen spriten. Kaikki korruptoituneet spritet näkyvät punaisina kysymysmerkkeinä (?)
STR_NEWGRF_ERROR_MULTIPLE_ACTION_8                              :Sisältää useita Action 8-merkintöjä (sprite {3:NUM})
STR_NEWGRF_ERROR_READ_BOUNDS                                    :Luku pseudo-spriten ohi (sprite {3:NUM})
STR_NEWGRF_ERROR_GRM_FAILED                                     :Pyydetyt GRF-resurssit eivät ole saatavilla (sprite {3:NUM})
STR_NEWGRF_ERROR_FORCEFULLY_DISABLED                            :{2:STRING} poisti käytöstä NewGRF:n {1:STRING}
STR_NEWGRF_ERROR_INVALID_SPRITE_LAYOUT                          :Virheellinen/tuntematon spriten asettelumuoto (sprite {3:NUM})
STR_NEWGRF_ERROR_LIST_PROPERTY_TOO_LONG                         :Liian monta elementtiä ominaisuusarvolistassa (sprite {3:NUM}, ominaisuus {4:HEX})
STR_NEWGRF_ERROR_INDPROD_CALLBACK                               :Virheellinen teollisuuslaitoksen tuotannon takaisinkutsu (sprite {3:NUM}, ”{2:STRING}”)

# NewGRF related 'general' warnings
STR_NEWGRF_POPUP_CAUTION_CAPTION                                :{WHITE}Varoitus!
STR_NEWGRF_CONFIRMATION_TEXT                                    :{YELLOW}Olet tekemässä muutoksia käynnissä olevaan peliin. OpenTTD voi kaatua tai nykyinen pelitilanne rikkoutua. Älä tee virheraportteja tästä johtuvista ongelmista.{}Oletko aivan varma?

STR_NEWGRF_DUPLICATE_GRFID                                      :{WHITE}Ei voi lisätä tiedostoa: duplicate GRF ID
STR_NEWGRF_COMPATIBLE_LOADED                                    :{ORANGE}Sopivaa tiedostoa ei löytynyt (korvaava GRF ladattu)
STR_NEWGRF_TOO_MANY_NEWGRFS                                     :{WHITE}Tiedostoa ei voida lisätä: NewGRF-tiedostojen raja saavutettu

STR_NEWGRF_COMPATIBLE_LOAD_WARNING                              :{WHITE}Yhteensopivat GRF:t ladattu puuttuvien tiedostojen korvaamiseksi
STR_NEWGRF_DISABLED_WARNING                                     :{WHITE}Puuttuvat GRF-tiedostot on poistettu käytöstä
STR_NEWGRF_UNPAUSE_WARNING_TITLE                                :{YELLOW}Puuttuva(t) GRF-tiedosto(t)
STR_NEWGRF_UNPAUSE_WARNING                                      :{WHITE}Taukotilasta poistuminen saattaa kaataa OpenTTD:n. Älä lähetä virheraportteja tämänjälkeisistä kaatumisista.{}Haluatko todella poistua taukotilasta?

# NewGRF status
STR_NEWGRF_LIST_NONE                                            :Ei mitään
###length 3
STR_NEWGRF_LIST_ALL_FOUND                                       :Kaikki tiedostot saatavilla
STR_NEWGRF_LIST_COMPATIBLE                                      :{YELLOW}Löydettiin yhteensopivia tiedostoja
STR_NEWGRF_LIST_MISSING                                         :{RED}Puuttuvia tiedostoja

# NewGRF 'it's broken' warnings
STR_NEWGRF_BROKEN                                               :{WHITE}NewGRF:n ”{0:STRING}” käytös aiheuttaa todennäköisesti nykimistä ja/tai kaatumisia
STR_NEWGRF_BROKEN_POWERED_WAGON                                 :{WHITE}Se muutti yksikön ”{1:ENGINE}” vetävän vaunun tilaa tallin ulkopuolella
STR_NEWGRF_BROKEN_VEHICLE_LENGTH                                :{WHITE}Se muutti kulkuneuvon ”{1:ENGINE}” pituutta varikon ulkopuolella
STR_NEWGRF_BROKEN_CAPACITY                                      :{WHITE}Se muutti kulkuneuvon ”{1:ENGINE}” kapasiteettia, vaikka kulkuneuvo ei ollut varikolla tai uudelleensovitettavana
STR_BROKEN_VEHICLE_LENGTH                                       :{WHITE}Yhtiölle ”{1:COMPANY}” kuuluvan junan ”{0:VEHICLE}” pituus on virheellinen. Tämä johtuu luultavasti NewGRF:ien ongelmista. Peli saattaa nykiä tai kaatua

STR_NEWGRF_BUGGY                                                :{WHITE}NewGRF ”{0:STRING}” antaa väärää tietoa
STR_NEWGRF_BUGGY_ARTICULATED_CARGO                              :{WHITE}Kulkuneuvon ”{1:ENGINE}” rahti-/uudelleensovitustiedot ovat toiset kuin ostolistassa rakentamisen jälkeen. Tämä voi johtaa uudelleensovituksen epäonnistumiseen, kun kulkuneuvo uudistetaan tai korvataan automaattisesti
STR_NEWGRF_BUGGY_ENDLESS_PRODUCTION_CALLBACK                    :{WHITE}”{1:STRING}” aiheutti ikuisen silmukan tuotannon takaisinkutsussa
STR_NEWGRF_BUGGY_UNKNOWN_CALLBACK_RESULT                        :{WHITE}Callback-funktio {1:HEX} palautti tuntemattoman/kelvottoman tuloksen {2:HEX}
STR_NEWGRF_BUGGY_INVALID_CARGO_PRODUCTION_CALLBACK              :{WHITE}”{1:STRING}” palautti virheellisen rahtityypin tuotannon takaisinkutsun kohdassa {2:HEX}

# 'User removed essential NewGRFs'-placeholders for stuff without specs
STR_NEWGRF_INVALID_CARGO                                        :<virheellinen rahti>
STR_NEWGRF_INVALID_CARGO_ABBREV                                 :??
STR_NEWGRF_INVALID_CARGO_QUANTITY                               :{COMMA} <virheellistä rahtia>
STR_NEWGRF_INVALID_ENGINE                                       :<virheellinen kulkuneuvo>
STR_NEWGRF_INVALID_INDUSTRYTYPE                                 :<virheellinen teollisuudenhaara>

# Placeholders for other invalid stuff, e.g. vehicles that have gone (Game Script).
STR_INVALID_VEHICLE                                             :<virheellinen kulkuneuvo>

# NewGRF scanning window
STR_NEWGRF_SCAN_CAPTION                                         :{WHITE}Skannataan NewGRF-tiedostoja
STR_NEWGRF_SCAN_MESSAGE                                         :{BLACK}Skannataan NewGRF-tiedostoja. Tiedostojen määrästä riippuen riippuen tässä voi kestää hetki...
STR_NEWGRF_SCAN_STATUS                                          :{BLACK}{NUM} NewGRF{P "" :ää} skannattu. Arvioitu kokonaismäärä {NUM} NewGRF{P "" :ää}.
STR_NEWGRF_SCAN_ARCHIVES                                        :Skannataan arkistoja

# Sign list window
STR_SIGN_LIST_CAPTION                                           :{WHITE}Kylttilista – {COMMA} kyltti{P "" ä}
STR_SIGN_LIST_MATCH_CASE                                        :{BLACK}Kirjainkoon täsmäys
STR_SIGN_LIST_MATCH_CASE_TOOLTIP                                :{BLACK}Kytke kirjainkoon täsmäys kun verrataan kylttien nimiä suodatintekstiin

# Sign window
STR_EDIT_SIGN_CAPTION                                           :{WHITE}Muokkaa kyltin tekstiä
STR_EDIT_SIGN_LOCATION_TOOLTIP                                  :{BLACK}Keskitä päänäkymä kyltin sijaintiin. Ctrl+napsautus avaa uuden näkymäikkunan kyltin sijaintiin.
STR_EDIT_SIGN_NEXT_SIGN_TOOLTIP                                 :{BLACK}Siirry seuraavaan kylttiin
STR_EDIT_SIGN_PREVIOUS_SIGN_TOOLTIP                             :{BLACK}Siirry edelliseen kylttiin

STR_EDIT_SIGN_SIGN_OSKTITLE                                     :{BLACK}Syötä kyltin nimi

# Town directory window
STR_TOWN_DIRECTORY_CAPTION                                      :{WHITE}Kunnat
STR_TOWN_DIRECTORY_NONE                                         :{ORANGE}- Ei mitään -
STR_TOWN_DIRECTORY_TOWN                                         :{ORANGE}{TOWN}{BLACK} ({COMMA})
STR_TOWN_DIRECTORY_CITY                                         :{ORANGE}{TOWN}{YELLOW} (kaupunki){BLACK} ({COMMA})
STR_TOWN_DIRECTORY_LIST_TOOLTIP                                 :{BLACK}Kuntien nimet – keskitä päänäkymä kuntaan napsauttamalla nimeä. Ctrl+napsautus avaa uuden näkymäikkunan kunnan sijaintiin.
STR_TOWN_POPULATION                                             :{BLACK}Maailman asukasluku: {COMMA}

# Town view window
STR_TOWN_VIEW_TOWN_CAPTION                                      :{WHITE}{TOWN}
STR_TOWN_VIEW_CITY_CAPTION                                      :{WHITE}{TOWN} (kaupunki)
STR_TOWN_VIEW_POPULATION_HOUSES                                 :{BLACK}Asukasluku: {ORANGE}{COMMA}{BLACK}  Taloja: {ORANGE}{COMMA}
STR_TOWN_VIEW_CARGO_LAST_MONTH_MAX                              :{BLACK}{CARGO_LIST} viime kuussa: {ORANGE}{COMMA}{BLACK}  enimmillään: {ORANGE}{COMMA}
STR_TOWN_VIEW_CARGO_FOR_TOWNGROWTH                              :{BLACK}Kunnan kasvuun tarvittava rahti:
STR_TOWN_VIEW_CARGO_FOR_TOWNGROWTH_REQUIRED_GENERAL             :{ORANGE}{STRING}{RED} vaadittu
STR_TOWN_VIEW_CARGO_FOR_TOWNGROWTH_REQUIRED_WINTER              :{ORANGE}{STRING}{BLACK} vaaditaan talvella
STR_TOWN_VIEW_CARGO_FOR_TOWNGROWTH_DELIVERED_GENERAL            :{ORANGE}{STRING}{GREEN} kuljetettu
STR_TOWN_VIEW_CARGO_FOR_TOWNGROWTH_REQUIRED                     :{ORANGE}{CARGO_TINY} / {CARGO_LONG}{RED} (tarvitaan lisää)
STR_TOWN_VIEW_CARGO_FOR_TOWNGROWTH_DELIVERED                    :{ORANGE}{CARGO_TINY} / {CARGO_LONG}{GREEN} (kuljetettu)
STR_TOWN_VIEW_TOWN_GROWS_EVERY                                  :{BLACK}Kunta kasvaa {ORANGE}{COMMA}{BLACK}{NBSP}päivän{P "" ""} välein
STR_TOWN_VIEW_TOWN_GROWS_EVERY_FUNDED                           :{BLACK}Kunta kasvaa {ORANGE}{COMMA}{BLACK}{NBSP}päivän{P "" ""} välein (rahoitettu)
STR_TOWN_VIEW_TOWN_GROW_STOPPED                                 :{BLACK}Kunta {RED}ei{BLACK} kasva
STR_TOWN_VIEW_NOISE_IN_TOWN                                     :{BLACK}Meluraja kunnassa: {ORANGE}{COMMA}{BLACK}  maks.: {ORANGE}{COMMA}
STR_TOWN_VIEW_CENTER_TOOLTIP                                    :{BLACK}Keskitä päänäkymä kunnan sijaintiin. Ctrl+napsautus avaa uuden näkymäikkunan kunnan sijaintiin.
STR_TOWN_VIEW_LOCAL_AUTHORITY_BUTTON                            :{BLACK}Viranomaiset
STR_TOWN_VIEW_LOCAL_AUTHORITY_TOOLTIP                           :{BLACK}Näytä tietoja paikallisviranomaisista
STR_TOWN_VIEW_RENAME_TOOLTIP                                    :{BLACK}Vaihda kunnan nimeä.

STR_TOWN_VIEW_EXPAND_BUTTON                                     :{BLACK}Laajenna
STR_TOWN_VIEW_EXPAND_TOOLTIP                                    :{BLACK}Laajenna kuntaa
STR_TOWN_VIEW_DELETE_BUTTON                                     :{BLACK}Poista
STR_TOWN_VIEW_DELETE_TOOLTIP                                    :{BLACK}Poista tämä kunta kokonaan.

STR_TOWN_VIEW_RENAME_TOWN_BUTTON                                :Nimeä kunta

# Town local authority window
STR_LOCAL_AUTHORITY_CAPTION                                     :{WHITE}{TOWN}: viranomaiset
STR_LOCAL_AUTHORITY_ZONE                                        :{BLACK}Alue
STR_LOCAL_AUTHORITY_ZONE_TOOLTIP                                :{BLACK}Näytä paikallisviranomaisten hallinnoiman alueen raja
STR_LOCAL_AUTHORITY_COMPANY_RATINGS                             :{BLACK}Kuljetusyhtiön arvioinnit:
STR_LOCAL_AUTHORITY_COMPANY_RATING                              :{YELLOW}{COMPANY} {COMPANY_NUM}: {ORANGE}{STRING}
STR_LOCAL_AUTHORITY_ACTIONS_TITLE                               :{BLACK}Toiminnot:
STR_LOCAL_AUTHORITY_ACTIONS_TOOLTIP                             :{BLACK}Luettelo kunnassa tehtävistä asioista – napsauta kohdetta saadaksesi lisätietoja
STR_LOCAL_AUTHORITY_DO_IT_BUTTON                                :{BLACK}Sijoita
STR_LOCAL_AUTHORITY_DO_IT_TOOLTIP                               :{BLACK}Suorita valittu toiminto.

###length 8
STR_LOCAL_AUTHORITY_ACTION_SMALL_ADVERTISING_CAMPAIGN           :Pieni mainoskampanja
STR_LOCAL_AUTHORITY_ACTION_MEDIUM_ADVERTISING_CAMPAIGN          :Keskikokoinen mainoskampanja
STR_LOCAL_AUTHORITY_ACTION_LARGE_ADVERTISING_CAMPAIGN           :Suuri mainoskampanja
STR_LOCAL_AUTHORITY_ACTION_ROAD_RECONSTRUCTION                  :Rahoita paikallisen tieverkon uudelleenrakennusta
STR_LOCAL_AUTHORITY_ACTION_STATUE_OF_COMPANY                    :Rakenna yhtiön omistajan patsas
STR_LOCAL_AUTHORITY_ACTION_NEW_BUILDINGS                        :Rahoita uusia rakennuksia
STR_LOCAL_AUTHORITY_ACTION_EXCLUSIVE_TRANSPORT                  :Osta yksinoikeudet kuljetuksiin
STR_LOCAL_AUTHORITY_ACTION_BRIBE                                :Lahjo viranomaisia

###length 8
STR_LOCAL_AUTHORITY_ACTION_TOOLTIP_SMALL_ADVERTISING            :{PUSH_COLOUR}{YELLOW}Käynnistä pieni mainoskampanja houkutellaksesi lisää matkustajia ja rahtia kuljetuspalveluihisi.{}Tämä kasvattaa tilapäisesti asemien arvioita pienellä säteellä kunnan keskustan ympärillä.{}{POP_COLOUR}Kustannus: {CURRENCY_LONG}
STR_LOCAL_AUTHORITY_ACTION_TOOLTIP_MEDIUM_ADVERTISING           :{PUSH_COLOUR}{YELLOW}Käynnistä keskikokoinen mainoskampanja houkutellaksesi lisää matkustajia ja rahtia kuljetuspalveluihisi.{}Tämä kasvattaa tilapäisesti asemien arvioita keskikokoisella säteellä kunnan keskustan ympärillä.{}{POP_COLOUR}Kustannus: {CURRENCY_LONG}
STR_LOCAL_AUTHORITY_ACTION_TOOLTIP_LARGE_ADVERTISING            :{PUSH_COLOUR}{YELLOW}Käynnistä suuri mainoskampanja hoikutellaksesi lisää matkustajia ja rahtia kuljetuspalveluihisi.{}Tämä kasvattaa tilapäisesti asemien arvioita suurella säteellä kunnan keskustan ympärillä.{}{POP_COLOUR}Kustannus: {CURRENCY_LONG}
STR_LOCAL_AUTHORITY_ACTION_TOOLTIP_ROAD_RECONSTRUCTION          :{PUSH_COLOUR}{YELLOW}Rahoita tieverkon uudelleenrakentamista.{}Aiheuttaa huomattavaa häiriötä tieliikenteessä jopa kuuden kuukauden ajan.{}{POP_COLOUR}Kustannus: {CURRENCY_LONG}
STR_LOCAL_AUTHORITY_ACTION_TOOLTIP_STATUE_OF_COMPANY            :{PUSH_COLOUR}{YELLOW}Rakenna patsas yhtiösi kunniaksi.{}Parantaa asemien arvioita pysyvästi tässä kunnassa.{}{POP_COLOUR}Kustannus: {CURRENCY_LONG}
STR_LOCAL_AUTHORITY_ACTION_TOOLTIP_NEW_BUILDINGS                :{PUSH_COLOUR}{YELLOW}Rahoita uusien rakennusten rakentamista kunnassa.{}Tämä kiihdyttää tämän kunnan kasvua tilapäisesti.{}{POP_COLOUR}Kustannus: {CURRENCY_LONG}
STR_LOCAL_AUTHORITY_ACTION_TOOLTIP_EXCLUSIVE_TRANSPORT          :{PUSH_COLOUR}{YELLOW}Osta vuodeksi yksinoikeudet kunnan liikennöintiin.{}Tällöin paikallisviranomaiset eivät salli matkustajien ja rahdin käyttää kilpailijoittesi asemia.{}{POP_COLOUR}Kustannus: {CURRENCY_LONG}
STR_LOCAL_AUTHORITY_ACTION_TOOLTIP_BRIBE                        :{PUSH_COLOUR}{YELLOW}Lahjo viranomaisia lisätäksesi arviotasi; rangaistus voi kuitenkin olla ankara, jos jäät kiinni.{}{POP_COLOUR}Kustannus: {CURRENCY_LONG}

# Goal window
STR_GOALS_CAPTION                                               :{WHITE}{COMPANY} Tavoitteet
STR_GOALS_SPECTATOR_CAPTION                                     :{WHITE}Maailmanlaajuiset tavoitteet
STR_GOALS_SPECTATOR                                             :Maailmanlaajuiset tavoitteet
STR_GOALS_GLOBAL_BUTTON                                         :{BLACK}Maailmanlaajuiset
STR_GOALS_GLOBAL_BUTTON_HELPTEXT                                :{BLACK}Näytä maailmanlaajuiset tavoitteet
STR_GOALS_COMPANY_BUTTON                                        :{BLACK}Yhtiö
STR_GOALS_COMPANY_BUTTON_HELPTEXT                               :{BLACK}Näytä yhtiön tavoitteet
STR_GOALS_TEXT                                                  :{ORANGE}{STRING}
STR_GOALS_NONE                                                  :{ORANGE}- Ei mitään -
STR_GOALS_PROGRESS                                              :{ORANGE}{STRING}
STR_GOALS_PROGRESS_COMPLETE                                     :{GREEN}{STRING}
STR_GOALS_TOOLTIP_CLICK_ON_SERVICE_TO_CENTER                    :{BLACK}Keskitä päänäkymä laitokseen/kuntaan/ruutuun napsauttamalla tavoitetta. Ctrl+napsautus avaa uuden näkymäikkunan laitoksen/kunnan/ruudun sijaintiin.

# Goal question window
STR_GOAL_QUESTION_CAPTION_QUESTION                              :{BLACK}Kysymys
STR_GOAL_QUESTION_CAPTION_INFORMATION                           :{BLACK}Tietoa
STR_GOAL_QUESTION_CAPTION_WARNING                               :{BLACK}Varoitus
STR_GOAL_QUESTION_CAPTION_ERROR                                 :{YELLOW}Virhe

# Goal Question button list
###length 18
STR_GOAL_QUESTION_BUTTON_CANCEL                                 :Peruuta
STR_GOAL_QUESTION_BUTTON_OK                                     :OK
STR_GOAL_QUESTION_BUTTON_NO                                     :Ei
STR_GOAL_QUESTION_BUTTON_YES                                    :Kyllä
STR_GOAL_QUESTION_BUTTON_DECLINE                                :Kieltäydy
STR_GOAL_QUESTION_BUTTON_ACCEPT                                 :Hyväksy
STR_GOAL_QUESTION_BUTTON_IGNORE                                 :Jätä huomiotta
STR_GOAL_QUESTION_BUTTON_RETRY                                  :Yritä uudelleen
STR_GOAL_QUESTION_BUTTON_PREVIOUS                               :Edellinen
STR_GOAL_QUESTION_BUTTON_NEXT                                   :Seuraava
STR_GOAL_QUESTION_BUTTON_STOP                                   :Pysäytä
STR_GOAL_QUESTION_BUTTON_START                                  :Aloita
STR_GOAL_QUESTION_BUTTON_GO                                     :Mene
STR_GOAL_QUESTION_BUTTON_CONTINUE                               :Jatka
STR_GOAL_QUESTION_BUTTON_RESTART                                :Aloita uudelleen
STR_GOAL_QUESTION_BUTTON_POSTPONE                               :Lykkää myöhemmäksi
STR_GOAL_QUESTION_BUTTON_SURRENDER                              :Luovuta
STR_GOAL_QUESTION_BUTTON_CLOSE                                  :Sulje

# Subsidies window
STR_SUBSIDIES_CAPTION                                           :{WHITE}Tuet
STR_SUBSIDIES_OFFERED_TITLE                                     :{BLACK}Tarjotut tuet:
STR_SUBSIDIES_OFFERED_FROM_TO                                   :{ORANGE}{STRING} välille {STRING}-{STRING}{YELLOW} ({DATE_SHORT})
STR_SUBSIDIES_NONE                                              :{ORANGE}- Ei mitään -
STR_SUBSIDIES_SUBSIDISED_TITLE                                  :{BLACK}Käytetyt tuet:
STR_SUBSIDIES_SUBSIDISED_FROM_TO                                :{ORANGE}{STRING} välille {STRING}-{STRING}{YELLOW} ({COMPANY}{YELLOW}, {DATE_SHORT} asti)
STR_SUBSIDIES_TOOLTIP_CLICK_ON_SERVICE_TO_CENTER                :{BLACK}Napsauta kuljetusyhteyttä keskittääksesi päänäkymän laitokseen/kuntaan. Ctrl+napsautus avaa uuden näkymäikkunan laitoksen/kunnan sijaintiin.

# Story book window
STR_STORY_BOOK_CAPTION                                          :{WHITE}{COMPANY}: historia
STR_STORY_BOOK_SPECTATOR_CAPTION                                :{WHITE}Yleinen yhtiöhistoria
STR_STORY_BOOK_SPECTATOR                                        :Yleinen yhtiöhistoria
STR_STORY_BOOK_TITLE                                            :{YELLOW}{STRING}
STR_STORY_BOOK_GENERIC_PAGE_ITEM                                :Sivu {NUM}
STR_STORY_BOOK_SEL_PAGE_TOOLTIP                                 :{BLACK}Siirry tietylle sivulle valitsemalla se tästä valikosta
STR_STORY_BOOK_PREV_PAGE                                        :{BLACK}Edellinen
STR_STORY_BOOK_PREV_PAGE_TOOLTIP                                :{BLACK}Siirry edelliselle sivulle
STR_STORY_BOOK_NEXT_PAGE                                        :{BLACK}Seuraava
STR_STORY_BOOK_NEXT_PAGE_TOOLTIP                                :{BLACK}Siirry seuraavalle sivulle
STR_STORY_BOOK_INVALID_GOAL_REF                                 :{RED}Virheellinen viittaus tavoitteeseen

# Station list window
STR_STATION_LIST_TOOLTIP                                        :{BLACK}Asemien nimet – napsauta nimeä keskittääksesi päänäkymän asemaan. Ctrl+napsautus avaa uuden näkymäikkunan aseman sijaintiin.
STR_STATION_LIST_USE_CTRL_TO_SELECT_MORE                        :{BLACK}Pidä Ctrl-näppäin painettuna valitaksesi useamman kuin yhden vaihtoehdon
STR_STATION_LIST_CAPTION                                        :{WHITE}{COMPANY} – {COMMA} asema{P "" a}
STR_STATION_LIST_STATION                                        :{YELLOW}{STATION} {STATION_FEATURES}
STR_STATION_LIST_WAYPOINT                                       :{YELLOW}{WAYPOINT}
STR_STATION_LIST_NONE                                           :{YELLOW}- Ei mitään -
STR_STATION_LIST_SELECT_ALL_FACILITIES                          :{BLACK}Valitse kaikki laitteet
STR_STATION_LIST_SELECT_ALL_TYPES                               :{BLACK}Valitse kaikki lastityypit (myös odottava lasti)
STR_STATION_LIST_NO_WAITING_CARGO                               :{BLACK}Minkäänlaista lastia ei ole odottamassa

# Station view window
STR_STATION_VIEW_CAPTION                                        :{WHITE}{STATION} {STATION_FEATURES}
STR_STATION_VIEW_WAITING_CARGO                                  :{WHITE}{CARGO_LONG}
STR_STATION_VIEW_RESERVED                                       :{YELLOW}({CARGO_SHORT} varattu ladattavaksi)

STR_STATION_VIEW_ACCEPTS_BUTTON                                 :{BLACK}Ottaa vastaan
STR_STATION_VIEW_ACCEPTS_TOOLTIP                                :{BLACK}Näytä luettelo vastaanotettavasta rahdista
STR_STATION_VIEW_ACCEPTS_CARGO                                  :{BLACK}Vastaanottaa: {WHITE}{CARGO_LIST}

STR_STATION_VIEW_EXCLUSIVE_RIGHTS_SELF                          :{BLACK}Tällä asemalla on kuljetusyksinoikeus tässä kunnassa.
STR_STATION_VIEW_EXCLUSIVE_RIGHTS_COMPANY                       :{YELLOW}{COMPANY}{BLACK} osti tämän kunnan kuljetusyksinoikeuden.

STR_STATION_VIEW_RATINGS_BUTTON                                 :{BLACK}Arviot
STR_STATION_VIEW_RATINGS_TOOLTIP                                :{BLACK}Näytä aseman arviot
STR_STATION_VIEW_SUPPLY_RATINGS_TITLE                           :{BLACK}Kuukausittainen tarjonta ja paikallinen arvio:
STR_STATION_VIEW_CARGO_SUPPLY_RATING                            :{WHITE}{STRING}: {YELLOW}{COMMA} / {STRING} ({COMMA}{NBSP}%)

STR_STATION_VIEW_GROUP                                          :{BLACK}Ryhmittele
STR_STATION_VIEW_WAITING_STATION                                :Asema: Odottaa
STR_STATION_VIEW_WAITING_AMOUNT                                 :Määrä: Odottaa
STR_STATION_VIEW_PLANNED_STATION                                :Asema: Suunniteltu
STR_STATION_VIEW_PLANNED_AMOUNT                                 :Määrä: Suunniteltu
STR_STATION_VIEW_FROM                                           :{YELLOW}{CARGO_SHORT} asemalta {STATION}
STR_STATION_VIEW_VIA                                            :{YELLOW}{CARGO_SHORT} aseman {STATION} kautta
STR_STATION_VIEW_TO                                             :{YELLOW}{CARGO_SHORT} asemalle {STATION}
STR_STATION_VIEW_FROM_ANY                                       :{RED}{CARGO_SHORT} tuntemattomalta asemalta
STR_STATION_VIEW_TO_ANY                                         :{RED}{CARGO_SHORT} mille tahansa asemalle
STR_STATION_VIEW_VIA_ANY                                        :{RED}{CARGO_SHORT} minkä tahansa aseman kautta
STR_STATION_VIEW_FROM_HERE                                      :{GREEN}{CARGO_SHORT} tältä asemalta
STR_STATION_VIEW_VIA_HERE                                       :{GREEN}{CARGO_SHORT} pysähtyy tällä asemalla
STR_STATION_VIEW_TO_HERE                                        :{GREEN}{CARGO_SHORT} tälle asemalle
STR_STATION_VIEW_NONSTOP                                        :{YELLOW}{CARGO_SHORT} pysähtymättä

STR_STATION_VIEW_GROUP_S_V_D                                    :Lähde-Kautta-Päämäärä
STR_STATION_VIEW_GROUP_S_D_V                                    :Lähde-Päämäärä-Kautta
STR_STATION_VIEW_GROUP_V_S_D                                    :Kautta-Lähde-Päämäärä
STR_STATION_VIEW_GROUP_V_D_S                                    :Kautta-Päämäärä-Lähde
STR_STATION_VIEW_GROUP_D_S_V                                    :Päämäärä-Lähde-Kautta
STR_STATION_VIEW_GROUP_D_V_S                                    :Päämäärä-Kautta-Lähde

###length 8
STR_CARGO_RATING_APPALLING                                      :Tyrmistyttävä
STR_CARGO_RATING_VERY_POOR                                      :Hyvin kehno
STR_CARGO_RATING_POOR                                           :Kehno
STR_CARGO_RATING_MEDIOCRE                                       :Keskinkertainen
STR_CARGO_RATING_GOOD                                           :Hyvä
STR_CARGO_RATING_VERY_GOOD                                      :Erittäin hyvä
STR_CARGO_RATING_EXCELLENT                                      :Mainio
STR_CARGO_RATING_OUTSTANDING                                    :Loistava

STR_STATION_VIEW_CENTER_TOOLTIP                                 :{BLACK}Keskitä päänäkymä aseman sijaintiin. Ctrl+napsautus avaa uuden näkymäikkunan aseman sijaintiin.
STR_STATION_VIEW_RENAME_TOOLTIP                                 :{BLACK}Muuta aseman nimi

STR_STATION_VIEW_SCHEDULED_TRAINS_TOOLTIP                       :{BLACK}Näytä kaikki junat, joilla on tämä asema käskyissään
STR_STATION_VIEW_SCHEDULED_ROAD_VEHICLES_TOOLTIP                :{BLACK}Näytä kaikki ajoneuvot, joilla on tämä asema käskyissään.
STR_STATION_VIEW_SCHEDULED_AIRCRAFT_TOOLTIP                     :{BLACK}Näytä kaikki lentokoneet, joilla on tämä asema käskyissään
STR_STATION_VIEW_SCHEDULED_SHIPS_TOOLTIP                        :{BLACK}Näytä kaikki laivat, joilla on tämä asema käskyissään

STR_STATION_VIEW_RENAME_STATION_CAPTION                         :Nimeä asema/lastausalue

STR_STATION_VIEW_CLOSE_AIRPORT                                  :{BLACK}Sulje lentokenttä
STR_STATION_VIEW_CLOSE_AIRPORT_TOOLTIP                          :{BLACK}Estä ilma-aluksia laskeutumasta tälle lentokentälle

# Waypoint/buoy view window
STR_WAYPOINT_VIEW_CAPTION                                       :{WHITE}{WAYPOINT}
STR_WAYPOINT_VIEW_CENTER_TOOLTIP                                :{BLACK}Keskitä päänäkymä reittipisteen sijaintiin. Ctrl+napsautus avaa uuden näkymäikkunan reittipisteen sijaintiin.
STR_WAYPOINT_VIEW_CHANGE_WAYPOINT_NAME                          :{BLACK}Muuta reittipisteen nimeä
STR_BUOY_VIEW_CENTER_TOOLTIP                                    :{BLACK}Keskitä päänäkymä poijun sijaintiin. Ctrl+napsautus avaa uuden näkymäikkunan poijun sijaintiin.
STR_BUOY_VIEW_CHANGE_BUOY_NAME                                  :{BLACK}Vaihda poijun nimeä

STR_EDIT_WAYPOINT_NAME                                          :{WHITE}Muokkaa reittipisteen nimeä

# Finances window
STR_FINANCES_CAPTION                                            :{WHITE}Talous, {COMPANY} {BLACK}{COMPANY_NUM}
STR_FINANCES_YEAR                                               :{WHITE}{NUM}

###length 3
STR_FINANCES_REVENUE_TITLE                                      :{WHITE}Tuotto
STR_FINANCES_OPERATING_EXPENSES_TITLE                           :{WHITE}Liiketoiminnan kulut
STR_FINANCES_CAPITAL_EXPENSES_TITLE                             :{WHITE}Pääomakulut


###length 13
STR_FINANCES_SECTION_CONSTRUCTION                               :{GOLD}Rakentaminen
STR_FINANCES_SECTION_NEW_VEHICLES                               :{GOLD}Uudet kulkuneuvot
STR_FINANCES_SECTION_TRAIN_RUNNING_COSTS                        :{GOLD}Junat
STR_FINANCES_SECTION_ROAD_VEHICLE_RUNNING_COSTS                 :{GOLD}Ajoneuvot
STR_FINANCES_SECTION_AIRCRAFT_RUNNING_COSTS                     :{GOLD}Ilma-alukset
STR_FINANCES_SECTION_SHIP_RUNNING_COSTS                         :{GOLD}Laivat
STR_FINANCES_SECTION_INFRASTRUCTURE                             :{GOLD}Infrastruktuuri
STR_FINANCES_SECTION_TRAIN_REVENUE                              :{GOLD}Junat
STR_FINANCES_SECTION_ROAD_VEHICLE_REVENUE                       :{GOLD}Ajoneuvot
STR_FINANCES_SECTION_AIRCRAFT_REVENUE                           :{GOLD}Ilma-alukset
STR_FINANCES_SECTION_SHIP_REVENUE                               :{GOLD}Laivat
STR_FINANCES_SECTION_LOAN_INTEREST                              :{GOLD}Lainan korko
STR_FINANCES_SECTION_OTHER                                      :{GOLD}Muut

STR_FINANCES_TOTAL_CAPTION                                      :{WHITE}Yhteensä
STR_FINANCES_NEGATIVE_INCOME                                    :-{CURRENCY_LONG}
STR_FINANCES_ZERO_INCOME                                        :{CURRENCY_LONG}
STR_FINANCES_POSITIVE_INCOME                                    :+{CURRENCY_LONG}
STR_FINANCES_PROFIT                                             :{WHITE}Tuotto
STR_FINANCES_BANK_BALANCE_TITLE                                 :{WHITE}Tilin saldo
STR_FINANCES_OWN_FUNDS_TITLE                                    :{WHITE}Omat varat
STR_FINANCES_LOAN_TITLE                                         :{WHITE}Laina
STR_FINANCES_INTEREST_RATE                                      :{WHITE}Lainan korko: {BLACK}{NUM}{NBSP}%
STR_FINANCES_MAX_LOAN                                           :{WHITE}Laina enintään: {BLACK}{CURRENCY_LONG}
STR_FINANCES_TOTAL_CURRENCY                                     :{BLACK}{CURRENCY_LONG}
STR_FINANCES_BANK_BALANCE                                       :{WHITE}{CURRENCY_LONG}
STR_FINANCES_BORROW_BUTTON                                      :{BLACK}Nosta lainaa {CURRENCY_LONG}
STR_FINANCES_BORROW_TOOLTIP                                     :{BLACK}Ota lisää lainaa. Ctrl+napsautus nostaa lainaa niin paljon kuin mahdollista.
STR_FINANCES_REPAY_BUTTON                                       :{BLACK}Lyhennä lainaa {CURRENCY_LONG}
STR_FINANCES_REPAY_TOOLTIP                                      :{BLACK}Lyhennä lainaa. Ctrl+napsautus lyhentää lainaa niin paljon kuin mahdollista.
STR_FINANCES_INFRASTRUCTURE_BUTTON                              :{BLACK}Infrastruktuuri

# Company view
STR_COMPANY_VIEW_CAPTION                                        :{WHITE}{COMPANY} {BLACK}{COMPANY_NUM}
STR_COMPANY_VIEW_PRESIDENT_MANAGER_TITLE                        :{WHITE}{PRESIDENT_NAME}{}{GOLD}(pääjohtaja)

STR_COMPANY_VIEW_INAUGURATED_TITLE                              :{GOLD}Avattu: {WHITE}{NUM}
STR_COMPANY_VIEW_COLOUR_SCHEME_TITLE                            :{GOLD}Väriteema:
STR_COMPANY_VIEW_VEHICLES_TITLE                                 :{GOLD}Kulkuneuvot:
STR_COMPANY_VIEW_TRAINS                                         :{WHITE}{COMMA} juna{P "" a}
STR_COMPANY_VIEW_ROAD_VEHICLES                                  :{WHITE}{COMMA} ajoneuvo{P "" a}
STR_COMPANY_VIEW_AIRCRAFT                                       :{WHITE}{COMMA} ilma-alus{P "" ta}
STR_COMPANY_VIEW_SHIPS                                          :{WHITE}{COMMA} laiva{P "" a}
STR_COMPANY_VIEW_VEHICLES_NONE                                  :{WHITE}Ei mitään
STR_COMPANY_VIEW_COMPANY_VALUE                                  :{GOLD}Yhtiön arvo: {WHITE}{CURRENCY_LONG}
STR_COMPANY_VIEW_SHARES_OWNED_BY                                :{WHITE}({COMMA}{NBSP}%:n omistus: {COMPANY})
STR_COMPANY_VIEW_INFRASTRUCTURE                                 :{GOLD}Infrastruktuuri:
STR_COMPANY_VIEW_INFRASTRUCTURE_RAIL                            :{WHITE}{COMMA} rautatiepala{P "" a}
STR_COMPANY_VIEW_INFRASTRUCTURE_ROAD                            :{WHITE}{COMMA} tiepala{P "" a}
STR_COMPANY_VIEW_INFRASTRUCTURE_WATER                           :{WHITE}{COMMA} vesiruutu{P "" a}
STR_COMPANY_VIEW_INFRASTRUCTURE_STATION                         :{WHITE}{COMMA} asemaruutu{P "" a}
STR_COMPANY_VIEW_INFRASTRUCTURE_AIRPORT                         :{WHITE}{COMMA} lentokenttä{P "" ä}
STR_COMPANY_VIEW_INFRASTRUCTURE_NONE                            :{WHITE}Ei mitään

STR_COMPANY_VIEW_BUILD_HQ_BUTTON                                :{BLACK}Rakenna päämaja
STR_COMPANY_VIEW_BUILD_HQ_TOOLTIP                               :{BLACK}Rakenna yhtiön päämaja
STR_COMPANY_VIEW_VIEW_HQ_BUTTON                                 :{BLACK}Näytä päämaja
STR_COMPANY_VIEW_VIEW_HQ_TOOLTIP                                :{BLACK}Näytä yhtiön päämaja
STR_COMPANY_VIEW_RELOCATE_HQ                                    :{BLACK}Siirrä päämaja
STR_COMPANY_VIEW_RELOCATE_COMPANY_HEADQUARTERS                  :{BLACK}Rakenna yhtiön pääkonttori muualle, kustannus 1{NBSP}% yhtiön arvosta. Vaihto+napsautus näyttää kustannusarvion sijoittamatta pääkonttoria uudelleen.
STR_COMPANY_VIEW_INFRASTRUCTURE_BUTTON                          :{BLACK}Yksityiskohdat
STR_COMPANY_VIEW_INFRASTRUCTURE_TOOLTIP                         :{BLACK}Näytä tarkka infrastruktuurin määrä
STR_COMPANY_VIEW_GIVE_MONEY_BUTTON                              :{BLACK}Anna rahaa
STR_COMPANY_VIEW_GIVE_MONEY_TOOLTIP                             :{BLACK}Anna rahaa tälle yhtiölle

STR_COMPANY_VIEW_NEW_FACE_BUTTON                                :{BLACK}Uudet kasvot
STR_COMPANY_VIEW_NEW_FACE_TOOLTIP                               :{BLACK}Valitse uudet kasvot pääjohtajalle
STR_COMPANY_VIEW_COLOUR_SCHEME_BUTTON                           :{BLACK}Väriteema
STR_COMPANY_VIEW_COLOUR_SCHEME_TOOLTIP                          :{BLACK}Muuta yhtiön kulkuneuvojen väritystä
STR_COMPANY_VIEW_COMPANY_NAME_BUTTON                            :{BLACK}Yhtiön nimi
STR_COMPANY_VIEW_COMPANY_NAME_TOOLTIP                           :{BLACK}Muuta yhtiön nimeä
STR_COMPANY_VIEW_PRESIDENT_NAME_BUTTON                          :{BLACK}Pääjohtajan nimi
STR_COMPANY_VIEW_PRESIDENT_NAME_TOOLTIP                         :{BLACK}Muuta pääjohtajan nimeä

STR_COMPANY_VIEW_BUY_SHARE_BUTTON                               :{BLACK}Osta 25{NBSP}%:n osuus yhtiöstä
STR_COMPANY_VIEW_SELL_SHARE_BUTTON                              :{BLACK}Myy 25{NBSP}%:n osuus yhtiöstä
STR_COMPANY_VIEW_BUY_SHARE_TOOLTIP                              :{BLACK}Osta 25{NBSP}%:n osuus tästä yhtiöstä. Vaihto+napsautus näyttää kustannusarvion ostamatta osuuksia.
STR_COMPANY_VIEW_SELL_SHARE_TOOLTIP                             :{BLACK}Myy 25{NBSP}%:n osuus tästä yhtiöstä. Vaihto+napsautus näyttää tuottoarvion myymättä osuuksia.

STR_COMPANY_VIEW_COMPANY_NAME_QUERY_CAPTION                     :Yhtiön nimi
STR_COMPANY_VIEW_PRESIDENT_S_NAME_QUERY_CAPTION                 :Pääjohtajan nimi
STR_COMPANY_VIEW_GIVE_MONEY_QUERY_CAPTION                       :Syötä annettava rahamäärä

STR_BUY_COMPANY_MESSAGE                                         :{WHITE}Etsimme kuljetusyhtiötä, joka ottaisi haltuunsa yhtiömme{}{}Haluatko ostaa yhtiön {COMPANY} hintaan {CURRENCY_LONG}?

# Company infrastructure window
STR_COMPANY_INFRASTRUCTURE_VIEW_CAPTION                         :{WHITE}{COMPANY}: Infrastruktuuri
STR_COMPANY_INFRASTRUCTURE_VIEW_RAIL_SECT                       :{GOLD}Rautatiepalat:
STR_COMPANY_INFRASTRUCTURE_VIEW_SIGNALS                         :{WHITE}Opastimet
STR_COMPANY_INFRASTRUCTURE_VIEW_ROAD_SECT                       :{GOLD}Teiden palat:
STR_COMPANY_INFRASTRUCTURE_VIEW_TRAM_SECT                       :{GOLD}Raitiotiepalat:
STR_COMPANY_INFRASTRUCTURE_VIEW_WATER_SECT                      :{GOLD}Vesiruudut:
STR_COMPANY_INFRASTRUCTURE_VIEW_CANALS                          :{WHITE}Kanavat
STR_COMPANY_INFRASTRUCTURE_VIEW_STATION_SECT                    :{GOLD}Asemat:
STR_COMPANY_INFRASTRUCTURE_VIEW_STATIONS                        :{WHITE}Asemaruudut
STR_COMPANY_INFRASTRUCTURE_VIEW_AIRPORTS                        :{WHITE}Lentokentät
STR_COMPANY_INFRASTRUCTURE_VIEW_TOTAL                           :{WHITE}{CURRENCY_LONG}/vuosi

# Industry directory
STR_INDUSTRY_DIRECTORY_CAPTION                                  :{WHITE}Teollisuuslaitokset
STR_INDUSTRY_DIRECTORY_NONE                                     :{ORANGE}- Ei mitään -
STR_INDUSTRY_DIRECTORY_ITEM_INFO                                :{BLACK}{CARGO_LONG}{STRING}{YELLOW} ({COMMA}% kuljetettu){BLACK}
STR_INDUSTRY_DIRECTORY_ITEM_NOPROD                              :{ORANGE}{INDUSTRY}
STR_INDUSTRY_DIRECTORY_ITEM_PROD1                               :{ORANGE}{INDUSTRY} {STRING}
STR_INDUSTRY_DIRECTORY_ITEM_PROD2                               :{ORANGE}{INDUSTRY} {STRING}, {STRING}
STR_INDUSTRY_DIRECTORY_ITEM_PROD3                               :{ORANGE}{INDUSTRY} {STRING}, {STRING}, {STRING}
STR_INDUSTRY_DIRECTORY_ITEM_PRODMORE                            :{ORANGE}{INDUSTRY} {STRING}, {STRING}, {STRING} ja {NUM} muuta
STR_INDUSTRY_DIRECTORY_LIST_CAPTION                             :{BLACK}Teollisuushaarojen nimet – kohdista päänäkymä tuotantolaitokseen napsauttamalla nimeä. Ctrl+napsautus avaa uuden näkymäikkunan laitoksen sijaintiin.
STR_INDUSTRY_DIRECTORY_ACCEPTED_CARGO_FILTER                    :{BLACK}Vastaanotettava rahti: {SILVER}{STRING}
STR_INDUSTRY_DIRECTORY_PRODUCED_CARGO_FILTER                    :{BLACK}Tuotettu rahti: {SILVER}{STRING}
STR_INDUSTRY_DIRECTORY_FILTER_ALL_TYPES                         :Kaikki rahtityypit
STR_INDUSTRY_DIRECTORY_FILTER_NONE                              :Ei mitään

# Industry view
STR_INDUSTRY_VIEW_CAPTION                                       :{WHITE}{INDUSTRY}
STR_INDUSTRY_VIEW_PRODUCTION_LAST_MONTH_TITLE                   :{BLACK}Tuotto viime kuussa:
STR_INDUSTRY_VIEW_TRANSPORTED                                   :{YELLOW}{CARGO_LONG}{STRING}{BLACK} ({COMMA}{NBSP}% kuljetettu)
STR_INDUSTRY_VIEW_LOCATION_TOOLTIP                              :{BLACK}Keskitä päänäkymä tuotantolaitoksen sijaintiin. Ctrl+napsautus avaa uuden näkymäikkunan laitoksen sijaintiin.
STR_INDUSTRY_VIEW_PRODUCTION_LEVEL                              :{BLACK}Tuotantotaso: {YELLOW}{COMMA}{NBSP}%
STR_INDUSTRY_VIEW_INDUSTRY_ANNOUNCED_CLOSURE                    :{YELLOW}Teollisuuslaitos ilmoittaa välittömästä lakkautuksesta!

STR_INDUSTRY_VIEW_REQUIRES_N_CARGO                              :{BLACK}Tarvitsee: {YELLOW}{STRING}{STRING}
STR_INDUSTRY_VIEW_PRODUCES_N_CARGO                              :{BLACK}Tuottaa: {YELLOW}{STRING}{STRING}
STR_INDUSTRY_VIEW_CARGO_LIST_EXTENSION                          :, {STRING}{STRING}

STR_INDUSTRY_VIEW_REQUIRES                                      :{BLACK}Tarvitsee:
STR_INDUSTRY_VIEW_ACCEPT_CARGO                                  :{YELLOW}{0:STRING}{BLACK}{3:STRING}
STR_INDUSTRY_VIEW_ACCEPT_CARGO_AMOUNT                           :{YELLOW}{STRING}{BLACK}: {CARGO_SHORT} odottamassa{STRING}

STR_CONFIG_GAME_PRODUCTION                                      :{WHITE}Muokkaa tuotantoa (8:n kerroin, 2040:een asti)
STR_CONFIG_GAME_PRODUCTION_LEVEL                                :{WHITE}Muuta tuotantotasoa (prosentteina, 800{NBSP}%:iin asti)

# Vehicle lists
###length VEHICLE_TYPES
STR_VEHICLE_LIST_TRAIN_CAPTION                                  :{WHITE}{STRING} – {COMMA} juna{P "" a}
STR_VEHICLE_LIST_ROAD_VEHICLE_CAPTION                           :{WHITE}{STRING} – {COMMA} ajoneuvo{P "" a}
STR_VEHICLE_LIST_SHIP_CAPTION                                   :{WHITE}{STRING} – {COMMA} laiva{P "" a}
STR_VEHICLE_LIST_AIRCRAFT_CAPTION                               :{WHITE}{STRING} – {COMMA} ilma-alus{P "" ta}

###length VEHICLE_TYPES
STR_VEHICLE_LIST_TRAIN_LIST_TOOLTIP                             :{BLACK}Junat – napsauta junaa saadaksesi tietoja
STR_VEHICLE_LIST_ROAD_VEHICLE_TOOLTIP                           :{BLACK}Ajoneuvot – napsauta ajoneuvoa saadaksesi tietoja
STR_VEHICLE_LIST_SHIP_TOOLTIP                                   :{BLACK}Laivat – napsauta laivaa saadaksesi tietoja
STR_VEHICLE_LIST_AIRCRAFT_TOOLTIP                               :{BLACK}Lentokoneet – napsauta lentokonetta saadaksesi tietoja

###length VEHICLE_TYPES
STR_VEHICLE_LIST_AVAILABLE_TRAINS                               :Käytettävissä olevat junat
STR_VEHICLE_LIST_AVAILABLE_ROAD_VEHICLES                        :Käytettävissä olevat ajoneuvot
STR_VEHICLE_LIST_AVAILABLE_SHIPS                                :Käytettävissä olevat laivat
STR_VEHICLE_LIST_AVAILABLE_AIRCRAFT                             :Käytettävissä olevat ilma-alukset

STR_VEHICLE_LIST_MANAGE_LIST                                    :{BLACK}Muokkaa listaa
STR_VEHICLE_LIST_MANAGE_LIST_TOOLTIP                            :{BLACK}Ohjaa kaikkia listan kulkuneuvoja
STR_VEHICLE_LIST_REPLACE_VEHICLES                               :Korvaa kulkuneuvoja
STR_VEHICLE_LIST_SEND_FOR_SERVICING                             :Lähetä huoltoon
STR_VEHICLE_LIST_PROFIT_THIS_YEAR_LAST_YEAR                     :{TINY_FONT}{BLACK}Tuotto tänä vuonna: {CURRENCY_LONG} (viime vuonna: {CURRENCY_LONG})
STR_VEHICLE_LIST_CARGO                                          :{TINY_FONT}{BLACK}[{CARGO_LIST}]
STR_VEHICLE_LIST_NAME_AND_CARGO                                 :{TINY_FONT}{BLACK}{STRING} {STRING}

STR_VEHICLE_LIST_SEND_TRAIN_TO_DEPOT                            :Lähetä varikolle
STR_VEHICLE_LIST_SEND_ROAD_VEHICLE_TO_DEPOT                     :Lähetä varikolle
STR_VEHICLE_LIST_SEND_SHIP_TO_DEPOT                             :Lähetä telakalle
STR_VEHICLE_LIST_SEND_AIRCRAFT_TO_HANGAR                        :Lähetä varikolle

STR_VEHICLE_LIST_MASS_STOP_LIST_TOOLTIP                         :{BLACK}Pysäytä kaikki listalla olevat kulkuneuvot napsauttamalla
STR_VEHICLE_LIST_MASS_START_LIST_TOOLTIP                        :{BLACK}Käynnistä kaikki listalla olevat ajoneuvot napsauttamalla
STR_VEHICLE_LIST_AVAILABLE_ENGINES_TOOLTIP                      :{BLACK}Näytä lista saatavilla olevista moottorityypeistä tälle kulkuneuvotyypille

STR_VEHICLE_LIST_SHARED_ORDERS_LIST_CAPTION                     :{WHITE}{COMMA} kulkuneuvon jaetut käskyt

# Group window
###length VEHICLE_TYPES
STR_GROUP_ALL_TRAINS                                            :Kaikki junat
STR_GROUP_ALL_ROAD_VEHICLES                                     :Kaikki ajoneuvot
STR_GROUP_ALL_SHIPS                                             :Kaikki laivat
STR_GROUP_ALL_AIRCRAFTS                                         :Kaikki ilma-alukset

###length VEHICLE_TYPES
STR_GROUP_DEFAULT_TRAINS                                        :Muut junat
STR_GROUP_DEFAULT_ROAD_VEHICLES                                 :Muut ajoneuvot
STR_GROUP_DEFAULT_SHIPS                                         :Muut laivat
STR_GROUP_DEFAULT_AIRCRAFTS                                     :Muut ilma-alukset

STR_GROUP_COUNT_WITH_SUBGROUP                                   :{TINY_FONT}{COMMA} (+{COMMA})

STR_GROUPS_CLICK_ON_GROUP_FOR_TOOLTIP                           :{BLACK}Ryhmät – napsauta ryhmää nähdäksesi kaikki kulkuneuvot tässä ryhmässä. Järjestä ryhmiä vetämällä ja pudottamalla.
STR_GROUP_CREATE_TOOLTIP                                        :{BLACK}Luo ryhmä
STR_GROUP_DELETE_TOOLTIP                                        :{BLACK}Poista valittu ryhmä
STR_GROUP_RENAME_TOOLTIP                                        :{BLACK}Nimeä valittu ryhmä
STR_GROUP_LIVERY_TOOLTIP                                        :{BLACK}Muuta valitun ryhmän väritystä
STR_GROUP_REPLACE_PROTECTION_TOOLTIP                            :{BLACK}Napsauta suojataksesi tämä ryhmä yleiseltä automaattikorvaukselta. Ctrl+napsautus suojaa myös aliryhmät.

STR_QUERY_GROUP_DELETE_CAPTION                                  :{WHITE}Poista ryhmä
STR_GROUP_DELETE_QUERY_TEXT                                     :{WHITE}Haluatko varmasti poistaa tämän ryhmän ja sen alaryhmät?

STR_GROUP_ADD_SHARED_VEHICLE                                    :Lisää jaetut kulkuneuvot
STR_GROUP_REMOVE_ALL_VEHICLES                                   :Poista kaikki kulkuneuvot

STR_GROUP_RENAME_CAPTION                                        :{BLACK}Nimeä ryhmä

STR_GROUP_PROFIT_THIS_YEAR                                      :Tuotto tänä vuonna:
STR_GROUP_PROFIT_LAST_YEAR                                      :Tuotto viime vuonna:
STR_GROUP_OCCUPANCY                                             :Nykyinen käyttö:
STR_GROUP_OCCUPANCY_VALUE                                       :{NUM} %

# Build vehicle window
###length 4
STR_BUY_VEHICLE_TRAIN_RAIL_CAPTION                              :Uudet junat
STR_BUY_VEHICLE_TRAIN_ELRAIL_CAPTION                            :Uusi sähköjuna
STR_BUY_VEHICLE_TRAIN_MONORAIL_CAPTION                          :Uusi yksiraidejuna
STR_BUY_VEHICLE_TRAIN_MAGLEV_CAPTION                            :Uusi Maglev-juna

STR_BUY_VEHICLE_ROAD_VEHICLE_CAPTION                            :Uudet ajoneuvot
STR_BUY_VEHICLE_TRAM_VEHICLE_CAPTION                            :Uudet raitiovaunut

# Vehicle availability
###length VEHICLE_TYPES
STR_BUY_VEHICLE_TRAIN_ALL_CAPTION                               :Uudet junat
STR_BUY_VEHICLE_ROAD_VEHICLE_ALL_CAPTION                        :Uudet ajoneuvot
STR_BUY_VEHICLE_SHIP_CAPTION                                    :Uudet laivat
STR_BUY_VEHICLE_AIRCRAFT_CAPTION                                :Uusi ilma-alus

STR_PURCHASE_INFO_COST_WEIGHT                                   :{BLACK}Hinta: {GOLD}{CURRENCY_LONG}{BLACK} Paino: {GOLD}{WEIGHT_SHORT}
STR_PURCHASE_INFO_COST_REFIT_WEIGHT                             :{BLACK}Hinta: {GOLD}{CURRENCY_LONG}{BLACK} (Sovituskustannus: {GOLD}{CURRENCY_LONG}{BLACK}) Paino: {GOLD}{WEIGHT_SHORT}
STR_PURCHASE_INFO_SPEED_POWER                                   :{BLACK}Nopeus: {GOLD}{VELOCITY}{BLACK} Teho: {GOLD}{POWER}
STR_PURCHASE_INFO_SPEED                                         :{BLACK}Nopeus: {GOLD}{VELOCITY}
STR_PURCHASE_INFO_SPEED_OCEAN                                   :{BLACK}Nopeus merellä: {GOLD}{VELOCITY}
STR_PURCHASE_INFO_SPEED_CANAL                                   :{BLACK}Nopeus kanaalissa/joella: {GOLD}{VELOCITY}
STR_PURCHASE_INFO_RUNNINGCOST                                   :{BLACK}Käyttökustannus: {GOLD}{CURRENCY_LONG}/vuosi
STR_PURCHASE_INFO_CAPACITY                                      :{BLACK}Kapasiteetti: {GOLD}{CARGO_LONG} {STRING}
STR_PURCHASE_INFO_REFITTABLE                                    :(sovitettavissa)
STR_PURCHASE_INFO_DESIGNED_LIFE                                 :{BLACK}Suunniteltu: {GOLD}{NUM}{BLACK} Elinikä: {GOLD}{COMMA} vuo{P si tta}
STR_PURCHASE_INFO_DESIGNED                                      :{BLACK}Suunniteltu: {GOLD}{NUM}
STR_PURCHASE_INFO_RELIABILITY                                   :{BLACK}Enimmäisluotettavuus: {GOLD}{COMMA}{NBSP}%
STR_PURCHASE_INFO_COST                                          :{BLACK}Hinta: {GOLD}{CURRENCY_LONG}
STR_PURCHASE_INFO_COST_REFIT                                    :{BLACK}Hinta: {GOLD}{CURRENCY_LONG}{BLACK} (Sovituskustannus: {GOLD}{CURRENCY_LONG}{BLACK})
STR_PURCHASE_INFO_WEIGHT_CWEIGHT                                :{BLACK}Paino: {GOLD}{WEIGHT_SHORT} ({WEIGHT_SHORT})
STR_PURCHASE_INFO_COST_SPEED                                    :{BLACK}Hinta: {GOLD}{CURRENCY_LONG}{BLACK} Nopeus: {GOLD}{VELOCITY}
STR_PURCHASE_INFO_COST_REFIT_SPEED                              :{BLACK}Hinta: {GOLD}{CURRENCY_LONG}{BLACK} (Sovituskustannus: {GOLD}{CURRENCY_LONG}{BLACK}) Nopeus: {GOLD}{VELOCITY}
STR_PURCHASE_INFO_AIRCRAFT_CAPACITY                             :{BLACK}Kapasiteetti: {GOLD}{CARGO_LONG}, {CARGO_LONG}
STR_PURCHASE_INFO_PWAGPOWER_PWAGWEIGHT                          :{BLACK}Moottoroidut vaunut: {GOLD}+{POWER}{BLACK} Paino: {GOLD}+{WEIGHT_SHORT}
STR_PURCHASE_INFO_REFITTABLE_TO                                 :{BLACK}Sovitettavissa: {GOLD}{STRING}
STR_PURCHASE_INFO_ALL_TYPES                                     :Kaikki rahtityypit
STR_PURCHASE_INFO_NONE                                          :Ei mitään
STR_PURCHASE_INFO_ENGINES_ONLY                                  :Vain veturit
STR_PURCHASE_INFO_ALL_BUT                                       :Kaikki paitsi {CARGO_LIST}
STR_PURCHASE_INFO_MAX_TE                                        :{BLACK}Maksimivetovoima: {GOLD}{FORCE}
STR_PURCHASE_INFO_AIRCRAFT_RANGE                                :{BLACK}Toimintasäde: {GOLD}{COMMA} ruutua
STR_PURCHASE_INFO_AIRCRAFT_TYPE                                 :{BLACK}Ilma-alustyyppi: {GOLD}{STRING}

###length 3
STR_CARGO_TYPE_FILTER_ALL                                       :Kaikki rahtityypit
STR_CARGO_TYPE_FILTER_FREIGHT                                   :Rahti
STR_CARGO_TYPE_FILTER_NONE                                      :Ei mikään

###length VEHICLE_TYPES
STR_BUY_VEHICLE_TRAIN_LIST_TOOLTIP                              :{BLACK}Raideliikennevälineiden valintaluettelo. Napsauta kulkuneuvoa saadaksesi lisää tietoa. Ctrl+napsautus näyttää tai piilottaa kulkuneuvon tyypin.
STR_BUY_VEHICLE_ROAD_VEHICLE_LIST_TOOLTIP                       :{BLACK}Ajoneuvojen valintaluettelo. Napsauta ajoneuvoa saadaksesi lisää tietoja. Ctrl+napsautus näyttää tai piilottaa ajoneuvon tyypin.
STR_BUY_VEHICLE_SHIP_LIST_TOOLTIP                               :{BLACK}Laivojen valintaluettelo. Napsauta laivaa saadaksesi lisää tietoja. Ctrl+napsautus näyttää tai piilottaa laivan tyypin.
STR_BUY_VEHICLE_AIRCRAFT_LIST_TOOLTIP                           :{BLACK}Ilma-alusten valintaluettelo. Napsauta ilma-alusta saadaksesi lisää tietoja. Ctrl+napsautus näyttää tai piilottaa ilma-aluksen tyypin.

###length VEHICLE_TYPES
STR_BUY_VEHICLE_TRAIN_BUY_VEHICLE_BUTTON                        :{BLACK}Osta yksikkö
STR_BUY_VEHICLE_ROAD_VEHICLE_BUY_VEHICLE_BUTTON                 :{BLACK}Osta ajoneuvo
STR_BUY_VEHICLE_SHIP_BUY_VEHICLE_BUTTON                         :{BLACK}Osta laiva
STR_BUY_VEHICLE_AIRCRAFT_BUY_VEHICLE_BUTTON                     :{BLACK}Osta ilma-alus

###length VEHICLE_TYPES
STR_BUY_VEHICLE_TRAIN_BUY_REFIT_VEHICLE_BUTTON                  :{BLACK}Osta ja sovita yksikkö
STR_BUY_VEHICLE_ROAD_VEHICLE_BUY_REFIT_VEHICLE_BUTTON           :{BLACK}Osta ja sovita ajoneuvo
STR_BUY_VEHICLE_SHIP_BUY_REFIT_VEHICLE_BUTTON                   :{BLACK}Osta ja sovita laiva
STR_BUY_VEHICLE_AIRCRAFT_BUY_REFIT_VEHICLE_BUTTON               :{BLACK}Osta ja sovita ilma-alus

###length VEHICLE_TYPES
STR_BUY_VEHICLE_TRAIN_BUY_VEHICLE_TOOLTIP                       :{BLACK}Osta valittu raideliikenneväline. Vaihto+napsautus näyttää kustannusarvion ostamatta.
STR_BUY_VEHICLE_ROAD_VEHICLE_BUY_VEHICLE_TOOLTIP                :{BLACK}Osta valittu ajoneuvo. Vaihto+napsautus näyttää kustannusarvion ostamatta.
STR_BUY_VEHICLE_SHIP_BUY_VEHICLE_TOOLTIP                        :{BLACK}Osta valittu laiva. Vaihto+napsautus näyttää kustannusarvion ostamatta.
STR_BUY_VEHICLE_AIRCRAFT_BUY_VEHICLE_TOOLTIP                    :{BLACK}Osta valittu ilma-alus. Vaihto+napsautus näyttää kustannusarvion ostamatta.

###length VEHICLE_TYPES
STR_BUY_VEHICLE_TRAIN_BUY_REFIT_VEHICLE_TOOLTIP                 :{BLACK}Osta ja sovita valittu raideliikenneväline. Vaihto+napsautus näyttää kustannusarvion ostamatta.
STR_BUY_VEHICLE_ROAD_VEHICLE_BUY_REFIT_VEHICLE_TOOLTIP          :{BLACK}Osta ja sovita valittu ajoneuvo. Vaihto+napsautus näyttää kustannusarvion ostamatta.
STR_BUY_VEHICLE_SHIP_BUY_REFIT_VEHICLE_TOOLTIP                  :{BLACK}Osta ja sovita valittu laiva. Vaihto+napsautus näyttää kustannusarvion ostamatta.
STR_BUY_VEHICLE_AIRCRAFT_BUY_REFIT_VEHICLE_TOOLTIP              :{BLACK}Osta ja sovita valittu ilma-alus. Vaihto+napsautus näyttää kustannusarvion ostamatta.

###length VEHICLE_TYPES
STR_BUY_VEHICLE_TRAIN_RENAME_BUTTON                             :{BLACK}Nimeä
STR_BUY_VEHICLE_ROAD_VEHICLE_RENAME_BUTTON                      :{BLACK}Nimeä
STR_BUY_VEHICLE_SHIP_RENAME_BUTTON                              :{BLACK}Nimeä
STR_BUY_VEHICLE_AIRCRAFT_RENAME_BUTTON                          :{BLACK}Nimeä

###length VEHICLE_TYPES
STR_BUY_VEHICLE_TRAIN_RENAME_TOOLTIP                            :{BLACK}Nimeä yksikön tyyppi uudelleen
STR_BUY_VEHICLE_ROAD_VEHICLE_RENAME_TOOLTIP                     :{BLACK}Nimeä ajoneuvon tyyppi uudelleen
STR_BUY_VEHICLE_SHIP_RENAME_TOOLTIP                             :{BLACK}Nimeä laivatyyppi uudelleen
STR_BUY_VEHICLE_AIRCRAFT_RENAME_TOOLTIP                         :{BLACK}Nimeä lentokonetyyppi uudelleen

###length VEHICLE_TYPES
STR_BUY_VEHICLE_TRAIN_HIDE_TOGGLE_BUTTON                        :{BLACK}Piilota
STR_BUY_VEHICLE_ROAD_VEHICLE_HIDE_TOGGLE_BUTTON                 :{BLACK}Piilota
STR_BUY_VEHICLE_SHIP_HIDE_TOGGLE_BUTTON                         :{BLACK}Piilota
STR_BUY_VEHICLE_AIRCRAFT_HIDE_TOGGLE_BUTTON                     :{BLACK}Piilota

###length VEHICLE_TYPES
STR_BUY_VEHICLE_TRAIN_SHOW_TOGGLE_BUTTON                        :{BLACK}Näytä
STR_BUY_VEHICLE_ROAD_VEHICLE_SHOW_TOGGLE_BUTTON                 :{BLACK}Näytä
STR_BUY_VEHICLE_SHIP_SHOW_TOGGLE_BUTTON                         :{BLACK}Näytä
STR_BUY_VEHICLE_AIRCRAFT_SHOW_TOGGLE_BUTTON                     :{BLACK}Näytä

###length VEHICLE_TYPES
STR_BUY_VEHICLE_TRAIN_HIDE_SHOW_TOGGLE_TOOLTIP                  :{BLACK}Näytä tai piilota junan tyyppi
STR_BUY_VEHICLE_ROAD_VEHICLE_HIDE_SHOW_TOGGLE_TOOLTIP           :{BLACK}Näytä tai piilota ajoneuvon tyyppi
STR_BUY_VEHICLE_SHIP_HIDE_SHOW_TOGGLE_TOOLTIP                   :{BLACK}Näytä tai piilota laivan tyyppi
STR_BUY_VEHICLE_AIRCRAFT_HIDE_SHOW_TOGGLE_TOOLTIP               :{BLACK}Näytä tai piilota ilma-aluksen tyyppi

###length VEHICLE_TYPES
STR_QUERY_RENAME_TRAIN_TYPE_CAPTION                             :{WHITE}Nimeä juna(vaunu)n tyyppi uudelleen
STR_QUERY_RENAME_ROAD_VEHICLE_TYPE_CAPTION                      :{WHITE}Nimeä ajoneuvon tyyppi uudelleen
STR_QUERY_RENAME_SHIP_TYPE_CAPTION                              :{WHITE}Nimeä laivatyyppi uudelleen
STR_QUERY_RENAME_AIRCRAFT_TYPE_CAPTION                          :{WHITE}Nimeä ilma-alustyyppi uudelleen

# Depot window
STR_DEPOT_CAPTION                                               :{WHITE}{DEPOT}

STR_DEPOT_RENAME_TOOLTIP                                        :{BLACK}Vaihda varikon nimi
STR_DEPOT_RENAME_DEPOT_CAPTION                                  :Nimeä varikko

STR_DEPOT_NO_ENGINE                                             :{BLACK}-
STR_DEPOT_VEHICLE_TOOLTIP                                       :{BLACK}{ENGINE}{STRING}
STR_DEPOT_VEHICLE_TOOLTIP_CHAIN                                 :{BLACK}{NUM} kulkuneuvo{P "" a}{STRING}
STR_DEPOT_VEHICLE_TOOLTIP_CARGO                                 :{}{CARGO_LONG} ({CARGO_SHORT})

###length VEHICLE_TYPES
STR_DEPOT_TRAIN_LIST_TOOLTIP                                    :{BLACK}Junat – vedä kulkuneuvoa vasemmalla hiiren painikkella lisätäksesi/poistaaksesi junasta, oikealla painikkeella lisätietoja. Pidä pohjassa Ctrl-näppäintä toteuttaaksesi molemmat toiminnot seuraavaan ketjuun
STR_DEPOT_ROAD_VEHICLE_LIST_TOOLTIP                             :{BLACK}Ajoneuvot – napsauta ajoneuvoa oikealla hiiren painikkeella saadaksesi tietoja
STR_DEPOT_SHIP_LIST_TOOLTIP                                     :{BLACK}Laivat – napsauta laivaa oikealla hiiren painikkeella saadaksesi tietoja.
STR_DEPOT_AIRCRAFT_LIST_TOOLTIP                                 :{BLACK}Lentokoneet – napsauta lentokonetta oikealla hiiren painikkeella saadaksesi tietoja

###length VEHICLE_TYPES
STR_DEPOT_TRAIN_SELL_TOOLTIP                                    :{BLACK}Vedä yksikkö tähän myydäksesi sen
STR_DEPOT_ROAD_VEHICLE_SELL_TOOLTIP                             :{BLACK}Vedä ajoneuvo tähän myydäksesi sen
STR_DEPOT_SHIP_SELL_TOOLTIP                                     :{BLACK}Vedä laiva tähän myydäksesi sen
STR_DEPOT_AIRCRAFT_SELL_TOOLTIP                                 :{BLACK}Vedä lentokone tähän myydäksesi sen

###length VEHICLE_TYPES
STR_DEPOT_SELL_ALL_BUTTON_TRAIN_TOOLTIP                         :{BLACK}Myy kaikki veturitallilla olevat junat
STR_DEPOT_SELL_ALL_BUTTON_ROAD_VEHICLE_TOOLTIP                  :{BLACK}Myy kaikki varikolla olevat ajoneuvot
STR_DEPOT_SELL_ALL_BUTTON_SHIP_TOOLTIP                          :{BLACK}Myy kaikki telakalla olevat laivat
STR_DEPOT_SELL_ALL_BUTTON_AIRCRAFT_TOOLTIP                      :{BLACK}Myy kaikki hallissa olevat ilma-alukset

###length VEHICLE_TYPES
STR_DEPOT_AUTOREPLACE_TRAIN_TOOLTIP                             :{BLACK}Korvaa kaikki veturitallilla olevat junat automaattisesti
STR_DEPOT_AUTOREPLACE_ROAD_VEHICLE_TOOLTIP                      :{BLACK}Korvaa kaikki varikolla olevat ajoneuvot automaattisesti
STR_DEPOT_AUTOREPLACE_SHIP_TOOLTIP                              :{BLACK}Korvaa kaikki telakalla olevat laivat automaattisesti
STR_DEPOT_AUTOREPLACE_AIRCRAFT_TOOLTIP                          :{BLACK}Korvaa kaikki hallissa olevat lentokoneet automaattisesti

###length VEHICLE_TYPES
STR_DEPOT_TRAIN_NEW_VEHICLES_BUTTON                             :{BLACK}Uudet kulkuneuvot
STR_DEPOT_ROAD_VEHICLE_NEW_VEHICLES_BUTTON                      :{BLACK}Uudet ajoneuvot
STR_DEPOT_SHIP_NEW_VEHICLES_BUTTON                              :{BLACK}Uudet laivat
STR_DEPOT_AIRCRAFT_NEW_VEHICLES_BUTTON                          :{BLACK}Uudet lentokoneet

###length VEHICLE_TYPES
STR_DEPOT_TRAIN_NEW_VEHICLES_TOOLTIP                            :{BLACK}Osta uusi yksikkö
STR_DEPOT_ROAD_VEHICLE_NEW_VEHICLES_TOOLTIP                     :{BLACK}Osta uusi ajoneuvo
STR_DEPOT_SHIP_NEW_VEHICLES_TOOLTIP                             :{BLACK}Osta uusi laiva
STR_DEPOT_AIRCRAFT_NEW_VEHICLES_TOOLTIP                         :{BLACK}Osta uusi ilma-alus

###length VEHICLE_TYPES
STR_DEPOT_CLONE_TRAIN                                           :{BLACK}Kloonaa juna
STR_DEPOT_CLONE_ROAD_VEHICLE                                    :{BLACK}Kloonaa ajoneuvo
STR_DEPOT_CLONE_SHIP                                            :{BLACK}Kloonaa laiva
STR_DEPOT_CLONE_AIRCRAFT                                        :{BLACK}Kloonaa ilma-alus

###length VEHICLE_TYPES
STR_DEPOT_CLONE_TRAIN_DEPOT_INFO                                :{BLACK}Tämä ostaa kopion junasta kaikkine vaunuineen. Napsauta tätä painiketta ja sen jälkeen junaa varikon sisä- tai ulkopuolella. Ctrl+napsautus jakaa komennot. Vaihto+napsautus näyttää kustannusarvion ostamatta kopiota.
STR_DEPOT_CLONE_ROAD_VEHICLE_DEPOT_INFO                         :{BLACK}Tämä ostaa kopion ajoneuvosta. Napsauta tätä painiketta ja sen jälkeen ajoneuvoa varikon sisä- tai ulkopuolella. Ctrl+napsautus jakaa komennot. Vaihto+napsautus näyttää kustannusarvion ostamatta kopiota.
STR_DEPOT_CLONE_SHIP_DEPOT_INFO                                 :{BLACK}Tämä ostaa kopion laivasta. Napsauta tätä painiketta ja sen jälkeen laivaa telakan sisä- tai ulkopuolella. Ctrl+napsautus jakaa komennot. Vaihto+napsautus näyttää kustannusarvion ostamatta kopiota.
STR_DEPOT_CLONE_AIRCRAFT_INFO_HANGAR_WINDOW                     :{BLACK}Tämä ostaa kopion lentokoneesta. Napsauta tätä painiketta ja sen jälkeen lentokonetta lentokonehallin sisä- tai ulkopuolella. Ctrl+napsautus jakaa komennot. Vaihto+napsautus näyttää kustannusarvion ostamatta kopiota.

###length VEHICLE_TYPES
STR_DEPOT_TRAIN_LOCATION_TOOLTIP                                :{BLACK}Keskitä päänäkymä veturitallin sijaintiin. Ctrl+napsautus avaa uuden näkymäikkunan veturitallin sijaintiin.
STR_DEPOT_ROAD_VEHICLE_LOCATION_TOOLTIP                         :{BLACK}Keskitä päänäkymä ajoneuvovarikon sijaintiin. Ctrl+napsautus avaa uuden näkymäikkunan varikon sijaintiin.
STR_DEPOT_SHIP_LOCATION_TOOLTIP                                 :{BLACK}Keskitä päänäkymä telakan sijaintiin. Ctrl+napsautus avaa uuden näkymäikkunan telakan sijaintiin.
STR_DEPOT_AIRCRAFT_LOCATION_TOOLTIP                             :{BLACK}Keskitä päänäkymä lentokonehallin sijaintiin. Ctrl+napsautus avaa uuden näkymäikkunan lentokonehallin sijaintiin.

###length VEHICLE_TYPES
STR_DEPOT_VEHICLE_ORDER_LIST_TRAIN_TOOLTIP                      :{BLACK}Näytä tällä asemalla olevien junien käskyt
STR_DEPOT_VEHICLE_ORDER_LIST_ROAD_VEHICLE_TOOLTIP               :{BLACK}Näytä tässä terminaalissa olevien ajoneuvojen käskyt
STR_DEPOT_VEHICLE_ORDER_LIST_SHIP_TOOLTIP                       :{BLACK}Näytä tässä terminaalissa olevien laivojen käskyt
STR_DEPOT_VEHICLE_ORDER_LIST_AIRCRAFT_TOOLTIP                   :{BLACK}Näytä tämän lentokentän ilma-alusten käskyistä hallista riippumatta

###length VEHICLE_TYPES
STR_DEPOT_MASS_STOP_DEPOT_TRAIN_TOOLTIP                         :{BLACK}Pysäytä kaikki veturitallilla olevat junat napsauttamalla
STR_DEPOT_MASS_STOP_DEPOT_ROAD_VEHICLE_TOOLTIP                  :{BLACK}Pysäytä kaikki varikolla olevat ajoneuvot napsauttamalla
STR_DEPOT_MASS_STOP_DEPOT_SHIP_TOOLTIP                          :{BLACK}Pysäytä kaikki telakalla olevat laivat napsauttamalla
STR_DEPOT_MASS_STOP_HANGAR_TOOLTIP                              :{BLACK}Pysäytä kaikki hallissa olevat ilma-alukset napsauttamalla

###length VEHICLE_TYPES
STR_DEPOT_MASS_START_DEPOT_TRAIN_TOOLTIP                        :{BLACK}Käynnistä kaikki veturitallilla olevat junat napsauttamalla
STR_DEPOT_MASS_START_DEPOT_ROAD_VEHICLE_TOOLTIP                 :{BLACK}Käynnistä kaikki varikolla olevat ajoneuvot napsauttamalla
STR_DEPOT_MASS_START_DEPOT_SHIP_TOOLTIP                         :{BLACK}Käynnistä kaikki telakalla olevat laivat napsauttamalla
STR_DEPOT_MASS_START_HANGAR_TOOLTIP                             :{BLACK}Käynnistä kaikki hallissa olevat ilma-alukset napsauttamalla

STR_DEPOT_DRAG_WHOLE_TRAIN_TO_SELL_TOOLTIP                      :{BLACK}Vedä junan veturi tähän myydäksesi koko junan
STR_DEPOT_SELL_CONFIRMATION_TEXT                                :{YELLOW}Olet myymässä kaikki varikon kulkuneuvot. Oletko varma?

# Engine preview window
STR_ENGINE_PREVIEW_CAPTION                                      :{WHITE}Viesti kulkuneuvovalmistajalta
STR_ENGINE_PREVIEW_MESSAGE                                      :{GOLD}Olemme juuri suunnitelleet uuden {STRING} – oletteko kiinnostunut vuoden yksinoikeutetusta kokeilusta, jotta näemme miten tuote suoriutuu ennen kuin julkistamme sen yleiseen käyttöön?

STR_ENGINE_PREVIEW_RAILROAD_LOCOMOTIVE                          :veturi
STR_ENGINE_PREVIEW_ELRAIL_LOCOMOTIVE                            :sähköradan veturi
STR_ENGINE_PREVIEW_MONORAIL_LOCOMOTIVE                          :yksiraiteisen veturi
STR_ENGINE_PREVIEW_MAGLEV_LOCOMOTIVE                            :Maglev-veturi

STR_ENGINE_PREVIEW_ROAD_VEHICLE                                 :ajoneuvo
STR_ENGINE_PREVIEW_TRAM_VEHICLE                                 :raitiovaunu

STR_ENGINE_PREVIEW_AIRCRAFT                                     :ilma-alus
STR_ENGINE_PREVIEW_SHIP                                         :laiva

STR_ENGINE_PREVIEW_COST_WEIGHT_SPEED_POWER                      :{BLACK}Hinta: {CURRENCY_LONG} Paino: {WEIGHT_SHORT}{}Nopeus: {VELOCITY}  Teho: {POWER}{}Käyttökustannukset: {CURRENCY_LONG}/vuosi{}Kapasiteetti: {CARGO_LONG}
STR_ENGINE_PREVIEW_COST_WEIGHT_SPEED_POWER_MAX_TE               :{BLACK}Hinta: {0:CURRENCY_LONG} Paino: {1:WEIGHT_SHORT}{}Nopeus: {2:VELOCITY}  Teho: {3:POWER}  Maksimivetovoima: {6:FORCE}{}Käyttökustannukset: {4:CURRENCY_LONG}/yr{}Kapasiteetti: {5:CARGO_LONG}
STR_ENGINE_PREVIEW_COST_MAX_SPEED_CAP_RUNCOST                   :{BLACK}Hinta: {CURRENCY_LONG} Huippunopeus: {VELOCITY}{}Kapasiteetti: {CARGO_LONG}{}Käyttökustannukset: {CURRENCY_LONG}/v
STR_ENGINE_PREVIEW_COST_MAX_SPEED_TYPE_CAP_CAP_RUNCOST          :{BLACK}Hinta: {CURRENCY_LONG} Huippunopeus: {VELOCITY}{}Ilma-alustyyppi: {STRING}{}Kapasiteetti: {CARGO_LONG}, {CARGO_LONG}{}Käyttökustannukset: {CURRENCY_LONG}/v
STR_ENGINE_PREVIEW_COST_MAX_SPEED_TYPE_CAP_RUNCOST              :{BLACK}Hinta: {CURRENCY_LONG} Huippunopeus: {VELOCITY}{}Ilma-alustyyppi: {STRING}{}Kapasiteetti: {CARGO_LONG}{}Käyttökustannukset: {CURRENCY_LONG}/v
STR_ENGINE_PREVIEW_COST_MAX_SPEED_TYPE_RANGE_CAP_CAP_RUNCOST    :{BLACK}Hinta: {CURRENCY_LONG} Huippunopeus: {VELOCITY}{}Ilma-alustyyppi: {STRING} Toimintamatka: {COMMA} ruutua{}Kapasiteetti: {CARGO_LONG}, {CARGO_LONG}{}Käyttökustannukset: {CURRENCY_LONG}/v
STR_ENGINE_PREVIEW_COST_MAX_SPEED_TYPE_RANGE_CAP_RUNCOST        :{BLACK}Hinta: {CURRENCY_LONG} Huippunopeus: {VELOCITY}{}Ilma-alustyyppi: {STRING} Toimintamatka: {COMMA} ruutua{}Kapasiteetti: {CARGO_LONG}{}Käyttökustannukset: {CURRENCY_LONG}/v

# Autoreplace window
STR_REPLACE_VEHICLES_WHITE                                      :{WHITE}Korvaa {STRING} – {STRING}

STR_REPLACE_VEHICLE_VEHICLES_IN_USE                             :{YELLOW}Käytössä olevat kulkuneuvot
STR_REPLACE_VEHICLE_VEHICLES_IN_USE_TOOLTIP                     :{BLACK}Sarake kulkuneuvoille, jotka omistat
STR_REPLACE_VEHICLE_AVAILABLE_VEHICLES                          :{YELLOW}Saatavilla olevat kulkuneuvot
STR_REPLACE_VEHICLE_AVAILABLE_VEHICLES_TOOLTIP                  :{BLACK}Sarake kulkuneuvoille, jotka voidaan uudistaa

###length VEHICLE_TYPES
STR_REPLACE_VEHICLE_TRAIN                                       :junia
STR_REPLACE_VEHICLE_ROAD_VEHICLE                                :ajoneuvoja
STR_REPLACE_VEHICLE_SHIP                                        :laivoja
STR_REPLACE_VEHICLE_AIRCRAFT                                    :lentokoneita

STR_REPLACE_HELP_LEFT_ARRAY                                     :{BLACK}Valitse korvattava veturityyppi.
STR_REPLACE_HELP_RIGHT_ARRAY                                    :{BLACK}Valitse vasemmalla näkyvän veturityypinn korvaava uusi veturityyppi.

STR_REPLACE_VEHICLES_START                                      :{BLACK}Aloita kulkuneuvojen korvaaminen
STR_REPLACE_VEHICLES_NOW                                        :Korvaa kaikki kulkuneuvot heti
STR_REPLACE_VEHICLES_WHEN_OLD                                   :Korvaa vain vanhat kulkuneuvot
STR_REPLACE_HELP_START_BUTTON                                   :{BLACK}Napsauta aloittaaksesi vasemmalta valitun veturityypin korvauksen oikealta valitulla veturityypillä.
STR_REPLACE_NOT_REPLACING                                       :{BLACK}Ei korvata
STR_REPLACE_NOT_REPLACING_VEHICLE_SELECTED                      :{BLACK}Ei kulkuneuvoa valittuna
STR_REPLACE_REPLACING_WHEN_OLD                                  :{ENGINE} kun vanha
STR_REPLACE_VEHICLES_STOP                                       :{BLACK}Lopeta kulkuneuvojen korvaaminen
STR_REPLACE_HELP_STOP_BUTTON                                    :{BLACK}Napsauta pysäyttääksesi vasemmalta valitun veturityypin korvauksen.

STR_REPLACE_ENGINE_WAGON_SELECT_HELP                            :{BLACK}Vaihda toiseen korvausikkunaan
STR_REPLACE_ENGINES                                             :Veturit
STR_REPLACE_WAGONS                                              :Vaunut
STR_REPLACE_ALL_RAILTYPE                                        :Kaikki junat
STR_REPLACE_ALL_ROADTYPE                                        :Kaikki ajoneuvot

###length 2
STR_REPLACE_HELP_RAILTYPE                                       :{BLACK}Valitse rautatietyyppi, jolle veturikorvaukset tehdään.
STR_REPLACE_HELP_ROADTYPE                                       :{BLACK}Valitse tien tyyppi, jolle ajoneuvojen korvaukset tehdään
###next-name-looks-similar

STR_REPLACE_HELP_REPLACE_INFO_TAB                               :{BLACK}Näyttää, millä vasemmalta valittu veturi korvataan, jos millään.
STR_REPLACE_RAIL_VEHICLES                                       :Junat
STR_REPLACE_ELRAIL_VEHICLES                                     :Sähköjunat
STR_REPLACE_MONORAIL_VEHICLES                                   :Yksiraiteiset
STR_REPLACE_MAGLEV_VEHICLES                                     :Maglev-junat

STR_REPLACE_ROAD_VEHICLES                                       :Ajoneuvot
STR_REPLACE_TRAM_VEHICLES                                       :Raitiovaunut

STR_REPLACE_REMOVE_WAGON                                        :{BLACK}Vaunun poisto ({STRING}): {ORANGE}{STRING}
STR_REPLACE_REMOVE_WAGON_HELP                                   :{BLACK}Automaattikorvauksessa junapituus pidetään samana poistamalla vaunuja (edestä) jos veturi pidentäisi junaa
STR_REPLACE_REMOVE_WAGON_GROUP_HELP                             :{STRING}. Ctrl+napsautus kohdistaaksesi myös aliryhmiin.

# Vehicle view
STR_VEHICLE_VIEW_CAPTION                                        :{WHITE}{VEHICLE}

###length VEHICLE_TYPES
STR_VEHICLE_VIEW_TRAIN_CENTER_TOOLTIP                           :{BLACK}Keskitä päänäkymä junan sijaintiin. Kaksoisnapsauta seurataksesi junaa päänäkymässä. Ctrl+napsautus avaa uuden näkymäikkunan junan sijaintiin.
STR_VEHICLE_VIEW_ROAD_VEHICLE_CENTER_TOOLTIP                    :{BLACK}Keskitä päänäkymä ajoneuvon sijaintiin. Kaksoisnapsauta seurataksesi ajoneuvoa päänäkymässä. Ctrl+napsautus avaa uuden näkymäikkunan ajoneuvon sijaintiin.
STR_VEHICLE_VIEW_SHIP_CENTER_TOOLTIP                            :{BLACK}Keskitä päänäkymä laivan sijaintiin. Kaksoisnapsauta seurataksesi laivaa päänäkymässä. Ctrl+napsautus avaa uuden näkymäikkunan laivan sijaintiin.
STR_VEHICLE_VIEW_AIRCRAFT_CENTER_TOOLTIP                        :{BLACK}Keskitä päänäkymä ilma-aluksen sijaintiin. Kaksoisnapsauta seurataksesi ilma-alusta päänäkymässä. Ctrl+napsautus avaa uuden näkymäikkunan ilma-aluksen sijaintiin.

###length VEHICLE_TYPES
STR_VEHICLE_VIEW_TRAIN_SEND_TO_DEPOT_TOOLTIP                    :{BLACK}Lähetä juna veturitalliin. Ctrl+napsautus suorittaa vain huollon.
STR_VEHICLE_VIEW_ROAD_VEHICLE_SEND_TO_DEPOT_TOOLTIP             :{BLACK}Lähetä ajoneuvo varikolle. Ctrl+napsautus suorittaa vain huollon.
STR_VEHICLE_VIEW_SHIP_SEND_TO_DEPOT_TOOLTIP                     :{BLACK}Lähetä laiva telakalle. Ctrl+napsautus suorittaa vain huollon.
STR_VEHICLE_VIEW_AIRCRAFT_SEND_TO_DEPOT_TOOLTIP                 :{BLACK}Lähetä ilma-alus lentokonehalliin. Ctrl+napsautus suorittaa vain huollon.

###length VEHICLE_TYPES
STR_VEHICLE_VIEW_CLONE_TRAIN_INFO                               :{BLACK}Tämä ostaa kopion junasta kaikkine vaunuineen. Ctrl+napsautus jakaa käskyt. Vaihto+napsautus näyttää kustannusarvion ostamatta kopiota.
STR_VEHICLE_VIEW_CLONE_ROAD_VEHICLE_INFO                        :{BLACK}Tämä ostaa kopion ajoneuvosta. Ctrl+napsautus jakaa käskyt. Vaihto+napsautus näyttää kustannusarvion ostamatta kopiota.
STR_VEHICLE_VIEW_CLONE_SHIP_INFO                                :{BLACK}Tämä ostaa kopion laivasta. Ctrl+napsautus jakaa käskyt. Vaihto+napsautus näyttää kustannusarvion ostamatta kopiota.
STR_VEHICLE_VIEW_CLONE_AIRCRAFT_INFO                            :{BLACK}Tämä ostaa kopion lentokoneesta. Ctrl+napsautus jakaa käskyt. Vaihto+napsautus näyttää kustannusarvion ostamatta kopiota.

STR_VEHICLE_VIEW_TRAIN_IGNORE_SIGNAL_TOOLTIP                    :{BLACK}Anna junalle lupa ohittaa punainen opastin
STR_VEHICLE_VIEW_TRAIN_REVERSE_TOOLTIP                          :{BLACK}Käännä junan suunta
STR_VEHICLE_VIEW_ROAD_VEHICLE_REVERSE_TOOLTIP                   :{BLACK}Pakota ajoneuvo kääntymään ympäri
STR_VEHICLE_VIEW_ORDER_LOCATION_TOOLTIP                         :{BLACK}Keskitä päänäkymä käskyn kohteeseen. Ctrl+napsautus avaa uuden näkymäikkunan käskyn kohteen sijaintiin.

###length VEHICLE_TYPES
STR_VEHICLE_VIEW_TRAIN_REFIT_TOOLTIP                            :{BLACK}Sovita juna kuljettamaan muuta rahtityyppiä
STR_VEHICLE_VIEW_ROAD_VEHICLE_REFIT_TOOLTIP                     :{BLACK}Muuta ajoneuvo kuljettamaan muuta rahtityyppiä
STR_VEHICLE_VIEW_SHIP_REFIT_TOOLTIP                             :{BLACK}Sovita laiva eri rahtityypille
STR_VEHICLE_VIEW_AIRCRAFT_REFIT_TOOLTIP                         :{BLACK}Sovita ilma-alus kuljettamaan eri rahtityyppiä

###length VEHICLE_TYPES
STR_VEHICLE_VIEW_TRAIN_ORDERS_TOOLTIP                           :{BLACK}Näytä junan käskyt. Ctrl+napsautus näyttää junan aikataulun.
STR_VEHICLE_VIEW_ROAD_VEHICLE_ORDERS_TOOLTIP                    :{BLACK}Näytä ajoneuvon käskyt. Ctrl+napsautus näyttää ajoneuvon aikataulun.
STR_VEHICLE_VIEW_SHIP_ORDERS_TOOLTIP                            :{BLACK}Näytä laivan käskyt. Ctrl+Click näyttää laivan aikataulun
STR_VEHICLE_VIEW_AIRCRAFT_ORDERS_TOOLTIP                        :{BLACK}Näytä ilma-aluksen käskyt. Ctrl+napsautus näyttää ilma-aluksen aikataulun.

###length VEHICLE_TYPES
STR_VEHICLE_VIEW_TRAIN_SHOW_DETAILS_TOOLTIP                     :{BLACK}Näytä junan tiedot
STR_VEHICLE_VIEW_ROAD_VEHICLE_SHOW_DETAILS_TOOLTIP              :{BLACK}Näytä ajoneuvon tiedot
STR_VEHICLE_VIEW_SHIP_SHOW_DETAILS_TOOLTIP                      :{BLACK}Näytä laivan tiedot
STR_VEHICLE_VIEW_AIRCRAFT_SHOW_DETAILS_TOOLTIP                  :{BLACK}Näytä ilma-aluksen tiedot

###length VEHICLE_TYPES
STR_VEHICLE_VIEW_TRAIN_STATUS_START_STOP_TOOLTIP                :{BLACK}Nykyisen junan toiminnot – napsauta pysäyttääksesi/käynnistääksesi
STR_VEHICLE_VIEW_ROAD_VEHICLE_STATUS_START_STOP_TOOLTIP         :{BLACK}Nykyisen ajoneuvon toiminnot – napsauta pysäyttääksesi/käynnistääksesi
STR_VEHICLE_VIEW_SHIP_STATE_STATUS_STOP_TOOLTIP                 :{BLACK}Nykyisen laivan toiminnot – napsauta pysäyttääksesi/käynnistääksesi
STR_VEHICLE_VIEW_AIRCRAFT_STATUS_START_STOP_TOOLTIP             :{BLACK}Nykyisen ilma-aluksen toiminnot – napsauta pysäyttääksesi/käynnistääksesi

# Messages in the start stop button in the vehicle view
STR_VEHICLE_STATUS_LOADING_UNLOADING                            :{LTBLUE}Lastataan/puretaan
STR_VEHICLE_STATUS_LEAVING                                      :{LTBLUE}Poistuu
STR_VEHICLE_STATUS_CRASHED                                      :{RED}Kolaroitu!
STR_VEHICLE_STATUS_BROKEN_DOWN                                  :{RED}Hajonnut
STR_VEHICLE_STATUS_STOPPED                                      :{RED}Pysäytetty
STR_VEHICLE_STATUS_TRAIN_STOPPING_VEL                           :{RED}Pysähtyy, {VELOCITY}
STR_VEHICLE_STATUS_TRAIN_NO_POWER                               :{RED}Ei virtaa
STR_VEHICLE_STATUS_TRAIN_STUCK                                  :{ORANGE}Odottaa vapaata reittiä
STR_VEHICLE_STATUS_AIRCRAFT_TOO_FAR                             :{ORANGE}Seuraava määränpää liian kaukana

STR_VEHICLE_STATUS_HEADING_FOR_STATION_VEL                      :{LTBLUE}Suuntana {STATION}, {VELOCITY}
STR_VEHICLE_STATUS_NO_ORDERS_VEL                                :{LTBLUE}Ei pysähdyksiä, {VELOCITY}
STR_VEHICLE_STATUS_HEADING_FOR_WAYPOINT_VEL                     :{LTBLUE}Kohde: {WAYPOINT}, {VELOCITY}
STR_VEHICLE_STATUS_HEADING_FOR_DEPOT_VEL                        :{ORANGE}Suuntana {DEPOT}, {VELOCITY}
STR_VEHICLE_STATUS_HEADING_FOR_DEPOT_SERVICE_VEL                :{LTBLUE}Huolto kohteessa {DEPOT}, {VELOCITY}

STR_VEHICLE_STATUS_CANNOT_REACH_STATION_VEL                     :{LTBLUE}{STATION} ei saavutettavissa, {VELOCITY}
STR_VEHICLE_STATUS_CANNOT_REACH_WAYPOINT_VEL                    :{LTBLUE}{WAYPOINT} ei saavutettavissa, {VELOCITY}
STR_VEHICLE_STATUS_CANNOT_REACH_DEPOT_VEL                       :{ORANGE}{DEPOT} ei saavutettavissa, {VELOCITY}
STR_VEHICLE_STATUS_CANNOT_REACH_DEPOT_SERVICE_VEL               :{LTBLUE}{DEPOT} ei saavutettavissa, {VELOCITY}

# Vehicle stopped/started animations
###length 2
STR_VEHICLE_COMMAND_STOPPED_SMALL                               :{TINY_FONT}{RED}Pysäytetty
STR_VEHICLE_COMMAND_STOPPED                                     :{RED}Pysäytetty

###length 2
STR_VEHICLE_COMMAND_STARTED_SMALL                               :{TINY_FONT}{GREEN}Käynnistetty
STR_VEHICLE_COMMAND_STARTED                                     :{GREEN}Käynnistetty

# Vehicle details
STR_VEHICLE_DETAILS_CAPTION                                     :{WHITE}{VEHICLE} (yksityiskohdat)

###length VEHICLE_TYPES
STR_VEHICLE_DETAILS_TRAIN_RENAME                                :{BLACK}Nimeä juna
STR_VEHICLE_DETAILS_ROAD_VEHICLE_RENAME                         :{BLACK}Nimeä ajoneuvo
STR_VEHICLE_DETAILS_SHIP_RENAME                                 :{BLACK}Nimeä laiva
STR_VEHICLE_DETAILS_AIRCRAFT_RENAME                             :{BLACK}Nimeä ilma-alus

STR_VEHICLE_INFO_AGE_RUNNING_COST_YR                            :{BLACK}Ikä: {LTBLUE}{STRING}{BLACK} Käyttökustannukset: {LTBLUE}{CURRENCY_LONG}/v
STR_VEHICLE_INFO_AGE                                            :{COMMA} vuo{P si tta} ({COMMA})
STR_VEHICLE_INFO_AGE_RED                                        :{RED}{COMMA} vuo{P si tta} ({COMMA})

STR_VEHICLE_INFO_MAX_SPEED                                      :{BLACK}Huippunopeus: {LTBLUE}{VELOCITY}
STR_VEHICLE_INFO_MAX_SPEED_TYPE                                 :{BLACK}Huippunopeus: {LTBLUE}{VELOCITY} {BLACK}Ilma-alustyyppi: {LTBLUE}{STRING}
STR_VEHICLE_INFO_MAX_SPEED_TYPE_RANGE                           :{BLACK}Huippunopeus: {LTBLUE}{VELOCITY} {BLACK}Ilma-alustyyppi: {LTBLUE}{STRING} {BLACK}Toimintamatka: {LTBLUE}{COMMA} ruutua
STR_VEHICLE_INFO_WEIGHT_POWER_MAX_SPEED                         :{BLACK}Paino: {LTBLUE}{WEIGHT_SHORT} {BLACK}Teho: {LTBLUE}{POWER}{BLACK} Huippunopeus: {LTBLUE}{VELOCITY}
STR_VEHICLE_INFO_WEIGHT_POWER_MAX_SPEED_MAX_TE                  :{BLACK}Paino: {LTBLUE}{WEIGHT_SHORT} {BLACK}Teho: {LTBLUE}{POWER}{BLACK} Huippunopeus: {LTBLUE}{VELOCITY} {BLACK}Maksimivetovoima: {LTBLUE}{FORCE}

STR_VEHICLE_INFO_PROFIT_THIS_YEAR_LAST_YEAR                     :{BLACK}Tuotto tänä vuonna: {LTBLUE}{CURRENCY_LONG} (viime vuonna: {CURRENCY_LONG})
STR_VEHICLE_INFO_PROFIT_THIS_YEAR_LAST_YEAR_MIN_PERFORMANCE     :{BLACK}Tuotto tänä vuonna: {LTBLUE}{CURRENCY_LONG} (viime vuonna: {CURRENCY_LONG}) {BLACK}Vähimmäissuorituskyky: {LTBLUE}{POWER_TO_WEIGHT}
STR_VEHICLE_INFO_RELIABILITY_BREAKDOWNS                         :{BLACK}Luotettavuus: {LTBLUE}{COMMA}{NBSP}%  {BLACK}Hajoamiset viime huollon jälkeen: {LTBLUE}{COMMA}

STR_VEHICLE_INFO_BUILT_VALUE                                    :{LTBLUE}{ENGINE} {BLACK}Rakennettu: {LTBLUE}{NUM}{BLACK} Arvo: {LTBLUE}{CURRENCY_LONG}
STR_VEHICLE_INFO_NO_CAPACITY                                    :{BLACK}Kapasiteetti: {LTBLUE}-{STRING}
STR_VEHICLE_INFO_CAPACITY                                       :{BLACK}Kapasiteetti: {LTBLUE}{0:CARGO_LONG}{3:STRING}
STR_VEHICLE_INFO_CAPACITY_MULT                                  :{BLACK}Kapasiteetti: {LTBLUE}{0:CARGO_LONG}{3:STRING} (×{4:NUM})
STR_VEHICLE_INFO_CAPACITY_CAPACITY                              :{BLACK}Kapasiteetti: {LTBLUE}{CARGO_LONG}, {CARGO_LONG}{STRING}

STR_VEHICLE_INFO_FEEDER_CARGO_VALUE                             :{BLACK}Siirron arvo: {LTBLUE}{CURRENCY_LONG}

STR_VEHICLE_DETAILS_SERVICING_INTERVAL_DAYS                     :{BLACK}Huoltoväli: {LTBLUE}{COMMA}{NBSP}päivää{BLACK}   Viimeisin huolto: {LTBLUE}{DATE_LONG}
STR_VEHICLE_DETAILS_SERVICING_INTERVAL_PERCENT                  :{BLACK}Huoltoväli: {LTBLUE}{COMMA}{NBSP}%{BLACK}   Viime huolto: {LTBLUE}{DATE_LONG}
STR_VEHICLE_DETAILS_INCREASE_SERVICING_INTERVAL_TOOLTIP         :{BLACK}Kasvata huoltoväliä kymmenellä. Ctrl+napsautus kasvattaa huoltoväliä viidellä.
STR_VEHICLE_DETAILS_DECREASE_SERVICING_INTERVAL_TOOLTIP         :{BLACK}Pienennä huoltoväliä kymmenellä. Ctrl+napsautus pienentää huoltoväliä viidellä.

STR_SERVICE_INTERVAL_DROPDOWN_TOOLTIP                           :{BLACK}Muuta huoltovälien tyyppiä
STR_VEHICLE_DETAILS_DEFAULT                                     :Oletus
STR_VEHICLE_DETAILS_DAYS                                        :Päiviä
STR_VEHICLE_DETAILS_PERCENT                                     :Prosentteja

###length VEHICLE_TYPES
STR_QUERY_RENAME_TRAIN_CAPTION                                  :{WHITE}Nimeä juna
STR_QUERY_RENAME_ROAD_VEHICLE_CAPTION                           :{WHITE}Nimeä ajoneuvo
STR_QUERY_RENAME_SHIP_CAPTION                                   :{WHITE}Nimeä laiva
STR_QUERY_RENAME_AIRCRAFT_CAPTION                               :{WHITE}Nimeä ilma-alus

# Extra buttons for train details windows
STR_VEHICLE_DETAILS_TRAIN_ENGINE_BUILT_AND_VALUE                :{LTBLUE}{ENGINE}{BLACK}   Rakennettu: {LTBLUE}{NUM}{BLACK} Arvo: {LTBLUE}{CURRENCY_LONG}
STR_VEHICLE_DETAILS_TRAIN_WAGON_VALUE                           :{LTBLUE}{ENGINE}{BLACK}   Arvo: {LTBLUE}{CURRENCY_LONG}

STR_VEHICLE_DETAILS_TRAIN_TOTAL_CAPACITY_TEXT                   :{BLACK}Kokonaisrahtikapasiteetti:
STR_VEHICLE_DETAILS_TRAIN_TOTAL_CAPACITY                        :{LTBLUE}{CARGO_LONG} ({CARGO_SHORT})
STR_VEHICLE_DETAILS_TRAIN_TOTAL_CAPACITY_MULT                   :{LTBLUE}{CARGO_LONG} ({CARGO_SHORT}) (×{NUM})

STR_VEHICLE_DETAILS_CARGO_EMPTY                                 :{LTBLUE}Tyhjä
STR_VEHICLE_DETAILS_CARGO_FROM                                  :{LTBLUE}{CARGO_LONG} asemalta {STATION}
STR_VEHICLE_DETAILS_CARGO_FROM_MULT                             :{LTBLUE}{CARGO_LONG} asemalta {STATION} (×{NUM})

STR_VEHICLE_DETAIL_TAB_CARGO                                    :{BLACK}Rahti
STR_VEHICLE_DETAILS_TRAIN_CARGO_TOOLTIP                         :{BLACK}Näytä kuljetettavan rahdin tiedot
STR_VEHICLE_DETAIL_TAB_INFORMATION                              :{BLACK}Tietoa
STR_VEHICLE_DETAILS_TRAIN_INFORMATION_TOOLTIP                   :{BLACK}Näytä yksikön tiedot
STR_VEHICLE_DETAIL_TAB_CAPACITIES                               :{BLACK}Kapasiteetit
STR_VEHICLE_DETAILS_TRAIN_CAPACITIES_TOOLTIP                    :{BLACK}Näytä kunkin kulkuneuvon kapasiteetti
STR_VEHICLE_DETAIL_TAB_TOTAL_CARGO                              :{BLACK}Rahtia yhteensä
STR_VEHICLE_DETAILS_TRAIN_TOTAL_CARGO_TOOLTIP                   :{BLACK}Näytä junan kokonaiskapasiteetti, eritelty rahtityypin mukaan

STR_VEHICLE_DETAILS_TRAIN_ARTICULATED_RV_CAPACITY               :{BLACK}Kapasiteetti: {LTBLUE}

# Vehicle refit
STR_REFIT_CAPTION                                               :{WHITE}{VEHICLE} (sovita)
STR_REFIT_TITLE                                                 :{GOLD}Valitse kuljetettava rahtityyppi:
STR_REFIT_NEW_CAPACITY_COST_OF_REFIT                            :{BLACK}Uusi kapasiteetti: {GOLD}{CARGO_LONG}{}{BLACK}Sovituksen kustannus: {RED}{CURRENCY_LONG}
STR_REFIT_NEW_CAPACITY_INCOME_FROM_REFIT                        :{BLACK}Uusi kapasiteetti: {GOLD}{CARGO_LONG}{}{BLACK}Tulot sovittamisesta: {GREEN}{CURRENCY_LONG}
STR_REFIT_NEW_CAPACITY_COST_OF_AIRCRAFT_REFIT                   :{BLACK}Uusi kapasiteetti: {GOLD}{CARGO_LONG}, {GOLD}{CARGO_LONG}{}{BLACK}Sovituksen kustannus: {RED}{CURRENCY_LONG}
STR_REFIT_NEW_CAPACITY_INCOME_FROM_AIRCRAFT_REFIT               :{BLACK}Uusi kapasiteetti: {GOLD}{CARGO_LONG}, {GOLD}{CARGO_LONG}{}{BLACK}Tulot sovittamisesta: {GREEN}{CURRENCY_LONG}
STR_REFIT_SELECT_VEHICLES_TOOLTIP                               :{BLACK}Valitse sovitettavat kulkuneuvot. Hiirellä vetämällä voit valita useamman kulkuneuvon. Tyhjän alueen napsautus valitsee koko kulkuneuvon. Ctrl+napsautus valitsee kulkuneuvon ja sitä seuraavan ketjun.

###length VEHICLE_TYPES
STR_REFIT_TRAIN_LIST_TOOLTIP                                    :{BLACK}Valitse junan rahtityyppi
STR_REFIT_ROAD_VEHICLE_LIST_TOOLTIP                             :{BLACK}Valitse ajoneuvolla kuljetettava rahti
STR_REFIT_SHIP_LIST_TOOLTIP                                     :{BLACK}Valitse laivan kuljettama rahtityyppi
STR_REFIT_AIRCRAFT_LIST_TOOLTIP                                 :{BLACK}Valitse kuljetettavan rahdin tyyppi

###length VEHICLE_TYPES
STR_REFIT_TRAIN_REFIT_BUTTON                                    :{BLACK}Sovita juna
STR_REFIT_ROAD_VEHICLE_REFIT_BUTTON                             :{BLACK}Sovita ajoneuvo
STR_REFIT_SHIP_REFIT_BUTTON                                     :{BLACK}Sovita laiva
STR_REFIT_AIRCRAFT_REFIT_BUTTON                                 :{BLACK}Sovita ilma-alus

###length VEHICLE_TYPES
STR_REFIT_TRAIN_REFIT_TOOLTIP                                   :{BLACK}Sovita juna kuljettamaan valittua rahtityyppiä
STR_REFIT_ROAD_VEHICLE_REFIT_TOOLTIP                            :{BLACK}Muuta ajoneuvo kuljettamaan korostettua rahtityyppiä.
STR_REFIT_SHIP_REFIT_TOOLTIP                                    :{BLACK}Sovita laiva valitulle rahtityypille
STR_REFIT_AIRCRAFT_REFIT_TOOLTIP                                :{BLACK}Sovita lentokone kuljettamaan valittua rahtityyppiä

# Order view
STR_ORDERS_CAPTION                                              :{WHITE}{VEHICLE} (Käskyt)
STR_ORDERS_TIMETABLE_VIEW                                       :{BLACK}Aikataulu
STR_ORDERS_TIMETABLE_VIEW_TOOLTIP                               :{BLACK}Näytä aikataulu

STR_ORDERS_LIST_TOOLTIP                                         :{BLACK}Käskyt – napsauta käskyä korostaaksesi sen. Ctrl+napsautus siirtää näkymän käskyn kohteeseen.
STR_ORDER_INDEX                                                 :{COMMA}:{NBSP}
STR_ORDER_TEXT                                                  :{STRING} {STRING} {STRING}

STR_ORDERS_END_OF_ORDERS                                        :- - Käskyjen loppu - -
STR_ORDERS_END_OF_SHARED_ORDERS                                 :- - Jaettujen käskyjen loppu - -

# Order bottom buttons
STR_ORDER_NON_STOP                                              :{BLACK}Välipysähdyksetön
STR_ORDER_GO_TO                                                 :Mene
STR_ORDER_GO_NON_STOP_TO                                        :Mene pysähtymättä
STR_ORDER_GO_VIA                                                :Mene kautta
STR_ORDER_GO_NON_STOP_VIA                                       :Mene pysähtymättä kautta
STR_ORDER_TOOLTIP_NON_STOP                                      :{BLACK}Muuta korostetun käskyn pysähtymiskäyttäytymistä

STR_ORDER_TOGGLE_FULL_LOAD                                      :{BLACK}Lastaa täyteen mikä tahansa rahtityyppi
STR_ORDER_DROP_LOAD_IF_POSSIBLE                                 :Lastaa jos saatavilla
STR_ORDER_DROP_FULL_LOAD_ALL                                    :Lastaa täyteen kaikki rahtityypit
STR_ORDER_DROP_FULL_LOAD_ANY                                    :Lastaa täyteen mikä tahansa rahtityyppi
STR_ORDER_DROP_NO_LOADING                                       :Älä lastaa rahtia
STR_ORDER_TOOLTIP_FULL_LOAD                                     :{BLACK}Muuta korostetun käskyn lastauskäyttäytymistä

STR_ORDER_TOGGLE_UNLOAD                                         :{BLACK}Pura koko lasti
STR_ORDER_DROP_UNLOAD_IF_ACCEPTED                               :Pura lasti, jos asema hyväksyy sitä
STR_ORDER_DROP_UNLOAD                                           :Pura kaikki
STR_ORDER_DROP_TRANSFER                                         :Siirrä
STR_ORDER_DROP_NO_UNLOADING                                     :Ei rahdinpurkua
STR_ORDER_TOOLTIP_UNLOAD                                        :{BLACK}Muuta korostetun käskyn purkamiskäyttäytymistä

STR_ORDER_REFIT                                                 :{BLACK}Sovita
STR_ORDER_REFIT_TOOLTIP                                         :{BLACK}Valitse, mille rahtityypille kulkuneuvo sovitetaan tässä käskyssä. Ctrl+napsautus poistaa sovitusmääräyksen.
STR_ORDER_REFIT_AUTO                                            :{BLACK}Uudelleensovitus asemalla
STR_ORDER_REFIT_AUTO_TOOLTIP                                    :{BLACK}Valitse, mille rahtityypille kulkuneuvo sovitetaan tässä käskyssä. Ctrl+napsautus poistaa sovitusmääräyksen. Uudelleensovittamisen edellytyksenä on, että kulkuneuvo sallii sen.
STR_ORDER_DROP_REFIT_AUTO                                       :Määrätty rahti
STR_ORDER_DROP_REFIT_AUTO_ANY                                   :Saatavilla oleva rahti

STR_ORDER_SERVICE                                               :{BLACK}Huolto
STR_ORDER_DROP_GO_ALWAYS_DEPOT                                  :Mene aina
STR_ORDER_DROP_SERVICE_DEPOT                                    :Huolto, jos tarpeen
STR_ORDER_DROP_HALT_DEPOT                                       :Pysähdy
STR_ORDER_SERVICE_TOOLTIP                                       :{BLACK}Ohita tämä käsky, ellei huoltoa tarvita

STR_ORDER_CONDITIONAL_VARIABLE_TOOLTIP                          :{BLACK}Kulkuneuvon tiedot, joiden perusteella hypätään

# Conditional order variables, must follow order of OrderConditionVariable enum
###length 8
STR_ORDER_CONDITIONAL_LOAD_PERCENTAGE                           :Lastin prosentuaalinen määrä
STR_ORDER_CONDITIONAL_RELIABILITY                               :Luotettavuus
STR_ORDER_CONDITIONAL_MAX_SPEED                                 :Huippunopeus
STR_ORDER_CONDITIONAL_AGE                                       :Ikä (vuotta)
STR_ORDER_CONDITIONAL_REQUIRES_SERVICE                          :Vaatii huoltoa
STR_ORDER_CONDITIONAL_UNCONDITIONALLY                           :Aina
STR_ORDER_CONDITIONAL_REMAINING_LIFETIME                        :Jäljelläoleva elinikä (vuotta)
STR_ORDER_CONDITIONAL_MAX_RELIABILITY                           :Enimmäisluotettavuus
###next-name-looks-similar

STR_ORDER_CONDITIONAL_COMPARATOR_TOOLTIP                        :{BLACK}Miten kulkuneuvon tietoja verrataan annettuihin arvoihin
STR_ORDER_CONDITIONAL_COMPARATOR_EQUALS                         :on yhtä kuin
STR_ORDER_CONDITIONAL_COMPARATOR_NOT_EQUALS                     :ei ole yhtä kuin
STR_ORDER_CONDITIONAL_COMPARATOR_LESS_THAN                      :on pienempi kuin
STR_ORDER_CONDITIONAL_COMPARATOR_LESS_EQUALS                    :on pienempi tai yhtä kuin
STR_ORDER_CONDITIONAL_COMPARATOR_MORE_THAN                      :on enemmän kuin
STR_ORDER_CONDITIONAL_COMPARATOR_MORE_EQUALS                    :on enemmän tai yhtä kuin
STR_ORDER_CONDITIONAL_COMPARATOR_IS_TRUE                        :on tosi
STR_ORDER_CONDITIONAL_COMPARATOR_IS_FALSE                       :on epätosi

STR_ORDER_CONDITIONAL_VALUE_TOOLTIP                             :{BLACK}Arvo, johon kulkuneuvon tietoja verrataan
STR_ORDER_CONDITIONAL_VALUE_CAPT                                :{WHITE}Syötä arvo, johon verrataan

STR_ORDERS_SKIP_BUTTON                                          :{BLACK}Ohita
STR_ORDERS_SKIP_TOOLTIP                                         :{BLACK}Ohita nykyinen käsky ja aloita seuraava. Ctrl+napsautus hyppää valittuun käskyyn.

STR_ORDERS_DELETE_BUTTON                                        :{BLACK}Poista
STR_ORDERS_DELETE_TOOLTIP                                       :{BLACK}Poista korostettu käsky
STR_ORDERS_DELETE_ALL_TOOLTIP                                   :{BLACK}Poista kaikki käskyt
STR_ORDERS_STOP_SHARING_BUTTON                                  :{BLACK}Lopeta jakaminen
STR_ORDERS_STOP_SHARING_TOOLTIP                                 :{BLACK}Lopeta käskyjen jakaminen. Ctrl+napsautus poistaa lisäksi kaikki tämän kulkuneuvon käskyt.

STR_ORDERS_GO_TO_BUTTON                                         :{BLACK}Mene
STR_ORDER_GO_TO_NEAREST_DEPOT                                   :Mene lähimmälle varikolle
STR_ORDER_GO_TO_NEAREST_HANGAR                                  :Mene lähimmälle varikolle
STR_ORDER_CONDITIONAL                                           :Ehdollinen hyppykäsky
STR_ORDER_SHARE                                                 :Jaa käskyt
STR_ORDERS_GO_TO_TOOLTIP                                        :{BLACK}Lisää uuden käskyn ennen valittua, tai lisää listan viimeiseksi. Ctrl:n painalluksella asemakäskyistä tulee ”lastaa täyteen mikä tahansa rahti”, reittipistekäskyistä ”pysähtymättä” ja varikkokäskyistä ”huolto”. ”Jaa käskyt” tai Ctrl jakaa käskyt valitun kulkuneuvon kanssa. Kulkuneuvon napsauttaminen kopioi käskyt kyseisestä kulkuneuvosta. Varikkokäsky estää kulkuneuvon automaattiset huollot

STR_ORDERS_VEH_WITH_SHARED_ORDERS_LIST_TOOLTIP                  :{BLACK}Näytä kaikki kulkuneuvot, jotka jakavat nämä käskyt

# String parts to build the order string
STR_ORDER_GO_TO_WAYPOINT                                        :Kierrä reittipisteen {WAYPOINT} kautta
STR_ORDER_GO_NON_STOP_TO_WAYPOINT                               :Mene pysäht. pisteen {WAYPOINT} kautta

STR_ORDER_SERVICE_AT                                            :Huolto
STR_ORDER_SERVICE_NON_STOP_AT                                   :Huolto pysäytyksettä

STR_ORDER_NEAREST_DEPOT                                         :lähin
STR_ORDER_NEAREST_HANGAR                                        :lähin varikko
###length 3
STR_ORDER_TRAIN_DEPOT                                           :Veturitalli
STR_ORDER_ROAD_VEHICLE_DEPOT                                    :Varikko
STR_ORDER_SHIP_DEPOT                                            :Telakka
###next-name-looks-similar

STR_ORDER_GO_TO_NEAREST_DEPOT_FORMAT                            :{STRING} {STRING} {STRING}
STR_ORDER_GO_TO_DEPOT_FORMAT                                    :{STRING} {DEPOT}

STR_ORDER_REFIT_ORDER                                           :(Sovita {STRING})
STR_ORDER_REFIT_STOP_ORDER                                      :(Sovita rahtityypille {STRING} ja pysähdy)
STR_ORDER_STOP_ORDER                                            :(Pysähdy)

STR_ORDER_GO_TO_STATION                                         :{STRING} {STATION} {STRING}
STR_ORDER_GO_TO_STATION_CAN_T_USE_STATION                       :{PUSH_COLOUR}{RED}(Asema ei käytettävissä){POP_COLOUR} {STRING} {STATION} {STRING}

STR_ORDER_IMPLICIT                                              :(Ehdoton)

STR_ORDER_FULL_LOAD                                             :(Täysi lastaus)
STR_ORDER_FULL_LOAD_ANY                                         :(Lastaa täyteen mitä tahansa rahtia)
STR_ORDER_NO_LOAD                                               :(Ei lastausta)
STR_ORDER_UNLOAD                                                :(Pura lasti ja lastaa uusi rahti)
STR_ORDER_UNLOAD_FULL_LOAD                                      :(Pura lasti ja odota uuden lastin täyttymistä)
STR_ORDER_UNLOAD_FULL_LOAD_ANY                                  :(Pura ja odota minkä tahansa rahdin täyttymistä)
STR_ORDER_UNLOAD_NO_LOAD                                        :(Pura ja lähde tyhjänä)
STR_ORDER_TRANSFER                                              :(Siirrä ja lastaa rahti)
STR_ORDER_TRANSFER_FULL_LOAD                                    :(Siirrä ja odota uuden lastin täyttymistä)
STR_ORDER_TRANSFER_FULL_LOAD_ANY                                :(Siirrä ja odota minkä tahansa lastin täyttymistä)
STR_ORDER_TRANSFER_NO_LOAD                                      :(Siirrä rahti ja jätä tyhjäksi)
STR_ORDER_NO_UNLOAD                                             :(Ei purkua mutta lastaa rahti)
STR_ORDER_NO_UNLOAD_FULL_LOAD                                   :(Ei lastin purkua, mutta odota uuden lastin täyttymistä)
STR_ORDER_NO_UNLOAD_FULL_LOAD_ANY                               :(Ei lastin purkua, mutta odota minkä tahansa lastin täyttymistä)
STR_ORDER_NO_UNLOAD_NO_LOAD                                     :(Ei purkua eikä lastausta)

STR_ORDER_AUTO_REFIT                                            :(Sovita rahdille {STRING})
STR_ORDER_FULL_LOAD_REFIT                                       :(Sovita rahdille {STRING} ja lastaa täyteen)
STR_ORDER_FULL_LOAD_ANY_REFIT                                   :(Sovita rahdille {STRING} ja lastaa täyteen mitä tahansa rahtia)
STR_ORDER_UNLOAD_REFIT                                          :(Pura lasti, sovita rahdille {STRING}, ota rahti)
STR_ORDER_UNLOAD_FULL_LOAD_REFIT                                :(Pura lasti, sovita rahdille {STRING}, odota täyttä lastia)
STR_ORDER_UNLOAD_FULL_LOAD_ANY_REFIT                            :(Pura lasti, sovita rahdille {STRING}, odota mitä tahansa täyttä lastia)
STR_ORDER_TRANSFER_REFIT                                        :(Siirrä, sovita rahdille {STRING}, ota rahti)
STR_ORDER_TRANSFER_FULL_LOAD_REFIT                              :(Siirrä, sovita rahdille {STRING}, odota täyttä lastia)
STR_ORDER_TRANSFER_FULL_LOAD_ANY_REFIT                          :(Siirrä, sovita rahdille {STRING}, odota mitä tahansa täyttä lastia)
STR_ORDER_NO_UNLOAD_REFIT                                       :(Ei purkua, sovita rahdille {STRING}, ota rahti)
STR_ORDER_NO_UNLOAD_FULL_LOAD_REFIT                             :(Ei purkua, sovita rahdille {STRING}, odota täyttä lastia)
STR_ORDER_NO_UNLOAD_FULL_LOAD_ANY_REFIT                         :(Ei purkua, sovita rahdille {STRING}, odota mitä tahansa täyttä lastia)

STR_ORDER_AUTO_REFIT_ANY                                        :saatavilla oleva rahti

###length 3
STR_ORDER_STOP_LOCATION_NEAR_END                                :[alkupäähän]
STR_ORDER_STOP_LOCATION_MIDDLE                                  :[keskelle]
STR_ORDER_STOP_LOCATION_FAR_END                                 :[loppupäähän]

STR_ORDER_OUT_OF_RANGE                                          :{RED} (Seuraava määränpää on toimintasäteen ulkopuolella)

STR_ORDER_CONDITIONAL_UNCONDITIONAL                             :Hyppää käskyyn {COMMA}
STR_ORDER_CONDITIONAL_NUM                                       :Hyppää käskyyn {COMMA}, kun {STRING} {STRING} {COMMA}
STR_ORDER_CONDITIONAL_TRUE_FALSE                                :Hyppää käskyyn {COMMA}, kun {STRING} {STRING}

STR_INVALID_ORDER                                               :{RED} (virheellinen käsky)

# Time table window
STR_TIMETABLE_TITLE                                             :{WHITE}{VEHICLE} (aikataulu)
STR_TIMETABLE_ORDER_VIEW                                        :{BLACK}Käskyt
STR_TIMETABLE_ORDER_VIEW_TOOLTIP                                :{BLACK}Vaihda käskynäkymään

STR_TIMETABLE_TOOLTIP                                           :{BLACK}Aikataulu - valitse käsky sitä napsauttamalla

STR_TIMETABLE_NO_TRAVEL                                         :Ei kulkua
STR_TIMETABLE_NOT_TIMETABLEABLE                                 :Kulje (automaattinen; aikataulu seuraavan manuaalisen käskyn mukaisesti)
STR_TIMETABLE_TRAVEL_NOT_TIMETABLED                             :Kiertävä (ei aikataulua)
STR_TIMETABLE_TRAVEL_NOT_TIMETABLED_SPEED                       :Kulje (ilman aikataulua) enimmillään {2:VELOCITY}
STR_TIMETABLE_TRAVEL_FOR                                        :Kulje kohteeseen {STRING}
STR_TIMETABLE_TRAVEL_FOR_SPEED                                  :Kulje kohteeseen {STRING} enintään {VELOCITY}
STR_TIMETABLE_TRAVEL_FOR_ESTIMATED                              :Kulje ({STRING}, ei aikataulua)
STR_TIMETABLE_TRAVEL_FOR_SPEED_ESTIMATED                        :Kulje ({STRING}, ei aikataulua) enimmillään {VELOCITY}
STR_TIMETABLE_STAY_FOR_ESTIMATED                                :(pysy {STRING}, ei aikataulua)
STR_TIMETABLE_AND_TRAVEL_FOR_ESTIMATED                          :(matkusta {STRING}, ei aikataulua)
STR_TIMETABLE_STAY_FOR                                          :ja odota {STRING}
STR_TIMETABLE_AND_TRAVEL_FOR                                    :ja kulje {STRING}
STR_TIMETABLE_DAYS                                              :{COMMA}{NBSP}päivä{P "" ä}
STR_TIMETABLE_TICKS                                             :{COMMA}{NBSP}askel{P "" ta}

STR_TIMETABLE_TOTAL_TIME                                        :{BLACK}Aikataulun kesto on {STRING}
STR_TIMETABLE_TOTAL_TIME_INCOMPLETE                             :{BLACK}Aikataulun kesto on vähintään {STRING}

STR_TIMETABLE_STATUS_ON_TIME                                    :{BLACK}Kulkuneuvo on aikataulussa
STR_TIMETABLE_STATUS_LATE                                       :{BLACK}Kulkuneuvo on {STRING} myöhässä
STR_TIMETABLE_STATUS_EARLY                                      :{BLACK}Kulkuneuvo on {STRING} etuajassa
STR_TIMETABLE_STATUS_NOT_STARTED                                :{BLACK}Tämä aikataulu ei ole vielä alkanut
STR_TIMETABLE_STATUS_START_AT                                   :{BLACK}Tämä aikataulu alkaa {STRING}

STR_TIMETABLE_STARTING_DATE                                     :{BLACK}Aloituspäivä
STR_TIMETABLE_STARTING_DATE_TOOLTIP                             :{BLACK}Valitse päivämäärä aikataulun aloitusajankohdaksi. Ctrl+napsautus levittää kaikki tämän käskyjoukon jakavat kulkuneuvot tasaisesti niiden keskinäisen järjestyksen mukaan, mikäli käskyjoukko on kokonaan aikataulutettu

STR_TIMETABLE_CHANGE_TIME                                       :{BLACK}Muuta aikaa
STR_TIMETABLE_WAIT_TIME_TOOLTIP                                 :{BLACK}Muuta aikaa, jonka valitun käskyn tulisi kestää. Ctrl+napsautus asettaa keston kaikille käskyille

STR_TIMETABLE_CLEAR_TIME                                        :{BLACK}Nollaa aika
STR_TIMETABLE_CLEAR_TIME_TOOLTIP                                :{BLACK}Nollaa valitun käskyn keston. Ctrl+napsautus nollaa kaikkien käskyjen kestot

STR_TIMETABLE_CHANGE_SPEED                                      :{BLACK}Muuta nopeusrajoitusta
STR_TIMETABLE_CHANGE_SPEED_TOOLTIP                              :{BLACK}Muuta suurinta sallittua nopeutta valitulle käskylle. Ctrl+napsautus asettaa nopeusrajoituksen kaikille käskyille

STR_TIMETABLE_CLEAR_SPEED                                       :{BLACK}Tyhjennä nopeusrajoitus
STR_TIMETABLE_CLEAR_SPEED_TOOLTIP                               :{BLACK}Poista suurin sallittu nopeus valitulta käskyltä. Ctrl+napsautus poistaa kaikkien käskyjen nopeusrajoitukset

STR_TIMETABLE_RESET_LATENESS                                    :{BLACK}Nollaa myöhästymislaskuri
STR_TIMETABLE_RESET_LATENESS_TOOLTIP                            :{BLACK}Nollaa myöhästymislaskuri, jotta vaunu olisi taas aikataulussa

STR_TIMETABLE_AUTOFILL                                          :{BLACK}Automaattinen
STR_TIMETABLE_AUTOFILL_TOOLTIP                                  :{BLACK}Täytä aikataulu automaattisesti seuraavan matkan arvoilla. Ctrl+napsautus: yritä säilyttää odotusajat

STR_TIMETABLE_EXPECTED                                          :{BLACK}Odotettu
STR_TIMETABLE_SCHEDULED                                         :{BLACK}Aikataulu
STR_TIMETABLE_EXPECTED_TOOLTIP                                  :{BLACK}Vaihda odotetun ja aikataulun välillä

STR_TIMETABLE_ARRIVAL_ABBREVIATION                              :S:
STR_TIMETABLE_DEPARTURE_ABBREVIATION                            :L:


# Date window (for timetable)
STR_DATE_CAPTION                                                :{WHITE}Aseta päivämäärä
STR_DATE_SET_DATE                                               :{BLACK}Aseta päivämäärä
STR_DATE_SET_DATE_TOOLTIP                                       :{BLACK}Käytä valittua päivää aikataulun aloituspäivänä
STR_DATE_DAY_TOOLTIP                                            :{BLACK}Valitse päivä
STR_DATE_MONTH_TOOLTIP                                          :{BLACK}Valitse kuukausi
STR_DATE_YEAR_TOOLTIP                                           :{BLACK}Valitse vuosi


# AI debug window
STR_AI_DEBUG                                                    :{WHITE}Tekoälyn/peliskriptin virheenjäljitys
STR_AI_DEBUG_NAME_AND_VERSION                                   :{BLACK}{STRING} (v{NUM})
STR_AI_DEBUG_NAME_TOOLTIP                                       :{BLACK}Skriptin nimi
STR_AI_DEBUG_SETTINGS                                           :{BLACK}Asetukset
STR_AI_DEBUG_SETTINGS_TOOLTIP                                   :{BLACK}Muuta skriptin asetuksia
STR_AI_DEBUG_RELOAD                                             :{BLACK}Lataa tekoäly uudelleen
STR_AI_DEBUG_RELOAD_TOOLTIP                                     :{BLACK}Lopeta tekoäly, lataa skripti uudelleen ja käynnistä tekoäly uudelleen
STR_AI_DEBUG_BREAK_STR_ON_OFF_TOOLTIP                           :{BLACK}Pysäytetäänkö tekoäly, kun tekoälyn lokiviesti on sama kuin pysäytysmerkkijono
STR_AI_DEBUG_BREAK_ON_LABEL                                     :{BLACK}Pysäytä kun:
STR_AI_DEBUG_BREAK_STR_OSKTITLE                                 :{BLACK}Pysäytä, kun
STR_AI_DEBUG_BREAK_STR_TOOLTIP                                  :{BLACK}Kun tekoälyn lokiviesti täsmää tämän merkkijonon kanssa, peli pysäytetään
STR_AI_DEBUG_MATCH_CASE                                         :{BLACK}Kirjainkoon täsmäys
STR_AI_DEBUG_MATCH_CASE_TOOLTIP                                 :{BLACK}Kytke kirjainkoon täsmäys, kun verrataan tekoälyn viestejä pysäytysmerkkijonoon
STR_AI_DEBUG_CONTINUE                                           :{BLACK}Jatka
STR_AI_DEBUG_CONTINUE_TOOLTIP                                   :{BLACK}Jatka tekoälyn suorittamista
STR_AI_DEBUG_SELECT_AI_TOOLTIP                                  :{BLACK}Näytä tämän tekoälyn virheenkorjaustiedot
STR_AI_GAME_SCRIPT                                              :{BLACK}Peliskripti
STR_AI_GAME_SCRIPT_TOOLTIP                                      :{BLACK}Tarkista peliskriptin loki

STR_ERROR_AI_NO_AI_FOUND                                        :Sopivaa tekoälyä ei löydetty.{}Tämä tekoäly ei tee mitään.{}Voit ladata useita tekoälyjä ”online-sisältö” -järjestelmän kautta
STR_ERROR_AI_PLEASE_REPORT_CRASH                                :{WHITE}Yksi käynnissä olevista skripteistä kaatui. Ilmoita tästä skriptin kehittäjälle liittäen mukaan kuvankaappaus Tekoälyn/peliskriptin virheenjäljitys -ikkunasta
STR_ERROR_AI_DEBUG_SERVER_ONLY                                  :{YELLOW}Tekoälyn/peliskriptin virheenjäljitysikkuna on vain palvelimen käytettävissä

# AI configuration window
STR_AI_CONFIG_CAPTION_AI                                        :{WHITE}Tekoälyasetukset
STR_AI_CONFIG_CAPTION_GAMESCRIPT                                :{WHITE}Peliskriptiasetukset
STR_AI_CONFIG_GAMELIST_TOOLTIP                                  :{BLACK}Seuraavassa pelissä ladattava peliskripti
STR_AI_CONFIG_AILIST_TOOLTIP                                    :{BLACK}Seuraavassa pelissä ladattavat tekoälyt
STR_AI_CONFIG_HUMAN_PLAYER                                      :Ihmispelaaja
STR_AI_CONFIG_RANDOM_AI                                         :Sattumanvarainen tekoäly
STR_AI_CONFIG_NONE                                              :(ei mitään)
STR_AI_CONFIG_MAX_COMPETITORS                                   :{LTBLUE}Vastustajien enimmäismäärä: {ORANGE}{COMMA}

STR_AI_CONFIG_MOVE_UP                                           :{BLACK}Siirrä ylöspäin
STR_AI_CONFIG_MOVE_UP_TOOLTIP                                   :{BLACK}Siirrä valittua tekoälyä ylöspäin listalla
STR_AI_CONFIG_MOVE_DOWN                                         :{BLACK}Siirrä alaspäin
STR_AI_CONFIG_MOVE_DOWN_TOOLTIP                                 :{BLACK}Siirrä valittua tekoälyä alaspäin listalla

STR_AI_CONFIG_GAMESCRIPT                                        :{SILVER}Peliskripti
STR_AI_CONFIG_GAMESCRIPT_PARAM                                  :{SILVER}Parametrit
STR_AI_CONFIG_AI                                                :{SILVER}Tekoälyt

STR_AI_CONFIG_CHANGE_AI                                         :{BLACK}Valitse tekoäly
STR_AI_CONFIG_CHANGE_GAMESCRIPT                                 :{BLACK}Valitse peliskripti
STR_AI_CONFIG_CHANGE_TOOLTIP                                    :{BLACK}Lataa toinen skripti
STR_AI_CONFIG_CONFIGURE                                         :{BLACK}Määritä
STR_AI_CONFIG_CONFIGURE_TOOLTIP                                 :{BLACK}Määritä skriptin parametrit

# Available AIs window
STR_AI_LIST_CAPTION                                             :{WHITE}Saatavilla {STRING}
STR_AI_LIST_CAPTION_AI                                          :Tekoälyt
STR_AI_LIST_CAPTION_GAMESCRIPT                                  :Peliskriptit
STR_AI_LIST_TOOLTIP                                             :{BLACK}Napsauta valitaksesi skriptin

STR_AI_LIST_AUTHOR                                              :{LTBLUE}Tekijä: {ORANGE}{STRING}
STR_AI_LIST_VERSION                                             :{LTBLUE}Versio: {ORANGE}{NUM}
STR_AI_LIST_URL                                                 :{LTBLUE}URL: {ORANGE}{STRING}

STR_AI_LIST_ACCEPT                                              :{BLACK}Hyväksy
STR_AI_LIST_ACCEPT_TOOLTIP                                      :{BLACK}Valitse korostettu skripti
STR_AI_LIST_CANCEL                                              :{BLACK}Peruuta
STR_AI_LIST_CANCEL_TOOLTIP                                      :{BLACK}Älä vaihda skriptiä

STR_SCREENSHOT_CAPTION                                          :{WHITE}Ota kuvakaappaus
STR_SCREENSHOT_SCREENSHOT                                       :{BLACK}Tavallinen kuvakaappaus
STR_SCREENSHOT_ZOOMIN_SCREENSHOT                                :{BLACK}Täysin lähennetty kuvakaappaus
STR_SCREENSHOT_DEFAULTZOOM_SCREENSHOT                           :{BLACK}Kuvakaappaus oletuslähennyksellä
STR_SCREENSHOT_WORLD_SCREENSHOT                                 :{BLACK}Koko kartan kuvakaappaus
STR_SCREENSHOT_HEIGHTMAP_SCREENSHOT                             :{BLACK}Korkeuskartan kuvakaappaus
STR_SCREENSHOT_MINIMAP_SCREENSHOT                               :{BLACK}Pienoiskartan kuvakaappaus

# AI Parameters
STR_AI_SETTINGS_CAPTION_AI                                      :{WHITE}Tekoälyn parametrit
STR_AI_SETTINGS_CLOSE                                           :{BLACK}Sulje
STR_AI_SETTINGS_RESET                                           :{BLACK}Palauta
STR_AI_SETTINGS_SETTING                                         :{STRING}: {ORANGE}{STRING}
STR_AI_SETTINGS_START_DELAY                                     :Päiviä edellisen tekoälyn aloittamisesta tämän tekoälyn aloittamiseen (arvio): {ORANGE}{STRING}


# Textfile window
STR_TEXTFILE_WRAP_TEXT                                          :{WHITE}Tekstin rivitys
STR_TEXTFILE_WRAP_TEXT_TOOLTIP                                  :{BLACK}Rivitä teksti ikkunaan niin, että se näkyy kokonaan rullaamatta
STR_TEXTFILE_VIEW_README                                        :{BLACK}Näytä readme-tiedosto
STR_TEXTFILE_VIEW_CHANGELOG                                     :{BLACK}Muutosloki
STR_TEXTFILE_VIEW_LICENCE                                       :{BLACK}Lisenssi
###length 3
STR_TEXTFILE_README_CAPTION                                     :{WHITE}{STRING}:n {STRING} readme-tiedosto
STR_TEXTFILE_CHANGELOG_CAPTION                                  :{WHITE}{STRING}:n {STRING} muutosloki
STR_TEXTFILE_LICENCE_CAPTION                                    :{WHITE}{STRING}:n {STRING} lisenssi


# Vehicle loading indicators
STR_PERCENT_UP_SMALL                                            :{TINY_FONT}{WHITE}{NUM}%{UP_ARROW}
STR_PERCENT_UP                                                  :{WHITE}{NUM}%{UP_ARROW}
STR_PERCENT_DOWN_SMALL                                          :{TINY_FONT}{WHITE}{NUM}%{DOWN_ARROW}
STR_PERCENT_DOWN                                                :{WHITE}{NUM}%{DOWN_ARROW}
STR_PERCENT_UP_DOWN_SMALL                                       :{TINY_FONT}{WHITE}{NUM}%{UP_ARROW}{DOWN_ARROW}
STR_PERCENT_UP_DOWN                                             :{WHITE}{NUM}%{UP_ARROW}{DOWN_ARROW}
STR_PERCENT_NONE_SMALL                                          :{TINY_FONT}{WHITE}{NUM}%
STR_PERCENT_NONE                                                :{WHITE}{NUM}%

# Income 'floats'
STR_INCOME_FLOAT_COST_SMALL                                     :{TINY_FONT}{RED}Kustannus: {CURRENCY_LONG}
STR_INCOME_FLOAT_COST                                           :{RED}Kustannus: {CURRENCY_LONG}
STR_INCOME_FLOAT_INCOME_SMALL                                   :{TINY_FONT}{GREEN}Tulo: {CURRENCY_LONG}
STR_INCOME_FLOAT_INCOME                                         :{GREEN}Tulo: {CURRENCY_LONG}
STR_FEEDER_TINY                                                 :{TINY_FONT}{YELLOW}Siirrä: {CURRENCY_LONG}
STR_FEEDER                                                      :{YELLOW}Siirrä: {CURRENCY_LONG}
STR_FEEDER_INCOME_TINY                                          :{TINY_FONT}{YELLOW}Siirrä: {CURRENCY_LONG}{WHITE} / {GREEN}Tulo: {CURRENCY_LONG}
STR_FEEDER_INCOME                                               :{YELLOW}Siirrä: {CURRENCY_LONG}{WHITE} / {GREEN}Tulo: {CURRENCY_LONG}
STR_FEEDER_COST_TINY                                            :{TINY_FONT}{YELLOW}Siirrä: {CURRENCY_LONG}{WHITE} / {RED}Kustannus: {CURRENCY_LONG}
STR_FEEDER_COST                                                 :{YELLOW}Siirrä: {CURRENCY_LONG}{WHITE} / {RED}Kustannus: {CURRENCY_LONG}
STR_MESSAGE_ESTIMATED_COST                                      :{WHITE}Arvioitu kustannus: {CURRENCY_LONG}
STR_MESSAGE_ESTIMATED_INCOME                                    :{WHITE}Arvioitu tulo: {CURRENCY_LONG}

# Saveload messages
STR_ERROR_SAVE_STILL_IN_PROGRESS                                :{WHITE}Tallentaminen käynnissä,{}odota, kunnes se päättyy!
STR_ERROR_AUTOSAVE_FAILED                                       :{WHITE}Automaattitallennus epäonnistui.
STR_ERROR_UNABLE_TO_READ_DRIVE                                  :{BLACK}Asemaa ei voi lukea.
STR_ERROR_GAME_SAVE_FAILED                                      :{WHITE}Tallennus epäonnistui.{}{STRING}
STR_ERROR_UNABLE_TO_DELETE_FILE                                 :{WHITE}Tiedostoa ei voi poistaa.
STR_ERROR_GAME_LOAD_FAILED                                      :{WHITE}Lataus epäonnistui.{}{STRING}
STR_GAME_SAVELOAD_ERROR_BROKEN_INTERNAL_ERROR                   :Sisäinen virhe: {STRING}
STR_GAME_SAVELOAD_ERROR_BROKEN_SAVEGAME                         :Viallinen tallennus – {STRING}
STR_GAME_SAVELOAD_ERROR_TOO_NEW_SAVEGAME                        :Tallennus on tehty uudemmalla versiolla
STR_GAME_SAVELOAD_ERROR_FILE_NOT_READABLE                       :Tiedostoa ei voi lukea
STR_GAME_SAVELOAD_ERROR_FILE_NOT_WRITEABLE                      :Tiedostoa ei voi kirjoittaa
STR_GAME_SAVELOAD_ERROR_DATA_INTEGRITY_CHECK_FAILED             :Tietojen varmistustarkistus epäonnistui
STR_GAME_SAVELOAD_ERROR_PATCHPACK                               :Tallennus on tehty muunnellulla versiolla
STR_GAME_SAVELOAD_NOT_AVAILABLE                                 :<ei saatavilla>
STR_WARNING_LOADGAME_REMOVED_TRAMS                              :{WHITE}Peli tallennettiin versiossa, joka ei tue raitiovaunuja. Kaikki raitiovaunut on poistettu

# Map generation messages
STR_ERROR_COULD_NOT_CREATE_TOWN                                 :{WHITE}Kartan generointi peruutettu...{}... ei kelvollisia kuntien sijainteja
STR_ERROR_NO_TOWN_IN_SCENARIO                                   :{WHITE}... tässä skenaariossa ei ole yhtään kuntaa

STR_ERROR_PNGMAP                                                :{WHITE}Maastoa ei voida ladata PNG-tiedostosta...
STR_ERROR_PNGMAP_FILE_NOT_FOUND                                 :{WHITE}... tiedostoa ei löydy
STR_ERROR_PNGMAP_IMAGE_TYPE                                     :{WHITE}... kuvan tyyppiä ei voida muuttaa. Tarvitaan 8- tai 24-bittinen PNG-kuva
STR_ERROR_PNGMAP_MISC                                           :{WHITE}... tapahtui tunnistamaton virhe (todennäköisesti viallinen tiedosto)

STR_ERROR_BMPMAP                                                :{WHITE}Maastoa ei voida ladata BMP-tiedostosta...
STR_ERROR_BMPMAP_IMAGE_TYPE                                     :{WHITE}... kuvan tyyppiä ei voitu muuntaa

STR_ERROR_HEIGHTMAP_TOO_LARGE                                   :{WHITE}... kuva on liian suuri

STR_WARNING_HEIGHTMAP_SCALE_CAPTION                             :{WHITE}Mittakaavavaroitus
STR_WARNING_HEIGHTMAP_SCALE_MESSAGE                             :{YELLOW}Lähdekartan koon liiallinen muuttaminen ei ole suositeltavaa. Haluatko jatkaa?

# Soundset messages
STR_WARNING_FALLBACK_SOUNDSET                                   :{WHITE}Vain tilapäinen äänipaketti löydetty. Jos haluat ääniä, asenna äänipaketti online-sisältö -palvelulla

# Screenshot related messages
STR_WARNING_SCREENSHOT_SIZE_CAPTION                             :{WHITE}Suuri kuvankaappaus
STR_WARNING_SCREENSHOT_SIZE_MESSAGE                             :{YELLOW}Kuvankaappauksen tarkkuus tulee olemaan {COMMA} x {COMMA} pikseliä. Kuvankaappauksen ottaminen voi kestää jonkin aikaa. Haluatko jatkaa?

STR_MESSAGE_HEIGHTMAP_SUCCESSFULLY                              :{WHITE}Korkeuskartta tallennettu nimellä ”{STRING}”. Korkein huippu on {NUM}
STR_MESSAGE_SCREENSHOT_SUCCESSFULLY                             :{WHITE}Kuvakaappaus tallennettu nimellä ”{STRING}”.
STR_ERROR_SCREENSHOT_FAILED                                     :{WHITE}Kuvakaappaus epäonnistui!

# Error message titles
STR_ERROR_MESSAGE_CAPTION                                       :{YELLOW}Viesti
STR_ERROR_MESSAGE_CAPTION_OTHER_COMPANY                         :{YELLOW}Viesti: {STRING}

# Generic construction errors
STR_ERROR_OFF_EDGE_OF_MAP                                       :{WHITE}Kartan reunan ulkopuolella.
STR_ERROR_TOO_CLOSE_TO_EDGE_OF_MAP                              :{WHITE}Liian lähellä kartan reunaa.
STR_ERROR_NOT_ENOUGH_CASH_REQUIRES_CURRENCY                     :{WHITE}Käteinen ei riitä – tarvitaan {CURRENCY_LONG}
STR_ERROR_FLAT_LAND_REQUIRED                                    :{WHITE}Tarvitaan tasaista maata.
STR_ERROR_LAND_SLOPED_IN_WRONG_DIRECTION                        :{WHITE}Maa viettää väärään suuntaan.
STR_ERROR_CAN_T_DO_THIS                                         :{WHITE}Ei onnistu...
STR_ERROR_BUILDING_MUST_BE_DEMOLISHED                           :{WHITE}Rakennus täytyy purkaa ensin.
STR_ERROR_CAN_T_CLEAR_THIS_AREA                                 :{WHITE}Aluetta ei voi tyhjentää...
STR_ERROR_SITE_UNSUITABLE                                       :{WHITE}... maasto on sopimaton
STR_ERROR_ALREADY_BUILT                                         :{WHITE}... se on jo rakennettu
STR_ERROR_OWNED_BY                                              :{WHITE}... omistaja: {STRING}
STR_ERROR_AREA_IS_OWNED_BY_ANOTHER                              :{WHITE}... alueen omistaa toinen yhtiö
STR_ERROR_TERRAFORM_LIMIT_REACHED                               :{WHITE}... maanmuokkausraja saavutettu
STR_ERROR_CLEARING_LIMIT_REACHED                                :{WHITE}... ruutujen tyhjennysraja saavutettu
STR_ERROR_TREE_PLANT_LIMIT_REACHED                              :{WHITE}... puiden istutusraja saavutettu
STR_ERROR_NAME_MUST_BE_UNIQUE                                   :{WHITE}Nimen täytyy olla ainutkertainen
STR_ERROR_GENERIC_OBJECT_IN_THE_WAY                             :{WHITE}{1:STRING} on tiellä.
STR_ERROR_NOT_ALLOWED_WHILE_PAUSED                              :{WHITE}Ei sallittu pelin ollessa pysäytetty

# Local authority errors
STR_ERROR_LOCAL_AUTHORITY_REFUSES_TO_ALLOW_THIS                 :{WHITE}{TOWN}: paikallisviranomaiset kieltäytyvät.
STR_ERROR_LOCAL_AUTHORITY_REFUSES_AIRPORT                       :{WHITE}{TOWN}: paikallisviranomaiset eivät salli toisen lentokentän rakentamista tähän kuntaan
STR_ERROR_LOCAL_AUTHORITY_REFUSES_NOISE                         :{WHITE}{TOWN}: paikallisviranomaiset kieltävät lentokentän rakentamisen meluhuolien vuoksi
STR_ERROR_BRIBE_FAILED                                          :{WHITE}Paikallisviranomaiset ovat huomanneet lahjontayrityksesi

# Levelling errors
STR_ERROR_CAN_T_RAISE_LAND_HERE                                 :{WHITE}Maata ei voi korottaa.
STR_ERROR_CAN_T_LOWER_LAND_HERE                                 :{WHITE}Maata ei voi laskea.
STR_ERROR_CAN_T_LEVEL_LAND_HERE                                 :{WHITE}Maata ei voi tasoittaa tässä...
STR_ERROR_EXCAVATION_WOULD_DAMAGE                               :{WHITE}Kaivuualue vahingoittaisi tunnelia.
STR_ERROR_ALREADY_AT_SEA_LEVEL                                  :{WHITE}Merenpinta on jo saavutettu.
STR_ERROR_TOO_HIGH                                              :{WHITE}Liian korkea.
STR_ERROR_ALREADY_LEVELLED                                      :{WHITE}... alue on jo litteä
STR_ERROR_BRIDGE_TOO_HIGH_AFTER_LOWER_LAND                      :{WHITE}Yläpuolella olevasta sillasta tulisi liian korkea.

# Company related errors
STR_ERROR_CAN_T_CHANGE_COMPANY_NAME                             :{WHITE}Yhtiön nimeä ei voi muuttaa...
STR_ERROR_CAN_T_CHANGE_PRESIDENT                                :{WHITE}Pääjohtajan nimeä ei voi muuttaa...

STR_ERROR_MAXIMUM_PERMITTED_LOAN                                :{WHITE}... suurin sallittu lainan suuruus on {CURRENCY_LONG}.
STR_ERROR_CAN_T_BORROW_ANY_MORE_MONEY                           :{WHITE}Lisälainan otto ei onnistu...
STR_ERROR_LOAN_ALREADY_REPAYED                                  :{WHITE}... ei lainaa maksettavana.
STR_ERROR_CURRENCY_REQUIRED                                     :{WHITE}... tarvitaan {CURRENCY_LONG}.
STR_ERROR_CAN_T_REPAY_LOAN                                      :{WHITE}Lainaa ei voi lyhentää...
STR_ERROR_INSUFFICIENT_FUNDS                                    :{WHITE}Pankista lainattua rahaa ei voi antaa pois...
STR_ERROR_CAN_T_GIVE_MONEY                                      :{WHITE}Tälle yhtiölle ei voi antaa rahaa…
STR_ERROR_CAN_T_BUY_COMPANY                                     :{WHITE}Yhtiötä ei voi ostaa...
STR_ERROR_CAN_T_BUILD_COMPANY_HEADQUARTERS                      :{WHITE}Yhtiön päärakennusta ei voi rakentaa...
STR_ERROR_CAN_T_BUY_25_SHARE_IN_THIS                            :{WHITE}Tästä yhtiöstä ei voi ostaa 25{NBSP}%:n osuutta...
STR_ERROR_CAN_T_SELL_25_SHARE_IN                                :{WHITE}Tästä yhtiöstä ei voi myydä 25{NBSP}%:n osuutta...
STR_ERROR_PROTECTED                                             :{WHITE}Tällä yhtiöllä ei ole vielä osakkeita...

# Town related errors
STR_ERROR_CAN_T_GENERATE_TOWN                                   :{WHITE}Kuntia ei voi luoda
STR_ERROR_CAN_T_RENAME_TOWN                                     :{WHITE}Kunnan nimeä ei voi vaihtaa...
STR_ERROR_CAN_T_FOUND_TOWN_HERE                                 :{WHITE}Kuntaa ei voi perustaa tähän...
STR_ERROR_CAN_T_EXPAND_TOWN                                     :{WHITE}Kuntaa ei voi laajentaa...
STR_ERROR_TOO_CLOSE_TO_EDGE_OF_MAP_SUB                          :{WHITE}... liian lähellä kartan reunaa.
STR_ERROR_TOO_CLOSE_TO_ANOTHER_TOWN                             :{WHITE}... liian lähellä toista kuntaa
STR_ERROR_TOO_MANY_TOWNS                                        :{WHITE}... liian monta kuntaa
STR_ERROR_NO_SPACE_FOR_TOWN                                     :{WHITE}... kartalla ei ole enää tilaa
STR_ERROR_TOWN_EXPAND_WARN_NO_ROADS                             :{WHITE}Kunta ei rakenna teitä. Voit sallia teiden rakentamisen valikosta Asetukset->Ympäristö->Kunnat
STR_ERROR_ROAD_WORKS_IN_PROGRESS                                :{WHITE}Tietyöt ovat käynnissä.
STR_ERROR_TOWN_CAN_T_DELETE                                     :{WHITE}Kuntaa ei voida poistaa...{}Asema tai varikko viittaa kuntaan tai kunnan omistamaa ruutua ei voida poistaa
STR_ERROR_STATUE_NO_SUITABLE_PLACE                              :{WHITE}... tämän kunnan keskustassa ei ole sopivaa paikkaa patsaalle

# Industry related errors
STR_ERROR_TOO_MANY_INDUSTRIES                                   :{WHITE}... liikaa teollisuuslaitoksia
STR_ERROR_CAN_T_GENERATE_INDUSTRIES                             :{WHITE}Teollisuuslaitoksia ei voi luoda...
STR_ERROR_CAN_T_BUILD_HERE                                      :{WHITE}{STRING}: tähän ei voi rakentaa...
STR_ERROR_CAN_T_CONSTRUCT_THIS_INDUSTRY                         :{WHITE}Teollisuustyyppiä ei voi rakentaa tähän...
STR_ERROR_CAN_T_PROSPECT_INDUSTRY                               :{WHITE}Ei voida koekaivaa…
STR_ERROR_INDUSTRY_TOO_CLOSE                                    :{WHITE}... liian lähellä toista teollisuuslaitosta
STR_ERROR_MUST_FOUND_TOWN_FIRST                                 :{WHITE}... kunta pitää perustaa ensin
STR_ERROR_ONLY_ONE_ALLOWED_PER_TOWN                             :{WHITE}... vain yksi on sallittu kuntaa kohden
STR_ERROR_CAN_ONLY_BE_BUILT_IN_TOWNS_WITH_POPULATION_OF_1200    :{WHITE}... voidaan rakentaa vain kuntiin, joissa on vähintään 1200 asukasta
STR_ERROR_CAN_ONLY_BE_BUILT_IN_RAINFOREST                       :{WHITE}... voidaan rakentaa vain sademetsäalueisiin
STR_ERROR_CAN_ONLY_BE_BUILT_IN_DESERT                           :{WHITE}... voidaan rakentaa vain aavikkoalueisiin
STR_ERROR_CAN_ONLY_BE_BUILT_IN_TOWNS                            :{WHITE}... voidaan rakentaa vain taajamiin (korvaamaan taloja)
STR_ERROR_CAN_ONLY_BE_BUILT_NEAR_TOWN_CENTER                    :{WHITE}... voidaan rakentaa vain lähelle kunnan keskustaa
STR_ERROR_CAN_ONLY_BE_BUILT_IN_LOW_AREAS                        :{WHITE}... voidaan rakentaa vain matalille alueille
STR_ERROR_CAN_ONLY_BE_POSITIONED                                :{WHITE}... voidaan asettaa vain kartan reunoille
STR_ERROR_FOREST_CAN_ONLY_BE_PLANTED                            :{WHITE}... metsää voi istuttaa vain lumirajan yläpuolelle
STR_ERROR_CAN_ONLY_BE_BUILT_ABOVE_SNOW_LINE                     :{WHITE}... voidaan rakentaa vain lumirajan yläpuolelle
STR_ERROR_CAN_ONLY_BE_BUILT_BELOW_SNOW_LINE                     :{WHITE}... voidaan rakentaa vain lumirajan alapuolelle

STR_ERROR_PROSPECTING_WAS_UNLUCKY                               :{WHITE}Rahoittamasi koekaivaus epäonnistui; yritä uudelleen
STR_ERROR_NO_SUITABLE_PLACES_FOR_PROSPECTING                    :{WHITE}Ei ollut sopivia paikkoja tämän teollisuuslaitoksen koekaivauksille
STR_ERROR_NO_SUITABLE_PLACES_FOR_INDUSTRIES                     :{WHITE}Ei ollut sopivia paikkoja ”{STRING}”-teollisuuslaitoksille
STR_ERROR_NO_SUITABLE_PLACES_FOR_INDUSTRIES_EXPLANATION         :{WHITE}Muuta kartan parametreja saadaksesi paremman kartan

# Station construction related errors
STR_ERROR_CAN_T_BUILD_RAILROAD_STATION                          :{WHITE}Rautatieasemaa ei voi rakentaa.
STR_ERROR_CAN_T_BUILD_BUS_STATION                               :{WHITE}Linja-autoasemaa ei voi rakentaa.
STR_ERROR_CAN_T_BUILD_TRUCK_STATION                             :{WHITE}Lastauslaituria ei voi rakentaa.
STR_ERROR_CAN_T_BUILD_PASSENGER_TRAM_STATION                    :{WHITE}Ei voi rakentaa asemaa.
STR_ERROR_CAN_T_BUILD_CARGO_TRAM_STATION                        :{WHITE}Ei voi rakentaa rahtiasemaa.
STR_ERROR_CAN_T_BUILD_DOCK_HERE                                 :{WHITE}Satamaa ei voi rakentaa tähän...
STR_ERROR_CAN_T_BUILD_AIRPORT_HERE                              :{WHITE}Lentokenttää ei voi rakentaa...

STR_ERROR_ADJOINS_MORE_THAN_ONE_EXISTING                        :{WHITE}Vieressä on useampi kuin yksi olemassaoleva asema tai kuormausalue.
STR_ERROR_STATION_TOO_SPREAD_OUT                                :{WHITE}... asema liian levittäytynyt
STR_ERROR_TOO_MANY_STATIONS_LOADING                             :{WHITE}Liian monta asemaa ja lastausaluetta.
STR_ERROR_TOO_MANY_STATION_SPECS                                :{WHITE}Rautatieasema on jakautunut liian moneen osaan
STR_ERROR_TOO_MANY_BUS_STOPS                                    :{WHITE}Liian monta linja-autopysäkkiä.
STR_ERROR_TOO_MANY_TRUCK_STOPS                                  :{WHITE}Liian monta lastauslaituria.
STR_ERROR_TOO_CLOSE_TO_ANOTHER_DOCK                             :{WHITE}Liian lähellä toista satamaa.
STR_ERROR_TOO_CLOSE_TO_ANOTHER_AIRPORT                          :{WHITE}Liian lähellä toista lentokenttää.
STR_ERROR_CAN_T_RENAME_STATION                                  :{WHITE}Asemaa ei voi nimetä uudelleen.
STR_ERROR_DRIVE_THROUGH_ON_TOWN_ROAD                            :{WHITE}... kunta omistaa tien
STR_ERROR_DRIVE_THROUGH_DIRECTION                               :{WHITE}... tie on väärin päin
STR_ERROR_DRIVE_THROUGH_CORNER                                  :{WHITE}... läpiajettavissa pysäkeissä ei voi olla mutkia
STR_ERROR_DRIVE_THROUGH_JUNCTION                                :{WHITE}... läpiajettavissa pysäkeissä ei voi olla risteyksiä

# Station destruction related errors
STR_ERROR_CAN_T_REMOVE_PART_OF_STATION                          :{WHITE}Aseman osaa ei voi poistaa...
STR_ERROR_MUST_REMOVE_RAILWAY_STATION_FIRST                     :{WHITE}Poista asema ensin
STR_ERROR_CAN_T_REMOVE_BUS_STATION                              :{WHITE}Linja-autoasemaa ei voida poistaa...
STR_ERROR_CAN_T_REMOVE_TRUCK_STATION                            :{WHITE}Lastauslaituria ei voida poistaa...
STR_ERROR_CAN_T_REMOVE_PASSENGER_TRAM_STATION                   :{WHITE}Ei voi poistaa asemaa.
STR_ERROR_CAN_T_REMOVE_CARGO_TRAM_STATION                       :{WHITE}Ei voi poistaa rahtiasemaa.
STR_ERROR_MUST_REMOVE_ROAD_STOP_FIRST                           :{WHITE}Pysäkki täytyy poistaa ensin
STR_ERROR_THERE_IS_NO_STATION                                   :{WHITE}... tässä ei ole asemaa

STR_ERROR_MUST_DEMOLISH_RAILROAD                                :{WHITE}Rautatieasema pitää tuhota ensin.
STR_ERROR_MUST_DEMOLISH_BUS_STATION_FIRST                       :{WHITE}Linja-autoasema pitää purkaa ensin.
STR_ERROR_MUST_DEMOLISH_TRUCK_STATION_FIRST                     :{WHITE}Lastauslaituri pitää purkaa ensin.
STR_ERROR_MUST_DEMOLISH_PASSENGER_TRAM_STATION_FIRST            :{WHITE}Asema täytyy purkaa ensin
STR_ERROR_MUST_DEMOLISH_CARGO_TRAM_STATION_FIRST                :{WHITE}Rahtiasema täytyy purkaa ensin
STR_ERROR_MUST_DEMOLISH_DOCK_FIRST                              :{WHITE}Satama pitää tuhota ensin.
STR_ERROR_MUST_DEMOLISH_AIRPORT_FIRST                           :{WHITE}Lentokenttä pitää tuhota ensin.

# Waypoint related errors
STR_ERROR_WAYPOINT_ADJOINS_MORE_THAN_ONE_EXISTING               :{WHITE}Vieressä on useampi kuin yksi olemassaoleva reittipiste.
STR_ERROR_TOO_CLOSE_TO_ANOTHER_WAYPOINT                         :{WHITE}Liian lähellä toista reittipistettä

STR_ERROR_CAN_T_BUILD_TRAIN_WAYPOINT                            :{WHITE}Junien reittipistettä ei voi rakentaa tähän...
STR_ERROR_CAN_T_POSITION_BUOY_HERE                              :{WHITE}Poijua ei voi sijoittaa tähän...
STR_ERROR_CAN_T_CHANGE_WAYPOINT_NAME                            :{WHITE}Reittipisteen nimeä ei voi muuttaa...

STR_ERROR_CAN_T_REMOVE_TRAIN_WAYPOINT                           :{WHITE}Junien reittipistettä ei voi poistaa...
STR_ERROR_MUST_REMOVE_RAILWAYPOINT_FIRST                        :{WHITE}Rautatien reittipiste täytyy poistaa ensin
STR_ERROR_BUOY_IN_THE_WAY                                       :{WHITE}... poiju on tiellä
STR_ERROR_BUOY_IS_IN_USE                                        :{WHITE}... poiju on toisen yhtiön käytössä!

# Depot related errors
STR_ERROR_CAN_T_BUILD_TRAIN_DEPOT                               :{WHITE}Veturitallia ei voi rakentaa.
STR_ERROR_CAN_T_BUILD_ROAD_DEPOT                                :{WHITE}Autovarikkoa ei voi rakentaa.
STR_ERROR_CAN_T_BUILD_TRAM_DEPOT                                :{WHITE}Tähän ei voi rakentaa varikkoa.
STR_ERROR_CAN_T_BUILD_SHIP_DEPOT                                :{WHITE}Telakkaa ei voi rakentaa.

STR_ERROR_CAN_T_RENAME_DEPOT                                    :{WHITE}Varikon nimeä ei voi vaihtaa...

STR_ERROR_TRAIN_MUST_BE_STOPPED_INSIDE_DEPOT                    :{WHITE}... täytyy olla pysähdyksissä veturitallin sisällä
STR_ERROR_ROAD_VEHICLE_MUST_BE_STOPPED_INSIDE_DEPOT             :{WHITE}... täytyy olla pysäytettynä varikolla
STR_ERROR_SHIP_MUST_BE_STOPPED_INSIDE_DEPOT                     :{WHITE}... täytyy olla pysähdyksissä telakalla
STR_ERROR_AIRCRAFT_MUST_BE_STOPPED_INSIDE_HANGAR                :{WHITE}... täytyy olla pysähdyksissä lentokonehallissa

STR_ERROR_TRAINS_CAN_ONLY_BE_ALTERED_INSIDE_A_DEPOT             :{WHITE}Junia voi muunnella vain, kun ne ovat pysähdyksissä veturitallilla.
STR_ERROR_TRAIN_TOO_LONG                                        :{WHITE}Juna on liian pitkä.
STR_ERROR_CAN_T_REVERSE_DIRECTION_RAIL_VEHICLE                  :{WHITE}Kulkuneuvoa ei voida kääntää...
STR_ERROR_CAN_T_REVERSE_DIRECTION_RAIL_VEHICLE_MULTIPLE_UNITS   :{WHITE}... koostuu useammista yksiköistä
STR_ERROR_INCOMPATIBLE_RAIL_TYPES                               :Raiteet eivät ole yhteensopivia

STR_ERROR_CAN_T_MOVE_VEHICLE                                    :{WHITE}Kulkuneuvoa ei voi siirtää...
STR_ERROR_REAR_ENGINE_FOLLOW_FRONT                              :{WHITE}Moottorivaunun takaosa seuraa aina etuosaansa
STR_ERROR_UNABLE_TO_FIND_ROUTE_TO                               :{WHITE}Reittiä paikalliselle veturitallille ei löydy.
STR_ERROR_UNABLE_TO_FIND_LOCAL_DEPOT                            :{WHITE}Paikallista varikkoa ei löydy.

STR_ERROR_DEPOT_WRONG_DEPOT_TYPE                                :Väärä varikkotyyppi

# Autoreplace related errors
STR_ERROR_TRAIN_TOO_LONG_AFTER_REPLACEMENT                      :{WHITE}{VEHICLE} on liian pitkä korvaamisen jälkeen
STR_ERROR_AUTOREPLACE_NOTHING_TO_DO                             :{WHITE}Ei käytössä olevia itsekorvaus- tai itseuudistussääntöjä
STR_ERROR_AUTOREPLACE_MONEY_LIMIT                               :(rahoitusraja)
STR_ERROR_AUTOREPLACE_INCOMPATIBLE_CARGO                        :{WHITE}Uusi kulkuneuvo ei voi kuljettaa {STRING}
STR_ERROR_AUTOREPLACE_INCOMPATIBLE_REFIT                        :{WHITE}Uutta kulkuneuvoa ei voida uudelleensovittaa käskyssä {NUM}

# Rail construction errors
STR_ERROR_IMPOSSIBLE_TRACK_COMBINATION                          :{WHITE}Mahdoton ratayhdistelmä.
STR_ERROR_MUST_REMOVE_SIGNALS_FIRST                             :{WHITE}Opastimet täytyy poistaa ensin
STR_ERROR_NO_SUITABLE_RAILROAD_TRACK                            :{WHITE}Ei kelvollista rautatietä.
STR_ERROR_MUST_REMOVE_RAILROAD_TRACK                            :{WHITE}Rautatie pitää poistaa ensin.
STR_ERROR_CROSSING_ON_ONEWAY_ROAD                               :{WHITE}Tie on yksisuuntainen tai suljettu
STR_ERROR_CROSSING_DISALLOWED_RAIL                              :{WHITE}Tasoristeykset eivät ole sallittu tälle raidetyypille
STR_ERROR_CROSSING_DISALLOWED_ROAD                              :{WHITE}Tasoristeykset eivät ole sallittuja tälle tietyypille
STR_ERROR_CAN_T_BUILD_SIGNALS_HERE                              :{WHITE}Opastinta ei voi rakentaa.
STR_ERROR_CAN_T_BUILD_RAILROAD_TRACK                            :{WHITE}Rautatietä ei voi rakentaa.
STR_ERROR_CAN_T_REMOVE_RAILROAD_TRACK                           :{WHITE}Rautatietä ei voi poistaa.
STR_ERROR_CAN_T_REMOVE_SIGNALS_FROM                             :{WHITE}Opastinta ei voi poistaa tästä.
STR_ERROR_SIGNAL_CAN_T_CONVERT_SIGNALS_HERE                     :{WHITE}Ei voi muuntaa opastimia tässä...
STR_ERROR_THERE_IS_NO_RAILROAD_TRACK                            :{WHITE}... tässä ei ole rautatietä
STR_ERROR_THERE_ARE_NO_SIGNALS                                  :{WHITE}... tässä ei ole opastimia

STR_ERROR_CAN_T_CONVERT_RAIL                                    :{WHITE}Raidetyyppiä ei voi muuntaa...

# Road construction errors
STR_ERROR_MUST_REMOVE_ROAD_FIRST                                :{WHITE}Tie pitää siirtää ensin.
STR_ERROR_ONEWAY_ROADS_CAN_T_HAVE_JUNCTION                      :{WHITE}... yksisuuntaisella kadulla ei voi olla risteystä
STR_ERROR_CAN_T_BUILD_ROAD_HERE                                 :{WHITE}Tietä ei voi rakentaa.
STR_ERROR_CAN_T_BUILD_TRAMWAY_HERE                              :{WHITE}Tähän ei voi rakentaa raitiotietä.
STR_ERROR_CAN_T_REMOVE_ROAD_FROM                                :{WHITE}Tietä ei voi poistaa.
STR_ERROR_CAN_T_REMOVE_TRAMWAY_FROM                             :{WHITE}Tästä ei voi poistaa raitiotietä.
STR_ERROR_THERE_IS_NO_ROAD                                      :{WHITE}... tässä ei ole tietä
STR_ERROR_THERE_IS_NO_TRAMWAY                                   :{WHITE}... tässä ei ole raitiotietä
STR_ERROR_CAN_T_CONVERT_ROAD                                    :{WHITE}Tien tyyppiä ei voi muuntaa tässä...
STR_ERROR_CAN_T_CONVERT_TRAMWAY                                 :{WHITE}Raitiotien tyyppiä ei voi muuntaa tässä...
STR_ERROR_NO_SUITABLE_ROAD                                      :{WHITE}Ei sopivaa tietä
STR_ERROR_NO_SUITABLE_TRAMWAY                                   :{WHITE}Ei sopivaa raitiotietä

# Waterway construction errors
STR_ERROR_CAN_T_BUILD_CANALS                                    :{WHITE}Kanaalia ei voi rakentaa tähän...
STR_ERROR_CAN_T_BUILD_LOCKS                                     :{WHITE}Sulkua ei voi rakentaa tähän...
STR_ERROR_CAN_T_PLACE_RIVERS                                    :{WHITE}Tähän ei voi asettaa jokea...
STR_ERROR_MUST_BE_BUILT_ON_WATER                                :{WHITE}... se pitää rakentaa veteen.
STR_ERROR_CAN_T_BUILD_ON_WATER                                  :{WHITE}... veteen ei voi rakentaa.
STR_ERROR_CAN_T_BUILD_ON_SEA                                    :{WHITE}... ei voida rakentaa merelle
STR_ERROR_CAN_T_BUILD_ON_CANAL                                  :{WHITE}... ei voida rakentaa kanaaliin
STR_ERROR_CAN_T_BUILD_ON_RIVER                                  :{WHITE}... ei voida rakentaa joelle
STR_ERROR_MUST_DEMOLISH_CANAL_FIRST                             :{WHITE}Kanava täytyy purkaa ensin
STR_ERROR_CAN_T_BUILD_AQUEDUCT_HERE                             :{WHITE}Tähän ei voi rakentaa akveduktia...

# Tree related errors
STR_ERROR_TREE_ALREADY_HERE                                     :{WHITE}... tässä on jo puu.
STR_ERROR_TREE_WRONG_TERRAIN_FOR_TREE_TYPE                      :{WHITE}... väärä maasto puulle
STR_ERROR_CAN_T_PLANT_TREE_HERE                                 :{WHITE}Puuta ei voi istuttaa.

# Bridge related errors
STR_ERROR_CAN_T_BUILD_BRIDGE_HERE                               :{WHITE}Siltaa ei voi rakentaa...
STR_ERROR_MUST_DEMOLISH_BRIDGE_FIRST                            :{WHITE}Silta pitää tuhota ensin.
STR_ERROR_CAN_T_START_AND_END_ON                                :{WHITE}Ei voi aloittaa ja lopettaa samasta paikkasta.
STR_ERROR_BRIDGEHEADS_NOT_SAME_HEIGHT                           :{WHITE}Sillan päät eivät ole samalla korkeudella
STR_ERROR_BRIDGE_TOO_LOW_FOR_TERRAIN                            :{WHITE}Silta on liian matalalla maastoa varten
STR_ERROR_BRIDGE_TOO_HIGH_FOR_TERRAIN                           :{WHITE}Silta on liian korkea tähän maastoon.
STR_ERROR_START_AND_END_MUST_BE_IN                              :{WHITE}Alku- ja päätepisteen pitää olla linjassa.
STR_ERROR_ENDS_OF_BRIDGE_MUST_BOTH                              :{WHITE}... sillan molempien päiden pitää sijaita maalla.
STR_ERROR_BRIDGE_TOO_LONG                                       :{WHITE}... silta liian pitkä
STR_ERROR_BRIDGE_THROUGH_MAP_BORDER                             :{WHITE}Silta päättyisi kartan ulkopuolelle

# Tunnel related errors
STR_ERROR_CAN_T_BUILD_TUNNEL_HERE                               :{WHITE}Tunnelia ei voi rakentaa...
STR_ERROR_SITE_UNSUITABLE_FOR_TUNNEL                            :{WHITE}Alue on sopimaton tunnelinsuulle.
STR_ERROR_MUST_DEMOLISH_TUNNEL_FIRST                            :{WHITE}Tunneli pitää tuhota ensin.
STR_ERROR_ANOTHER_TUNNEL_IN_THE_WAY                             :{WHITE}Toinen tunneli on tiellä.
STR_ERROR_TUNNEL_THROUGH_MAP_BORDER                             :{WHITE}Tunneli loppuisi kartan ulkopuolelle
STR_ERROR_UNABLE_TO_EXCAVATE_LAND                               :{WHITE}Maata ei voi kaivaa tunnelin toisessa päässä.
STR_ERROR_TUNNEL_TOO_LONG                                       :{WHITE}... tunneli liian pitkä

# Object related errors
STR_ERROR_TOO_MANY_OBJECTS                                      :{WHITE}... liian monta kohdetta
STR_ERROR_CAN_T_BUILD_OBJECT                                    :{WHITE}Kohdetta ei voida rakentaa...
STR_ERROR_OBJECT_IN_THE_WAY                                     :{WHITE}Objekti on tiellä.
STR_ERROR_COMPANY_HEADQUARTERS_IN                               :{WHITE}... yhtiön päärakennus on tiellä.
STR_ERROR_CAN_T_PURCHASE_THIS_LAND                              :{WHITE}Maa-aluetta ei voi hankkia...
STR_ERROR_YOU_ALREADY_OWN_IT                                    :{WHITE}... omistat sen jo!
STR_ERROR_BUILD_OBJECT_LIMIT_REACHED                            :{WHITE}… objektien rakentamisen raja saavutettu

# Group related errors
STR_ERROR_GROUP_CAN_T_CREATE                                    :{WHITE}Ei voi luoda ryhmää.
STR_ERROR_GROUP_CAN_T_DELETE                                    :{WHITE}Ryhmää ei voi poistaa.
STR_ERROR_GROUP_CAN_T_RENAME                                    :{WHITE}Ryhmää ei voi nimetä.
STR_ERROR_GROUP_CAN_T_SET_PARENT                                :{WHITE}Pääryhmää ei voi määrittää...
STR_ERROR_GROUP_CAN_T_SET_PARENT_RECURSION                      :{WHITE}... ryhmähierarkiassa ei saa olla silmukoita
STR_ERROR_GROUP_CAN_T_REMOVE_ALL_VEHICLES                       :{WHITE}Ryhmän kaikkia kulkuneuvoja ei voi poistaa.
STR_ERROR_GROUP_CAN_T_ADD_VEHICLE                               :{WHITE}Ei voi lisätä kulkuneuvoa ryhmään.
STR_ERROR_GROUP_CAN_T_ADD_SHARED_VEHICLE                        :{WHITE}Ei voi lisätä jaettuja kulkuneuvoja ryhmään.

# Generic vehicle errors

###length VEHICLE_TYPES
STR_ERROR_TRAIN_IN_THE_WAY                                      :{WHITE}Juna on tiellä.
STR_ERROR_ROAD_VEHICLE_IN_THE_WAY                               :{WHITE}Ajoneuvo tiellä.
STR_ERROR_SHIP_IN_THE_WAY                                       :{WHITE}Laiva on tiellä.
STR_ERROR_AIRCRAFT_IN_THE_WAY                                   :{WHITE}Ilma-alus on tiellä

###length VEHICLE_TYPES
STR_ERROR_RAIL_VEHICLE_NOT_AVAILABLE                            :{WHITE}Juna tai vaunu ei ole saatavilla
STR_ERROR_ROAD_VEHICLE_NOT_AVAILABLE                            :{WHITE}Ajoneuvo ei ole saatavilla
STR_ERROR_SHIP_NOT_AVAILABLE                                    :{WHITE}Laiva ei ole saatavilla
STR_ERROR_AIRCRAFT_NOT_AVAILABLE                                :{WHITE}Ilma-alus ei ole saatavilla

###length VEHICLE_TYPES
STR_ERROR_CAN_T_REFIT_TRAIN                                     :{WHITE}Junaa ei voi sovittaa...
STR_ERROR_CAN_T_REFIT_ROAD_VEHICLE                              :{WHITE}Ajoneuvoa ei voi sovittaa…
STR_ERROR_CAN_T_REFIT_SHIP                                      :{WHITE}Laivaa ei voi sovittaa...
STR_ERROR_CAN_T_REFIT_AIRCRAFT                                  :{WHITE}Ilma-alusta ei voi sovittaa...

###length VEHICLE_TYPES
STR_ERROR_CAN_T_RENAME_TRAIN                                    :{WHITE}Junaa ei voi nimetä...
STR_ERROR_CAN_T_RENAME_ROAD_VEHICLE                             :{WHITE}Ajoneuvoa ei voi nimetä...
STR_ERROR_CAN_T_RENAME_SHIP                                     :{WHITE}Laivaa ei voi nimetä...
STR_ERROR_CAN_T_RENAME_AIRCRAFT                                 :{WHITE}Ilma-aluta ei voi nimetä...

###length VEHICLE_TYPES
STR_ERROR_CAN_T_STOP_START_TRAIN                                :{WHITE}Junaa ei voi pysäyttää/lähettää...
STR_ERROR_CAN_T_STOP_START_ROAD_VEHICLE                         :{WHITE}Ajoneuvoa ei voi pysäyttää/laitta liikkeelle...
STR_ERROR_CAN_T_STOP_START_SHIP                                 :{WHITE}Laivaa ei voi pysäyttää/laittaa liikkeelle...
STR_ERROR_CAN_T_STOP_START_AIRCRAFT                             :{WHITE}Ilma-alusta ei voi pysäyttää/laittaa liikkeelle...

###length VEHICLE_TYPES
STR_ERROR_CAN_T_SEND_TRAIN_TO_DEPOT                             :{WHITE}Junan lähettäminen veturitalliin ei onnistu...
STR_ERROR_CAN_T_SEND_ROAD_VEHICLE_TO_DEPOT                      :{WHITE}Ajoneuvon lähettäminen varikolle ei onnistu...
STR_ERROR_CAN_T_SEND_SHIP_TO_DEPOT                              :{WHITE}Laivaa ei voi lähettää telakalle...
STR_ERROR_CAN_T_SEND_AIRCRAFT_TO_HANGAR                         :{WHITE}Ilma-alusta ei voi lähettää lentokonehalliin...

###length VEHICLE_TYPES
STR_ERROR_CAN_T_BUY_TRAIN                                       :{WHITE}Yksikköä ei voi ostaa...
STR_ERROR_CAN_T_BUY_ROAD_VEHICLE                                :{WHITE}Ajoneuvoa ei voi ostaa...
STR_ERROR_CAN_T_BUY_SHIP                                        :{WHITE}Laivaa ei voi ostaa...
STR_ERROR_CAN_T_BUY_AIRCRAFT                                    :{WHITE}Ilma-alusta ei voi ostaa...

###length VEHICLE_TYPES
STR_ERROR_CAN_T_RENAME_TRAIN_TYPE                               :{WHITE}Juna(vaunu)n tyyppiä ei voi uudelleennimetä...
STR_ERROR_CAN_T_RENAME_ROAD_VEHICLE_TYPE                        :{WHITE}Ajoneuvotyyppiä ei voi uudelleennimetä...
STR_ERROR_CAN_T_RENAME_SHIP_TYPE                                :{WHITE}Laivatyyppin uudelleennimeäminen ei onnistu...
STR_ERROR_CAN_T_RENAME_AIRCRAFT_TYPE                            :{WHITE}Ilma-alustyyppiä ei voi uudelleennimetä...

###length VEHICLE_TYPES
STR_ERROR_CAN_T_SELL_TRAIN                                      :{WHITE}Yksikköä ei voi myydä...
STR_ERROR_CAN_T_SELL_ROAD_VEHICLE                               :{WHITE}Ajoneuvoa ei voi myydä...
STR_ERROR_CAN_T_SELL_SHIP                                       :{WHITE}Laivaa ei voi myydä...
STR_ERROR_CAN_T_SELL_AIRCRAFT                                   :{WHITE}Ilma-alusta ei voi myydä...

STR_ERROR_TOO_MANY_VEHICLES_IN_GAME                             :{WHITE}Liian monta kulkuneuvoa pelissä.
STR_ERROR_CAN_T_CHANGE_SERVICING                                :{WHITE}Huoltoväliä ei voi muuttaa.

STR_ERROR_VEHICLE_IS_DESTROYED                                  :{WHITE}... kulkuneuvo on tuhoutunut

STR_ERROR_CAN_T_CLONE_VEHICLE_LIST                              :{WHITE}… kaikki kulkuneuvot eivät ole identtisiä

STR_ERROR_NO_VEHICLES_AVAILABLE_AT_ALL                          :{WHITE}Yhtään kulkuneuvoa ei ole saatavilla
STR_ERROR_NO_VEHICLES_AVAILABLE_AT_ALL_EXPLANATION              :{WHITE}Muuta NewGRF-asetuksiasi
STR_ERROR_NO_VEHICLES_AVAILABLE_YET                             :{WHITE}Kulkuneuvoja ei ole vielä saatavilla
STR_ERROR_NO_VEHICLES_AVAILABLE_YET_EXPLANATION                 :{WHITE}Aloita peli {DATE_SHORT} jälkeen tai käytä NewGRF:ää joka tarjoaa aikaisempia kulkuneuvoja

# Specific vehicle errors
STR_ERROR_CAN_T_MAKE_TRAIN_PASS_SIGNAL                          :{WHITE}Junaa ei voi pakottaa jatkamaan punaisen opastimen ohi...
STR_ERROR_CAN_T_REVERSE_DIRECTION_TRAIN                         :{WHITE}Junan suuntaa ei voi kääntää...
STR_ERROR_TRAIN_START_NO_POWER                                  :Junalla ei ole voimaa

STR_ERROR_CAN_T_MAKE_ROAD_VEHICLE_TURN                          :{WHITE}Ajoneuvoa ei voida kääntää...

STR_ERROR_AIRCRAFT_IS_IN_FLIGHT                                 :{WHITE}Ilma-alus on lennossa

# Order related errors
STR_ERROR_NO_MORE_SPACE_FOR_ORDERS                              :{WHITE}Ei enää tilaa pysähdyksille.
STR_ERROR_TOO_MANY_ORDERS                                       :{WHITE}Liian monta pysähdystä.
STR_ERROR_CAN_T_INSERT_NEW_ORDER                                :{WHITE}Uutta pysähdystä ei voi lisätä...
STR_ERROR_CAN_T_DELETE_THIS_ORDER                               :{WHITE}Pysähdystä ei voi poistaa...
STR_ERROR_CAN_T_MODIFY_THIS_ORDER                               :{WHITE}Pysähdystä ei voi muokata...
STR_ERROR_CAN_T_MOVE_THIS_ORDER                                 :{WHITE}Tätä riviä ei voi siirtää.
STR_ERROR_CAN_T_SKIP_ORDER                                      :{WHITE}Tätä riviä ei voi ohittaa.
STR_ERROR_CAN_T_SKIP_TO_ORDER                                   :{WHITE}Tähän riviin ei voi siirtyä.
STR_ERROR_CAN_T_COPY_SHARE_ORDER                                :{WHITE}... kulkuneuvo ei pääse kaikille asemille
STR_ERROR_CAN_T_ADD_ORDER                                       :{WHITE}... kulkuneuvo ei pääse tälle asemalle
STR_ERROR_CAN_T_ADD_ORDER_SHARED                                :{WHITE}... kulkuneuvo, jonka kanssa käskyt on jaettu, ei pääse tälle asemalle
STR_ERROR_CAN_T_COPY_ORDER_VEHICLE_LIST                         :{WHITE}… kaikkien kulkuneuvojen käskyt eivät ole samat
STR_ERROR_CAN_T_SHARE_ORDER_VEHICLE_LIST                        :{WHITE}… kaikki kulkuneuvot eivät jaa käskyjä

STR_ERROR_CAN_T_SHARE_ORDER_LIST                                :{WHITE}Käskyjä ei voida jakaa...
STR_ERROR_CAN_T_STOP_SHARING_ORDER_LIST                         :{WHITE}Käskyjen jakamista ei voida lopettaa...
STR_ERROR_CAN_T_COPY_ORDER_LIST                                 :{WHITE}Käskyjä ei voida kopioida...
STR_ERROR_TOO_FAR_FROM_PREVIOUS_DESTINATION                     :{WHITE}... liian kaukana edellisestä määränpäästä
STR_ERROR_AIRCRAFT_NOT_ENOUGH_RANGE                             :{WHITE}... ilma-aluksen toimintasäde ei riitä

# Timetable related errors
STR_ERROR_CAN_T_TIMETABLE_VEHICLE                               :{WHITE}Ei voi asettaa aikataulua.
STR_ERROR_TIMETABLE_ONLY_WAIT_AT_STATIONS                       :{WHITE}Kulkuneuvo voi odottaa vain asemalla
STR_ERROR_TIMETABLE_NOT_STOPPING_HERE                           :{WHITE}Tämä kulkuneuvo ei pysähdy tällä asemalla

# Sign related errors
STR_ERROR_TOO_MANY_SIGNS                                        :{WHITE}... liian monta kylttiä.
STR_ERROR_CAN_T_PLACE_SIGN_HERE                                 :{WHITE}Kylttiä ei voi sijoittaa.
STR_ERROR_CAN_T_CHANGE_SIGN_NAME                                :{WHITE}Kyltin nimeä ei voi muuttaa.
STR_ERROR_CAN_T_DELETE_SIGN                                     :{WHITE}Kylttiä ei voi poistaa...

# Translatable comment for OpenTTD's desktop shortcut
###external 1
STR_DESKTOP_SHORTCUT_COMMENT                                    :Transport Tycoon Deluxeen pohjautuva simulaatiopeli

# Translatable descriptions in media/baseset/*.ob* files
###external 10
STR_BASEGRAPHICS_DOS_DESCRIPTION                                :Alkuperäiset Transport Tycoon Deluxen DOS-version grafiikat.
STR_BASEGRAPHICS_DOS_DE_DESCRIPTION                             :Alkuperäiset Saksassa julkaistun Transport Tycoon Deluxen DOS-version grafiikat.
STR_BASEGRAPHICS_WIN_DESCRIPTION                                :Alkuperäiset Transport Tycoon Deluxen Windows-version grafiikat.
STR_BASESOUNDS_DOS_DESCRIPTION                                  :Alkuperäiset Transport Tycoon Deluxen DOS-version äänet.
STR_BASESOUNDS_WIN_DESCRIPTION                                  :Alkuperäiset Transport Tycoon Deluxen Windows-version äänet.
STR_BASESOUNDS_NONE_DESCRIPTION                                 :Äänipaketti, jossa ei ole ääniä.
STR_BASEMUSIC_WIN_DESCRIPTION                                   :Alkuperäinen Transport Tycoon Deluxen Windows-version musiikki.
STR_BASEMUSIC_DOS_DESCRIPTION                                   :Alkuperäinen Transport Tycoon Deluxen DOS-version musiikki.
STR_BASEMUSIC_TTO_DESCRIPTION                                   :Alkuperäinen Transport Tycoonin (alkuperäinen / World Editor) DOS-version musiikki.
STR_BASEMUSIC_NONE_DESCRIPTION                                  :Musiikkipaketti, jossa ei ole musiikkia.

STR_TRADITIONAL_TRAIN_NAME                                      :Juna {COMMA}
STR_TRADITIONAL_ROAD_VEHICLE_NAME                               :Ajoneuvo {COMMA}
STR_TRADITIONAL_SHIP_NAME                                       :Laiva {COMMA}
STR_TRADITIONAL_AIRCRAFT_NAME                                   :Ilma-alus {COMMA}

##id 0x2000
# Town building names
STR_TOWN_BUILDING_NAME_TALL_OFFICE_BLOCK_1                      :Korkea toimistorakennus
STR_TOWN_BUILDING_NAME_OFFICE_BLOCK_1                           :Tomistorakennus
STR_TOWN_BUILDING_NAME_SMALL_BLOCK_OF_FLATS_1                   :Pieni kerrostalo
STR_TOWN_BUILDING_NAME_CHURCH_1                                 :Kirkko
STR_TOWN_BUILDING_NAME_LARGE_OFFICE_BLOCK_1                     :Suuri toimistorakennus
STR_TOWN_BUILDING_NAME_TOWN_HOUSES_1                            :Asuintaloja
STR_TOWN_BUILDING_NAME_HOTEL_1                                  :Hotelli
STR_TOWN_BUILDING_NAME_STATUE_1                                 :Patsas
STR_TOWN_BUILDING_NAME_FOUNTAIN_1                               :Suihkulähde
STR_TOWN_BUILDING_NAME_PARK_1                                   :Puisto
STR_TOWN_BUILDING_NAME_OFFICE_BLOCK_2                           :Toimistorakennus
STR_TOWN_BUILDING_NAME_SHOPS_AND_OFFICES_1                      :Kauppoja ja toimistoja
STR_TOWN_BUILDING_NAME_MODERN_OFFICE_BUILDING_1                 :Nykyaikainen toimistorakennus
STR_TOWN_BUILDING_NAME_WAREHOUSE_1                              :Varasto
STR_TOWN_BUILDING_NAME_OFFICE_BLOCK_3                           :Toimistorakennus
STR_TOWN_BUILDING_NAME_STADIUM_1                                :Stadion
STR_TOWN_BUILDING_NAME_OLD_HOUSES_1                             :Vanhoja taloja
STR_TOWN_BUILDING_NAME_COTTAGES_1                               :Mökkejä
STR_TOWN_BUILDING_NAME_HOUSES_1                                 :Taloja
STR_TOWN_BUILDING_NAME_FLATS_1                                  :Asuntoja
STR_TOWN_BUILDING_NAME_TALL_OFFICE_BLOCK_2                      :Korkeita toimistorakennuksia
STR_TOWN_BUILDING_NAME_SHOPS_AND_OFFICES_2                      :Liikkeitä ja toimistoja
STR_TOWN_BUILDING_NAME_SHOPS_AND_OFFICES_3                      :Liikkeitä ja toimistoja
STR_TOWN_BUILDING_NAME_THEATER_1                                :Teatteri
STR_TOWN_BUILDING_NAME_STADIUM_2                                :Stadion
STR_TOWN_BUILDING_NAME_OFFICES_1                                :Toimistoja
STR_TOWN_BUILDING_NAME_HOUSES_2                                 :Taloja
STR_TOWN_BUILDING_NAME_CINEMA_1                                 :Elokuvateatteri
STR_TOWN_BUILDING_NAME_SHOPPING_MALL_1                          :Kauppakeskus
STR_TOWN_BUILDING_NAME_IGLOO_1                                  :Iglu
STR_TOWN_BUILDING_NAME_TEPEES_1                                 :Tiipiitä
STR_TOWN_BUILDING_NAME_TEAPOT_HOUSE_1                           :Teesalonki
STR_TOWN_BUILDING_NAME_PIGGY_BANK_1                             :Säästöpossu

##id 0x4800
# industry names
STR_INDUSTRY_NAME_COAL_MINE                                     :Hiilikaivos
STR_INDUSTRY_NAME_POWER_STATION                                 :Sähkölaitos
STR_INDUSTRY_NAME_SAWMILL                                       :Saha
STR_INDUSTRY_NAME_FOREST                                        :Metsä
STR_INDUSTRY_NAME_OIL_REFINERY                                  :Öljynjalostamo
STR_INDUSTRY_NAME_OIL_RIG                                       :Öljynporauslautta
STR_INDUSTRY_NAME_FACTORY                                       :Tehdas
STR_INDUSTRY_NAME_PRINTING_WORKS                                :Kirjapaino
STR_INDUSTRY_NAME_STEEL_MILL                                    :Terästehdas
STR_INDUSTRY_NAME_FARM                                          :Maatila
STR_INDUSTRY_NAME_COPPER_ORE_MINE                               :Kuparikaivos
STR_INDUSTRY_NAME_OIL_WELLS                                     :Öljykenttä
STR_INDUSTRY_NAME_BANK                                          :Pankki
STR_INDUSTRY_NAME_FOOD_PROCESSING_PLANT                         :Ruoanjalostamo
STR_INDUSTRY_NAME_PAPER_MILL                                    :Paperitehdas
STR_INDUSTRY_NAME_GOLD_MINE                                     :Kultakaivos
STR_INDUSTRY_NAME_BANK_TROPIC_ARCTIC                            :Pankki
STR_INDUSTRY_NAME_DIAMOND_MINE                                  :Timanttikaivos
STR_INDUSTRY_NAME_IRON_ORE_MINE                                 :Rautakaivos
STR_INDUSTRY_NAME_FRUIT_PLANTATION                              :Hedelmäviljelmä
STR_INDUSTRY_NAME_RUBBER_PLANTATION                             :Kumiviljelmä
STR_INDUSTRY_NAME_WATER_SUPPLY                                  :Lähde
STR_INDUSTRY_NAME_WATER_TOWER                                   :Vesitorni
STR_INDUSTRY_NAME_FACTORY_2                                     :Tehdas
STR_INDUSTRY_NAME_FARM_2                                        :Maatila
STR_INDUSTRY_NAME_LUMBER_MILL                                   :Saha
STR_INDUSTRY_NAME_COTTON_CANDY_FOREST                           :Hattarametsä
STR_INDUSTRY_NAME_CANDY_FACTORY                                 :Karkkitehdas
STR_INDUSTRY_NAME_BATTERY_FARM                                  :Paristomaatila
STR_INDUSTRY_NAME_COLA_WELLS                                    :Limsakenttä
STR_INDUSTRY_NAME_TOY_SHOP                                      :Lelukauppa
STR_INDUSTRY_NAME_TOY_FACTORY                                   :Lelutehdas
STR_INDUSTRY_NAME_PLASTIC_FOUNTAINS                             :Muovilähteet
STR_INDUSTRY_NAME_FIZZY_DRINK_FACTORY                           :Sihijuomatehdas
STR_INDUSTRY_NAME_BUBBLE_GENERATOR                              :Kuplageneraattori
STR_INDUSTRY_NAME_TOFFEE_QUARRY                                 :Toffeelouhos
STR_INDUSTRY_NAME_SUGAR_MINE                                    :Sokerikaivos

############ WARNING, using range 0x6000 for strings that are stored in the savegame
############ These strings may never get a new id, or savegames will break!

##id 0x6000
STR_SV_EMPTY                                                    :
STR_SV_UNNAMED                                                  :Nimetön
STR_SV_TRAIN_NAME                                               :Juna {COMMA}
STR_SV_ROAD_VEHICLE_NAME                                        :Ajoneuvo {COMMA}
STR_SV_SHIP_NAME                                                :Laiva {COMMA}
STR_SV_AIRCRAFT_NAME                                            :Ilma-alus {COMMA}

###length 27
STR_SV_STNAME                                                   :{STRING}
STR_SV_STNAME_NORTH                                             :Pohjois-{STRING}
STR_SV_STNAME_SOUTH                                             :Etelä-{STRING}
STR_SV_STNAME_EAST                                              :Itä-{STRING}
STR_SV_STNAME_WEST                                              :Länsi-{STRING}
STR_SV_STNAME_CENTRAL                                           :Keski-{STRING}
STR_SV_STNAME_TRANSFER                                          :{STRING}, vaihtoasema
STR_SV_STNAME_HALT                                              :{STRING}, seisake
STR_SV_STNAME_VALLEY                                            :{STRING}, laakso
STR_SV_STNAME_HEIGHTS                                           :{STRING}, kukkulat
STR_SV_STNAME_WOODS                                             :{STRING}, metsä
STR_SV_STNAME_LAKESIDE                                          :{STRING}, järvenranta
STR_SV_STNAME_EXCHANGE                                          :{STRING}, vaihde
STR_SV_STNAME_AIRPORT                                           :{STRING}, lentokenttä
STR_SV_STNAME_OILFIELD                                          :{STRING}, öljykenttä
STR_SV_STNAME_MINES                                             :{STRING}, kaivokset
STR_SV_STNAME_DOCKS                                             :{STRING}, satama
STR_SV_STNAME_BUOY                                              :{STRING}
STR_SV_STNAME_WAYPOINT                                          :{STRING}
##id 0x6020
STR_SV_STNAME_ANNEXE                                            :{STRING}, sivuasema
STR_SV_STNAME_SIDINGS                                           :{STRING}, sivuraide
STR_SV_STNAME_BRANCH                                            :{STRING}, haarautuma
STR_SV_STNAME_UPPER                                             :Ylä-{STRING}
STR_SV_STNAME_LOWER                                             :Ala-{STRING}
STR_SV_STNAME_HELIPORT                                          :{STRING}, helikopterikenttä
STR_SV_STNAME_FOREST                                            :{STRING}, metsä
STR_SV_STNAME_FALLBACK                                          :{STRING}, asema {NUM}

############ end of savegame specific region!

##id 0x8000
###length 116
# Vehicle names
STR_VEHICLE_NAME_TRAIN_ENGINE_RAIL_KIRBY_PAUL_TANK_STEAM        :Kirby Paul Tank (höyry)
STR_VEHICLE_NAME_TRAIN_ENGINE_RAIL_MJS_250_DIESEL               :MJS 250 (diesel)
STR_VEHICLE_NAME_TRAIN_ENGINE_RAIL_PLODDYPHUT_CHOO_CHOO         :Ploddyphut Choo-Choo
STR_VEHICLE_NAME_TRAIN_ENGINE_RAIL_POWERNAUT_CHOO_CHOO          :Powernaut Choo-Choo
STR_VEHICLE_NAME_TRAIN_ENGINE_RAIL_MIGHTYMOVER_CHOO_CHOO        :MightyMover Choo-Choo
STR_VEHICLE_NAME_TRAIN_ENGINE_RAIL_PLODDYPHUT_DIESEL            :Ploddyphut Diesel
STR_VEHICLE_NAME_TRAIN_ENGINE_RAIL_POWERNAUT_DIESEL             :Powernaut Diesel
STR_VEHICLE_NAME_TRAIN_ENGINE_RAIL_WILLS_2_8_0_STEAM            :Wills 2-8-0 (höyry)
STR_VEHICLE_NAME_TRAIN_ENGINE_RAIL_CHANEY_JUBILEE_STEAM         :Chaney ”Jubilee” (höyry)
STR_VEHICLE_NAME_TRAIN_ENGINE_RAIL_GINZU_A4_STEAM               :Ginzu ”A4” (höyry)
STR_VEHICLE_NAME_TRAIN_ENGINE_RAIL_SH_8P_STEAM                  :SH ”8P” (höyry)
STR_VEHICLE_NAME_TRAIN_ENGINE_RAIL_MANLEY_MOREL_DMU_DIESEL      :Manley-Morel DMU (diesel)
STR_VEHICLE_NAME_TRAIN_ENGINE_RAIL_DASH_DIESEL                  :”Dash” (diesel)
STR_VEHICLE_NAME_TRAIN_ENGINE_RAIL_SH_HENDRY_25_DIESEL          :SH/Hendry ”25” (diesel)
STR_VEHICLE_NAME_TRAIN_ENGINE_RAIL_UU_37_DIESEL                 :UU ”37” (diesel)
STR_VEHICLE_NAME_TRAIN_ENGINE_RAIL_FLOSS_47_DIESEL              :Floss ”47” (diesel)
STR_VEHICLE_NAME_TRAIN_ENGINE_RAIL_CS_4000_DIESEL               :CS 4000 (diesel)
STR_VEHICLE_NAME_TRAIN_ENGINE_RAIL_CS_2400_DIESEL               :CS 2400 (diesel)
STR_VEHICLE_NAME_TRAIN_ENGINE_RAIL_CENTENNIAL_DIESEL            :Centennial (diesel)
STR_VEHICLE_NAME_TRAIN_ENGINE_RAIL_KELLING_3100_DIESEL          :Kelling 3100 (diesel)
STR_VEHICLE_NAME_TRAIN_ENGINE_RAIL_TURNER_TURBO_DIESEL          :Turner Turbo (diesel)
STR_VEHICLE_NAME_TRAIN_ENGINE_RAIL_MJS_1000_DIESEL              :MJS 1000 (diesel)
STR_VEHICLE_NAME_TRAIN_ENGINE_RAIL_SH_125_DIESEL                :SH ”125” (diesel)
STR_VEHICLE_NAME_TRAIN_ENGINE_RAIL_SH_30_ELECTRIC               :SH ”30” (sähkö)
STR_VEHICLE_NAME_TRAIN_ENGINE_RAIL_SH_40_ELECTRIC               :SH ”40” (sähkö)
STR_VEHICLE_NAME_TRAIN_ENGINE_RAIL_T_I_M_ELECTRIC               :”T.I.M.” (sähkö)
STR_VEHICLE_NAME_TRAIN_ENGINE_RAIL_ASIASTAR_ELECTRIC            :”AsiaStar” (sähkö)
STR_VEHICLE_NAME_TRAIN_WAGON_RAIL_PASSENGER_CAR                 :Matkustajavaunu
STR_VEHICLE_NAME_TRAIN_WAGON_RAIL_MAIL_VAN                      :Postivaunu
STR_VEHICLE_NAME_TRAIN_WAGON_RAIL_COAL_CAR                      :Hiilivaunu
STR_VEHICLE_NAME_TRAIN_WAGON_RAIL_OIL_TANKER                    :Öljyvaunu
STR_VEHICLE_NAME_TRAIN_WAGON_RAIL_LIVESTOCK_VAN                 :Karjavaunu
STR_VEHICLE_NAME_TRAIN_WAGON_RAIL_GOODS_VAN                     :Tavaravaunu
STR_VEHICLE_NAME_TRAIN_WAGON_RAIL_GRAIN_HOPPER                  :Viljavaunu
STR_VEHICLE_NAME_TRAIN_WAGON_RAIL_WOOD_TRUCK                    :Raakapuuvaunu
STR_VEHICLE_NAME_TRAIN_WAGON_RAIL_IRON_ORE_HOPPER               :Malmivaunu
STR_VEHICLE_NAME_TRAIN_WAGON_RAIL_STEEL_TRUCK                   :Teräskelavaunu
STR_VEHICLE_NAME_TRAIN_WAGON_RAIL_ARMORED_VAN                   :Panssaroitu vaunu
STR_VEHICLE_NAME_TRAIN_WAGON_RAIL_FOOD_VAN                      :Ruokavaunu
STR_VEHICLE_NAME_TRAIN_WAGON_RAIL_PAPER_TRUCK                   :Paperivaunu
STR_VEHICLE_NAME_TRAIN_WAGON_RAIL_COPPER_ORE_HOPPER             :Malmivaunu
STR_VEHICLE_NAME_TRAIN_WAGON_RAIL_WATER_TANKER                  :Vesivaunu
STR_VEHICLE_NAME_TRAIN_WAGON_RAIL_FRUIT_TRUCK                   :Hedelmävaunu
STR_VEHICLE_NAME_TRAIN_WAGON_RAIL_RUBBER_TRUCK                  :Kumivaunu
STR_VEHICLE_NAME_TRAIN_WAGON_RAIL_SUGAR_TRUCK                   :Sokerivaunu
STR_VEHICLE_NAME_TRAIN_WAGON_RAIL_COTTON_CANDY_HOPPER           :Hattaravaunu
STR_VEHICLE_NAME_TRAIN_WAGON_RAIL_TOFFEE_HOPPER                 :Toffeevaunu
STR_VEHICLE_NAME_TRAIN_WAGON_RAIL_BUBBLE_VAN                    :Kuplavaunu
STR_VEHICLE_NAME_TRAIN_WAGON_RAIL_COLA_TANKER                   :Limsavaunu
STR_VEHICLE_NAME_TRAIN_WAGON_RAIL_CANDY_VAN                     :Karkkivaunu
STR_VEHICLE_NAME_TRAIN_WAGON_RAIL_TOY_VAN                       :Leluvaunu
STR_VEHICLE_NAME_TRAIN_WAGON_RAIL_BATTERY_TRUCK                 :Paristovaunu
STR_VEHICLE_NAME_TRAIN_WAGON_RAIL_FIZZY_DRINK_TRUCK             :Sihijuomavaunu
STR_VEHICLE_NAME_TRAIN_WAGON_RAIL_PLASTIC_TRUCK                 :Muovivaunu
STR_VEHICLE_NAME_TRAIN_ENGINE_MONORAIL_X2001_ELECTRIC           :”X2001” (sähkö)
STR_VEHICLE_NAME_TRAIN_ENGINE_MONORAIL_MILLENNIUM_Z1_ELECTRIC   :”Millennium Z1” (sähkö)
STR_VEHICLE_NAME_TRAIN_ENGINE_MONORAIL_WIZZOWOW_Z99             :Wizzowow Z99
STR_VEHICLE_NAME_TRAIN_WAGON_MONORAIL_PASSENGER_CAR             :Matkustajavaunu
STR_VEHICLE_NAME_TRAIN_WAGON_MONORAIL_MAIL_VAN                  :Postivaunu
STR_VEHICLE_NAME_TRAIN_WAGON_MONORAIL_COAL_CAR                  :Hiilivaunu
STR_VEHICLE_NAME_TRAIN_WAGON_MONORAIL_OIL_TANKER                :Öljyvaunu
STR_VEHICLE_NAME_TRAIN_WAGON_MONORAIL_LIVESTOCK_VAN             :Karjavaunu
STR_VEHICLE_NAME_TRAIN_WAGON_MONORAIL_GOODS_VAN                 :Tavaravaunu
STR_VEHICLE_NAME_TRAIN_WAGON_MONORAIL_GRAIN_HOPPER              :Viljavaunu
STR_VEHICLE_NAME_TRAIN_WAGON_MONORAIL_WOOD_TRUCK                :Raakapuuvaunu
STR_VEHICLE_NAME_TRAIN_WAGON_MONORAIL_IRON_ORE_HOPPER           :Malmivaunu
STR_VEHICLE_NAME_TRAIN_WAGON_MONORAIL_STEEL_TRUCK               :Teräskelavaunu
STR_VEHICLE_NAME_TRAIN_WAGON_MONORAIL_ARMORED_VAN               :Panssaroitu vaunu
STR_VEHICLE_NAME_TRAIN_WAGON_MONORAIL_FOOD_VAN                  :Ruokavaunu
STR_VEHICLE_NAME_TRAIN_WAGON_MONORAIL_PAPER_TRUCK               :Paperivaunu
STR_VEHICLE_NAME_TRAIN_WAGON_MONORAIL_COPPER_ORE_HOPPER         :Malmivaunu
STR_VEHICLE_NAME_TRAIN_WAGON_MONORAIL_WATER_TANKER              :Vesivaunu
STR_VEHICLE_NAME_TRAIN_WAGON_MONORAIL_FRUIT_TRUCK               :Hedelmävaunu
STR_VEHICLE_NAME_TRAIN_WAGON_MONORAIL_RUBBER_TRUCK              :Kumivaunu
STR_VEHICLE_NAME_TRAIN_WAGON_MONORAIL_SUGAR_TRUCK               :Sokerivaunu
STR_VEHICLE_NAME_TRAIN_WAGON_MONORAIL_COTTON_CANDY_HOPPER       :Hattaravaunu
STR_VEHICLE_NAME_TRAIN_WAGON_MONORAIL_TOFFEE_HOPPER             :Toffeevaunu
STR_VEHICLE_NAME_TRAIN_WAGON_MONORAIL_BUBBLE_VAN                :Kuplavaunu
STR_VEHICLE_NAME_TRAIN_WAGON_MONORAIL_COLA_TANKER               :Limsavaunu
STR_VEHICLE_NAME_TRAIN_WAGON_MONORAIL_CANDY_VAN                 :Karkkivaunu
STR_VEHICLE_NAME_TRAIN_WAGON_MONORAIL_TOY_VAN                   :Leluvaunu
STR_VEHICLE_NAME_TRAIN_WAGON_MONORAIL_BATTERY_TRUCK             :Paristovaunu
STR_VEHICLE_NAME_TRAIN_WAGON_MONORAIL_FIZZY_DRINK_TRUCK         :Sihijuomavaunu
STR_VEHICLE_NAME_TRAIN_WAGON_MONORAIL_PLASTIC_TRUCK             :Muovivaunu
STR_VEHICLE_NAME_TRAIN_ENGINE_MAGLEV_LEV1_LEVIATHAN_ELECTRIC    :Lev1 ”Leviathan” (sähkö)
STR_VEHICLE_NAME_TRAIN_ENGINE_MAGLEV_LEV2_CYCLOPS_ELECTRIC      :Lev2 ”Cyclops” (sähkö)
STR_VEHICLE_NAME_TRAIN_ENGINE_MAGLEV_LEV3_PEGASUS_ELECTRIC      :Lev3 ”Pegasus” (sähkö)
STR_VEHICLE_NAME_TRAIN_ENGINE_MAGLEV_LEV4_CHIMAERA_ELECTRIC     :Lev4 ”Chimaera” (sähkö)
STR_VEHICLE_NAME_TRAIN_ENGINE_MAGLEV_WIZZOWOW_ROCKETEER         :Wizzowow Rocketeer
STR_VEHICLE_NAME_TRAIN_WAGON_MAGLEV_PASSENGER_CAR               :Matkustajavaunu
STR_VEHICLE_NAME_TRAIN_WAGON_MAGLEV_MAIL_VAN                    :Postivaunu
STR_VEHICLE_NAME_TRAIN_WAGON_MAGLEV_COAL_CAR                    :Hiilivaunu
STR_VEHICLE_NAME_TRAIN_WAGON_MAGLEV_OIL_TANKER                  :Öljyvaunu
STR_VEHICLE_NAME_TRAIN_WAGON_MAGLEV_LIVESTOCK_VAN               :Karjavaunu
STR_VEHICLE_NAME_TRAIN_WAGON_MAGLEV_GOODS_VAN                   :Tavaravaunu
STR_VEHICLE_NAME_TRAIN_WAGON_MAGLEV_GRAIN_HOPPER                :Viljavaunu
STR_VEHICLE_NAME_TRAIN_WAGON_MAGLEV_WOOD_TRUCK                  :Raakapuuvaunu
STR_VEHICLE_NAME_TRAIN_WAGON_MAGLEV_IRON_ORE_HOPPER             :Malmivaunu
STR_VEHICLE_NAME_TRAIN_WAGON_MAGLEV_STEEL_TRUCK                 :Teräskelavaunu
STR_VEHICLE_NAME_TRAIN_WAGON_MAGLEV_ARMORED_VAN                 :Panssaroitu vaunu
STR_VEHICLE_NAME_TRAIN_WAGON_MAGLEV_FOOD_VAN                    :Ruokavaunu
STR_VEHICLE_NAME_TRAIN_WAGON_MAGLEV_PAPER_TRUCK                 :Paperivaunu
STR_VEHICLE_NAME_TRAIN_WAGON_MAGLEV_COPPER_ORE_HOPPER           :Malmivaunu
STR_VEHICLE_NAME_TRAIN_WAGON_MAGLEV_WATER_TANKER                :Vesivaunu
STR_VEHICLE_NAME_TRAIN_WAGON_MAGLEV_FRUIT_TRUCK                 :Hedelmävaunu
STR_VEHICLE_NAME_TRAIN_WAGON_MAGLEV_RUBBER_TRUCK                :Kumivaunu
STR_VEHICLE_NAME_TRAIN_WAGON_MAGLEV_SUGAR_TRUCK                 :Sokerivaunu
STR_VEHICLE_NAME_TRAIN_WAGON_MAGLEV_COTTON_CANDY_HOPPER         :Hattaravaunu
STR_VEHICLE_NAME_TRAIN_WAGON_MAGLEV_TOFFEE_HOPPER               :Toffeevaunu
STR_VEHICLE_NAME_TRAIN_WAGON_MAGLEV_BUBBLE_VAN                  :Kuplavaunu
STR_VEHICLE_NAME_TRAIN_WAGON_MAGLEV_COLA_TANKER                 :Limsavaunu
STR_VEHICLE_NAME_TRAIN_WAGON_MAGLEV_CANDY_VAN                   :Karkkivaunu
STR_VEHICLE_NAME_TRAIN_WAGON_MAGLEV_TOY_VAN                     :Leluvaunu
STR_VEHICLE_NAME_TRAIN_WAGON_MAGLEV_BATTERY_TRUCK               :Paristovaunu
STR_VEHICLE_NAME_TRAIN_WAGON_MAGLEV_FIZZY_DRINK_TRUCK           :Sihijuomavaunu
STR_VEHICLE_NAME_TRAIN_WAGON_MAGLEV_PLASTIC_TRUCK               :Muovivaunu

###length 88
STR_VEHICLE_NAME_ROAD_VEHICLE_MPS_REGAL_BUS                     :MPS Regal -linja-auto
STR_VEHICLE_NAME_ROAD_VEHICLE_HEREFORD_LEOPARD_BUS              :Hereford Leopard -linja-auto
STR_VEHICLE_NAME_ROAD_VEHICLE_FOSTER_BUS                        :Foster-linja-auto
STR_VEHICLE_NAME_ROAD_VEHICLE_FOSTER_MKII_SUPERBUS              :Foster MkII -superlinja-auto
STR_VEHICLE_NAME_ROAD_VEHICLE_PLODDYPHUT_MKI_BUS                :Ploddyphut MkI -linja-auto
STR_VEHICLE_NAME_ROAD_VEHICLE_PLODDYPHUT_MKII_BUS               :Ploddyphut MkII -linja-auto
STR_VEHICLE_NAME_ROAD_VEHICLE_PLODDYPHUT_MKIII_BUS              :Ploddyphut MkIII -linja-auto
STR_VEHICLE_NAME_ROAD_VEHICLE_BALOGH_COAL_TRUCK                 :Balogh-hiilirekka
STR_VEHICLE_NAME_ROAD_VEHICLE_UHL_COAL_TRUCK                    :Uhl-hiilirekka
STR_VEHICLE_NAME_ROAD_VEHICLE_DW_COAL_TRUCK                     :DW-hiilirekka
STR_VEHICLE_NAME_ROAD_VEHICLE_MPS_MAIL_TRUCK                    :MPS-postirekka
STR_VEHICLE_NAME_ROAD_VEHICLE_REYNARD_MAIL_TRUCK                :Reynard-postirekka
STR_VEHICLE_NAME_ROAD_VEHICLE_PERRY_MAIL_TRUCK                  :Perry-postirekka
STR_VEHICLE_NAME_ROAD_VEHICLE_MIGHTYMOVER_MAIL_TRUCK            :MightyMover-postirekka
STR_VEHICLE_NAME_ROAD_VEHICLE_POWERNAUGHT_MAIL_TRUCK            :Powernaught-postirekka
STR_VEHICLE_NAME_ROAD_VEHICLE_WIZZOWOW_MAIL_TRUCK               :Wizzowow-postirekka
STR_VEHICLE_NAME_ROAD_VEHICLE_WITCOMBE_OIL_TANKER               :Witcombe-öljysäiliörekka
STR_VEHICLE_NAME_ROAD_VEHICLE_FOSTER_OIL_TANKER                 :Foster-öljysäiliörekka
STR_VEHICLE_NAME_ROAD_VEHICLE_PERRY_OIL_TANKER                  :Perry-öljysäiliörekka
STR_VEHICLE_NAME_ROAD_VEHICLE_TALBOTT_LIVESTOCK_VAN             :Talbott-karjarekka
STR_VEHICLE_NAME_ROAD_VEHICLE_UHL_LIVESTOCK_VAN                 :Uhl-karjarekka
STR_VEHICLE_NAME_ROAD_VEHICLE_FOSTER_LIVESTOCK_VAN              :Foster-karjarekka
STR_VEHICLE_NAME_ROAD_VEHICLE_BALOGH_GOODS_TRUCK                :Balogh-tavararekka
STR_VEHICLE_NAME_ROAD_VEHICLE_CRAIGHEAD_GOODS_TRUCK             :Craighead-tavararekka
STR_VEHICLE_NAME_ROAD_VEHICLE_GOSS_GOODS_TRUCK                  :Goss-tavararekka
STR_VEHICLE_NAME_ROAD_VEHICLE_HEREFORD_GRAIN_TRUCK              :Hereford-viljarekka
STR_VEHICLE_NAME_ROAD_VEHICLE_THOMAS_GRAIN_TRUCK                :Thomas-viljarekka
STR_VEHICLE_NAME_ROAD_VEHICLE_GOSS_GRAIN_TRUCK                  :Goss-viljarekka
STR_VEHICLE_NAME_ROAD_VEHICLE_WITCOMBE_WOOD_TRUCK               :Witcombe-tukkirekka
STR_VEHICLE_NAME_ROAD_VEHICLE_FOSTER_WOOD_TRUCK                 :Foster-tukkirekka
STR_VEHICLE_NAME_ROAD_VEHICLE_MORELAND_WOOD_TRUCK               :Moreland-tukkirekka
STR_VEHICLE_NAME_ROAD_VEHICLE_MPS_IRON_ORE_TRUCK                :MPS-rautamalmirekka
STR_VEHICLE_NAME_ROAD_VEHICLE_UHL_IRON_ORE_TRUCK                :Uhl-rautamalmirekka
STR_VEHICLE_NAME_ROAD_VEHICLE_CHIPPY_IRON_ORE_TRUCK             :Chippy-rautamalmirekka
STR_VEHICLE_NAME_ROAD_VEHICLE_BALOGH_STEEL_TRUCK                :Balogh-teräsrekka
STR_VEHICLE_NAME_ROAD_VEHICLE_UHL_STEEL_TRUCK                   :Uhl-teräsrekka
STR_VEHICLE_NAME_ROAD_VEHICLE_KELLING_STEEL_TRUCK               :Kelling-teräsrekka
STR_VEHICLE_NAME_ROAD_VEHICLE_BALOGH_ARMORED_TRUCK              :Balogh-panssarirekka
STR_VEHICLE_NAME_ROAD_VEHICLE_UHL_ARMORED_TRUCK                 :Uhl-panssarirekka
STR_VEHICLE_NAME_ROAD_VEHICLE_FOSTER_ARMORED_TRUCK              :Foster-panssarirekka
STR_VEHICLE_NAME_ROAD_VEHICLE_FOSTER_FOOD_VAN                   :Foster-ruokarekka
STR_VEHICLE_NAME_ROAD_VEHICLE_PERRY_FOOD_VAN                    :Perry-ruokarekka
STR_VEHICLE_NAME_ROAD_VEHICLE_CHIPPY_FOOD_VAN                   :Chippy-ruokarekka
STR_VEHICLE_NAME_ROAD_VEHICLE_UHL_PAPER_TRUCK                   :Uhl-paperirekka
STR_VEHICLE_NAME_ROAD_VEHICLE_BALOGH_PAPER_TRUCK                :Balogh-paperirekka
STR_VEHICLE_NAME_ROAD_VEHICLE_MPS_PAPER_TRUCK                   :MPS-paperirekka
STR_VEHICLE_NAME_ROAD_VEHICLE_MPS_COPPER_ORE_TRUCK              :MPS-kuparirekka
STR_VEHICLE_NAME_ROAD_VEHICLE_UHL_COPPER_ORE_TRUCK              :Uhl-kuparirekka
STR_VEHICLE_NAME_ROAD_VEHICLE_GOSS_COPPER_ORE_TRUCK             :Goss-kuparirekka
STR_VEHICLE_NAME_ROAD_VEHICLE_UHL_WATER_TANKER                  :Uhl-vesisäiliörekka
STR_VEHICLE_NAME_ROAD_VEHICLE_BALOGH_WATER_TANKER               :Balogh-vesisäiliörekka
STR_VEHICLE_NAME_ROAD_VEHICLE_MPS_WATER_TANKER                  :MPS-vesisäiliörekka
STR_VEHICLE_NAME_ROAD_VEHICLE_BALOGH_FRUIT_TRUCK                :Balogh-hedelmärekka
STR_VEHICLE_NAME_ROAD_VEHICLE_UHL_FRUIT_TRUCK                   :Uhl-hedelmärekka
STR_VEHICLE_NAME_ROAD_VEHICLE_KELLING_FRUIT_TRUCK               :Kelling-hedelmärekka
STR_VEHICLE_NAME_ROAD_VEHICLE_BALOGH_RUBBER_TRUCK               :Balogh-kumirekka
STR_VEHICLE_NAME_ROAD_VEHICLE_UHL_RUBBER_TRUCK                  :Uhl-kumirekka
STR_VEHICLE_NAME_ROAD_VEHICLE_RMT_RUBBER_TRUCK                  :RMT-kumirekka
STR_VEHICLE_NAME_ROAD_VEHICLE_MIGHTYMOVER_SUGAR_TRUCK           :MightyMover-sokerirekka
STR_VEHICLE_NAME_ROAD_VEHICLE_POWERNAUGHT_SUGAR_TRUCK           :Powernaught-sokerirekka
STR_VEHICLE_NAME_ROAD_VEHICLE_WIZZOWOW_SUGAR_TRUCK              :Wizzowow-sokerirekka
STR_VEHICLE_NAME_ROAD_VEHICLE_MIGHTYMOVER_COLA_TRUCK            :MightyMover-kolarekka
STR_VEHICLE_NAME_ROAD_VEHICLE_POWERNAUGHT_COLA_TRUCK            :Powernaught-kolarekka
STR_VEHICLE_NAME_ROAD_VEHICLE_WIZZOWOW_COLA_TRUCK               :Wizzowow-kolarekka
STR_VEHICLE_NAME_ROAD_VEHICLE_MIGHTYMOVER_COTTON_CANDY          :MightyMover-hattararekka
STR_VEHICLE_NAME_ROAD_VEHICLE_POWERNAUGHT_COTTON_CANDY          :Powernaught-hattararekka
STR_VEHICLE_NAME_ROAD_VEHICLE_WIZZOWOW_COTTON_CANDY_TRUCK       :Wizzowow-hattararekka
STR_VEHICLE_NAME_ROAD_VEHICLE_MIGHTYMOVER_TOFFEE_TRUCK          :MightyMover-toffeerekka
STR_VEHICLE_NAME_ROAD_VEHICLE_POWERNAUGHT_TOFFEE_TRUCK          :Powernaught-toffeerekka
STR_VEHICLE_NAME_ROAD_VEHICLE_WIZZOWOW_TOFFEE_TRUCK             :Wizzowow-toffeerekka
STR_VEHICLE_NAME_ROAD_VEHICLE_MIGHTYMOVER_TOY_VAN               :MightyMover-lelupakettirekka
STR_VEHICLE_NAME_ROAD_VEHICLE_POWERNAUGHT_TOY_VAN               :Powernaught-lelupakettirekka
STR_VEHICLE_NAME_ROAD_VEHICLE_WIZZOWOW_TOY_VAN                  :Wizzowow-lelupakettirekka
STR_VEHICLE_NAME_ROAD_VEHICLE_MIGHTYMOVER_CANDY_TRUCK           :MightyMover-lelurekka
STR_VEHICLE_NAME_ROAD_VEHICLE_POWERNAUGHT_CANDY_TRUCK           :Powernaught-lelurekka
STR_VEHICLE_NAME_ROAD_VEHICLE_WIZZOWOW_CANDY_TRUCK              :Wizzowow-lelurekka
STR_VEHICLE_NAME_ROAD_VEHICLE_MIGHTYMOVER_BATTERY_TRUCK         :MightyMover-paristorekka
STR_VEHICLE_NAME_ROAD_VEHICLE_POWERNAUGHT_BATTERY_TRUCK         :Powernaught-paristorekka
STR_VEHICLE_NAME_ROAD_VEHICLE_WIZZOWOW_BATTERY_TRUCK            :Wizzowow-paristorekka
STR_VEHICLE_NAME_ROAD_VEHICLE_MIGHTYMOVER_FIZZY_DRINK           :MightyMover-sihijuomarekka
STR_VEHICLE_NAME_ROAD_VEHICLE_POWERNAUGHT_FIZZY_DRINK           :Powernaught-sihijuomarekka
STR_VEHICLE_NAME_ROAD_VEHICLE_WIZZOWOW_FIZZY_DRINK_TRUCK        :Wizzowow-sihijuomarekka
STR_VEHICLE_NAME_ROAD_VEHICLE_MIGHTYMOVER_PLASTIC_TRUCK         :MightyMover-muovirekka
STR_VEHICLE_NAME_ROAD_VEHICLE_POWERNAUGHT_PLASTIC_TRUCK         :Powernaught-muovirekka
STR_VEHICLE_NAME_ROAD_VEHICLE_WIZZOWOW_PLASTIC_TRUCK            :Wizzowow-muovirekka
STR_VEHICLE_NAME_ROAD_VEHICLE_MIGHTYMOVER_BUBBLE_TRUCK          :MightyMover-kuplarekka
STR_VEHICLE_NAME_ROAD_VEHICLE_POWERNAUGHT_BUBBLE_TRUCK          :Powernaught-kuplarekka
STR_VEHICLE_NAME_ROAD_VEHICLE_WIZZOWOW_BUBBLE_TRUCK             :Wizzowow-kuplarekka

###length 11
STR_VEHICLE_NAME_SHIP_MPS_OIL_TANKER                            :MPS-öljytankkeri
STR_VEHICLE_NAME_SHIP_CS_INC_OIL_TANKER                         :CS-Inc.-öljytankkeri
STR_VEHICLE_NAME_SHIP_MPS_PASSENGER_FERRY                       :MPS-matkustajalautta
STR_VEHICLE_NAME_SHIP_FFP_PASSENGER_FERRY                       :FFP-matkustajalautta
STR_VEHICLE_NAME_SHIP_BAKEWELL_300_HOVERCRAFT                   :Bakewell 300 -ilmatyynyalus
STR_VEHICLE_NAME_SHIP_CHUGGER_CHUG_PASSENGER                    :Chugger-Chug -matkustajalautta
STR_VEHICLE_NAME_SHIP_SHIVERSHAKE_PASSENGER_FERRY               :Shivershake-matkustajalautta
STR_VEHICLE_NAME_SHIP_YATE_CARGO_SHIP                           :Yate-rahtilaiva
STR_VEHICLE_NAME_SHIP_BAKEWELL_CARGO_SHIP                       :Bakewell-rahtilaiva
STR_VEHICLE_NAME_SHIP_MIGHTYMOVER_CARGO_SHIP                    :MightyMover-rahtilaiva
STR_VEHICLE_NAME_SHIP_POWERNAUT_CARGO_SHIP                      :Powernaut-rahtilaiva

###length 41
STR_VEHICLE_NAME_AIRCRAFT_SAMPSON_U52                           :Sampson U52
STR_VEHICLE_NAME_AIRCRAFT_COLEMAN_COUNT                         :Coleman Count
STR_VEHICLE_NAME_AIRCRAFT_FFP_DART                              :FFP Dart
STR_VEHICLE_NAME_AIRCRAFT_YATE_HAUGAN                           :Yate Haugan
STR_VEHICLE_NAME_AIRCRAFT_BAKEWELL_COTSWALD_LB_3                :Bakewell Cotswald LB-3
STR_VEHICLE_NAME_AIRCRAFT_BAKEWELL_LUCKETT_LB_8                 :Bakewell Luckett LB-8
STR_VEHICLE_NAME_AIRCRAFT_BAKEWELL_LUCKETT_LB_9                 :Bakewell Luckett LB-9
STR_VEHICLE_NAME_AIRCRAFT_BAKEWELL_LUCKETT_LB80                 :Bakewell Luckett LB80
STR_VEHICLE_NAME_AIRCRAFT_BAKEWELL_LUCKETT_LB_10                :Bakewell Luckett LB-10
STR_VEHICLE_NAME_AIRCRAFT_BAKEWELL_LUCKETT_LB_11                :Bakewell Luckett LB-11
STR_VEHICLE_NAME_AIRCRAFT_YATE_AEROSPACE_YAC_1_11               :Yate Aerospace YAC 1-11
STR_VEHICLE_NAME_AIRCRAFT_DARWIN_100                            :Darwin 100
STR_VEHICLE_NAME_AIRCRAFT_DARWIN_200                            :Darwin 200
STR_VEHICLE_NAME_AIRCRAFT_DARWIN_300                            :Darwin 300
STR_VEHICLE_NAME_AIRCRAFT_DARWIN_400                            :Darwin 400
STR_VEHICLE_NAME_AIRCRAFT_DARWIN_500                            :Darwin 500
STR_VEHICLE_NAME_AIRCRAFT_DARWIN_600                            :Darwin 600
STR_VEHICLE_NAME_AIRCRAFT_GURU_GALAXY                           :Guru Galaxy
STR_VEHICLE_NAME_AIRCRAFT_AIRTAXI_A21                           :Airtaxi A21
STR_VEHICLE_NAME_AIRCRAFT_AIRTAXI_A31                           :Airtaxi A31
STR_VEHICLE_NAME_AIRCRAFT_AIRTAXI_A32                           :Airtaxi A32
STR_VEHICLE_NAME_AIRCRAFT_AIRTAXI_A33                           :Airtaxi A33
STR_VEHICLE_NAME_AIRCRAFT_YATE_AEROSPACE_YAE46                  :Yate Aerospace YAe46
STR_VEHICLE_NAME_AIRCRAFT_DINGER_100                            :Dinger 100
STR_VEHICLE_NAME_AIRCRAFT_AIRTAXI_A34_1000                      :AirTaxi A34-1000
STR_VEHICLE_NAME_AIRCRAFT_YATE_Z_SHUTTLE                        :Yate Z-Shuttle
STR_VEHICLE_NAME_AIRCRAFT_KELLING_K1                            :Kelling K1
STR_VEHICLE_NAME_AIRCRAFT_KELLING_K6                            :Kelling K6
STR_VEHICLE_NAME_AIRCRAFT_KELLING_K7                            :Kelling K7
STR_VEHICLE_NAME_AIRCRAFT_DARWIN_700                            :Darwin 700
STR_VEHICLE_NAME_AIRCRAFT_FFP_HYPERDART_2                       :FFP Hyperdart 2
STR_VEHICLE_NAME_AIRCRAFT_DINGER_200                            :Dinger 200
STR_VEHICLE_NAME_AIRCRAFT_DINGER_1000                           :Dinger 1000
STR_VEHICLE_NAME_AIRCRAFT_PLODDYPHUT_100                        :Ploddyphut 100
STR_VEHICLE_NAME_AIRCRAFT_PLODDYPHUT_500                        :Ploddyphut 500
STR_VEHICLE_NAME_AIRCRAFT_FLASHBANG_X1                          :Flashbang X1
STR_VEHICLE_NAME_AIRCRAFT_JUGGERPLANE_M1                        :Juggerplane M1
STR_VEHICLE_NAME_AIRCRAFT_FLASHBANG_WIZZER                      :Flashbang Wizzer
STR_VEHICLE_NAME_AIRCRAFT_TRICARIO_HELICOPTER                   :Tricario-helikopteri
STR_VEHICLE_NAME_AIRCRAFT_GURU_X2_HELICOPTER                    :Guru X2 -helikopteri
STR_VEHICLE_NAME_AIRCRAFT_POWERNAUT_HELICOPTER                  :Powernaut-helikopteri

##id 0x8800
# Formatting of some strings
STR_FORMAT_DATE_TINY                                            :{STRING}-{STRING}-{NUM}
STR_FORMAT_DATE_SHORT                                           :{STRING} {NUM}
STR_FORMAT_DATE_LONG                                            :{STRING} {STRING} {NUM}
STR_FORMAT_DATE_ISO                                             :{2:NUM}-{1:STRING}-{0:STRING}

STR_FORMAT_COMPANY_NUM                                          :(yhtiö {COMMA})
STR_FORMAT_GROUP_NAME                                           :Ryhmä {COMMA}
STR_FORMAT_GROUP_VEHICLE_NAME                                   :{GROUP} {COMMA}
STR_FORMAT_INDUSTRY_NAME                                        :{TOWN} ({STRING})

###length 2
STR_FORMAT_BUOY_NAME                                            :{TOWN}, poiju
STR_FORMAT_BUOY_NAME_SERIAL                                     :{TOWN}, poiju {COMMA}

###length 2
STR_FORMAT_WAYPOINT_NAME                                        :{TOWN}, reittipiste
STR_FORMAT_WAYPOINT_NAME_SERIAL                                 :{TOWN}, reittipiste {COMMA}

###length 6
STR_FORMAT_DEPOT_NAME_TRAIN                                     :{TOWN}, veturitalli
STR_FORMAT_DEPOT_NAME_TRAIN_SERIAL                              :{TOWN}, veturitalli {COMMA}
STR_FORMAT_DEPOT_NAME_ROAD_VEHICLE                              :{TOWN}, ajoneuvovarikko
STR_FORMAT_DEPOT_NAME_ROAD_VEHICLE_SERIAL                       :{TOWN}, ajoneuvovarikko {COMMA}
STR_FORMAT_DEPOT_NAME_SHIP                                      :{TOWN}, telakka
STR_FORMAT_DEPOT_NAME_SHIP_SERIAL                               :{TOWN}, telakka {COMMA}
###next-name-looks-similar

STR_FORMAT_DEPOT_NAME_AIRCRAFT                                  :{STATION} Lentokonehalli
# _SERIAL version of AIRACRAFT doesn't exist

STR_UNKNOWN_STATION                                             :tuntematon asema
STR_DEFAULT_SIGN_NAME                                           :Kyltti
STR_COMPANY_SOMEONE                                             :joku

STR_SAVEGAME_NAME_DEFAULT                                       :{COMPANY}, {STRING}
STR_SAVEGAME_NAME_SPECTATOR                                     :Katsoja, {1:STRING}

# Viewport strings
STR_VIEWPORT_TOWN_POP                                           :{WHITE}{TOWN} ({COMMA})
STR_VIEWPORT_TOWN                                               :{WHITE}{TOWN}
STR_VIEWPORT_TOWN_TINY_BLACK                                    :{TINY_FONT}{BLACK}{TOWN}
STR_VIEWPORT_TOWN_TINY_WHITE                                    :{TINY_FONT}{WHITE}{TOWN}

STR_VIEWPORT_SIGN_SMALL_BLACK                                   :{TINY_FONT}{BLACK}{SIGN}
STR_VIEWPORT_SIGN_SMALL_WHITE                                   :{TINY_FONT}{WHITE}{SIGN}

STR_VIEWPORT_STATION                                            :{STATION} {STATION_FEATURES}
STR_VIEWPORT_STATION_TINY                                       :{TINY_FONT}{STATION}

STR_VIEWPORT_WAYPOINT                                           :{WAYPOINT}
STR_VIEWPORT_WAYPOINT_TINY                                      :{TINY_FONT}{WAYPOINT}

# Simple strings to get specific types of data
STR_COMPANY_NAME                                                :{COMPANY}
STR_COMPANY_NAME_COMPANY_NUM                                    :{COMPANY} {COMPANY_NUM}
STR_DEPOT_NAME                                                  :{DEPOT}
STR_ENGINE_NAME                                                 :{ENGINE}
STR_HIDDEN_ENGINE_NAME                                          :{ENGINE} (piilotettu)
STR_GROUP_NAME                                                  :{GROUP}
STR_INDUSTRY_NAME                                               :{INDUSTRY}
STR_PRESIDENT_NAME                                              :{PRESIDENT_NAME}
STR_SIGN_NAME                                                   :{SIGN}
STR_STATION_NAME                                                :{STATION}
STR_TOWN_NAME                                                   :{TOWN}
STR_VEHICLE_NAME                                                :{VEHICLE}
STR_WAYPOINT_NAME                                               :{WAYPOINT}

STR_JUST_CARGO                                                  :{CARGO_LONG}
STR_JUST_CHECKMARK                                              :{CHECKMARK}
STR_JUST_COMMA                                                  :{COMMA}
STR_JUST_CURRENCY_SHORT                                         :{CURRENCY_SHORT}
STR_JUST_CURRENCY_LONG                                          :{CURRENCY_LONG}
STR_JUST_CARGO_LIST                                             :{CARGO_LIST}
STR_JUST_INT                                                    :{NUM}
STR_JUST_DATE_TINY                                              :{DATE_TINY}
STR_JUST_DATE_SHORT                                             :{DATE_SHORT}
STR_JUST_DATE_LONG                                              :{DATE_LONG}
STR_JUST_DATE_ISO                                               :{DATE_ISO}
STR_JUST_STRING                                                 :{STRING}
STR_JUST_STRING_STRING                                          :{STRING}{STRING}
STR_JUST_RAW_STRING                                             :{STRING}
STR_JUST_BIG_RAW_STRING                                         :{BIG_FONT}{STRING}

# Slightly 'raw' stringcodes with colour or size
STR_BLACK_COMMA                                                 :{BLACK}{COMMA}
STR_TINY_BLACK_COMA                                             :{TINY_FONT}{BLACK}{COMMA}
STR_TINY_COMMA                                                  :{TINY_FONT}{COMMA}
STR_BLUE_COMMA                                                  :{BLUE}{COMMA}
STR_RED_COMMA                                                   :{RED}{COMMA}
STR_WHITE_COMMA                                                 :{WHITE}{COMMA}
STR_TINY_BLACK_DECIMAL                                          :{TINY_FONT}{BLACK}{DECIMAL}
STR_COMPANY_MONEY                                               :{WHITE}{CURRENCY_LONG}
STR_BLACK_DATE_LONG                                             :{BLACK}{DATE_LONG}
STR_WHITE_DATE_LONG                                             :{WHITE}{DATE_LONG}
STR_SHORT_DATE                                                  :{WHITE}{DATE_TINY}
STR_DATE_LONG_SMALL                                             :{TINY_FONT}{BLACK}{DATE_LONG}
STR_TINY_GROUP                                                  :{TINY_FONT}{GROUP}
STR_BLACK_INT                                                   :{BLACK}{NUM}
STR_ORANGE_INT                                                  :{ORANGE}{NUM}
STR_WHITE_SIGN                                                  :{WHITE}{SIGN}
STR_TINY_BLACK_STATION                                          :{TINY_FONT}{BLACK}{STATION}
STR_BLACK_STRING                                                :{BLACK}{STRING}
STR_BLACK_RAW_STRING                                            :{BLACK}{STRING}
STR_ORANGE_STRING                                               :{ORANGE}{STRING}
STR_LTBLUE_STRING                                               :{LTBLUE}{STRING}
STR_WHITE_STRING                                                :{WHITE}{STRING}
STR_ORANGE_STRING1_WHITE                                        :{ORANGE}{STRING}{WHITE}
STR_ORANGE_STRING1_LTBLUE                                       :{ORANGE}{STRING}{LTBLUE}
STR_TINY_BLACK_HEIGHT                                           :{TINY_FONT}{BLACK}{HEIGHT}
STR_TINY_BLACK_VEHICLE                                          :{TINY_FONT}{BLACK}{VEHICLE}
STR_TINY_RIGHT_ARROW                                            :{TINY_FONT}{RIGHT_ARROW}

STR_BLACK_1                                                     :{BLACK}1
STR_BLACK_2                                                     :{BLACK}2
STR_BLACK_3                                                     :{BLACK}3
STR_BLACK_4                                                     :{BLACK}4
STR_BLACK_5                                                     :{BLACK}5
STR_BLACK_6                                                     :{BLACK}6
STR_BLACK_7                                                     :{BLACK}7

STR_TRAIN                                                       :{BLACK}{TRAIN}
STR_BUS                                                         :{BLACK}{BUS}
STR_LORRY                                                       :{BLACK}{LORRY}
STR_PLANE                                                       :{BLACK}{PLANE}
STR_SHIP                                                        :{BLACK}{SHIP}

STR_TOOLBAR_RAILTYPE_VELOCITY                                   :{STRING} ({VELOCITY})<|MERGE_RESOLUTION|>--- conflicted
+++ resolved
@@ -3158,13 +3158,9 @@
 STR_MAPGEN_DESERT_COVERAGE_UP                                   :{BLACK}Kasvata aavikon peittoa 10 prosentilla
 STR_MAPGEN_DESERT_COVERAGE_DOWN                                 :{BLACK}Vähennä aavikon peittoa 10 prosentilla
 STR_MAPGEN_DESERT_COVERAGE_TEXT                                 :{BLACK}{NUM}{NBSP}%
-<<<<<<< HEAD
 STR_MAPGEN_SNOW_LINE_HEIGHT                                     :{BLACK}Lumirajan korkeus:
 STR_MAPGEN_SNOW_LINE_UP                                         :{BLACK}Siirrä lumirajaa yksi taso ylöspäin
 STR_MAPGEN_SNOW_LINE_DOWN                                       :{BLACK}Siirrä lumirajaa yksi taso alaspäin
-STR_MAPGEN_LAND_GENERATOR                                       :{BLACK}Maastogeneraattori:
-=======
->>>>>>> dced2d8c
 STR_MAPGEN_TERRAIN_TYPE                                         :{BLACK}Maaston tyyppi:
 STR_MAPGEN_SEA_LEVEL                                            :{BLACK}Merenpinta:
 STR_MAPGEN_QUANTITY_OF_RIVERS                                   :{BLACK}Joet:
