set(MASTER_LANG_FILE
        ${CMAKE_CURRENT_SOURCE_DIR}/english.txt
)

set(LANG_SOURCE_FILES
        ${MASTER_LANG_FILE}
        ${CMAKE_CURRENT_SOURCE_DIR}/afrikaans.txt
        ${CMAKE_CURRENT_SOURCE_DIR}/arabic_egypt.txt
        ${CMAKE_CURRENT_SOURCE_DIR}/basque.txt
        ${CMAKE_CURRENT_SOURCE_DIR}/belarusian.txt
        ${CMAKE_CURRENT_SOURCE_DIR}/brazilian_portuguese.txt
        ${CMAKE_CURRENT_SOURCE_DIR}/bulgarian.txt
        ${CMAKE_CURRENT_SOURCE_DIR}/catalan.txt
        ${CMAKE_CURRENT_SOURCE_DIR}/croatian.txt
        ${CMAKE_CURRENT_SOURCE_DIR}/czech.txt
        ${CMAKE_CURRENT_SOURCE_DIR}/danish.txt
        ${CMAKE_CURRENT_SOURCE_DIR}/dutch.txt
        ${CMAKE_CURRENT_SOURCE_DIR}/english_AU.txt
        ${CMAKE_CURRENT_SOURCE_DIR}/english_US.txt
        ${CMAKE_CURRENT_SOURCE_DIR}/esperanto.txt
        ${CMAKE_CURRENT_SOURCE_DIR}/estonian.txt
        ${CMAKE_CURRENT_SOURCE_DIR}/faroese.txt
        ${CMAKE_CURRENT_SOURCE_DIR}/finnish.txt
        ${CMAKE_CURRENT_SOURCE_DIR}/french.txt
        ${CMAKE_CURRENT_SOURCE_DIR}/gaelic.txt
        ${CMAKE_CURRENT_SOURCE_DIR}/galician.txt
        ${CMAKE_CURRENT_SOURCE_DIR}/german.txt
        ${CMAKE_CURRENT_SOURCE_DIR}/greek.txt
        ${CMAKE_CURRENT_SOURCE_DIR}/hebrew.txt
        ${CMAKE_CURRENT_SOURCE_DIR}/hungarian.txt
        ${CMAKE_CURRENT_SOURCE_DIR}/icelandic.txt
        ${CMAKE_CURRENT_SOURCE_DIR}/indonesian.txt
        ${CMAKE_CURRENT_SOURCE_DIR}/irish.txt
        ${CMAKE_CURRENT_SOURCE_DIR}/italian.txt
        ${CMAKE_CURRENT_SOURCE_DIR}/japanese.txt
        ${CMAKE_CURRENT_SOURCE_DIR}/korean.txt
        ${CMAKE_CURRENT_SOURCE_DIR}/latin.txt
        ${CMAKE_CURRENT_SOURCE_DIR}/latvian.txt
        ${CMAKE_CURRENT_SOURCE_DIR}/lithuanian.txt
        ${CMAKE_CURRENT_SOURCE_DIR}/luxembourgish.txt
        ${CMAKE_CURRENT_SOURCE_DIR}/malay.txt
        ${CMAKE_CURRENT_SOURCE_DIR}/norwegian_bokmal.txt
        ${CMAKE_CURRENT_SOURCE_DIR}/norwegian_nynorsk.txt
        ${CMAKE_CURRENT_SOURCE_DIR}/polish.txt
        ${CMAKE_CURRENT_SOURCE_DIR}/portuguese.txt
        ${CMAKE_CURRENT_SOURCE_DIR}/romanian.txt
        ${CMAKE_CURRENT_SOURCE_DIR}/russian.txt
        ${CMAKE_CURRENT_SOURCE_DIR}/serbian.txt
        ${CMAKE_CURRENT_SOURCE_DIR}/simplified_chinese.txt
        ${CMAKE_CURRENT_SOURCE_DIR}/slovak.txt
        ${CMAKE_CURRENT_SOURCE_DIR}/slovenian.txt
        ${CMAKE_CURRENT_SOURCE_DIR}/spanish.txt
        ${CMAKE_CURRENT_SOURCE_DIR}/spanish_MX.txt
        ${CMAKE_CURRENT_SOURCE_DIR}/swedish.txt
        ${CMAKE_CURRENT_SOURCE_DIR}/tamil.txt
        ${CMAKE_CURRENT_SOURCE_DIR}/thai.txt
        ${CMAKE_CURRENT_SOURCE_DIR}/traditional_chinese.txt
        ${CMAKE_CURRENT_SOURCE_DIR}/turkish.txt
        ${CMAKE_CURRENT_SOURCE_DIR}/ukrainian.txt
        ${CMAKE_CURRENT_SOURCE_DIR}/vietnamese.txt
        ${CMAKE_CURRENT_SOURCE_DIR}/welsh.txt
)

set(LANG_BINARY_DIR ${CMAKE_BINARY_DIR}/lang)

if (HOST_BINARY_DIR)
    include(${HOST_BINARY_DIR}/strgen.cmake)
endif()

# Walk over all the (finished) language files, and generate a command to compile them
foreach(LANG_SOURCE_FILE IN LISTS LANG_SOURCE_FILES)
    get_filename_component(LANG_SOURCE_FILE_NAME_WE ${LANG_SOURCE_FILE} NAME_WE)

    set(LANG_BINARY_FILE ${LANG_BINARY_DIR}/${LANG_SOURCE_FILE_NAME_WE}.lng)

    add_custom_command(OUTPUT ${LANG_BINARY_FILE}
            COMMAND ${CMAKE_COMMAND} -E make_directory ${LANG_BINARY_DIR}
            COMMAND hoststrgen
                    -s ${CMAKE_CURRENT_SOURCE_DIR}
                    -d ${LANG_BINARY_DIR}
                    ${LANG_SOURCE_FILE}
<<<<<<< HEAD
            DEPENDS hoststrgen
=======
            DEPENDS strgen ${MASTER_LANG_FILE}
>>>>>>> cb8e1706
            MAIN_DEPENDENCY ${LANG_SOURCE_FILE}
            DEPENDS ${CMAKE_CURRENT_SOURCE_DIR}/english.txt
            WORKING_DIRECTORY ${CMAKE_CURRENT_BINARY_DIR}
            COMMENT "Compiling language ${LANG_SOURCE_FILE_NAME_WE}"
    )

    list(APPEND LANG_BINARY_FILES ${LANG_BINARY_FILE})
endforeach()

# Create a new target which compiles all language files
add_custom_target(language_files
        DEPENDS
        ${LANG_BINARY_FILES}
)
set_target_properties(language_files
        PROPERTIES LANG_SOURCE_FILES "${LANG_SOURCE_FILES}"
)


set(GENERATED_BINARY_DIR ${CMAKE_BINARY_DIR}/generated)
set(TABLE_BINARY_DIR ${GENERATED_BINARY_DIR}/table)

# Generate a command and target to create the strings table
add_custom_command_timestamp(OUTPUT ${TABLE_BINARY_DIR}/strings.h
        COMMAND ${CMAKE_COMMAND} -E make_directory ${TABLE_BINARY_DIR}
        COMMAND hoststrgen
                -s ${CMAKE_CURRENT_SOURCE_DIR}
                -d ${TABLE_BINARY_DIR}
<<<<<<< HEAD
        DEPENDS hoststrgen ${LANG_SOURCE_FILES}
=======
        DEPENDS strgen ${MASTER_LANG_FILE}
>>>>>>> cb8e1706
        WORKING_DIRECTORY ${CMAKE_CURRENT_BINARY_DIR}
        COMMENT "Generating table/strings.h"
)
add_custom_target_timestamp(table_strings
        DEPENDS
        ${TABLE_BINARY_DIR}/strings.h
)

add_library(languages
        INTERFACE
)
target_include_directories(languages
        INTERFACE
        ${GENERATED_BINARY_DIR}
)
add_dependencies(languages
        language_files
        table_strings
)
add_library(openttd::languages ALIAS languages)<|MERGE_RESOLUTION|>--- conflicted
+++ resolved
@@ -79,11 +79,7 @@
                     -s ${CMAKE_CURRENT_SOURCE_DIR}
                     -d ${LANG_BINARY_DIR}
                     ${LANG_SOURCE_FILE}
-<<<<<<< HEAD
-            DEPENDS hoststrgen
-=======
-            DEPENDS strgen ${MASTER_LANG_FILE}
->>>>>>> cb8e1706
+            DEPENDS hoststrgen ${MASTER_LANG_FILE}
             MAIN_DEPENDENCY ${LANG_SOURCE_FILE}
             DEPENDS ${CMAKE_CURRENT_SOURCE_DIR}/english.txt
             WORKING_DIRECTORY ${CMAKE_CURRENT_BINARY_DIR}
@@ -112,11 +108,7 @@
         COMMAND hoststrgen
                 -s ${CMAKE_CURRENT_SOURCE_DIR}
                 -d ${TABLE_BINARY_DIR}
-<<<<<<< HEAD
-        DEPENDS hoststrgen ${LANG_SOURCE_FILES}
-=======
-        DEPENDS strgen ${MASTER_LANG_FILE}
->>>>>>> cb8e1706
+        DEPENDS hoststrgen ${MASTER_LANG_FILE}
         WORKING_DIRECTORY ${CMAKE_CURRENT_BINARY_DIR}
         COMMENT "Generating table/strings.h"
 )
