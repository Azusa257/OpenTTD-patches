--- conflicted
+++ resolved
@@ -3383,10 +3383,7 @@
 STR_COMPANY_VIEW_INFRASTRUCTURE_BUTTON                          :{BLACK}Sīkāk
 STR_COMPANY_VIEW_INFRASTRUCTURE_TOOLTIP                         :{BLACK}Skatīt detalizētāku infrastruktūras uzskaiti
 STR_COMPANY_VIEW_GIVE_MONEY_BUTTON                              :{BLACK}Iedot naudu
-<<<<<<< HEAD
-=======
 STR_COMPANY_VIEW_GIVE_MONEY_TOOLTIP                             :{BLACK}Iedot naudu šai kompānijai
->>>>>>> 725d793b
 
 STR_COMPANY_VIEW_NEW_FACE_BUTTON                                :{BLACK}Jauna seja
 STR_COMPANY_VIEW_NEW_FACE_TOOLTIP                               :{BLACK}Izvēlēties jaunu seju vadītājam
@@ -3404,11 +3401,7 @@
 
 STR_COMPANY_VIEW_COMPANY_NAME_QUERY_CAPTION                     :Uzņēmuma nosaukums
 STR_COMPANY_VIEW_PRESIDENT_S_NAME_QUERY_CAPTION                 :Vadītāja vārds
-<<<<<<< HEAD
-STR_COMPANY_VIEW_GIVE_MONEY_QUERY_CAPTION                       :Ievadiet cik daudz naudas vēlaties dot
-=======
 STR_COMPANY_VIEW_GIVE_MONEY_QUERY_CAPTION                       :Ievadiet naudas daudzumu, kuru vēlaties atdot
->>>>>>> 725d793b
 
 STR_BUY_COMPANY_MESSAGE                                         :{WHITE}Mēs meklējam transporta uzņēmumu, kurš vēlētos pārņemt mūsējo.{}{}Vai Jūs vēlaties pirkt {COMPANY} par {CURRENCY_LONG}?
 
