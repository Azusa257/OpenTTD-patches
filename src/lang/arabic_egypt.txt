--- conflicted
+++ resolved
@@ -2688,13 +2688,10 @@
 STR_MAPGEN_SNOW_COVERAGE                                        :{BLACK}تغطية الثلج:
 STR_MAPGEN_SNOW_COVERAGE_DOWN                                   :{BLACK}تقليل تغطية الثلوج بنسبة عشرة بالمائة
 STR_MAPGEN_DESERT_COVERAGE                                      :{BLACK}مدى تغطيت السحراء:
-<<<<<<< HEAD
+STR_MAPGEN_DESERT_COVERAGE_TEXT                                 :{BLACK}{NUM}%
 STR_MAPGEN_SNOW_LINE_HEIGHT                                     :{BLACK} ارتفاع خط الثلج
 STR_MAPGEN_SNOW_LINE_UP                                         :{BLACK}ارفع خط الثلج مستوى واحد
 STR_MAPGEN_SNOW_LINE_DOWN                                       :{BLACK}خفض خط الثلج مستوى واحد
-=======
-STR_MAPGEN_DESERT_COVERAGE_TEXT                                 :{BLACK}{NUM}%
->>>>>>> ccb9d998
 STR_MAPGEN_LAND_GENERATOR                                       :{BLACK}مولد الخريطة:
 STR_MAPGEN_TERRAIN_TYPE                                         :{BLACK} نوع التضاريس
 STR_MAPGEN_QUANTITY_OF_SEA_LAKES                                :{BLACK}مستوى البحر
