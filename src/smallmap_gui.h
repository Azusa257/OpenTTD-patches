--- conflicted
+++ resolved
@@ -92,13 +92,8 @@
 
 	static const uint LEGEND_BLOB_WIDTH = 8;              ///< Width of the coloured blob in front of a line text in the #WID_SM_LEGEND widget.
 	static const uint INDUSTRY_MIN_NUMBER_OF_COLUMNS = 2; ///< Minimal number of columns in the #WID_SM_LEGEND widget for the #SMT_INDUSTRY legend.
-<<<<<<< HEAD
-	static const uint FORCE_REFRESH_PERIOD = 0x5F; ///< map is redrawn after that many ticks
-	static const uint BLINK_PERIOD         = 0x0F; ///< highlight blinking interval
-=======
-	static const uint FORCE_REFRESH_PERIOD = 930; ///< map is redrawn after that many milliseconds.
+	static const uint FORCE_REFRESH_PERIOD = 2850; ///< map is redrawn after that many milliseconds.
 	static const uint BLINK_PERIOD         = 450; ///< highlight blinking interval in milliseconds.
->>>>>>> 4a162c55
 
 	uint min_number_of_columns;    ///< Minimal number of columns in legends.
 	uint min_number_of_fixed_rows; ///< Minimal number of rows in the legends for the fixed layouts only (all except #SMT_INDUSTRY).
