--- conflicted
+++ resolved
@@ -126,17 +126,13 @@
 		m_old_tile = old_tile;
 		m_old_td = old_td;
 		m_err = EC_NONE;
-<<<<<<< HEAD
-		assert_tile(((TrackStatusToTrackdirBits(GetTileTrackStatus(m_old_tile, TT(), IsRoadTT() ? RoadVehicle::From(m_veh)->compatible_roadtypes : 0)) & TrackdirToTrackdirBits(m_old_td)) != 0) ||
-		       (IsTram() && GetSingleTramBit(m_old_tile) != INVALID_DIAGDIR) || (IsRailTT() && IsRailCustomBridgeHeadTile(m_old_tile)), m_old_td); // Disable the assertion for single tram bits
-=======
-		assert(
+		assert_tile(
 			((TrackStatusToTrackdirBits(
 				GetTileTrackStatus(m_old_tile, TT(), (IsRoadTT() && m_veh != NULL) ? RoadVehicle::From(m_veh)->compatible_roadtypes : 0)
 			) & TrackdirToTrackdirBits(m_old_td)) != 0) ||
-			(IsTram() && GetSingleTramBit(m_old_tile) != INVALID_DIAGDIR) // Disable the assertion for single tram bits
+			(IsTram() && GetSingleTramBit(m_old_tile) != INVALID_DIAGDIR), // Disable the assertion for single tram bits
+			m_old_tile
 		);
->>>>>>> ccd9d77b
 		m_exitdir = TrackdirToExitdir(m_old_td);
 		if (ForcedReverse()) return true;
 		if (!CanExitOldTile()) return false;
