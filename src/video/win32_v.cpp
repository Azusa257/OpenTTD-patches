/*
 * This file is part of OpenTTD.
 * OpenTTD is free software; you can redistribute it and/or modify it under the terms of the GNU General Public License as published by the Free Software Foundation, version 2.
 * OpenTTD is distributed in the hope that it will be useful, but WITHOUT ANY WARRANTY; without even the implied warranty of MERCHANTABILITY or FITNESS FOR A PARTICULAR PURPOSE.
 * See the GNU General Public License for more details. You should have received a copy of the GNU General Public License along with OpenTTD. If not, see <http://www.gnu.org/licenses/>.
 */

/** @file win32_v.cpp Implementation of the Windows (GDI) video driver. */

#include "../stdafx.h"
#include "../openttd.h"
#include "../gfx_func.h"
#include "../os/windows/win32.h"
#include "../rev.h"
#include "../blitter/factory.hpp"
#include "../core/geometry_func.hpp"
#include "../core/math_func.hpp"
#include "../core/random_func.hpp"
#include "../texteff.hpp"
#include "../thread.h"
#include "../progress.h"
#include "../window_gui.h"
#include "../window_func.h"
#include "../framerate_type.h"
#include "win32_v.h"
#include <windows.h>
#include <imm.h>
<<<<<<< HEAD
#include <algorithm>
=======
#include <versionhelpers.h>
>>>>>>> 909f3f25

#include "../safeguards.h"

/* Missing define in MinGW headers. */
#ifndef MAPVK_VK_TO_CHAR
#define MAPVK_VK_TO_CHAR    (2)
#endif

#ifndef PM_QS_INPUT
#define PM_QS_INPUT 0x20000
#endif

bool _window_maximize;
static Dimension _bck_resolution;
DWORD _imm_props;

/** Local copy of the palette for use in the drawing thread. */
static Palette _local_palette;

bool VideoDriver_Win32Base::ClaimMousePointer()
{
	MyShowCursor(false, true);
	return true;
}

struct Win32VkMapping {
	byte vk_from;
	byte vk_count;
	byte map_to;
};

#define AS(x, z) {x, 0, z}
#define AM(x, y, z, w) {x, y - x, z}

static const Win32VkMapping _vk_mapping[] = {
	/* Pageup stuff + up/down */
	AM(VK_PRIOR, VK_DOWN, WKC_PAGEUP, WKC_DOWN),
	/* Map letters & digits */
	AM('A', 'Z', 'A', 'Z'),
	AM('0', '9', '0', '9'),

	AS(VK_ESCAPE,   WKC_ESC),
	AS(VK_PAUSE,    WKC_PAUSE),
	AS(VK_BACK,     WKC_BACKSPACE),
	AM(VK_INSERT,   VK_DELETE, WKC_INSERT, WKC_DELETE),

	AS(VK_SPACE,    WKC_SPACE),
	AS(VK_RETURN,   WKC_RETURN),
	AS(VK_TAB,      WKC_TAB),

	/* Function keys */
	AM(VK_F1, VK_F12, WKC_F1, WKC_F12),

	/* Numeric part */
	AM(VK_NUMPAD0, VK_NUMPAD9, '0', '9'),
	AS(VK_DIVIDE,   WKC_NUM_DIV),
	AS(VK_MULTIPLY, WKC_NUM_MUL),
	AS(VK_SUBTRACT, WKC_NUM_MINUS),
	AS(VK_ADD,      WKC_NUM_PLUS),
	AS(VK_DECIMAL,  WKC_NUM_DECIMAL),

	/* Other non-letter keys */
	AS(0xBF,  WKC_SLASH),
	AS(0xBA,  WKC_SEMICOLON),
	AS(0xBB,  WKC_EQUALS),
	AS(0xDB,  WKC_L_BRACKET),
	AS(0xDC,  WKC_BACKSLASH),
	AS(0xDD,  WKC_R_BRACKET),

	AS(0xDE,  WKC_SINGLEQUOTE),
	AS(0xBC,  WKC_COMMA),
	AS(0xBD,  WKC_MINUS),
	AS(0xBE,  WKC_PERIOD)
};

static uint MapWindowsKey(uint sym)
{
	const Win32VkMapping *map;
	uint key = 0;

	for (map = _vk_mapping; map != endof(_vk_mapping); ++map) {
		if ((uint)(sym - map->vk_from) <= map->vk_count) {
			key = sym - map->vk_from + map->map_to;
			break;
		}
	}

	if (GetAsyncKeyState(VK_SHIFT)   < 0) key |= WKC_SHIFT;
	if (GetAsyncKeyState(VK_CONTROL) < 0) key |= WKC_CTRL;
	if (GetAsyncKeyState(VK_MENU)    < 0) key |= WKC_ALT;
	return key;
}

/** Colour depth to use for fullscreen display modes. */
uint8 VideoDriver_Win32Base::GetFullscreenBpp()
{
	/* Check modes for the relevant fullscreen bpp */
	return _support8bpp != S8BPP_HARDWARE ? 32 : BlitterFactory::GetCurrentBlitter()->GetScreenDepth();
}

/**
 * Instantiate a new window.
 * @param full_screen Whether to make a full screen window or not.
 * @param resize Whether to change window size.
 * @return True if the window could be created.
 */
bool VideoDriver_Win32Base::MakeWindow(bool full_screen, bool resize)
{
	/* full_screen is whether the new window should be fullscreen,
	 * _wnd.fullscreen is whether the current window is. */
	_fullscreen = full_screen;

	/* recreate window? */
	if ((full_screen != this->fullscreen) && this->main_wnd) {
		DestroyWindow(this->main_wnd);
		this->main_wnd = 0;
	}

	if (full_screen) {
		DEVMODE settings;

		memset(&settings, 0, sizeof(settings));
		settings.dmSize = sizeof(settings);
		settings.dmFields =
			DM_BITSPERPEL |
			DM_PELSWIDTH |
			DM_PELSHEIGHT;
		settings.dmBitsPerPel = this->GetFullscreenBpp();
		settings.dmPelsWidth  = this->width_org;
		settings.dmPelsHeight = this->height_org;

		/* Check for 8 bpp support. */
		if (settings.dmBitsPerPel == 8 && ChangeDisplaySettings(&settings, CDS_FULLSCREEN | CDS_TEST) != DISP_CHANGE_SUCCESSFUL) {
			settings.dmBitsPerPel = 32;
		}

		/* Test fullscreen with current resolution, if it fails use desktop resolution. */
		if (ChangeDisplaySettings(&settings, CDS_FULLSCREEN | CDS_TEST) != DISP_CHANGE_SUCCESSFUL) {
			RECT r;
			GetWindowRect(GetDesktopWindow(), &r);
			/* Guard against recursion. If we already failed here once, just fall through to
			 * the next ChangeDisplaySettings call which will fail and error out appropriately. */
			if ((int)settings.dmPelsWidth != r.right - r.left || (int)settings.dmPelsHeight != r.bottom - r.top) {
				return this->ChangeResolution(r.right - r.left, r.bottom - r.top);
			}
		}

		if (ChangeDisplaySettings(&settings, CDS_FULLSCREEN) != DISP_CHANGE_SUCCESSFUL) {
			this->MakeWindow(false, resize);  // don't care about the result
			return false;  // the request failed
		}
	} else if (this->fullscreen) {
		/* restore display? */
		ChangeDisplaySettings(nullptr, 0);
		/* restore the resolution */
		this->width = _bck_resolution.width;
		this->height = _bck_resolution.height;
	}

	{
		RECT r;
		DWORD style, showstyle;
		int w, h;

		showstyle = SW_SHOWNORMAL;
		this->fullscreen = full_screen;
		if (this->fullscreen) {
			style = WS_POPUP;
			SetRect(&r, 0, 0, this->width_org, this->height_org);
		} else {
			style = WS_OVERLAPPEDWINDOW;
			/* On window creation, check if we were in maximize mode before */
			if (_window_maximize) showstyle = SW_SHOWMAXIMIZED;
			SetRect(&r, 0, 0, this->width, this->height);
		}

		AdjustWindowRect(&r, style, FALSE);
		w = r.right - r.left;
		h = r.bottom - r.top;

		if (this->main_wnd != nullptr) {
			if (!_window_maximize && resize) SetWindowPos(this->main_wnd, 0, 0, 0, w, h, SWP_NOACTIVATE | SWP_NOOWNERZORDER | SWP_NOZORDER | SWP_NOMOVE);
		} else {
			int x = (GetSystemMetrics(SM_CXSCREEN) - w) / 2;
			int y = (GetSystemMetrics(SM_CYSCREEN) - h) / 2;

			char window_title[64];
			seprintf(window_title, lastof(window_title), "OpenTTD %s", _openttd_revision);

			this->main_wnd = CreateWindow(L"OTTD", OTTD2FS(window_title).c_str(), style, x, y, w, h, 0, 0, GetModuleHandle(nullptr), this);
			if (this->main_wnd == nullptr) usererror("CreateWindow failed");
			ShowWindow(this->main_wnd, showstyle);
		}
	}

	BlitterFactory::GetCurrentBlitter()->PostResize();

	GameSizeChanged();
	return true;
}

/** Forward key presses to the window system. */
static LRESULT HandleCharMsg(uint keycode, WChar charcode)
{
	static WChar prev_char = 0;

	/* Did we get a lead surrogate? If yes, store and exit. */
	if (Utf16IsLeadSurrogate(charcode)) {
		if (prev_char != 0) Debug(driver, 1, "Got two UTF-16 lead surrogates, dropping the first one");
		prev_char = charcode;
		return 0;
	}

	/* Stored lead surrogate and incoming trail surrogate? Combine and forward to input handling. */
	if (prev_char != 0) {
		if (Utf16IsTrailSurrogate(charcode)) {
			charcode = Utf16DecodeSurrogate(prev_char, charcode);
		} else {
			Debug(driver, 1, "Got an UTF-16 lead surrogate without a trail surrogate, dropping the lead surrogate");
		}
	}
	prev_char = 0;

	HandleKeypress(keycode, charcode);

	return 0;
}

/** Should we draw the composition string ourself, i.e is this a normal IME? */
static bool DrawIMECompositionString()
{
	return (_imm_props & IME_PROP_AT_CARET) && !(_imm_props & IME_PROP_SPECIAL_UI);
}

/** Set position of the composition window to the caret position. */
static void SetCompositionPos(HWND hwnd)
{
	HIMC hIMC = ImmGetContext(hwnd);
	if (hIMC != NULL) {
		COMPOSITIONFORM cf;
		cf.dwStyle = CFS_POINT;

		if (EditBoxInGlobalFocus()) {
			/* Get caret position. */
			Point pt = _focused_window->GetCaretPosition();
			cf.ptCurrentPos.x = _focused_window->left + pt.x;
			cf.ptCurrentPos.y = _focused_window->top  + pt.y;
		} else {
			cf.ptCurrentPos.x = 0;
			cf.ptCurrentPos.y = 0;
		}
		ImmSetCompositionWindow(hIMC, &cf);
	}
	ImmReleaseContext(hwnd, hIMC);
}

/** Set the position of the candidate window. */
static void SetCandidatePos(HWND hwnd)
{
	HIMC hIMC = ImmGetContext(hwnd);
	if (hIMC != NULL) {
		CANDIDATEFORM cf;
		cf.dwIndex = 0;
		cf.dwStyle = CFS_EXCLUDE;

		if (EditBoxInGlobalFocus()) {
			Point pt = _focused_window->GetCaretPosition();
			cf.ptCurrentPos.x = _focused_window->left + pt.x;
			cf.ptCurrentPos.y = _focused_window->top  + pt.y;
			if (_focused_window->window_class == WC_CONSOLE) {
				cf.rcArea.left   = _focused_window->left;
				cf.rcArea.top    = _focused_window->top;
				cf.rcArea.right  = _focused_window->left + _focused_window->width;
				cf.rcArea.bottom = _focused_window->top  + _focused_window->height;
			} else {
				cf.rcArea.left   = _focused_window->left + _focused_window->nested_focus->pos_x;
				cf.rcArea.top    = _focused_window->top  + _focused_window->nested_focus->pos_y;
				cf.rcArea.right  = cf.rcArea.left + _focused_window->nested_focus->current_x;
				cf.rcArea.bottom = cf.rcArea.top  + _focused_window->nested_focus->current_y;
			}
		} else {
			cf.ptCurrentPos.x = 0;
			cf.ptCurrentPos.y = 0;
			SetRectEmpty(&cf.rcArea);
		}
		ImmSetCandidateWindow(hIMC, &cf);
	}
	ImmReleaseContext(hwnd, hIMC);
}

/** Handle WM_IME_COMPOSITION messages. */
static LRESULT HandleIMEComposition(HWND hwnd, WPARAM wParam, LPARAM lParam)
{
	HIMC hIMC = ImmGetContext(hwnd);

	if (hIMC != NULL) {
		if (lParam & GCS_RESULTSTR) {
			/* Read result string from the IME. */
			LONG len = ImmGetCompositionString(hIMC, GCS_RESULTSTR, nullptr, 0); // Length is always in bytes, even in UNICODE build.
			wchar_t *str = (wchar_t *)_alloca(len + sizeof(wchar_t));
			len = ImmGetCompositionString(hIMC, GCS_RESULTSTR, str, len);
			str[len / sizeof(wchar_t)] = '\0';

			/* Transmit text to windowing system. */
			if (len > 0) {
				HandleTextInput(nullptr, true); // Clear marked string.
				HandleTextInput(FS2OTTD(str).c_str());
			}
			SetCompositionPos(hwnd);

			/* Don't pass the result string on to the default window proc. */
			lParam &= ~(GCS_RESULTSTR | GCS_RESULTCLAUSE | GCS_RESULTREADCLAUSE | GCS_RESULTREADSTR);
		}

		if ((lParam & GCS_COMPSTR) && DrawIMECompositionString()) {
			/* Read composition string from the IME. */
			LONG len = ImmGetCompositionString(hIMC, GCS_COMPSTR, nullptr, 0); // Length is always in bytes, even in UNICODE build.
			wchar_t *str = (wchar_t *)_alloca(len + sizeof(wchar_t));
			len = ImmGetCompositionString(hIMC, GCS_COMPSTR, str, len);
			str[len / sizeof(wchar_t)] = '\0';

			if (len > 0) {
				static char utf8_buf[1024];
				convert_from_fs(str, utf8_buf, lengthof(utf8_buf));

				/* Convert caret position from bytes in the input string to a position in the UTF-8 encoded string. */
				LONG caret_bytes = ImmGetCompositionString(hIMC, GCS_CURSORPOS, nullptr, 0);
				const char *caret = utf8_buf;
				for (const wchar_t *c = str; *c != '\0' && *caret != '\0' && caret_bytes > 0; c++, caret_bytes--) {
					/* Skip DBCS lead bytes or leading surrogates. */
					if (Utf16IsLeadSurrogate(*c)) {
						c++;
						caret_bytes--;
					}
					Utf8Consume(&caret);
				}

				HandleTextInput(utf8_buf, true, caret);
			} else {
				HandleTextInput(nullptr, true);
			}

			lParam &= ~(GCS_COMPSTR | GCS_COMPATTR | GCS_COMPCLAUSE | GCS_CURSORPOS | GCS_DELTASTART);
		}
	}
	ImmReleaseContext(hwnd, hIMC);

	return lParam != 0 ? DefWindowProc(hwnd, WM_IME_COMPOSITION, wParam, lParam) : 0;
}

/** Clear the current composition string. */
static void CancelIMEComposition(HWND hwnd)
{
	HIMC hIMC = ImmGetContext(hwnd);
	if (hIMC != NULL) ImmNotifyIME(hIMC, NI_COMPOSITIONSTR, CPS_CANCEL, 0);
	ImmReleaseContext(hwnd, hIMC);
	/* Clear any marked string from the current edit box. */
	HandleTextInput(nullptr, true);
}

LRESULT CALLBACK WndProcGdi(HWND hwnd, UINT msg, WPARAM wParam, LPARAM lParam)
{
	static uint32 keycode = 0;
	static bool console = false;

	VideoDriver_Win32Base *video_driver = (VideoDriver_Win32Base *)GetWindowLongPtr(hwnd, GWLP_USERDATA);

	switch (msg) {
		case WM_CREATE:
			SetWindowLongPtr(hwnd, GWLP_USERDATA, (LONG_PTR)((LPCREATESTRUCT)lParam)->lpCreateParams);
			_cursor.in_window = false; // Win32 has mouse tracking.
			SetCompositionPos(hwnd);
			_imm_props = ImmGetProperty(GetKeyboardLayout(0), IGP_PROPERTY);
			break;

		case WM_PAINT: {
			RECT r;
			GetUpdateRect(hwnd, &r, FALSE);
			video_driver->MakeDirty(r.left, r.top, r.right - r.left, r.bottom - r.top);

			ValidateRect(hwnd, nullptr);
			return 0;
		}

		case WM_PALETTECHANGED:
			if ((HWND)wParam == hwnd) return 0;
			FALLTHROUGH;

		case WM_QUERYNEWPALETTE:
			video_driver->PaletteChanged(hwnd);
			return 0;

		case WM_CLOSE:
			HandleExitGameRequest();
			return 0;

		case WM_DESTROY:
			if (_window_maximize) _cur_resolution = _bck_resolution;
			return 0;

		case WM_LBUTTONDOWN:
			SetCapture(hwnd);
			_left_button_down = true;
			HandleMouseEvents();
			return 0;

		case WM_LBUTTONUP:
			ReleaseCapture();
			_left_button_down = false;
			_left_button_clicked = false;
			HandleMouseEvents();
			return 0;

		case WM_RBUTTONDOWN:
			SetCapture(hwnd);
			_right_button_down = true;
			_right_button_clicked = true;
			HandleMouseEvents();
			return 0;

		case WM_RBUTTONUP:
			ReleaseCapture();
			_right_button_down = false;
			HandleMouseEvents();
			return 0;

		case WM_MOUSELEAVE:
			UndrawMouseCursor();
			_cursor.in_window = false;

			if (!_left_button_down && !_right_button_down) MyShowCursor(true);
			return 0;

		case WM_MOUSEMOVE: {
			int x = (int16)LOWORD(lParam);
			int y = (int16)HIWORD(lParam);

			/* If the mouse was not in the window and it has moved it means it has
			 * come into the window, so start drawing the mouse. Also start
			 * tracking the mouse for exiting the window */
			if (!_cursor.in_window) {
				_cursor.in_window = true;
				TRACKMOUSEEVENT tme;
				tme.cbSize = sizeof(tme);
				tme.dwFlags = TME_LEAVE;
				tme.hwndTrack = hwnd;

				TrackMouseEvent(&tme);
			}

			if (_cursor.fix_at) {
				/* Get all queued mouse events now in case we have to warp the cursor. In the
				 * end, we only care about the current mouse position and not bygone events. */
				MSG m;
				while (PeekMessage(&m, hwnd, WM_MOUSEMOVE, WM_MOUSEMOVE, PM_REMOVE | PM_NOYIELD | PM_QS_INPUT)) {
					x = (int16)LOWORD(m.lParam);
					y = (int16)HIWORD(m.lParam);
				}
			}

			if (_cursor.UpdateCursorPosition(x, y, false)) {
				POINT pt;
				pt.x = _cursor.pos.x;
				pt.y = _cursor.pos.y;
				ClientToScreen(hwnd, &pt);
				SetCursorPos(pt.x, pt.y);
			}
			MyShowCursor(false);
			HandleMouseEvents();
			return 0;
		}

		case WM_INPUTLANGCHANGE:
			_imm_props = ImmGetProperty(GetKeyboardLayout(0), IGP_PROPERTY);
			break;

		case WM_IME_SETCONTEXT:
			/* Don't show the composition window if we draw the string ourself. */
			if (DrawIMECompositionString()) lParam &= ~ISC_SHOWUICOMPOSITIONWINDOW;
			break;

		case WM_IME_STARTCOMPOSITION:
			SetCompositionPos(hwnd);
			if (DrawIMECompositionString()) return 0;
			break;

		case WM_IME_COMPOSITION:
			return HandleIMEComposition(hwnd, wParam, lParam);

		case WM_IME_ENDCOMPOSITION:
			/* Clear any pending composition string. */
			HandleTextInput(nullptr, true);
			if (DrawIMECompositionString()) return 0;
			break;

		case WM_IME_NOTIFY:
			if (wParam == IMN_OPENCANDIDATE) SetCandidatePos(hwnd);
			break;

		case WM_DEADCHAR:
			console = GB(lParam, 16, 8) == 41;
			return 0;

		case WM_CHAR: {
			uint scancode = GB(lParam, 16, 8);
			uint charcode = wParam;

			/* If the console key is a dead-key, we need to press it twice to get a WM_CHAR message.
			 * But we then get two WM_CHAR messages, so ignore the first one */
			if (console && scancode == 41) {
				console = false;
				return 0;
			}

			/* IMEs and other input methods sometimes send a WM_CHAR without a WM_KEYDOWN,
			 * clear the keycode so a previous WM_KEYDOWN doesn't become 'stuck'. */
			uint cur_keycode = keycode;
			keycode = 0;

			return HandleCharMsg(cur_keycode, charcode);
		}

		case WM_KEYDOWN: {
			/* No matter the keyboard layout, we will map the '~' to the console. */
			uint scancode = GB(lParam, 16, 8);
			keycode = scancode == 41 ? (uint)WKC_BACKQUOTE : MapWindowsKey(wParam);

			uint charcode = MapVirtualKey(wParam, MAPVK_VK_TO_CHAR);

			/* No character translation? */
			if (charcode == 0) {
				HandleKeypress(keycode, 0);
				return 0;
			}

			/* If an edit box is in focus, wait for the corresponding WM_CHAR message. */
			if (!EditBoxInGlobalFocus()) {
				/* Is the console key a dead key? If yes, ignore the first key down event. */
				if (HasBit(charcode, 31) && !console) {
					if (scancode == 41) {
						console = true;
						return 0;
					}
				}
				console = false;

				/* IMEs and other input methods sometimes send a WM_CHAR without a WM_KEYDOWN,
				 * clear the keycode so a previous WM_KEYDOWN doesn't become 'stuck'. */
				uint cur_keycode = keycode;
				keycode = 0;

				return HandleCharMsg(cur_keycode, LOWORD(charcode));
			}

			return 0;
		}

		case WM_SYSKEYDOWN: // user presses F10 or Alt, both activating the title-menu
			switch (wParam) {
				case VK_RETURN:
				case 'F': // Full Screen on ALT + ENTER/F
					ToggleFullScreen(!video_driver->fullscreen);
					return 0;

				case VK_MENU: // Just ALT
					return 0; // do nothing

				case VK_F10: // F10, ignore activation of menu
					HandleKeypress(MapWindowsKey(wParam), 0);
					return 0;

				default: // ALT in combination with something else
					HandleKeypress(MapWindowsKey(wParam), 0);
					break;
			}
			break;

		case WM_SIZE:
			if (wParam != SIZE_MINIMIZED) {
				/* Set maximized flag when we maximize (obviously), but also when we
				 * switched to fullscreen from a maximized state */
				_window_maximize = (wParam == SIZE_MAXIMIZED || (_window_maximize && _fullscreen));
				if (_window_maximize || _fullscreen) _bck_resolution = _cur_resolution;
				video_driver->ClientSizeChanged(LOWORD(lParam), HIWORD(lParam));
			}
			return 0;

		case WM_SIZING: {
			RECT *r = (RECT*)lParam;
			RECT r2;
			int w, h;

			SetRect(&r2, 0, 0, 0, 0);
			AdjustWindowRect(&r2, GetWindowLong(hwnd, GWL_STYLE), FALSE);

			w = r->right - r->left - (r2.right - r2.left);
			h = r->bottom - r->top - (r2.bottom - r2.top);
			w = std::max(w, 64);
			h = std::max(h, 64);
			SetRect(&r2, 0, 0, w, h);

			AdjustWindowRect(&r2, GetWindowLong(hwnd, GWL_STYLE), FALSE);
			w = r2.right - r2.left;
			h = r2.bottom - r2.top;

			switch (wParam) {
				case WMSZ_BOTTOM:
					r->bottom = r->top + h;
					break;

				case WMSZ_BOTTOMLEFT:
					r->bottom = r->top + h;
					r->left = r->right - w;
					break;

				case WMSZ_BOTTOMRIGHT:
					r->bottom = r->top + h;
					r->right = r->left + w;
					break;

				case WMSZ_LEFT:
					r->left = r->right - w;
					break;

				case WMSZ_RIGHT:
					r->right = r->left + w;
					break;

				case WMSZ_TOP:
					r->top = r->bottom - h;
					break;

				case WMSZ_TOPLEFT:
					r->top = r->bottom - h;
					r->left = r->right - w;
					break;

				case WMSZ_TOPRIGHT:
					r->top = r->bottom - h;
					r->right = r->left + w;
					break;
			}
			return TRUE;
		}

/* needed for wheel */
#if !defined(WM_MOUSEWHEEL)
# define WM_MOUSEWHEEL 0x020A
#endif  /* WM_MOUSEWHEEL */
#if !defined(GET_WHEEL_DELTA_WPARAM)
# define GET_WHEEL_DELTA_WPARAM(wparam) ((short)HIWORD(wparam))
#endif  /* GET_WHEEL_DELTA_WPARAM */

		case WM_MOUSEWHEEL: {
			int delta = GET_WHEEL_DELTA_WPARAM(wParam);

			if (delta < 0) {
				_cursor.wheel++;
			} else if (delta > 0) {
				_cursor.wheel--;
			}
			HandleMouseEvents();
			return 0;
		}

		case WM_SETFOCUS:
			video_driver->has_focus = true;
			SetCompositionPos(hwnd);
			break;

		case WM_KILLFOCUS:
			video_driver->has_focus = false;
			break;

		case WM_ACTIVATE: {
			/* Don't do anything if we are closing openttd */
			if (_exit_game) break;

			bool active = (LOWORD(wParam) != WA_INACTIVE);
			bool minimized = (HIWORD(wParam) != 0);
			if (video_driver->fullscreen) {
				if (active && minimized) {
					/* Restore the game window */
					Dimension d = _bck_resolution; // Save current non-fullscreen window size as it will be overwritten by ShowWindow.
					ShowWindow(hwnd, SW_RESTORE);
					_bck_resolution = d;
					video_driver->MakeWindow(true);
				} else if (!active && !minimized) {
					/* Minimise the window and restore desktop */
					ShowWindow(hwnd, SW_MINIMIZE);
					ChangeDisplaySettings(nullptr, 0);
				}
			}
			break;
		}
	}

	return DefWindowProc(hwnd, msg, wParam, lParam);
}

static void RegisterWndClass()
{
	static bool registered = false;

	if (registered) return;

	HINSTANCE hinst = GetModuleHandle(nullptr);
	WNDCLASS wnd = {
		CS_OWNDC,
		WndProcGdi,
		0,
		0,
		hinst,
		LoadIcon(hinst, MAKEINTRESOURCE(100)),
		LoadCursor(nullptr, IDC_ARROW),
		0,
		0,
		L"OTTD"
	};

	registered = true;
	if (!RegisterClass(&wnd)) usererror("RegisterClass failed");
}

static const Dimension default_resolutions[] = {
	{  640,  480 },
	{  800,  600 },
	{ 1024,  768 },
	{ 1152,  864 },
	{ 1280,  800 },
	{ 1280,  960 },
	{ 1280, 1024 },
	{ 1400, 1050 },
	{ 1600, 1200 },
	{ 1680, 1050 },
	{ 1920, 1200 }
};

static void FindResolutions(uint8 bpp)
{
	_resolutions.clear();

	DEVMODE dm;
	for (uint i = 0; EnumDisplaySettings(nullptr, i, &dm) != 0; i++) {
		if (dm.dmBitsPerPel != bpp || dm.dmPelsWidth < 640 || dm.dmPelsHeight < 480) continue;
		if (std::find(_resolutions.begin(), _resolutions.end(), Dimension(dm.dmPelsWidth, dm.dmPelsHeight)) != _resolutions.end()) continue;
		_resolutions.emplace_back(dm.dmPelsWidth, dm.dmPelsHeight);
	}

	/* We have found no resolutions, show the default list */
	if (_resolutions.empty()) {
		_resolutions.assign(std::begin(default_resolutions), std::end(default_resolutions));
	}

	SortResolutions();
}

void VideoDriver_Win32Base::Initialize()
{
	this->UpdateAutoResolution();

	RegisterWndClass();
	FindResolutions(this->GetFullscreenBpp());

	/* fullscreen uses those */
	this->width  = this->width_org  = _cur_resolution.width;
	this->height = this->height_org = _cur_resolution.height;

	Debug(driver, 2, "Resolution for display: {}x{}", _cur_resolution.width, _cur_resolution.height);
}

void VideoDriver_Win32Base::Stop()
{
	DestroyWindow(this->main_wnd);

	if (this->fullscreen) ChangeDisplaySettings(nullptr, 0);
	MyShowCursor(true);
}
void VideoDriver_Win32Base::MakeDirty(int left, int top, int width, int height)
{
	Rect r = {left, top, left + width, top + height};
	this->dirty_rect = BoundingRect(this->dirty_rect, r);
}

void VideoDriver_Win32Base::CheckPaletteAnim()
{
	if (_cur_palette.count_dirty == 0) return;

	_local_palette = _cur_palette;
	_cur_palette.count_dirty = 0;
	this->MakeDirty(0, 0, _screen.width, _screen.height);
}

void VideoDriver_Win32Base::InputLoop()
{
	bool old_ctrl_pressed = _ctrl_pressed;
	bool old_shift_pressed = _shift_pressed;

	_ctrl_pressed = (this->has_focus && GetAsyncKeyState(VK_CONTROL) < 0) != _invert_ctrl;
	_shift_pressed = (this->has_focus && GetAsyncKeyState(VK_SHIFT) < 0) != _invert_shift;

#if defined(_DEBUG)
	this->fast_forward_key_pressed = _shift_pressed;
#else
	/* Speedup when pressing tab, except when using ALT+TAB
	 * to switch to another application. */
	this->fast_forward_key_pressed = this->has_focus && GetAsyncKeyState(VK_TAB) < 0 && GetAsyncKeyState(VK_MENU) >= 0;
#endif

	/* Determine which directional keys are down. */
	if (this->has_focus) {
		_dirkeys =
			(GetAsyncKeyState(VK_LEFT) < 0 ? 1 : 0) +
			(GetAsyncKeyState(VK_UP) < 0 ? 2 : 0) +
			(GetAsyncKeyState(VK_RIGHT) < 0 ? 4 : 0) +
			(GetAsyncKeyState(VK_DOWN) < 0 ? 8 : 0);
	} else {
		_dirkeys = 0;
	}

	if (old_ctrl_pressed != _ctrl_pressed) HandleCtrlChanged();
	if (old_shift_pressed != _shift_pressed) HandleShiftChanged();
}

bool VideoDriver_Win32Base::PollEvent()
{
	MSG mesg;

	if (!PeekMessage(&mesg, nullptr, 0, 0, PM_REMOVE)) return false;

	/* Convert key messages to char messages if we want text input. */
	if (EditBoxInGlobalFocus()) TranslateMessage(&mesg);
	DispatchMessage(&mesg);

	return true;
}

void VideoDriver_Win32Base::MainLoop()
{
	this->StartGameThread();

	for (;;) {
		if (_exit_game) break;

		this->Tick();
		this->SleepTillNextTick();
	}

	this->StopGameThread();
}

void VideoDriver_Win32Base::ClientSizeChanged(int w, int h, bool force)
{
	/* Allocate backing store of the new size. */
	if (this->AllocateBackingStore(w, h, force)) {
		/* Mark all palette colours dirty. */
		_cur_palette.first_dirty = 0;
		_cur_palette.count_dirty = 256;
		_local_palette = _cur_palette;
		_cur_palette.count_dirty = 0;

		BlitterFactory::GetCurrentBlitter()->PostResize();

		GameSizeChanged();
	}
}

bool VideoDriver_Win32Base::ChangeResolution(int w, int h)
{
	if (_window_maximize) ShowWindow(this->main_wnd, SW_SHOWNORMAL);

	this->width = this->width_org = w;
	this->height = this->height_org = h;

	return this->MakeWindow(_fullscreen); // _wnd.fullscreen screws up ingame resolution switching
}

bool VideoDriver_Win32Base::ToggleFullscreen(bool full_screen)
{
	bool res = this->MakeWindow(full_screen);

	this->InvalidateGameOptionsWindow();
	return res;
}

void VideoDriver_Win32Base::EditBoxLostFocus()
{
	CancelIMEComposition(this->main_wnd);
	SetCompositionPos(this->main_wnd);
	SetCandidatePos(this->main_wnd);
}

<<<<<<< HEAD
BOOL CALLBACK EnumDisplayMonitorsCallback(HMONITOR hMonitor, HDC hDC, LPRECT rc, LPARAM data)
{
	auto &list = *reinterpret_cast<std::vector<int>*>(data);

	MONITORINFOEX monitorInfo = {};
	monitorInfo.cbSize = sizeof(MONITORINFOEX);
	GetMonitorInfo(hMonitor, &monitorInfo);

	DEVMODE devMode = {};
	devMode.dmSize = sizeof(DEVMODE);
	devMode.dmDriverExtra = 0;
	EnumDisplaySettings(monitorInfo.szDevice, ENUM_CURRENT_SETTINGS, &devMode);

=======
static BOOL CALLBACK MonitorEnumProc(HMONITOR hMonitor, HDC hDC, LPRECT rc, LPARAM data)
{
	auto &list = *reinterpret_cast<std::vector<int>*>(data);

	MONITORINFOEX monitorInfo = {};
	monitorInfo.cbSize = sizeof(MONITORINFOEX);
	GetMonitorInfo(hMonitor, &monitorInfo);

	DEVMODE devMode = {};
	devMode.dmSize = sizeof(DEVMODE);
	devMode.dmDriverExtra = 0;
	EnumDisplaySettings(monitorInfo.szDevice, ENUM_CURRENT_SETTINGS, &devMode);

>>>>>>> 909f3f25
	if (devMode.dmDisplayFrequency != 0) list.push_back(devMode.dmDisplayFrequency);
	return true;
}

std::vector<int> VideoDriver_Win32Base::GetListOfMonitorRefreshRates()
{
	std::vector<int> rates = {};
<<<<<<< HEAD
	EnumDisplayMonitors(nullptr, nullptr, (MONITORENUMPROC)&EnumDisplayMonitorsCallback, reinterpret_cast<LPARAM>(&rates));
=======
	EnumDisplayMonitors(nullptr, nullptr, MonitorEnumProc, reinterpret_cast<LPARAM>(&rates));
>>>>>>> 909f3f25
	return rates;
}

Dimension VideoDriver_Win32Base::GetScreenSize() const
{
	return { static_cast<uint>(GetSystemMetrics(SM_CXSCREEN)), static_cast<uint>(GetSystemMetrics(SM_CYSCREEN)) };
}

float VideoDriver_Win32Base::GetDPIScale()
{
	typedef UINT (WINAPI *PFNGETDPIFORWINDOW)(HWND hwnd);
	typedef UINT (WINAPI *PFNGETDPIFORSYSTEM)(VOID);
	typedef HRESULT (WINAPI *PFNGETDPIFORMONITOR)(HMONITOR hMonitor, int dpiType, UINT *dpiX, UINT *dpiY);

	static PFNGETDPIFORWINDOW _GetDpiForWindow = nullptr;
	static PFNGETDPIFORSYSTEM _GetDpiForSystem = nullptr;
	static PFNGETDPIFORMONITOR _GetDpiForMonitor = nullptr;

	static bool init_done = false;
	if (!init_done) {
		init_done = true;
		static DllLoader _user32(L"user32.dll");
		static DllLoader _shcore(L"shcore.dll");
		_GetDpiForWindow = _user32.GetProcAddress("GetDpiForWindow");
		_GetDpiForSystem = _user32.GetProcAddress("GetDpiForSystem");
		_GetDpiForMonitor = _shcore.GetProcAddress("GetDpiForMonitor");
	}

	UINT cur_dpi = 0;

	if (cur_dpi == 0 && _GetDpiForWindow != nullptr && this->main_wnd != nullptr) {
		/* Per window DPI is supported since Windows 10 Ver 1607. */
		cur_dpi = _GetDpiForWindow(this->main_wnd);
	}
	if (cur_dpi == 0 && _GetDpiForMonitor != nullptr && this->main_wnd != nullptr) {
		/* Per monitor is supported since Windows 8.1. */
		UINT dpiX, dpiY;
		if (SUCCEEDED(_GetDpiForMonitor(MonitorFromWindow(this->main_wnd, MONITOR_DEFAULTTOPRIMARY), 0 /* MDT_EFFECTIVE_DPI */, &dpiX, &dpiY))) {
			cur_dpi = dpiX; // X and Y are always identical.
		}
	}
	if (cur_dpi == 0 && _GetDpiForSystem != nullptr) {
		/* Fall back to system DPI. */
		cur_dpi = _GetDpiForSystem();
	}

	return cur_dpi > 0 ? cur_dpi / 96.0f : 1.0f; // Default Windows DPI value is 96.
}

bool VideoDriver_Win32Base::LockVideoBuffer()
{
	if (this->buffer_locked) return false;
	this->buffer_locked = true;

	_screen.dst_ptr = this->GetVideoPointer();
	assert(_screen.dst_ptr != nullptr);

	return true;
}

void VideoDriver_Win32Base::UnlockVideoBuffer()
{
	assert(_screen.dst_ptr != nullptr);
	if (_screen.dst_ptr != nullptr) {
		/* Hand video buffer back to the drawing backend. */
		this->ReleaseVideoPointer();
		_screen.dst_ptr = nullptr;
	}

	this->buffer_locked = false;
}


static FVideoDriver_Win32GDI iFVideoDriver_Win32GDI;

const char *VideoDriver_Win32GDI::Start(const StringList &param)
{
	if (BlitterFactory::GetCurrentBlitter()->GetScreenDepth() == 0) return "Only real blitters supported";

	this->Initialize();

	this->MakePalette();
	this->AllocateBackingStore(_cur_resolution.width, _cur_resolution.height);
	this->MakeWindow(_fullscreen);

	MarkWholeScreenDirty();

	this->is_game_threaded = !GetDriverParamBool(param, "no_threads") && !GetDriverParamBool(param, "no_thread");

	return nullptr;
}

void VideoDriver_Win32GDI::Stop()
{
	DeleteObject(this->gdi_palette);
	DeleteObject(this->dib_sect);

	this->VideoDriver_Win32Base::Stop();
}

bool VideoDriver_Win32GDI::AllocateBackingStore(int w, int h, bool force)
{
	uint bpp = BlitterFactory::GetCurrentBlitter()->GetScreenDepth();

	w = std::max(w, 64);
	h = std::max(h, 64);

	if (!force && w == _screen.width && h == _screen.height) return false;

	BITMAPINFO *bi = (BITMAPINFO *)alloca(sizeof(BITMAPINFOHEADER) + sizeof(RGBQUAD) * 256);
	memset(bi, 0, sizeof(BITMAPINFOHEADER) + sizeof(RGBQUAD) * 256);
	bi->bmiHeader.biSize = sizeof(BITMAPINFOHEADER);

	bi->bmiHeader.biWidth = this->width = w;
	bi->bmiHeader.biHeight = -(this->height = h);

	bi->bmiHeader.biPlanes = 1;
	bi->bmiHeader.biBitCount = bpp;
	bi->bmiHeader.biCompression = BI_RGB;

	if (this->dib_sect) DeleteObject(this->dib_sect);

	HDC dc = GetDC(0);
	this->dib_sect = CreateDIBSection(dc, bi, DIB_RGB_COLORS, (VOID **)&this->buffer_bits, nullptr, 0);
	if (this->dib_sect == nullptr) usererror("CreateDIBSection failed");
	ReleaseDC(0, dc);

	_screen.width = w;
	_screen.pitch = (bpp == 8) ? Align(w, 4) : w;
	_screen.height = h;
	_screen.dst_ptr = this->GetVideoPointer();

	return true;
}

bool VideoDriver_Win32GDI::AfterBlitterChange()
{
	assert(BlitterFactory::GetCurrentBlitter()->GetScreenDepth() != 0);
	return this->AllocateBackingStore(_screen.width, _screen.height, true) && this->MakeWindow(_fullscreen, false);
}

void VideoDriver_Win32GDI::MakePalette()
{
	_cur_palette.first_dirty = 0;
	_cur_palette.count_dirty = 256;
	_local_palette = _cur_palette;

	LOGPALETTE *pal = (LOGPALETTE*)alloca(sizeof(LOGPALETTE) + (256 - 1) * sizeof(PALETTEENTRY));

	pal->palVersion = 0x300;
	pal->palNumEntries = 256;

	for (uint i = 0; i != 256; i++) {
		pal->palPalEntry[i].peRed   = _local_palette.palette[i].r;
		pal->palPalEntry[i].peGreen = _local_palette.palette[i].g;
		pal->palPalEntry[i].peBlue  = _local_palette.palette[i].b;
		pal->palPalEntry[i].peFlags = 0;

	}
	this->gdi_palette = CreatePalette(pal);
	if (this->gdi_palette == nullptr) usererror("CreatePalette failed!\n");
}

void VideoDriver_Win32GDI::UpdatePalette(HDC dc, uint start, uint count)
{
	RGBQUAD rgb[256];

	for (uint i = 0; i != count; i++) {
		rgb[i].rgbRed   = _local_palette.palette[start + i].r;
		rgb[i].rgbGreen = _local_palette.palette[start + i].g;
		rgb[i].rgbBlue  = _local_palette.palette[start + i].b;
		rgb[i].rgbReserved = 0;
	}

	SetDIBColorTable(dc, start, count, rgb);
}

void VideoDriver_Win32GDI::PaletteChanged(HWND hWnd)
{
	HDC hDC = GetWindowDC(hWnd);
	HPALETTE hOldPalette = SelectPalette(hDC, this->gdi_palette, FALSE);
	UINT nChanged = RealizePalette(hDC);

	SelectPalette(hDC, hOldPalette, TRUE);
	ReleaseDC(hWnd, hDC);
	if (nChanged != 0) this->MakeDirty(0, 0, _screen.width, _screen.height);
}

void VideoDriver_Win32GDI::Paint()
{
	PerformanceMeasurer framerate(PFE_VIDEO);

	if (IsEmptyRect(this->dirty_rect)) return;

	HDC dc = GetDC(this->main_wnd);
	HDC dc2 = CreateCompatibleDC(dc);

	HBITMAP old_bmp = (HBITMAP)SelectObject(dc2, this->dib_sect);
	HPALETTE old_palette = SelectPalette(dc, this->gdi_palette, FALSE);

	if (_local_palette.count_dirty != 0) {
		Blitter *blitter = BlitterFactory::GetCurrentBlitter();

		switch (blitter->UsePaletteAnimation()) {
			case Blitter::PALETTE_ANIMATION_VIDEO_BACKEND:
				this->UpdatePalette(dc2, _local_palette.first_dirty, _local_palette.count_dirty);
				break;

			case Blitter::PALETTE_ANIMATION_BLITTER: {
				blitter->PaletteAnimate(_local_palette);
				break;
			}

			case Blitter::PALETTE_ANIMATION_NONE:
				break;

			default:
				NOT_REACHED();
		}
		_local_palette.count_dirty = 0;
	}

	BitBlt(dc, 0, 0, this->width, this->height, dc2, 0, 0, SRCCOPY);
	SelectPalette(dc, old_palette, TRUE);
	SelectObject(dc2, old_bmp);
	DeleteDC(dc2);

	ReleaseDC(this->main_wnd, dc);

	this->dirty_rect = {};
}

#ifdef _DEBUG
/* Keep this function here..
 * It allows you to redraw the screen from within the MSVC debugger */
/* static */ int VideoDriver_Win32GDI::RedrawScreenDebug()
{
	static int _fooctr;

	VideoDriver_Win32GDI *drv = static_cast<VideoDriver_Win32GDI *>(VideoDriver::GetInstance());

	_screen.dst_ptr = drv->GetVideoPointer();
	UpdateWindows();

	drv->Paint();
	GdiFlush();

	return _fooctr++;
}
#endif

#ifdef WITH_OPENGL

#include <GL/gl.h>
#include "../3rdparty/opengl/glext.h"
#include "../3rdparty/opengl/wglext.h"
#include "opengl.h"

#ifndef PFD_SUPPORT_COMPOSITION
#	define PFD_SUPPORT_COMPOSITION 0x00008000
#endif

static PFNWGLCREATECONTEXTATTRIBSARBPROC _wglCreateContextAttribsARB = nullptr;
static PFNWGLSWAPINTERVALEXTPROC _wglSwapIntervalEXT = nullptr;
static bool _hasWGLARBCreateContextProfile = false; ///< Is WGL_ARB_create_context_profile supported?

/** Platform-specific callback to get an OpenGL function pointer. */
static OGLProc GetOGLProcAddressCallback(const char *proc)
{
	OGLProc ret = reinterpret_cast<OGLProc>(wglGetProcAddress(proc));
	if (ret == nullptr) {
		/* Non-extension GL function? Try normal loading. */
		ret = reinterpret_cast<OGLProc>(GetProcAddress(GetModuleHandle(L"opengl32"), proc));
	}
	return ret;
}

/**
 * Set the pixel format of a window-
 * @param dc Device context to set the pixel format of.
 * @param fullscreen Should the pixel format be used for fullscreen drawing?
 * @return nullptr on success, error message otherwise.
 */
static const char *SelectPixelFormat(HDC dc, bool fullscreen)
{
	PIXELFORMATDESCRIPTOR pfd = {
		sizeof(PIXELFORMATDESCRIPTOR), // Size of this struct.
		1,                             // Version of this struct.
		PFD_DRAW_TO_WINDOW |           // Require window support.
		PFD_SUPPORT_OPENGL |           // Require OpenGL support.
		PFD_DOUBLEBUFFER   |           // Use double buffering.
		PFD_DEPTH_DONTCARE,
		PFD_TYPE_RGBA,                 // Request RGBA format.
		24,                            // 24 bpp (excluding alpha).
		0, 0, 0, 0, 0, 0, 0, 0,        // Colour bits and shift ignored.
		0, 0, 0, 0, 0,                 // No accumulation buffer.
		0, 0,                          // No depth/stencil buffer.
		0,                             // No aux buffers.
		PFD_MAIN_PLANE,                // Main layer.
		0, 0, 0, 0                     // Ignored/reserved.
	};

	if (IsWindowsVistaOrGreater()) pfd.dwFlags |= PFD_SUPPORT_COMPOSITION; // Make OpenTTD compatible with Aero.

	/* Choose a suitable pixel format. */
	int format = ChoosePixelFormat(dc, &pfd);
	if (format == 0) return "No suitable pixel format found";
	if (!SetPixelFormat(dc, format, &pfd)) return "Can't set pixel format";

	return nullptr;
}

/** Bind all WGL extension functions we need. */
static void LoadWGLExtensions()
{
	/* Querying the supported WGL extensions and loading the matching
	 * functions requires a valid context, even for the extensions
	 * regarding context creation. To get around this, we create
	 * a dummy window with a dummy context. The extension functions
	 * remain valid even after this context is destroyed. */
	HWND wnd = CreateWindow(_T("STATIC"), _T("dummy"), WS_OVERLAPPEDWINDOW, 0, 0, 0, 0, nullptr, nullptr, GetModuleHandle(nullptr), nullptr);
	HDC dc = GetDC(wnd);

	/* Set pixel format of the window. */
	if (SelectPixelFormat(dc, false) == nullptr) {
		/* Create rendering context. */
		HGLRC rc = wglCreateContext(dc);
		if (rc != nullptr) {
			wglMakeCurrent(dc, rc);

#ifdef __MINGW32__
			/* GCC doesn't understand the expected usage of wglGetProcAddress(). */
#pragma GCC diagnostic push
#pragma GCC diagnostic ignored "-Wcast-function-type"
#endif /* __MINGW32__ */

			/* Get list of WGL extensions. */
			PFNWGLGETEXTENSIONSSTRINGARBPROC wglGetExtensionsStringARB = (PFNWGLGETEXTENSIONSSTRINGARBPROC)wglGetProcAddress("wglGetExtensionsStringARB");
			if (wglGetExtensionsStringARB != nullptr) {
				const char *wgl_exts = wglGetExtensionsStringARB(dc);
				/* Bind supported functions. */
				if (FindStringInExtensionList(wgl_exts, "WGL_ARB_create_context") != nullptr) {
					_wglCreateContextAttribsARB = (PFNWGLCREATECONTEXTATTRIBSARBPROC)wglGetProcAddress("wglCreateContextAttribsARB");
				}
				_hasWGLARBCreateContextProfile = FindStringInExtensionList(wgl_exts, "WGL_ARB_create_context_profile") != nullptr;
				if (FindStringInExtensionList(wgl_exts, "WGL_EXT_swap_control") != nullptr) {
					_wglSwapIntervalEXT = (PFNWGLSWAPINTERVALEXTPROC)wglGetProcAddress("wglSwapIntervalEXT");
				}
			}

#ifdef __MINGW32__
#pragma GCC diagnostic pop
#endif
			wglMakeCurrent(nullptr, nullptr);
			wglDeleteContext(rc);
		}
	}

	ReleaseDC(wnd, dc);
	DestroyWindow(wnd);
}

static FVideoDriver_Win32OpenGL iFVideoDriver_Win32OpenGL;

const char *VideoDriver_Win32OpenGL::Start(const StringList &param)
{
	if (BlitterFactory::GetCurrentBlitter()->GetScreenDepth() == 0) return "Only real blitters supported";

	Dimension old_res = _cur_resolution; // Save current screen resolution in case of errors, as MakeWindow invalidates it.

	LoadWGLExtensions();

	this->Initialize();
	this->MakeWindow(_fullscreen);

	/* Create and initialize OpenGL context. */
	const char *err = this->AllocateContext();
	if (err != nullptr) {
		this->Stop();
		_cur_resolution = old_res;
		return err;
	}

	this->ClientSizeChanged(this->width, this->height, true);
	/* We should have a valid screen buffer now. If not, something went wrong and we should abort. */
	if (_screen.dst_ptr == nullptr) {
		this->Stop();
		_cur_resolution = old_res;
		return "Can't get pointer to screen buffer";
	}
	/* Main loop expects to start with the buffer unmapped. */
	this->ReleaseVideoPointer();

	MarkWholeScreenDirty();

	this->is_game_threaded = !GetDriverParamBool(param, "no_threads") && !GetDriverParamBool(param, "no_thread");

	return nullptr;
}

void VideoDriver_Win32OpenGL::Stop()
{
	this->DestroyContext();
	this->VideoDriver_Win32Base::Stop();
}

void VideoDriver_Win32OpenGL::DestroyContext()
{
	OpenGLBackend::Destroy();

	wglMakeCurrent(nullptr, nullptr);
	if (this->gl_rc != nullptr) {
		wglDeleteContext(this->gl_rc);
		this->gl_rc = nullptr;
	}
	if (this->dc != nullptr) {
		ReleaseDC(this->main_wnd, this->dc);
		this->dc = nullptr;
	}
}

void VideoDriver_Win32OpenGL::ToggleVsync(bool vsync)
{
	if (_wglSwapIntervalEXT != nullptr) {
		_wglSwapIntervalEXT(vsync);
	} else if (vsync) {
		Debug(driver, 0, "OpenGL: Vsync requested, but not supported by driver");
	}
}

const char *VideoDriver_Win32OpenGL::AllocateContext()
{
	this->dc = GetDC(this->main_wnd);

	const char *err = SelectPixelFormat(this->dc, this->fullscreen);
	if (err != nullptr) return err;

	HGLRC rc = nullptr;

	/* Create OpenGL device context. Try to get an 3.2+ context if possible. */
	if (_wglCreateContextAttribsARB != nullptr) {
		/* Try for OpenGL 4.5 first. */
		int attribs[] = {
			WGL_CONTEXT_MAJOR_VERSION_ARB, 4,
			WGL_CONTEXT_MINOR_VERSION_ARB, 5,
			WGL_CONTEXT_FLAGS_ARB, _debug_driver_level >= 8 ? WGL_CONTEXT_DEBUG_BIT_ARB : 0,
			_hasWGLARBCreateContextProfile ? WGL_CONTEXT_PROFILE_MASK_ARB : 0, WGL_CONTEXT_CORE_PROFILE_BIT_ARB, // Terminate list if WGL_ARB_create_context_profile isn't supported.
			0
		};
		rc = _wglCreateContextAttribsARB(this->dc, nullptr, attribs);

		if (rc == nullptr) {
			/* Try again for a 3.2 context. */
			attribs[1] = 3;
			attribs[3] = 2;
			rc = _wglCreateContextAttribsARB(this->dc, nullptr, attribs);
		}
	}

	if (rc == nullptr) {
		/* Old OpenGL or old driver, let's hope for the best. */
		rc = wglCreateContext(this->dc);
		if (rc == nullptr) return "Can't create OpenGL context";
	}
	if (!wglMakeCurrent(this->dc, rc)) return "Can't active GL context";

	this->ToggleVsync(_video_vsync);

	this->gl_rc = rc;
	return OpenGLBackend::Create(&GetOGLProcAddressCallback, this->GetScreenSize());
}

bool VideoDriver_Win32OpenGL::ToggleFullscreen(bool full_screen)
{
	if (_screen.dst_ptr != nullptr) this->ReleaseVideoPointer();
	this->DestroyContext();
	bool res = this->VideoDriver_Win32Base::ToggleFullscreen(full_screen);
	res &= this->AllocateContext() == nullptr;
	this->ClientSizeChanged(this->width, this->height, true);
	return res;
}

bool VideoDriver_Win32OpenGL::AfterBlitterChange()
{
	assert(BlitterFactory::GetCurrentBlitter()->GetScreenDepth() != 0);
	this->ClientSizeChanged(this->width, this->height, true);
	return true;
}

void VideoDriver_Win32OpenGL::PopulateSystemSprites()
{
	OpenGLBackend::Get()->PopulateCursorCache();
}

void VideoDriver_Win32OpenGL::ClearSystemSprites()
{
	OpenGLBackend::Get()->ClearCursorCache();
}

bool VideoDriver_Win32OpenGL::AllocateBackingStore(int w, int h, bool force)
{
	if (!force && w == _screen.width && h == _screen.height) return false;

	this->width = w = std::max(w, 64);
	this->height = h = std::max(h, 64);

	if (this->gl_rc == nullptr) return false;

	if (_screen.dst_ptr != nullptr) this->ReleaseVideoPointer();

	this->dirty_rect = {};
	bool res = OpenGLBackend::Get()->Resize(w, h, force);
	SwapBuffers(this->dc);
	_screen.dst_ptr = this->GetVideoPointer();

	return res;
}

void *VideoDriver_Win32OpenGL::GetVideoPointer()
{
	if (BlitterFactory::GetCurrentBlitter()->NeedsAnimationBuffer()) {
		this->anim_buffer = OpenGLBackend::Get()->GetAnimBuffer();
	}
	return OpenGLBackend::Get()->GetVideoBuffer();
}

void VideoDriver_Win32OpenGL::ReleaseVideoPointer()
{
	if (this->anim_buffer != nullptr) OpenGLBackend::Get()->ReleaseAnimBuffer(this->dirty_rect);
	OpenGLBackend::Get()->ReleaseVideoBuffer(this->dirty_rect);
	this->dirty_rect = {};
	_screen.dst_ptr = nullptr;
	this->anim_buffer = nullptr;
}

void VideoDriver_Win32OpenGL::Paint()
{
	PerformanceMeasurer framerate(PFE_VIDEO);

	if (_local_palette.count_dirty != 0) {
		Blitter *blitter = BlitterFactory::GetCurrentBlitter();

		/* Always push a changed palette to OpenGL. */
		OpenGLBackend::Get()->UpdatePalette(_local_palette.palette, _local_palette.first_dirty, _local_palette.count_dirty);
		if (blitter->UsePaletteAnimation() == Blitter::PALETTE_ANIMATION_BLITTER) {
			blitter->PaletteAnimate(_local_palette);
		}

		_local_palette.count_dirty = 0;
	}

	OpenGLBackend::Get()->Paint();
	OpenGLBackend::Get()->DrawMouseCursor();

	SwapBuffers(this->dc);
}

#endif /* WITH_OPENGL */<|MERGE_RESOLUTION|>--- conflicted
+++ resolved
@@ -25,11 +25,8 @@
 #include "win32_v.h"
 #include <windows.h>
 #include <imm.h>
-<<<<<<< HEAD
+#include <versionhelpers.h>
 #include <algorithm>
-=======
-#include <versionhelpers.h>
->>>>>>> 909f3f25
 
 #include "../safeguards.h"
 
@@ -238,7 +235,7 @@
 
 	/* Did we get a lead surrogate? If yes, store and exit. */
 	if (Utf16IsLeadSurrogate(charcode)) {
-		if (prev_char != 0) Debug(driver, 1, "Got two UTF-16 lead surrogates, dropping the first one");
+		if (prev_char != 0) DEBUG(driver, 1, "Got two UTF-16 lead surrogates, dropping the first one");
 		prev_char = charcode;
 		return 0;
 	}
@@ -248,7 +245,7 @@
 		if (Utf16IsTrailSurrogate(charcode)) {
 			charcode = Utf16DecodeSurrogate(prev_char, charcode);
 		} else {
-			Debug(driver, 1, "Got an UTF-16 lead surrogate without a trail surrogate, dropping the lead surrogate");
+			DEBUG(driver, 1, "Got an UTF-16 lead surrogate without a trail surrogate, dropping the lead surrogate");
 		}
 	}
 	prev_char = 0;
@@ -798,7 +795,7 @@
 	this->width  = this->width_org  = _cur_resolution.width;
 	this->height = this->height_org = _cur_resolution.height;
 
-	Debug(driver, 2, "Resolution for display: {}x{}", _cur_resolution.width, _cur_resolution.height);
+	DEBUG(driver, 2, "Resolution for display: %ux%u", _cur_resolution.width, _cur_resolution.height);
 }
 
 void VideoDriver_Win32Base::Stop()
@@ -922,8 +919,7 @@
 	SetCandidatePos(this->main_wnd);
 }
 
-<<<<<<< HEAD
-BOOL CALLBACK EnumDisplayMonitorsCallback(HMONITOR hMonitor, HDC hDC, LPRECT rc, LPARAM data)
+static BOOL CALLBACK MonitorEnumProc(HMONITOR hMonitor, HDC hDC, LPRECT rc, LPARAM data)
 {
 	auto &list = *reinterpret_cast<std::vector<int>*>(data);
 
@@ -936,21 +932,6 @@
 	devMode.dmDriverExtra = 0;
 	EnumDisplaySettings(monitorInfo.szDevice, ENUM_CURRENT_SETTINGS, &devMode);
 
-=======
-static BOOL CALLBACK MonitorEnumProc(HMONITOR hMonitor, HDC hDC, LPRECT rc, LPARAM data)
-{
-	auto &list = *reinterpret_cast<std::vector<int>*>(data);
-
-	MONITORINFOEX monitorInfo = {};
-	monitorInfo.cbSize = sizeof(MONITORINFOEX);
-	GetMonitorInfo(hMonitor, &monitorInfo);
-
-	DEVMODE devMode = {};
-	devMode.dmSize = sizeof(DEVMODE);
-	devMode.dmDriverExtra = 0;
-	EnumDisplaySettings(monitorInfo.szDevice, ENUM_CURRENT_SETTINGS, &devMode);
-
->>>>>>> 909f3f25
 	if (devMode.dmDisplayFrequency != 0) list.push_back(devMode.dmDisplayFrequency);
 	return true;
 }
@@ -958,11 +939,7 @@
 std::vector<int> VideoDriver_Win32Base::GetListOfMonitorRefreshRates()
 {
 	std::vector<int> rates = {};
-<<<<<<< HEAD
-	EnumDisplayMonitors(nullptr, nullptr, (MONITORENUMPROC)&EnumDisplayMonitorsCallback, reinterpret_cast<LPARAM>(&rates));
-=======
 	EnumDisplayMonitors(nullptr, nullptr, MonitorEnumProc, reinterpret_cast<LPARAM>(&rates));
->>>>>>> 909f3f25
 	return rates;
 }
 
@@ -984,11 +961,10 @@
 	static bool init_done = false;
 	if (!init_done) {
 		init_done = true;
-		static DllLoader _user32(L"user32.dll");
-		static DllLoader _shcore(L"shcore.dll");
-		_GetDpiForWindow = _user32.GetProcAddress("GetDpiForWindow");
-		_GetDpiForSystem = _user32.GetProcAddress("GetDpiForSystem");
-		_GetDpiForMonitor = _shcore.GetProcAddress("GetDpiForMonitor");
+
+		_GetDpiForWindow = (PFNGETDPIFORWINDOW)GetProcAddress(GetModuleHandle(L"User32"), "GetDpiForWindow");
+		_GetDpiForSystem = (PFNGETDPIFORSYSTEM)GetProcAddress(GetModuleHandle(L"User32"), "GetDpiForSystem");
+		_GetDpiForMonitor = (PFNGETDPIFORMONITOR)GetProcAddress(LoadLibrary(L"Shcore.dll"), "GetDpiForMonitor");
 	}
 
 	UINT cur_dpi = 0;
@@ -1389,7 +1365,7 @@
 	if (_wglSwapIntervalEXT != nullptr) {
 		_wglSwapIntervalEXT(vsync);
 	} else if (vsync) {
-		Debug(driver, 0, "OpenGL: Vsync requested, but not supported by driver");
+		DEBUG(driver, 0, "OpenGL: Vsync requested, but not supported by driver");
 	}
 }
 
