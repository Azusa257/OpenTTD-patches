--- conflicted
+++ resolved
@@ -72,7 +72,6 @@
 #endif
 
 bool _cocoa_video_started = false;
-static Palette _local_palette; ///< Current palette to use for drawing.
 
 extern bool _tab_is_down;
 
@@ -467,13 +466,8 @@
 	bool old_ctrl_pressed = _ctrl_pressed;
 	bool old_shift_pressed = _shift_pressed;
 
-<<<<<<< HEAD
-	_ctrl_pressed = ((cur_mods & ( _settings_client.gui.right_mouse_btn_emulation != RMBE_CONTROL ? NSControlKeyMask : NSCommandKeyMask)) != 0) != _invert_ctrl;
-	_shift_pressed = ((cur_mods & NSShiftKeyMask) != 0) != _invert_shift;
-=======
-	_ctrl_pressed = (cur_mods & ( _settings_client.gui.right_mouse_btn_emulation != RMBE_CONTROL ? NSEventModifierFlagControl : NSEventModifierFlagCommand)) != 0;
-	_shift_pressed = (cur_mods & NSEventModifierFlagShift) != 0;
->>>>>>> 9c7a7b53
+	_ctrl_pressed = ((cur_mods & ( _settings_client.gui.right_mouse_btn_emulation != RMBE_CONTROL ? NSEventModifierFlagControl : NSEventModifierFlagCommand)) != 0) != _invert_ctrl;
+	_shift_pressed = ((cur_mods & NSEventModifierFlagShift) != 0) != _invert_shift;
 
 #if defined(_DEBUG)
 	this->fast_forward_key_pressed = _shift_pressed;
@@ -722,9 +716,9 @@
 
 	for (uint i = first_color; i < first_color + num_colors; i++) {
 		uint32 clr = 0xff000000;
-		clr |= (uint32)_local_palette.palette[i].r << 16;
-		clr |= (uint32)_local_palette.palette[i].g << 8;
-		clr |= (uint32)_local_palette.palette[i].b;
+		clr |= (uint32)_cur_palette.palette[i].r << 16;
+		clr |= (uint32)_cur_palette.palette[i].g << 8;
+		clr |= (uint32)_cur_palette.palette[i].b;
 		this->palette[i] = clr;
 	}
 
@@ -733,24 +727,25 @@
 
 void VideoDriver_CocoaQuartz::CheckPaletteAnim()
 {
-	if (!CopyPalette(_local_palette)) return;
-
-	Blitter *blitter = BlitterFactory::GetCurrentBlitter();
-
-	switch (blitter->UsePaletteAnimation()) {
-		case Blitter::PALETTE_ANIMATION_VIDEO_BACKEND:
-			this->UpdatePalette(_local_palette.first_dirty, _local_palette.count_dirty);
-			break;
-
-		case Blitter::PALETTE_ANIMATION_BLITTER:
-			blitter->PaletteAnimate(_local_palette);
-			break;
-
-		case Blitter::PALETTE_ANIMATION_NONE:
-			break;
-
-		default:
-			NOT_REACHED();
+	if (_cur_palette.count_dirty != 0) {
+		Blitter *blitter = BlitterFactory::GetCurrentBlitter();
+
+		switch (blitter->UsePaletteAnimation()) {
+			case Blitter::PALETTE_ANIMATION_VIDEO_BACKEND:
+				this->UpdatePalette(_cur_palette.first_dirty, _cur_palette.count_dirty);
+				break;
+
+			case Blitter::PALETTE_ANIMATION_BLITTER:
+				blitter->PaletteAnimate(_cur_palette);
+				break;
+
+			case Blitter::PALETTE_ANIMATION_NONE:
+				break;
+
+			default:
+				NOT_REACHED();
+		}
+		_cur_palette.count_dirty = 0;
 	}
 }
 
