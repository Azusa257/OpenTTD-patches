/*
 * This file is part of OpenTTD.
 * OpenTTD is free software; you can redistribute it and/or modify it under the terms of the GNU General Public License as published by the Free Software Foundation, version 2.
 * OpenTTD is distributed in the hope that it will be useful, but WITHOUT ANY WARRANTY; without even the implied warranty of MERCHANTABILITY or FITNESS FOR A PARTICULAR PURPOSE.
 * See the GNU General Public License for more details. You should have received a copy of the GNU General Public License along with OpenTTD. If not, see <http://www.gnu.org/licenses/>.
 */

/** @file cocoa_v.mm Code related to the cocoa video driver(s). */

/******************************************************************************
 *                             Cocoa video driver                             *
 * Known things left to do:                                                   *
 *  Nothing at the moment.                                                    *
 ******************************************************************************/

#ifdef WITH_COCOA

#include "../../stdafx.h"
#include "../../os/macosx/macos.h"

#define Rect  OTTDRect
#define Point OTTDPoint
#import <Cocoa/Cocoa.h>
#undef Rect
#undef Point

#include "../../openttd.h"
#include "../../debug.h"
#include "../../core/geometry_type.hpp"
#include "cocoa_v.h"
#include "../../blitter/factory.hpp"
#include "../../fileio_func.h"
#include "../../gfx_func.h"
#include "../../window_func.h"
#include "../../window_gui.h"

#import <sys/param.h> /* for MAXPATHLEN */

/**
 * Important notice regarding all modifications!!!!!!!
 * There are certain limitations because the file is objective C++.
 * gdb has limitations.
 * C++ and objective C code can't be joined in all cases (classes stuff).
 * Read http://developer.apple.com/releasenotes/Cocoa/Objective-C++.html for more information.
 */


@interface OTTDMain : NSObject <NSApplicationDelegate>
@end


static NSAutoreleasePool *_ottd_autorelease_pool;
static OTTDMain *_ottd_main;
static bool _cocoa_video_started = false;
static bool _cocoa_video_dialog = false;

CocoaSubdriver *_cocoa_subdriver = nullptr;

static NSString *OTTDMainLaunchGameEngine = @"ottdmain_launch_game_engine";


/**
 * The main class of the application, the application's delegate.
 */
@implementation OTTDMain
/**
 * Stop the game engine. Must be called on main thread.
 */
- (void)stopEngine
{
	[ NSApp stop:self ];

	/* Send an empty event to return from the run loop. Without that, application is stuck waiting for an event. */
	NSEvent *event = [ NSEvent otherEventWithType:NSApplicationDefined location:NSMakePoint(0, 0) modifierFlags:0 timestamp:0.0 windowNumber:0 context:nil subtype:0 data1:0 data2:0 ];
	[ NSApp postEvent:event atStart:YES ];
}

/**
 * Start the game loop.
 */
- (void)launchGameEngine: (NSNotification*) note
{
	/* Setup cursor for the current _game_mode. */
	[ _cocoa_subdriver->cocoaview resetCursorRects ];

	/* Hand off to main application code. */
	QZ_GameLoop();

	/* We are done, thank you for playing. */
	[ self performSelectorOnMainThread:@selector(stopEngine) withObject:nil waitUntilDone:FALSE ];
}

/**
 * Called when the internal event loop has just started running.
 */
- (void) applicationDidFinishLaunching: (NSNotification*) note
{
	/* Add a notification observer so we can restart the game loop later on if necessary. */
	[ [ NSNotificationCenter defaultCenter ] addObserver:self selector:@selector(launchGameEngine:) name:OTTDMainLaunchGameEngine object:nil ];

	/* Start game loop. */
	[ [ NSNotificationCenter defaultCenter ] postNotificationName:OTTDMainLaunchGameEngine object:nil ];
}

/**
 * Display the in game quit confirmation dialog.
 */
- (NSApplicationTerminateReply)applicationShouldTerminate:(NSApplication*) sender
{
	HandleExitGameRequest();

	return NSTerminateCancel; // NSTerminateLater ?
}

/**
 * Remove ourself as a notification observer.
 */
- (void)unregisterObserver
{
	[ [ NSNotificationCenter defaultCenter ] removeObserver:self ];
}
@end

/**
 * Initialize the application menu shown in top bar.
 */
static void setApplicationMenu()
{
	NSString *appName = @"OpenTTD";
	NSMenu *appleMenu = [ [ NSMenu alloc ] initWithTitle:appName ];

	/* Add menu items */
	NSString *title = [ @"About " stringByAppendingString:appName ];
	[ appleMenu addItemWithTitle:title action:@selector(orderFrontStandardAboutPanel:) keyEquivalent:@"" ];

	[ appleMenu addItem:[ NSMenuItem separatorItem ] ];

	title = [ @"Hide " stringByAppendingString:appName ];
	[ appleMenu addItemWithTitle:title action:@selector(hide:) keyEquivalent:@"h" ];

	NSMenuItem *menuItem = [ appleMenu addItemWithTitle:@"Hide Others" action:@selector(hideOtherApplications:) keyEquivalent:@"h" ];
	[ menuItem setKeyEquivalentModifierMask:(NSAlternateKeyMask | NSCommandKeyMask) ];

	[ appleMenu addItemWithTitle:@"Show All" action:@selector(unhideAllApplications:) keyEquivalent:@"" ];

	[ appleMenu addItem:[ NSMenuItem separatorItem ] ];

	title = [ @"Quit " stringByAppendingString:appName ];
	[ appleMenu addItemWithTitle:title action:@selector(terminate:) keyEquivalent:@"q" ];

	/* Put menu into the menubar */
	menuItem = [ [ NSMenuItem alloc ] initWithTitle:@"" action:nil keyEquivalent:@"" ];
	[ menuItem setSubmenu:appleMenu ];
	[ [ NSApp mainMenu ] addItem:menuItem ];

	/* Tell the application object that this is now the application menu.
	 * This interesting Objective-C construct is used because not all SDK
	 * versions define this method publicly. */
	if ([ NSApp respondsToSelector:@selector(setAppleMenu:) ]) {
		[ NSApp performSelector:@selector(setAppleMenu:) withObject:appleMenu ];
	}

	/* Finally give up our references to the objects */
	[ appleMenu release ];
	[ menuItem release ];
}

/**
 * Create a window menu.
 */
static void setupWindowMenu()
{
	NSMenu *windowMenu = [ [ NSMenu alloc ] initWithTitle:@"Window" ];

	/* "Minimize" item */
	[ windowMenu addItemWithTitle:@"Minimize" action:@selector(performMiniaturize:) keyEquivalent:@"m" ];

	/* Put menu into the menubar */
	NSMenuItem *menuItem = [ [ NSMenuItem alloc ] initWithTitle:@"Window" action:nil keyEquivalent:@"" ];
	[ menuItem setSubmenu:windowMenu ];
	[ [ NSApp mainMenu ] addItem:menuItem ];

	if (MacOSVersionIsAtLeast(10, 7, 0)) {
		/* The OS will change the name of this menu item automatically */
		[ windowMenu addItemWithTitle:@"Fullscreen" action:@selector(toggleFullScreen:) keyEquivalent:@"^f" ];
	}

	/* Tell the application object that this is now the window menu */
	[ NSApp setWindowsMenu:windowMenu ];

	/* Finally give up our references to the objects */
	[ windowMenu release ];
	[ menuItem release ];
}

/**
 * Startup the application.
 */
static void setupApplication()
{
	ProcessSerialNumber psn = { 0, kCurrentProcess };

	/* Ensure the application object is initialised */
	[ NSApplication sharedApplication ];

	/* Tell the dock about us */
	OSStatus returnCode = TransformProcessType(&psn, kProcessTransformToForegroundApplication);
	if (returnCode != 0) DEBUG(driver, 0, "Could not change to foreground application. Error %d", (int)returnCode);

	/* Disable the system-wide tab feature as we only have one window. */
	if ([ NSWindow respondsToSelector:@selector(setAllowsAutomaticWindowTabbing:) ]) {
		/* We use nil instead of NO as withObject requires an id. */
		[ NSWindow performSelector:@selector(setAllowsAutomaticWindowTabbing:) withObject:nil];
	}

	/* Become the front process, important when start from the command line. */
	[ [ NSApplication sharedApplication ] activateIgnoringOtherApps:YES ];

	/* Set up the menubar */
	[ NSApp setMainMenu:[ [ NSMenu alloc ] init ] ];
	setApplicationMenu();
	setupWindowMenu();

	/* Create OTTDMain and make it the app delegate */
	_ottd_main = [ [ OTTDMain alloc ] init ];
	[ NSApp setDelegate:_ottd_main ];
}


static bool ModeSorter(const OTTD_Point &p1, const OTTD_Point &p2)
{
	if (p1.x < p2.x) return true;
	if (p1.x > p2.x) return false;
	if (p1.y < p2.y) return true;
	if (p1.y > p2.y) return false;
	return false;
}

static void QZ_GetDisplayModeInfo(CFArrayRef modes, CFIndex i, int &bpp, uint16 &width, uint16 &height)
{
	CGDisplayModeRef mode = (CGDisplayModeRef)CFArrayGetValueAtIndex(modes, i);

	width = (uint16)CGDisplayModeGetWidth(mode);
	height = (uint16)CGDisplayModeGetHeight(mode);

#if (MAC_OS_X_VERSION_MIN_REQUIRED < MAC_OS_X_VERSION_10_11)
	/* Extract bit depth from mode string. */
	CFAutoRelease<CFStringRef> pixEnc(CGDisplayModeCopyPixelEncoding(mode));
	if (CFStringCompare(pixEnc.get(), CFSTR(IO32BitDirectPixels), kCFCompareCaseInsensitive) == kCFCompareEqualTo) bpp = 32;
	if (CFStringCompare(pixEnc.get(), CFSTR(IO16BitDirectPixels), kCFCompareCaseInsensitive) == kCFCompareEqualTo) bpp = 16;
	if (CFStringCompare(pixEnc.get(), CFSTR(IO8BitIndexedPixels), kCFCompareCaseInsensitive) == kCFCompareEqualTo) bpp = 8;
#else
	/* CGDisplayModeCopyPixelEncoding is deprecated on OSX 10.11+, but there are no 8 bpp modes anyway... */
	bpp = 32;
#endif
}

uint QZ_ListModes(OTTD_Point *modes, uint max_modes, CGDirectDisplayID display_id, int device_depth)
{
<<<<<<< HEAD
#if (MAC_OS_X_VERSION_MAX_ALLOWED >= MAC_OS_X_VERSION_10_6) && (MAC_OS_X_VERSION_MIN_REQUIRED < MAC_OS_X_VERSION_10_6)
	CFArrayRef mode_list = MacOSVersionIsAtLeast(10, 6, 0) ? CGDisplayCopyAllDisplayModes(display_id, nullptr) : CGDisplayAvailableModes(display_id);
#elif (MAC_OS_X_VERSION_MAX_ALLOWED >= MAC_OS_X_VERSION_10_6)
	CFArrayRef mode_list = CGDisplayCopyAllDisplayModes(display_id, nullptr);
#else
	CFArrayRef mode_list = CGDisplayAvailableModes(display_id);
#endif
	CFIndex    num_modes = CFArrayGetCount(mode_list);
=======
	CFAutoRelease<CFArrayRef> mode_list(CGDisplayCopyAllDisplayModes(display_id, nullptr));
	CFIndex num_modes = CFArrayGetCount(mode_list.get());
>>>>>>> 1f1345de

	/* Build list of modes with the requested bpp */
	uint count = 0;
	for (CFIndex i = 0; i < num_modes && count < max_modes; i++) {
		int bpp;
		uint16 width, height;

		QZ_GetDisplayModeInfo(mode_list.get(), i, bpp, width, height);

		if (bpp != device_depth) continue;

		/* Check if mode is already in the list */
		bool hasMode = false;
		for (uint i = 0; i < count; i++) {
			if (modes[i].x == width &&  modes[i].y == height) {
				hasMode = true;
				break;
			}
		}

		if (hasMode) continue;

		/* Add mode to the list */
		modes[count].x = width;
		modes[count].y = height;
		count++;
	}

	/* Sort list smallest to largest */
	std::sort(modes, modes + count, ModeSorter);

	return count;
}

/**
 * Update the video modus.
 *
 * @pre _cocoa_subdriver != nullptr
 */
static void QZ_UpdateVideoModes()
{
	assert(_cocoa_subdriver != nullptr);

	OTTD_Point modes[32];
	uint count = _cocoa_subdriver->ListModes(modes, lengthof(modes));

	_resolutions.clear();
	for (uint i = 0; i < count; i++) {
		_resolutions.emplace_back(modes[i].x, modes[i].y);
	}
}

/**
 * Handle a change of the display area.
 */
void QZ_GameSizeChanged()
{
	if (_cocoa_subdriver == nullptr) return;

	/* Tell the game that the resolution has changed */
	_screen.width = _cocoa_subdriver->GetWidth();
	_screen.height = _cocoa_subdriver->GetHeight();
	_screen.pitch = _cocoa_subdriver->GetWidth();
	_screen.dst_ptr = _cocoa_subdriver->GetPixelBuffer();
	_fullscreen = _cocoa_subdriver->IsFullscreen();

	BlitterFactory::GetCurrentBlitter()->PostResize();

	GameSizeChanged();
}

/**
 * Find a suitable cocoa window subdriver.
 *
 * @param width Width of display area.
 * @param height Height of display area.
 * @param bpp Colour depth of display area.
 * @return Pointer to window subdriver.
 */
static CocoaSubdriver *QZ_CreateWindowSubdriver(int width, int height, int bpp)
{
<<<<<<< HEAD
#if defined(ENABLE_COCOA_QUARTZ) || defined(ENABLE_COCOA_QUICKDRAW)
	CocoaSubdriver *ret;
#endif

#if defined(ENABLE_COCOA_QUARTZ) && (MAC_OS_X_VERSION_MAX_ALLOWED >= MAC_OS_X_VERSION_10_4)
	/* The reason for the version mismatch is due to the fact that the 10.4 binary needs to work on 10.5 as well. */
	if (MacOSVersionIsAtLeast(10, 5, 0)) {
		ret = QZ_CreateWindowQuartzSubdriver(width, height, bpp);
		if (ret != nullptr) return ret;
	}
#endif

#ifdef ENABLE_COCOA_QUICKDRAW
	ret = QZ_CreateWindowQuickdrawSubdriver(width, height, bpp);
	if (ret != nullptr) return ret;
#endif

#if defined(ENABLE_COCOA_QUARTZ) && (MAC_OS_X_VERSION_MAX_ALLOWED >= MAC_OS_X_VERSION_10_4)
	/*
	 * If we get here we are running 10.4 or earlier and either openttd was compiled without the QuickDraw driver
	 * or it failed to load for some reason. Fall back to Quartz if possible even though that driver is slower.
	 */
	if (MacOSVersionIsAtLeast(10, 4, 0)) {
		ret = QZ_CreateWindowQuartzSubdriver(width, height, bpp);
		if (ret != nullptr) return ret;
	}
#endif

	return nullptr;
=======
#if defined(ENABLE_COCOA_QUARTZ)
	return QZ_CreateWindowQuartzSubdriver(width, height, bpp);
#else
	return nullptr;
#endif
>>>>>>> 1f1345de
}

/**
 * Find a suitable cocoa subdriver.
 *
 * @param width Width of display area.
 * @param height Height of display area.
 * @param bpp Colour depth of display area.
 * @param fullscreen Whether a fullscreen mode is requested.
 * @param fallback Whether we look for a fallback driver.
 * @return Pointer to window subdriver.
 */
static CocoaSubdriver *QZ_CreateSubdriver(int width, int height, int bpp, bool fullscreen, bool fallback)
{
<<<<<<< HEAD
	CocoaSubdriver *ret = nullptr;
	/* OSX 10.7 allows to toggle fullscreen mode differently */
	if (MacOSVersionIsAtLeast(10, 7, 0)) {
		ret = QZ_CreateWindowSubdriver(width, height, bpp);
		if (ret != nullptr && fullscreen) ret->ToggleFullscreen();
	}
#if (MAC_OS_X_VERSION_MAX_ALLOWED < MAC_OS_X_VERSION_10_9)
	else {
		ret = fullscreen ? QZ_CreateFullscreenSubdriver(width, height, bpp) : QZ_CreateWindowSubdriver(width, height, bpp);
	}
#endif /* (MAC_OS_X_VERSION_MAX_ALLOWED < MAC_OS_X_VERSION_10_9) */
=======
	CocoaSubdriver *ret = QZ_CreateWindowSubdriver(width, height, bpp);
	if (ret != nullptr && fullscreen) ret->ToggleFullscreen();
>>>>>>> 1f1345de

	if (ret != nullptr) return ret;
	if (!fallback) return nullptr;

	/* Try again in 640x480 windowed */
	DEBUG(driver, 0, "Setting video mode failed, falling back to 640x480 windowed mode.");
	ret = QZ_CreateWindowSubdriver(640, 480, bpp);
	if (ret != nullptr) return ret;
<<<<<<< HEAD

#if defined(_DEBUG) && (MAC_OS_X_VERSION_MAX_ALLOWED < MAC_OS_X_VERSION_10_9)
	/* This Fullscreen mode crashes on OSX 10.7 */
	if (!MacOSVersionIsAtLeast(10, 7, 0)) {
		/* Try fullscreen too when in debug mode */
		DEBUG(driver, 0, "Setting video mode failed, falling back to 640x480 fullscreen mode.");
		ret = QZ_CreateFullscreenSubdriver(640, 480, bpp);
		if (ret != nullptr) return ret;
	}
#endif /* defined(_DEBUG) && (MAC_OS_X_VERSION_MAX_ALLOWED >= MAC_OS_X_VERSION_10_9) */
=======
>>>>>>> 1f1345de

	return nullptr;
}


static FVideoDriver_Cocoa iFVideoDriver_Cocoa;

/**
 * Stop the cocoa video subdriver.
 */
void VideoDriver_Cocoa::Stop()
{
	if (!_cocoa_video_started) return;

	[ _ottd_main unregisterObserver ];

	delete _cocoa_subdriver;
	_cocoa_subdriver = nullptr;

	[ _ottd_main release ];

	_cocoa_video_started = false;
}

/**
 * Initialize a cocoa video subdriver.
 */
const char *VideoDriver_Cocoa::Start(const char * const *parm)
{
	if (!MacOSVersionIsAtLeast(10, 6, 0)) return "The Cocoa video driver requires Mac OS X 10.6 or later.";

	if (_cocoa_video_started) return "Already started";
	_cocoa_video_started = true;

	setupApplication();

	/* Don't create a window or enter fullscreen if we're just going to show a dialog. */
	if (_cocoa_video_dialog) return nullptr;

	int width  = _cur_resolution.width;
	int height = _cur_resolution.height;
	int bpp = BlitterFactory::GetCurrentBlitter()->GetScreenDepth();

	_cocoa_subdriver = QZ_CreateSubdriver(width, height, bpp, _fullscreen, true);
	if (_cocoa_subdriver == nullptr) {
		Stop();
		return "Could not create subdriver";
	}

	QZ_GameSizeChanged();
	QZ_UpdateVideoModes();

	return nullptr;
}

/**
 * Set dirty a rectangle managed by a cocoa video subdriver.
 *
 * @param left Left x cooordinate of the dirty rectangle.
 * @param top Uppder y coordinate of the dirty rectangle.
 * @param width Width of the dirty rectangle.
 * @param height Height of the dirty rectangle.
 */
void VideoDriver_Cocoa::MakeDirty(int left, int top, int width, int height)
{
	assert(_cocoa_subdriver != nullptr);

	_cocoa_subdriver->MakeDirty(left, top, width, height);
}

/**
 * Start the main programme loop when using a cocoa video driver.
 */
void VideoDriver_Cocoa::MainLoop()
{
	/* Restart game loop if it was already running (e.g. after bootstrapping),
	 * otherwise this call is a no-op. */
	[ [ NSNotificationCenter defaultCenter ] postNotificationName:OTTDMainLaunchGameEngine object:nil ];

	/* Start the main event loop. */
	[ NSApp run ];
}

/**
 * Change the resolution when using a cocoa video driver.
 *
 * @param w New window width.
 * @param h New window height.
 * @return Whether the video driver was successfully updated.
 */
bool VideoDriver_Cocoa::ChangeResolution(int w, int h)
{
	assert(_cocoa_subdriver != nullptr);

	bool ret = _cocoa_subdriver->ChangeResolution(w, h, BlitterFactory::GetCurrentBlitter()->GetScreenDepth());

	QZ_GameSizeChanged();
	QZ_UpdateVideoModes();

	return ret;
}

/**
 * Toggle between windowed and full screen mode for cocoa display driver.
 *
 * @param full_screen Whether to switch to full screen or not.
 * @return Whether the mode switch was successful.
 */
bool VideoDriver_Cocoa::ToggleFullscreen(bool full_screen)
{
	assert(_cocoa_subdriver != nullptr);

<<<<<<< HEAD
	/* For 10.7 and later, we try to toggle using the quartz subdriver. */
	if (_cocoa_subdriver->ToggleFullscreen()) return true;

	bool oldfs = _cocoa_subdriver->IsFullscreen();
	if (full_screen != oldfs) {
		int width  = _cocoa_subdriver->GetWidth();
		int height = _cocoa_subdriver->GetHeight();
		int bpp    = BlitterFactory::GetCurrentBlitter()->GetScreenDepth();

		delete _cocoa_subdriver;
		_cocoa_subdriver = nullptr;

		_cocoa_subdriver = QZ_CreateSubdriver(width, height, bpp, full_screen, false);
		if (_cocoa_subdriver == nullptr) {
			_cocoa_subdriver = QZ_CreateSubdriver(width, height, bpp, oldfs, true);
			if (_cocoa_subdriver == nullptr) error("Cocoa: Failed to create subdriver");
		}
	}

	QZ_GameSizeChanged();
	QZ_UpdateVideoModes();

	return _cocoa_subdriver->IsFullscreen() == full_screen;
=======
	return _cocoa_subdriver->ToggleFullscreen();
>>>>>>> 1f1345de
}

/**
 * Callback invoked after the blitter was changed.
 *
 * @return True if no error.
 */
bool VideoDriver_Cocoa::AfterBlitterChange()
{
	return this->ChangeResolution(_screen.width, _screen.height);
}

/**
 * An edit box lost the input focus. Abort character compositing if necessary.
 */
void VideoDriver_Cocoa::EditBoxLostFocus()
{
<<<<<<< HEAD
	if (_cocoa_subdriver != nullptr) {
		if ([ _cocoa_subdriver->cocoaview respondsToSelector:@selector(inputContext) ] && [ [ _cocoa_subdriver->cocoaview performSelector:@selector(inputContext) ] respondsToSelector:@selector(discardMarkedText) ]) {
			[ [ _cocoa_subdriver->cocoaview performSelector:@selector(inputContext) ] performSelector:@selector(discardMarkedText) ];
		}
#if (MAC_OS_X_VERSION_MIN_REQUIRED < MAC_OS_X_VERSION_10_6)
		else {
			[ [ NSInputManager currentInputManager ] markedTextAbandoned:_cocoa_subdriver->cocoaview ];
		}
#endif
	}
=======
	if (_cocoa_subdriver != NULL) [ [ _cocoa_subdriver->cocoaview inputContext ] discardMarkedText ];
>>>>>>> 1f1345de
	/* Clear any marked string from the current edit box. */
	HandleTextInput(nullptr, true);
}

/**
 * Catch asserts prior to initialization of the videodriver.
 *
 * @param title Window title.
 * @param message Message text.
 * @param buttonLabel Button text.
 *
 * @note This is needed since sometimes assert is called before the videodriver is initialized .
 */
void CocoaDialog(const char *title, const char *message, const char *buttonLabel)
{
	_cocoa_video_dialog = true;

	bool wasstarted = _cocoa_video_started;
	if (VideoDriver::GetInstance() == nullptr) {
		setupApplication(); // Setup application before showing dialog
	} else if (!_cocoa_video_started && VideoDriver::GetInstance()->Start(nullptr) != nullptr) {
		fprintf(stderr, "%s: %s\n", title, message);
		return;
	}

	NSAlert *alert = [ [ NSAlert alloc ] init ];
	[ alert setAlertStyle: NSCriticalAlertStyle ];
	[ alert setMessageText:[ NSString stringWithUTF8String:title ] ];
	[ alert setInformativeText:[ NSString stringWithUTF8String:message ] ];
	[ alert addButtonWithTitle: [ NSString stringWithUTF8String:buttonLabel ] ];
	[ alert runModal ];
	[ alert release ];

	if (!wasstarted && VideoDriver::GetInstance() != nullptr) VideoDriver::GetInstance()->Stop();

	_cocoa_video_dialog = false;
}

/** Set the application's bundle directory.
 *
 * This is needed since OS X application bundles do not have a
 * current directory and the data files are 'somewhere' in the bundle.
 */
void cocoaSetApplicationBundleDir()
{
	char tmp[MAXPATHLEN];
	CFAutoRelease<CFURLRef> url(CFBundleCopyResourcesDirectoryURL(CFBundleGetMainBundle()));
	if (CFURLGetFileSystemRepresentation(url.get(), true, (unsigned char*)tmp, MAXPATHLEN)) {
		AppendPathSeparator(tmp, lastof(tmp));
		_searchpaths[SP_APPLICATION_BUNDLE_DIR] = stredup(tmp);
	} else {
		_searchpaths[SP_APPLICATION_BUNDLE_DIR] = nullptr;
	}
}

/**
 * Setup autorelease for the application pool.
 *
 * These are called from main() to prevent a _NSAutoreleaseNoPool error when
 * exiting before the cocoa video driver has been loaded
 */
void cocoaSetupAutoreleasePool()
{
	_ottd_autorelease_pool = [ [ NSAutoreleasePool alloc ] init ];
}

/**
 * Autorelease the application pool.
 */
void cocoaReleaseAutoreleasePool()
{
	[ _ottd_autorelease_pool release ];
}


/**
 * Re-implement the system cursor in order to allow hiding and showing it nicely
 */
@implementation NSCursor (OTTD_CocoaCursor)
+ (NSCursor *) clearCocoaCursor
{
	/* RAW 16x16 transparent GIF */
	unsigned char clearGIFBytes[] = {
		0x47, 0x49, 0x46, 0x38, 0x37, 0x61, 0x10, 0x00, 0x10, 0x00, 0x80, 0x00,
		0x00, 0x00, 0x00, 0x00, 0x00, 0x00, 0x00, 0x21, 0xF9, 0x04, 0x01, 0x00,
		0x00, 0x01, 0x00, 0x2C, 0x00, 0x00, 0x00, 0x00, 0x10, 0x00, 0x10, 0x00,
		0x00, 0x02, 0x0E, 0x8C, 0x8F, 0xA9, 0xCB, 0xED, 0x0F, 0xA3, 0x9C, 0xB4,
		0xDA, 0x8B, 0xB3, 0x3E, 0x05, 0x00, 0x3B};
	NSData *clearGIFData = [ NSData dataWithBytesNoCopy:&clearGIFBytes[0] length:55 freeWhenDone:NO ];
	NSImage *clearImg = [ [ NSImage alloc ] initWithData:clearGIFData ];
	return [ [ NSCursor alloc ] initWithImage:clearImg hotSpot:NSMakePoint(0.0,0.0) ];
}
@end



@implementation OTTD_CocoaWindow

- (void)setDriver:(CocoaSubdriver*)drv
{
	driver = drv;
}
/**
 * Minimize the window
 */
- (void)miniaturize:(id)sender
{
	/* make the alpha channel opaque so anim won't have holes in it */
	driver->SetPortAlphaOpaque();

	/* window is hidden now */
	driver->active = false;

	[ super miniaturize:sender ];
}

/**
 * This method fires just before the window deminaturizes from the Dock.
 * We'll save the current visible surface, let the window manager redraw any
 * UI elements, and restore the surface. This way, no expose event
 * is required, and the deminiaturize works perfectly.
 */
- (void)display
{
	driver->SetPortAlphaOpaque();

	/* save current visible surface */
	[ self cacheImageInRect:[ driver->cocoaview frame ] ];

	/* let the window manager redraw controls, border, etc */
	[ super display ];

	/* restore visible surface */
	[ self restoreCachedImage ];

	/* window is visible again */
	driver->active = true;
}
/**
 * Define the rectangle we draw our window in
 */
- (void)setFrame:(NSRect)frameRect display:(BOOL)flag
{
	[ super setFrame:frameRect display:flag ];

	/* Don't do anything if the window is currently being created */
	if (driver->setup) return;

	if (!driver->WindowResized()) error("Cocoa: Failed to resize window.");
}
/**
 * Handle hiding of the application
 */
- (void)appDidHide:(NSNotification*)note
{
	driver->active = false;
}
/**
 * Fade-in the application and restore display plane
 */
- (void)appWillUnhide:(NSNotification*)note
{
	driver->SetPortAlphaOpaque ();
}
/**
 * Unhide and restore display plane and re-activate driver
 */
- (void)appDidUnhide:(NSNotification*)note
{
	driver->active = true;
}
/**
 * Initialize event system for the application rectangle
 */
- (id)initWithContentRect:(NSRect)contentRect styleMask:(NSUInteger)styleMask backing:(NSBackingStoreType)backingType defer:(BOOL)flag
{
	/* Make our window subclass receive these application notifications */
	[ [ NSNotificationCenter defaultCenter ] addObserver:self
		selector:@selector(appDidHide:) name:NSApplicationDidHideNotification object:NSApp ];

	[ [ NSNotificationCenter defaultCenter ] addObserver:self
		selector:@selector(appDidUnhide:) name:NSApplicationDidUnhideNotification object:NSApp ];

	[ [ NSNotificationCenter defaultCenter ] addObserver:self
		selector:@selector(appWillUnhide:) name:NSApplicationWillUnhideNotification object:NSApp ];

	return [ super initWithContentRect:contentRect styleMask:styleMask backing:backingType defer:flag ];
}

@end



/**
 * Count the number of UTF-16 code points in a range of an UTF-8 string.
 * @param from Start of the range.
 * @param to End of the range.
 * @return Number of UTF-16 code points in the range.
 */
static NSUInteger CountUtf16Units(const char *from, const char *to)
{
	NSUInteger i = 0;

	while (from < to) {
		WChar c;
		size_t len = Utf8Decode(&c, from);
		i += len < 4 ? 1 : 2; // Watch for surrogate pairs.
		from += len;
	}

	return i;
}

/**
 * Advance an UTF-8 string by a number of equivalent UTF-16 code points.
 * @param str UTF-8 string.
 * @param count Number of UTF-16 code points to advance the string by.
 * @return Advanced string pointer.
 */
static const char *Utf8AdvanceByUtf16Units(const char *str, NSUInteger count)
{
	for (NSUInteger i = 0; i < count && *str != '\0'; ) {
		WChar c;
		size_t len = Utf8Decode(&c, str);
		i += len < 4 ? 1 : 2; // Watch for surrogates.
		str += len;
	}

	return str;
}

@implementation OTTD_CocoaView
/**
 * Initialize the driver
 */
- (void)setDriver:(CocoaSubdriver*)drv
{
	driver = drv;
}
/**
 * Define the opaqueness of the window / screen
 * @return opaqueness of window / screen
 */
- (BOOL)isOpaque
{
	return YES;
}
/**
 * Draws a rectangle on the screen.
 * It's overwritten by the individual drivers but must be defined
 */
- (void)drawRect:(NSRect)invalidRect
{
	return;
}
/**
 * Allow to handle events
 */
- (BOOL)acceptsFirstResponder
{
	return YES;
}
/**
 * Actually handle events
 */
- (BOOL)becomeFirstResponder
{
	return YES;
}
/**
 * Define the rectangle where we draw our application window
 */
- (void)setTrackingRect
{
	NSPoint loc = [ self convertPoint:[ [ self window ] mouseLocationOutsideOfEventStream ] fromView:nil ];
	BOOL inside = ([ self hitTest:loc ]==self);
	if (inside) [ [ self window ] makeFirstResponder:self ];
	trackingtag = [ self addTrackingRect:[ self visibleRect ] owner:self userData:nil assumeInside:inside ];
}
/**
 * Return responsibility for the application window to system
 */
- (void)clearTrackingRect
{
	[ self removeTrackingRect:trackingtag ];
}
/**
 * Declare responsibility for the cursor within our application rect
 */
- (void)resetCursorRects
{
	[ super resetCursorRects ];
	[ self clearTrackingRect ];
	[ self setTrackingRect ];
	[ self addCursorRect:[ self bounds ] cursor:(_game_mode == GM_BOOTSTRAP ? [ NSCursor arrowCursor ] : [ NSCursor clearCocoaCursor ]) ];
}
/**
 * Prepare for moving the application window
 */
- (void)viewWillMoveToWindow:(NSWindow *)win
{
	if (!win && [ self window ]) [ self clearTrackingRect ];
}
/**
 * Restore our responsibility for our application window after moving
 */
- (void)viewDidMoveToWindow
{
	if ([ self window ]) [ self setTrackingRect ];
}
/**
 * Make OpenTTD aware that it has control over the mouse
 */
- (void)mouseEntered:(NSEvent *)theEvent
{
	_cursor.in_window = true;
}
/**
 * Make OpenTTD aware that it has NOT control over the mouse
 */
- (void)mouseExited:(NSEvent *)theEvent
{
	if (_cocoa_subdriver != nullptr) UndrawMouseCursor();
	_cursor.in_window = false;
}


/** Insert the given text at the given range. */
- (void)insertText:(id)aString replacementRange:(NSRange)replacementRange
{
	if (!EditBoxInGlobalFocus()) return;

	NSString *s = [ aString isKindOfClass:[ NSAttributedString class ] ] ? [ aString string ] : (NSString *)aString;

	const char *insert_point = nullptr;
	const char *replace_range = nullptr;
	if (replacementRange.location != NSNotFound) {
		/* Calculate the part to be replaced. */
		insert_point = Utf8AdvanceByUtf16Units(_focused_window->GetFocusedText(), replacementRange.location);
		replace_range = Utf8AdvanceByUtf16Units(insert_point, replacementRange.length);
	}

	HandleTextInput(nullptr, true);
	HandleTextInput([ s UTF8String ], false, nullptr, insert_point, replace_range);
}

/** Insert the given text at the caret. */
- (void)insertText:(id)aString
{
	[ self insertText:aString replacementRange:NSMakeRange(NSNotFound, 0) ];
}

/** Set a new marked text and reposition the caret. */
- (void)setMarkedText:(id)aString selectedRange:(NSRange)selRange replacementRange:(NSRange)replacementRange
{
	if (!EditBoxInGlobalFocus()) return;

	NSString *s = [ aString isKindOfClass:[ NSAttributedString class ] ] ? [ aString string ] : (NSString *)aString;

	const char *utf8 = [ s UTF8String ];
	if (utf8 != nullptr) {
		const char *insert_point = nullptr;
		const char *replace_range = nullptr;
		if (replacementRange.location != NSNotFound) {
			/* Calculate the part to be replaced. */
			NSRange marked = [ self markedRange ];
			insert_point = Utf8AdvanceByUtf16Units(_focused_window->GetFocusedText(), replacementRange.location + (marked.location != NSNotFound ? marked.location : 0u));
			replace_range = Utf8AdvanceByUtf16Units(insert_point, replacementRange.length);
		}

		/* Convert caret index into a pointer in the UTF-8 string. */
		const char *selection = Utf8AdvanceByUtf16Units(utf8, selRange.location);

		HandleTextInput(utf8, true, selection, insert_point, replace_range);
	}
}

/** Set a new marked text and reposition the caret. */
- (void)setMarkedText:(id)aString selectedRange:(NSRange)selRange
{
	[ self setMarkedText:aString selectedRange:selRange replacementRange:NSMakeRange(NSNotFound, 0) ];
}

/** Unmark the current marked text. */
- (void)unmarkText
{
	HandleTextInput(nullptr, true);
}

/** Get the caret position. */
- (NSRange)selectedRange
{
	if (!EditBoxInGlobalFocus()) return NSMakeRange(NSNotFound, 0);

	NSUInteger start = CountUtf16Units(_focused_window->GetFocusedText(), _focused_window->GetCaret());
	return NSMakeRange(start, 0);
}

/** Get the currently marked range. */
- (NSRange)markedRange
{
	if (!EditBoxInGlobalFocus()) return NSMakeRange(NSNotFound, 0);

	size_t mark_len;
	const char *mark = _focused_window->GetMarkedText(&mark_len);
	if (mark != nullptr) {
		NSUInteger start = CountUtf16Units(_focused_window->GetFocusedText(), mark);
		NSUInteger len = CountUtf16Units(mark, mark + mark_len);

		return NSMakeRange(start, len);
	}

	return NSMakeRange(NSNotFound, 0);
}

/** Is any text marked? */
- (BOOL)hasMarkedText
{
	if (!EditBoxInGlobalFocus()) return NO;

	size_t len;
	return _focused_window->GetMarkedText(&len) != nullptr;
}

/** Get a string corresponding to the given range. */
- (NSAttributedString *)attributedSubstringForProposedRange:(NSRange)theRange actualRange:(NSRangePointer)actualRange
{
	if (!EditBoxInGlobalFocus()) return nil;

	NSString *s = [ NSString stringWithUTF8String:_focused_window->GetFocusedText() ];
	NSRange valid_range = NSIntersectionRange(NSMakeRange(0, [ s length ]), theRange);

	if (actualRange != nullptr) *actualRange = valid_range;
	if (valid_range.length == 0) return nil;

	return [ [ [ NSAttributedString alloc ] initWithString:[ s substringWithRange:valid_range ] ] autorelease ];
}

/** Get a string corresponding to the given range. */
- (NSAttributedString *)attributedSubstringFromRange:(NSRange)theRange
{
	return [ self attributedSubstringForProposedRange:theRange actualRange:nullptr ];
}

/** Get the current edit box string. */
- (NSAttributedString *)attributedString
{
	if (!EditBoxInGlobalFocus()) return [ [ [ NSAttributedString alloc ] initWithString:@"" ] autorelease ];

	return [ [ [ NSAttributedString alloc ] initWithString:[ NSString stringWithUTF8String:_focused_window->GetFocusedText() ] ] autorelease ];
}

/** Get the character that is rendered at the given point. */
- (NSUInteger)characterIndexForPoint:(NSPoint)thePoint
{
	if (!EditBoxInGlobalFocus()) return NSNotFound;

	NSPoint view_pt = [ self convertRect:[ [ self window ] convertRectFromScreen:NSMakeRect(thePoint.x, thePoint.y, 0, 0) ] fromView:nil ].origin;

	Point pt = { (int)view_pt.x, (int)[ self frame ].size.height - (int)view_pt.y };

	const char *ch = _focused_window->GetTextCharacterAtPosition(pt);
	if (ch == nullptr) return NSNotFound;

	return CountUtf16Units(_focused_window->GetFocusedText(), ch);
}

/** Get the bounding rect for the given range. */
- (NSRect)firstRectForCharacterRange:(NSRange)aRange
{
	if (!EditBoxInGlobalFocus()) return NSMakeRect(0, 0, 0, 0);

	/* Convert range to UTF-8 string pointers. */
	const char *start = Utf8AdvanceByUtf16Units(_focused_window->GetFocusedText(), aRange.location);
	const char *end = aRange.length != 0 ? Utf8AdvanceByUtf16Units(_focused_window->GetFocusedText(), aRange.location + aRange.length) : start;

	/* Get the bounding rect for the text range.*/
	Rect r = _focused_window->GetTextBoundingRect(start, end);
	NSRect view_rect = NSMakeRect(_focused_window->left + r.left, [ self frame ].size.height - _focused_window->top - r.bottom, r.right - r.left, r.bottom - r.top);

	return [ [ self window ] convertRectToScreen:[ self convertRect:view_rect toView:nil ] ];
}

/** Get the bounding rect for the given range. */
- (NSRect)firstRectForCharacterRange:(NSRange)aRange actualRange:(NSRangePointer)actualRange
{
	return [ self firstRectForCharacterRange:aRange ];
}

/** Get all string attributes that we can process for marked text. */
- (NSArray*)validAttributesForMarkedText
{
	return [ NSArray array ];
}

/** Delete single character left of the cursor. */
- (void)deleteBackward:(id)sender
{
	if (EditBoxInGlobalFocus()) HandleKeypress(WKC_BACKSPACE, 0);
}

/** Delete word left of the cursor. */
- (void)deleteWordBackward:(id)sender
{
	if (EditBoxInGlobalFocus()) HandleKeypress(WKC_BACKSPACE | WKC_CTRL, 0);
}

/** Delete single character right of the cursor. */
- (void)deleteForward:(id)sender
{
	if (EditBoxInGlobalFocus()) HandleKeypress(WKC_DELETE, 0);
}

/** Delete word right of the cursor. */
- (void)deleteWordForward:(id)sender
{
	if (EditBoxInGlobalFocus()) HandleKeypress(WKC_DELETE | WKC_CTRL, 0);
}

/** Move cursor one character left. */
- (void)moveLeft:(id)sender
{
	if (EditBoxInGlobalFocus()) HandleKeypress(WKC_LEFT, 0);
}

/** Move cursor one word left. */
- (void)moveWordLeft:(id)sender
{
	if (EditBoxInGlobalFocus()) HandleKeypress(WKC_LEFT | WKC_CTRL, 0);
}

/** Move cursor one character right. */
- (void)moveRight:(id)sender
{
	if (EditBoxInGlobalFocus()) HandleKeypress(WKC_RIGHT, 0);
}

/** Move cursor one word right. */
- (void)moveWordRight:(id)sender
{
	if (EditBoxInGlobalFocus()) HandleKeypress(WKC_RIGHT | WKC_CTRL, 0);
}

/** Move cursor one line up. */
- (void)moveUp:(id)sender
{
	if (EditBoxInGlobalFocus()) HandleKeypress(WKC_UP, 0);
}

/** Move cursor one line down. */
- (void)moveDown:(id)sender
{
	if (EditBoxInGlobalFocus()) HandleKeypress(WKC_DOWN, 0);
}

/** MScroll one line up. */
- (void)moveUpAndModifySelection:(id)sender
{
	if (EditBoxInGlobalFocus()) HandleKeypress(WKC_UP | WKC_SHIFT, 0);
}

/** Scroll one line down. */
- (void)moveDownAndModifySelection:(id)sender
{
	if (EditBoxInGlobalFocus()) HandleKeypress(WKC_DOWN | WKC_SHIFT, 0);
}

/** Move cursor to the start of the line. */
- (void)moveToBeginningOfLine:(id)sender
{
	if (EditBoxInGlobalFocus()) HandleKeypress(WKC_HOME, 0);
}

/** Move cursor to the end of the line. */
- (void)moveToEndOfLine:(id)sender
{
	if (EditBoxInGlobalFocus()) HandleKeypress(WKC_END, 0);
}

/** Scroll one page up. */
- (void)scrollPageUp:(id)sender
{
	if (EditBoxInGlobalFocus()) HandleKeypress(WKC_PAGEUP, 0);
}

/** Scroll one page down. */
- (void)scrollPageDown:(id)sender
{
	if (EditBoxInGlobalFocus()) HandleKeypress(WKC_PAGEDOWN, 0);
}

/** Move cursor (and selection) one page up. */
- (void)pageUpAndModifySelection:(id)sender
{
	if (EditBoxInGlobalFocus()) HandleKeypress(WKC_PAGEUP | WKC_SHIFT, 0);
}

/** Move cursor (and selection) one page down. */
- (void)pageDownAndModifySelection:(id)sender
{
	if (EditBoxInGlobalFocus()) HandleKeypress(WKC_PAGEDOWN | WKC_SHIFT, 0);
}

/** Scroll to the beginning of the document. */
- (void)scrollToBeginningOfDocument:(id)sender
{
	/* For compatibility with OTTD on Win/Linux. */
	[ self moveToBeginningOfLine:sender ];
}

/** Scroll to the end of the document. */
- (void)scrollToEndOfDocument:(id)sender
{
	/* For compatibility with OTTD on Win/Linux. */
	[ self moveToEndOfLine:sender ];
}

/** Return was pressed. */
- (void)insertNewline:(id)sender
{
	if (EditBoxInGlobalFocus()) HandleKeypress(WKC_RETURN, '\r');
}

/** Escape was pressed. */
- (void)cancelOperation:(id)sender
{
	if (EditBoxInGlobalFocus()) HandleKeypress(WKC_ESC, 0);
}

/** Invoke the selector if we implement it. */
- (void)doCommandBySelector:(SEL)aSelector
{
	if ([ self respondsToSelector:aSelector ]) [ self performSelector:aSelector ];
}

@end



@implementation OTTD_CocoaWindowDelegate
/** Initialize the video driver */
- (void)setDriver:(CocoaSubdriver*)drv
{
	driver = drv;
}
/** Handle closure requests */
- (BOOL)windowShouldClose:(id)sender
{
	HandleExitGameRequest();

	return NO;
}
/** Handle key acceptance */
- (void)windowDidBecomeKey:(NSNotification*)aNotification
{
	driver->active = true;
}
/** Resign key acceptance */
- (void)windowDidResignKey:(NSNotification*)aNotification
{
	driver->active = false;
}
/** Handle becoming main window */
- (void)windowDidBecomeMain:(NSNotification*)aNotification
{
	driver->active = true;
}
/** Resign being main window */
- (void)windowDidResignMain:(NSNotification*)aNotification
{
	driver->active = false;
}
/** Window entered fullscreen mode (10.7). */
- (void)windowDidEnterFullScreen:(NSNotification *)aNotification
{
	NSPoint loc = [ driver->cocoaview convertPoint:[ [ aNotification object ] mouseLocationOutsideOfEventStream ] fromView:nil ];
	BOOL inside = ([ driver->cocoaview hitTest:loc ] == driver->cocoaview);

	if (inside) {
		/* We don't care about the event, but the compiler does. */
		NSEvent *e = [ [ NSEvent alloc ] init ];
		[ driver->cocoaview mouseEntered:e ];
		[ e release ];
	}
}
/** The colour profile of the screen the window is on changed. */
- (void)windowDidChangeScreenProfile:(NSNotification *)aNotification
{
	if (!driver->setup) driver->WindowResized();
}

@end

#endif /* WITH_COCOA */<|MERGE_RESOLUTION|>--- conflicted
+++ resolved
@@ -257,19 +257,8 @@
 
 uint QZ_ListModes(OTTD_Point *modes, uint max_modes, CGDirectDisplayID display_id, int device_depth)
 {
-<<<<<<< HEAD
-#if (MAC_OS_X_VERSION_MAX_ALLOWED >= MAC_OS_X_VERSION_10_6) && (MAC_OS_X_VERSION_MIN_REQUIRED < MAC_OS_X_VERSION_10_6)
-	CFArrayRef mode_list = MacOSVersionIsAtLeast(10, 6, 0) ? CGDisplayCopyAllDisplayModes(display_id, nullptr) : CGDisplayAvailableModes(display_id);
-#elif (MAC_OS_X_VERSION_MAX_ALLOWED >= MAC_OS_X_VERSION_10_6)
-	CFArrayRef mode_list = CGDisplayCopyAllDisplayModes(display_id, nullptr);
-#else
-	CFArrayRef mode_list = CGDisplayAvailableModes(display_id);
-#endif
-	CFIndex    num_modes = CFArrayGetCount(mode_list);
-=======
 	CFAutoRelease<CFArrayRef> mode_list(CGDisplayCopyAllDisplayModes(display_id, nullptr));
 	CFIndex num_modes = CFArrayGetCount(mode_list.get());
->>>>>>> 1f1345de
 
 	/* Build list of modes with the requested bpp */
 	uint count = 0;
@@ -351,43 +340,11 @@
  */
 static CocoaSubdriver *QZ_CreateWindowSubdriver(int width, int height, int bpp)
 {
-<<<<<<< HEAD
-#if defined(ENABLE_COCOA_QUARTZ) || defined(ENABLE_COCOA_QUICKDRAW)
-	CocoaSubdriver *ret;
-#endif
-
-#if defined(ENABLE_COCOA_QUARTZ) && (MAC_OS_X_VERSION_MAX_ALLOWED >= MAC_OS_X_VERSION_10_4)
-	/* The reason for the version mismatch is due to the fact that the 10.4 binary needs to work on 10.5 as well. */
-	if (MacOSVersionIsAtLeast(10, 5, 0)) {
-		ret = QZ_CreateWindowQuartzSubdriver(width, height, bpp);
-		if (ret != nullptr) return ret;
-	}
-#endif
-
-#ifdef ENABLE_COCOA_QUICKDRAW
-	ret = QZ_CreateWindowQuickdrawSubdriver(width, height, bpp);
-	if (ret != nullptr) return ret;
-#endif
-
-#if defined(ENABLE_COCOA_QUARTZ) && (MAC_OS_X_VERSION_MAX_ALLOWED >= MAC_OS_X_VERSION_10_4)
-	/*
-	 * If we get here we are running 10.4 or earlier and either openttd was compiled without the QuickDraw driver
-	 * or it failed to load for some reason. Fall back to Quartz if possible even though that driver is slower.
-	 */
-	if (MacOSVersionIsAtLeast(10, 4, 0)) {
-		ret = QZ_CreateWindowQuartzSubdriver(width, height, bpp);
-		if (ret != nullptr) return ret;
-	}
-#endif
-
-	return nullptr;
-=======
 #if defined(ENABLE_COCOA_QUARTZ)
 	return QZ_CreateWindowQuartzSubdriver(width, height, bpp);
 #else
 	return nullptr;
 #endif
->>>>>>> 1f1345de
 }
 
 /**
@@ -402,22 +359,8 @@
  */
 static CocoaSubdriver *QZ_CreateSubdriver(int width, int height, int bpp, bool fullscreen, bool fallback)
 {
-<<<<<<< HEAD
-	CocoaSubdriver *ret = nullptr;
-	/* OSX 10.7 allows to toggle fullscreen mode differently */
-	if (MacOSVersionIsAtLeast(10, 7, 0)) {
-		ret = QZ_CreateWindowSubdriver(width, height, bpp);
-		if (ret != nullptr && fullscreen) ret->ToggleFullscreen();
-	}
-#if (MAC_OS_X_VERSION_MAX_ALLOWED < MAC_OS_X_VERSION_10_9)
-	else {
-		ret = fullscreen ? QZ_CreateFullscreenSubdriver(width, height, bpp) : QZ_CreateWindowSubdriver(width, height, bpp);
-	}
-#endif /* (MAC_OS_X_VERSION_MAX_ALLOWED < MAC_OS_X_VERSION_10_9) */
-=======
 	CocoaSubdriver *ret = QZ_CreateWindowSubdriver(width, height, bpp);
 	if (ret != nullptr && fullscreen) ret->ToggleFullscreen();
->>>>>>> 1f1345de
 
 	if (ret != nullptr) return ret;
 	if (!fallback) return nullptr;
@@ -426,19 +369,6 @@
 	DEBUG(driver, 0, "Setting video mode failed, falling back to 640x480 windowed mode.");
 	ret = QZ_CreateWindowSubdriver(640, 480, bpp);
 	if (ret != nullptr) return ret;
-<<<<<<< HEAD
-
-#if defined(_DEBUG) && (MAC_OS_X_VERSION_MAX_ALLOWED < MAC_OS_X_VERSION_10_9)
-	/* This Fullscreen mode crashes on OSX 10.7 */
-	if (!MacOSVersionIsAtLeast(10, 7, 0)) {
-		/* Try fullscreen too when in debug mode */
-		DEBUG(driver, 0, "Setting video mode failed, falling back to 640x480 fullscreen mode.");
-		ret = QZ_CreateFullscreenSubdriver(640, 480, bpp);
-		if (ret != nullptr) return ret;
-	}
-#endif /* defined(_DEBUG) && (MAC_OS_X_VERSION_MAX_ALLOWED >= MAC_OS_X_VERSION_10_9) */
-=======
->>>>>>> 1f1345de
 
 	return nullptr;
 }
@@ -551,33 +481,7 @@
 {
 	assert(_cocoa_subdriver != nullptr);
 
-<<<<<<< HEAD
-	/* For 10.7 and later, we try to toggle using the quartz subdriver. */
-	if (_cocoa_subdriver->ToggleFullscreen()) return true;
-
-	bool oldfs = _cocoa_subdriver->IsFullscreen();
-	if (full_screen != oldfs) {
-		int width  = _cocoa_subdriver->GetWidth();
-		int height = _cocoa_subdriver->GetHeight();
-		int bpp    = BlitterFactory::GetCurrentBlitter()->GetScreenDepth();
-
-		delete _cocoa_subdriver;
-		_cocoa_subdriver = nullptr;
-
-		_cocoa_subdriver = QZ_CreateSubdriver(width, height, bpp, full_screen, false);
-		if (_cocoa_subdriver == nullptr) {
-			_cocoa_subdriver = QZ_CreateSubdriver(width, height, bpp, oldfs, true);
-			if (_cocoa_subdriver == nullptr) error("Cocoa: Failed to create subdriver");
-		}
-	}
-
-	QZ_GameSizeChanged();
-	QZ_UpdateVideoModes();
-
-	return _cocoa_subdriver->IsFullscreen() == full_screen;
-=======
 	return _cocoa_subdriver->ToggleFullscreen();
->>>>>>> 1f1345de
 }
 
 /**
@@ -595,20 +499,7 @@
  */
 void VideoDriver_Cocoa::EditBoxLostFocus()
 {
-<<<<<<< HEAD
-	if (_cocoa_subdriver != nullptr) {
-		if ([ _cocoa_subdriver->cocoaview respondsToSelector:@selector(inputContext) ] && [ [ _cocoa_subdriver->cocoaview performSelector:@selector(inputContext) ] respondsToSelector:@selector(discardMarkedText) ]) {
-			[ [ _cocoa_subdriver->cocoaview performSelector:@selector(inputContext) ] performSelector:@selector(discardMarkedText) ];
-		}
-#if (MAC_OS_X_VERSION_MIN_REQUIRED < MAC_OS_X_VERSION_10_6)
-		else {
-			[ [ NSInputManager currentInputManager ] markedTextAbandoned:_cocoa_subdriver->cocoaview ];
-		}
-#endif
-	}
-=======
 	if (_cocoa_subdriver != NULL) [ [ _cocoa_subdriver->cocoaview inputContext ] discardMarkedText ];
->>>>>>> 1f1345de
 	/* Clear any marked string from the current edit box. */
 	HandleTextInput(nullptr, true);
 }
