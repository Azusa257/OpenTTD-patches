--- conflicted
+++ resolved
@@ -55,21 +55,8 @@
 #define kCGBitmapByteOrder32Host 0
 #endif
 
-<<<<<<< HEAD
-@interface OTTDMain : NSObject <NSApplicationDelegate>
-@end
-
-
-static NSAutoreleasePool *_ottd_autorelease_pool;
-static OTTDMain *_ottd_main;
-static bool _cocoa_video_started = false;
-static bool _cocoa_video_dialog = false;
-
-CocoaSubdriver *_cocoa_subdriver = nullptr;
-=======
 bool _cocoa_video_started = false;
 CocoaSubdriver *_cocoa_subdriver = NULL;
->>>>>>> 0f91cb04
 
 
 static bool ModeSorter(const OTTD_Point &p1, const OTTD_Point &p2)
@@ -141,11 +128,11 @@
 /**
  * Update the video modus.
  *
- * @pre _cocoa_subdriver != nullptr
+ * @pre _cocoa_subdriver != NULL
  */
 static void QZ_UpdateVideoModes()
 {
-	assert(_cocoa_subdriver != nullptr);
+	assert(_cocoa_subdriver != NULL);
 
 	OTTD_Point modes[32];
 	uint count = _cocoa_subdriver->ListModes(modes, lengthof(modes));
@@ -157,45 +144,6 @@
 }
 
 /**
-<<<<<<< HEAD
- * Handle a change of the display area.
- */
-void QZ_GameSizeChanged()
-{
-	if (_cocoa_subdriver == nullptr) return;
-
-	/* Tell the game that the resolution has changed */
-	_screen.width = _cocoa_subdriver->GetWidth();
-	_screen.height = _cocoa_subdriver->GetHeight();
-	_screen.pitch = _cocoa_subdriver->GetWidth();
-	_screen.dst_ptr = _cocoa_subdriver->GetPixelBuffer();
-	_fullscreen = _cocoa_subdriver->IsFullscreen();
-
-	BlitterFactory::GetCurrentBlitter()->PostResize();
-
-	GameSizeChanged();
-}
-
-/**
- * Find a suitable cocoa window subdriver.
- *
- * @param width Width of display area.
- * @param height Height of display area.
- * @param bpp Colour depth of display area.
- * @return Pointer to window subdriver.
- */
-static CocoaSubdriver *QZ_CreateWindowSubdriver(int width, int height, int bpp)
-{
-#if defined(ENABLE_COCOA_QUARTZ)
-	return QZ_CreateWindowQuartzSubdriver(width, height, bpp);
-#else
-	return nullptr;
-#endif
-}
-
-/**
-=======
->>>>>>> 0f91cb04
  * Find a suitable cocoa subdriver.
  *
  * @param width Width of display area.
@@ -233,7 +181,7 @@
 	CocoaExitApplication();
 
 	delete _cocoa_subdriver;
-	_cocoa_subdriver = nullptr;
+	_cocoa_subdriver = NULL;
 
 	_cocoa_video_started = false;
 }
@@ -249,11 +197,7 @@
 	_cocoa_video_started = true;
 
 	/* Don't create a window or enter fullscreen if we're just going to show a dialog. */
-<<<<<<< HEAD
-	if (_cocoa_video_dialog) return nullptr;
-=======
 	if (!CocoaSetupApplication()) return NULL;
->>>>>>> 0f91cb04
 
 	this->orig_res = _cur_resolution;
 	int width  = _cur_resolution.width;
@@ -269,7 +213,7 @@
 	 * as otherwise a grey bar will be stuck on top of the window. */
 	this->fullscreen_on_mainloop = _fullscreen;
 	_cocoa_subdriver = QZ_CreateSubdriver(width, height, bpp, _fullscreen, true);
-	if (_cocoa_subdriver == nullptr) {
+	if (_cocoa_subdriver == NULL) {
 		Stop();
 		return "Could not create subdriver";
 	}
@@ -277,7 +221,7 @@
 	this->GameSizeChanged();
 	QZ_UpdateVideoModes();
 
-	return nullptr;
+	return NULL;
 }
 
 /**
@@ -290,7 +234,7 @@
  */
 void VideoDriver_Cocoa::MakeDirty(int left, int top, int width, int height)
 {
-	assert(_cocoa_subdriver != nullptr);
+	assert(_cocoa_subdriver != NULL);
 
 	_cocoa_subdriver->MakeDirty(left, top, width, height);
 }
@@ -317,7 +261,7 @@
  */
 bool VideoDriver_Cocoa::ChangeResolution(int w, int h)
 {
-	assert(_cocoa_subdriver != nullptr);
+	assert(_cocoa_subdriver != NULL);
 
 	bool ret = _cocoa_subdriver->ChangeResolution(w, h, BlitterFactory::GetCurrentBlitter()->GetScreenDepth());
 
@@ -335,7 +279,7 @@
  */
 bool VideoDriver_Cocoa::ToggleFullscreen(bool full_screen)
 {
-	assert(_cocoa_subdriver != nullptr);
+	assert(_cocoa_subdriver != NULL);
 
 	return _cocoa_subdriver->ToggleFullscreen(full_screen);
 }
@@ -357,7 +301,7 @@
 {
 	if (_cocoa_subdriver != NULL) [ [ _cocoa_subdriver->cocoaview inputContext ] discardMarkedText ];
 	/* Clear any marked string from the current edit box. */
-	HandleTextInput(nullptr, true);
+	HandleTextInput(NULL, true);
 }
 
 /**
@@ -365,19 +309,7 @@
  */
 void VideoDriver_Cocoa::GameSizeChanged()
 {
-<<<<<<< HEAD
-	_cocoa_video_dialog = true;
-
-	bool wasstarted = _cocoa_video_started;
-	if (VideoDriver::GetInstance() == nullptr) {
-		setupApplication(); // Setup application before showing dialog
-	} else if (!_cocoa_video_started && VideoDriver::GetInstance()->Start(StringList()) != NULL) {
-		fprintf(stderr, "%s: %s\n", title, message);
-		return;
-	}
-=======
 	if (_cocoa_subdriver == nullptr) return;
->>>>>>> 0f91cb04
 
 	/* Tell the game that the resolution has changed */
 	_screen.width = _cocoa_subdriver->GetWidth();
@@ -385,36 +317,14 @@
 	_screen.pitch = _cocoa_subdriver->GetWidth();
 	_screen.dst_ptr = _cocoa_subdriver->GetPixelBuffer();
 
-<<<<<<< HEAD
-	if (!wasstarted && VideoDriver::GetInstance() != nullptr) VideoDriver::GetInstance()->Stop();
-=======
 	/* Store old window size if we entered fullscreen mode. */
 	bool fullscreen = _cocoa_subdriver->IsFullscreen();
 	if (fullscreen && !_fullscreen) this->orig_res = _cur_resolution;
 	_fullscreen = fullscreen;
->>>>>>> 0f91cb04
 
 	BlitterFactory::GetCurrentBlitter()->PostResize();
 
-<<<<<<< HEAD
-/** Set the application's bundle directory.
- *
- * This is needed since OS X application bundles do not have a
- * current directory and the data files are 'somewhere' in the bundle.
- */
-void cocoaSetApplicationBundleDir()
-{
-	char tmp[MAXPATHLEN];
-	CFAutoRelease<CFURLRef> url(CFBundleCopyResourcesDirectoryURL(CFBundleGetMainBundle()));
-	if (CFURLGetFileSystemRepresentation(url.get(), true, (unsigned char*)tmp, MAXPATHLEN)) {
-		AppendPathSeparator(tmp, lastof(tmp));
-		_searchpaths[SP_APPLICATION_BUNDLE_DIR] = stredup(tmp);
-	} else {
-		_searchpaths[SP_APPLICATION_BUNDLE_DIR] = nullptr;
-	}
-=======
 	::GameSizeChanged();
->>>>>>> 0f91cb04
 }
 
 class WindowQuartzSubdriver;
@@ -593,14 +503,8 @@
 
 bool WindowQuartzSubdriver::SetVideoMode(int width, int height, int bpp)
 {
-<<<<<<< HEAD
-	if (_cocoa_subdriver != nullptr) UndrawMouseCursor();
-	_cursor.in_window = false;
-}
-=======
 	this->setup = true;
 	this->GetDeviceInfo();
->>>>>>> 0f91cb04
 
 	if (width > this->device_width) width = this->device_width;
 	if (height > this->device_height) height = this->device_height;
@@ -611,19 +515,6 @@
 	if (this->window == nil) {
 		OTTD_CocoaWindowDelegate *delegate;
 
-<<<<<<< HEAD
-	const char *insert_point = nullptr;
-	const char *replace_range = nullptr;
-	if (replacementRange.location != NSNotFound) {
-		/* Calculate the part to be replaced. */
-		insert_point = Utf8AdvanceByUtf16Units(_focused_window->GetFocusedText(), replacementRange.location);
-		replace_range = Utf8AdvanceByUtf16Units(insert_point, replacementRange.length);
-	}
-
-	HandleTextInput(nullptr, true);
-	HandleTextInput([ s UTF8String ], false, nullptr, insert_point, replace_range);
-}
-=======
 		/* Set the window style */
 		unsigned int style = NSTitledWindowMask;
 		style |= (NSMiniaturizableWindowMask | NSClosableWindowMask);
@@ -635,7 +526,6 @@
 							styleMask:style
 							backing:NSBackingStoreBuffered
 							defer:NO ];
->>>>>>> 0f91cb04
 
 		if (this->window == nil) {
 			DEBUG(driver, 0, "Could not create the Cocoa window.");
@@ -643,24 +533,6 @@
 			return false;
 		}
 
-<<<<<<< HEAD
-/** Set a new marked text and reposition the caret. */
-- (void)setMarkedText:(id)aString selectedRange:(NSRange)selRange replacementRange:(NSRange)replacementRange
-{
-	if (!EditBoxInGlobalFocus()) return;
-
-	NSString *s = [ aString isKindOfClass:[ NSAttributedString class ] ] ? [ aString string ] : (NSString *)aString;
-
-	const char *utf8 = [ s UTF8String ];
-	if (utf8 != nullptr) {
-		const char *insert_point = nullptr;
-		const char *replace_range = nullptr;
-		if (replacementRange.location != NSNotFound) {
-			/* Calculate the part to be replaced. */
-			NSRange marked = [ self markedRange ];
-			insert_point = Utf8AdvanceByUtf16Units(_focused_window->GetFocusedText(), replacementRange.location + (marked.location != NSNotFound ? marked.location : 0u));
-			replace_range = Utf8AdvanceByUtf16Units(insert_point, replacementRange.length);
-=======
 		/* Add built in full-screen support when available (OS X 10.7 and higher)
 		 * This code actually compiles for 10.5 and later, but only makes sense in conjunction
 		 * with the quartz fullscreen support as found only in 10.7 and later
@@ -673,7 +545,6 @@
 			NSButton* fullscreenButton = [ this->window standardWindowButton:NSWindowFullScreenButton ];
 			[ fullscreenButton setAction:@selector(toggleFullScreen:) ];
 			[ fullscreenButton setTarget:this->window ];
->>>>>>> 0f91cb04
 		}
 
 		[ this->window setDriver:this ];
@@ -687,16 +558,8 @@
 
 		[ this->window setContentMinSize:NSMakeSize(64.0f, 64.0f) ];
 
-<<<<<<< HEAD
-/** Unmark the current marked text. */
-- (void)unmarkText
-{
-	HandleTextInput(nullptr, true);
-}
-=======
 		[ this->window setAcceptsMouseMovedEvents:YES ];
 		[ this->window setViewsNeedDisplay:NO ];
->>>>>>> 0f91cb04
 
 		delegate = [ [ OTTD_CocoaWindowDelegate alloc ] init ];
 		[ delegate setDriver:this ];
@@ -714,13 +577,6 @@
 		}
 	}
 
-<<<<<<< HEAD
-	size_t mark_len;
-	const char *mark = _focused_window->GetMarkedText(&mark_len);
-	if (mark != nullptr) {
-		NSUInteger start = CountUtf16Units(_focused_window->GetFocusedText(), mark);
-		NSUInteger len = CountUtf16Units(mark, mark + mark_len);
-=======
 	this->window_width = width;
 	this->window_height = height;
 	this->buffer_depth = bpp;
@@ -735,7 +591,6 @@
 			this->setup = false;
 			return false;
 		}
->>>>>>> 0f91cb04
 
 		[ this->cocoaview setDriver:this ];
 
@@ -766,16 +621,11 @@
 	uint          width = this->window_width;
 	uint          pitch = this->window_width;
 
-<<<<<<< HEAD
-	size_t len;
-	return _focused_window->GetMarkedText(&len) != nullptr;
-=======
 	for (int y = top; y < bottom; y++) {
 		for (int x = left; x < right; x++) {
 			dst[y * pitch + x] = pal[src[y * width + x]];
 		}
 	}
->>>>>>> 0f91cb04
 }
 
 
@@ -792,25 +642,15 @@
 	this->window = nil;
 	this->cocoaview = nil;
 
-<<<<<<< HEAD
-	if (actualRange != nullptr) *actualRange = valid_range;
-	if (valid_range.length == 0) return nil;
-=======
 	this->cgcontext = NULL;
->>>>>>> 0f91cb04
 
 	this->num_dirty_rects = MAX_DIRTY_RECTS;
 }
 
 WindowQuartzSubdriver::~WindowQuartzSubdriver()
 {
-<<<<<<< HEAD
-	return [ self attributedSubstringForProposedRange:theRange actualRange:nullptr ];
-}
-=======
 	/* Release window mode resources */
 	if (this->window != nil) [ this->window close ];
->>>>>>> 0f91cb04
 
 	CGContextRelease(this->cgcontext);
 
@@ -826,13 +666,6 @@
 	/* Check if we need to do anything */
 	if (this->num_dirty_rects == 0 || [ this->window isMiniaturized ]) return;
 
-<<<<<<< HEAD
-	const char *ch = _focused_window->GetTextCharacterAtPosition(pt);
-	if (ch == nullptr) return NSNotFound;
-
-	return CountUtf16Units(_focused_window->GetFocusedText(), ch);
-}
-=======
 	if (this->num_dirty_rects >= MAX_DIRTY_RECTS) {
 		this->num_dirty_rects = 1;
 		this->dirty_rects[0].left = 0;
@@ -840,7 +673,6 @@
 		this->dirty_rects[0].right = this->window_width;
 		this->dirty_rects[0].bottom = this->window_height;
 	}
->>>>>>> 0f91cb04
 
 	/* Build the region of dirty rectangles */
 	for (int i = 0; i < this->num_dirty_rects; i++) {
