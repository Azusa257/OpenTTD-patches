--- conflicted
+++ resolved
@@ -27,10 +27,13 @@
 #include <mutex>
 #include <condition_variable>
 #include <algorithm>
-<<<<<<< HEAD
 #if defined(__MINGW32__)
 #include "../3rdparty/mingw-std-threads/mingw.mutex.h"
 #include "../3rdparty/mingw-std-threads/mingw.condition_variable.h"
+#endif
+#ifdef __EMSCRIPTEN__
+#	include <emscripten.h>
+#	include <emscripten/html5.h>
 #endif
 
 #if defined(WITH_FCITX)
@@ -41,11 +44,6 @@
 #include <X11/keysym.h>
 #include <X11/Xutil.h>
 #include <unistd.h>
-=======
-#ifdef __EMSCRIPTEN__
-#	include <emscripten.h>
-#	include <emscripten/html5.h>
->>>>>>> f7b8e7e4
 #endif
 
 #include "../safeguards.h"
@@ -1097,9 +1095,10 @@
 		next_tick = cur_ticks + MILLISECONDS_PER_TICK;
 
 		bool old_ctrl_pressed = _ctrl_pressed;
-
-		_ctrl_pressed  = !!(mod & KMOD_CTRL);
-		_shift_pressed = !!(mod & KMOD_SHIFT);
+		bool old_shift_pressed = _shift_pressed;
+
+		_ctrl_pressed  = !!(mod & KMOD_CTRL) != _invert_ctrl;
+		_shift_pressed = !!(mod & KMOD_SHIFT) != _invert_shift;
 
 		/* determine which directional keys are down */
 		_dirkeys =
@@ -1108,6 +1107,7 @@
 			(keys[SDL_SCANCODE_RIGHT] ? 4 : 0) |
 			(keys[SDL_SCANCODE_DOWN]  ? 8 : 0);
 		if (old_ctrl_pressed != _ctrl_pressed) HandleCtrlChanged();
+		if (old_shift_pressed != _shift_pressed) HandleShiftChanged();
 
 		/* The gameloop is the part that can run asynchronously. The rest
 		 * except sleeping can't. */
@@ -1116,6 +1116,8 @@
 		GameLoop();
 
 		if (_draw_mutex != nullptr) draw_lock.lock();
+
+		GameLoopPaletteAnimations();
 
 		UpdateWindows();
 		_local_palette = _cur_palette;
@@ -1189,72 +1191,8 @@
 	/* Run the main loop event-driven, based on RequestAnimationFrame. */
 	emscripten_set_main_loop_arg(&this->EmscriptenLoop, this, 0, 1);
 #else
-<<<<<<< HEAD
-		/* Speedup when pressing tab, except when using ALT+TAB
-		 * to switch to another application */
-		if (keys[SDL_SCANCODE_TAB] && (mod & KMOD_ALT) == 0)
-#endif /* defined(_DEBUG) */
-		{
-			if (!_networking && _game_mode != GM_MENU) _fast_forward |= 2;
-		} else if (_fast_forward & 2) {
-			_fast_forward = 0;
-		}
-
-		cur_ticks = SDL_GetTicks();
-		if (SDL_TICKS_PASSED(cur_ticks, next_tick) || (_fast_forward && !_pause_mode) || cur_ticks < prev_cur_ticks) {
-			_realtime_tick += cur_ticks - last_cur_ticks;
-			last_cur_ticks = cur_ticks;
-			next_tick = cur_ticks + MILLISECONDS_PER_TICK;
-
-			bool old_ctrl_pressed = _ctrl_pressed;
-			bool old_shift_pressed = _shift_pressed;
-
-			_ctrl_pressed  = !!(mod & KMOD_CTRL) != _invert_ctrl;
-			_shift_pressed = !!(mod & KMOD_SHIFT) != _invert_shift;
-
-			/* determine which directional keys are down */
-			_dirkeys =
-				(keys[SDL_SCANCODE_LEFT]  ? 1 : 0) |
-				(keys[SDL_SCANCODE_UP]    ? 2 : 0) |
-				(keys[SDL_SCANCODE_RIGHT] ? 4 : 0) |
-				(keys[SDL_SCANCODE_DOWN]  ? 8 : 0);
-			if (old_ctrl_pressed != _ctrl_pressed) HandleCtrlChanged();
-			if (old_shift_pressed != _shift_pressed) HandleShiftChanged();
-
-			/* The gameloop is the part that can run asynchronously. The rest
-			 * except sleeping can't. */
-			if (_draw_mutex != nullptr) draw_lock.unlock();
-
-			GameLoop();
-
-			if (_draw_mutex != nullptr) draw_lock.lock();
-
-			GameLoopPaletteAnimations();
-
-			UpdateWindows();
-			_local_palette = _cur_palette;
-		} else {
-			/* Release the thread while sleeping */
-			if (_draw_mutex != nullptr) draw_lock.unlock();
-			CSleep(1);
-			if (_draw_mutex != nullptr) draw_lock.lock();
-
-			NetworkDrawChatMessage();
-			DrawMouseCursor();
-		}
-
-		/* End of the critical part. */
-		if (_draw_mutex != nullptr && !HasModalProgress()) {
-			_draw_signal->notify_one();
-		} else {
-			/* Oh, we didn't have threads, then just draw unthreaded */
-			CheckPaletteAnim();
-			DrawSurfaceToScreen();
-		}
-=======
 	while (!_exit_game) {
 		LoopOnce();
->>>>>>> f7b8e7e4
 	}
 
 	MainLoopCleanup();
