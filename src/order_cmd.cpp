--- conflicted
+++ resolved
@@ -1004,7 +1004,6 @@
 			OrderConditionComparator occ = new_order.GetConditionComparator();
 			if (occ >= OCC_END) return CMD_ERROR;
 			switch (new_order.GetConditionVariable()) {
-<<<<<<< HEAD
 				case OCV_SLOT_OCCUPANCY:
 				case OCV_TRAIN_IN_SLOT: {
 					if (v->type != VEH_TRAIN) return CMD_ERROR;
@@ -1014,16 +1013,11 @@
 					break;
 				}
 
-=======
->>>>>>> 635c7ca2
 				case OCV_CARGO_WAITING:
 				case OCV_CARGO_ACCEPTANCE:
 					if (!CargoSpec::Get(new_order.GetConditionValue())->IsValid()) return CMD_ERROR;
 					/* FALL THROUGH */
-<<<<<<< HEAD
-
-=======
->>>>>>> 635c7ca2
+
 				case OCV_REQUIRES_SERVICE:
 					if (occ != OCC_IS_TRUE && occ != OCC_IS_FALSE) return CMD_ERROR;
 					break;
@@ -1587,11 +1581,8 @@
 
 		case MOF_COND_VARIABLE:
 			if (data == OCV_FREE_PLATFORMS && v->type != VEH_TRAIN) return CMD_ERROR;
-<<<<<<< HEAD
 			if (data == OCV_SLOT_OCCUPANCY && v->type != VEH_TRAIN) return CMD_ERROR;
 			if (data == OCV_TRAIN_IN_SLOT && v->type != VEH_TRAIN) return CMD_ERROR;
-=======
->>>>>>> 635c7ca2
 			if (data >= OCV_END) return CMD_ERROR;
 			break;
 
@@ -1605,11 +1596,8 @@
 				case OCV_REQUIRES_SERVICE:
 				case OCV_CARGO_ACCEPTANCE:
 				case OCV_CARGO_WAITING:
-<<<<<<< HEAD
 				case OCV_SLOT_OCCUPANCY:
 				case OCV_TRAIN_IN_SLOT:
-=======
->>>>>>> 635c7ca2
 					if (data != OCC_IS_TRUE && data != OCC_IS_FALSE) return CMD_ERROR;
 					break;
 
@@ -1631,14 +1619,11 @@
 					if (data > 100) return CMD_ERROR;
 					break;
 
-<<<<<<< HEAD
 				case OCV_SLOT_OCCUPANCY:
 				case OCV_TRAIN_IN_SLOT:
 					if (data != INVALID_TRACE_RESTRICT_SLOT_ID && !TraceRestrictSlot::IsValidID(data)) return CMD_ERROR;
 					break;
 
-=======
->>>>>>> 635c7ca2
 				case OCV_CARGO_ACCEPTANCE:
 				case OCV_CARGO_WAITING:
 					if (!(data < NUM_CARGO && CargoSpec::Get(data)->IsValid())) return CMD_ERROR;
@@ -1726,10 +1711,7 @@
 			case MOF_COND_VARIABLE: {
 				/* Check whether old conditional variable had a cargo as value */
 				bool old_var_was_cargo = (order->GetConditionVariable() == OCV_CARGO_ACCEPTANCE || order->GetConditionVariable() == OCV_CARGO_WAITING);
-<<<<<<< HEAD
 				bool old_var_was_slot = (order->GetConditionVariable() == OCV_SLOT_OCCUPANCY || order->GetConditionVariable() == OCV_TRAIN_IN_SLOT);
-=======
->>>>>>> 635c7ca2
 				order->SetConditionVariable((OrderConditionVariable)data);
 
 				OrderConditionComparator occ = order->GetConditionComparator();
@@ -1739,26 +1721,19 @@
 						order->SetConditionValue(0);
 						break;
 
-<<<<<<< HEAD
 					case OCV_SLOT_OCCUPANCY:
 					case OCV_TRAIN_IN_SLOT:
 						if (!old_var_was_slot) order->GetXDataRef() = INVALID_TRACE_RESTRICT_SLOT_ID;
 						if (occ != OCC_IS_TRUE && occ != OCC_IS_FALSE) order->SetConditionComparator(OCC_IS_TRUE);
 						break;
 
-=======
->>>>>>> 635c7ca2
 					case OCV_CARGO_ACCEPTANCE:
 					case OCV_CARGO_WAITING:
 						if (!old_var_was_cargo) order->SetConditionValue((uint16) GetFirstValidCargo());
 						if (occ != OCC_IS_TRUE && occ != OCC_IS_FALSE) order->SetConditionComparator(OCC_IS_TRUE);
 						break;
 					case OCV_REQUIRES_SERVICE:
-<<<<<<< HEAD
 						if (old_var_was_cargo || old_var_was_slot) order->SetConditionValue(0);
-=======
-						if (old_var_was_cargo) order->SetConditionValue(0);
->>>>>>> 635c7ca2
 						if (occ != OCC_IS_TRUE && occ != OCC_IS_FALSE) order->SetConditionComparator(OCC_IS_TRUE);
 						order->SetConditionValue(0);
 						break;
@@ -1772,11 +1747,7 @@
 						FALLTHROUGH;
 
 					default:
-<<<<<<< HEAD
 						if (old_var_was_cargo || old_var_was_slot) order->SetConditionValue(0);
-=======
-						if (old_var_was_cargo) order->SetConditionValue(0);
->>>>>>> 635c7ca2
 						if (occ == OCC_IS_TRUE || occ == OCC_IS_FALSE) order->SetConditionComparator(OCC_EQUALS);
 						break;
 				}
@@ -2455,7 +2426,6 @@
 			if (Station::IsValidID(next_station)) skip_order = OrderConditionCompare(occ, HasBit(Station::Get(next_station)->goods[value].status, GoodsEntry::GES_ACCEPTANCE), value);
 			break;
 		}
-<<<<<<< HEAD
 		case OCV_SLOT_OCCUPANCY: {
 			const TraceRestrictSlot* slot = TraceRestrictSlot::GetIfValid(order->GetXData());
 			if (slot != nullptr) skip_order = OrderConditionCompare(occ, slot->occupants.size() >= slot->max_occupancy, value);
@@ -2466,8 +2436,6 @@
 			if (slot != nullptr) skip_order = OrderConditionCompare(occ, slot->IsOccupant(v->index), value);
 			break;
 		}
-=======
->>>>>>> 635c7ca2
 		case OCV_FREE_PLATFORMS: {
 			StationID next_station = GetNextRealStation(v, order);
 			if (Station::IsValidID(next_station)) skip_order = OrderConditionCompare(occ, GetFreeStationPlatforms(next_station), value);
