/* $Id$ */

/*
 * This file is part of OpenTTD.
 * OpenTTD is free software; you can redistribute it and/or modify it under the terms of the GNU General Public License as published by the Free Software Foundation, version 2.
 * OpenTTD is distributed in the hope that it will be useful, but WITHOUT ANY WARRANTY; without even the implied warranty of MERCHANTABILITY or FITNESS FOR A PARTICULAR PURPOSE.
 * See the GNU General Public License for more details. You should have received a copy of the GNU General Public License along with OpenTTD. If not, see <http://www.gnu.org/licenses/>.
 */

/** @file 32bpp_anim.hpp A 32 bpp blitter with animation support. */

#ifndef BLITTER_32BPP_ANIM_HPP
#define BLITTER_32BPP_ANIM_HPP

#include "32bpp_optimized.hpp"

/** The optimised 32 bpp blitter with palette animation. */
class Blitter_32bppAnim : public Blitter_32bppOptimized {
protected:
	uint16 *anim_buf;    ///< In this buffer we keep track of the 8bpp indexes so we can do palette animation
	void *anim_alloc;    ///< The raw allocated buffer, not necessarily aligned correctly
	int anim_buf_width;  ///< The width of the animation buffer.
	int anim_buf_pitch;  ///< The pitch of the animation buffer (width rounded up to 16 byte boundary).
	int anim_buf_height; ///< The height of the animation buffer.
	Palette palette;     ///< The current palette.

public:
	Blitter_32bppAnim() :
		anim_buf(NULL),
		anim_alloc(NULL),
		anim_buf_width(0),
		anim_buf_pitch(0),
		anim_buf_height(0)
	{
		this->palette = _cur_palette;
	}

	~Blitter_32bppAnim();

<<<<<<< HEAD
	/* virtual */ void Draw(Blitter::BlitterParams *bp, BlitterMode mode, ZoomLevel zoom);
	/* virtual */ void DrawColourMappingRect(void *dst, int width, int height, PaletteID pal);
	/* virtual */ void SetPixel(void *video, int x, int y, uint8 colour);
	/* virtual */ void DrawLine(void *video, int x, int y, int x2, int y2, int screen_width, int screen_height, uint8 colour, int width, int dash);
	/* virtual */ void SetLine(void *video, int x, int y, uint8 *colours, uint width);
	/* virtual */ void SetLine32(void *video, int x, int y, uint32 *colours, uint width);
	/* virtual */ void DrawRect(void *video, int width, int height, uint8 colour);
	/* virtual */ void CopyFromBuffer(void *video, const void *src, int width, int height);
	/* virtual */ void CopyToBuffer(const void *video, void *dst, int width, int height);
	/* virtual */ void ScrollBuffer(void *video, int &left, int &top, int &width, int &height, int scroll_x, int scroll_y);
	/* virtual */ int BufferSize(int width, int height);
	/* virtual */ void PaletteAnimate(const Palette &palette);
	/* virtual */ Blitter::PaletteAnimation UsePaletteAnimation();
=======
	void Draw(Blitter::BlitterParams *bp, BlitterMode mode, ZoomLevel zoom) override;
	void DrawColourMappingRect(void *dst, int width, int height, PaletteID pal) override;
	void SetPixel(void *video, int x, int y, uint8 colour) override;
	void DrawLine(void *video, int x, int y, int x2, int y2, int screen_width, int screen_height, uint8 colour, int width, int dash) override;
	void DrawRect(void *video, int width, int height, uint8 colour) override;
	void CopyFromBuffer(void *video, const void *src, int width, int height) override;
	void CopyToBuffer(const void *video, void *dst, int width, int height) override;
	void ScrollBuffer(void *video, int &left, int &top, int &width, int &height, int scroll_x, int scroll_y) override;
	int BufferSize(int width, int height) override;
	void PaletteAnimate(const Palette &palette) override;
	Blitter::PaletteAnimation UsePaletteAnimation() override;
>>>>>>> fdaf67d9

	const char *GetName() override { return "32bpp-anim"; }
	int GetBytesPerPixel() override { return 6; }
	void PostResize() override;

	/**
	 * Look up the colour in the current palette.
	 */
	inline Colour LookupColourInPalette(uint index)
	{
		return this->palette.palette[index];
	}

	inline int ScreenToAnimOffset(const uint32 *video)
	{
		int raw_offset = video - (const uint32 *)_screen.dst_ptr;
		if (_screen.pitch == this->anim_buf_pitch) return raw_offset;
		int lines = raw_offset / _screen.pitch;
		int across = raw_offset % _screen.pitch;
		return across + (lines * this->anim_buf_pitch);
	}

	template <BlitterMode mode, bool no_anim_translucent> void Draw(const Blitter::BlitterParams *bp, ZoomLevel zoom);
};

/** Factory for the 32bpp blitter with animation. */
class FBlitter_32bppAnim : public BlitterFactory {
public:
	FBlitter_32bppAnim() : BlitterFactory("32bpp-anim", "32bpp Animation Blitter (palette animation)") {}
	Blitter *CreateInstance() override { return new Blitter_32bppAnim(); }
};

#endif /* BLITTER_32BPP_ANIM_HPP */<|MERGE_RESOLUTION|>--- conflicted
+++ resolved
@@ -37,25 +37,12 @@
 
 	~Blitter_32bppAnim();
 
-<<<<<<< HEAD
-	/* virtual */ void Draw(Blitter::BlitterParams *bp, BlitterMode mode, ZoomLevel zoom);
-	/* virtual */ void DrawColourMappingRect(void *dst, int width, int height, PaletteID pal);
-	/* virtual */ void SetPixel(void *video, int x, int y, uint8 colour);
-	/* virtual */ void DrawLine(void *video, int x, int y, int x2, int y2, int screen_width, int screen_height, uint8 colour, int width, int dash);
-	/* virtual */ void SetLine(void *video, int x, int y, uint8 *colours, uint width);
-	/* virtual */ void SetLine32(void *video, int x, int y, uint32 *colours, uint width);
-	/* virtual */ void DrawRect(void *video, int width, int height, uint8 colour);
-	/* virtual */ void CopyFromBuffer(void *video, const void *src, int width, int height);
-	/* virtual */ void CopyToBuffer(const void *video, void *dst, int width, int height);
-	/* virtual */ void ScrollBuffer(void *video, int &left, int &top, int &width, int &height, int scroll_x, int scroll_y);
-	/* virtual */ int BufferSize(int width, int height);
-	/* virtual */ void PaletteAnimate(const Palette &palette);
-	/* virtual */ Blitter::PaletteAnimation UsePaletteAnimation();
-=======
 	void Draw(Blitter::BlitterParams *bp, BlitterMode mode, ZoomLevel zoom) override;
 	void DrawColourMappingRect(void *dst, int width, int height, PaletteID pal) override;
 	void SetPixel(void *video, int x, int y, uint8 colour) override;
 	void DrawLine(void *video, int x, int y, int x2, int y2, int screen_width, int screen_height, uint8 colour, int width, int dash) override;
+	void SetLine(void *video, int x, int y, uint8 *colours, uint width) override;
+	void SetLine32(void *video, int x, int y, uint32 *colours, uint width) override;
 	void DrawRect(void *video, int width, int height, uint8 colour) override;
 	void CopyFromBuffer(void *video, const void *src, int width, int height) override;
 	void CopyToBuffer(const void *video, void *dst, int width, int height) override;
@@ -63,7 +50,6 @@
 	int BufferSize(int width, int height) override;
 	void PaletteAnimate(const Palette &palette) override;
 	Blitter::PaletteAnimation UsePaletteAnimation() override;
->>>>>>> fdaf67d9
 
 	const char *GetName() override { return "32bpp-anim"; }
 	int GetBytesPerPixel() override { return 6; }
