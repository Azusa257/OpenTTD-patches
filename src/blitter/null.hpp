/* $Id$ */

/*
 * This file is part of OpenTTD.
 * OpenTTD is free software; you can redistribute it and/or modify it under the terms of the GNU General Public License as published by the Free Software Foundation, version 2.
 * OpenTTD is distributed in the hope that it will be useful, but WITHOUT ANY WARRANTY; without even the implied warranty of MERCHANTABILITY or FITNESS FOR A PARTICULAR PURPOSE.
 * See the GNU General Public License for more details. You should have received a copy of the GNU General Public License along with OpenTTD. If not, see <http://www.gnu.org/licenses/>.
 */

/** @file null.hpp The blitter that doesn't blit. */

#ifndef BLITTER_NULL_HPP
#define BLITTER_NULL_HPP

#include "factory.hpp"

/** Blitter that does nothing. */
class Blitter_Null : public Blitter {
public:
<<<<<<< HEAD
	/* virtual */ uint8 GetScreenDepth() { return 0; }
	/* virtual */ void Draw(Blitter::BlitterParams *bp, BlitterMode mode, ZoomLevel zoom) {};
	/* virtual */ void DrawColourMappingRect(void *dst, int width, int height, PaletteID pal) {};
	/* virtual */ Sprite *Encode(const SpriteLoader::Sprite *sprite, AllocatorProc *allocator);
	/* virtual */ void *MoveTo(void *video, int x, int y) { return NULL; };
	/* virtual */ void SetPixel(void *video, int x, int y, uint8 colour) {};
	/* virtual */ void SetLine(void *video, int x, int y, uint8 *colours, uint width) {};
	/* virtual */ void DrawRect(void *video, int width, int height, uint8 colour) {};
	/* virtual */ void DrawLine(void *video, int x, int y, int x2, int y2, int screen_width, int screen_height, uint8 colour, int width, int dash) {};
	/* virtual */ void CopyFromBuffer(void *video, const void *src, int width, int height) {};
	/* virtual */ void CopyToBuffer(const void *video, void *dst, int width, int height) {};
	/* virtual */ void CopyImageToBuffer(const void *video, void *dst, int width, int height, int dst_pitch) {};
	/* virtual */ void ScrollBuffer(void *video, int &left, int &top, int &width, int &height, int scroll_x, int scroll_y) {};
	/* virtual */ int BufferSize(int width, int height) { return 0; };
	/* virtual */ void PaletteAnimate(const Palette &palette) { };
	/* virtual */ Blitter::PaletteAnimation UsePaletteAnimation() { return Blitter::PALETTE_ANIMATION_NONE; };

	/* virtual */ const char *GetName() { return "null"; }
	/* virtual */ int GetBytesPerPixel() { return 0; }
=======
	uint8 GetScreenDepth() override { return 0; }
	void Draw(Blitter::BlitterParams *bp, BlitterMode mode, ZoomLevel zoom) override {};
	void DrawColourMappingRect(void *dst, int width, int height, PaletteID pal) override {};
	Sprite *Encode(const SpriteLoader::Sprite *sprite, AllocatorProc *allocator) override;
	void *MoveTo(void *video, int x, int y) override { return NULL; };
	void SetPixel(void *video, int x, int y, uint8 colour) override {};
	void DrawRect(void *video, int width, int height, uint8 colour) override {};
	void DrawLine(void *video, int x, int y, int x2, int y2, int screen_width, int screen_height, uint8 colour, int width, int dash) override {};
	void CopyFromBuffer(void *video, const void *src, int width, int height) override {};
	void CopyToBuffer(const void *video, void *dst, int width, int height) override {};
	void CopyImageToBuffer(const void *video, void *dst, int width, int height, int dst_pitch) override {};
	void ScrollBuffer(void *video, int &left, int &top, int &width, int &height, int scroll_x, int scroll_y) override {};
	int BufferSize(int width, int height) override { return 0; };
	void PaletteAnimate(const Palette &palette) override { };
	Blitter::PaletteAnimation UsePaletteAnimation() override { return Blitter::PALETTE_ANIMATION_NONE; };

	const char *GetName() override { return "null"; }
	int GetBytesPerPixel() override { return 0; }
>>>>>>> fdaf67d9
};

/** Factory for the blitter that does nothing. */
class FBlitter_Null : public BlitterFactory {
public:
	FBlitter_Null() : BlitterFactory("null", "Null Blitter (does nothing)") {}
	Blitter *CreateInstance() override { return new Blitter_Null(); }
};

#endif /* BLITTER_NULL_HPP */<|MERGE_RESOLUTION|>--- conflicted
+++ resolved
@@ -17,27 +17,6 @@
 /** Blitter that does nothing. */
 class Blitter_Null : public Blitter {
 public:
-<<<<<<< HEAD
-	/* virtual */ uint8 GetScreenDepth() { return 0; }
-	/* virtual */ void Draw(Blitter::BlitterParams *bp, BlitterMode mode, ZoomLevel zoom) {};
-	/* virtual */ void DrawColourMappingRect(void *dst, int width, int height, PaletteID pal) {};
-	/* virtual */ Sprite *Encode(const SpriteLoader::Sprite *sprite, AllocatorProc *allocator);
-	/* virtual */ void *MoveTo(void *video, int x, int y) { return NULL; };
-	/* virtual */ void SetPixel(void *video, int x, int y, uint8 colour) {};
-	/* virtual */ void SetLine(void *video, int x, int y, uint8 *colours, uint width) {};
-	/* virtual */ void DrawRect(void *video, int width, int height, uint8 colour) {};
-	/* virtual */ void DrawLine(void *video, int x, int y, int x2, int y2, int screen_width, int screen_height, uint8 colour, int width, int dash) {};
-	/* virtual */ void CopyFromBuffer(void *video, const void *src, int width, int height) {};
-	/* virtual */ void CopyToBuffer(const void *video, void *dst, int width, int height) {};
-	/* virtual */ void CopyImageToBuffer(const void *video, void *dst, int width, int height, int dst_pitch) {};
-	/* virtual */ void ScrollBuffer(void *video, int &left, int &top, int &width, int &height, int scroll_x, int scroll_y) {};
-	/* virtual */ int BufferSize(int width, int height) { return 0; };
-	/* virtual */ void PaletteAnimate(const Palette &palette) { };
-	/* virtual */ Blitter::PaletteAnimation UsePaletteAnimation() { return Blitter::PALETTE_ANIMATION_NONE; };
-
-	/* virtual */ const char *GetName() { return "null"; }
-	/* virtual */ int GetBytesPerPixel() { return 0; }
-=======
 	uint8 GetScreenDepth() override { return 0; }
 	void Draw(Blitter::BlitterParams *bp, BlitterMode mode, ZoomLevel zoom) override {};
 	void DrawColourMappingRect(void *dst, int width, int height, PaletteID pal) override {};
@@ -46,6 +25,8 @@
 	void SetPixel(void *video, int x, int y, uint8 colour) override {};
 	void DrawRect(void *video, int width, int height, uint8 colour) override {};
 	void DrawLine(void *video, int x, int y, int x2, int y2, int screen_width, int screen_height, uint8 colour, int width, int dash) override {};
+	void SetLine(void *video, int x, int y, uint8 *colours, uint width) override {};
+	void SetLine32(void *video, int x, int y, uint32 *colours, uint width) override {};
 	void CopyFromBuffer(void *video, const void *src, int width, int height) override {};
 	void CopyToBuffer(const void *video, void *dst, int width, int height) override {};
 	void CopyImageToBuffer(const void *video, void *dst, int width, int height, int dst_pitch) override {};
@@ -56,7 +37,6 @@
 
 	const char *GetName() override { return "null"; }
 	int GetBytesPerPixel() override { return 0; }
->>>>>>> fdaf67d9
 };
 
 /** Factory for the blitter that does nothing. */
