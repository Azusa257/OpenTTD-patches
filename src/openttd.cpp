/*
 * This file is part of OpenTTD.
 * OpenTTD is free software; you can redistribute it and/or modify it under the terms of the GNU General Public License as published by the Free Software Foundation, version 2.
 * OpenTTD is distributed in the hope that it will be useful, but WITHOUT ANY WARRANTY; without even the implied warranty of MERCHANTABILITY or FITNESS FOR A PARTICULAR PURPOSE.
 * See the GNU General Public License for more details. You should have received a copy of the GNU General Public License along with OpenTTD. If not, see <http://www.gnu.org/licenses/>.
 */

/** @file openttd.cpp Functions related to starting OpenTTD. */

#include "stdafx.h"

#include "blitter/factory.hpp"
#include "sound/sound_driver.hpp"
#include "music/music_driver.hpp"
#include "video/video_driver.hpp"

#include "fontcache.h"
#include "error.h"
#include "gui.h"

#include "base_media_base.h"
#include "saveload/saveload.h"
#include "company_func.h"
#include "command_func.h"
#include "news_func.h"
#include "fios.h"
#include "aircraft.h"
#include "roadveh.h"
#include "train.h"
#include "ship.h"
#include "console_func.h"
#include "screenshot.h"
#include "network/network.h"
#include "network/network_func.h"
#include "ai/ai.hpp"
#include "ai/ai_config.hpp"
#include "settings_func.h"
#include "genworld.h"
#include "progress.h"
#include "strings_func.h"
#include "date_func.h"
#include "vehicle_func.h"
#include "gamelog.h"
#include "animated_tile_func.h"
#include "roadstop_base.h"
#include "elrail_func.h"
#include "rev.h"
#include "highscore.h"
#include "station_base.h"
#include "crashlog.h"
#include "engine_func.h"
#include "core/random_func.hpp"
#include "rail_gui.h"
#include "road_gui.h"
#include "core/backup_type.hpp"
#include "hotkeys.h"
#include "newgrf.h"
#include "newgrf_commons.h"
#include "misc/getoptdata.h"
#include "game/game.hpp"
#include "game/game_config.hpp"
#include "town.h"
#include "subsidy_func.h"
#include "gfx_layout.h"
#include "viewport_func.h"
#include "viewport_sprite_sorter.h"
#include "framerate_type.h"
#include "programmable_signals.h"
#include "smallmap_gui.h"
#include "viewport_func.h"
#include "thread.h"
#include "bridge_signal_map.h"
#include "zoning.h"
#include "cargopacket.h"
#include "tbtr_template_vehicle.h"
#include "string_func_extra.h"
#include "industry.h"
#include "network/network_gui.h"
#include "cargopacket.h"
#include "core/checksum_func.hpp"
#include "tbtr_template_vehicle_func.h"
#include "debug_settings.h"
#include "debug_desync.h"
#include "event_logs.h"
#include "tunnelbridge.h"

#include "linkgraph/linkgraphschedule.h"
#include "tracerestrict.h"

#include <mutex>
#if defined(__MINGW32__)
#include "3rdparty/mingw-std-threads/mingw.mutex.h"
#endif

#include <stdarg.h>
#include <system_error>

#include "safeguards.h"

#ifdef __EMSCRIPTEN__
#	include <emscripten.h>
#	include <emscripten/html5.h>
#endif

void CallLandscapeTick();
void IncreaseDate();
void DoPaletteAnimations();
void MusicLoop();
void ResetMusic();
void CallWindowGameTickEvent();
bool HandleBootstrap();

extern void ShowOSErrorBox(const char *buf, bool system);
extern std::string _config_file;

bool _save_config = false;
bool _request_newgrf_scan = false;
NewGRFScanCallback *_request_newgrf_scan_callback = nullptr;

SimpleChecksum64 _state_checksum;

/**
 * Error handling for fatal user errors.
 * @param s the string to print.
 * @note Does NEVER return.
 */
void CDECL usererror(const char *s, ...)
{
	va_list va;
	char buf[512];

	va_start(va, s);
	vseprintf(buf, lastof(buf), s, va);
	va_end(va);

	ShowOSErrorBox(buf, false);
	if (VideoDriver::GetInstance() != nullptr) VideoDriver::GetInstance()->Stop();

#ifdef __EMSCRIPTEN__
	emscripten_exit_pointerlock();
	/* In effect, the game ends here. As emscripten_set_main_loop() caused
	 * the stack to be unwound, the code after MainLoop() in
	 * openttd_main() is never executed. */
	EM_ASM(if (window["openttd_syncfs"]) openttd_syncfs());
	EM_ASM(if (window["openttd_abort"]) openttd_abort());
#endif

	exit(1);
}

/**
 * Error handling for fatal non-user errors.
 * @param s the string to print.
 * @note Does NEVER return.
 */
void CDECL error(const char *s, ...)
{
	va_list va;
	char buf[2048];

	va_start(va, s);
	vseprintf(buf, lastof(buf), s, va);
	va_end(va);

	if (VideoDriver::GetInstance() == nullptr || VideoDriver::GetInstance()->HasGUI()) {
		ShowOSErrorBox(buf, true);
	}

	/* Set the error message for the crash log and then invoke it. */
	CrashLog::SetErrorMessage(buf);
	abort();
}

void CDECL assert_msg_error(int line, const char *file, const char *expr, const char *extra, const char *str, ...)
{
	va_list va;
	char buf[2048];

	char *b = buf;
	b += seprintf(b, lastof(buf), "Assertion failed at line %i of %s: %s\n\t", line, file, expr);

	if (extra != nullptr) {
		b += seprintf(b, lastof(buf), "%s\n\t", extra);
	}

	va_start(va, str);
	vseprintf(b, lastof(buf), str, va);
	va_end(va);

	ShowOSErrorBox(buf, true);

	/* Set the error message for the crash log and then invoke it. */
	CrashLog::SetErrorMessage(buf);
	abort();
}

const char *assert_tile_info(uint32 tile) {
	static char buffer[128];
	DumpTileInfo(buffer, lastof(buffer), tile);
	return buffer;
}

/**
 * Shows some information on the console/a popup box depending on the OS.
 * @param str the text to show.
 */
void CDECL ShowInfoF(const char *str, ...)
{
	va_list va;
	char buf[1024];
	va_start(va, str);
	vseprintf(buf, lastof(buf), str, va);
	va_end(va);
	ShowInfo(buf);
}

/**
 * Show the help message when someone passed a wrong parameter.
 */
static void ShowHelp()
{
	char buf[8192];
	char *p = buf;

	p += seprintf(p, lastof(buf), "OpenTTD %s\n", _openttd_revision);
	p = strecpy(p,
		"\n"
		"\n"
		"Command line options:\n"
		"  -v drv              = Set video driver (see below)\n"
		"  -s drv              = Set sound driver (see below) (param bufsize,hz)\n"
		"  -m drv              = Set music driver (see below)\n"
		"  -b drv              = Set the blitter to use (see below)\n"
		"  -r res              = Set resolution (for instance 800x600)\n"
		"  -h                  = Display this help text\n"
		"  -t year             = Set starting year\n"
		"  -d [[fac=]lvl[,...]]= Debug mode\n"
		"  -e                  = Start Editor\n"
		"  -g [savegame]       = Start new/save game immediately\n"
		"  -G seed             = Set random seed\n"
		"  -n [ip:port#company]= Join network game\n"
		"  -p password         = Password to join server\n"
		"  -P password         = Password to join company\n"
		"  -D [ip][:port]      = Start dedicated server\n"
		"  -l ip[:port]        = Redirect DEBUG()\n"
#if !defined(_WIN32)
		"  -f                  = Fork into the background (dedicated only)\n"
#endif
		"  -I graphics_set     = Force the graphics set (see below)\n"
		"  -S sounds_set       = Force the sounds set (see below)\n"
		"  -M music_set        = Force the music set (see below)\n"
		"  -c config_file      = Use 'config_file' instead of 'openttd.cfg'\n"
		"  -x                  = Never save configuration changes to disk\n"
		"  -X                  = Don't use global folders to search for files\n"
		"  -q savegame         = Write some information about the savegame and exit\n"
<<<<<<< HEAD
		"  -Z                  = Write detailed version information and exit\n"
=======
		"  -Q                  = Don't scan for/load NewGRF files on startup\n"
		"  -QQ                 = Disable NewGRF scanning/loading entirely\n"
>>>>>>> adc76cca
		"\n",
		lastof(buf)
	);

	/* List the graphics packs */
	p = BaseGraphics::GetSetsList(p, lastof(buf));

	/* List the sounds packs */
	p = BaseSounds::GetSetsList(p, lastof(buf));

	/* List the music packs */
	p = BaseMusic::GetSetsList(p, lastof(buf));

	/* List the drivers */
	p = DriverFactoryBase::GetDriversInfo(p, lastof(buf));

	/* List the blitters */
	p = BlitterFactory::GetBlittersInfo(p, lastof(buf));

	/* List the debug facilities. */
	p = DumpDebugFacilityNames(p, lastof(buf));

	/* We need to initialize the AI, so it finds the AIs */
	AI::Initialize();
	p = AI::GetConsoleList(p, lastof(buf), true);
	AI::Uninitialize(true);

	/* We need to initialize the GameScript, so it finds the GSs */
	Game::Initialize();
	p = Game::GetConsoleList(p, lastof(buf), true);
	Game::Uninitialize(true);

	/* ShowInfo put output to stderr, but version information should go
	 * to stdout; this is the only exception */
#if !defined(_WIN32)
	printf("%s\n", buf);
#else
	ShowInfo(buf);
#endif
}

static void WriteSavegameInfo(const char *name)
{
	extern SaveLoadVersion _sl_version;
	extern std::string _sl_xv_version_label;
	uint32 last_ottd_rev = 0;
	byte ever_modified = 0;
	bool removed_newgrfs = false;

	GamelogInfo(_load_check_data.gamelog_action, _load_check_data.gamelog_actions, &last_ottd_rev, &ever_modified, &removed_newgrfs);

	char buf[65536];
	char *p = buf;
	p += seprintf(p, lastof(buf), "Name:         %s\n", name);
	const char *type = "";
	extern bool _sl_is_faked_ext;
	extern bool _sl_is_ext_version;
	if (_sl_is_faked_ext) {
		type = " (fake extended)";
	} else if (_sl_is_ext_version) {
		type = " (extended)";
	}
	p += seprintf(p, lastof(buf), "Savegame ver: %d%s\n", _sl_version, type);
	if (!_sl_xv_version_label.empty()) {
		p += seprintf(p, lastof(buf), "    Version label: %s\n", _sl_xv_version_label.c_str());
	}
	for (size_t i = 0; i < XSLFI_SIZE; i++) {
		if (_sl_xv_feature_versions[i] > 0) {
			p += seprintf(p, lastof(buf), "    Feature: %s = %d\n", SlXvGetFeatureName((SlXvFeatureIndex) i), _sl_xv_feature_versions[i]);
		}
	}
	p += seprintf(p, lastof(buf), "NewGRF ver:   0x%08X\n", last_ottd_rev);
	p += seprintf(p, lastof(buf), "Modified:     %d\n", ever_modified);

	if (removed_newgrfs) {
		p += seprintf(p, lastof(buf), "NewGRFs have been removed\n");
	}

	p = strecpy(p, "NewGRFs:\n", lastof(buf));
	if (_load_check_data.HasNewGrfs()) {
		for (GRFConfig *c = _load_check_data.grfconfig; c != nullptr; c = c->next) {
			char md5sum[33];
			md5sumToString(md5sum, lastof(md5sum), HasBit(c->flags, GCF_COMPATIBLE) ? c->original_md5sum : c->ident.md5sum);
			p += seprintf(p, lastof(buf), "%08X %s %s\n", c->ident.grfid, md5sum, c->filename);
		}
	}

	/* ShowInfo put output to stderr, but version information should go
	 * to stdout; this is the only exception */
#if !defined(_WIN32)
	printf("%s\n", buf);
#else
	ShowInfo(buf);
#endif
}

static void WriteSavegameDebugData(const char *name)
{
	char *buf = MallocT<char>(4096);
	char *buflast = buf + 4095;
	char *p = buf;
	auto bump_size = [&]() {
		size_t offset = p - buf;
		size_t new_size = buflast - buf + 1 + 4096;
		buf = ReallocT<char>(buf, new_size);
		buflast = buf + new_size - 1;
		p = buf + offset;
	};
	p += seprintf(p, buflast, "Name:         %s\n", name);
	if (_load_check_data.debug_log_data.size()) {
		p += seprintf(p, buflast, "%u bytes of debug log data in savegame\n", (uint) _load_check_data.debug_log_data.size());
		std::string buffer = _load_check_data.debug_log_data;
		ProcessLineByLine(buffer.data(), [&](const char *line) {
			if (buflast - p <= 1024) bump_size();
			p += seprintf(p, buflast, "> %s\n", line);
		});
	} else {
		p += seprintf(p, buflast, "No debug log data in savegame\n");
	}
	if (_load_check_data.debug_config_data.size()) {
		p += seprintf(p, buflast, "%u bytes of debug config data in savegame\n", (uint) _load_check_data.debug_config_data.size());
		std::string buffer = _load_check_data.debug_config_data;
		ProcessLineByLine(buffer.data(), [&](const char *line) {
			if (buflast - p <= 1024) bump_size();
			p += seprintf(p, buflast, "> %s\n", line);
		});
	} else {
		p += seprintf(p, buflast, "No debug config data in savegame\n");
	}

	/* ShowInfo put output to stderr, but version information should go
	 * to stdout; this is the only exception */
#if !defined(_WIN32)
	printf("%s\n", buf);
#else
	ShowInfo(buf);
#endif
	free(buf);
}


/**
 * Extract the resolution from the given string and store
 * it in the 'res' parameter.
 * @param res variable to store the resolution in.
 * @param s   the string to decompose.
 */
static void ParseResolution(Dimension *res, const char *s)
{
	const char *t = strchr(s, 'x');
	if (t == nullptr) {
		ShowInfoF("Invalid resolution '%s'", s);
		return;
	}

	res->width  = std::max(strtoul(s, nullptr, 0), 64UL);
	res->height = std::max(strtoul(t + 1, nullptr, 0), 64UL);
}


/**
 * Uninitializes drivers, frees allocated memory, cleans pools, ...
 * Generally, prepares the game for shutting down
 */
static void ShutdownGame()
{
	IConsoleFree();

	if (_network_available) NetworkShutDown(); // Shut down the network and close any open connections

	DriverFactoryBase::ShutdownDrivers();

	UnInitWindowSystem();

	/* stop the scripts */
	AI::Uninitialize(false);
	Game::Uninitialize(false);

	/* Uninitialize variables that are allocated dynamically */
	GamelogReset();

	LinkGraphSchedule::Clear();
	ClearTraceRestrictMapping();
	ClearBridgeSimulatedSignalMapping();
	ClearCargoPacketDeferredPayments();
	PoolBase::Clean(PT_ALL);

	FreeSignalPrograms();
	FreeSignalDependencies();

	extern void ClearAllSignalSpeedRestrictions();
	ClearAllSignalSpeedRestrictions();

	ClearZoningCaches();
	ClearOrderDestinationRefcountMap();

	/* No NewGRFs were loaded when it was still bootstrapping. */
	if (_game_mode != GM_BOOTSTRAP) ResetNewGRFData();

	UninitFreeType();

	ViewportMapClearTunnelCache();
	InvalidateVehicleTickCaches();
	ClearVehicleTickCaches();
	InvalidateTemplateReplacementImages();
	ClearCommandLog();
	ClearSpecialEventsLog();
	ClearDesyncMsgLog();

	_loaded_local_company = COMPANY_SPECTATOR;
	_game_events_since_load = (GameEventFlags) 0;
	_game_events_overall = (GameEventFlags) 0;
	_game_load_cur_date_ymd = { 0, 0, 0 };
	_game_load_date_fract = 0;
	_game_load_tick_skip_counter = 0;
	_game_load_time = 0;
	_extra_station_names_used = 0;
	_extra_station_names_probability = 0;
	_extra_aspects = 0;
	_loadgame_DBGL_data.clear();
	_loadgame_DBGC_data.clear();
}

/**
 * Load the introduction game.
 * @param load_newgrfs Whether to load the NewGRFs or not.
 */
static void LoadIntroGame(bool load_newgrfs = true)
{
	UnshowCriticalError();
	for (Window *w : Window::IterateFromFront()) {
		delete w;
	}

	_game_mode = GM_MENU;

	if (load_newgrfs) ResetGRFConfig(false);

	/* Setup main window */
	ResetWindowSystem();
	SetupColoursAndInitialWindow();

	/* Load the default opening screen savegame */
	if (SaveOrLoad("opntitle.dat", SLO_LOAD, DFT_GAME_FILE, BASESET_DIR) != SL_OK) {
		GenerateWorld(GWM_EMPTY, 64, 64); // if failed loading, make empty world.
		SetLocalCompany(COMPANY_SPECTATOR);
	} else {
		SetLocalCompany(COMPANY_FIRST);
	}

	FixTitleGameZoom();
	_pause_mode = PM_UNPAUSED;
	_cursor.fix_at = false;

	CheckForMissingGlyphs();

	MusicLoop(); // ensure music is correct
}

void MakeNewgameSettingsLive()
{
	for (CompanyID c = COMPANY_FIRST; c < MAX_COMPANIES; c++) {
		if (_settings_game.ai_config[c] != nullptr) {
			delete _settings_game.ai_config[c];
		}
	}
	if (_settings_game.game_config != nullptr) {
		delete _settings_game.game_config;
	}

	/* Copy newgame settings to active settings.
	 * Also initialise old settings needed for savegame conversion. */
	_settings_game = _settings_newgame;
	_settings_time = _settings_game.game_time = _settings_client.gui;
	_old_vds = _settings_client.company.vehicle;

	for (CompanyID c = COMPANY_FIRST; c < MAX_COMPANIES; c++) {
		_settings_game.ai_config[c] = nullptr;
		if (_settings_newgame.ai_config[c] != nullptr) {
			_settings_game.ai_config[c] = new AIConfig(_settings_newgame.ai_config[c]);
			if (!AIConfig::GetConfig(c, AIConfig::SSS_FORCE_GAME)->HasScript()) {
				AIConfig::GetConfig(c, AIConfig::SSS_FORCE_GAME)->Change(nullptr);
			}
		}
	}
	_settings_game.game_config = nullptr;
	if (_settings_newgame.game_config != nullptr) {
		_settings_game.game_config = new GameConfig(_settings_newgame.game_config);
	}
}

void OpenBrowser(const char *url)
{
	/* Make sure we only accept urls that are sure to open a browser. */
	if (strstr(url, "http://") != url && strstr(url, "https://") != url) return;

	extern void OSOpenBrowser(const char *url);
	OSOpenBrowser(url);
}

/** Callback structure of statements to be executed after the NewGRF scan. */
struct AfterNewGRFScan : NewGRFScanCallback {
	Year startyear = INVALID_YEAR;              ///< The start year.
	uint32 generation_seed = GENERATE_NEW_SEED; ///< Seed for the new game.
	std::string dedicated_host;                 ///< Hostname for the dedicated server.
	uint16 dedicated_port = 0;                  ///< Port for the dedicated server.
	std::string connection_string;              ///< Information about the server to connect to
	std::string join_server_password;           ///< The password to join the server with.
	std::string join_company_password;          ///< The password to join the company with.
	bool save_config = true;                    ///< The save config setting.

	/**
	 * Create a new callback.
	 */
	AfterNewGRFScan()
	{
		/* Visual C++ 2015 fails compiling this line (AfterNewGRFScan::generation_seed undefined symbol)
		 * if it's placed outside a member function, directly in the struct body. */
		static_assert(sizeof(generation_seed) == sizeof(_settings_game.game_creation.generation_seed));
	}

	virtual void OnNewGRFsScanned()
	{
		ResetGRFConfig(false);

		TarScanner::DoScan(TarScanner::SCENARIO);

		AI::Initialize();
		Game::Initialize();

		/* We want the new (correct) NewGRF count to survive the loading. */
		uint last_newgrf_count = _settings_client.gui.last_newgrf_count;
		LoadFromConfig();
		_settings_client.gui.last_newgrf_count = last_newgrf_count;
		/* Since the default for the palette might have changed due to
		 * reading the configuration file, recalculate that now. */
		UpdateNewGRFConfigPalette();

		Game::Uninitialize(true);
		AI::Uninitialize(true);
		LoadFromHighScore();
		LoadHotkeysFromConfig();
		WindowDesc::LoadFromConfig();

		/* We have loaded the config, so we may possibly save it. */
		_save_config = save_config;

		/* restore saved music volume */
		MusicDriver::GetInstance()->SetVolume(_settings_client.music.music_vol);

		if (startyear != INVALID_YEAR) IConsoleSetSetting("game_creation.starting_year", startyear);
		if (generation_seed != GENERATE_NEW_SEED) _settings_newgame.game_creation.generation_seed = generation_seed;

		if (!dedicated_host.empty()) {
			_network_bind_list.clear();
			_network_bind_list.emplace_back(dedicated_host);
		}
		if (dedicated_port != 0) _settings_client.network.server_port = dedicated_port;

		/* initialize the ingame console */
		IConsoleInit();
		InitializeGUI();
		IConsoleCmdExec("exec scripts/autoexec.scr 0");

		/* Make sure _settings is filled with _settings_newgame if we switch to a game directly */
		if (_switch_mode != SM_NONE) MakeNewgameSettingsLive();

		if (_network_available && !connection_string.empty()) {
			LoadIntroGame();
			_switch_mode = SM_NONE;

			NetworkClientConnectGame(connection_string, COMPANY_NEW_COMPANY, join_server_password, join_company_password);
		}

		/* After the scan we're not used anymore. */
		delete this;
	}
};

#if defined(UNIX)
extern void DedicatedFork();
#endif

/** Options of OpenTTD. */
static const OptionData _options[] = {
	 GETOPT_SHORT_VALUE('I'),
	 GETOPT_SHORT_VALUE('S'),
	 GETOPT_SHORT_VALUE('M'),
	 GETOPT_SHORT_VALUE('m'),
	 GETOPT_SHORT_VALUE('s'),
	 GETOPT_SHORT_VALUE('v'),
	 GETOPT_SHORT_VALUE('b'),
	GETOPT_SHORT_OPTVAL('D'),
	GETOPT_SHORT_OPTVAL('n'),
	 GETOPT_SHORT_VALUE('l'),
	 GETOPT_SHORT_VALUE('p'),
	 GETOPT_SHORT_VALUE('P'),
#if !defined(_WIN32)
	 GETOPT_SHORT_NOVAL('f'),
#endif
	 GETOPT_SHORT_VALUE('r'),
	 GETOPT_SHORT_VALUE('t'),
	GETOPT_SHORT_OPTVAL('d'),
	 GETOPT_SHORT_NOVAL('e'),
	GETOPT_SHORT_OPTVAL('g'),
	 GETOPT_SHORT_VALUE('G'),
	 GETOPT_SHORT_VALUE('c'),
	 GETOPT_SHORT_NOVAL('x'),
	 GETOPT_SHORT_NOVAL('X'),
	 GETOPT_SHORT_VALUE('q'),
	 GETOPT_SHORT_VALUE('K'),
	 GETOPT_SHORT_NOVAL('h'),
<<<<<<< HEAD
	 GETOPT_SHORT_VALUE('J'),
	 GETOPT_SHORT_NOVAL('Z'),
=======
	 GETOPT_SHORT_NOVAL('Q'),
>>>>>>> adc76cca
	GETOPT_END()
};

/**
 * Main entry point for this lovely game.
 * @param argc The number of arguments passed to this game.
 * @param argv The values of the arguments.
 * @return 0 when there is no error.
 */
int openttd_main(int argc, char *argv[])
{
	SetSelfAsMainThread();
	PerThreadSetup();
	SlXvSetStaticCurrentVersions();
	std::string musicdriver;
	std::string sounddriver;
	std::string videodriver;
	std::string blitter;
	std::string graphics_set;
	std::string sounds_set;
	std::string music_set;
	Dimension resolution = {0, 0};
	std::unique_ptr<AfterNewGRFScan> scanner(new AfterNewGRFScan());
	bool dedicated = false;
	char *debuglog_conn = nullptr;
	bool only_local_path = false;

	extern bool _dedicated_forks;
	_dedicated_forks = false;

	_game_mode = GM_MENU;
	_switch_mode = SM_MENU;

	GetOptData mgo(argc - 1, argv + 1, _options);
	int ret = 0;

	int i;
	while ((i = mgo.GetOpt()) != -1) {
		switch (i) {
		case 'I': graphics_set = mgo.opt; break;
		case 'S': sounds_set = mgo.opt; break;
		case 'M': music_set = mgo.opt; break;
		case 'm': musicdriver = mgo.opt; break;
		case 's': sounddriver = mgo.opt; break;
		case 'v': videodriver = mgo.opt; break;
		case 'b': blitter = mgo.opt; break;
		case 'D':
			musicdriver = "null";
			sounddriver = "null";
			videodriver = "dedicated";
			blitter = "null";
			dedicated = true;
			SetDebugString("net=3");
			if (mgo.opt != nullptr) {
				scanner->dedicated_host = ParseFullConnectionString(mgo.opt, scanner->dedicated_port);
			}
			break;
		case 'f': _dedicated_forks = true; break;
		case 'n':
			scanner->connection_string = mgo.opt; // optional IP:port#company parameter
			break;
		case 'l':
			debuglog_conn = mgo.opt;
			break;
		case 'p':
			scanner->join_server_password = mgo.opt;
			break;
		case 'P':
			scanner->join_company_password = mgo.opt;
			break;
		case 'r': ParseResolution(&resolution, mgo.opt); break;
		case 't': scanner->startyear = atoi(mgo.opt); break;
		case 'd': {
#if defined(_WIN32)
				CreateConsole();
#endif
				if (mgo.opt != nullptr) SetDebugString(mgo.opt);
				break;
			}
		case 'e': _switch_mode = (_switch_mode == SM_LOAD_GAME || _switch_mode == SM_LOAD_SCENARIO ? SM_LOAD_SCENARIO : SM_EDITOR); break;
		case 'g':
			if (mgo.opt != nullptr) {
				_file_to_saveload.SetName(mgo.opt);
				bool is_scenario = _switch_mode == SM_EDITOR || _switch_mode == SM_LOAD_SCENARIO;
				_switch_mode = is_scenario ? SM_LOAD_SCENARIO : SM_LOAD_GAME;
				_file_to_saveload.SetMode(SLO_LOAD, is_scenario ? FT_SCENARIO : FT_SAVEGAME, DFT_GAME_FILE);

				/* if the file doesn't exist or it is not a valid savegame, let the saveload code show an error */
				auto t = _file_to_saveload.name.find_last_of('.');
				if (t != std::string::npos) {
					FiosType ft = FiosGetSavegameListCallback(SLO_LOAD, _file_to_saveload.name, _file_to_saveload.name.substr(t).c_str(), nullptr, nullptr);
					if (ft != FIOS_TYPE_INVALID) _file_to_saveload.SetMode(ft);
				}

				break;
			}

			_switch_mode = SM_NEWGAME;
			/* Give a random map if no seed has been given */
			if (scanner->generation_seed == GENERATE_NEW_SEED) {
				scanner->generation_seed = InteractiveRandom();
			}
			break;
		case 'q':
		case 'K': {
			DeterminePaths(argv[0], only_local_path);
			if (StrEmpty(mgo.opt)) {
				ret = 1;
				return ret;
			}

			char title[80];
			title[0] = '\0';
			FiosGetSavegameListCallback(SLO_LOAD, mgo.opt, strrchr(mgo.opt, '.'), title, lastof(title));

			_load_check_data.Clear();
			if (i == 'K') _load_check_data.want_debug_data = true;
			_load_check_data.want_grf_compatibility = false;
			SaveOrLoadResult res = SaveOrLoad(mgo.opt, SLO_CHECK, DFT_GAME_FILE, SAVE_DIR, false);
			if (res != SL_OK || _load_check_data.HasErrors()) {
				fprintf(stderr, "Failed to open savegame\n");
				if (_load_check_data.HasErrors()) {
					InitializeLanguagePacks(); // A language pack is needed for GetString()
					char buf[256];
					SetDParamStr(0, _load_check_data.error_data);
					GetString(buf, _load_check_data.error, lastof(buf));
					fprintf(stderr, "%s\n", buf);
				}
				return ret;
			}

			if (i == 'q') {
				WriteSavegameInfo(title);
			} else {
				WriteSavegameDebugData(title);
			}
			return ret;
		}
		case 'Q': {
			extern int _skip_all_newgrf_scanning;
			_skip_all_newgrf_scanning += 1;
			break;
		}
		case 'G': scanner->generation_seed = strtoul(mgo.opt, nullptr, 10); break;
		case 'c': _config_file = mgo.opt; break;
		case 'x': scanner->save_config = false; break;
		case 'J': _quit_after_days = Clamp(atoi(mgo.opt), 0, INT_MAX); break;
		case 'Z': {
			CrashLog::VersionInfoLog();
			return ret;
		}
		case 'X': only_local_path = true; break;
		case 'h':
			i = -2; // Force printing of help.
			break;
		}
		if (i == -2) break;
	}

	if (i == -2 || mgo.numleft > 0) {
		/* Either the user typed '-h', they made an error, or they added unrecognized command line arguments.
		 * In all cases, print the help, and exit.
		 *
		 * The next two functions are needed to list the graphics sets. We can't do them earlier
		 * because then we cannot show it on the debug console as that hasn't been configured yet. */
		DeterminePaths(argv[0], only_local_path);
		TarScanner::DoScan(TarScanner::BASESET);
		BaseGraphics::FindSets();
		BaseSounds::FindSets();
		BaseMusic::FindSets();
		ShowHelp();
		return ret;
	}

	DeterminePaths(argv[0], only_local_path);
	TarScanner::DoScan(TarScanner::BASESET);

	if (dedicated) DEBUG(net, 3, "Starting dedicated server, version %s", _openttd_revision);
	if (_dedicated_forks && !dedicated) _dedicated_forks = false;

#if defined(UNIX)
	/* We must fork here, or we'll end up without some resources we need (like sockets) */
	if (_dedicated_forks) DedicatedFork();
#endif

	LoadFromConfig(true);

	if (resolution.width != 0) _cur_resolution = resolution;

	/* Limit width times height times bytes per pixel to fit a 32 bit
	 * integer, This way all internal drawing routines work correctly.
	 * A resolution that has one component as 0 is treated as a marker to
	 * auto-detect a good window size. */
	_cur_resolution.width  = std::min(_cur_resolution.width, UINT16_MAX / 2u);
	_cur_resolution.height = std::min(_cur_resolution.height, UINT16_MAX / 2u);

	/* Assume the cursor starts within the game as not all video drivers
	 * get an event that the cursor is within the window when it is opened.
	 * Saying the cursor is there makes no visible difference as it would
	 * just be out of the bounds of the window. */
	_cursor.in_window = true;

	/* enumerate language files */
	InitializeLanguagePacks();

	/* Initialize the regular font for FreeType */
	InitFreeType(false);

	/* This must be done early, since functions use the SetWindowDirty* calls */
	InitWindowSystem();

	BaseGraphics::FindSets();
	if (graphics_set.empty() && !BaseGraphics::ini_set.empty()) graphics_set = BaseGraphics::ini_set;
	if (!BaseGraphics::SetSet(graphics_set)) {
		if (!graphics_set.empty()) {
			BaseGraphics::SetSet({});

			ErrorMessageData msg(STR_CONFIG_ERROR, STR_CONFIG_ERROR_INVALID_BASE_GRAPHICS_NOT_FOUND);
			msg.SetDParamStr(0, graphics_set);
			ScheduleErrorMessage(msg);
		}
	}

	/* Initialize game palette */
	GfxInitPalettes();

	DEBUG(misc, 1, "Loading blitter...");
	if (blitter.empty() && !_ini_blitter.empty()) blitter = _ini_blitter;
	_blitter_autodetected = blitter.empty();
	/* Activate the initial blitter.
	 * This is only some initial guess, after NewGRFs have been loaded SwitchNewGRFBlitter may switch to a different one.
	 *  - Never guess anything, if the user specified a blitter. (_blitter_autodetected)
	 *  - Use 32bpp blitter if baseset or 8bpp-support settings says so.
	 *  - Use 8bpp blitter otherwise.
	 */
	if (!_blitter_autodetected ||
			(_support8bpp != S8BPP_NONE && (BaseGraphics::GetUsedSet() == nullptr || BaseGraphics::GetUsedSet()->blitter == BLT_8BPP)) ||
			BlitterFactory::SelectBlitter("32bpp-anim") == nullptr) {
		if (BlitterFactory::SelectBlitter(blitter) == nullptr) {
			blitter.empty() ?
				usererror("Failed to autoprobe blitter") :
				usererror("Failed to select requested blitter '%s'; does it exist?", blitter.c_str());
		}
	}

	if (videodriver.empty() && !_ini_videodriver.empty()) videodriver = _ini_videodriver;
	DriverFactoryBase::SelectDriver(videodriver, Driver::DT_VIDEO);

	InitializeSpriteSorter();

	/* Initialize the zoom level of the screen to normal */
	_screen.zoom = ZOOM_LVL_NORMAL;
	UpdateGUIZoom();

	NetworkStartUp(); // initialize network-core

	if (debuglog_conn != nullptr && _network_available) {
		NetworkStartDebugLog(debuglog_conn);
	}

	if (!HandleBootstrap()) {
		ShutdownGame();
		return ret;
	}

	VideoDriver::GetInstance()->ClaimMousePointer();

	/* initialize screenshot formats */
	InitializeScreenshotFormats();

	BaseSounds::FindSets();
	if (sounds_set.empty() && !BaseSounds::ini_set.empty()) sounds_set = BaseSounds::ini_set;
	if (!BaseSounds::SetSet(sounds_set)) {
		if (sounds_set.empty() || !BaseSounds::SetSet({})) {
			usererror("Failed to find a sounds set. Please acquire a sounds set for OpenTTD. See section 1.4 of README.md.");
		} else {
			ErrorMessageData msg(STR_CONFIG_ERROR, STR_CONFIG_ERROR_INVALID_BASE_SOUNDS_NOT_FOUND);
			msg.SetDParamStr(0, sounds_set);
			ScheduleErrorMessage(msg);
		}
	}

	BaseMusic::FindSets();
	if (music_set.empty() && !BaseMusic::ini_set.empty()) music_set = BaseMusic::ini_set;
	if (!BaseMusic::SetSet(music_set)) {
		if (music_set.empty() || !BaseMusic::SetSet({})) {
			usererror("Failed to find a music set. Please acquire a music set for OpenTTD. See section 1.4 of README.md.");
		} else {
			ErrorMessageData msg(STR_CONFIG_ERROR, STR_CONFIG_ERROR_INVALID_BASE_MUSIC_NOT_FOUND);
			msg.SetDParamStr(0, music_set);
			ScheduleErrorMessage(msg);
		}
	}

	if (sounddriver.empty() && !_ini_sounddriver.empty()) sounddriver = _ini_sounddriver;
	DriverFactoryBase::SelectDriver(sounddriver, Driver::DT_SOUND);

	if (musicdriver.empty() && !_ini_musicdriver.empty()) musicdriver = _ini_musicdriver;
	DriverFactoryBase::SelectDriver(musicdriver, Driver::DT_MUSIC);

	GenerateWorld(GWM_EMPTY, 64, 64); // Make the viewport initialization happy
	LoadIntroGame(false);

	CheckForMissingGlyphs();

	/* ScanNewGRFFiles now has control over the scanner. */
	RequestNewGRFScan(scanner.release());

	VideoDriver::GetInstance()->MainLoop();

	WaitTillSaved();

	/* only save config if we have to */
	if (_save_config) {
		SaveToConfig();
		SaveHotkeysToConfig();
		WindowDesc::SaveToConfig();
		SaveToHighScore();
	}

	/* Reset windowing system, stop drivers, free used memory, ... */
	ShutdownGame();
	return ret;
}

void HandleExitGameRequest()
{
	if (_game_mode == GM_MENU || _game_mode == GM_BOOTSTRAP) { // do not ask to quit on the main screen
		_exit_game = true;
	} else if (_settings_client.gui.autosave_on_exit) {
		DoExitSave();
		_exit_game = true;
	} else {
		AskExitGame();
	}
}

/**
 * Triggers everything that should be triggered when starting a game.
 * @param dedicated_server Whether this is a dedicated server or not.
 */
static void OnStartGame(bool dedicated_server)
{
<<<<<<< HEAD
	/* Update the local company for a loaded game. It is either always
	 * a company or in the case of a dedicated server a spectator */
	if (_network_server && !dedicated_server) {
		NetworkServerDoMove(CLIENT_ID_SERVER, GetDefaultLocalCompany());
	} else {
		SetLocalCompany(dedicated_server ? COMPANY_SPECTATOR : GetDefaultLocalCompany());
	}
	if (_ctrl_pressed && !dedicated_server) {
		DoCommandP(0, PM_PAUSED_NORMAL, 1, CMD_PAUSE);
	}
=======
	/* Update the local company for a loaded game. It is either the first available company
	 * or in the case of a dedicated server, a spectator */
	SetLocalCompany(dedicated_server ? COMPANY_SPECTATOR : GetFirstPlayableCompanyID());

>>>>>>> adc76cca
	/* Update the static game info to set the values from the new game. */
	NetworkServerUpdateGameInfo();
	/* Execute the game-start script */
	IConsoleCmdExec("exec scripts/game_start.scr 0");
}

static void MakeNewGameDone()
{
	SettingsDisableElrail(_settings_game.vehicle.disable_elrails);

	extern void PostCheckNewGRFLoadWarnings();
	PostCheckNewGRFLoadWarnings();

	/* In a dedicated server, the server does not play */
	if (!VideoDriver::GetInstance()->HasGUI()) {
		OnStartGame(true);
		if (_settings_client.gui.pause_on_newgame) DoCommandP(0, PM_PAUSED_NORMAL, 1, CMD_PAUSE);
		return;
	}

	/* Create a single company */
	DoStartupNewCompany(DSNC_NONE);

	Company *c = Company::Get(COMPANY_FIRST);
	c->settings = _settings_client.company;

	/* Overwrite color from settings if needed
	 * COLOUR_END corresponds to Random colour */
	if (_settings_client.gui.starting_colour != COLOUR_END) {
		c->colour = _settings_client.gui.starting_colour;
		ResetCompanyLivery(c);
		_company_colours[c->index] = (Colours)c->colour;
		BuildOwnerLegend();
	}

	OnStartGame(false);

	InitializeRailGUI();
	InitializeRoadGUI();

	/* We are the server, we start a new company (not dedicated),
	 * so set the default password *if* needed. */
	if (_network_server && !_settings_client.network.default_company_pass.empty()) {
		NetworkChangeCompanyPassword(_local_company, _settings_client.network.default_company_pass);
	}

	if (_settings_client.gui.pause_on_newgame) DoCommandP(0, PM_PAUSED_NORMAL, 1, CMD_PAUSE);

	CheckEngines();
	CheckIndustries();
	MarkWholeScreenDirty();

	if (_network_server && !_network_dedicated) ShowClientList();
}

/*
 * Too large size may be stored in settings (especially if switching between between OpenTTD
 * versions with different map size limits), we have to check if it is valid before generating world.
 * Simple separate checking of X and Y map sizes is not enough, as their sum is what counts for the limit.
 * Check the size and decrease the larger of the sizes till the size is in limit.
 */
static void FixConfigMapSize()
{
	while (_settings_game.game_creation.map_x + _settings_game.game_creation.map_y > MAX_MAP_TILES_BITS) {
		/* Repeat reducing larger of X/Y dimensions until the map size is within allowable limits */
		if (_settings_game.game_creation.map_x > _settings_game.game_creation.map_y) {
			_settings_game.game_creation.map_x--;
		} else {
			_settings_game.game_creation.map_y--;
		}
	}
}

static void MakeNewGame(bool from_heightmap, bool reset_settings)
{
	_game_mode = GM_NORMAL;
	if (!from_heightmap) {
		/* "reload" command needs to know what mode we were in. */
		_file_to_saveload.SetMode(SLO_INVALID, FT_INVALID, DFT_INVALID);
	}

	ResetGRFConfig(true);

	GenerateWorldSetCallback(&MakeNewGameDone);
	FixConfigMapSize();
	GenerateWorld(from_heightmap ? GWM_HEIGHTMAP : GWM_NEWGAME, 1 << _settings_game.game_creation.map_x, 1 << _settings_game.game_creation.map_y, reset_settings);
}

static void MakeNewEditorWorldDone()
{
	SetLocalCompany(OWNER_NONE);

	extern void PostCheckNewGRFLoadWarnings();
	PostCheckNewGRFLoadWarnings();
}

static void MakeNewEditorWorld()
{
	_game_mode = GM_EDITOR;
	/* "reload" command needs to know what mode we were in. */
	_file_to_saveload.SetMode(SLO_INVALID, FT_INVALID, DFT_INVALID);

	ResetGRFConfig(true);

	GenerateWorldSetCallback(&MakeNewEditorWorldDone);
	FixConfigMapSize();
	GenerateWorld(GWM_EMPTY, 1 << _settings_game.game_creation.map_x, 1 << _settings_game.game_creation.map_y);
}

/**
 * Load the specified savegame but on error do different things.
 * If loading fails due to corrupt savegame, bad version, etc. go back to
 * a previous correct state. In the menu for example load the intro game again.
 * @param filename file to be loaded
 * @param fop mode of loading, always SLO_LOAD
 * @param newgm switch to this mode of loading fails due to some unknown error
 * @param subdir default directory to look for filename, set to 0 if not needed
 * @param lf Load filter to use, if nullptr: use filename + subdir.
 */
bool SafeLoad(const std::string &filename, SaveLoadOperation fop, DetailedFileType dft, GameMode newgm, Subdirectory subdir, struct LoadFilter *lf = nullptr)
{
	assert(fop == SLO_LOAD);
	assert(dft == DFT_GAME_FILE || (lf == nullptr && dft == DFT_OLD_GAME_FILE));
	GameMode ogm = _game_mode;

	_game_mode = newgm;

	switch (lf == nullptr ? SaveOrLoad(filename, fop, dft, subdir) : LoadWithFilter(lf)) {
		case SL_OK: return true;

		case SL_REINIT:
			if (_network_dedicated) {
				/*
				 * We need to reinit a network map...
				 * We can't simply load the intro game here as that game has many
				 * special cases which make clients desync immediately. So we fall
				 * back to just generating a new game with the current settings.
				 */
				DEBUG(net, 0, "Loading game failed, so a new (random) game will be started");
				MakeNewGame(false, true);
				return false;
			}
			if (_network_server) {
				/* We can't load the intro game as server, so disconnect first. */
				NetworkDisconnect();
			}

			switch (ogm) {
				default:
				case GM_MENU:   LoadIntroGame();      break;
				case GM_EDITOR: MakeNewEditorWorld(); break;
			}
			return false;

		default:
			_game_mode = ogm;
			return false;
	}
}

void SwitchToMode(SwitchMode new_mode)
{
	/* If we are saving something, the network stays in its current state */
	if (new_mode != SM_SAVE_GAME) {
		/* If the network is active, make it not-active */
		if (_networking) {
			if (_network_server && (new_mode == SM_LOAD_GAME || new_mode == SM_NEWGAME || new_mode == SM_RESTARTGAME)) {
				NetworkReboot();
			} else {
				NetworkDisconnect();
			}
		}

		/* If we are a server, we restart the server */
		if (_is_network_server) {
			/* But not if we are going to the menu */
			if (new_mode != SM_MENU) {
				/* check if we should reload the config */
				if (_settings_client.network.reload_cfg) {
					LoadFromConfig();
					MakeNewgameSettingsLive();
					ResetGRFConfig(false);
				}
				NetworkServerStart();
			} else {
				/* This client no longer wants to be a network-server */
				_is_network_server = false;
			}
		}
	}

	/* Make sure all AI controllers are gone at quitting game */
	if (new_mode != SM_SAVE_GAME) AI::KillAll();

	switch (new_mode) {
		case SM_EDITOR: // Switch to scenario editor
			MakeNewEditorWorld();
			break;

		case SM_RELOADGAME: // Reload with what-ever started the game
			if (_file_to_saveload.abstract_ftype == FT_SAVEGAME || _file_to_saveload.abstract_ftype == FT_SCENARIO) {
				/* Reload current savegame/scenario */
				_switch_mode = _game_mode == GM_EDITOR ? SM_LOAD_SCENARIO : SM_LOAD_GAME;
				SwitchToMode(_switch_mode);
				break;
			} else if (_file_to_saveload.abstract_ftype == FT_HEIGHTMAP) {
				/* Restart current heightmap */
				_switch_mode = _game_mode == GM_EDITOR ? SM_LOAD_HEIGHTMAP : SM_RESTART_HEIGHTMAP;
				SwitchToMode(_switch_mode);
				break;
			}

			MakeNewGame(false, new_mode == SM_NEWGAME);
			break;

		case SM_RESTARTGAME: // Restart --> 'Random game' with current settings
		case SM_NEWGAME: // New Game --> 'Random game'
			MakeNewGame(false, new_mode == SM_NEWGAME);
			break;

		case SM_LOAD_GAME: { // Load game, Play Scenario
			ResetGRFConfig(true);
			ResetWindowSystem();

			if (!SafeLoad(_file_to_saveload.name, _file_to_saveload.file_op, _file_to_saveload.detail_ftype, GM_NORMAL, NO_DIRECTORY)) {
				SetDParamStr(0, GetSaveLoadErrorString());
				ShowErrorMessage(STR_JUST_RAW_STRING, INVALID_STRING_ID, WL_ERROR);
			} else {
				if (_file_to_saveload.abstract_ftype == FT_SCENARIO) {
					/* Reset engine pool to simplify changing engine NewGRFs in scenario editor. */
					EngineOverrideManager::ResetToCurrentNewGRFConfig();
				}
				OnStartGame(_network_dedicated);
				/* Decrease pause counter (was increased from opening load dialog) */
				DoCommandP(0, PM_PAUSED_SAVELOAD, 0, CMD_PAUSE);
			}
			break;
		}

		case SM_RESTART_HEIGHTMAP: // Load a heightmap and start a new game from it with current settings
		case SM_START_HEIGHTMAP: // Load a heightmap and start a new game from it
			MakeNewGame(true, new_mode == SM_START_HEIGHTMAP);
			break;

		case SM_LOAD_HEIGHTMAP: // Load heightmap from scenario editor
			SetLocalCompany(OWNER_NONE);

			FixConfigMapSize();
			GenerateWorld(GWM_HEIGHTMAP, 1 << _settings_game.game_creation.map_x, 1 << _settings_game.game_creation.map_y);
			MarkWholeScreenDirty();
			break;

		case SM_LOAD_SCENARIO: { // Load scenario from scenario editor
			if (SafeLoad(_file_to_saveload.name, _file_to_saveload.file_op, _file_to_saveload.detail_ftype, GM_EDITOR, NO_DIRECTORY)) {
				SetLocalCompany(OWNER_NONE);
				_settings_newgame.game_creation.starting_year = _cur_year;
				/* Cancel the saveload pausing */
				DoCommandP(0, PM_PAUSED_SAVELOAD, 0, CMD_PAUSE);
			} else {
				SetDParamStr(0, GetSaveLoadErrorString());
				ShowErrorMessage(STR_JUST_RAW_STRING, INVALID_STRING_ID, WL_ERROR);
			}
			break;
		}

		case SM_JOIN_GAME: // Join a multiplayer game
			LoadIntroGame();
			NetworkClientJoinGame();
			break;

		case SM_MENU: // Switch to game intro menu
			LoadIntroGame();
			if (BaseSounds::ini_set.empty() && BaseSounds::GetUsedSet()->fallback && SoundDriver::GetInstance()->HasOutput()) {
				ShowErrorMessage(STR_WARNING_FALLBACK_SOUNDSET, INVALID_STRING_ID, WL_CRITICAL);
				BaseSounds::ini_set = BaseSounds::GetUsedSet()->name;
			}
			break;

		case SM_SAVE_GAME: // Save game.
			/* Make network saved games on pause compatible to singleplayer mode */
			if (SaveOrLoad(_file_to_saveload.name, SLO_SAVE, DFT_GAME_FILE, NO_DIRECTORY) != SL_OK) {
				SetDParamStr(0, GetSaveLoadErrorString());
				ShowErrorMessage(STR_JUST_RAW_STRING, INVALID_STRING_ID, WL_ERROR);
			} else {
				DeleteWindowById(WC_SAVELOAD, 0);
			}
			break;

		case SM_SAVE_HEIGHTMAP: // Save heightmap.
			MakeHeightmapScreenshot(_file_to_saveload.name.c_str());
			DeleteWindowById(WC_SAVELOAD, 0);
			break;

		case SM_GENRANDLAND: // Generate random land within scenario editor
			SetLocalCompany(OWNER_NONE);
			FixConfigMapSize();
			GenerateWorld(GWM_RANDOM, 1 << _settings_game.game_creation.map_x, 1 << _settings_game.game_creation.map_y);
			/* XXX: set date */
			MarkWholeScreenDirty();
			break;

		default: NOT_REACHED();
	}

	SmallMapWindow::RebuildColourIndexIfNecessary();
}

void WriteVehicleInfo(char *&p, const char *last, const Vehicle *u, const Vehicle *v, uint length)
{
	p += seprintf(p, last, ": type %i, vehicle %i (%i), company %i, unit number %i, wagon %i, engine: ",
			(int)u->type, u->index, v->index, (int)u->owner, v->unitnumber, length);
	SetDParam(0, u->engine_type);
	p = GetString(p, STR_ENGINE_NAME, last);
	uint32 grfid = u->GetGRFID();
	if (grfid) {
		p += seprintf(p, last, ", GRF: %08X", BSWAP32(grfid));
		GRFConfig *grfconfig = GetGRFConfig(grfid);
		if (grfconfig) {
			p += seprintf(p, last, ", %s, %s", grfconfig->GetName(), grfconfig->filename);
		}
	}
}

static bool SignalInfraTotalMatches()
{
	std::array<int, MAX_COMPANIES> old_signal_totals = {};
	for (const Company *c : Company::Iterate()) {
		old_signal_totals[c->index] = c->infrastructure.signal;
	}

	std::array<int, MAX_COMPANIES> new_signal_totals = {};
	for (TileIndex tile = 0; tile < MapSize(); tile++) {
		switch (GetTileType(tile)) {
			case MP_RAILWAY:
				if (HasSignals(tile)) {
					const Company *c = Company::GetIfValid(GetTileOwner(tile));
					if (c != nullptr) new_signal_totals[c->index] += CountBits(GetPresentSignals(tile));
				}
				break;

			case MP_TUNNELBRIDGE: {
				/* Only count the tunnel/bridge if we're on the northern end tile. */
				DiagDirection dir = GetTunnelBridgeDirection(tile);
				if (dir == DIAGDIR_NE || dir == DIAGDIR_NW) break;

				if (IsTunnelBridgeWithSignalSimulation(tile)) {
					const Company *c = Company::GetIfValid(GetTileOwner(tile));
					if (c != nullptr) new_signal_totals[c->index] += GetTunnelBridgeSignalSimulationSignalCount(tile, GetOtherTunnelBridgeEnd(tile));
				}
				break;
			}

			default:
				break;
		}
	}

	return old_signal_totals == new_signal_totals;
}

/**
 * Check the validity of some of the caches.
 * Especially in the sense of desyncs between
 * the cached value and what the value would
 * be when calculated from the 'base' data.
 */
void CheckCaches(bool force_check, std::function<void(const char *)> log, CheckCachesFlags flags)
{
	if (!force_check) {
		int desync_level = _debug_desync_level;

		if (unlikely(HasChickenBit(DCBF_DESYNC_CHECK_PERIODIC)) && desync_level < 1) {
			desync_level = 1;
			if (HasChickenBit(DCBF_DESYNC_CHECK_NO_GENERAL)) flags &= ~CHECK_CACHE_GENERAL;
		}
		if (unlikely(HasChickenBit(DCBF_DESYNC_CHECK_PERIODIC_SIGNALS)) && desync_level < 2 && _scaled_date_ticks % 256 == 0) {
			if (!SignalInfraTotalMatches()) desync_level = 2;
		}

		/* Return here so it is easy to add checks that are run
		 * always to aid testing of caches. */
		if (desync_level < 1) return;

		if (desync_level == 1 && _scaled_date_ticks % 500 != 0) return;
	}

	std::vector<std::string> saved_messages;
	if (flags & CHECK_CACHE_EMIT_LOG) {
		log = [&saved_messages](const char *str) {
			saved_messages.emplace_back(str);
		};
	}

	char cclog_buffer[1024];
#define CCLOG(...) { \
	seprintf(cclog_buffer, lastof(cclog_buffer), __VA_ARGS__); \
	DEBUG(desync, 0, "%s", cclog_buffer); \
	if (log) { \
		log(cclog_buffer); \
	} else { \
		LogDesyncMsg(cclog_buffer); \
	} \
}

	auto output_veh_info = [&](char *&p, const Vehicle *u, const Vehicle *v, uint length) {
		WriteVehicleInfo(p, lastof(cclog_buffer), u, v, length);
	};

#define CCLOGV(...) { \
	char *p = cclog_buffer + seprintf(cclog_buffer, lastof(cclog_buffer), __VA_ARGS__); \
	output_veh_info(p, u, v, length); \
	DEBUG(desync, 0, "%s", cclog_buffer); \
	if (log) { \
		log(cclog_buffer); \
	} else { \
		LogDesyncMsg(cclog_buffer); \
	} \
}

	if (flags & CHECK_CACHE_GENERAL) {
		/* Check the town caches. */
		std::vector<TownCache> old_town_caches;
		std::vector<StationList> old_town_stations_nears;
		for (const Town *t : Town::Iterate()) {
			old_town_caches.push_back(t->cache);
			old_town_stations_nears.push_back(t->stations_near);
		}

		std::vector<IndustryList> old_station_industries_nears;
		std::vector<BitmapTileArea> old_station_catchment_tiles;
		std::vector<uint> old_station_tiles;
		for (Station *st : Station::Iterate()) {
			old_station_industries_nears.push_back(st->industries_near);
			old_station_catchment_tiles.push_back(st->catchment_tiles);
			old_station_tiles.push_back(st->station_tiles);
		}

		std::vector<StationList> old_industry_stations_nears;
		for (Industry *ind : Industry::Iterate()) {
			old_industry_stations_nears.push_back(ind->stations_near);
		}

		extern void RebuildTownCaches(bool cargo_update_required, bool old_map_position);
		RebuildTownCaches(false, false);
		RebuildSubsidisedSourceAndDestinationCache();

		Station::RecomputeCatchmentForAll();

		uint i = 0;
		for (Town *t : Town::Iterate()) {
			if (MemCmpT(old_town_caches.data() + i, &t->cache) != 0) {
				CCLOG("town cache mismatch: town %i", (int)t->index);
			}
			if (old_town_stations_nears[i] != t->stations_near) {
				CCLOG("town stations_near mismatch: town %i, (old size: %u, new size: %u)", (int)t->index, (uint)old_town_stations_nears[i].size(), (uint)t->stations_near.size());
			}
			i++;
		}
		i = 0;
		for (Station *st : Station::Iterate()) {
			if (old_station_industries_nears[i] != st->industries_near) {
				CCLOG("station industries_near mismatch: st %i, (old size: %u, new size: %u)", (int)st->index, (uint)old_station_industries_nears[i].size(), (uint)st->industries_near.size());
			}
			if (!(old_station_catchment_tiles[i] == st->catchment_tiles)) {
				CCLOG("station catchment_tiles mismatch: st %i", (int)st->index);
			}
			if (!(old_station_tiles[i] == st->station_tiles)) {
				CCLOG("station station_tiles mismatch: st %i, (old: %u, new: %u)", (int)st->index, old_station_tiles[i], st->station_tiles);
			}
			i++;
		}
		i = 0;
		for (Industry *ind : Industry::Iterate()) {
			if (old_industry_stations_nears[i] != ind->stations_near) {
				CCLOG("industry stations_near mismatch: ind %i, (old size: %u, new size: %u)", (int)ind->index, (uint)old_industry_stations_nears[i].size(), (uint)ind->stations_near.size());
			}
			StationList stlist;
			if (ind->neutral_station != nullptr && !_settings_game.station.serve_neutral_industries) {
				stlist.insert(ind->neutral_station);
				if (ind->stations_near != stlist) {
					CCLOG("industry neutral station stations_near mismatch: ind %i, (recalc size: %u, neutral size: %u)", (int)ind->index, (uint)ind->stations_near.size(), (uint)stlist.size());
				}
			} else {
				ForAllStationsAroundTiles(ind->location, [ind, &stlist](Station *st, TileIndex tile) {
					if (!IsTileType(tile, MP_INDUSTRY) || GetIndustryIndex(tile) != ind->index) return false;
					stlist.insert(st);
					return true;
				});
				if (ind->stations_near != stlist) {
					CCLOG("industry FindStationsAroundTiles mismatch: ind %i, (recalc size: %u, find size: %u)", (int)ind->index, (uint)ind->stations_near.size(), (uint)stlist.size());
				}
			}
			i++;
		}
	}

	if (flags & CHECK_CACHE_INFRA_TOTALS) {
		/* Check company infrastructure cache. */
		std::vector<CompanyInfrastructure> old_infrastructure;
		for (const Company *c : Company::Iterate()) old_infrastructure.push_back(c->infrastructure);

		extern void AfterLoadCompanyStats();
		AfterLoadCompanyStats();

		uint i = 0;
		for (const Company *c : Company::Iterate()) {
			if (MemCmpT(old_infrastructure.data() + i, &c->infrastructure) != 0) {
				CCLOG("infrastructure cache mismatch: company %i", (int)c->index);
				char buffer[4096];
				old_infrastructure[i].Dump(buffer, lastof(buffer));
				CCLOG("Previous:");
				ProcessLineByLine(buffer, [&](const char *line) {
					CCLOG("  %s", line);
				});
				c->infrastructure.Dump(buffer, lastof(buffer));
				CCLOG("Recalculated:");
				ProcessLineByLine(buffer, [&](const char *line) {
					CCLOG("  %s", line);
				});
				if (old_infrastructure[i].signal != c->infrastructure.signal && _network_server && !HasChickenBit(DCBF_DESYNC_CHECK_PERIODIC_SIGNALS)) {
					DoCommandP(0, 0, _settings_game.debug.chicken_bits | (1 << DCBF_DESYNC_CHECK_PERIODIC_SIGNALS), CMD_CHANGE_SETTING, nullptr, "debug.chicken_bits");
				}
			}
			i++;
		}
	}

	if (flags & CHECK_CACHE_GENERAL) {
		/* Strict checking of the road stop cache entries */
		for (const RoadStop *rs : RoadStop::Iterate()) {
			if (IsStandardRoadStopTile(rs->xy)) continue;

			assert(rs->GetEntry(DIAGDIR_NE) != rs->GetEntry(DIAGDIR_NW));
			rs->GetEntry(DIAGDIR_NE)->CheckIntegrity(rs);
			rs->GetEntry(DIAGDIR_NW)->CheckIntegrity(rs);
		}

		for (Vehicle *v : Vehicle::Iterate()) {
			extern bool ValidateVehicleTileHash(const Vehicle *v);
			if (!ValidateVehicleTileHash(v)) {
				CCLOG("vehicle tile hash mismatch: type %i, vehicle %i, company %i, unit number %i", (int)v->type, v->index, (int)v->owner, v->unitnumber);
			}

			extern void FillNewGRFVehicleCache(const Vehicle *v);
			if (v != v->First() || v->vehstatus & VS_CRASHED || !v->IsPrimaryVehicle()) continue;

			uint length = 0;
			for (const Vehicle *u = v; u != nullptr; u = u->Next()) {
				if (u->IsGroundVehicle() && (HasBit(u->GetGroundVehicleFlags(), GVF_GOINGUP_BIT) || HasBit(u->GetGroundVehicleFlags(), GVF_GOINGDOWN_BIT)) && u->GetGroundVehicleCache()->cached_slope_resistance && HasBit(v->vcache.cached_veh_flags, VCF_GV_ZERO_SLOPE_RESIST)) {
					CCLOGV("VCF_GV_ZERO_SLOPE_RESIST set incorrectly (1)");
				}
				if (u->type == VEH_TRAIN && u->breakdown_ctr != 0 && !HasBit(Train::From(v)->flags, VRF_CONSIST_BREAKDOWN)) {
					CCLOGV("VRF_CONSIST_BREAKDOWN incorrectly not set");
				}
				if (u->type == VEH_TRAIN && ((Train::From(u)->track & TRACK_BIT_WORMHOLE && !(Train::From(u)->vehstatus & VS_HIDDEN)) || Train::From(u)->track == TRACK_BIT_DEPOT) && !HasBit(Train::From(v)->flags, VRF_CONSIST_SPEED_REDUCTION)) {
					CCLOGV("VRF_CONSIST_SPEED_REDUCTION incorrectly not set");
				}
				length++;
			}

			NewGRFCache        *grf_cache = CallocT<NewGRFCache>(length);
			VehicleCache       *veh_cache = CallocT<VehicleCache>(length);
			GroundVehicleCache *gro_cache = CallocT<GroundVehicleCache>(length);
			AircraftCache      *air_cache = CallocT<AircraftCache>(length);
			TrainCache         *tra_cache = CallocT<TrainCache>(length);
			Vehicle           **veh_old   = CallocT<Vehicle *>(length);

			length = 0;
			for (const Vehicle *u = v; u != nullptr; u = u->Next()) {
				FillNewGRFVehicleCache(u);
				grf_cache[length] = u->grf_cache;
				veh_cache[length] = u->vcache;
				switch (u->type) {
					case VEH_TRAIN:
						gro_cache[length] = Train::From(u)->gcache;
						tra_cache[length] = Train::From(u)->tcache;
						veh_old[length] = CallocT<Train>(1);
						memcpy((void *) veh_old[length], (const void *) Train::From(u), sizeof(Train));
						break;
					case VEH_ROAD:
						gro_cache[length] = RoadVehicle::From(u)->gcache;
						veh_old[length] = CallocT<RoadVehicle>(1);
						memcpy((void *) veh_old[length], (const void *) RoadVehicle::From(u), sizeof(RoadVehicle));
						break;
					case VEH_AIRCRAFT:
						air_cache[length] = Aircraft::From(u)->acache;
						veh_old[length] = CallocT<Aircraft>(1);
						memcpy((void *) veh_old[length], (const void *) Aircraft::From(u), sizeof(Aircraft));
						break;
					default:
						veh_old[length] = CallocT<Vehicle>(1);
						memcpy((void *) veh_old[length], (const void *) u, sizeof(Vehicle));
						break;
				}
				length++;
			}

			switch (v->type) {
				case VEH_TRAIN:    Train::From(v)->ConsistChanged(CCF_TRACK); break;
				case VEH_ROAD:     RoadVehUpdateCache(RoadVehicle::From(v)); break;
				case VEH_AIRCRAFT: UpdateAircraftCache(Aircraft::From(v));   break;
				case VEH_SHIP:     Ship::From(v)->UpdateCache();             break;
				default: break;
			}

			length = 0;
			for (const Vehicle *u = v; u != nullptr; u = u->Next()) {
				FillNewGRFVehicleCache(u);
				if (memcmp(&grf_cache[length], &u->grf_cache, sizeof(NewGRFCache)) != 0) {
					CCLOGV("newgrf cache mismatch");
				}
				if (veh_cache[length].cached_max_speed != u->vcache.cached_max_speed || veh_cache[length].cached_cargo_age_period != u->vcache.cached_cargo_age_period ||
						veh_cache[length].cached_vis_effect != u->vcache.cached_vis_effect || HasBit(veh_cache[length].cached_veh_flags ^ u->vcache.cached_veh_flags, VCF_LAST_VISUAL_EFFECT)) {
					CCLOGV("vehicle cache mismatch: %c%c%c%c",
							veh_cache[length].cached_max_speed != u->vcache.cached_max_speed ? 'm' : '-',
							veh_cache[length].cached_cargo_age_period != u->vcache.cached_cargo_age_period ? 'c' : '-',
							veh_cache[length].cached_vis_effect != u->vcache.cached_vis_effect ? 'v' : '-',
							HasBit(veh_cache[length].cached_veh_flags ^ u->vcache.cached_veh_flags, VCF_LAST_VISUAL_EFFECT) ? 'l' : '-');
				}
				if (u->IsGroundVehicle() && (HasBit(u->GetGroundVehicleFlags(), GVF_GOINGUP_BIT) || HasBit(u->GetGroundVehicleFlags(), GVF_GOINGDOWN_BIT)) && u->GetGroundVehicleCache()->cached_slope_resistance && HasBit(v->vcache.cached_veh_flags, VCF_GV_ZERO_SLOPE_RESIST)) {
					CCLOGV("VCF_GV_ZERO_SLOPE_RESIST set incorrectly (2)");
				}
				if (veh_old[length]->acceleration != u->acceleration) {
					CCLOGV("acceleration mismatch");
				}
				if (veh_old[length]->breakdown_chance != u->breakdown_chance) {
					CCLOGV("breakdown_chance mismatch");
				}
				if (veh_old[length]->breakdown_ctr != u->breakdown_ctr) {
					CCLOGV("breakdown_ctr mismatch");
				}
				if (veh_old[length]->breakdown_delay != u->breakdown_delay) {
					CCLOGV("breakdown_delay mismatch");
				}
				if (veh_old[length]->breakdowns_since_last_service != u->breakdowns_since_last_service) {
					CCLOGV("breakdowns_since_last_service mismatch");
				}
				if (veh_old[length]->breakdown_severity != u->breakdown_severity) {
					CCLOGV("breakdown_severity mismatch");
				}
				if (veh_old[length]->breakdown_type != u->breakdown_type) {
					CCLOGV("breakdown_type mismatch");
				}
				if (veh_old[length]->vehicle_flags != u->vehicle_flags) {
					CCLOGV("vehicle_flags mismatch");
				}
				auto print_gv_cache_diff = [&](const char *vtype, const GroundVehicleCache &a, const GroundVehicleCache &b) {
					CCLOGV("%s ground vehicle cache mismatch: %c%c%c%c%c%c%c%c%c%c",
							vtype,
							a.cached_weight != b.cached_weight ? 'w' : '-',
							a.cached_slope_resistance != b.cached_slope_resistance ? 'r' : '-',
							a.cached_max_te != b.cached_max_te ? 't' : '-',
							a.cached_axle_resistance != b.cached_axle_resistance ? 'a' : '-',
							a.cached_max_track_speed != b.cached_max_track_speed ? 's' : '-',
							a.cached_power != b.cached_power ? 'p' : '-',
							a.cached_air_drag != b.cached_air_drag ? 'd' : '-',
							a.cached_total_length != b.cached_total_length ? 'l' : '-',
							a.first_engine != b.first_engine ? 'e' : '-',
							a.cached_veh_length != b.cached_veh_length ? 'L' : '-');
				};
				switch (u->type) {
					case VEH_TRAIN:
						if (memcmp(&gro_cache[length], &Train::From(u)->gcache, sizeof(GroundVehicleCache)) != 0) {
							print_gv_cache_diff("train", gro_cache[length], Train::From(u)->gcache);
						}
						if (memcmp(&tra_cache[length], &Train::From(u)->tcache, sizeof(TrainCache)) != 0) {
							CCLOGV("train cache mismatch: %c%c%c%c%c%c%c%c%c%c",
									tra_cache[length].cached_override != Train::From(u)->tcache.cached_override ? 'o' : '-',
									tra_cache[length].cached_curve_speed_mod != Train::From(u)->tcache.cached_curve_speed_mod ? 'C' : '-',
									tra_cache[length].cached_tflags != Train::From(u)->tcache.cached_tflags ? 'f' : '-',
									tra_cache[length].cached_num_engines != Train::From(u)->tcache.cached_num_engines ? 'e' : '-',
									tra_cache[length].cached_centre_mass != Train::From(u)->tcache.cached_centre_mass ? 'm' : '-',
									tra_cache[length].cached_veh_weight != Train::From(u)->tcache.cached_veh_weight ? 'w' : '-',
									tra_cache[length].cached_uncapped_decel != Train::From(u)->tcache.cached_uncapped_decel ? 'D' : '-',
									tra_cache[length].cached_deceleration != Train::From(u)->tcache.cached_deceleration ? 'd' : '-',
									tra_cache[length].user_def_data != Train::From(u)->tcache.user_def_data ? 'u' : '-',
									tra_cache[length].cached_max_curve_speed != Train::From(u)->tcache.cached_max_curve_speed ? 'c' : '-');
						}
						if (Train::From(veh_old[length])->railtype != Train::From(u)->railtype) {
							CCLOGV("railtype mismatch");
						}
						if (Train::From(veh_old[length])->compatible_railtypes != Train::From(u)->compatible_railtypes) {
							CCLOGV("compatible_railtypes mismatch");
						}
						if (Train::From(veh_old[length])->flags != Train::From(u)->flags) {
							CCLOGV("train flags mismatch");
						}
						break;
					case VEH_ROAD:
						if (memcmp(&gro_cache[length], &RoadVehicle::From(u)->gcache, sizeof(GroundVehicleCache)) != 0) {
							print_gv_cache_diff("road vehicle", gro_cache[length], Train::From(u)->gcache);
						}
						break;
					case VEH_AIRCRAFT:
						if (memcmp(&air_cache[length], &Aircraft::From(u)->acache, sizeof(AircraftCache)) != 0) {
							CCLOGV("Aircraft vehicle cache mismatch: %c%c",
									air_cache[length].cached_max_range != Aircraft::From(u)->acache.cached_max_range ? 'r' : '-',
									air_cache[length].cached_max_range_sqr != Aircraft::From(u)->acache.cached_max_range_sqr ? 's' : '-');
						}
						break;
					default:
						break;
				}
				free(veh_old[length]);
				length++;
			}

			free(grf_cache);
			free(veh_cache);
			free(gro_cache);
			free(air_cache);
			free(tra_cache);
			free(veh_old);
		}

		/* Check whether the caches are still valid */
		for (Vehicle *v : Vehicle::Iterate()) {
			byte buff[sizeof(VehicleCargoList)];
			memcpy(buff, &v->cargo, sizeof(VehicleCargoList));
			v->cargo.InvalidateCache();
			assert(memcmp(&v->cargo, buff, sizeof(VehicleCargoList)) == 0);
		}

		for (Station *st : Station::Iterate()) {
			for (CargoID c = 0; c < NUM_CARGO; c++) {
				byte buff[sizeof(StationCargoList)];
				memcpy(buff, &st->goods[c].cargo, sizeof(StationCargoList));
				st->goods[c].cargo.InvalidateCache();
				assert(memcmp(&st->goods[c].cargo, buff, sizeof(StationCargoList)) == 0);
			}

			/* Check docking tiles */
			TileArea ta;
			std::map<TileIndex, bool> docking_tiles;
			for (TileIndex tile : st->docking_station) {
				ta.Add(tile);
				docking_tiles[tile] = IsDockingTile(tile);
			}
			UpdateStationDockingTiles(st);
			if (ta.tile != st->docking_station.tile || ta.w != st->docking_station.w || ta.h != st->docking_station.h) {
				CCLOG("station docking mismatch: station %i, company %i, prev: (%X, %u, %u), recalc: (%X, %u, %u)",
						st->index, (int)st->owner, ta.tile, ta.w, ta.h, st->docking_station.tile, st->docking_station.w, st->docking_station.h);
			}
			for (TileIndex tile : ta) {
				if (docking_tiles[tile] != IsDockingTile(tile)) {
					CCLOG("docking tile mismatch: tile %i", (int)tile);
				}
			}
		}

		for (OrderList *order_list : OrderList::Iterate()) {
			order_list->DebugCheckSanity();
		}

		extern void ValidateVehicleTickCaches();
		ValidateVehicleTickCaches();

		for (Vehicle *v : Vehicle::Iterate()) {
			if (v->Previous()) assert_msg(v->Previous()->Next() == v, "%u", v->index);
			if (v->Next()) assert_msg(v->Next()->Previous() == v, "%u", v->index);
		}
		for (const TemplateVehicle *tv : TemplateVehicle::Iterate()) {
			if (tv->Prev()) assert_msg(tv->Prev()->Next() == tv, "%u", tv->index);
			if (tv->Next()) assert_msg(tv->Next()->Prev() == tv, "%u", tv->index);
		}

		if (!TraceRestrictSlot::ValidateVehicleIndex()) CCLOG("Trace restrict slot vehicle index validation failed");
		TraceRestrictSlot::ValidateSlotOccupants(log);

		if (!CargoPacket::ValidateDeferredCargoPayments()) CCLOG("Cargo packets deferred payments validation failed");

		if (_order_destination_refcount_map_valid) {
			btree::btree_map<uint32, uint32> saved_order_destination_refcount_map = std::move(_order_destination_refcount_map);
			for (auto iter = saved_order_destination_refcount_map.begin(); iter != saved_order_destination_refcount_map.end();) {
				if (iter->second == 0) {
					iter = saved_order_destination_refcount_map.erase(iter);
				} else {
					++iter;
				}
			}
			IntialiseOrderDestinationRefcountMap();
			if (saved_order_destination_refcount_map != _order_destination_refcount_map) CCLOG("Order destination refcount map mismatch");
		} else {
			CCLOG("Order destination refcount map not valid");
		}
	}

	if ((flags & CHECK_CACHE_EMIT_LOG) && !saved_messages.empty()) {
		InconsistencyExtraInfo info;
		info.check_caches_result = std::move(saved_messages);
		CrashLog::InconsistencyLog(info);
		for (std::string &str : info.check_caches_result) {
			LogDesyncMsg(std::move(str));
		}
	}

#undef CCLOGV
#undef CCLOG
}

/**
 * Network-safe forced desync check.
 * @param tile unused
 * @param flags operation to perform
 * @param p1 unused
 * @param p2 unused
 * @param text unused
 * @return the cost of this operation or an error
 */
CommandCost CmdDesyncCheck(TileIndex tile, DoCommandFlag flags, uint32 p1, uint32 p2, const char *text)
{
	if (flags & DC_EXEC) {
		CheckCaches(true, nullptr, CHECK_CACHE_ALL | CHECK_CACHE_EMIT_LOG);
	}

	return CommandCost();
}

/**
 * State controlling game loop.
 * The state must not be changed from anywhere but here.
 * That check is enforced in DoCommand.
 */
void StateGameLoop()
{
	if (!_networking || _network_server) {
		StateGameLoop_LinkGraphPauseControl();
	}

	/* Don't execute the state loop during pause or when modal windows are open. */
	if (_pause_mode != PM_UNPAUSED || HasModalProgress()) {
		PerformanceMeasurer::Paused(PFE_GAMELOOP);
		PerformanceMeasurer::Paused(PFE_GL_ECONOMY);
		PerformanceMeasurer::Paused(PFE_GL_TRAINS);
		PerformanceMeasurer::Paused(PFE_GL_ROADVEHS);
		PerformanceMeasurer::Paused(PFE_GL_SHIPS);
		PerformanceMeasurer::Paused(PFE_GL_AIRCRAFT);
		PerformanceMeasurer::Paused(PFE_GL_LANDSCAPE);

		if (!HasModalProgress()) UpdateLandscapingLimits();
#ifndef DEBUG_DUMP_COMMANDS
		Game::GameLoop();
#endif
		return;
	}

	PerformanceMeasurer framerate(PFE_GAMELOOP);
	PerformanceAccumulator::Reset(PFE_GL_LANDSCAPE);

	Layouter::ReduceLineCache();

	if (_game_mode == GM_EDITOR) {
		BasePersistentStorageArray::SwitchMode(PSM_ENTER_GAMELOOP);
		RunTileLoop();
		CallVehicleTicks();
		CallLandscapeTick();
		BasePersistentStorageArray::SwitchMode(PSM_LEAVE_GAMELOOP);
		UpdateLandscapingLimits();

		CallWindowGameTickEvent();
		NewsLoop();
	} else {
		if (_debug_desync_level > 2 && _tick_skip_counter == 0 && _date_fract == 0 && (_date & 0x1F) == 0) {
			/* Save the desync savegame if needed. */
			char name[MAX_PATH];
			seprintf(name, lastof(name), "dmp_cmds_%08x_%08x.sav", _settings_game.game_creation.generation_seed, _date);
			SaveOrLoad(name, SLO_SAVE, DFT_GAME_FILE, AUTOSAVE_DIR, false);
		}

		CheckCaches(false, nullptr, CHECK_CACHE_ALL | CHECK_CACHE_EMIT_LOG);

		/* All these actions has to be done from OWNER_NONE
		 *  for multiplayer compatibility */
		Backup<CompanyID> cur_company(_current_company, OWNER_NONE, FILE_LINE);

		BasePersistentStorageArray::SwitchMode(PSM_ENTER_GAMELOOP);
		_tick_skip_counter++;
		_scaled_tick_counter++; // This must update in lock-step with _tick_skip_counter, such that it always matches what SetScaledTickVariables would return.
		_scaled_date_ticks++;   // "

		if (_settings_client.gui.autosave == 6 && !(_game_mode == GM_MENU || _game_mode == GM_BOOTSTRAP) &&
				(_scaled_date_ticks % (_settings_client.gui.autosave_custom_minutes * (60000 / MILLISECONDS_PER_TICK))) == 0) {
			_do_autosave = true;
			_check_special_modes = true;
			SetWindowDirty(WC_STATUS_BAR, 0);
		}

		if (_tick_skip_counter < _settings_game.economy.day_length_factor) {
			AnimateAnimatedTiles();
			CallVehicleTicks();
		} else {
			_tick_skip_counter = 0;
			IncreaseDate();
			AnimateAnimatedTiles();
			RunTileLoop();
			CallVehicleTicks();
			CallLandscapeTick();
		}
		BasePersistentStorageArray::SwitchMode(PSM_LEAVE_GAMELOOP);

#ifndef DEBUG_DUMP_COMMANDS
		{
			PerformanceMeasurer framerate(PFE_ALLSCRIPTS);
			AI::GameLoop();
			Game::GameLoop();
		}
#endif
		UpdateLandscapingLimits();

		CallWindowGameTickEvent();
		NewsLoop();

		for (Company *c : Company::Iterate()) {
			DEBUG_UPDATESTATECHECKSUM("Company: %u, Money: " OTTD_PRINTF64, c->index, (int64)c->money);
			UpdateStateChecksum(c->money);
		}
		cur_company.Restore();
	}
	if (_extra_aspects > 0) FlushDeferredAspectUpdates();

	assert(IsLocalCompany());
}

FiosNumberedSaveName &GetAutoSaveFiosNumberedSaveName()
{
	static FiosNumberedSaveName _autosave_ctr("autosave");
	return _autosave_ctr;
}

/**
 * Create an autosave. The default name is "autosave#.sav". However with
 * the setting 'keep_all_autosave' the name defaults to company-name + date
 */
static void DoAutosave()
{
	DoAutoOrNetsave(GetAutoSaveFiosNumberedSaveName(), true);
}

/**
 * Request a new NewGRF scan. This will be executed on the next game-tick.
 * This is mostly needed to ensure NewGRF scans (which are blocking) are
 * done in the game-thread, and not in the draw-thread (which most often
 * triggers this request).
 * @param callback Optional callback to call when NewGRF scan is completed.
 * @return True when the NewGRF scan was actually requested, false when the scan was already running.
 */
bool RequestNewGRFScan(NewGRFScanCallback *callback)
{
	if (_request_newgrf_scan) return false;

	_request_newgrf_scan = true;
	_request_newgrf_scan_callback = callback;
	return true;
}

void GameLoopSpecial()
{
	/* autosave game? */
	if (_do_autosave) {
		DoAutosave();
		_do_autosave = false;
		SetWindowDirty(WC_STATUS_BAR, 0);
	}

	extern std::string _switch_baseset;
	if (!_switch_baseset.empty()) {
		if (BaseGraphics::GetUsedSet()->name != _switch_baseset) {
			BaseGraphics::SetSet(_switch_baseset);

			ReloadNewGRFData();
		}
		_switch_baseset.clear();
	}

	_check_special_modes = false;
}

void GameLoop()
{
	if (_game_mode == GM_BOOTSTRAP) {
		/* Check for UDP stuff */
		if (_network_available) NetworkBackgroundLoop();
		return;
	}

	if (_request_newgrf_scan) {
		ScanNewGRFFiles(_request_newgrf_scan_callback);
		_request_newgrf_scan = false;
		_request_newgrf_scan_callback = nullptr;
		/* In case someone closed the game during our scan, don't do anything else. */
		if (_exit_game) return;
	}

	ProcessAsyncSaveFinish();

	if (unlikely(_check_special_modes)) GameLoopSpecial();

	/* switch game mode? */
	if (_switch_mode != SM_NONE && !HasModalProgress()) {
		SwitchToMode(_switch_mode);
		_switch_mode = SM_NONE;
	}

	IncreaseSpriteLRU();

	/* Check for UDP stuff */
	if (_network_available) NetworkBackgroundLoop();

	DebugSendRemoteMessages();

	if (_networking && !HasModalProgress()) {
		/* Multiplayer */
		NetworkGameLoop();
	} else {
		if (_network_reconnect > 0 && --_network_reconnect == 0) {
			/* This means that we want to reconnect to the last host
			 * We do this here, because it means that the network is really closed */
			NetworkClientConnectGame(_settings_client.network.last_joined, COMPANY_SPECTATOR);
		}
		/* Singleplayer */
		StateGameLoop();
	}

	if (!_pause_mode && HasBit(_display_opt, DO_FULL_ANIMATION)) {
		extern std::mutex _cur_palette_mutex;
		std::lock_guard<std::mutex> lock_state(_cur_palette_mutex);
		DoPaletteAnimations();
	}

	SoundDriver::GetInstance()->MainLoop();
	MusicLoop();
}<|MERGE_RESOLUTION|>--- conflicted
+++ resolved
@@ -253,12 +253,9 @@
 		"  -x                  = Never save configuration changes to disk\n"
 		"  -X                  = Don't use global folders to search for files\n"
 		"  -q savegame         = Write some information about the savegame and exit\n"
-<<<<<<< HEAD
-		"  -Z                  = Write detailed version information and exit\n"
-=======
 		"  -Q                  = Don't scan for/load NewGRF files on startup\n"
 		"  -QQ                 = Disable NewGRF scanning/loading entirely\n"
->>>>>>> adc76cca
+		"  -Z                  = Write detailed version information and exit\n"
 		"\n",
 		lastof(buf)
 	);
@@ -671,12 +668,9 @@
 	 GETOPT_SHORT_VALUE('q'),
 	 GETOPT_SHORT_VALUE('K'),
 	 GETOPT_SHORT_NOVAL('h'),
-<<<<<<< HEAD
+	 GETOPT_SHORT_NOVAL('Q'),
 	 GETOPT_SHORT_VALUE('J'),
 	 GETOPT_SHORT_NOVAL('Z'),
-=======
-	 GETOPT_SHORT_NOVAL('Q'),
->>>>>>> adc76cca
 	GETOPT_END()
 };
 
@@ -1020,7 +1014,6 @@
  */
 static void OnStartGame(bool dedicated_server)
 {
-<<<<<<< HEAD
 	/* Update the local company for a loaded game. It is either always
 	 * a company or in the case of a dedicated server a spectator */
 	if (_network_server && !dedicated_server) {
@@ -1031,12 +1024,6 @@
 	if (_ctrl_pressed && !dedicated_server) {
 		DoCommandP(0, PM_PAUSED_NORMAL, 1, CMD_PAUSE);
 	}
-=======
-	/* Update the local company for a loaded game. It is either the first available company
-	 * or in the case of a dedicated server, a spectator */
-	SetLocalCompany(dedicated_server ? COMPANY_SPECTATOR : GetFirstPlayableCompanyID());
-
->>>>>>> adc76cca
 	/* Update the static game info to set the values from the new game. */
 	NetworkServerUpdateGameInfo();
 	/* Execute the game-start script */
