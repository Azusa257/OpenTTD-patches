/*
 * This file is part of OpenTTD.
 * OpenTTD is free software; you can redistribute it and/or modify it under the terms of the GNU General Public License as published by the Free Software Foundation, version 2.
 * OpenTTD is distributed in the hope that it will be useful, but WITHOUT ANY WARRANTY; without even the implied warranty of MERCHANTABILITY or FITNESS FOR A PARTICULAR PURPOSE.
 * See the GNU General Public License for more details. You should have received a copy of the GNU General Public License along with OpenTTD. If not, see <http://www.gnu.org/licenses/>.
 */

/** @file genworld_widget.h Types related to the genworld widgets. */

#ifndef WIDGETS_GENWORLD_WIDGET_H
#define WIDGETS_GENWORLD_WIDGET_H

/** Widgets of the #GenerateLandscapeWindow class. */
enum GenerateLandscapeWidgets {
	WID_GL_TEMPERATE,                   ///< Button with icon "Temperate".
	WID_GL_ARCTIC,                      ///< Button with icon "Arctic".
	WID_GL_TROPICAL,                    ///< Button with icon "Tropical".
	WID_GL_TOYLAND,                     ///< Button with icon "Toyland".

	WID_GL_MAPSIZE_X_PULLDOWN,          ///< Dropdown 'map X size'.
	WID_GL_MAPSIZE_Y_PULLDOWN,          ///< Dropdown 'map Y size'.

	WID_GL_TOWN_PULLDOWN,               ///< Dropdown 'No. of towns'.
	WID_GL_TOWNNAME_DROPDOWN,           ///< Dropdown 'Townnames'.
	WID_GL_INDUSTRY_PULLDOWN,           ///< Dropdown 'No. of industries'.

	WID_GL_GENERATE_BUTTON,             ///< 'Generate' button.

	WID_GL_HEIGHTMAP_HEIGHT_DOWN,       ///< Decrease heightmap highest mountain
	WID_GL_HEIGHTMAP_HEIGHT_TEXT,       ///< Max. heightmap highest mountain
	WID_GL_HEIGHTMAP_HEIGHT_UP,         ///< Increase max. heightmap highest mountain

	WID_GL_START_DATE_DOWN,             ///< Decrease start year.
	WID_GL_START_DATE_TEXT,             ///< Start year.
	WID_GL_START_DATE_UP,               ///< Increase start year.

	WID_GL_SNOW_COVERAGE_DOWN,          ///< Decrease snow coverage.
	WID_GL_SNOW_COVERAGE_TEXT,          ///< Snow coverage.
	WID_GL_SNOW_COVERAGE_UP,            ///< Increase snow coverage.

	WID_GL_DESERT_COVERAGE_DOWN,        ///< Decrease desert coverage.
	WID_GL_DESERT_COVERAGE_TEXT,        ///< Desert coverage.
	WID_GL_DESERT_COVERAGE_UP,          ///< Increase desert coverage.

	WID_GL_RAINFOREST_LEVEL_DOWN,       ///< Decrease rainforest level.
	WID_GL_RAINFOREST_LEVEL_TEXT,       ///< Rainforest level.
	WID_GL_RAINFOREST_LEVEL_UP,         ///< Increase rainforest level.

	WID_GL_LANDSCAPE_PULLDOWN,          ///< Dropdown 'Land generator'.

	WID_GL_HEIGHTMAP_NAME_TEXT,         ///< Heightmap name.
	WID_GL_HEIGHTMAP_SIZE_TEXT,         ///< Size of heightmap.
	WID_GL_HEIGHTMAP_ROTATION_PULLDOWN, ///< Dropdown 'Heightmap rotation'.

	WID_GL_TERRAIN_PULLDOWN,            ///< Dropdown 'Terrain type'.
	WID_GL_WATER_PULLDOWN,              ///< Dropdown 'Sea level'.
	WID_GL_RIVER_PULLDOWN,              ///< Dropdown 'Rivers'.
	WID_GL_SMOOTHNESS_PULLDOWN,         ///< Dropdown 'Smoothness'.
	WID_GL_VARIETY_PULLDOWN,            ///< Dropdown 'Variety distribution'.

	WID_GL_BORDERS_RANDOM,              ///< 'Random'/'Manual' borders.
	WID_GL_WATER_NW,                    ///< NW 'Water'/'Freeform'.
	WID_GL_WATER_NE,                    ///< NE 'Water'/'Freeform'.
	WID_GL_WATER_SE,                    ///< SE 'Water'/'Freeform'.
	WID_GL_WATER_SW,                    ///< SW 'Water'/'Freeform'.

<<<<<<< HEAD
	WID_GL_LEVEL_SEL_1,                 ///< NWID_SELECTION for snow or rainforest level label
	WID_GL_LEVEL_SEL_2,                 ///< NWID_SELECTION for snow or rainforest level selector
=======
	WID_GL_CLIMATE_SEL_LABEL,           ///< NWID_SELECTION for snow or desert coverage label
	WID_GL_CLIMATE_SEL_SELECTOR,        ///< NWID_SELECTION for snow or desert coverage selector
>>>>>>> 76e92f67
};

/** Widgets of the #CreateScenarioWindow class. */
enum CreateScenarioWidgets {
	WID_CS_TEMPERATE,              ///< Select temperate landscape style.
	WID_CS_ARCTIC,                 ///< Select arctic landscape style.
	WID_CS_TROPICAL,               ///< Select tropical landscape style.
	WID_CS_TOYLAND,                ///< Select toy-land landscape style.
	WID_CS_EMPTY_WORLD,            ///< Generate an empty flat world.
	WID_CS_RANDOM_WORLD,           ///< Generate random land button
	WID_CS_MAPSIZE_X_PULLDOWN,     ///< Pull-down arrow for x map size.
	WID_CS_MAPSIZE_Y_PULLDOWN,     ///< Pull-down arrow for y map size.
	WID_CS_START_DATE_DOWN,        ///< Decrease start year (start earlier).
	WID_CS_START_DATE_TEXT,        ///< Clickable start date value.
	WID_CS_START_DATE_UP,          ///< Increase start year (start later).
	WID_CS_FLAT_LAND_HEIGHT_DOWN,  ///< Decrease flat land height.
	WID_CS_FLAT_LAND_HEIGHT_TEXT,  ///< Clickable flat land height value.
	WID_CS_FLAT_LAND_HEIGHT_UP,    ///< Increase flat land height.
};

/** Widgets of the #GenerateProgressWindow class. */
enum GenerationProgressWidgets {
	WID_GP_PROGRESS_BAR,  ///< Progress bar.
	WID_GP_PROGRESS_TEXT, ///< Text with the progress bar.
	WID_GP_ABORT,         ///< Abort button.
};

#endif /* WIDGETS_GENWORLD_WIDGET_H */<|MERGE_RESOLUTION|>--- conflicted
+++ resolved
@@ -42,6 +42,10 @@
 	WID_GL_DESERT_COVERAGE_TEXT,        ///< Desert coverage.
 	WID_GL_DESERT_COVERAGE_UP,          ///< Increase desert coverage.
 
+	WID_GL_SNOW_LEVEL_DOWN,             ///< Decrease snow level.
+	WID_GL_SNOW_LEVEL_TEXT,             ///< Snow level.
+	WID_GL_SNOW_LEVEL_UP,               ///< Increase snow level.
+
 	WID_GL_RAINFOREST_LEVEL_DOWN,       ///< Decrease rainforest level.
 	WID_GL_RAINFOREST_LEVEL_TEXT,       ///< Rainforest level.
 	WID_GL_RAINFOREST_LEVEL_UP,         ///< Increase rainforest level.
@@ -64,13 +68,8 @@
 	WID_GL_WATER_SE,                    ///< SE 'Water'/'Freeform'.
 	WID_GL_WATER_SW,                    ///< SW 'Water'/'Freeform'.
 
-<<<<<<< HEAD
-	WID_GL_LEVEL_SEL_1,                 ///< NWID_SELECTION for snow or rainforest level label
-	WID_GL_LEVEL_SEL_2,                 ///< NWID_SELECTION for snow or rainforest level selector
-=======
 	WID_GL_CLIMATE_SEL_LABEL,           ///< NWID_SELECTION for snow or desert coverage label
 	WID_GL_CLIMATE_SEL_SELECTOR,        ///< NWID_SELECTION for snow or desert coverage selector
->>>>>>> 76e92f67
 };
 
 /** Widgets of the #CreateScenarioWindow class. */
