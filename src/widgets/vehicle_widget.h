/*
 * This file is part of OpenTTD.
 * OpenTTD is free software; you can redistribute it and/or modify it under the terms of the GNU General Public License as published by the Free Software Foundation, version 2.
 * OpenTTD is distributed in the hope that it will be useful, but WITHOUT ANY WARRANTY; without even the implied warranty of MERCHANTABILITY or FITNESS FOR A PARTICULAR PURPOSE.
 * See the GNU General Public License for more details. You should have received a copy of the GNU General Public License along with OpenTTD. If not, see <http://www.gnu.org/licenses/>.
 */

/** @file vehicle_widget.h Types related to the vehicle widgets. */

#ifndef WIDGETS_VEHICLE_WIDGET_H
#define WIDGETS_VEHICLE_WIDGET_H

/** Widgets of the #VehicleViewWindow class. */
enum VehicleViewWidgets {
	WID_VV_CAPTION,            ///< Caption of window.
	WID_VV_VIEWPORT,           ///< Viewport widget.
	WID_VV_START_STOP,         ///< Start or stop this vehicle, and show information about the current state.
	WID_VV_RENAME,             ///< Rename vehicle
	WID_VV_LOCATION,           ///< Center the main view on this vehicle.
	WID_VV_ORDER_LOCATION,     ///< Center the main view on the order's target location.
	WID_VV_GOTO_DEPOT,         ///< Order this vehicle to go to the depot.
	WID_VV_REFIT,              ///< Open the refit window.
	WID_VV_SHOW_ORDERS,        ///< Show the orders of this vehicle.
	WID_VV_SHOW_DETAILS,       ///< Show details of this vehicle.
	WID_VV_CLONE,              ///< Clone this vehicle.
	WID_VV_SELECT_DEPOT_CLONE, ///< Selection widget between 'goto depot', and 'clone vehicle' buttons.
	WID_VV_SELECT_REFIT_TURN,  ///< Selection widget between 'refit' and 'turn around' buttons.
	WID_VV_TURN_AROUND,        ///< Turn this vehicle around.
	WID_VV_FORCE_PROCEED,      ///< Force this vehicle to pass a signal at danger.
};

/** Widgets of the #RefitWindow class. */
enum VehicleRefitWidgets {
	WID_VR_CAPTION,               ///< Caption of window.
	WID_VR_VEHICLE_PANEL_DISPLAY, ///< Display with a representation of the vehicle to refit.
	WID_VR_SHOW_HSCROLLBAR,       ///< Selection widget for the horizontal scrollbar.
	WID_VR_HSCROLLBAR,            ///< Horizontal scrollbar or the vehicle display.
	WID_VR_SELECT_HEADER,         ///< Header with question about the cargo to carry.
	WID_VR_MATRIX,                ///< Options to refit to.
	WID_VR_SCROLLBAR,             ///< Scrollbar for the refit options.
	WID_VR_INFO,                  ///< Information about the currently selected refit option.
	WID_VR_REFIT,                 ///< Perform the refit.
};

/** Widgets of the #VehicleDetailsWindow class. */
enum VehicleDetailsWidgets {
	WID_VD_CAPTION,                     ///< Caption of window.
	WID_VD_TOP_DETAILS,                 ///< Panel with generic details.
	WID_VD_INCREASE_SERVICING_INTERVAL, ///< Increase the servicing interval.
	WID_VD_DECREASE_SERVICING_INTERVAL, ///< Decrease the servicing interval.
	WID_VD_SERVICE_INTERVAL_DROPDOWN,   ///< Dropdown to select default/days/percent service interval.
	WID_VD_SERVICING_INTERVAL,          ///< Information about the servicing interval.
	WID_VD_MIDDLE_DETAILS,              ///< Details for non-trains.
	WID_VD_MATRIX,                      ///< List of details for trains.
	WID_VD_SCROLLBAR,                   ///< Scrollbar for train details.
	WID_VD_DETAILS_CARGO_CARRIED,       ///< Show carried cargo per part of the train.
	WID_VD_DETAILS_TRAIN_VEHICLES,      ///< Show all parts of the train with their description.
	WID_VD_DETAILS_CAPACITY_OF_EACH,    ///< Show the capacity of all train parts.
	WID_VD_DETAILS_TOTAL_CARGO,         ///< Show the capacity and carried cargo amounts aggregated per cargo of the train.
};

/** Widgets of the #VehicleListWindow class. */
enum VehicleListWidgets {
<<<<<<< HEAD
	WID_VL_LIST,                     ///< List of the vehicles, this must be first, see: DirtyVehicleListWindowForVehicle
	WID_VL_CAPTION,                  ///< Caption of window.
=======
	WID_VL_CAPTION,                  ///< Caption of window (for non shared orders windows).
	WID_VL_CAPTION_SHARED_ORDERS,    ///< Caption of window (for shared orders windows).
	WID_VL_CAPTION_SELECTION,        ///< Selection for caption.
	WID_VL_ORDER_VIEW,               ///< Button to open order window (for shared orders windows).
>>>>>>> 9edb75ec
	WID_VL_GROUP_ORDER,              ///< Group order.
	WID_VL_GROUP_BY_PULLDOWN,        ///< Group by dropdown list.
	WID_VL_SORT_ORDER,               ///< Sort order.
	WID_VL_SORT_BY_PULLDOWN,         ///< Sort by dropdown list.
	WID_VL_FILTER_BY_CARGO,          ///< Cargo filter dropdown list
	WID_VL_FILTER_BY_CARGO_SEL,      ///< Cargo filter dropdown list panel selector
	WID_VL_SCROLLBAR,                ///< Scrollbar for the list.
	WID_VL_HIDE_BUTTONS,             ///< Selection to hide the buttons.
	WID_VL_AVAILABLE_VEHICLES,       ///< Available vehicles.
	WID_VL_MANAGE_VEHICLES_DROPDOWN, ///< Manage vehicles dropdown list.
	WID_VL_STOP_ALL,                 ///< Stop all button.
	WID_VL_START_ALL,                ///< Start all button.
};

#endif /* WIDGETS_VEHICLE_WIDGET_H */<|MERGE_RESOLUTION|>--- conflicted
+++ resolved
@@ -61,15 +61,11 @@
 
 /** Widgets of the #VehicleListWindow class. */
 enum VehicleListWidgets {
-<<<<<<< HEAD
 	WID_VL_LIST,                     ///< List of the vehicles, this must be first, see: DirtyVehicleListWindowForVehicle
-	WID_VL_CAPTION,                  ///< Caption of window.
-=======
 	WID_VL_CAPTION,                  ///< Caption of window (for non shared orders windows).
 	WID_VL_CAPTION_SHARED_ORDERS,    ///< Caption of window (for shared orders windows).
 	WID_VL_CAPTION_SELECTION,        ///< Selection for caption.
 	WID_VL_ORDER_VIEW,               ///< Button to open order window (for shared orders windows).
->>>>>>> 9edb75ec
 	WID_VL_GROUP_ORDER,              ///< Group order.
 	WID_VL_GROUP_BY_PULLDOWN,        ///< Group by dropdown list.
 	WID_VL_SORT_ORDER,               ///< Sort order.
