--- conflicted
+++ resolved
@@ -377,13 +377,9 @@
 	RoadVehicle *v = RoadVehicle::GetIfValid(p1);
 	if (v == NULL) return CMD_ERROR;
 
-<<<<<<< HEAD
+	if (!v->IsPrimaryVehicle()) return CMD_ERROR;
+
 	CommandCost ret = CheckVehicleControlAllowed(v);
-=======
-	if (!v->IsPrimaryVehicle()) return CMD_ERROR;
-
-	CommandCost ret = CheckOwnership(v->owner);
->>>>>>> 163c3057
 	if (ret.Failed()) return ret;
 
 	if ((v->vehstatus & VS_STOPPED) ||
