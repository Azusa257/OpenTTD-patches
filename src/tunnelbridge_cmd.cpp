--- conflicted
+++ resolved
@@ -573,7 +573,6 @@
 			case TRANSPORT_RAIL:
 				if (is_upgrade) SubtractRailTunnelBridgeInfrastructure(tile_start, tile_end);
 				/* Add to company infrastructure count if required. */
-<<<<<<< HEAD
 				MakeRailBridgeRamp(tile_start, owner, bridge_type, dir,                 railtype, is_upgrade);
 				MakeRailBridgeRamp(tile_end,   owner, bridge_type, ReverseDiagDir(dir), railtype, is_upgrade);
 				AddRailTunnelBridgeInfrastructure(tile_start, tile_end);
@@ -588,28 +587,6 @@
 						/* Also give unowned present roadtypes to new owner */
 						if (HasBit(prev_roadtypes, ROADTYPE_ROAD) && GetRoadOwner(t, ROADTYPE_ROAD) == OWNER_NONE) ClrBit(prev_roadtypes, ROADTYPE_ROAD);
 						if (HasBit(prev_roadtypes, ROADTYPE_TRAM) && GetRoadOwner(t, ROADTYPE_TRAM) == OWNER_NONE) ClrBit(prev_roadtypes, ROADTYPE_TRAM);
-=======
-				if (is_new_owner && c != nullptr) c->infrastructure.rail[railtype] += (bridge_len + 2) * TUNNELBRIDGE_TRACKBIT_FACTOR;
-				MakeRailBridgeRamp(tile_start, owner, bridge_type, dir,                 railtype);
-				MakeRailBridgeRamp(tile_end,   owner, bridge_type, ReverseDiagDir(dir), railtype);
-				SetTunnelBridgeReservation(tile_start, pbs_reservation);
-				SetTunnelBridgeReservation(tile_end,   pbs_reservation);
-				break;
-
-			case TRANSPORT_ROAD: {
-				RoadTypes prev_roadtypes = IsBridgeTile(tile_start) ? GetRoadTypes(tile_start) : ROADTYPES_NONE;
-				if (is_new_owner) {
-					/* Also give unowned present roadtypes to new owner */
-					if (HasBit(prev_roadtypes, ROADTYPE_ROAD) && GetRoadOwner(tile_start, ROADTYPE_ROAD) == OWNER_NONE) ClrBit(prev_roadtypes, ROADTYPE_ROAD);
-					if (HasBit(prev_roadtypes, ROADTYPE_TRAM) && GetRoadOwner(tile_start, ROADTYPE_TRAM) == OWNER_NONE) ClrBit(prev_roadtypes, ROADTYPE_TRAM);
-				}
-				if (c != nullptr) {
-					/* Add all new road types to the company infrastructure counter. */
-					RoadType new_rt;
-					FOR_EACH_SET_ROADTYPE(new_rt, roadtypes ^ prev_roadtypes) {
-						/* A full diagonal road tile has two road bits. */
-						c->infrastructure.road[new_rt] += (bridge_len + 2) * 2 * TUNNELBRIDGE_TRACKBIT_FACTOR;
->>>>>>> 7c8e7c6b
 					}
 
 					Owner owner_road = HasBit(prev_roadtypes, ROADTYPE_ROAD) ? GetRoadOwner(t, ROADTYPE_ROAD) : company;
@@ -964,15 +941,9 @@
 		const Tunnel *t = new Tunnel(tn, ts, TileHeight(tn), is_chunnel);
 
 		if (transport_type == TRANSPORT_RAIL) {
-<<<<<<< HEAD
-			if (!IsTunnelTile(start_tile) && c != NULL) c->infrastructure.rail[railtype] += num_pieces;
+			if (!IsTunnelTile(start_tile) && c != nullptr) c->infrastructure.rail[railtype] += num_pieces;
 			MakeRailTunnel(start_tile, company, t->index, direction,                 railtype);
 			MakeRailTunnel(end_tile,   company, t->index, ReverseDiagDir(direction), railtype);
-=======
-			if (!IsTunnelTile(start_tile) && c != nullptr) c->infrastructure.rail[railtype] += num_pieces;
-			MakeRailTunnel(start_tile, company, direction,                 railtype);
-			MakeRailTunnel(end_tile,   company, ReverseDiagDir(direction), railtype);
->>>>>>> 7c8e7c6b
 			AddSideToSignalBuffer(start_tile, INVALID_DIAGDIR, company);
 			YapfNotifyTrackLayoutChange(start_tile, DiagDirToDiagTrack(direction));
 		} else {
@@ -1083,13 +1054,8 @@
 			Track track = DiagDirToDiagTrack(dir);
 			Owner owner = GetTileOwner(tile);
 
-<<<<<<< HEAD
-			Train *v = NULL;
+			Train *v = nullptr;
 			if (HasTunnelReservation(tile)) {
-=======
-			Train *v = nullptr;
-			if (HasTunnelBridgeReservation(tile)) {
->>>>>>> 7c8e7c6b
 				v = GetTrainForReservation(tile, track);
 				if (v != nullptr) FreeTrainTrackReservation(v);
 			}
@@ -1196,7 +1162,6 @@
 		/* read this value before actual removal of bridge */
 		Owner owner = GetTileOwner(tile);
 		int height = GetBridgeHeight(tile);
-<<<<<<< HEAD
 		std::vector<Train *> vehicles_affected;
 
 		if (rail) {
@@ -1205,7 +1170,7 @@
 				Track track;
 				while ((track = RemoveFirstTrack(&reserved)) != INVALID_TRACK) {
 					Train *v = GetTrainForReservation(tile, track);
-					if (v != NULL) {
+					if (v != nullptr) {
 						FreeTrainTrackReservation(v);
 						vehicles_affected.push_back(v);
 					}
@@ -1213,32 +1178,13 @@
 			};
 			find_train_reservations(tile);
 			find_train_reservations(endtile);
-=======
-		Train *v = nullptr;
-
-		if (rail && HasTunnelBridgeReservation(tile)) {
-			v = GetTrainForReservation(tile, DiagDirToDiagTrack(direction));
-			if (v != nullptr) FreeTrainTrackReservation(v);
->>>>>>> 7c8e7c6b
 		}
 
 		/* Update company infrastructure counts. */
 		if (rail) {
 			SubtractRailTunnelBridgeInfrastructure(tile, endtile);
 		} else if (GetTunnelBridgeTransportType(tile) == TRANSPORT_ROAD) {
-<<<<<<< HEAD
 			SubtractRoadTunnelBridgeInfrastructure(tile, endtile);
-=======
-			RoadType rt;
-			FOR_EACH_SET_ROADTYPE(rt, GetRoadTypes(tile)) {
-				Company *c = Company::GetIfValid(GetRoadOwner(tile, rt));
-				if (c != nullptr) {
-					/* A full diagonal road tile has two road bits. */
-					c->infrastructure.road[rt] -= len * 2 * TUNNELBRIDGE_TRACKBIT_FACTOR;
-					DirtyCompanyInfrastructureWindows(c->index);
-				}
-			}
->>>>>>> 7c8e7c6b
 		} else { // Aqueduct
 			if (Company::IsValidID(owner)) Company::Get(owner)->infrastructure.water -= len * TUNNELBRIDGE_TRACKBIT_FACTOR;
 		}
@@ -1276,13 +1222,9 @@
 			notify_track_change(tile, direction, tile_tracks);
 			notify_track_change(endtile, ReverseDiagDir(direction), endtile_tracks);
 
-<<<<<<< HEAD
 			for (uint i = 0; i < vehicles_affected.size(); ++i) {
 				TryPathReserve(vehicles_affected[i], true);
 			}
-=======
-			if (v != nullptr) TryPathReserve(v, true);
->>>>>>> 7c8e7c6b
 		}
 	}
 
@@ -2259,7 +2201,7 @@
 	RoadType rt;
 	FOR_EACH_SET_ROADTYPE(rt, GetRoadTypes(begin)) {
 		Company * const c = Company::GetIfValid(GetRoadOwner(begin, rt));
-		if (c != NULL) {
+		if (c != nullptr) {
 			uint infra = 0;
 			if (IsBridge(begin)) {
 				const RoadBits bits = GetCustomBridgeHeadRoadBits(begin, rt);
@@ -2279,7 +2221,7 @@
 	}
 	FOR_EACH_SET_ROADTYPE(rt, GetRoadTypes(end)) {
 		Company * const c = Company::GetIfValid(GetRoadOwner(end, rt));
-		if (c != NULL) {
+		if (c != nullptr) {
 			uint infra = 0;
 			if (IsBridge(end)) {
 				const RoadBits bits = GetCustomBridgeHeadRoadBits(end, rt);
@@ -2305,7 +2247,7 @@
 static void UpdateRailTunnelBridgeInfrastructure(Company *c, TileIndex begin, TileIndex end, bool add) {
 	const uint middle_len = GetTunnelBridgeLength(begin, end) * TUNNELBRIDGE_TRACKBIT_FACTOR;
 
-	if (c != NULL) {
+	if (c != nullptr) {
 		uint primary_count = middle_len + GetTunnelBridgeHeadOnlyPrimaryRailInfrastructureCount(begin) + GetTunnelBridgeHeadOnlyPrimaryRailInfrastructureCount(end);
 		if (add) {
 			c->infrastructure.rail[GetRailType(begin)] += primary_count;
@@ -2684,13 +2626,8 @@
 	nullptr,                            // add_accepted_cargo_proc
 	GetTileDesc_TunnelBridge,        // get_tile_desc_proc
 	GetTileTrackStatus_TunnelBridge, // get_tile_track_status_proc
-<<<<<<< HEAD
 	ClickTile_TunnelBridge,          // click_tile_proc
-	NULL,                            // animate_tile_proc
-=======
-	nullptr,                            // click_tile_proc
 	nullptr,                            // animate_tile_proc
->>>>>>> 7c8e7c6b
 	TileLoop_TunnelBridge,           // tile_loop_proc
 	ChangeTileOwner_TunnelBridge,    // change_tile_owner_proc
 	nullptr,                            // add_produced_cargo_proc
