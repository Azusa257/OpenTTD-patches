/* $Id$ */

/*
 * This file is part of OpenTTD.
 * OpenTTD is free software; you can redistribute it and/or modify it under the terms of the GNU General Public License as published by the Free Software Foundation, version 2.
 * OpenTTD is distributed in the hope that it will be useful, but WITHOUT ANY WARRANTY; without even the implied warranty of MERCHANTABILITY or FITNESS FOR A PARTICULAR PURPOSE.
 * See the GNU General Public License for more details. You should have received a copy of the GNU General Public License along with OpenTTD. If not, see <http://www.gnu.org/licenses/>.
 */

/**
 * @file tunnelbridge_cmd.cpp
 * This file deals with tunnels and bridges (non-gui stuff)
 * @todo separate this file into two
 */

#include "stdafx.h"
#include "newgrf_object.h"
#include "viewport_func.h"
#include "cmd_helper.h"
#include "command_func.h"
#include "town.h"
#include "train.h"
#include "ship.h"
#include "roadveh.h"
#include "pathfinder/yapf/yapf_cache.h"
#include "newgrf_sound.h"
#include "autoslope.h"
#include "tunnelbridge_map.h"
#include "bridge_signal_map.h"
#include "tunnel_base.h"
#include "strings_func.h"
#include "date_func.h"
#include "clear_func.h"
#include "vehicle_func.h"
#include "vehicle_gui.h"
#include "sound_func.h"
#include "tunnelbridge.h"
#include "cheat_type.h"
#include "elrail_func.h"
#include "pbs.h"
#include "company_base.h"
#include "newgrf_railtype.h"
#include "object_base.h"
#include "water.h"
#include "company_gui.h"
#include "viewport_func.h"
#include "station_map.h"
#include "industry_map.h"

#include "table/strings.h"
#include "table/bridge_land.h"

#include "safeguards.h"


BridgeSpec _bridge[MAX_BRIDGES]; ///< The specification of all bridges.
TileIndex _build_tunnel_endtile; ///< The end of a tunnel; as hidden return from the tunnel build command for GUI purposes.

/** Z position of the bridge sprites relative to bridge height (downwards) */
static const int BRIDGE_Z_START = 3;

extern void DrawRoadBits(TileInfo *ti);
extern const RoadBits _invalid_tileh_slopes_road[2][15];

/**
 * Mark bridge tiles dirty.
 * Note: The bridge does not need to exist, everything is passed via parameters.
 * @param begin Start tile.
 * @param end End tile.
 * @param direction Direction from \a begin to \a end.
 * @param bridge_height Bridge height level.
 */
void MarkBridgeDirty(TileIndex begin, TileIndex end, DiagDirection direction, uint bridge_height, const ZoomLevel mark_dirty_if_zoomlevel_is_below)
{
	TileIndexDiff delta = TileOffsByDiagDir(direction);
	for (TileIndex t = begin; t != end; t += delta) {
		MarkTileDirtyByTile(t, mark_dirty_if_zoomlevel_is_below, bridge_height - TileHeight(t));
	}
	MarkTileDirtyByTile(end, mark_dirty_if_zoomlevel_is_below);
}

/**
 * Mark bridge tiles dirty.
 * @param tile Bridge head.
 */
void MarkBridgeDirty(TileIndex tile, const ZoomLevel mark_dirty_if_zoomlevel_is_below)
{
	MarkBridgeDirty(tile, GetOtherTunnelBridgeEnd(tile), GetTunnelBridgeDirection(tile), GetBridgeHeight(tile), mark_dirty_if_zoomlevel_is_below);
}

/**
 * Mark bridge or tunnel tiles dirty.
 * @param tile Bridge head or tunnel entrance.
 */
void MarkBridgeOrTunnelDirty(TileIndex tile, const ZoomLevel mark_dirty_if_zoomlevel_is_below)
{
	if (IsBridge(tile)) {
		MarkBridgeDirty(tile, mark_dirty_if_zoomlevel_is_below);
	} else {
		MarkTileDirtyByTile(tile, mark_dirty_if_zoomlevel_is_below);
		MarkTileDirtyByTile(GetOtherTunnelBridgeEnd(tile), mark_dirty_if_zoomlevel_is_below);
	}
}

/**
 * Get number of signals on bridge or tunnel with signal simulation.
 * @param length Length of bridge/tunnel middle
 * @return Number of signals on signalled bridge/tunnel of this length
 */
uint GetTunnelBridgeSignalSimulationSignalCount(uint length)
{
	return 2 + (length / _settings_game.construction.simulated_wormhole_signals);
}

/** Reset the data been eventually changed by the grf loaded. */
void ResetBridges()
{
	/* First, free sprite table data */
	for (BridgeType i = 0; i < MAX_BRIDGES; i++) {
		if (_bridge[i].sprite_table != NULL) {
			for (BridgePieces j = BRIDGE_PIECE_NORTH; j < BRIDGE_PIECE_INVALID; j++) free(_bridge[i].sprite_table[j]);
			free(_bridge[i].sprite_table);
		}
	}

	/* Then, wipe out current bridges */
	memset(&_bridge, 0, sizeof(_bridge));
	/* And finally, reinstall default data */
	memcpy(&_bridge, &_orig_bridge, sizeof(_orig_bridge));
}

/**
 * Calculate the price factor for building a long bridge.
 * Basically the cost delta is 1,1, 1, 2,2, 3,3,3, 4,4,4,4, 5,5,5,5,5, 6,6,6,6,6,6,  7,7,7,7,7,7,7,  8,8,8,8,8,8,8,8,
 * @param length Length of the bridge.
 * @return Price factor for the bridge.
 */
int CalcBridgeLenCostFactor(int length)
{
	if (length < 2) return length;

	length -= 2;
	int sum = 2;
	for (int delta = 1;; delta++) {
		for (int count = 0; count < delta; count++) {
			if (length == 0) return sum;
			sum += delta;
			length--;
		}
	}
}

/**
 * Get the foundation for a bridge.
 * @param tileh The slope to build the bridge on.
 * @param axis The axis of the bridge entrance.
 * @return The foundation required.
 */
Foundation GetBridgeFoundation(Slope tileh, Axis axis)
{
	if (tileh == SLOPE_FLAT ||
			((tileh == SLOPE_NE || tileh == SLOPE_SW) && axis == AXIS_X) ||
			((tileh == SLOPE_NW || tileh == SLOPE_SE) && axis == AXIS_Y)) return FOUNDATION_NONE;

	return (HasSlopeHighestCorner(tileh) ? InclinedFoundation(axis) : FlatteningFoundation(tileh));
}

/**
 * Determines if the track on a bridge ramp is flat or goes up/down.
 *
 * @param tileh Slope of the tile under the bridge head
 * @param axis Orientation of bridge
 * @return true iff the track is flat.
 */
bool HasBridgeFlatRamp(Slope tileh, Axis axis)
{
	ApplyFoundationToSlope(GetBridgeFoundation(tileh, axis), &tileh);
	/* If the foundation slope is flat the bridge has a non-flat ramp and vice versa. */
	return (tileh != SLOPE_FLAT);
}

static inline const PalSpriteID *GetBridgeSpriteTable(int index, BridgePieces table)
{
	const BridgeSpec *bridge = GetBridgeSpec(index);
	assert(table < BRIDGE_PIECE_INVALID);
	if (bridge->sprite_table == NULL || bridge->sprite_table[table] == NULL) {
		return _bridge_sprite_table[index][table];
	} else {
		return bridge->sprite_table[table];
	}
}


/**
 * Determines the foundation for the north bridge head, and tests if the resulting slope is valid.
 *
 * @param axis Axis of the bridge
 * @param tileh Slope of the tile under the north bridge head; returns slope on top of foundation
 * @param z TileZ corresponding to tileh, gets modified as well
 * @return Error or cost for bridge foundation
 */
static CommandCost CheckBridgeSlopeNorth(Axis axis, Slope *tileh, int *z)
{
	Foundation f = GetBridgeFoundation(*tileh, axis);
	*z += ApplyFoundationToSlope(f, tileh);

	Slope valid_inclined = (axis == AXIS_X ? SLOPE_NE : SLOPE_NW);
	if ((*tileh != SLOPE_FLAT) && (*tileh != valid_inclined)) return CMD_ERROR;

	if (f == FOUNDATION_NONE) return CommandCost();

	return CommandCost(EXPENSES_CONSTRUCTION, _price[PR_BUILD_FOUNDATION]);
}

/**
 * Determines the foundation for the south bridge head, and tests if the resulting slope is valid.
 *
 * @param axis Axis of the bridge
 * @param tileh Slope of the tile under the south bridge head; returns slope on top of foundation
 * @param z TileZ corresponding to tileh, gets modified as well
 * @return Error or cost for bridge foundation
 */
static CommandCost CheckBridgeSlopeSouth(Axis axis, Slope *tileh, int *z)
{
	Foundation f = GetBridgeFoundation(*tileh, axis);
	*z += ApplyFoundationToSlope(f, tileh);

	Slope valid_inclined = (axis == AXIS_X ? SLOPE_SW : SLOPE_SE);
	if ((*tileh != SLOPE_FLAT) && (*tileh != valid_inclined)) return CMD_ERROR;

	if (f == FOUNDATION_NONE) return CommandCost();

	return CommandCost(EXPENSES_CONSTRUCTION, _price[PR_BUILD_FOUNDATION]);
}

/**
 * Is a bridge of the specified type and length available?
 * @param bridge_type Wanted type of bridge.
 * @param bridge_len  Wanted length of the bridge.
 * @return A succeeded (the requested bridge is available) or failed (it cannot be built) command.
 */
CommandCost CheckBridgeAvailability(BridgeType bridge_type, uint bridge_len, DoCommandFlag flags)
{
	if (flags & DC_QUERY_COST) {
		if (bridge_len <= _settings_game.construction.max_bridge_length) return CommandCost();
		return_cmd_error(STR_ERROR_BRIDGE_TOO_LONG);
	}

	if (bridge_type >= MAX_BRIDGES) return CMD_ERROR;

	const BridgeSpec *b = GetBridgeSpec(bridge_type);
	if (b->avail_year > _cur_year) return CMD_ERROR;

	uint max = min(b->max_length, _settings_game.construction.max_bridge_length);

	if (b->min_length > bridge_len) return CMD_ERROR;
	if (bridge_len <= max) return CommandCost();
	return_cmd_error(STR_ERROR_BRIDGE_TOO_LONG);
}

/**
 * Build a Bridge
 * @param end_tile end tile
 * @param flags type of operation
 * @param p1 packed start tile coords (~ dx)
 * @param p2 various bitstuffed elements
 * - p2 = (bit  0- 7) - bridge type (hi bh)
 * - p2 = (bit  8-12) - rail type or road types.
 * - p2 = (bit 15-16) - transport type.
 * @param text unused
 * @return the cost of this operation or an error
 */
CommandCost CmdBuildBridge(TileIndex end_tile, DoCommandFlag flags, uint32 p1, uint32 p2, const char *text)
{
	CompanyID company = _current_company;

	RailType railtype = INVALID_RAILTYPE;
	RoadTypes roadtypes = ROADTYPES_NONE;

	/* unpack parameters */
	BridgeType bridge_type = GB(p2, 0, 8);

	if (!IsValidTile(p1)) return_cmd_error(STR_ERROR_BRIDGE_THROUGH_MAP_BORDER);

	TransportType transport_type = Extract<TransportType, 15, 2>(p2);

	/* type of bridge */
	switch (transport_type) {
		case TRANSPORT_ROAD:
			roadtypes = Extract<RoadTypes, 8, 2>(p2);
			if (!HasExactlyOneBit(roadtypes) || !HasRoadTypesAvail(company, roadtypes)) return CMD_ERROR;
			break;

		case TRANSPORT_RAIL:
			railtype = Extract<RailType, 8, 5>(p2);
			if (!ValParamRailtype(railtype)) return CMD_ERROR;
			break;

		case TRANSPORT_WATER:
			break;

		default:
			/* Airports don't have bridges. */
			return CMD_ERROR;
	}
	TileIndex tile_start = p1;
	TileIndex tile_end = end_tile;

	if (company == OWNER_DEITY) {
		if (transport_type != TRANSPORT_ROAD) return CMD_ERROR;
		const Town *town = CalcClosestTownFromTile(tile_start);

		company = OWNER_TOWN;

		/* If we are not within a town, we are not owned by the town */
		if (town == NULL || DistanceSquare(tile_start, town->xy) > town->cache.squared_town_zone_radius[HZB_TOWN_EDGE]) {
			company = OWNER_NONE;
		}
	}

	if (tile_start == tile_end) {
		return_cmd_error(STR_ERROR_CAN_T_START_AND_END_ON);
	}

	Axis direction;
	if (TileX(tile_start) == TileX(tile_end)) {
		direction = AXIS_Y;
	} else if (TileY(tile_start) == TileY(tile_end)) {
		direction = AXIS_X;
	} else {
		return_cmd_error(STR_ERROR_START_AND_END_MUST_BE_IN);
	}

	if (tile_end < tile_start) Swap(tile_start, tile_end);

	uint bridge_len = GetTunnelBridgeLength(tile_start, tile_end);
	if (transport_type != TRANSPORT_WATER) {
		/* set and test bridge length, availability */
		CommandCost ret = CheckBridgeAvailability(bridge_type, bridge_len, flags);
		if (ret.Failed()) return ret;
	} else {
		if (bridge_len > _settings_game.construction.max_bridge_length) return_cmd_error(STR_ERROR_BRIDGE_TOO_LONG);
	}

	int z_start;
	int z_end;
	Slope tileh_start = GetTileSlope(tile_start, &z_start);
	Slope tileh_end = GetTileSlope(tile_end, &z_end);
	bool pbs_reservation = false;

	CommandCost terraform_cost_north = CheckBridgeSlopeNorth(direction, &tileh_start, &z_start);
	CommandCost terraform_cost_south = CheckBridgeSlopeSouth(direction, &tileh_end,   &z_end);

	/* Aqueducts can't be built of flat land. */
	if (transport_type == TRANSPORT_WATER && (tileh_start == SLOPE_FLAT || tileh_end == SLOPE_FLAT)) return_cmd_error(STR_ERROR_LAND_SLOPED_IN_WRONG_DIRECTION);
	if (z_start != z_end) return_cmd_error(STR_ERROR_BRIDGEHEADS_NOT_SAME_HEIGHT);

	CommandCost cost(EXPENSES_CONSTRUCTION);
	Owner owner;
	bool is_new_owner;
	bool is_upgrade = false;
	if (IsBridgeTile(tile_start) && IsBridgeTile(tile_end) &&
			GetOtherBridgeEnd(tile_start) == tile_end &&
			GetTunnelBridgeTransportType(tile_start) == transport_type) {
		/* Replace a current bridge. */

		/* If this is a railway bridge, make sure the railtypes match. */
		if (transport_type == TRANSPORT_RAIL && GetRailType(tile_start) != railtype) {
			return_cmd_error(STR_ERROR_MUST_DEMOLISH_BRIDGE_FIRST);
		}

		/* Do not replace town bridges with lower speed bridges, unless in scenario editor. */
		if (!(flags & DC_QUERY_COST) && IsTileOwner(tile_start, OWNER_TOWN) &&
				GetBridgeSpec(bridge_type)->speed < GetBridgeSpec(GetBridgeType(tile_start))->speed &&
				_game_mode != GM_EDITOR) {
			Town *t = ClosestTownFromTile(tile_start, UINT_MAX);

			if (t == NULL) {
				return CMD_ERROR;
			} else {
				SetDParam(0, t->index);
				return_cmd_error(STR_ERROR_LOCAL_AUTHORITY_REFUSES_TO_ALLOW_THIS);
			}
		}

		/* Do not replace the bridge with the same bridge type. */
		if (!(flags & DC_QUERY_COST) && (bridge_type == GetBridgeType(tile_start)) && (transport_type != TRANSPORT_ROAD || (roadtypes & ~GetRoadTypes(tile_start)) == 0)) {
			return_cmd_error(STR_ERROR_ALREADY_BUILT);
		}

		/* Do not allow replacing another company's bridges. */
		if (!IsTileOwner(tile_start, company) && !IsTileOwner(tile_start, OWNER_TOWN) && !IsTileOwner(tile_start, OWNER_NONE)) {
			return_cmd_error(STR_ERROR_AREA_IS_OWNED_BY_ANOTHER);
		}

		cost.AddCost((bridge_len + 1) * _price[PR_CLEAR_BRIDGE]); // The cost of clearing the current bridge.
		owner = GetTileOwner(tile_start);

		/* If bridge belonged to bankrupt company, it has a new owner now */
		is_new_owner = (owner == OWNER_NONE);
		if (is_new_owner) owner = company;

		switch (transport_type) {
			case TRANSPORT_RAIL:
				/* Keep the reservation, the path stays valid. */
				pbs_reservation = HasTunnelBridgeReservation(tile_start);
				break;

			case TRANSPORT_ROAD:
				/* Do not remove road types when upgrading a bridge */
				roadtypes |= GetRoadTypes(tile_start);
				break;

			default: break;
		}

		is_upgrade = true;
	} else {
		/* Build a new bridge. */

		bool allow_on_slopes = (_settings_game.construction.build_on_slopes && transport_type != TRANSPORT_WATER);

		/* Try and clear the start landscape */
		CommandCost ret = DoCommand(tile_start, 0, 0, flags, CMD_LANDSCAPE_CLEAR);
		if (ret.Failed()) return ret;
		cost = ret;

		if (terraform_cost_north.Failed() || (terraform_cost_north.GetCost() != 0 && !allow_on_slopes)) return_cmd_error(STR_ERROR_LAND_SLOPED_IN_WRONG_DIRECTION);
		cost.AddCost(terraform_cost_north);

		/* Try and clear the end landscape */
		ret = DoCommand(tile_end, 0, 0, flags, CMD_LANDSCAPE_CLEAR);
		if (ret.Failed()) return ret;
		cost.AddCost(ret);

		/* false - end tile slope check */
		if (terraform_cost_south.Failed() || (terraform_cost_south.GetCost() != 0 && !allow_on_slopes)) return_cmd_error(STR_ERROR_LAND_SLOPED_IN_WRONG_DIRECTION);
		cost.AddCost(terraform_cost_south);

		const TileIndex heads[] = {tile_start, tile_end};
		for (int i = 0; i < 2; i++) {
			if (IsBridgeAbove(heads[i])) {
				TileIndex north_head = GetNorthernBridgeEnd(heads[i]);

				if (direction == GetBridgeAxis(heads[i])) return_cmd_error(STR_ERROR_MUST_DEMOLISH_BRIDGE_FIRST);

				if (z_start + 1 == GetBridgeHeight(north_head)) {
					return_cmd_error(STR_ERROR_MUST_DEMOLISH_BRIDGE_FIRST);
				}
			}
		}

		TileIndexDiff delta = (direction == AXIS_X ? TileDiffXY(1, 0) : TileDiffXY(0, 1));
		for (TileIndex tile = tile_start + delta; tile != tile_end; tile += delta) {
			if (GetTileMaxZ(tile) > z_start) return_cmd_error(STR_ERROR_BRIDGE_TOO_LOW_FOR_TERRAIN);

			if (z_start >= (GetTileZ(tile) + _settings_game.construction.max_bridge_height)) {
				/*
				 * Disallow too high bridges.
				 * Properly rendering a map where very high bridges (might) exist is expensive.
				 * See http://www.tt-forums.net/viewtopic.php?f=33&t=40844&start=980#p1131762
				 * for a detailed discussion. z_start here is one heightlevel below the bridge level.
				 */
				return_cmd_error(STR_ERROR_BRIDGE_TOO_HIGH_FOR_TERRAIN);
			}

			if (IsBridgeAbove(tile)) {
				/* Disallow crossing bridges for the time being */
				return_cmd_error(STR_ERROR_MUST_DEMOLISH_BRIDGE_FIRST);
			}

			switch (GetTileType(tile)) {
				case MP_WATER:
					if (!IsWater(tile) && !IsCoast(tile)) goto not_valid_below;
					break;

				case MP_RAILWAY:
					if (!IsPlainRail(tile)) goto not_valid_below;
					break;

				case MP_ROAD:
					if (IsRoadDepot(tile)) goto not_valid_below;
					break;

				case MP_TUNNELBRIDGE:
					if (IsTunnel(tile)) break;
					if (direction == DiagDirToAxis(GetTunnelBridgeDirection(tile))) goto not_valid_below;
					if (z_start < GetBridgeHeight(tile)) goto not_valid_below;
					break;

				case MP_OBJECT: {
					const ObjectSpec *spec = ObjectSpec::GetByTile(tile);
					if ((spec->flags & OBJECT_FLAG_ALLOW_UNDER_BRIDGE) == 0) goto not_valid_below;
					if (GetTileMaxZ(tile) + spec->height > z_start) goto not_valid_below;
					break;
				}

				case MP_CLEAR:
					break;

				default:
	not_valid_below:;
					/* try and clear the middle landscape */
					ret = DoCommand(tile, 0, 0, flags, CMD_LANDSCAPE_CLEAR);
					if (ret.Failed()) return ret;
					cost.AddCost(ret);
					break;
			}

			if (flags & DC_EXEC) {
				/* We do this here because when replacing a bridge with another
				 * type calling SetBridgeMiddle isn't needed. After all, the
				 * tile already has the has_bridge_above bits set. */
				SetBridgeMiddle(tile, direction);
			}
		}

		owner = company;
		is_new_owner = true;
	}

	/* do the drill? */
	if (flags & DC_EXEC) {
		DiagDirection dir = AxisToDiagDir(direction);

		Company *c = Company::GetIfValid(company);
		switch (transport_type) {
			case TRANSPORT_RAIL:
				/* Add to company infrastructure count if required. */
				if (is_new_owner && c != NULL) c->infrastructure.rail[railtype] += (bridge_len + 2) * TUNNELBRIDGE_TRACKBIT_FACTOR;
				MakeRailBridgeRamp(tile_start, owner, bridge_type, dir,                 railtype);
				MakeRailBridgeRamp(tile_end,   owner, bridge_type, ReverseDiagDir(dir), railtype);
				SetTunnelBridgeReservation(tile_start, pbs_reservation);
				SetTunnelBridgeReservation(tile_end,   pbs_reservation);
				break;

			case TRANSPORT_ROAD: {
				RoadTypes prev_roadtypes = IsBridgeTile(tile_start) ? GetRoadTypes(tile_start) : ROADTYPES_NONE;
				if (is_new_owner) {
					/* Also give unowned present roadtypes to new owner */
					if (HasBit(prev_roadtypes, ROADTYPE_ROAD) && GetRoadOwner(tile_start, ROADTYPE_ROAD) == OWNER_NONE) ClrBit(prev_roadtypes, ROADTYPE_ROAD);
					if (HasBit(prev_roadtypes, ROADTYPE_TRAM) && GetRoadOwner(tile_start, ROADTYPE_TRAM) == OWNER_NONE) ClrBit(prev_roadtypes, ROADTYPE_TRAM);
				}
				if (is_upgrade) SubtractRoadTunnelBridgeInfrastructure(tile_start, tile_end);
				Owner owner_road = HasBit(prev_roadtypes, ROADTYPE_ROAD) ? GetRoadOwner(tile_start, ROADTYPE_ROAD) : company;
				Owner owner_tram = HasBit(prev_roadtypes, ROADTYPE_TRAM) ? GetRoadOwner(tile_start, ROADTYPE_TRAM) : company;
				MakeRoadBridgeRamp(tile_start, owner, owner_road, owner_tram, bridge_type, dir,                 roadtypes, is_upgrade);
				MakeRoadBridgeRamp(tile_end,   owner, owner_road, owner_tram, bridge_type, ReverseDiagDir(dir), roadtypes, is_upgrade);
				AddRoadTunnelBridgeInfrastructure(tile_start, tile_end);
				break;
			}

			case TRANSPORT_WATER:
				if (is_new_owner && c != NULL) c->infrastructure.water += (bridge_len + 2) * TUNNELBRIDGE_TRACKBIT_FACTOR;
				MakeAqueductBridgeRamp(tile_start, owner, dir);
				MakeAqueductBridgeRamp(tile_end,   owner, ReverseDiagDir(dir));
				break;

			default:
				NOT_REACHED();
		}

		/* Mark all tiles dirty */
		MarkBridgeDirty(tile_start, tile_end, AxisToDiagDir(direction), z_start);
		DirtyCompanyInfrastructureWindows(company);
	}

	if ((flags & DC_EXEC) && transport_type == TRANSPORT_RAIL) {
		Track track = AxisToTrack(direction);
		AddSideToSignalBuffer(tile_start, INVALID_DIAGDIR, company);
		YapfNotifyTrackLayoutChange(tile_start, track);
	}

	/* for human player that builds the bridge he gets a selection to choose from bridges (DC_QUERY_COST)
	 * It's unnecessary to execute this command every time for every bridge. So it is done only
	 * and cost is computed in "bridge_gui.c". For AI, Towns this has to be of course calculated
	 */
	Company *c = Company::GetIfValid(company);
	if (!(flags & DC_QUERY_COST) || (c != NULL && c->is_ai)) {
		bridge_len += 2; // begin and end tiles/ramps

		switch (transport_type) {
			case TRANSPORT_ROAD: cost.AddCost(bridge_len * _price[PR_BUILD_ROAD] * 2 * CountBits(roadtypes)); break;
			case TRANSPORT_RAIL: cost.AddCost(bridge_len * RailBuildCost(railtype)); break;
			default: break;
		}

		if (c != NULL) bridge_len = CalcBridgeLenCostFactor(bridge_len);

		if (transport_type != TRANSPORT_WATER) {
			cost.AddCost((int64)bridge_len * _price[PR_BUILD_BRIDGE] * GetBridgeSpec(bridge_type)->price >> 8);
		} else {
			/* Aqueducts use a separate base cost. */
			cost.AddCost((int64)bridge_len * _price[PR_BUILD_AQUEDUCT]);
		}

	}

	return cost;
}

/**
 * Check if the amount of tiles of the chunnel ramp is between allowed limits.
 * @param tile the actual tile.
 * @param ramp ramp_start tile.
 * @param delta the tile offset.
 * @return an empty string if between limits or a formatted string for the error message.
 */
static inline StringID IsRampBetweenLimits(TileIndex ramp_start, TileIndex tile, TileIndexDiff delta)
{
	uint min_length = 4;
	uint max_length = 7;
	if (Delta(ramp_start, tile) < (uint)abs(delta) * min_length || (uint)abs(delta) * max_length < Delta(ramp_start, tile)) {
		/* Add 1 in message to have consistency with cursor count in game. */
		SetDParam(0, max_length + 1);
		return STR_ERROR_CHUNNEL_RAMP;
	}

	return STR_NULL;
}

/**
 * See if chunnel building is possible.
 * All chunnel related issues are tucked away in one procedure
 * @pre   only on z level 0.
 * @param tile start tile of tunnel.
 * @param direction the direction we want to build.
 * @param is_chunnel pointer to set if chunnel is allowed or not.
 * @param sea_tiles pointer for the amount of tiles used to cross a sea.
 * @return an error message or if success the is_chunnel flag is set to true and the amount of tiles needed to cross the water is returned.
 */
static inline CommandCost CanBuildChunnel(TileIndex tile, DiagDirection direction, bool &is_chunnel, int &sea_tiles)
{
	const int start_z = 0;
	bool crossed_sea = false;
	TileIndex ramp_start = tile;

	if (GetTileZ(tile) > 0) return_cmd_error(STR_ERROR_CHUNNEL_ONLY_OVER_SEA);

	const TileIndexDiff delta = TileOffsByDiagDir(direction);
	for (;;) {
		tile += delta;
		if (!IsValidTile(tile)) return_cmd_error(STR_ERROR_CHUNNEL_THROUGH_MAP_BORDER);
		_build_tunnel_endtile = tile;
		int end_z;
		Slope end_tileh = GetTileSlope(tile, &end_z);

		if (start_z == end_z) {

			/* Handle chunnels only on sea level and only one time crossing. */
			if (!crossed_sea &&
					(IsCoastTile(tile) ||
					(IsValidTile(tile + delta) && HasTileWaterGround(tile + delta)) ||
					(IsValidTile(tile + delta * 2) && HasTileWaterGround(tile + delta * 2)))) {

				/* A shore was found, check if start ramp was too short or too long. */
				StringID err_msg = IsRampBetweenLimits(ramp_start, tile, delta);
				if (err_msg > STR_NULL) return_cmd_error(err_msg);

				/* Pass the water and find a proper shore tile that potentially
				 * could have a tunnel portal behind. */
				for (;;) {
					end_tileh = GetTileSlope(tile);
					if (direction == DIAGDIR_NE && (end_tileh & SLOPE_NE) == SLOPE_NE) break;
					if (direction == DIAGDIR_SE && (end_tileh & SLOPE_SE) == SLOPE_SE) break;
					if (direction == DIAGDIR_SW && (end_tileh & SLOPE_SW) == SLOPE_SW) break;
					if (direction == DIAGDIR_NW && (end_tileh & SLOPE_NW) == SLOPE_NW) break;

					/* No drilling under oil rigs.*/
					if ((IsTileType(tile, MP_STATION) && IsOilRig(tile)) ||
							(IsTileType(tile, MP_INDUSTRY)               &&
							GetIndustryGfx(tile) >= GFX_OILRIG_1         &&
							GetIndustryGfx(tile) <= GFX_OILRIG_5)) return_cmd_error(STR_ERROR_NO_DRILLING_ABOVE_CHUNNEL);

					if (IsTileType(tile, MP_WATER) && IsSea(tile)) crossed_sea = true;
					if (!_cheats.crossing_tunnels.value && IsTunnelInWay(tile, start_z)) return_cmd_error(STR_ERROR_ANOTHER_TUNNEL_IN_THE_WAY);

					tile += delta;
					if (!IsValidTile(tile)) return_cmd_error(STR_ERROR_CHUNNEL_THROUGH_MAP_BORDER);
					_build_tunnel_endtile = tile;
					sea_tiles++;
				}
				if (!crossed_sea) return_cmd_error(STR_ERROR_CHUNNEL_ONLY_OVER_SEA);
				ramp_start = tile;
			} else {
				/* Check if end ramp was too short or too long after crossing the sea. */
				if (crossed_sea) {
					StringID err_msg = IsRampBetweenLimits(ramp_start, tile, delta);
					if (err_msg > STR_NULL) return_cmd_error(err_msg);
				}

				break;
			}
		}
		if (!_cheats.crossing_tunnels.value && IsTunnelInWay(tile, start_z)) return_cmd_error(STR_ERROR_ANOTHER_TUNNEL_IN_THE_WAY);
	}
	is_chunnel = crossed_sea;

	return CommandCost();
}

/**
 * Build Tunnel.
 * @param start_tile start tile of tunnel
 * @param flags type of operation
 * @param p1 bit 0-4 railtype or roadtypes
 *           bit 8-9 transport type
 * @param p2 unused
 * @param text unused
 * @return the cost of this operation or an error
 */
CommandCost CmdBuildTunnel(TileIndex start_tile, DoCommandFlag flags, uint32 p1, uint32 p2, const char *text)
{
	CompanyID company = _current_company;

	TransportType transport_type = Extract<TransportType, 8, 2>(p1);

	RailType railtype = INVALID_RAILTYPE;
	RoadTypes rts = ROADTYPES_NONE;
	_build_tunnel_endtile = 0;
	switch (transport_type) {
		case TRANSPORT_RAIL:
			railtype = Extract<RailType, 0, 5>(p1);
			if (!ValParamRailtype(railtype)) return CMD_ERROR;
			break;

		case TRANSPORT_ROAD:
			rts = Extract<RoadTypes, 0, 2>(p1);
			if (!HasExactlyOneBit(rts) || !HasRoadTypesAvail(company, rts)) return CMD_ERROR;
			break;

		default: return CMD_ERROR;
	}

	if (company == OWNER_DEITY) {
		if (transport_type != TRANSPORT_ROAD) return CMD_ERROR;
		const Town *town = CalcClosestTownFromTile(start_tile);

		company = OWNER_TOWN;

		/* If we are not within a town, we are not owned by the town */
		if (town == NULL || DistanceSquare(start_tile, town->xy) > town->cache.squared_town_zone_radius[HZB_TOWN_EDGE]) {
			company = OWNER_NONE;
		}
	}

	int start_z;
	int end_z;
	Slope start_tileh = GetTileSlope(start_tile, &start_z);
	DiagDirection direction = GetInclinedSlopeDirection(start_tileh);
	if (direction == INVALID_DIAGDIR) return_cmd_error(STR_ERROR_SITE_UNSUITABLE_FOR_TUNNEL);

	if (HasTileWaterGround(start_tile)) return_cmd_error(STR_ERROR_CAN_T_BUILD_ON_WATER);

	CommandCost ret = DoCommand(start_tile, 0, 0, flags, CMD_LANDSCAPE_CLEAR);
	if (ret.Failed()) return ret;

	/* XXX - do NOT change 'ret' in the loop, as it is used as the price
	 * for the clearing of the entrance of the tunnel. Assigning it to
	 * cost before the loop will yield different costs depending on start-
	 * position, because of increased-cost-by-length: 'cost += cost >> 3' */

	TileIndexDiff delta = TileOffsByDiagDir(direction);

	TileIndex end_tile = start_tile;

	/* Tile shift coefficient. Will decrease for very long tunnels to avoid exponential growth of price*/
	int tiles_coef = 3;
	/* Number of tiles from start of tunnel */
	int tiles = 0;
	/* Number of tiles at which the cost increase coefficient per tile is halved */
	int tiles_bump = 25;
	/* flags for chunnels. */
	bool is_chunnel = false;
	bool crossed_sea = false;
	/* Number of tiles counted for crossing sea */
	int sea_tiles = 0;

	if (start_z == 0 && _settings_game.construction.chunnel) {
		CommandCost chunnel_test = CanBuildChunnel(start_tile, direction, is_chunnel, sea_tiles);
		if (chunnel_test.Failed()) return chunnel_test;
	}

	Slope end_tileh;
	for (;;) {
		end_tile += delta;
		if (!IsValidTile(end_tile)) return_cmd_error(STR_ERROR_TUNNEL_THROUGH_MAP_BORDER);
		end_tileh = GetTileSlope(end_tile, &end_z);

		if (start_z == end_z) {
			if (is_chunnel && !crossed_sea){
				end_tile += sea_tiles * delta;
				tiles += sea_tiles;
				crossed_sea = true;
			} else {
				break;
			}
		}
		if (!_cheats.crossing_tunnels.value && IsTunnelInWay(end_tile, start_z)) {
			_build_tunnel_endtile = end_tile;
			return_cmd_error(STR_ERROR_ANOTHER_TUNNEL_IN_THE_WAY);
		}
		tiles++;
	}
	/* The cost of the digging. */
	CommandCost cost(EXPENSES_CONSTRUCTION);
	for (int i = 1; i <= tiles; i++) {
		if (i == tiles_bump) {
			tiles_coef++;
			tiles_bump *= 2;
		}

		cost.AddCost(_price[PR_BUILD_TUNNEL]);
		cost.AddCost(cost.GetCost() >> tiles_coef); // add a multiplier for longer tunnels
	}

	/* Add the cost of the entrance */
	cost.AddCost(_price[PR_BUILD_TUNNEL]);
	cost.AddCost(ret);

	/* if the command fails from here on we want the end tile to be highlighted */
	_build_tunnel_endtile = end_tile;

	if (tiles > _settings_game.construction.max_tunnel_length) return_cmd_error(STR_ERROR_TUNNEL_TOO_LONG);

	if (HasTileWaterGround(end_tile)) return_cmd_error(STR_ERROR_CAN_T_BUILD_ON_WATER);

	/* Clear the tile in any case */
	ret = DoCommand(end_tile, 0, 0, flags, CMD_LANDSCAPE_CLEAR);
	if (ret.Failed()) return_cmd_error(STR_ERROR_UNABLE_TO_EXCAVATE_LAND);
	cost.AddCost(ret);

	/* slope of end tile must be complementary to the slope of the start tile */
	if (end_tileh != ComplementSlope(start_tileh)) {
		/* Mark the tile as already cleared for the terraform command.
		 * Do this for all tiles (like trees), not only objects. */
		ClearedObjectArea *coa = FindClearedObject(end_tile);
		if (coa == NULL) {
			coa = _cleared_object_areas.Append();
			coa->first_tile = end_tile;
			coa->area = TileArea(end_tile, 1, 1);
		}

		/* Hide the tile from the terraforming command */
		TileIndex old_first_tile = coa->first_tile;
		coa->first_tile = INVALID_TILE;
		ret = DoCommand(end_tile, end_tileh & start_tileh, 0, flags, CMD_TERRAFORM_LAND);
		coa->first_tile = old_first_tile;
		if (ret.Failed()) return_cmd_error(STR_ERROR_UNABLE_TO_EXCAVATE_LAND);
		cost.AddCost(ret);
	}
	cost.AddCost(_price[PR_BUILD_TUNNEL]);

	/* Pay for the rail/road in the tunnel including entrances */
	switch (transport_type) {
		case TRANSPORT_ROAD: cost.AddCost((tiles + 2) * _price[PR_BUILD_ROAD] * 2); break;
		case TRANSPORT_RAIL: cost.AddCost((tiles + 2) * RailBuildCost(railtype)); break;
		default: NOT_REACHED();
	}

	if (is_chunnel) cost.MultiplyCost(2);

	if (flags & DC_EXEC) {
		Company *c = Company::GetIfValid(company);
		uint num_pieces = (tiles + 2) * TUNNELBRIDGE_TRACKBIT_FACTOR;

		/* The most northern tile first. */
		TileIndex tn = start_tile;
		TileIndex ts = end_tile;
		if(start_tile > end_tile) Swap(tn, ts);

		if (!Tunnel::CanAllocateItem()) return_cmd_error(STR_ERROR_TUNNEL_TOO_MANY);
		const Tunnel *t = new Tunnel(tn, ts, TileHeight(tn), is_chunnel);

		if (transport_type == TRANSPORT_RAIL) {
			if (!IsTunnelTile(start_tile) && c != NULL) c->infrastructure.rail[railtype] += num_pieces;
			MakeRailTunnel(start_tile, company, t->index, direction,                 railtype);
			MakeRailTunnel(end_tile,   company, t->index, ReverseDiagDir(direction), railtype);
			AddSideToSignalBuffer(start_tile, INVALID_DIAGDIR, company);
			YapfNotifyTrackLayoutChange(start_tile, DiagDirToDiagTrack(direction));
		} else {
			if (c != NULL) {
				RoadType rt;
				FOR_EACH_SET_ROADTYPE(rt, rts ^ (IsTunnelTile(start_tile) ? GetRoadTypes(start_tile) : ROADTYPES_NONE)) {
					c->infrastructure.road[rt] += num_pieces * 2; // A full diagonal road has two road bits.
				}
			}
			MakeRoadTunnel(start_tile, company, t->index, direction,                 rts);
			MakeRoadTunnel(end_tile,   company, t->index, ReverseDiagDir(direction), rts);
		}
		DirtyCompanyInfrastructureWindows(company);
	}

	return cost;
}


/**
 * Are we allowed to remove the tunnel or bridge at \a tile?
 * @param tile End point of the tunnel or bridge.
 * @return A succeeded command if the tunnel or bridge may be removed, a failed command otherwise.
 */
static inline CommandCost CheckAllowRemoveTunnelBridge(TileIndex tile)
{
	/* Floods can remove anything as well as the scenario editor */
	if (_current_company == OWNER_WATER || _game_mode == GM_EDITOR) return CommandCost();

	switch (GetTunnelBridgeTransportType(tile)) {
		case TRANSPORT_ROAD: {
			RoadTypes rts = GetRoadTypes(tile);
			Owner road_owner = _current_company;
			Owner tram_owner = _current_company;

			if (HasBit(rts, ROADTYPE_ROAD)) road_owner = GetRoadOwner(tile, ROADTYPE_ROAD);
			if (HasBit(rts, ROADTYPE_TRAM)) tram_owner = GetRoadOwner(tile, ROADTYPE_TRAM);

			/* We can remove unowned road and if the town allows it */
			if (road_owner == OWNER_TOWN && _current_company != OWNER_TOWN && !(_settings_game.construction.extra_dynamite || _cheats.magic_bulldozer.value)) {
				/* Town does not allow */
				return CheckTileOwnership(tile);
			}
			if (road_owner == OWNER_NONE || road_owner == OWNER_TOWN) road_owner = _current_company;
			if (tram_owner == OWNER_NONE) tram_owner = _current_company;

			CommandCost ret = CheckOwnership(road_owner, tile);
			if (ret.Succeeded()) ret = CheckOwnership(tram_owner, tile);
			return ret;
		}

		case TRANSPORT_RAIL:
			return CheckOwnership(GetTileOwner(tile));

		case TRANSPORT_WATER: {
			/* Always allow to remove aqueducts without owner. */
			Owner aqueduct_owner = GetTileOwner(tile);
			if (aqueduct_owner == OWNER_NONE) aqueduct_owner = _current_company;
			return CheckOwnership(aqueduct_owner);
		}

		default: NOT_REACHED();
	}
}

/**
 * Remove a tunnel from the game, update town rating, etc.
 * @param tile Tile containing one of the endpoints of the tunnel.
 * @param flags Command flags.
 * @return Succeeded or failed command.
 */
static CommandCost DoClearTunnel(TileIndex tile, DoCommandFlag flags)
{
	CommandCost ret = CheckAllowRemoveTunnelBridge(tile);
	if (ret.Failed()) return ret;

	TileIndex endtile = GetOtherTunnelEnd(tile);

	ret = TunnelBridgeIsFree(tile, endtile);
	if (ret.Failed()) return ret;

	_build_tunnel_endtile = endtile;

	Town *t = NULL;
	if (IsTileOwner(tile, OWNER_TOWN) && _game_mode != GM_EDITOR) {
		t = ClosestTownFromTile(tile, UINT_MAX); // town penalty rating

		/* Check if you are allowed to remove the tunnel owned by a town
		 * Removal depends on difficulty settings */
		CommandCost ret = CheckforTownRating(flags, t, TUNNELBRIDGE_REMOVE);
		if (ret.Failed()) return ret;
	}

	/* checks if the owner is town then decrease town rating by RATING_TUNNEL_BRIDGE_DOWN_STEP until
	 * you have a "Poor" (0) town rating */
	if (IsTileOwner(tile, OWNER_TOWN) && _game_mode != GM_EDITOR) {
		ChangeTownRating(t, RATING_TUNNEL_BRIDGE_DOWN_STEP, RATING_TUNNEL_BRIDGE_MINIMUM, flags);
	}

	const bool is_chunnel = Tunnel::GetByTile(tile)->is_chunnel;

	uint len = GetTunnelBridgeLength(tile, endtile) + 2; // Don't forget the end tiles.

	if (flags & DC_EXEC) {
		if (GetTunnelBridgeTransportType(tile) == TRANSPORT_RAIL) {
			/* We first need to request values before calling DoClearSquare */
			DiagDirection dir = GetTunnelBridgeDirection(tile);
			Track track = DiagDirToDiagTrack(dir);
			Owner owner = GetTileOwner(tile);

			Train *v = NULL;
			if (HasTunnelBridgeReservation(tile)) {
				v = GetTrainForReservation(tile, track);
				if (v != NULL) FreeTrainTrackReservation(v);
			}

			if (Company::IsValidID(owner)) {
				Company::Get(owner)->infrastructure.rail[GetRailType(tile)] -= len * TUNNELBRIDGE_TRACKBIT_FACTOR;
				if (IsTunnelBridgeWithSignalSimulation(tile)) { // handle tunnel/bridge signals.
					Company::Get(GetTileOwner(tile))->infrastructure.signal -= GetTunnelBridgeSignalSimulationSignalCount(tile, endtile);
				}
				DirtyCompanyInfrastructureWindows(owner);
			}

			delete Tunnel::GetByTile(tile);

			DoClearSquare(tile);
			DoClearSquare(endtile);

			/* cannot use INVALID_DIAGDIR for signal update because the tunnel doesn't exist anymore */
			AddSideToSignalBuffer(tile,    ReverseDiagDir(dir), owner);
			AddSideToSignalBuffer(endtile, dir,                 owner);

			YapfNotifyTrackLayoutChange(tile,    track);
			YapfNotifyTrackLayoutChange(endtile, track);

			if (v != NULL) TryPathReserve(v);
		} else {
			RoadType rt;
			FOR_EACH_SET_ROADTYPE(rt, GetRoadTypes(tile)) {
				/* A full diagonal road tile has two road bits. */
				Company *c = Company::GetIfValid(GetRoadOwner(tile, rt));
				if (c != NULL) {
					c->infrastructure.road[rt] -= len * 2 * TUNNELBRIDGE_TRACKBIT_FACTOR;
					DirtyCompanyInfrastructureWindows(c->index);
				}
			}

			delete Tunnel::GetByTile(tile);

			DoClearSquare(tile);
			DoClearSquare(endtile);
		}
		ViewportMapInvalidateTunnelCacheByTile(tile);
		ViewportMapInvalidateTunnelCacheByTile(endtile);
	}
	return CommandCost(EXPENSES_CONSTRUCTION, _price[PR_CLEAR_TUNNEL] * len * (is_chunnel ? 2 : 1));
}


/**
 * Remove a bridge from the game, update town rating, etc.
 * @param tile Tile containing one of the endpoints of the bridge.
 * @param flags Command flags.
 * @return Succeeded or failed command.
 */
static CommandCost DoClearBridge(TileIndex tile, DoCommandFlag flags)
{
	CommandCost ret = CheckAllowRemoveTunnelBridge(tile);
	if (ret.Failed()) return ret;

	TileIndex endtile = GetOtherBridgeEnd(tile);

	ret = TunnelBridgeIsFree(tile, endtile);
	if (ret.Failed()) return ret;

	DiagDirection direction = GetTunnelBridgeDirection(tile);
	TileIndexDiff delta = TileOffsByDiagDir(direction);

	Town *t = NULL;
	if (IsTileOwner(tile, OWNER_TOWN) && _game_mode != GM_EDITOR) {
		t = ClosestTownFromTile(tile, UINT_MAX); // town penalty rating

		/* Check if you are allowed to remove the bridge owned by a town
		 * Removal depends on difficulty settings */
		CommandCost ret = CheckforTownRating(flags, t, TUNNELBRIDGE_REMOVE);
		if (ret.Failed()) return ret;
	}

	/* checks if the owner is town then decrease town rating by RATING_TUNNEL_BRIDGE_DOWN_STEP until
	 * you have a "Poor" (0) town rating */
	if (IsTileOwner(tile, OWNER_TOWN) && _game_mode != GM_EDITOR) {
		ChangeTownRating(t, RATING_TUNNEL_BRIDGE_DOWN_STEP, RATING_TUNNEL_BRIDGE_MINIMUM, flags);
	}

	Money base_cost = (GetTunnelBridgeTransportType(tile) != TRANSPORT_WATER) ? _price[PR_CLEAR_BRIDGE] : _price[PR_CLEAR_AQUEDUCT];
	uint len = GetTunnelBridgeLength(tile, endtile) + 2; // Don't forget the end tiles.

	if (flags & DC_EXEC) {
		/* read this value before actual removal of bridge */
		bool rail = GetTunnelBridgeTransportType(tile) == TRANSPORT_RAIL;
		Owner owner = GetTileOwner(tile);
		int height = GetBridgeHeight(tile);
		Train *v = NULL;

		if (rail && HasTunnelBridgeReservation(tile)) {
			v = GetTrainForReservation(tile, DiagDirToDiagTrack(direction));
			if (v != NULL) FreeTrainTrackReservation(v);
		}

		/* Update company infrastructure counts. */
		if (rail) {
			if (Company::IsValidID(owner)) {
				Company::Get(owner)->infrastructure.rail[GetRailType(tile)] -= len * TUNNELBRIDGE_TRACKBIT_FACTOR;
				if (IsTunnelBridgeWithSignalSimulation(tile)) { // handle tunnel/bridge signals.
					Company::Get(GetTileOwner(tile))->infrastructure.signal -= GetTunnelBridgeSignalSimulationSignalCount(tile, endtile);
				}
			}
		} else if (GetTunnelBridgeTransportType(tile) == TRANSPORT_ROAD) {
			SubtractRoadTunnelBridgeInfrastructure(tile, endtile);
		} else { // Aqueduct
			if (Company::IsValidID(owner)) Company::Get(owner)->infrastructure.water -= len * TUNNELBRIDGE_TRACKBIT_FACTOR;
		}
		DirtyAllCompanyInfrastructureWindows();

		if (IsTunnelBridgeSignalSimulationEntrance(tile)) ClearBridgeEntranceSimulatedSignals(tile);
		if (IsTunnelBridgeSignalSimulationEntrance(endtile)) ClearBridgeEntranceSimulatedSignals(endtile);

		DoClearSquare(tile);
		DoClearSquare(endtile);
		for (TileIndex c = tile + delta; c != endtile; c += delta) {
			/* do not let trees appear from 'nowhere' after removing bridge */
			if (IsNormalRoadTile(c) && GetRoadside(c) == ROADSIDE_TREES) {
				int minz = GetTileMaxZ(c) + 3;
				if (height < minz) SetRoadside(c, ROADSIDE_PAVED);
			}
			ClearBridgeMiddle(c);
			MarkTileDirtyByTile(c, ZOOM_LVL_DRAW_MAP, height - TileHeight(c));
		}

		if (rail) {
			/* cannot use INVALID_DIAGDIR for signal update because the bridge doesn't exist anymore */
			AddSideToSignalBuffer(tile,    ReverseDiagDir(direction), owner);
			AddSideToSignalBuffer(endtile, direction,                 owner);

			Track track = DiagDirToDiagTrack(direction);
			YapfNotifyTrackLayoutChange(tile,    track);
			YapfNotifyTrackLayoutChange(endtile, track);

			if (v != NULL) TryPathReserve(v, true);
		}
	}

	return CommandCost(EXPENSES_CONSTRUCTION, len * base_cost);
}

/**
 * Remove a tunnel or a bridge from the game.
 * @param tile Tile containing one of the endpoints.
 * @param flags Command flags.
 * @return Succeeded or failed command.
 */
static CommandCost ClearTile_TunnelBridge(TileIndex tile, DoCommandFlag flags)
{
	if (IsTunnel(tile)) {
		if (flags & DC_AUTO) return_cmd_error(STR_ERROR_MUST_DEMOLISH_TUNNEL_FIRST);
		return DoClearTunnel(tile, flags);
	} else { // IsBridge(tile)
		if (flags & DC_AUTO) return_cmd_error(STR_ERROR_MUST_DEMOLISH_BRIDGE_FIRST);
		return DoClearBridge(tile, flags);
	}
}

/**
 * Draw a single pillar sprite.
 * @param psid      Pillarsprite
 * @param x         Pillar X
 * @param y         Pillar Y
 * @param z         Pillar Z
 * @param w         Bounding box size in X direction
 * @param h         Bounding box size in Y direction
 * @param subsprite Optional subsprite for drawing halfpillars
 */
static inline void DrawPillar(const PalSpriteID *psid, int x, int y, int z, int w, int h, const SubSprite *subsprite)
{
	static const int PILLAR_Z_OFFSET = TILE_HEIGHT - BRIDGE_Z_START; ///< Start offset of pillar wrt. bridge (downwards)
	AddSortableSpriteToDraw(psid->sprite, psid->pal, x, y, w, h, BB_HEIGHT_UNDER_BRIDGE - PILLAR_Z_OFFSET, z, IsTransparencySet(TO_BRIDGES), 0, 0, -PILLAR_Z_OFFSET, subsprite);
}

/**
 * Draw two bridge pillars (north and south).
 * @param z_bottom Bottom Z
 * @param z_top    Top Z
 * @param psid     Pillarsprite
 * @param x        Pillar X
 * @param y        Pillar Y
 * @param w        Bounding box size in X direction
 * @param h        Bounding box size in Y direction
 * @return Reached Z at the bottom
 */
static int DrawPillarColumn(int z_bottom, int z_top, const PalSpriteID *psid, int x, int y, int w, int h)
{
	int cur_z;
	for (cur_z = z_top; cur_z >= z_bottom; cur_z -= TILE_HEIGHT) {
		DrawPillar(psid, x, y, cur_z, w, h, NULL);
	}
	return cur_z;
}

/**
 * Draws the pillars under high bridges.
 *
 * @param psid Image and palette of a bridge pillar.
 * @param ti #TileInfo of current bridge-middle-tile.
 * @param axis Orientation of bridge.
 * @param drawfarpillar Whether to draw the pillar at the back
 * @param x Sprite X position of front pillar.
 * @param y Sprite Y position of front pillar.
 * @param z_bridge Absolute height of bridge bottom.
 */
static void DrawBridgePillars(const PalSpriteID *psid, const TileInfo *ti, Axis axis, bool drawfarpillar, int x, int y, int z_bridge)
{
	static const int bounding_box_size[2]  = {16, 2}; ///< bounding box size of pillars along bridge direction
	static const int back_pillar_offset[2] = { 0, 9}; ///< sprite position offset of back facing pillar

	static const int INF = 1000; ///< big number compared to sprite size
	static const SubSprite half_pillar_sub_sprite[2][2] = {
		{ {  -14, -INF, INF, INF }, { -INF, -INF, -15, INF } }, // X axis, north and south
		{ { -INF, -INF,  15, INF }, {   16, -INF, INF, INF } }, // Y axis, north and south
	};

	if (psid->sprite == 0) return;

	/* Determine ground height under pillars */
	DiagDirection south_dir = AxisToDiagDir(axis);
	int z_front_north = ti->z;
	int z_back_north = ti->z;
	int z_front_south = ti->z;
	int z_back_south = ti->z;
	GetSlopePixelZOnEdge(ti->tileh, south_dir, &z_front_south, &z_back_south);
	GetSlopePixelZOnEdge(ti->tileh, ReverseDiagDir(south_dir), &z_front_north, &z_back_north);

	/* Shared height of pillars */
	int z_front = max(z_front_north, z_front_south);
	int z_back = max(z_back_north, z_back_south);

	/* x and y size of bounding-box of pillars */
	int w = bounding_box_size[axis];
	int h = bounding_box_size[OtherAxis(axis)];
	/* sprite position of back facing pillar */
	int x_back = x - back_pillar_offset[axis];
	int y_back = y - back_pillar_offset[OtherAxis(axis)];

	/* Draw front pillars */
	int bottom_z = DrawPillarColumn(z_front, z_bridge, psid, x, y, w, h);
	if (z_front_north < z_front) DrawPillar(psid, x, y, bottom_z, w, h, &half_pillar_sub_sprite[axis][0]);
	if (z_front_south < z_front) DrawPillar(psid, x, y, bottom_z, w, h, &half_pillar_sub_sprite[axis][1]);

	/* Draw back pillars, skip top two parts, which are hidden by the bridge */
	int z_bridge_back = z_bridge - 2 * (int)TILE_HEIGHT;
	if (drawfarpillar && (z_back_north <= z_bridge_back || z_back_south <= z_bridge_back)) {
		bottom_z = DrawPillarColumn(z_back, z_bridge_back, psid, x_back, y_back, w, h);
		if (z_back_north < z_back) DrawPillar(psid, x_back, y_back, bottom_z, w, h, &half_pillar_sub_sprite[axis][0]);
		if (z_back_south < z_back) DrawPillar(psid, x_back, y_back, bottom_z, w, h, &half_pillar_sub_sprite[axis][1]);
	}
}

/**
 * Draws the trambits over an already drawn (lower end) of a bridge.
 * @param x       the x of the bridge
 * @param y       the y of the bridge
 * @param z       the z of the bridge
 * @param offset  number representing whether to level or sloped and the direction
 * @param overlay do we want to still see the road?
 * @param head    are we drawing bridge head?
 */
static void DrawBridgeTramBits(int x, int y, int z, int offset, bool overlay, bool head)
{
	static const SpriteID tram_offsets[2][6] = { { 107, 108, 109, 110, 111, 112 }, { 4, 5, 15, 16, 17, 18 } };
	static const SpriteID back_offsets[6]    =   {  95,  96,  99, 102, 100, 101 };
	static const SpriteID front_offsets[6]   =   {  97,  98, 103, 106, 104, 105 };

	static const uint size_x[6] = {  1, 16, 16,  1, 16,  1 };
	static const uint size_y[6] = { 16,  1,  1, 16,  1, 16 };
	static const uint front_bb_offset_x[6] = { 15,  0,  0, 15,  0, 15 };
	static const uint front_bb_offset_y[6] = {  0, 15, 15,  0, 15,  0 };

	/* The sprites under the vehicles are drawn as SpriteCombine. StartSpriteCombine() has already been called
	 * The bounding boxes here are the same as for bridge front/roof */
	if (head || !IsInvisibilitySet(TO_BRIDGES)) {
		AddSortableSpriteToDraw(SPR_TRAMWAY_BASE + tram_offsets[overlay][offset], PAL_NONE,
			x, y, size_x[offset], size_y[offset], 0x28, z,
			!head && IsTransparencySet(TO_BRIDGES));
	}

	/* Do not draw catenary if it is set invisible */
	if (!IsInvisibilitySet(TO_CATENARY)) {
		AddSortableSpriteToDraw(SPR_TRAMWAY_BASE + back_offsets[offset], PAL_NONE,
			x, y, size_x[offset], size_y[offset], 0x28, z,
			IsTransparencySet(TO_CATENARY));
	}

	/* Start a new SpriteCombine for the front part */
	EndSpriteCombine();
	StartSpriteCombine();

	/* For sloped sprites the bounding box needs to be higher, as the pylons stop on a higher point */
	if (!IsInvisibilitySet(TO_CATENARY)) {
		AddSortableSpriteToDraw(SPR_TRAMWAY_BASE + front_offsets[offset], PAL_NONE,
			x, y, size_x[offset] + front_bb_offset_x[offset], size_y[offset] + front_bb_offset_y[offset], 0x28, z,
			IsTransparencySet(TO_CATENARY), front_bb_offset_x[offset], front_bb_offset_y[offset]);
	}
}

/* Draws a signal on tunnel / bridge entrance tile. */
static void DrawTunnelBridgeRampSignal(const TileInfo *ti)
{
	bool side = (_settings_game.vehicle.road_side != 0) &&_settings_game.construction.train_signal_side;

	static const Point SignalPositions[2][4] = {
		{   /*  X         X         Y         Y     Signals on the left side */
			{13,  3}, { 2, 13}, { 3,  4}, {13, 14}
		}, {/*  X         X         Y         Y     Signals on the right side */
			{14, 13}, { 3,  3}, {13,  2}, { 3, 13}
		}
	};

	uint position;
	DiagDirection dir = GetTunnelBridgeDirection(ti->tile);

	switch (dir) {
		default: NOT_REACHED();
		case DIAGDIR_NE: position = 0; break;
		case DIAGDIR_SE: position = 2; break;
		case DIAGDIR_SW: position = 1; break;
		case DIAGDIR_NW: position = 3; break;
	}

	SignalType type = SIGTYPE_NORMAL;

	bool is_green = (GetTunnelBridgeSignalState(ti->tile) == SIGNAL_STATE_GREEN);
	bool show_exit;
	if (IsTunnelBridgeSignalSimulationExit(ti->tile)) {
		show_exit = true;
		position ^= 1;
		if (IsTunnelBridgePBS(ti->tile)) type = SIGTYPE_PBS_ONEWAY;
	} else {
		show_exit = false;
	}

	uint x = TileX(ti->tile) * TILE_SIZE + SignalPositions[side != show_exit][position ^ show_exit].x;
	uint y = TileY(ti->tile) * TILE_SIZE + SignalPositions[side != show_exit][position ^ show_exit].y;
	uint z = ti->z;

	if (ti->tileh == SLOPE_FLAT && side == show_exit && dir == DIAGDIR_SE) z += 2;
	if (ti->tileh == SLOPE_FLAT && side != show_exit && dir == DIAGDIR_SW) z += 2;

	if (ti->tileh != SLOPE_FLAT && IsBridge(ti->tile)) z += 8; // sloped bridge head
	SignalVariant variant = IsTunnelBridgeSemaphore(ti->tile) ? SIG_SEMAPHORE : SIG_ELECTRIC;
	const RailtypeInfo *rti = GetRailTypeInfo(GetRailType(ti->tile));

	SpriteID sprite = GetCustomSignalSprite(rti, ti->tile, type, variant, is_green ? SIGNAL_STATE_GREEN : SIGNAL_STATE_RED);
	bool is_custom_sprite = (sprite != 0);

	if (is_custom_sprite) {
		sprite += position;
	} else {
		if (variant == SIG_ELECTRIC && type == SIGTYPE_NORMAL) {
			/* Normal electric signals are picked from original sprites. */
			sprite = SPR_ORIGINAL_SIGNALS_BASE + ((position << 1) + is_green);
		} else {
			/* All other signals are picked from add on sprites. */
			sprite = SPR_SIGNALS_BASE + ((type - 1) * 16 + variant * 64 + (position << 1) + is_green) + (IsSignalSpritePBS(type) ? 64 : 0);
		}
	}

	AddSortableSpriteToDraw(sprite, PAL_NONE, x, y, 1, 1, TILE_HEIGHT, z, false, 0, 0, BB_Z_SEPARATOR);
}

/* Draws a signal on tunnel / bridge entrance tile. */
static void DrawBrigeSignalOnMiddlePart(const TileInfo *ti, TileIndex bridge_start_tile, uint z)
{

	uint bridge_signal_position = 0;
	int m2_position = 0;

	uint bridge_section = GetTunnelBridgeLength(ti->tile, bridge_start_tile) + 1;

	while (bridge_signal_position <= bridge_section) {
		bridge_signal_position += _settings_game.construction.simulated_wormhole_signals;
		if (bridge_signal_position == bridge_section) {
			bool side = (_settings_game.vehicle.road_side != 0) && _settings_game.construction.train_signal_side;

			static const Point SignalPositions[2][4] = {
				{   /*  X         X         Y         Y     Signals on the left side */
					{11,  3}, { 4, 13}, { 3,  4}, {11, 13}
				}, {/*  X         X         Y         Y     Signals on the right side */
					{11, 13}, { 4,  3}, {13,  4}, { 3, 11}
				}
			};

			uint position;

			switch (GetTunnelBridgeDirection(bridge_start_tile)) {
				default: NOT_REACHED();
				case DIAGDIR_NE: position = 0; break;
				case DIAGDIR_SE: position = 2; break;
				case DIAGDIR_SW: position = 1; break;
				case DIAGDIR_NW: position = 3; break;
			}

			uint x = TileX(ti->tile) * TILE_SIZE + SignalPositions[side][position].x;
			uint y = TileY(ti->tile) * TILE_SIZE + SignalPositions[side][position].y;
			z += 5;

			SignalVariant variant = IsTunnelBridgeSemaphore(bridge_start_tile) ? SIG_SEMAPHORE : SIG_ELECTRIC;

			SpriteID sprite = (GetBridgeEntranceSimulatedSignalState(bridge_start_tile, m2_position) == SIGNAL_STATE_GREEN);

			if (variant == SIG_ELECTRIC) {
				/* Normal electric signals are picked from original sprites. */
				sprite += SPR_ORIGINAL_SIGNALS_BASE + (position << 1);
			} else {
				/* All other signals are picked from add on sprites. */
				sprite += SPR_SIGNALS_BASE + (SIGTYPE_NORMAL - 1) * 16 + variant * 64 + (position << 1);
			}

			AddSortableSpriteToDraw(sprite, PAL_NONE, x, y, 1, 1, TILE_HEIGHT, z, false, 0, 0, BB_Z_SEPARATOR);
		}
		m2_position++;
	}
}

/**
 * Draws a tunnel of bridge tile.
 * For tunnels, this is rather simple, as you only need to draw the entrance.
 * Bridges are a bit more complex. base_offset is where the sprite selection comes into play
 * and it works a bit like a bitmask.<p> For bridge heads:
 * @param ti TileInfo of the structure to draw
 * <ul><li>Bit 0: direction</li>
 * <li>Bit 1: northern or southern heads</li>
 * <li>Bit 2: Set if the bridge head is sloped</li>
 * <li>Bit 3 and more: Railtype Specific subset</li>
 * </ul>
 * Please note that in this code, "roads" are treated as railtype 1, whilst the real railtypes are 0, 2 and 3
 */
static void DrawTile_TunnelBridge(TileInfo *ti)
{
	TransportType transport_type = GetTunnelBridgeTransportType(ti->tile);
	DiagDirection tunnelbridge_direction = GetTunnelBridgeDirection(ti->tile);

	if (IsTunnel(ti->tile)) {
		/* Front view of tunnel bounding boxes:
		 *
		 *   122223  <- BB_Z_SEPARATOR
		 *   1    3
		 *   1    3                1,3 = empty helper BB
		 *   1    3                  2 = SpriteCombine of tunnel-roof and catenary (tram & elrail)
		 *
		 */

		static const int _tunnel_BB[4][12] = {
			/*  tunnnel-roof  |  Z-separator  | tram-catenary
			 * w  h  bb_x bb_y| x   y   w   h |bb_x bb_y w h */
			{  1,  0, -15, -14,  0, 15, 16,  1, 0, 1, 16, 15 }, // NE
			{  0,  1, -14, -15, 15,  0,  1, 16, 1, 0, 15, 16 }, // SE
			{  1,  0, -15, -14,  0, 15, 16,  1, 0, 1, 16, 15 }, // SW
			{  0,  1, -14, -15, 15,  0,  1, 16, 1, 0, 15, 16 }, // NW
		};
		const int *BB_data = _tunnel_BB[tunnelbridge_direction];

		bool catenary = false;

		SpriteID image;
		SpriteID railtype_overlay = 0;
		if (transport_type == TRANSPORT_RAIL) {
			const RailtypeInfo *rti = GetRailTypeInfo(GetRailType(ti->tile));
			image = rti->base_sprites.tunnel;
			if (rti->UsesOverlay()) {
				/* Check if the railtype has custom tunnel portals. */
				railtype_overlay = GetCustomRailSprite(rti, ti->tile, RTSG_TUNNEL_PORTAL);
				if (railtype_overlay != 0) image = SPR_RAILTYPE_TUNNEL_BASE; // Draw blank grass tunnel base.
			}
		} else {
			image = SPR_TUNNEL_ENTRY_REAR_ROAD;
		}

		if (HasTunnelBridgeSnowOrDesert(ti->tile)) image += railtype_overlay != 0 ? 8 : 32;

		image += tunnelbridge_direction * 2;
		DrawGroundSprite(image, PAL_NONE);

		if (transport_type == TRANSPORT_ROAD) {
			RoadTypes rts = GetRoadTypes(ti->tile);

			if (HasBit(rts, ROADTYPE_TRAM)) {
				static const SpriteID tunnel_sprites[2][4] = { { 28, 78, 79, 27 }, {  5, 76, 77,  4 } };

				DrawGroundSprite(SPR_TRAMWAY_BASE + tunnel_sprites[rts - ROADTYPES_TRAM][tunnelbridge_direction], PAL_NONE);

				/* Do not draw wires if they are invisible */
				if (!IsInvisibilitySet(TO_CATENARY)) {
					catenary = true;
					StartSpriteCombine();
					AddSortableSpriteToDraw(SPR_TRAMWAY_TUNNEL_WIRES + tunnelbridge_direction, PAL_NONE, ti->x, ti->y, BB_data[10], BB_data[11], TILE_HEIGHT, ti->z, IsTransparencySet(TO_CATENARY), BB_data[8], BB_data[9], BB_Z_SEPARATOR);
				}
			}
		} else {
			const RailtypeInfo *rti = GetRailTypeInfo(GetRailType(ti->tile));
			if (rti->UsesOverlay()) {
				SpriteID surface = GetCustomRailSprite(rti, ti->tile, RTSG_TUNNEL);
				if (surface != 0) DrawGroundSprite(surface + tunnelbridge_direction, PAL_NONE);
			}

			/* PBS debugging, draw reserved tracks darker */
			if (_game_mode != GM_MENU && _settings_client.gui.show_track_reservation && HasTunnelBridgeReservation(ti->tile)) {
				if (rti->UsesOverlay()) {
					SpriteID overlay = GetCustomRailSprite(rti, ti->tile, RTSG_OVERLAY);
					DrawGroundSprite(overlay + RTO_X + DiagDirToAxis(tunnelbridge_direction), PALETTE_CRASH);
				} else {
					DrawGroundSprite(DiagDirToAxis(tunnelbridge_direction) == AXIS_X ? rti->base_sprites.single_x : rti->base_sprites.single_y, PALETTE_CRASH);
				}
			}

			if (HasRailCatenaryDrawn(GetRailType(ti->tile))) {
				/* Maybe draw pylons on the entry side */
				DrawRailCatenary(ti);

				catenary = true;
				StartSpriteCombine();
				/* Draw wire above the ramp */
				DrawRailCatenaryOnTunnel(ti);
			}
		}

		if (railtype_overlay != 0 && !catenary) StartSpriteCombine();

		AddSortableSpriteToDraw(image + 1, PAL_NONE, ti->x + TILE_SIZE - 1, ti->y + TILE_SIZE - 1, BB_data[0], BB_data[1], TILE_HEIGHT, ti->z, false, BB_data[2], BB_data[3], BB_Z_SEPARATOR);
		/* Draw railtype tunnel portal overlay if defined. */
		if (railtype_overlay != 0) AddSortableSpriteToDraw(railtype_overlay + tunnelbridge_direction, PAL_NONE, ti->x + TILE_SIZE - 1, ti->y + TILE_SIZE - 1, BB_data[0], BB_data[1], TILE_HEIGHT, ti->z, false, BB_data[2], BB_data[3], BB_Z_SEPARATOR);

		if (catenary || railtype_overlay != 0) EndSpriteCombine();

		/* Add helper BB for sprite sorting that separates the tunnel from things beside of it. */
		AddSortableSpriteToDraw(SPR_EMPTY_BOUNDING_BOX, PAL_NONE, ti->x,              ti->y,              BB_data[6], BB_data[7], TILE_HEIGHT, ti->z);
		AddSortableSpriteToDraw(SPR_EMPTY_BOUNDING_BOX, PAL_NONE, ti->x + BB_data[4], ti->y + BB_data[5], BB_data[6], BB_data[7], TILE_HEIGHT, ti->z);

		/* Draw signals for tunnel. */
		if (IsTunnelBridgeWithSignalSimulation(ti->tile)) DrawTunnelBridgeRampSignal(ti);

		DrawBridgeMiddle(ti);
	} else { // IsBridge(ti->tile)
		if (transport_type == TRANSPORT_ROAD && IsRoadCustomBridgeHead(ti->tile)) {
			DrawRoadBits(ti);
			DrawBridgeMiddle(ti);
			return;
		}

		const PalSpriteID *psid;
		int base_offset;
		bool ice = HasTunnelBridgeSnowOrDesert(ti->tile);

		if (transport_type == TRANSPORT_RAIL) {
			base_offset = GetRailTypeInfo(GetRailType(ti->tile))->bridge_offset;
			assert(base_offset != 8); // This one is used for roads
		} else {
			base_offset = 8;
		}

		/* as the lower 3 bits are used for other stuff, make sure they are clear */
		assert( (base_offset & 0x07) == 0x00);

		DrawFoundation(ti, GetBridgeFoundation(ti->tileh, DiagDirToAxis(tunnelbridge_direction)));

		/* HACK Wizardry to convert the bridge ramp direction into a sprite offset */
		base_offset += (6 - tunnelbridge_direction) % 4;

		/* Table number BRIDGE_PIECE_HEAD always refers to the bridge heads for any bridge type */
		if (transport_type != TRANSPORT_WATER) {
			if (ti->tileh == SLOPE_FLAT) base_offset += 4; // sloped bridge head
			psid = &GetBridgeSpriteTable(GetBridgeType(ti->tile), BRIDGE_PIECE_HEAD)[base_offset];
		} else {
			psid = _aqueduct_sprites + base_offset;
		}

		if (!ice) {
			TileIndex next = ti->tile + TileOffsByDiagDir(tunnelbridge_direction);
			if (ti->tileh != SLOPE_FLAT && ti->z == 0 && HasTileWaterClass(next) && GetWaterClass(next) == WATER_CLASS_SEA) {
				DrawShoreTile(ti->tileh);
			} else {
				DrawClearLandTile(ti, 3);
			}
		} else {
			DrawGroundSprite(SPR_FLAT_SNOW_DESERT_TILE + SlopeToSpriteOffset(ti->tileh), PAL_NONE);
		}

		/* draw ramp */

		/* Draw Trambits and PBS Reservation as SpriteCombine */
		if (transport_type == TRANSPORT_ROAD || transport_type == TRANSPORT_RAIL) StartSpriteCombine();

		/* HACK set the height of the BB of a sloped ramp to 1 so a vehicle on
		 * it doesn't disappear behind it
		 */
		/* Bridge heads are drawn solid no matter how invisibility/transparency is set */
		AddSortableSpriteToDraw(psid->sprite, psid->pal, ti->x, ti->y, 16, 16, ti->tileh == SLOPE_FLAT ? 0 : 8, ti->z);

		if (transport_type == TRANSPORT_ROAD) {
			RoadTypes rts = GetRoadTypes(ti->tile);

			if (HasBit(rts, ROADTYPE_TRAM)) {
				uint offset = tunnelbridge_direction;
				int z = ti->z;
				if (ti->tileh != SLOPE_FLAT) {
					offset = (offset + 1) & 1;
					z += TILE_HEIGHT;
				} else {
					offset += 2;
				}
				/* DrawBridgeTramBits() calls EndSpriteCombine() and StartSpriteCombine() */
				DrawBridgeTramBits(ti->x, ti->y, z, offset, HasBit(rts, ROADTYPE_ROAD), true);
			}
			EndSpriteCombine();
		} else if (transport_type == TRANSPORT_RAIL) {
			const RailtypeInfo *rti = GetRailTypeInfo(GetRailType(ti->tile));
			if (rti->UsesOverlay()) {
				SpriteID surface = GetCustomRailSprite(rti, ti->tile, RTSG_BRIDGE);
				if (surface != 0) {
					if (HasBridgeFlatRamp(ti->tileh, DiagDirToAxis(tunnelbridge_direction))) {
						AddSortableSpriteToDraw(surface + ((DiagDirToAxis(tunnelbridge_direction) == AXIS_X) ? RTBO_X : RTBO_Y), PAL_NONE, ti->x, ti->y, 16, 16, 0, ti->z + 8);
					} else {
						AddSortableSpriteToDraw(surface + RTBO_SLOPE + tunnelbridge_direction, PAL_NONE, ti->x, ti->y, 16, 16, 8, ti->z);
					}
				}
				/* Don't fallback to non-overlay sprite -- the spec states that
				 * if an overlay is present then the bridge surface must be
				 * present. */
			}

			/* PBS debugging, draw reserved tracks darker */
			if (_game_mode != GM_MENU && _settings_client.gui.show_track_reservation && HasTunnelBridgeReservation(ti->tile)) {
				if (rti->UsesOverlay()) {
					SpriteID overlay = GetCustomRailSprite(rti, ti->tile, RTSG_OVERLAY);
					if (HasBridgeFlatRamp(ti->tileh, DiagDirToAxis(tunnelbridge_direction))) {
						AddSortableSpriteToDraw(overlay + RTO_X + DiagDirToAxis(tunnelbridge_direction), PALETTE_CRASH, ti->x, ti->y, 16, 16, 0, ti->z + 8);
					} else {
						AddSortableSpriteToDraw(overlay + RTO_SLOPE_NE + tunnelbridge_direction, PALETTE_CRASH, ti->x, ti->y, 16, 16, 8, ti->z);
					}
				} else {
					if (HasBridgeFlatRamp(ti->tileh, DiagDirToAxis(tunnelbridge_direction))) {
						AddSortableSpriteToDraw(DiagDirToAxis(tunnelbridge_direction) == AXIS_X ? rti->base_sprites.single_x : rti->base_sprites.single_y, PALETTE_CRASH, ti->x, ti->y, 16, 16, 0, ti->z + 8);
					} else {
						AddSortableSpriteToDraw(rti->base_sprites.single_sloped + tunnelbridge_direction, PALETTE_CRASH, ti->x, ti->y, 16, 16, 8, ti->z);
					}
				}
			}

			EndSpriteCombine();
			if (HasRailCatenaryDrawn(GetRailType(ti->tile))) {
				DrawRailCatenary(ti);
			}
		}

		/* Draw signals for bridge. */
		if (IsTunnelBridgeWithSignalSimulation(ti->tile)) DrawTunnelBridgeRampSignal(ti);

		DrawBridgeMiddle(ti);
	}
}


/**
 * Compute bridge piece. Computes the bridge piece to display depending on the position inside the bridge.
 * bridges pieces sequence (middle parts).
 * Note that it is not covering the bridge heads, which are always referenced by the same sprite table.
 * bridge len 1: BRIDGE_PIECE_NORTH
 * bridge len 2: BRIDGE_PIECE_NORTH  BRIDGE_PIECE_SOUTH
 * bridge len 3: BRIDGE_PIECE_NORTH  BRIDGE_PIECE_MIDDLE_ODD   BRIDGE_PIECE_SOUTH
 * bridge len 4: BRIDGE_PIECE_NORTH  BRIDGE_PIECE_INNER_NORTH  BRIDGE_PIECE_INNER_SOUTH  BRIDGE_PIECE_SOUTH
 * bridge len 5: BRIDGE_PIECE_NORTH  BRIDGE_PIECE_INNER_NORTH  BRIDGE_PIECE_MIDDLE_EVEN  BRIDGE_PIECE_INNER_SOUTH  BRIDGE_PIECE_SOUTH
 * bridge len 6: BRIDGE_PIECE_NORTH  BRIDGE_PIECE_INNER_NORTH  BRIDGE_PIECE_INNER_SOUTH  BRIDGE_PIECE_INNER_NORTH  BRIDGE_PIECE_INNER_SOUTH  BRIDGE_PIECE_SOUTH
 * bridge len 7: BRIDGE_PIECE_NORTH  BRIDGE_PIECE_INNER_NORTH  BRIDGE_PIECE_INNER_SOUTH  BRIDGE_PIECE_MIDDLE_ODD   BRIDGE_PIECE_INNER_NORTH  BRIDGE_PIECE_INNER_SOUTH  BRIDGE_PIECE_SOUTH
 * #0 - always as first, #1 - always as last (if len>1)
 * #2,#3 are to pair in order
 * for odd bridges: #5 is going in the bridge middle if on even position, #4 on odd (counting from 0)
 * @param north Northernmost tile of bridge
 * @param south Southernmost tile of bridge
 * @return Index of bridge piece
 */
static BridgePieces CalcBridgePiece(uint north, uint south)
{
	if (north == 1) {
		return BRIDGE_PIECE_NORTH;
	} else if (south == 1) {
		return BRIDGE_PIECE_SOUTH;
	} else if (north < south) {
		return north & 1 ? BRIDGE_PIECE_INNER_SOUTH : BRIDGE_PIECE_INNER_NORTH;
	} else if (north > south) {
		return south & 1 ? BRIDGE_PIECE_INNER_NORTH : BRIDGE_PIECE_INNER_SOUTH;
	} else {
		return north & 1 ? BRIDGE_PIECE_MIDDLE_EVEN : BRIDGE_PIECE_MIDDLE_ODD;
	}
}

/**
 * Draw the middle bits of a bridge.
 * @param ti Tile information of the tile to draw it on.
 */
void DrawBridgeMiddle(const TileInfo *ti)
{
	/* Sectional view of bridge bounding boxes:
	 *
	 *  1           2                                1,2 = SpriteCombine of Bridge front/(back&floor) and RoadCatenary
	 *  1           2                                  3 = empty helper BB
	 *  1     7     2                                4,5 = pillars under higher bridges
	 *  1 6 88888 6 2                                  6 = elrail-pylons
	 *  1 6 88888 6 2                                  7 = elrail-wire
	 *  1 6 88888 6 2  <- TILE_HEIGHT                  8 = rail-vehicle on bridge
	 *  3333333333333  <- BB_Z_SEPARATOR
	 *                 <- unused
	 *    4       5    <- BB_HEIGHT_UNDER_BRIDGE
	 *    4       5
	 *    4       5
	 *
	 */

	if (!IsBridgeAbove(ti->tile)) return;

	TileIndex rampnorth = GetNorthernBridgeEnd(ti->tile);
	TileIndex rampsouth = GetSouthernBridgeEnd(ti->tile);
	TransportType transport_type = GetTunnelBridgeTransportType(rampsouth);

	Axis axis = GetBridgeAxis(ti->tile);
	BridgePieces piece = CalcBridgePiece(
		GetTunnelBridgeLength(ti->tile, rampnorth) + 1,
		GetTunnelBridgeLength(ti->tile, rampsouth) + 1
	);

	const PalSpriteID *psid;
	bool drawfarpillar;
	if (transport_type != TRANSPORT_WATER) {
		BridgeType type =  GetBridgeType(rampsouth);
		drawfarpillar = !HasBit(GetBridgeSpec(type)->flags, 0);

		uint base_offset;
		if (transport_type == TRANSPORT_RAIL) {
			base_offset = GetRailTypeInfo(GetRailType(rampsouth))->bridge_offset;
		} else {
			base_offset = 8;
		}

		psid = base_offset + GetBridgeSpriteTable(type, piece);
	} else {
		drawfarpillar = true;
		psid = _aqueduct_sprites;
	}

	if (axis != AXIS_X) psid += 4;

	int x = ti->x;
	int y = ti->y;
	uint bridge_z = GetBridgePixelHeight(rampsouth);
	int z = bridge_z - BRIDGE_Z_START;

	/* Add a bounding box that separates the bridge from things below it. */
	AddSortableSpriteToDraw(SPR_EMPTY_BOUNDING_BOX, PAL_NONE, x, y, 16, 16, 1, bridge_z - TILE_HEIGHT + BB_Z_SEPARATOR);

	/* Draw Trambits as SpriteCombine */
	if (transport_type == TRANSPORT_ROAD || transport_type == TRANSPORT_RAIL) StartSpriteCombine();

	/* Draw floor and far part of bridge*/
	if (!IsInvisibilitySet(TO_BRIDGES)) {
		if (axis == AXIS_X) {
			AddSortableSpriteToDraw(psid->sprite, psid->pal, x, y, 16, 1, 0x28, z, IsTransparencySet(TO_BRIDGES), 0, 0, BRIDGE_Z_START);
		} else {
			AddSortableSpriteToDraw(psid->sprite, psid->pal, x, y, 1, 16, 0x28, z, IsTransparencySet(TO_BRIDGES), 0, 0, BRIDGE_Z_START);
		}
	}

	psid++;

	if (transport_type == TRANSPORT_ROAD) {
		const RoadTypes rts = GetRoadTypes(rampsouth);

		bool has_tram = HasBit(rts, ROADTYPE_TRAM);
		bool has_road = HasBit(rts, ROADTYPE_ROAD);
		if (IsRoadCustomBridgeHeadTile(rampsouth)) {
			RoadBits entrance_bit = DiagDirToRoadBits(GetTunnelBridgeDirection(rampsouth));
			has_tram = has_tram && (GetCustomBridgeHeadRoadBits(rampsouth, ROADTYPE_TRAM) & entrance_bit);
			has_road = has_road && (GetCustomBridgeHeadRoadBits(rampsouth, ROADTYPE_ROAD) & entrance_bit);
		}

		if (has_tram) {
			/* DrawBridgeTramBits() calls EndSpriteCombine() and StartSpriteCombine() */
			DrawBridgeTramBits(x, y, bridge_z, axis ^ 1, has_road, false);
		} else {
			EndSpriteCombine();
			StartSpriteCombine();
		}
	} else if (transport_type == TRANSPORT_RAIL) {
		const RailtypeInfo *rti = GetRailTypeInfo(GetRailType(rampsouth));
		if (rti->UsesOverlay() && !IsInvisibilitySet(TO_BRIDGES)) {
			SpriteID surface = GetCustomRailSprite(rti, rampsouth, RTSG_BRIDGE, TCX_ON_BRIDGE);
			if (surface != 0) {
				AddSortableSpriteToDraw(surface + axis, PAL_NONE, x, y, 16, 16, 0, bridge_z, IsTransparencySet(TO_BRIDGES));
			}
		}

		if (_game_mode != GM_MENU && _settings_client.gui.show_track_reservation && !IsInvisibilitySet(TO_BRIDGES) && HasTunnelBridgeReservation(rampnorth)
				&& !IsTunnelBridgeWithSignalSimulation(rampnorth)) {
			if (rti->UsesOverlay()) {
				SpriteID overlay = GetCustomRailSprite(rti, ti->tile, RTSG_OVERLAY);
				AddSortableSpriteToDraw(overlay + RTO_X + axis, PALETTE_CRASH, ti->x, ti->y, 16, 16, 0, bridge_z, IsTransparencySet(TO_BRIDGES));
			} else {
				AddSortableSpriteToDraw(axis == AXIS_X ? rti->base_sprites.single_x : rti->base_sprites.single_y, PALETTE_CRASH, ti->x, ti->y, 16, 16, 0, bridge_z, IsTransparencySet(TO_BRIDGES));
			}
		}

		EndSpriteCombine();

		if (HasRailCatenaryDrawn(GetRailType(rampsouth))) {
			DrawRailCatenaryOnBridge(ti);
		}
		if (IsTunnelBridgeWithSignalSimulation(rampsouth)) {
			IsTunnelBridgeSignalSimulationExit(rampsouth) ? DrawBrigeSignalOnMiddlePart(ti, rampnorth, z): DrawBrigeSignalOnMiddlePart(ti, rampsouth, z);
		}
	}

	/* draw roof, the component of the bridge which is logically between the vehicle and the camera */
	if (!IsInvisibilitySet(TO_BRIDGES)) {
		if (axis == AXIS_X) {
			y += 12;
			if (psid->sprite & SPRITE_MASK) AddSortableSpriteToDraw(psid->sprite, psid->pal, x, y, 16, 4, 0x28, z, IsTransparencySet(TO_BRIDGES), 0, 3, BRIDGE_Z_START);
		} else {
			x += 12;
			if (psid->sprite & SPRITE_MASK) AddSortableSpriteToDraw(psid->sprite, psid->pal, x, y, 4, 16, 0x28, z, IsTransparencySet(TO_BRIDGES), 3, 0, BRIDGE_Z_START);
		}
	}

	/* Draw TramFront as SpriteCombine */
	if (transport_type == TRANSPORT_ROAD) EndSpriteCombine();

	/* Do not draw anything more if bridges are invisible */
	if (IsInvisibilitySet(TO_BRIDGES)) return;

	psid++;
	if (ti->z + 5 == z) {
		/* draw poles below for small bridges */
		if (psid->sprite != 0) {
			SpriteID image = psid->sprite;
			SpriteID pal   = psid->pal;
			if (IsTransparencySet(TO_BRIDGES)) {
				SetBit(image, PALETTE_MODIFIER_TRANSPARENT);
				pal = PALETTE_TO_TRANSPARENT;
			}

			DrawGroundSpriteAt(image, pal, x - ti->x, y - ti->y, z - ti->z);
		}
	} else {
		/* draw pillars below for high bridges */
		DrawBridgePillars(psid, ti, axis, drawfarpillar, x, y, z);
	}
}


static int GetSlopePixelZ_TunnelBridge(TileIndex tile, uint x, uint y)
{
	int z;
	Slope tileh = GetTilePixelSlope(tile, &z);

	x &= 0xF;
	y &= 0xF;

	if (IsTunnel(tile)) {
		uint pos = (DiagDirToAxis(GetTunnelBridgeDirection(tile)) == AXIS_X ? y : x);

		/* In the tunnel entrance? */
		if (5 <= pos && pos <= 10) return z;
	} else { // IsBridge(tile)
		if (IsRoadCustomBridgeHeadTile(tile)) {
			return z + TILE_HEIGHT + (IsSteepSlope(tileh) ? TILE_HEIGHT : 0);
		}

		DiagDirection dir = GetTunnelBridgeDirection(tile);
		uint pos = (DiagDirToAxis(dir) == AXIS_X ? y : x);

		z += ApplyPixelFoundationToSlope(GetBridgeFoundation(tileh, DiagDirToAxis(dir)), &tileh);

		/* On the bridge ramp? */
		if (5 <= pos && pos <= 10) {
			int delta;

			if (tileh != SLOPE_FLAT) return z + TILE_HEIGHT;

			switch (dir) {
				default: NOT_REACHED();
				case DIAGDIR_NE: delta = (TILE_SIZE - 1 - x) / 2; break;
				case DIAGDIR_SE: delta = y / 2; break;
				case DIAGDIR_SW: delta = x / 2; break;
				case DIAGDIR_NW: delta = (TILE_SIZE - 1 - y) / 2; break;
			}
			return z + 1 + delta;
		}
	}

	return z + GetPartialPixelZ(x, y, tileh);
}

static Foundation GetFoundation_TunnelBridge(TileIndex tile, Slope tileh)
{
	if (IsRoadCustomBridgeHeadTile(tile)) return FOUNDATION_LEVELED;
	return IsTunnel(tile) ? FOUNDATION_NONE : GetBridgeFoundation(tileh, DiagDirToAxis(GetTunnelBridgeDirection(tile)));
}

static void GetTileDesc_TunnelBridge(TileIndex tile, TileDesc *td)
{
	TransportType tt = GetTunnelBridgeTransportType(tile);

	if (IsTunnel(tile)) {
		if (Tunnel::GetByTile(tile)->is_chunnel) {
			td->str = (tt == TRANSPORT_RAIL) ? IsTunnelBridgeWithSignalSimulation(tile) ? STR_LAI_TUNNEL_DESCRIPTION_RAILROAD_SIGNAL_CHUNNEL : STR_LAI_TUNNEL_DESCRIPTION_RAILROAD_CHUNNEL : STR_LAI_TUNNEL_DESCRIPTION_ROAD_CHUNNEL;
		} else {
			td->str = (tt == TRANSPORT_RAIL) ? IsTunnelBridgeWithSignalSimulation(tile) ? STR_LAI_TUNNEL_DESCRIPTION_RAILROAD_SIGNAL : STR_LAI_TUNNEL_DESCRIPTION_RAILROAD : STR_LAI_TUNNEL_DESCRIPTION_ROAD;
		}
	} else { // IsBridge(tile)
		td->str = (tt == TRANSPORT_WATER) ? STR_LAI_BRIDGE_DESCRIPTION_AQUEDUCT : IsTunnelBridgeWithSignalSimulation(tile) ? STR_LAI_BRIDGE_DESCRIPTION_RAILROAD_SIGNAL : GetBridgeSpec(GetBridgeType(tile))->transport_name[tt];
	}
	td->owner[0] = GetTileOwner(tile);

	Owner road_owner = INVALID_OWNER;
	Owner tram_owner = INVALID_OWNER;
	RoadTypes rts = GetRoadTypes(tile);
	if (HasBit(rts, ROADTYPE_ROAD)) road_owner = GetRoadOwner(tile, ROADTYPE_ROAD);
	if (HasBit(rts, ROADTYPE_TRAM)) tram_owner = GetRoadOwner(tile, ROADTYPE_TRAM);

	/* Is there a mix of owners? */
	if ((tram_owner != INVALID_OWNER && tram_owner != td->owner[0]) ||
			(road_owner != INVALID_OWNER && road_owner != td->owner[0])) {
		uint i = 1;
		if (road_owner != INVALID_OWNER) {
			td->owner_type[i] = STR_LAND_AREA_INFORMATION_ROAD_OWNER;
			td->owner[i] = road_owner;
			i++;
		}
		if (tram_owner != INVALID_OWNER) {
			td->owner_type[i] = STR_LAND_AREA_INFORMATION_TRAM_OWNER;
			td->owner[i] = tram_owner;
		}
	}

	if (tt == TRANSPORT_RAIL) {
		const RailtypeInfo *rti = GetRailTypeInfo(GetRailType(tile));
		td->rail_speed = rti->max_speed;
		td->railtype = rti->strings.name;

		if (!IsTunnel(tile)) {
			uint16 spd = GetBridgeSpec(GetBridgeType(tile))->speed;
			if (td->rail_speed == 0 || spd < td->rail_speed) {
				td->rail_speed = spd;
			}
		}
	} else if (tt == TRANSPORT_ROAD && !IsTunnel(tile)) {
		td->road_speed = GetBridgeSpec(GetBridgeType(tile))->speed;
	}
}


static void TileLoop_TunnelBridge(TileIndex tile)
{
	bool snow_or_desert = HasTunnelBridgeSnowOrDesert(tile);
	switch (_settings_game.game_creation.landscape) {
		case LT_ARCTIC: {
			/* As long as we do not have a snow density, we want to use the density
			 * from the entry edge. For tunnels this is the lowest point for bridges the highest point.
			 * (Independent of foundations) */
			int z = IsBridge(tile) ? GetTileMaxZ(tile) : GetTileZ(tile);
			if (snow_or_desert != (z > GetSnowLine())) {
				SetTunnelBridgeSnowOrDesert(tile, !snow_or_desert);
				MarkTileDirtyByTile(tile);
			}
			break;
		}

		case LT_TROPIC:
			if (GetTropicZone(tile) == TROPICZONE_DESERT && !snow_or_desert) {
				SetTunnelBridgeSnowOrDesert(tile, true);
				MarkTileDirtyByTile(tile);
			}
			break;

		default:
			break;
	}
}

static bool ClickTile_TunnelBridge(TileIndex tile)
{
	/* Show vehicles found in tunnel. */
	if (IsTunnelTile(tile)) {
		int count = 0;
		const Train *t;
		TileIndex tile_end = GetOtherTunnelBridgeEnd(tile);
		FOR_ALL_TRAINS(t) {
			if (!t->IsFrontEngine()) continue;
			if (tile == t->tile || tile_end == t->tile) {
				ShowVehicleViewWindow(t);
				count++;
			}
			if (count > 19) break;  // no more than 20 windows open
		}
		if (count > 0) return true;
	}
	return false;
}

extern const TrackBits _road_trackbits[16];

static TrackStatus GetTileTrackStatus_TunnelBridge(TileIndex tile, TransportType mode, uint sub_mode, DiagDirection side)
{
	TransportType transport_type = GetTunnelBridgeTransportType(tile);
	if (transport_type != mode || (transport_type == TRANSPORT_ROAD && (GetRoadTypes(tile) & sub_mode) == 0)) return 0;

	DiagDirection dir = GetTunnelBridgeDirection(tile);

	if (mode == TRANSPORT_ROAD && IsRoadCustomBridgeHeadTile(tile)) {
		if (side != INVALID_DIAGDIR && side == dir) return 0;
		TrackBits bits = TRACK_BIT_NONE;
		if (sub_mode & ROADTYPES_TRAM) bits |= _road_trackbits[GetCustomBridgeHeadRoadBits(tile, ROADTYPE_TRAM)];
		if (sub_mode & ROADTYPES_ROAD) bits |= _road_trackbits[GetCustomBridgeHeadRoadBits(tile, ROADTYPE_ROAD)];
		return CombineTrackStatus(TrackBitsToTrackdirBits(bits), TRACKDIR_BIT_NONE);
	}
	if (side != INVALID_DIAGDIR && side != ReverseDiagDir(dir)) return 0;
	return CombineTrackStatus(TrackBitsToTrackdirBits(DiagDirToDiagTrackBits(dir)), TRACKDIR_BIT_NONE);
}

static void UpdateRoadTunnelBridgeInfrastructure(TileIndex begin, TileIndex end, bool add) {
	/* A full diagonal road has two road bits. */
	const uint middle_len = 2 * GetTunnelBridgeLength(begin, end) * TUNNELBRIDGE_TRACKBIT_FACTOR;
	const uint len = middle_len + (4 * TUNNELBRIDGE_TRACKBIT_FACTOR);

	/* Iterate all present road types as each can have a different owner. */
	RoadType rt;
	FOR_EACH_SET_ROADTYPE(rt, GetRoadTypes(begin)) {
		Company * const c = Company::GetIfValid(GetRoadOwner(begin, rt));
		if (c != NULL) {
			uint infra = 0;
			if (IsBridge(begin)) {
				const RoadBits bits = GetCustomBridgeHeadRoadBits(begin, rt);
				infra += CountBits(bits) * TUNNELBRIDGE_TRACKBIT_FACTOR;
				if (bits & DiagDirToRoadBits(GetTunnelBridgeDirection(begin))) {
					infra += middle_len;
				}
			} else {
				infra += len;
			}
			if (add) {
				c->infrastructure.road[rt] += infra;
			} else {
				c->infrastructure.road[rt] -= infra;
			}
		}
	}
	FOR_EACH_SET_ROADTYPE(rt, GetRoadTypes(end)) {
		Company * const c = Company::GetIfValid(GetRoadOwner(end, rt));
		if (c != NULL) {
			uint infra = 0;
			if (IsBridge(end)) {
				const RoadBits bits = GetCustomBridgeHeadRoadBits(end, rt);
				infra += CountBits(bits) * TUNNELBRIDGE_TRACKBIT_FACTOR;
			}
			if (add) {
				c->infrastructure.road[rt] += infra;
			} else {
				c->infrastructure.road[rt] -= infra;
			}
		}
	}
}

void AddRoadTunnelBridgeInfrastructure(TileIndex begin, TileIndex end) {
	UpdateRoadTunnelBridgeInfrastructure(begin, end, true);
}

void SubtractRoadTunnelBridgeInfrastructure(TileIndex begin, TileIndex end) {
	UpdateRoadTunnelBridgeInfrastructure(begin, end, false);
}

static void ChangeTileOwner_TunnelBridge(TileIndex tile, Owner old_owner, Owner new_owner)
{
	const TileIndex other_end = GetOtherTunnelBridgeEnd(tile);
	/* Set number of pieces to zero if it's the southern tile as we
	 * don't want to update the infrastructure counts twice. */
	const uint num_pieces = tile < other_end ? (GetTunnelBridgeLength(tile, other_end) + 2) * TUNNELBRIDGE_TRACKBIT_FACTOR : 0;
	const TransportType tt = GetTunnelBridgeTransportType(tile);

	if (tt == TRANSPORT_ROAD) SubtractRoadTunnelBridgeInfrastructure(tile, other_end);

	for (RoadType rt = ROADTYPE_ROAD; rt < ROADTYPE_END; rt++) {
		/* Update all roadtypes, no matter if they are present */
		if (GetRoadOwner(tile, rt) == old_owner) {
			SetRoadOwner(tile, rt, new_owner == INVALID_OWNER ? OWNER_NONE : new_owner);
		}
	}

	if (tt == TRANSPORT_ROAD) AddRoadTunnelBridgeInfrastructure(tile, other_end);

	if (!IsTileOwner(tile, old_owner)) return;

	/* Update company infrastructure counts for rail and water as well.
	 * No need to dirty windows here, we'll redraw the whole screen anyway. */

	Company *old = Company::Get(old_owner);
	if (tt == TRANSPORT_RAIL) {
		old->infrastructure.rail[GetRailType(tile)] -= num_pieces;
		if (new_owner != INVALID_OWNER) Company::Get(new_owner)->infrastructure.rail[GetRailType(tile)] += num_pieces;
	} else if (tt == TRANSPORT_WATER) {
		old->infrastructure.water -= num_pieces;
		if (new_owner != INVALID_OWNER) Company::Get(new_owner)->infrastructure.water += num_pieces;
	}

	if (IsTunnelBridgeWithSignalSimulation(tile) && IsTunnelBridgeSignalSimulationEntrance(tile)) {
		uint num_sigs = GetTunnelBridgeSignalSimulationSignalCount(tile, other_end);
		Company::Get(old_owner)->infrastructure.signal -= num_sigs;
		if (new_owner != INVALID_OWNER) Company::Get(new_owner)->infrastructure.signal += num_sigs;
	}

	if (new_owner != INVALID_OWNER) {
		SetTileOwner(tile, new_owner);
	} else {
		if (tt == TRANSPORT_RAIL) {
			/* Since all of our vehicles have been removed, it is safe to remove the rail
			 * bridge / tunnel. */
			CommandCost ret = DoCommand(tile, 0, 0, DC_EXEC | DC_BANKRUPT, CMD_LANDSCAPE_CLEAR);
			assert(ret.Succeeded());
		} else {
			/* In any other case, we can safely reassign the ownership to OWNER_NONE. */
			SetTileOwner(tile, OWNER_NONE);
		}
	}
}

/**
 * Frame when the 'enter tunnel' sound should be played. This is the second
 * frame on a tile, so the sound is played shortly after entering the tunnel
 * tile, while the vehicle is still visible.
 */
static const byte TUNNEL_SOUND_FRAME = 1;

/**
 * Frame when a vehicle should be hidden in a tunnel with a certain direction.
 * This differs per direction, because of visibility / bounding box issues.
 * Note that direction, in this case, is the direction leading into the tunnel.
 * When entering a tunnel, hide the vehicle when it reaches the given frame.
 * When leaving a tunnel, show the vehicle when it is one frame further
 * to the 'outside', i.e. at (TILE_SIZE-1) - (frame) + 1
 */
extern const byte _tunnel_visibility_frame[DIAGDIR_END] = {12, 8, 8, 12};

extern const byte _tunnel_turnaround_pre_visibility_frame[DIAGDIR_END] = {31, 27, 27, 31};

static VehicleEnterTileStatus VehicleEnter_TunnelBridge(Vehicle *v, TileIndex tile, int x, int y)
{
	int z = GetSlopePixelZ(x, y) - v->z_pos;

	if (abs(z) > 2) return VETSB_CANNOT_ENTER;
	/* Direction into the wormhole */
	const DiagDirection dir = GetTunnelBridgeDirection(tile);
	/* Direction of the vehicle */
	const DiagDirection vdir = DirToDiagDir(v->direction);
	/* New position of the vehicle on the tile */
	byte pos = (DiagDirToAxis(vdir) == AXIS_X ? x : y) & TILE_UNIT_MASK;
	/* Number of units moved by the vehicle since entering the tile */
	byte frame = (vdir == DIAGDIR_NE || vdir == DIAGDIR_NW) ? TILE_SIZE - 1 - pos : pos;

	if (IsTunnel(tile)) {
		if (v->type == VEH_TRAIN) {
			Train *t = Train::From(v);

			if (t->track != TRACK_BIT_WORMHOLE && dir == vdir) {
				if (t->IsFrontEngine() && frame == TUNNEL_SOUND_FRAME) {
					if (!PlayVehicleSound(t, VSE_TUNNEL) && RailVehInfo(t->engine_type)->engclass == 0) {
						SndPlayVehicleFx(SND_05_TRAIN_THROUGH_TUNNEL, v);
					}
					return VETSB_CONTINUE;
				}
				if (frame == _tunnel_visibility_frame[dir]) {
					t->tile = tile;
					t->track = TRACK_BIT_WORMHOLE;
					if (Tunnel::GetByTile(tile)->is_chunnel) SetBit(t->gv_flags, GVF_CHUNNEL_BIT);
					t->vehstatus |= VS_HIDDEN;
					return VETSB_ENTERED_WORMHOLE;
				}
			}

			if (dir == ReverseDiagDir(vdir) && frame == TILE_SIZE - _tunnel_visibility_frame[dir] && z == 0) {
				/* We're at the tunnel exit ?? */
				if (t->tile != tile && GetOtherTunnelEnd(t->tile) != tile) return VETSB_CONTINUE; // In chunnel
				t->tile = tile;
				t->track = DiagDirToDiagTrackBits(vdir);
				assert(t->track);
				t->vehstatus &= ~VS_HIDDEN;
				return VETSB_ENTERED_WORMHOLE;
			}
		} else if (v->type == VEH_ROAD) {
			RoadVehicle *rv = RoadVehicle::From(v);

			/* Enter tunnel? */
			if (rv->state != RVSB_WORMHOLE && dir == vdir) {
				if (frame == _tunnel_visibility_frame[dir]) {
					/* Frame should be equal to the next frame number in the RV's movement */
					assert_msg(frame == rv->frame + 1 || rv->frame == _tunnel_turnaround_pre_visibility_frame[dir],
							"frame: %u, rv->frame: %u, dir: %u, _tunnel_turnaround_pre_visibility_frame[dir]: %u", frame, rv->frame, dir, _tunnel_turnaround_pre_visibility_frame[dir]);
					rv->tile = tile;
					rv->cur_image_valid_dir = INVALID_DIR;
					rv->state = RVSB_WORMHOLE;
					if (Tunnel::GetByTile(tile)->is_chunnel) SetBit(rv->gv_flags, GVF_CHUNNEL_BIT);
					rv->vehstatus |= VS_HIDDEN;
					return VETSB_ENTERED_WORMHOLE;
				} else {
					return VETSB_CONTINUE;
				}
			}

			/* We're at the tunnel exit ?? */
			if (dir == ReverseDiagDir(vdir) && frame == TILE_SIZE - _tunnel_visibility_frame[dir] && z == 0) {
				if (rv->tile != tile && GetOtherTunnelEnd(rv->tile) != tile) return VETSB_CONTINUE; // In chunnel
				rv->tile = tile;
				rv->cur_image_valid_dir = INVALID_DIR;
				rv->state = DiagDirToDiagTrackdir(vdir);
				rv->frame = frame;
				rv->vehstatus &= ~VS_HIDDEN;
				return VETSB_ENTERED_WORMHOLE;
			}
		}
	} else { // IsBridge(tile)
		if (v->vehstatus & VS_HIDDEN) return VETSB_CONTINUE; // Building bridges between chunnel portals allowed.
		if (v->type != VEH_SHIP) {
			/* modify speed of vehicle */
			uint16 spd = GetBridgeSpec(GetBridgeType(tile))->speed;

			if (v->type == VEH_ROAD) spd *= 2;
			Vehicle *first = v->First();
			first->cur_speed = min(first->cur_speed, spd);
		}

		if (vdir == dir) {
			/* Vehicle enters bridge at the last frame inside this tile. */
			if (frame != TILE_SIZE - 1) return VETSB_CONTINUE;
			switch (v->type) {
				case VEH_TRAIN: {
					Train *t = Train::From(v);
					t->track = TRACK_BIT_WORMHOLE;
					ClrBit(t->gv_flags, GVF_GOINGUP_BIT);
					ClrBit(t->gv_flags, GVF_GOINGDOWN_BIT);
					break;
				}

				case VEH_ROAD: {
					RoadVehicle *rv = RoadVehicle::From(v);
					if (IsRoadCustomBridgeHeadTile(tile)) {
						RoadBits bits = ROAD_NONE;
						if (rv->compatible_roadtypes & ROADTYPES_TRAM) bits |= GetCustomBridgeHeadRoadBits(tile, ROADTYPE_TRAM);
						if (rv->compatible_roadtypes & ROADTYPES_ROAD) bits |= GetCustomBridgeHeadRoadBits(tile, ROADTYPE_ROAD);
						if (!(bits & DiagDirToRoadBits(GetTunnelBridgeDirection(tile)))) return VETSB_CONTINUE;
					}
<<<<<<< HEAD
					rv->cur_image_valid_dir = INVALID_DIR;
=======
>>>>>>> ff6a3ed2
					rv->state = RVSB_WORMHOLE;
					/* There are no slopes inside bridges / tunnels. */
					ClrBit(rv->gv_flags, GVF_GOINGUP_BIT);
					ClrBit(rv->gv_flags, GVF_GOINGDOWN_BIT);
					break;
				}

				case VEH_SHIP:
					Ship::From(v)->state = TRACK_BIT_WORMHOLE;
					break;

				default: NOT_REACHED();
			}
			return VETSB_ENTERED_WORMHOLE;
		} else if (vdir == ReverseDiagDir(dir)) {
			v->tile = tile;
			switch (v->type) {
				case VEH_TRAIN: {
					Train *t = Train::From(v);
					if (t->track == TRACK_BIT_WORMHOLE) {
						t->track = DiagDirToDiagTrackBits(vdir);
						return VETSB_ENTERED_WORMHOLE;
					}
					break;
				}

				case VEH_ROAD: {
					RoadVehicle *rv = RoadVehicle::From(v);
					if (rv->state == RVSB_WORMHOLE) {
						rv->cur_image_valid_dir = INVALID_DIR;
						rv->state = DiagDirToDiagTrackdir(vdir);
						rv->frame = 0;
						return VETSB_ENTERED_WORMHOLE;
					}
					break;
				}

				case VEH_SHIP: {
					Ship *ship = Ship::From(v);
					if (ship->state == TRACK_BIT_WORMHOLE) {
						ship->state = DiagDirToDiagTrackBits(vdir);
						return VETSB_ENTERED_WORMHOLE;
					}
					break;
				}

				default: NOT_REACHED();
			}
		}
	}
	return VETSB_CONTINUE;
}

static CommandCost TerraformTile_TunnelBridge(TileIndex tile, DoCommandFlag flags, int z_new, Slope tileh_new)
{
	if (_settings_game.construction.build_on_slopes && AutoslopeEnabled() && IsBridge(tile) && GetTunnelBridgeTransportType(tile) != TRANSPORT_WATER) {
		DiagDirection direction = GetTunnelBridgeDirection(tile);
		Axis axis = DiagDirToAxis(direction);
		CommandCost res;
		int z_old;
		Slope tileh_old = GetTileSlope(tile, &z_old);

		if (IsRoadCustomBridgeHeadTile(tile)) {
			const RoadBits pieces = GetCustomBridgeHeadAllRoadBits(tile);
			const RoadBits entrance_piece = DiagDirToRoadBits(direction);

			/* Steep slopes behave the same as slopes with one corner raised. */
			const Slope normalised_tileh_new = IsSteepSlope(tileh_new) ? SlopeWithOneCornerRaised(GetHighestSlopeCorner(tileh_new)) : tileh_new;

			if ((_invalid_tileh_slopes_road[0][normalised_tileh_new & SLOPE_ELEVATED] & (pieces & ~entrance_piece)) != ROAD_NONE) {
				return DoCommand(tile, 0, 0, flags, CMD_LANDSCAPE_CLEAR);
			}
		}

		/* Check if new slope is valid for bridges in general (so we can safely call GetBridgeFoundation()) */
		if ((direction == DIAGDIR_NW) || (direction == DIAGDIR_NE)) {
			CheckBridgeSlopeSouth(axis, &tileh_old, &z_old);
			res = CheckBridgeSlopeSouth(axis, &tileh_new, &z_new);
		} else {
			CheckBridgeSlopeNorth(axis, &tileh_old, &z_old);
			res = CheckBridgeSlopeNorth(axis, &tileh_new, &z_new);
		}

		/* Surface slope is valid and remains unchanged? */
		if (res.Succeeded() && (z_old == z_new) && (tileh_old == tileh_new)) return CommandCost(EXPENSES_CONSTRUCTION, _price[PR_BUILD_FOUNDATION]);
	}

	return DoCommand(tile, 0, 0, flags, CMD_LANDSCAPE_CLEAR);
}

extern const TileTypeProcs _tile_type_tunnelbridge_procs = {
	DrawTile_TunnelBridge,           // draw_tile_proc
	GetSlopePixelZ_TunnelBridge,     // get_slope_z_proc
	ClearTile_TunnelBridge,          // clear_tile_proc
	NULL,                            // add_accepted_cargo_proc
	GetTileDesc_TunnelBridge,        // get_tile_desc_proc
	GetTileTrackStatus_TunnelBridge, // get_tile_track_status_proc
	ClickTile_TunnelBridge,          // click_tile_proc
	NULL,                            // animate_tile_proc
	TileLoop_TunnelBridge,           // tile_loop_proc
	ChangeTileOwner_TunnelBridge,    // change_tile_owner_proc
	NULL,                            // add_produced_cargo_proc
	VehicleEnter_TunnelBridge,       // vehicle_enter_tile_proc
	GetFoundation_TunnelBridge,      // get_foundation_proc
	TerraformTile_TunnelBridge,      // terraform_tile_proc
};<|MERGE_RESOLUTION|>--- conflicted
+++ resolved
@@ -2241,10 +2241,7 @@
 						if (rv->compatible_roadtypes & ROADTYPES_ROAD) bits |= GetCustomBridgeHeadRoadBits(tile, ROADTYPE_ROAD);
 						if (!(bits & DiagDirToRoadBits(GetTunnelBridgeDirection(tile)))) return VETSB_CONTINUE;
 					}
-<<<<<<< HEAD
 					rv->cur_image_valid_dir = INVALID_DIR;
-=======
->>>>>>> ff6a3ed2
 					rv->state = RVSB_WORMHOLE;
 					/* There are no slopes inside bridges / tunnels. */
 					ClrBit(rv->gv_flags, GVF_GOINGUP_BIT);
