--- conflicted
+++ resolved
@@ -15,12 +15,7 @@
 #include "../network/network.h"
 #include "../network/network_content.h"
 #include "../widgets/dropdown_func.h"
-<<<<<<< HEAD
-#include "../hotkeys.h"
-#include "../core/geometry_func.hpp"
-#include "../guitimer_func.h"
-=======
->>>>>>> 09f7f32b
+#include "../settings_type.h"
 
 #include "game.hpp"
 #include "game_gui.hpp"
@@ -117,12 +112,7 @@
 
 	~GSConfigWindow()
 	{
-<<<<<<< HEAD
-		DeleteWindowByClass(WC_AI_LIST);
-=======
-		CloseWindowByClass(WC_SCRIPT_LIST);
-		this->Window::Close();
->>>>>>> 09f7f32b
+		DeleteWindowByClass(WC_SCRIPT_LIST);
 	}
 
 	/**
@@ -263,11 +253,7 @@
 		switch (widget) {
 			case WID_GSC_GSLIST: {
 				this->InvalidateData();
-<<<<<<< HEAD
-				if (click_count > 1 && UserIsAllowedToChangeGameScript()) ShowAIListWindow((CompanyID)OWNER_DEITY);
-=======
-				if (click_count > 1 && _game_mode != GM_NORMAL) ShowScriptListWindow((CompanyID)OWNER_DEITY);
->>>>>>> 09f7f32b
+				if (click_count > 1 && UserIsAllowedToChangeGameScript()) ShowScriptListWindow((CompanyID)OWNER_DEITY);
 				break;
 			}
 
