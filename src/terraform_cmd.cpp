/*
 * This file is part of OpenTTD.
 * OpenTTD is free software; you can redistribute it and/or modify it under the terms of the GNU General Public License as published by the Free Software Foundation, version 2.
 * OpenTTD is distributed in the hope that it will be useful, but WITHOUT ANY WARRANTY; without even the implied warranty of MERCHANTABILITY or FITNESS FOR A PARTICULAR PURPOSE.
 * See the GNU General Public License for more details. You should have received a copy of the GNU General Public License along with OpenTTD. If not, see <http://www.gnu.org/licenses/>.
 */

/** @file terraform_cmd.cpp Commands related to terraforming. */

#include "stdafx.h"
#include "command_func.h"
#include "tunnel_map.h"
#include "bridge_map.h"
#include "viewport_func.h"
#include "genworld.h"
#include "object_base.h"
#include "company_base.h"
#include "company_func.h"

#include "table/strings.h"

#include "3rdparty/cpp-btree/btree_set.h"
#include "3rdparty/cpp-btree/btree_map.h"

#include "safeguards.h"

/** Set of tiles. */
typedef btree::btree_set<TileIndex> TileIndexSet;
/** Mapping of tiles to their height. */
typedef btree::btree_map<TileIndex, int> TileIndexToHeightMap;

/** State of the terraforming. */
struct TerraformerState {
	TileIndexSet dirty_tiles;                ///< The tiles that need to be redrawn.
	TileIndexToHeightMap tile_to_new_height; ///< The tiles for which the height has changed.
};

TileIndex _terraform_err_tile; ///< first tile we couldn't terraform

/**
 * Gets the TileHeight (height of north corner) of a tile as of current terraforming progress.
 *
 * @param ts TerraformerState.
 * @param tile Tile.
 * @return TileHeight.
 */
static int TerraformGetHeightOfTile(const TerraformerState *ts, TileIndex tile)
{
	TileIndexToHeightMap::const_iterator it = ts->tile_to_new_height.find(tile);
	return it != ts->tile_to_new_height.end() ? it->second : TileHeight(tile);
}

/**
 * Stores the TileHeight (height of north corner) of a tile in a TerraformerState.
 *
 * @param ts TerraformerState.
 * @param tile Tile.
 * @param height New TileHeight.
 */
static void TerraformSetHeightOfTile(TerraformerState *ts, TileIndex tile, int height)
{
	ts->tile_to_new_height[tile] = height;
}

/**
 * Adds a tile to the "tile_table" in a TerraformerState.
 *
 * @param ts TerraformerState.
 * @param tile Tile.
 * @ingroup dirty
 */
static void TerraformAddDirtyTile(TerraformerState *ts, TileIndex tile)
{
	ts->dirty_tiles.insert(tile);
}

/**
 * Adds all tiles that incident with the north corner of a specific tile to the "tile_table" in a TerraformerState.
 *
 * @param ts TerraformerState.
 * @param tile Tile.
 * @ingroup dirty
 */
static void TerraformAddDirtyTileAround(TerraformerState *ts, TileIndex tile)
{
	/* Make sure all tiles passed to TerraformAddDirtyTile are within [0, MapSize()] */
	if (TileY(tile) >= 1) TerraformAddDirtyTile(ts, tile + TileDiffXY( 0, -1));
	if (TileY(tile) >= 1 && TileX(tile) >= 1) TerraformAddDirtyTile(ts, tile + TileDiffXY(-1, -1));
	if (TileX(tile) >= 1) TerraformAddDirtyTile(ts, tile + TileDiffXY(-1,  0));
	TerraformAddDirtyTile(ts, tile);
}

/**
 * Terraform the north corner of a tile to a specific height.
 *
 * @param ts TerraformerState.
 * @param tile Tile.
 * @param height Aimed height.
 * @return Error code or cost.
 */
static CommandCost TerraformTileHeight(TerraformerState *ts, TileIndex tile, int height)
{
	assert(tile < MapSize());

	/* Check range of destination height */
	if (height < 0) return_cmd_error(STR_ERROR_ALREADY_AT_SEA_LEVEL);
	if (height > _settings_game.construction.map_height_limit) return_cmd_error(STR_ERROR_TOO_HIGH);

	/*
	 * Check if the terraforming has any effect.
	 * This can only be true, if multiple corners of the start-tile are terraformed (i.e. the terraforming is done by towns/industries etc.).
	 * In this case the terraforming should fail. (Don't know why.)
	 */
	if (height == TerraformGetHeightOfTile(ts, tile)) return CMD_ERROR;

	/* Check "too close to edge of map". Only possible when freeform-edges is off. */
	uint x = TileX(tile);
	uint y = TileY(tile);
	if (!_settings_game.construction.freeform_edges && ((x <= 1) || (y <= 1) || (x >= MapMaxX() - 1) || (y >= MapMaxY() - 1))) {
		/*
		 * Determine a sensible error tile
		 */
		if (x == 1) x = 0;
		if (y == 1) y = 0;
		_terraform_err_tile = TileXY(x, y);
		return_cmd_error(STR_ERROR_TOO_CLOSE_TO_EDGE_OF_MAP);
	}

	/* Mark incident tiles that are involved in the terraforming. */
	TerraformAddDirtyTileAround(ts, tile);

	/* Store the height modification */
	TerraformSetHeightOfTile(ts, tile, height);

	CommandCost total_cost(EXPENSES_CONSTRUCTION);

	/* Increment cost */
	total_cost.AddCost(_price[PR_TERRAFORM]);

	/* Recurse to neighboured corners if height difference is larger than 1 */
	{
		const TileIndexDiffC *ttm;

		TileIndex orig_tile = tile;
		static const TileIndexDiffC _terraform_tilepos[] = {
			{ 1,  0}, // move to tile in SE
			{-2,  0}, // undo last move, and move to tile in NW
			{ 1,  1}, // undo last move, and move to tile in SW
			{ 0, -2}  // undo last move, and move to tile in NE
		};

		for (ttm = _terraform_tilepos; ttm != endof(_terraform_tilepos); ttm++) {
			tile += ToTileIndexDiff(*ttm);

			if (tile >= MapSize()) continue;
			/* Make sure we don't wrap around the map */
			if (Delta(TileX(orig_tile), TileX(tile)) == MapSizeX() - 1) continue;
			if (Delta(TileY(orig_tile), TileY(tile)) == MapSizeY() - 1) continue;

			/* Get TileHeight of neighboured tile as of current terraform progress */
			int r = TerraformGetHeightOfTile(ts, tile);
			int height_diff = height - r;

			/* Is the height difference to the neighboured corner greater than 1? */
			if (abs(height_diff) > 1) {
				/* Terraform the neighboured corner. The resulting height difference should be 1. */
				height_diff += (height_diff < 0 ? 1 : -1);
				CommandCost cost = TerraformTileHeight(ts, tile, r + height_diff);
				if (cost.Failed()) return cost;
				total_cost.AddCost(cost);
			}
		}
	}

	return total_cost;
}

/**
 * Terraform land
 * @param tile tile to terraform
 * @param flags for this command type
 * @param p1 corners to terraform (SLOPE_xxx)
 * @param p2 direction; eg up (non-zero) or down (zero)
 * @param text unused
 * @return the cost of this operation or an error
 */
CommandCost CmdTerraformLand(TileIndex tile, DoCommandFlag flags, uint32 p1, uint32 p2, const char *text)
{
	_terraform_err_tile = INVALID_TILE;

	CommandCost total_cost(EXPENSES_CONSTRUCTION);
	int direction = (p2 != 0 ? 1 : -1);
	TerraformerState ts;

	/* Compute the costs and the terraforming result in a model of the landscape */
	if ((p1 & SLOPE_W) != 0 && tile + TileDiffXY(1, 0) < MapSize()) {
		TileIndex t = tile + TileDiffXY(1, 0);
		CommandCost cost = TerraformTileHeight(&ts, t, TileHeight(t) + direction);
		if (cost.Failed()) return cost;
		total_cost.AddCost(cost);
	}

	if ((p1 & SLOPE_S) != 0 && tile + TileDiffXY(1, 1) < MapSize()) {
		TileIndex t = tile + TileDiffXY(1, 1);
		CommandCost cost = TerraformTileHeight(&ts, t, TileHeight(t) + direction);
		if (cost.Failed()) return cost;
		total_cost.AddCost(cost);
	}

	if ((p1 & SLOPE_E) != 0 && tile + TileDiffXY(0, 1) < MapSize()) {
		TileIndex t = tile + TileDiffXY(0, 1);
		CommandCost cost = TerraformTileHeight(&ts, t, TileHeight(t) + direction);
		if (cost.Failed()) return cost;
		total_cost.AddCost(cost);
	}

	if ((p1 & SLOPE_N) != 0) {
		TileIndex t = tile + TileDiffXY(0, 0);
		CommandCost cost = TerraformTileHeight(&ts, t, TileHeight(t) + direction);
		if (cost.Failed()) return cost;
		total_cost.AddCost(cost);
	}

	/* Check if the terraforming is valid wrt. tunnels, bridges and objects on the surface
	 * Pass == 0: Collect tileareas which are caused to be auto-cleared.
	 * Pass == 1: Collect the actual cost. */
	for (int pass = 0; pass < 2; pass++) {
		for (TileIndexSet::const_iterator it = ts.dirty_tiles.begin(); it != ts.dirty_tiles.end(); it++) {
			TileIndex t = *it;

			assert(t < MapSize());
			/* MP_VOID tiles can be terraformed but as tunnels and bridges
			 * cannot go under / over these tiles they don't need checking. */
			if (IsTileType(t, MP_VOID)) continue;

			/* Find new heights of tile corners */
			int z_N = TerraformGetHeightOfTile(&ts, t + TileDiffXY(0, 0));
			int z_W = TerraformGetHeightOfTile(&ts, t + TileDiffXY(1, 0));
			int z_S = TerraformGetHeightOfTile(&ts, t + TileDiffXY(1, 1));
			int z_E = TerraformGetHeightOfTile(&ts, t + TileDiffXY(0, 1));

			/* Find min and max height of tile */
			int z_min = std::min({z_N, z_W, z_S, z_E});
			int z_max = std::max({z_N, z_W, z_S, z_E});

			/* Compute tile slope */
			Slope tileh = (z_max > z_min + 1 ? SLOPE_STEEP : SLOPE_FLAT);
			if (z_W > z_min) tileh |= SLOPE_W;
			if (z_S > z_min) tileh |= SLOPE_S;
			if (z_E > z_min) tileh |= SLOPE_E;
			if (z_N > z_min) tileh |= SLOPE_N;

			if (pass == 0) {
				/* Check if bridge would take damage */
				if (IsBridgeAbove(t)) {
					int bridge_height = GetBridgeHeight(GetSouthernBridgeEnd(t));

					/* Check if bridge would take damage. */
					if (direction == 1 && bridge_height <= z_max) {
						_terraform_err_tile = t; // highlight the tile under the bridge
						return_cmd_error(STR_ERROR_MUST_DEMOLISH_BRIDGE_FIRST);
					}

					/* Is the bridge above not too high afterwards? */
					if (direction == -1 && bridge_height > (z_min + _settings_game.construction.max_bridge_height)) {
						_terraform_err_tile = t;
						return_cmd_error(STR_ERROR_BRIDGE_TOO_HIGH_AFTER_LOWER_LAND);
					}
				}
				/* Check if tunnel would take damage */
<<<<<<< HEAD
				if (direction == -1 && IsTunnelInWay(tile, z_min, ITIWF_IGNORE_CHUNNEL)) {
					_terraform_err_tile = tile; // highlight the tile above the tunnel
=======
				if (direction == -1 && IsTunnelInWay(t, z_min)) {
					_terraform_err_tile = t; // highlight the tile above the tunnel
>>>>>>> ac99a381
					return_cmd_error(STR_ERROR_EXCAVATION_WOULD_DAMAGE);
				}
			}

			/* Is the tile already cleared? */
			const ClearedObjectArea *coa = FindClearedObject(t);
			bool indirectly_cleared = coa != nullptr && coa->first_tile != t;

			/* Check tiletype-specific things, and add extra-cost */
			const bool curr_gen = _generating_world;
			if (_game_mode == GM_EDITOR) _generating_world = true; // used to create green terraformed land
			DoCommandFlag tile_flags = flags | DC_AUTO | DC_FORCE_CLEAR_TILE;
			if (pass == 0) {
				tile_flags &= ~DC_EXEC;
				tile_flags |= DC_NO_MODIFY_TOWN_RATING;
			}
			CommandCost cost;
			if (indirectly_cleared) {
				cost = DoCommand(t, 0, 0, tile_flags, CMD_LANDSCAPE_CLEAR);
			} else {
				cost = _tile_type_procs[GetTileType(t)]->terraform_tile_proc(t, tile_flags, z_min, tileh);
			}
			_generating_world = curr_gen;
			if (cost.Failed()) {
				_terraform_err_tile = t;
				return cost;
			}
			if (pass == 1) total_cost.AddCost(cost);
		}
	}

	Company *c = Company::GetIfValid(_current_company);
	if (c != nullptr && GB(c->terraform_limit, 16, 16) < ts.tile_to_new_height.size()) {
		return_cmd_error(STR_ERROR_TERRAFORM_LIMIT_REACHED);
	}

	if (flags & DC_EXEC) {
		/* Mark affected areas dirty. */
		for (TileIndexSet::const_iterator it = ts.dirty_tiles.begin(); it != ts.dirty_tiles.end(); it++) {
			MarkTileDirtyByTile(*it);
			TileIndexToHeightMap::const_iterator new_height = ts.tile_to_new_height.find(*it);
			if (new_height == ts.tile_to_new_height.end()) continue;
			MarkTileDirtyByTile(*it, VMDF_NONE, 0, new_height->second);
		}

		/* change the height */
		for (TileIndexToHeightMap::const_iterator it = ts.tile_to_new_height.begin();
				it != ts.tile_to_new_height.end(); it++) {
			TileIndex t = it->first;
			int height = it->second;

			SetTileHeight(t, (uint)height);
		}

		if (c != nullptr) c->terraform_limit -= (uint32)ts.tile_to_new_height.size() << 16;
	}
	return total_cost;
}


/**
 * Levels a selected (rectangle) area of land
 * @param tile end tile of area-drag
 * @param flags for this command type
 * @param p1 start tile of area drag
 * @param p2 various bitstuffed data.
 *  bit      0: Whether to use the Orthogonal (0) or Diagonal (1) iterator.
 *  bits 1 - 2: Mode of leveling \c LevelMode.
 * @param text unused
 * @return the cost of this operation or an error
 */
CommandCost CmdLevelLand(TileIndex tile, DoCommandFlag flags, uint32 p1, uint32 p2, const char *text)
{
	if (p1 >= MapSize()) return CMD_ERROR;

	_terraform_err_tile = INVALID_TILE;

	/* remember level height */
	uint oldh = TileHeight(p1);

	/* compute new height */
	uint h = oldh;
	LevelMode lm = (LevelMode)GB(p2, 1, 2);
	switch (lm) {
		case LM_LEVEL: break;
		case LM_RAISE: h++; break;
		case LM_LOWER: h--; break;
		default: return CMD_ERROR;
	}

	/* Check range of destination height */
	if (h > _settings_game.construction.map_height_limit) return_cmd_error((oldh == 0) ? STR_ERROR_ALREADY_AT_SEA_LEVEL : STR_ERROR_TOO_HIGH);

	Money money = GetAvailableMoneyForCommand();
	CommandCost cost(EXPENSES_CONSTRUCTION);
	CommandCost last_error(lm == LM_LEVEL ? STR_ERROR_ALREADY_LEVELLED : INVALID_STRING_ID);
	bool had_success = false;

	const Company *c = Company::GetIfValid(_current_company);
	int limit = (c == nullptr ? INT32_MAX : GB(c->terraform_limit, 16, 16));
	if (limit == 0) return_cmd_error(STR_ERROR_TERRAFORM_LIMIT_REACHED);

	TileIterator *iter = HasBit(p2, 0) ? (TileIterator *)new DiagonalTileIterator(tile, p1) : new OrthogonalTileIterator(tile, p1);
	for (; *iter != INVALID_TILE; ++(*iter)) {
		TileIndex t = *iter;
		uint curh = TileHeight(t);
		while (curh != h) {
			CommandCost ret = DoCommand(t, SLOPE_N, (curh > h) ? 0 : 1, flags & ~DC_EXEC, CMD_TERRAFORM_LAND);
			if (ret.Failed()) {
				last_error = ret;

				/* Did we reach the limit? */
				if (ret.GetErrorMessage() == STR_ERROR_TERRAFORM_LIMIT_REACHED) limit = 0;
				break;
			}

			if (flags & DC_EXEC) {
				money -= ret.GetCost();
				if (money < 0) {
					_additional_cash_required = ret.GetCost();
					delete iter;
					return cost;
				}
				DoCommand(t, SLOPE_N, (curh > h) ? 0 : 1, flags, CMD_TERRAFORM_LAND);
			} else {
				/* When we're at the terraform limit we better bail (unneeded) testing as well.
				 * This will probably cause the terraforming cost to be underestimated, but only
				 * when it's near the terraforming limit. Even then, the estimation is
				 * completely off due to it basically counting terraforming double, so it being
				 * cut off earlier might even give a better estimate in some cases. */
				if (--limit <= 0) {
					had_success = true;
					break;
				}
			}

			cost.AddCost(ret);
			curh += (curh > h) ? -1 : 1;
			had_success = true;
		}

		if (limit <= 0) break;
	}

	delete iter;
	return had_success ? cost : last_error;
}<|MERGE_RESOLUTION|>--- conflicted
+++ resolved
@@ -268,13 +268,8 @@
 					}
 				}
 				/* Check if tunnel would take damage */
-<<<<<<< HEAD
-				if (direction == -1 && IsTunnelInWay(tile, z_min, ITIWF_IGNORE_CHUNNEL)) {
-					_terraform_err_tile = tile; // highlight the tile above the tunnel
-=======
-				if (direction == -1 && IsTunnelInWay(t, z_min)) {
+				if (direction == -1 && IsTunnelInWay(t, z_min, ITIWF_IGNORE_CHUNNEL)) {
 					_terraform_err_tile = t; // highlight the tile above the tunnel
->>>>>>> ac99a381
 					return_cmd_error(STR_ERROR_EXCAVATION_WOULD_DAMAGE);
 				}
 			}
