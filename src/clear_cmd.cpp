/*
 * This file is part of OpenTTD.
 * OpenTTD is free software; you can redistribute it and/or modify it under the terms of the GNU General Public License as published by the Free Software Foundation, version 2.
 * OpenTTD is distributed in the hope that it will be useful, but WITHOUT ANY WARRANTY; without even the implied warranty of MERCHANTABILITY or FITNESS FOR A PARTICULAR PURPOSE.
 * See the GNU General Public License for more details. You should have received a copy of the GNU General Public License along with OpenTTD. If not, see <http://www.gnu.org/licenses/>.
 */

/** @file clear_cmd.cpp Commands related to clear tiles. */

#include "stdafx.h"
#include "clear_map.h"
#include "command_func.h"
#include "landscape.h"
#include "genworld.h"
#include "viewport_func.h"
#include "core/random_func.hpp"
#include "newgrf_generic.h"
#include "newgrf_newlandscape.h"

#include "table/strings.h"
#include "table/sprites.h"
#include "table/clear_land.h"

#include "safeguards.h"

bool _allow_rocks_desert = false;

static CommandCost ClearTile_Clear(TileIndex tile, DoCommandFlag flags)
{
	static const Price clear_price_table[] = {
		PR_CLEAR_GRASS,
		PR_CLEAR_ROUGH,
		PR_CLEAR_ROCKS,
		PR_CLEAR_FIELDS,
		PR_CLEAR_ROUGH,
		PR_CLEAR_ROUGH,
	};
	CommandCost price(EXPENSES_CONSTRUCTION);

	if (!IsClearGround(tile, CLEAR_GRASS) || GetClearDensity(tile) != 0) {
		price.AddCost(_price[clear_price_table[GetClearGround(tile)]]);
	}

	if (flags & DC_EXEC) DoClearSquare(tile);

	return price;
}

SpriteID GetSpriteIDForClearLand(const Slope slope, byte set)
{
	return SPR_FLAT_BARE_LAND + SlopeToSpriteOffset(slope) + set * 19;
}

void DrawClearLandTile(const TileInfo *ti, byte set)
{
	DrawGroundSprite(GetSpriteIDForClearLand(ti->tileh, set), PAL_NONE);
}

SpriteID GetSpriteIDForHillyLand(const Slope slope, const uint rough_index)
{
	if (slope != SLOPE_FLAT) {
		return SPR_FLAT_ROUGH_LAND + SlopeToSpriteOffset(slope);
	} else {
		return _landscape_clear_sprites_rough[rough_index];
	}
}

void DrawHillyLandTile(const TileInfo *ti)
{
	DrawGroundSprite(GetSpriteIDForHillyLand(ti->tileh, GB(TileHash(ti->x, ti->y), 4, 3)), PAL_NONE);
}

SpriteID GetSpriteIDForRocks(const Slope slope, const uint tile_hash)
{
	return ((HasGrfMiscBit(GMB_SECOND_ROCKY_TILE_SET) && (tile_hash & 1)) ? SPR_FLAT_ROCKY_LAND_2 : SPR_FLAT_ROCKY_LAND_1) + SlopeToSpriteOffset(slope);
}

inline SpriteID GetSpriteIDForRocksUsingOffset(const uint slope_to_sprite_offset, const uint x, const uint y)
{
	return ((HasGrfMiscBit(GMB_SECOND_ROCKY_TILE_SET) && (TileHash(x, y) & 1)) ? SPR_FLAT_ROCKY_LAND_2 : SPR_FLAT_ROCKY_LAND_1) + slope_to_sprite_offset;
}

bool DrawCustomSpriteIDForRocks(const TileInfo *ti, uint8 slope_to_sprite_offset, bool require_snow_flag)
{
	for (const GRFFile *grf : _new_landscape_rocks_grfs) {
		if (require_snow_flag && !HasBit(grf->new_landscape_ctrl_flags, NLCF_ROCKS_DRAW_SNOWY_ENABLED)) continue;

		NewLandscapeResolverObject object(grf, ti, NEW_LANDSCAPE_ROCKS);

		const SpriteGroup *group = object.Resolve();
		if (group != nullptr && group->GetNumResults() > slope_to_sprite_offset) {
			PaletteID pal = HasBit(grf->new_landscape_ctrl_flags, NLCF_ROCKS_RECOLOUR_ENABLED) ? GB(GetRegister(0x100), 0, 24) : PAL_NONE;
			DrawGroundSprite(group->GetResult() + slope_to_sprite_offset, pal);
			return true;
		}
	}

	return false;
}

SpriteID GetSpriteIDForFields(const Slope slope, const uint field_type)
{
	return _clear_land_sprites_farmland[field_type] + SlopeToSpriteOffset(slope);
}

inline SpriteID GetSpriteIDForSnowDesertUsingOffset(const uint slope_to_sprite_offset, const uint density)
{
	return _clear_land_sprites_snow_desert[density] + slope_to_sprite_offset;
}

SpriteID GetSpriteIDForSnowDesert(const Slope slope, const uint density)
{
	return _clear_land_sprites_snow_desert[density] + SlopeToSpriteOffset(slope);
}

static void DrawClearLandFence(const TileInfo *ti)
{
	/* combine fences into one sprite object */
	StartSpriteCombine();

	int maxz = GetSlopeMaxPixelZ(ti->tileh);

	uint fence_nw = GetFence(ti->tile, DIAGDIR_NW);
	if (fence_nw != 0) {
		int z = GetSlopePixelZInCorner(ti->tileh, CORNER_W);
		SpriteID sprite = _clear_land_fence_sprites[fence_nw - 1] + _fence_mod_by_tileh_nw[ti->tileh];
		AddSortableSpriteToDraw(sprite, PAL_NONE, ti->x, ti->y - 15, 16, 31, maxz - z + 4, ti->z + z, false, 0, 15, -z);
	}

	uint fence_ne = GetFence(ti->tile, DIAGDIR_NE);
	if (fence_ne != 0) {
		int z = GetSlopePixelZInCorner(ti->tileh, CORNER_E);
		SpriteID sprite = _clear_land_fence_sprites[fence_ne - 1] + _fence_mod_by_tileh_ne[ti->tileh];
		AddSortableSpriteToDraw(sprite, PAL_NONE, ti->x - 15, ti->y, 31, 16, maxz - z + 4, ti->z + z, false, 15, 0, -z);
	}

	uint fence_sw = GetFence(ti->tile, DIAGDIR_SW);
	uint fence_se = GetFence(ti->tile, DIAGDIR_SE);

	if (fence_sw != 0 || fence_se != 0) {
		int z = GetSlopePixelZInCorner(ti->tileh, CORNER_S);

		if (fence_sw != 0) {
			SpriteID sprite = _clear_land_fence_sprites[fence_sw - 1] + _fence_mod_by_tileh_sw[ti->tileh];
			AddSortableSpriteToDraw(sprite, PAL_NONE, ti->x, ti->y, 16, 16, maxz - z + 4, ti->z + z, false, 0, 0, -z);
		}

		if (fence_se != 0) {
			SpriteID sprite = _clear_land_fence_sprites[fence_se - 1] + _fence_mod_by_tileh_se[ti->tileh];
			AddSortableSpriteToDraw(sprite, PAL_NONE, ti->x, ti->y, 16, 16, maxz - z + 4, ti->z + z, false, 0, 0, -z);
		}
	}
	EndSpriteCombine();
}

static void DrawTile_Clear(TileInfo *ti, DrawTileProcParams params)
{
	switch (GetClearGround(ti->tile)) {
		case CLEAR_GRASS:
			if (!params.no_ground_tiles) DrawClearLandTile(ti, GetClearDensity(ti->tile));
			break;

		case CLEAR_ROUGH:
			if (!params.no_ground_tiles) DrawHillyLandTile(ti);
			break;

		case CLEAR_ROCKS:
			if (!params.no_ground_tiles) {
				uint8 slope_to_sprite_offset = SlopeToSpriteOffset(ti->tileh);
				if (DrawCustomSpriteIDForRocks(ti, slope_to_sprite_offset, false)) break;
				DrawGroundSprite(GetSpriteIDForRocksUsingOffset(slope_to_sprite_offset, ti->x, ti->y), PAL_NONE);
			}
			break;

		case CLEAR_FIELDS:
			if (params.min_visible_height <= 4 * ZOOM_LVL_BASE) {
				DrawGroundSprite(GetSpriteIDForFields(ti->tileh, GetFieldType(ti->tile)), PAL_NONE);
				DrawClearLandFence(ti);
			}
			break;

		case CLEAR_SNOW:
			if (!params.no_ground_tiles) {
				uint8 slope_to_sprite_offset = SlopeToSpriteOffset(ti->tileh);
				if (GetRawClearGround(ti->tile) == CLEAR_ROCKS && !_new_landscape_rocks_grfs.empty()) {
					if (DrawCustomSpriteIDForRocks(ti, slope_to_sprite_offset, true)) break;
				}
				DrawGroundSprite(GetSpriteIDForSnowDesertUsingOffset(slope_to_sprite_offset, GetClearDensity(ti->tile)), PAL_NONE);
			}
			break;

		case CLEAR_DESERT:
			if (!params.no_ground_tiles) DrawGroundSprite(GetSpriteIDForSnowDesert(ti->tileh, GetClearDensity(ti->tile)), PAL_NONE);
			break;
	}

	DrawBridgeMiddle(ti);
}

static int GetSlopePixelZ_Clear(TileIndex tile, uint x, uint y)
{
	int z;
	Slope tileh = GetTilePixelSlope(tile, &z);

	return z + GetPartialPixelZ(x & 0xF, y & 0xF, tileh);
}

static Foundation GetFoundation_Clear(TileIndex tile, Slope tileh)
{
	return FOUNDATION_NONE;
}

static void UpdateFences(TileIndex tile)
{
	assert_tile(IsTileType(tile, MP_CLEAR) && IsClearGround(tile, CLEAR_FIELDS), tile);
	bool dirty = false;

	bool neighbour = (IsTileType(TILE_ADDXY(tile, 1, 0), MP_CLEAR) && IsClearGround(TILE_ADDXY(tile, 1, 0), CLEAR_FIELDS));
	if (!neighbour && GetFence(tile, DIAGDIR_SW) == 0) {
		SetFence(tile, DIAGDIR_SW, 3);
		dirty = true;
	}

	neighbour = (IsTileType(TILE_ADDXY(tile, 0, 1), MP_CLEAR) && IsClearGround(TILE_ADDXY(tile, 0, 1), CLEAR_FIELDS));
	if (!neighbour && GetFence(tile, DIAGDIR_SE) == 0) {
		SetFence(tile, DIAGDIR_SE, 3);
		dirty = true;
	}

	neighbour = (IsTileType(TILE_ADDXY(tile, -1, 0), MP_CLEAR) && IsClearGround(TILE_ADDXY(tile, -1, 0), CLEAR_FIELDS));
	if (!neighbour && GetFence(tile, DIAGDIR_NE) == 0) {
		SetFence(tile, DIAGDIR_NE, 3);
		dirty = true;
	}

	neighbour = (IsTileType(TILE_ADDXY(tile, 0, -1), MP_CLEAR) && IsClearGround(TILE_ADDXY(tile, 0, -1), CLEAR_FIELDS));
	if (!neighbour && GetFence(tile, DIAGDIR_NW) == 0) {
		SetFence(tile, DIAGDIR_NW, 3);
		dirty = true;
	}

	if (dirty) MarkTileDirtyByTile(tile, VMDF_NOT_MAP_MODE);
}


/** Convert to or from snowy tiles. */
static void TileLoopClearAlps(TileIndex tile)
{
	int k;
	int h = (int)TileHeight(tile);
	if (h < GetSnowLine() - 1) {
		/* Fast path to avoid needing to check all 4 corners */
		k = -1;
	} else if (h >= GetSnowLine() + 4) {
		/* Fast path to avoid needing to check all 4 corners */
		k = 3;
	} else {
		k = GetTileZ(tile) - GetSnowLine() + 1;
	}

	if (k < 0) {
		/* Below the snow line, do nothing if no snow. */
		if (!IsSnowTile(tile)) return;
	} else {
		/* At or above the snow line, make snow tile if needed. */
		if (!IsSnowTile(tile)) {
			MakeSnow(tile);
			MarkTileDirtyByTile(tile);
			return;
		}
	}
	/* Update snow density. */
	uint current_density = GetClearDensity(tile);
	uint req_density = (k < 0) ? 0u : std::min<uint>(k, 3u);

	if (current_density < req_density) {
		AddClearDensity(tile, 1);
	} else if (current_density > req_density) {
		AddClearDensity(tile, -1);
	} else {
		/* Density at the required level. */
		if (k >= 0) return;
		ClearSnow(tile);
	}
	MarkTileDirtyByTile(tile);
}

/**
 * Tests if at least one surrounding tile is non-desert
 * @param tile tile to check
 * @return does this tile have at least one non-desert tile around?
 */
static inline bool NeighbourIsNormal(TileIndex tile)
{
	for (DiagDirection dir = DIAGDIR_BEGIN; dir < DIAGDIR_END; dir++) {
		TileIndex t = tile + TileOffsByDiagDir(dir);
		if (!IsValidTile(t)) continue;
		if (GetTropicZone(t) != TROPICZONE_DESERT) return true;
		if (HasTileWaterClass(t) && GetWaterClass(t) == WATER_CLASS_SEA) return true;
	}
	return false;
}

static void TileLoopClearDesert(TileIndex tile)
{
	/* Current desert level - 0 if it is not desert */
	uint current = 0;
	if (IsClearGround(tile, CLEAR_DESERT)) current = GetClearDensity(tile);

	/* Expected desert level - 0 if it shouldn't be desert */
	uint expected = 0;
	if (GetTropicZone(tile) == TROPICZONE_DESERT) {
		expected = NeighbourIsNormal(tile) ? 1 : 3;
	}

	if (current == expected) return;

	if (_allow_rocks_desert && IsClearGround(tile, CLEAR_ROCKS)) return;

	if (expected == 0) {
		SetClearGroundDensity(tile, CLEAR_GRASS, 3);
	} else {
		/* Transition from clear to desert is not smooth (after clearing desert tile) */
		SetClearGroundDensity(tile, CLEAR_DESERT, expected);
	}

	MarkTileDirtyByTile(tile);
}

static void TileLoop_Clear(TileIndex tile)
{
<<<<<<< HEAD
	/* If the tile is at any edge flood it to prevent maps without water. */
	if (_settings_game.construction.freeform_edges && DistanceFromEdge(tile) == 1) {
		int z;
		if (IsTileFlat(tile, &z) && z == 0) {
			DoFloodTile(tile);
			return;
		}
	}
=======
>>>>>>> 0b2567d8
	AmbientSoundEffect(tile);

	switch (_settings_game.game_creation.landscape) {
		case LT_TROPIC: TileLoopClearDesert(tile); break;
		case LT_ARCTIC: TileLoopClearAlps(tile);   break;
	}

	switch (GetClearGround(tile)) {
		case CLEAR_GRASS:
			if (GetClearDensity(tile) == 3) return;

			if (_game_mode != GM_EDITOR) {
				if (GetClearCounter(tile) < 7) {
					AddClearCounter(tile, 1);
					return;
				} else {
					SetClearCounter(tile, 0);
					AddClearDensity(tile, 1);
				}
			} else {
				SetClearGroundDensity(tile, GB(Random(), 0, 8) > 21 ? CLEAR_GRASS : CLEAR_ROUGH, 3);
			}
			break;

		case CLEAR_FIELDS:
			UpdateFences(tile);

			if (_game_mode == GM_EDITOR) return;

			if (GetClearCounter(tile) < 7) {
				AddClearCounter(tile, 1);
				return;
			} else {
				SetClearCounter(tile, 0);
			}

			if (GetIndustryIndexOfField(tile) == INVALID_INDUSTRY && GetFieldType(tile) >= 7) {
				/* This farmfield is no longer farmfield, so make it grass again */
				MakeClear(tile, CLEAR_GRASS, 2);
			} else {
				uint field_type = GetFieldType(tile);
				field_type = (field_type < 8) ? field_type + 1 : 0;
				SetFieldType(tile, field_type);
			}
			break;

		default:
			return;
	}

	MarkTileDirtyByTile(tile, VMDF_NOT_MAP_MODE_NON_VEG);
}

void GenerateClearTile()
{
	uint i, gi;
	TileIndex tile;

	/* add rough tiles */
	i = ScaleByMapSize(GB(Random(), 0, 10) + 0x400);
	gi = ScaleByMapSize(GB(Random(), 0, 7) + 0x80);

	SetGeneratingWorldProgress(GWP_ROUGH_ROCKY, gi + i);
	do {
		IncreaseGeneratingWorldProgress(GWP_ROUGH_ROCKY);
		tile = RandomTile();
		if (IsTileType(tile, MP_CLEAR) && !IsClearGround(tile, CLEAR_DESERT)) SetClearGroundDensity(tile, CLEAR_ROUGH, 3);
	} while (--i);

	/* add rocky tiles */
	i = gi;
	do {
		uint32 r = Random();
		tile = RandomTileSeed(r);

		IncreaseGeneratingWorldProgress(GWP_ROUGH_ROCKY);
		auto IsUsableTile = [&](TileIndex t) -> bool {
			return IsTileType(t, MP_CLEAR) && (_allow_rocks_desert || !IsClearGround(t, CLEAR_DESERT));
		};
		if (IsUsableTile(tile)) {
			uint j = GB(r, 16, 4) + _settings_game.game_creation.amount_of_rocks + ((int)TileHeight(tile) * _settings_game.game_creation.height_affects_rocks);
			for (;;) {
				TileIndex tile_new;

				SetClearGroundDensity(tile, CLEAR_ROCKS, 3);
				MarkTileDirtyByTile(tile);
				do {
					if (--j == 0) goto get_out;
					tile_new = tile + TileOffsByDiagDir((DiagDirection)GB(Random(), 0, 2));
				} while (!IsUsableTile(tile_new));
				tile = tile_new;
			}
get_out:;
		}
	} while (--i);
}

static TrackStatus GetTileTrackStatus_Clear(TileIndex tile, TransportType mode, uint sub_mode, DiagDirection side)
{
	return 0;
}

static const StringID _clear_land_str[] = {
	STR_LAI_CLEAR_DESCRIPTION_GRASS,
	STR_LAI_CLEAR_DESCRIPTION_ROUGH_LAND,
	STR_LAI_CLEAR_DESCRIPTION_ROCKS,
	STR_LAI_CLEAR_DESCRIPTION_FIELDS,
	STR_LAI_CLEAR_DESCRIPTION_SNOW_COVERED_LAND,
	STR_LAI_CLEAR_DESCRIPTION_DESERT
};

static void GetTileDesc_Clear(TileIndex tile, TileDesc *td)
{
	if (IsClearGround(tile, CLEAR_GRASS) && GetClearDensity(tile) == 0) {
		td->str = STR_LAI_CLEAR_DESCRIPTION_BARE_LAND;
	} else {
		td->str = _clear_land_str[GetClearGround(tile)];
	}
	td->owner[0] = GetTileOwner(tile);
}

static void ChangeTileOwner_Clear(TileIndex tile, Owner old_owner, Owner new_owner)
{
	return;
}

static CommandCost TerraformTile_Clear(TileIndex tile, DoCommandFlag flags, int z_new, Slope tileh_new)
{
	return DoCommand(tile, 0, 0, flags, CMD_LANDSCAPE_CLEAR);
}

extern const TileTypeProcs _tile_type_clear_procs = {
	DrawTile_Clear,           ///< draw_tile_proc
	GetSlopePixelZ_Clear,     ///< get_slope_z_proc
	ClearTile_Clear,          ///< clear_tile_proc
	nullptr,                     ///< add_accepted_cargo_proc
	GetTileDesc_Clear,        ///< get_tile_desc_proc
	GetTileTrackStatus_Clear, ///< get_tile_track_status_proc
	nullptr,                     ///< click_tile_proc
	nullptr,                     ///< animate_tile_proc
	TileLoop_Clear,           ///< tile_loop_proc
	ChangeTileOwner_Clear,    ///< change_tile_owner_proc
	nullptr,                     ///< add_produced_cargo_proc
	nullptr,                     ///< vehicle_enter_tile_proc
	GetFoundation_Clear,      ///< get_foundation_proc
	TerraformTile_Clear,      ///< terraform_tile_proc
};<|MERGE_RESOLUTION|>--- conflicted
+++ resolved
@@ -329,17 +329,6 @@
 
 static void TileLoop_Clear(TileIndex tile)
 {
-<<<<<<< HEAD
-	/* If the tile is at any edge flood it to prevent maps without water. */
-	if (_settings_game.construction.freeform_edges && DistanceFromEdge(tile) == 1) {
-		int z;
-		if (IsTileFlat(tile, &z) && z == 0) {
-			DoFloodTile(tile);
-			return;
-		}
-	}
-=======
->>>>>>> 0b2567d8
 	AmbientSoundEffect(tile);
 
 	switch (_settings_game.game_creation.landscape) {
