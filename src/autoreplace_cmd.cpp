/* $Id$ */

/*
 * This file is part of OpenTTD.
 * OpenTTD is free software; you can redistribute it and/or modify it under the terms of the GNU General Public License as published by the Free Software Foundation, version 2.
 * OpenTTD is distributed in the hope that it will be useful, but WITHOUT ANY WARRANTY; without even the implied warranty of MERCHANTABILITY or FITNESS FOR A PARTICULAR PURPOSE.
 * See the GNU General Public License for more details. You should have received a copy of the GNU General Public License along with OpenTTD. If not, see <http://www.gnu.org/licenses/>.
 */

/** @file autoreplace_cmd.cpp Deals with autoreplace execution but not the setup */

#include "stdafx.h"
#include "company_func.h"
#include "train.h"
#include "command_func.h"
#include "engine_func.h"
#include "vehicle_func.h"
#include "autoreplace_func.h"
#include "autoreplace_gui.h"
#include "articulated_vehicles.h"
#include "tracerestrict.h"
#include "core/random_func.hpp"

#include "table/strings.h"

#include "safeguards.h"

extern void ChangeVehicleViewports(VehicleID from_index, VehicleID to_index);
extern void ChangeVehicleNews(VehicleID from_index, VehicleID to_index);
extern void ChangeVehicleViewWindow(VehicleID from_index, VehicleID to_index);

/**
 * Figure out if two engines got at least one type of cargo in common (refitting if needed)
 * @param engine_a one of the EngineIDs
 * @param engine_b the other EngineID
 * @return true if they can both carry the same type of cargo (or at least one of them got no capacity at all)
 */
static bool EnginesHaveCargoInCommon(EngineID engine_a, EngineID engine_b)
{
	CargoTypes available_cargoes_a = GetUnionOfArticulatedRefitMasks(engine_a, true);
	CargoTypes available_cargoes_b = GetUnionOfArticulatedRefitMasks(engine_b, true);
	return (available_cargoes_a == 0 || available_cargoes_b == 0 || (available_cargoes_a & available_cargoes_b) != 0);
}

/**
 * Checks some basic properties whether autoreplace is allowed
 * @param from Origin engine
 * @param to Destination engine
 * @param company Company to check for
 * @return true if autoreplace is allowed
 */
bool CheckAutoreplaceValidity(EngineID from, EngineID to, CompanyID company)
{
	assert(Engine::IsValidID(from) && Engine::IsValidID(to));

	/* we can't replace an engine into itself (that would be autorenew) */
	if (from == to) return false;

	const Engine *e_from = Engine::Get(from);
	const Engine *e_to = Engine::Get(to);
	VehicleType type = e_from->type;

	/* check that the new vehicle type is available to the company and its type is the same as the original one */
	if (!IsEngineBuildable(to, type, company)) return false;

	switch (type) {
		case VEH_TRAIN: {
			/* make sure the railtypes are compatible */
			if ((GetRailTypeInfo(e_from->u.rail.railtype)->compatible_railtypes & GetRailTypeInfo(e_to->u.rail.railtype)->compatible_railtypes) == 0) return false;

			/* make sure we do not replace wagons with engines or vice versa */
			if ((e_from->u.rail.railveh_type == RAILVEH_WAGON) != (e_to->u.rail.railveh_type == RAILVEH_WAGON)) return false;
			break;
		}

		case VEH_ROAD:
			/* make sure that we do not replace a tram with a normal road vehicles or vice versa */
			if (HasBit(e_from->info.misc_flags, EF_ROAD_TRAM) != HasBit(e_to->info.misc_flags, EF_ROAD_TRAM)) return false;
			break;

		case VEH_AIRCRAFT:
			/* make sure that we do not replace a plane with a helicopter or vice versa */
			if ((e_from->u.air.subtype & AIR_CTOL) != (e_to->u.air.subtype & AIR_CTOL)) return false;
			break;

		default: break;
	}

	/* the engines needs to be able to carry the same cargo */
	return EnginesHaveCargoInCommon(from, to);
}

/**
 * Check the capacity of all vehicles in a chain and spread cargo if needed.
 * @param v The vehicle to check.
 * @pre You can only do this if the consist is not loading or unloading. It
 *      must not carry reserved cargo, nor cargo to be unloaded or transferred.
 */
void CheckCargoCapacity(Vehicle *v)
{
	assert(v == NULL || v->First() == v);

	for (Vehicle *src = v; src != NULL; src = src->Next()) {
		assert(src->cargo.TotalCount() == src->cargo.ActionCount(VehicleCargoList::MTA_KEEP));

		/* Do we need to more cargo away? */
		if (src->cargo.TotalCount() <= src->cargo_cap) continue;

		/* We need to move a particular amount. Try that on the other vehicles. */
		uint to_spread = src->cargo.TotalCount() - src->cargo_cap;
		for (Vehicle *dest = v; dest != NULL && to_spread != 0; dest = dest->Next()) {
			assert(dest->cargo.TotalCount() == dest->cargo.ActionCount(VehicleCargoList::MTA_KEEP));
			if (dest->cargo.TotalCount() >= dest->cargo_cap || dest->cargo_type != src->cargo_type) continue;

			uint amount = min(to_spread, dest->cargo_cap - dest->cargo.TotalCount());
			src->cargo.Shift(amount, &dest->cargo);
			to_spread -= amount;
		}

		/* Any left-overs will be thrown away, but not their feeder share. */
		if (src->cargo_cap < src->cargo.TotalCount()) src->cargo.Truncate(src->cargo.TotalCount() - src->cargo_cap);
	}
}

/**
 * Transfer cargo from a single (articulated )old vehicle to the new vehicle chain
 * @param old_veh Old vehicle that will be sold
 * @param new_head Head of the completely constructed new vehicle chain
 * @param part_of_chain The vehicle is part of a train
 * @pre You can only do this if both consists are not loading or unloading.
 *      They must not carry reserved cargo, nor cargo to be unloaded or
 *      transferred.
 */
static void TransferCargo(Vehicle *old_veh, Vehicle *new_head, bool part_of_chain)
{
	assert(!part_of_chain || new_head->IsPrimaryVehicle());
	/* Loop through source parts */
	for (Vehicle *src = old_veh; src != NULL; src = src->Next()) {
		assert(src->cargo.TotalCount() == src->cargo.ActionCount(VehicleCargoList::MTA_KEEP));
		if (!part_of_chain && src->type == VEH_TRAIN && src != old_veh && src != Train::From(old_veh)->other_multiheaded_part && !src->IsArticulatedPart()) {
			/* Skip vehicles, which do not belong to old_veh */
			src = src->GetLastEnginePart();
			continue;
		}
		if (src->cargo_type >= NUM_CARGO || src->cargo.TotalCount() == 0) continue;

		/* Find free space in the new chain */
		for (Vehicle *dest = new_head; dest != NULL && src->cargo.TotalCount() > 0; dest = dest->Next()) {
			assert(dest->cargo.TotalCount() == dest->cargo.ActionCount(VehicleCargoList::MTA_KEEP));
			if (!part_of_chain && dest->type == VEH_TRAIN && dest != new_head && dest != Train::From(new_head)->other_multiheaded_part && !dest->IsArticulatedPart()) {
				/* Skip vehicles, which do not belong to new_head */
				dest = dest->GetLastEnginePart();
				continue;
			}
			if (dest->cargo_type != src->cargo_type) continue;

			uint amount = min(src->cargo.TotalCount(), dest->cargo_cap - dest->cargo.TotalCount());
			if (amount <= 0) continue;

			src->cargo.Shift(amount, &dest->cargo);
		}
	}

	/* Update train weight etc., the old vehicle will be sold anyway */
	if (part_of_chain && new_head->type == VEH_TRAIN) Train::From(new_head)->ConsistChanged(CCF_LOADUNLOAD);
}

/**
 * Tests whether refit orders that applied to v will also apply to the new vehicle type
 * @param v The vehicle to be replaced
 * @param engine_type The type we want to replace with
 * @return true iff all refit orders stay valid
 */
static bool VerifyAutoreplaceRefitForOrders(const Vehicle *v, EngineID engine_type)
{
	CargoTypes union_refit_mask_a = GetUnionOfArticulatedRefitMasks(v->engine_type, false);
	CargoTypes union_refit_mask_b = GetUnionOfArticulatedRefitMasks(engine_type, false);

	const Order *o;
	const Vehicle *u = (v->type == VEH_TRAIN) ? v->First() : v;
	FOR_VEHICLE_ORDERS(u, o) {
		if (!o->IsRefit() || o->IsAutoRefit()) continue;
		CargoID cargo_type = o->GetRefitCargo();

		if (!HasBit(union_refit_mask_a, cargo_type)) continue;
		if (!HasBit(union_refit_mask_b, cargo_type)) return false;
	}

	return true;
}

/**
 * Function to find what type of cargo to refit to when autoreplacing
 * @param *v Original vehicle that is being replaced.
 * @param engine_type The EngineID of the vehicle that is being replaced to
 * @param part_of_chain The vehicle is part of a train
 * @return The cargo type to replace to
 *    CT_NO_REFIT is returned if no refit is needed
 *    CT_INVALID is returned when both old and new vehicle got cargo capacity and refitting the new one to the old one's cargo type isn't possible
 */
static CargoID GetNewCargoTypeForReplace(Vehicle *v, EngineID engine_type, bool part_of_chain)
{
	CargoTypes available_cargo_types, union_mask;
	GetArticulatedRefitMasks(engine_type, true, &union_mask, &available_cargo_types);

	if (union_mask == 0) return CT_NO_REFIT; // Don't try to refit an engine with no cargo capacity

	CargoID cargo_type;
	if (IsArticulatedVehicleCarryingDifferentCargoes(v, &cargo_type)) return CT_INVALID; // We cannot refit to mixed cargoes in an automated way

	if (cargo_type == CT_INVALID) {
		if (v->type != VEH_TRAIN) return CT_NO_REFIT; // If the vehicle does not carry anything at all, every replacement is fine.

		if (!part_of_chain) return CT_NO_REFIT;

		/* the old engine didn't have cargo capacity, but the new one does
		 * now we will figure out what cargo the train is carrying and refit to fit this */

		for (v = v->First(); v != NULL; v = v->Next()) {
			if (!v->GetEngine()->CanCarryCargo()) continue;
			/* Now we found a cargo type being carried on the train and we will see if it is possible to carry to this one */
			if (HasBit(available_cargo_types, v->cargo_type)) return v->cargo_type;
		}

		return CT_NO_REFIT; // We failed to find a cargo type on the old vehicle and we will not refit the new one
	} else {
		if (!HasBit(available_cargo_types, cargo_type)) return CT_INVALID; // We can't refit the vehicle to carry the cargo we want

		if (part_of_chain && !VerifyAutoreplaceRefitForOrders(v, engine_type)) return CT_INVALID; // Some refit orders lose their effect

		return cargo_type;
	}
}

/**
 * Get the EngineID of the replacement for a vehicle
 * @param v The vehicle to find a replacement for
 * @param c The vehicle's owner (it's faster to forward the pointer than refinding it)
 * @param always_replace Always replace, even if not old.
<<<<<<< HEAD
 * @param same_type_only Only replace with same engine type.
 * @param [out] e the EngineID of the replacement. INVALID_ENGINE if no replacement is found
=======
 * @param[out] e the EngineID of the replacement. INVALID_ENGINE if no replacement is found
>>>>>>> ccd9d77b
 * @return Error if the engine to build is not available
 */
static CommandCost GetNewEngineType(const Vehicle *v, const Company *c, bool always_replace, bool same_type_only, EngineID &e)
{
	assert(v->type != VEH_TRAIN || !v->IsArticulatedPart());

	e = INVALID_ENGINE;

	if (v->type == VEH_TRAIN && Train::From(v)->IsRearDualheaded()) {
		/* we build the rear ends of multiheaded trains with the front ones */
		return CommandCost();
	}

	if (!same_type_only) {
		bool replace_when_old;
		e = EngineReplacementForCompany(c, v->engine_type, v->group_id, &replace_when_old);
		if (!always_replace && replace_when_old && !v->NeedsAutorenewing(c, false)) e = INVALID_ENGINE;
	}

	/* Autoreplace, if engine is available */
	if (e != INVALID_ENGINE && IsEngineBuildable(e, v->type, _current_company)) {
		return CommandCost();
	}

	/* Autorenew if needed */
	if (v->NeedsAutorenewing(c)) e = v->engine_type;

	/* Nothing to do or all is fine? */
	if (e == INVALID_ENGINE || IsEngineBuildable(e, v->type, _current_company)) return CommandCost();

	/* The engine we need is not available. Report error to user */
	return CommandCost(STR_ERROR_RAIL_VEHICLE_NOT_AVAILABLE + v->type);
}

/**
 * Builds and refits a replacement vehicle
 * Important: The old vehicle is still in the original vehicle chain (used for determining the cargo when the old vehicle did not carry anything, but the new one does)
 * @param old_veh A single (articulated/multiheaded) vehicle that shall be replaced.
 * @param new_vehicle Returns the newly build and refitted vehicle
 * @param part_of_chain The vehicle is part of a train
 * @param same_type_only Only replace with same engine type.
 * @return cost or error
 */
static CommandCost BuildReplacementVehicle(Vehicle *old_veh, Vehicle **new_vehicle, bool part_of_chain, bool same_type_only)
{
	*new_vehicle = NULL;

	/* Shall the vehicle be replaced? */
	const Company *c = Company::Get(_current_company);
	EngineID e;
	CommandCost cost = GetNewEngineType(old_veh, c, true, same_type_only, e);
	if (cost.Failed()) return cost;
	if (e == INVALID_ENGINE) return CommandCost(); // neither autoreplace is set, nor autorenew is triggered

	/* Does it need to be refitted */
	CargoID refit_cargo = GetNewCargoTypeForReplace(old_veh, e, part_of_chain);
	if (refit_cargo == CT_INVALID) return CommandCost(); // incompatible cargoes

	/* Build the new vehicle */
	cost = DoCommand(old_veh->tile, e, 0, DC_EXEC | DC_AUTOREPLACE, GetCmdBuildVeh(old_veh));
	if (cost.Failed()) return cost;

	Vehicle *new_veh = Vehicle::Get(_new_vehicle_id);
	*new_vehicle = new_veh;

	/* Refit the vehicle if needed */
	if (refit_cargo != CT_NO_REFIT) {
		byte subtype = GetBestFittingSubType(old_veh, new_veh, refit_cargo);

		cost.AddCost(DoCommand(0, new_veh->index, refit_cargo | (subtype << 8), DC_EXEC, GetCmdRefitVeh(new_veh)));
		assert(cost.Succeeded()); // This should be ensured by GetNewCargoTypeForReplace()
	}

	/* Try to reverse the vehicle, but do not care if it fails as the new type might not be reversible */
	if (new_veh->type == VEH_TRAIN && HasBit(Train::From(old_veh)->flags, VRF_REVERSE_DIRECTION)) {
		DoCommand(0, new_veh->index, true, DC_EXEC, CMD_REVERSE_TRAIN_DIRECTION);
	}

	return cost;
}

/**
 * Issue a start/stop command
 * @param v a vehicle
 * @param evaluate_callback shall the start/stop callback be evaluated?
 * @return success or error
 */
static inline CommandCost CmdStartStopVehicle(const Vehicle *v, bool evaluate_callback)
{
	return DoCommand(0, v->index, evaluate_callback ? 1 : 0, DC_EXEC | DC_AUTOREPLACE, CMD_START_STOP_VEHICLE);
}

/**
 * Issue a train vehicle move command
 * @param v The vehicle to move
 * @param after The vehicle to insert 'v' after, or NULL to start new chain
 * @param flags the command flags to use
 * @param whole_chain move all vehicles following 'v' (true), or only 'v' (false)
 * @return success or error
 */
static inline CommandCost CmdMoveVehicle(const Vehicle *v, const Vehicle *after, DoCommandFlag flags, bool whole_chain)
{
	return DoCommand(0, v->index | (whole_chain ? 1 : 0) << 20, after != NULL ? after->index : INVALID_VEHICLE, flags | DC_NO_CARGO_CAP_CHECK, CMD_MOVE_RAIL_VEHICLE);
}

/**
 * Copy head specific things to the new vehicle chain after it was successfully constructed
 * @param old_head The old front vehicle (no wagons attached anymore)
 * @param new_head The new head of the completely replaced vehicle chain
 * @param flags the command flags to use
 */
CommandCost CopyHeadSpecificThings(Vehicle *old_head, Vehicle *new_head, DoCommandFlag flags)
{
	CommandCost cost = CommandCost();

	/* Share orders */
	if (cost.Succeeded() && old_head != new_head) cost.AddCost(DoCommand(0, new_head->index | CO_SHARE << 30, old_head->index, DC_EXEC, CMD_CLONE_ORDER));

	/* Copy group membership */
	if (cost.Succeeded() && old_head != new_head) cost.AddCost(DoCommand(0, old_head->group_id, new_head->index, DC_EXEC, CMD_ADD_VEHICLE_GROUP));

	/* Perform start/stop check whether the new vehicle suits newgrf restrictions etc. */
	if (cost.Succeeded()) {
		/* Start the vehicle, might be denied by certain things */
		assert((new_head->vehstatus & VS_STOPPED) != 0);
		cost.AddCost(CmdStartStopVehicle(new_head, true));

		/* Stop the vehicle again, but do not care about evil newgrfs allowing starting but not stopping :p */
		if (cost.Succeeded()) cost.AddCost(CmdStartStopVehicle(new_head, false));
	}

	/* Last do those things which do never fail (resp. we do not care about), but which are not undo-able */
	if (cost.Succeeded() && old_head != new_head && (flags & DC_EXEC) != 0) {
		/* Copy other things which cannot be copied by a command and which shall not stay resetted from the build vehicle command */
		new_head->CopyVehicleConfigAndStatistics(old_head);

		/* Switch vehicle windows/news to the new vehicle, so they are not closed/deleted when the old vehicle is sold */
		ChangeVehicleViewports(old_head->index, new_head->index);
		ChangeVehicleViewWindow(old_head->index, new_head->index);
		ChangeVehicleNews(old_head->index, new_head->index);
	}

	return cost;
}

/**
 * Replace a single unit in a free wagon chain
 * @param single_unit vehicle to let autoreplace/renew operator on
 * @param flags command flags
 * @param nothing_to_do is set to 'false' when something was done (only valid when not failed)
 * @param same_type_only Only replace with same engine type.
 * @return cost or error
 */
static CommandCost ReplaceFreeUnit(Vehicle **single_unit, DoCommandFlag flags, bool *nothing_to_do, bool same_type_only)
{
	Train *old_v = Train::From(*single_unit);
	assert(!old_v->IsArticulatedPart() && !old_v->IsRearDualheaded());

	CommandCost cost = CommandCost(EXPENSES_NEW_VEHICLES, 0);

	/* Build and refit replacement vehicle */
	Vehicle *new_v = NULL;
	cost.AddCost(BuildReplacementVehicle(old_v, &new_v, false, same_type_only));

	/* Was a new vehicle constructed? */
	if (cost.Succeeded() && new_v != NULL) {
		*nothing_to_do = false;

		if ((flags & DC_EXEC) != 0) {
			/* Move the new vehicle behind the old */
			CmdMoveVehicle(new_v, old_v, DC_EXEC, false);

			/* Take over cargo
			 * Note: We do only transfer cargo from the old to the new vehicle.
			 *       I.e. we do not transfer remaining cargo to other vehicles.
			 *       Else you would also need to consider moving cargo to other free chains,
			 *       or doing the same in ReplaceChain(), which would be quite troublesome.
			 */
			TransferCargo(old_v, new_v, false);

			*single_unit = new_v;
		}

		/* Sell the old vehicle */
		cost.AddCost(DoCommand(0, old_v->index, 0, flags, GetCmdSellVeh(old_v)));

		/* If we are not in DC_EXEC undo everything */
		if ((flags & DC_EXEC) == 0) {
			DoCommand(0, new_v->index, 0, DC_EXEC, GetCmdSellVeh(new_v));
		}
	}

	return cost;
}

/**
 * Replace a whole vehicle chain
 * @param chain vehicle chain to let autoreplace/renew operator on
 * @param flags command flags
 * @param wagon_removal remove wagons when the resulting chain occupies more tiles than the old did
 * @param nothing_to_do is set to 'false' when something was done (only valid when not failed)
 * @param same_type_only Only replace with same engine type.
 * @return cost or error
 */
static CommandCost ReplaceChain(Vehicle **chain, DoCommandFlag flags, bool wagon_removal, bool *nothing_to_do, bool same_type_only)
{
	Vehicle *old_head = *chain;
	assert(old_head->IsPrimaryVehicle());

	CommandCost cost = CommandCost(EXPENSES_NEW_VEHICLES, 0);

	if (old_head->type == VEH_TRAIN) {
		/* Store the length of the old vehicle chain, rounded up to whole tiles */
		uint16 old_total_length = CeilDiv(Train::From(old_head)->gcache.cached_total_length, TILE_SIZE) * TILE_SIZE;

		int num_units = 0; ///< Number of units in the chain
		for (Train *w = Train::From(old_head); w != NULL; w = w->GetNextUnit()) num_units++;

		Train **old_vehs = CallocT<Train *>(num_units); ///< Will store vehicles of the old chain in their order
		Train **new_vehs = CallocT<Train *>(num_units); ///< New vehicles corresponding to old_vehs or NULL if no replacement
		Money *new_costs = MallocT<Money>(num_units);   ///< Costs for buying and refitting the new vehicles

		/* Collect vehicles and build replacements
		 * Note: The replacement vehicles can only successfully build as long as the old vehicles are still in their chain */
		int i;
		Train *w;
		for (w = Train::From(old_head), i = 0; w != NULL; w = w->GetNextUnit(), i++) {
			assert(i < num_units);
			old_vehs[i] = w;

			CommandCost ret = BuildReplacementVehicle(old_vehs[i], (Vehicle**)&new_vehs[i], true, same_type_only);
			cost.AddCost(ret);
			if (cost.Failed()) break;

			new_costs[i] = ret.GetCost();
			if (new_vehs[i] != NULL) *nothing_to_do = false;
		}
		Train *new_head = (new_vehs[0] != NULL ? new_vehs[0] : old_vehs[0]);

		/* Note: When autoreplace has already failed here, old_vehs[] is not completely initialized. But it is also not needed. */
		if (cost.Succeeded()) {
			/* Separate the head, so we can start constructing the new chain */
			Train *second = Train::From(old_head)->GetNextUnit();
			if (second != NULL) cost.AddCost(CmdMoveVehicle(second, NULL, DC_EXEC | DC_AUTOREPLACE, true));

			assert(Train::From(new_head)->GetNextUnit() == NULL);

			/* Append engines to the new chain
			 * We do this from back to front, so that the head of the temporary vehicle chain does not change all the time.
			 * That way we also have less trouble when exceeding the unitnumber limit.
			 * OTOH the vehicle attach callback is more expensive this way :s */
			Train *last_engine = NULL; ///< Shall store the last engine unit after this step
			if (cost.Succeeded()) {
				for (int i = num_units - 1; i > 0; i--) {
					Train *append = (new_vehs[i] != NULL ? new_vehs[i] : old_vehs[i]);

					if (RailVehInfo(append->engine_type)->railveh_type == RAILVEH_WAGON) continue;

					if (new_vehs[i] != NULL) {
						/* Move the old engine to a separate row with DC_AUTOREPLACE. Else
						 * moving the wagon in front may fail later due to unitnumber limit.
						 * (We have to attach wagons without DC_AUTOREPLACE.) */
						CmdMoveVehicle(old_vehs[i], NULL, DC_EXEC | DC_AUTOREPLACE, false);
					}

					if (last_engine == NULL) last_engine = append;
					cost.AddCost(CmdMoveVehicle(append, new_head, DC_EXEC, false));
					if (cost.Failed()) break;
				}
				if (last_engine == NULL) last_engine = new_head;
			}

			/* When wagon removal is enabled and the new engines without any wagons are already longer than the old, we have to fail */
			if (cost.Succeeded() && wagon_removal && new_head->gcache.cached_total_length > old_total_length) cost = CommandCost(STR_ERROR_TRAIN_TOO_LONG_AFTER_REPLACEMENT);

			/* Append/insert wagons into the new vehicle chain
			 * We do this from back to front, so we can stop when wagon removal or maximum train length (i.e. from mammoth-train setting) is triggered.
			 */
			if (cost.Succeeded()) {
				for (int i = num_units - 1; i > 0; i--) {
					assert(last_engine != NULL);
					Vehicle *append = (new_vehs[i] != NULL ? new_vehs[i] : old_vehs[i]);

					if (RailVehInfo(append->engine_type)->railveh_type == RAILVEH_WAGON) {
						/* Insert wagon after 'last_engine' */
						CommandCost res = CmdMoveVehicle(append, last_engine, DC_EXEC, false);

						/* When we allow removal of wagons, either the move failing due
						 * to the train becoming too long, or the train becoming longer
						 * would move the vehicle to the empty vehicle chain. */
						if (wagon_removal && (res.Failed() ? res.GetErrorMessage() == STR_ERROR_TRAIN_TOO_LONG : new_head->gcache.cached_total_length > old_total_length)) {
							CmdMoveVehicle(append, NULL, DC_EXEC | DC_AUTOREPLACE, false);
							break;
						}

						cost.AddCost(res);
						if (cost.Failed()) break;
					} else {
						/* We have reached 'last_engine', continue with the next engine towards the front */
						assert(append == last_engine);
						last_engine = last_engine->GetPrevUnit();
					}
				}
			}

			/* Sell superfluous new vehicles that could not be inserted. */
			if (cost.Succeeded() && wagon_removal) {
				assert(new_head->gcache.cached_total_length <= _settings_game.vehicle.max_train_length * TILE_SIZE);
				for (int i = 1; i < num_units; i++) {
					Vehicle *wagon = new_vehs[i];
					if (wagon == NULL) continue;
					if (wagon->First() == new_head) break;

					assert(RailVehInfo(wagon->engine_type)->railveh_type == RAILVEH_WAGON);

					/* Sell wagon */
					CommandCost ret = DoCommand(0, wagon->index, 0, DC_EXEC, GetCmdSellVeh(wagon));
					assert(ret.Succeeded());
					new_vehs[i] = NULL;

					/* Revert the money subtraction when the vehicle was built.
					 * This value is different from the sell value, esp. because of refitting */
					cost.AddCost(-new_costs[i]);
				}
			}

			/* The new vehicle chain is constructed, now take over orders and everything... */
			if (cost.Succeeded()) cost.AddCost(CopyHeadSpecificThings(old_head, new_head, flags));

			if (cost.Succeeded()) {
				/* Success ! */
				if ((flags & DC_EXEC) != 0 && new_head != old_head) {
					*chain = new_head;
					if (HasBit(Train::From(old_head)->flags, VRF_HAVE_SLOT)) {
						TraceRestrictTransferVehicleOccupantInAllSlots(old_head->index, new_head->index);
						ClrBit(Train::From(old_head)->flags, VRF_HAVE_SLOT);
						SetBit(Train::From(new_head)->flags, VRF_HAVE_SLOT);
					}
				}

				/* Transfer cargo of old vehicles and sell them */
				for (int i = 0; i < num_units; i++) {
					Vehicle *w = old_vehs[i];
					/* Is the vehicle again part of the new chain?
					 * Note: We cannot test 'new_vehs[i] != NULL' as wagon removal might cause to remove both */
					if (w->First() == new_head) continue;

					if ((flags & DC_EXEC) != 0) TransferCargo(w, new_head, true);

					/* Sell the vehicle.
					 * Note: This might temporarly construct new trains, so use DC_AUTOREPLACE to prevent
					 *       it from failing due to engine limits. */
					cost.AddCost(DoCommand(0, w->index, 0, flags | DC_AUTOREPLACE, GetCmdSellVeh(w)));
					if ((flags & DC_EXEC) != 0) {
						old_vehs[i] = NULL;
						if (i == 0) old_head = NULL;
					}
				}

				if ((flags & DC_EXEC) != 0) CheckCargoCapacity(new_head);
			}

			/* If we are not in DC_EXEC undo everything, i.e. rearrange old vehicles.
			 * We do this from back to front, so that the head of the temporary vehicle chain does not change all the time.
			 * Note: The vehicle attach callback is disabled here :) */
			if ((flags & DC_EXEC) == 0) {
				/* Separate the head, so we can reattach the old vehicles */
				Train *second = Train::From(old_head)->GetNextUnit();
				if (second != NULL) CmdMoveVehicle(second, NULL, DC_EXEC | DC_AUTOREPLACE, true);

				assert(Train::From(old_head)->GetNextUnit() == NULL);

				for (int i = num_units - 1; i > 0; i--) {
					CommandCost ret = CmdMoveVehicle(old_vehs[i], old_head, DC_EXEC | DC_AUTOREPLACE, false);
					assert(ret.Succeeded());
				}
			}
		}

		/* Finally undo buying of new vehicles */
		if ((flags & DC_EXEC) == 0) {
			for (int i = num_units - 1; i >= 0; i--) {
				if (new_vehs[i] != NULL) {
					DoCommand(0, new_vehs[i]->index, 0, DC_EXEC, GetCmdSellVeh(new_vehs[i]));
					new_vehs[i] = NULL;
				}
			}
		}

		free(old_vehs);
		free(new_vehs);
		free(new_costs);
	} else {
		/* Build and refit replacement vehicle */
		Vehicle *new_head = NULL;
		cost.AddCost(BuildReplacementVehicle(old_head, &new_head, true, same_type_only));

		/* Was a new vehicle constructed? */
		if (cost.Succeeded() && new_head != NULL) {
			*nothing_to_do = false;

			/* The new vehicle is constructed, now take over orders and everything... */
			cost.AddCost(CopyHeadSpecificThings(old_head, new_head, flags));

			if (cost.Succeeded()) {
				/* The new vehicle is constructed, now take over cargo */
				if ((flags & DC_EXEC) != 0) {
					TransferCargo(old_head, new_head, true);
					*chain = new_head;
				}

				/* Sell the old vehicle */
				cost.AddCost(DoCommand(0, old_head->index, 0, flags, GetCmdSellVeh(old_head)));
			}

			/* If we are not in DC_EXEC undo everything */
			if ((flags & DC_EXEC) == 0) {
				DoCommand(0, new_head->index, 0, DC_EXEC, GetCmdSellVeh(new_head));
			}
		}
	}

	return cost;
}

/**
 * Autoreplaces a vehicle
 * Trains are replaced as a whole chain, free wagons in depot are replaced on their own
 * @param tile not used
 * @param flags type of operation
 * @param p1 Index of vehicle
 * @param p2 packed data
 *   - bit   0    = Autoreplace with same type only
 * @param text unused
 * @return the cost of this operation or an error
 */
CommandCost CmdAutoreplaceVehicle(TileIndex tile, DoCommandFlag flags, uint32 p1, uint32 p2, const char *text)
{
	Vehicle *v = Vehicle::GetIfValid(p1);
	if (v == NULL) return CMD_ERROR;

	CommandCost ret = CheckOwnership(v->owner);
	if (ret.Failed()) return ret;

	if (!v->IsChainInDepot()) return CMD_ERROR;
	if (v->vehstatus & VS_CRASHED) return CMD_ERROR;

	bool free_wagon = false;
	if (v->type == VEH_TRAIN) {
		Train *t = Train::From(v);
		if (t->IsArticulatedPart() || t->IsRearDualheaded()) return CMD_ERROR;
		free_wagon = !t->IsFrontEngine();
		if (free_wagon && t->First()->IsFrontEngine()) return CMD_ERROR;
	} else {
		if (!v->IsPrimaryVehicle()) return CMD_ERROR;
	}

	const Company *c = Company::Get(_current_company);
	bool wagon_removal = c->settings.renew_keep_length;
	bool same_type_only = HasBit(p2, 0);

	/* Test whether any replacement is set, before issuing a whole lot of commands that would end in nothing changed */
	Vehicle *w = v;
	bool any_replacements = false;
	while (w != NULL) {
		EngineID e;
		CommandCost cost = GetNewEngineType(w, c, false, same_type_only, e);
		if (cost.Failed()) return cost;
		any_replacements |= (e != INVALID_ENGINE);
		w = (!free_wagon && w->type == VEH_TRAIN ? Train::From(w)->GetNextUnit() : NULL);
	}

	CommandCost cost = CommandCost(EXPENSES_NEW_VEHICLES, 0);
	bool nothing_to_do = true;

	if (any_replacements) {
		bool was_stopped = free_wagon || ((v->vehstatus & VS_STOPPED) != 0);

		/* Stop the vehicle */
		if (!was_stopped) cost.AddCost(CmdStartStopVehicle(v, true));
		if (cost.Failed()) return cost;

		assert(free_wagon || v->IsStoppedInDepot());

		/* We have to construct the new vehicle chain to test whether it is valid.
		 * Vehicle construction needs random bits, so we have to save the random seeds
		 * to prevent desyncs and to replay newgrf callbacks during DC_EXEC */
		SavedRandomSeeds saved_seeds;
		SaveRandomSeeds(&saved_seeds);
		if (free_wagon) {
			cost.AddCost(ReplaceFreeUnit(&v, flags & ~DC_EXEC, &nothing_to_do, same_type_only));
		} else {
			cost.AddCost(ReplaceChain(&v, flags & ~DC_EXEC, wagon_removal, &nothing_to_do, same_type_only));
		}
		RestoreRandomSeeds(saved_seeds);

		if (cost.Succeeded() && (flags & DC_EXEC) != 0) {
			CommandCost ret;
			if (free_wagon) {
				ret = ReplaceFreeUnit(&v, flags, &nothing_to_do, same_type_only);
			} else {
				ret = ReplaceChain(&v, flags, wagon_removal, &nothing_to_do, same_type_only);
			}
			assert(ret.Succeeded() && ret.GetCost() == cost.GetCost());
		}

		/* Restart the vehicle */
		if (!was_stopped) cost.AddCost(CmdStartStopVehicle(v, false));
	}

	if (cost.Succeeded() && nothing_to_do) cost = CommandCost(STR_ERROR_AUTOREPLACE_NOTHING_TO_DO);
	return cost;
}

/**
 * Change engine renewal parameters
 * @param tile unused
 * @param flags operation to perform
 * @param p1 packed data
 *   - bit      0 = replace when engine gets old?
 *   - bits 16-31 = engine group
 * @param p2 packed data
 *   - bits  0-15 = old engine type
 *   - bits 16-31 = new engine type
 * @param text unused
 * @return the cost of this operation or an error
 */
CommandCost CmdSetAutoReplace(TileIndex tile, DoCommandFlag flags, uint32 p1, uint32 p2, const char *text)
{
	Company *c = Company::GetIfValid(_current_company);
	if (c == NULL) return CMD_ERROR;

	EngineID old_engine_type = GB(p2, 0, 16);
	EngineID new_engine_type = GB(p2, 16, 16);
	GroupID id_g = GB(p1, 16, 16);
	CommandCost cost;

	if (Group::IsValidID(id_g) ? Group::Get(id_g)->owner != _current_company : !IsAllGroupID(id_g) && !IsDefaultGroupID(id_g)) return CMD_ERROR;
	if (!Engine::IsValidID(old_engine_type)) return CMD_ERROR;

	if (new_engine_type != INVALID_ENGINE) {
		if (!Engine::IsValidID(new_engine_type)) return CMD_ERROR;
		if (!CheckAutoreplaceValidity(old_engine_type, new_engine_type, _current_company)) return CMD_ERROR;

		cost = AddEngineReplacementForCompany(c, old_engine_type, new_engine_type, id_g, HasBit(p1, 0), flags);
	} else {
		cost = RemoveEngineReplacementForCompany(c, old_engine_type, id_g, flags);
	}

	if (flags & DC_EXEC) {
		GroupStatistics::UpdateAutoreplace(_current_company);
		if (IsLocalCompany()) SetWindowDirty(WC_REPLACE_VEHICLE, Engine::Get(old_engine_type)->type);
	}
	if ((flags & DC_EXEC) && IsLocalCompany()) InvalidateAutoreplaceWindow(old_engine_type, id_g);

	return cost;
}
<|MERGE_RESOLUTION|>--- conflicted
+++ resolved
@@ -237,12 +237,8 @@
  * @param v The vehicle to find a replacement for
  * @param c The vehicle's owner (it's faster to forward the pointer than refinding it)
  * @param always_replace Always replace, even if not old.
-<<<<<<< HEAD
  * @param same_type_only Only replace with same engine type.
- * @param [out] e the EngineID of the replacement. INVALID_ENGINE if no replacement is found
-=======
  * @param[out] e the EngineID of the replacement. INVALID_ENGINE if no replacement is found
->>>>>>> ccd9d77b
  * @return Error if the engine to build is not available
  */
 static CommandCost GetNewEngineType(const Vehicle *v, const Company *c, bool always_replace, bool same_type_only, EngineID &e)
