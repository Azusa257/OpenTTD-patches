/* $Id$ */

/*
 * This file is part of OpenTTD.
 * OpenTTD is free software; you can redistribute it and/or modify it under the terms of the GNU General Public License as published by the Free Software Foundation, version 2.
 * OpenTTD is distributed in the hope that it will be useful, but WITHOUT ANY WARRANTY; without even the implied warranty of MERCHANTABILITY or FITNESS FOR A PARTICULAR PURPOSE.
 * See the GNU General Public License for more details. You should have received a copy of the GNU General Public License along with OpenTTD. If not, see <http://www.gnu.org/licenses/>.
 */

/** @file error.h Functions related to errors. */

#ifndef ERROR_H
#define ERROR_H

#include "strings_type.h"
#include "company_type.h"
#include "core/geometry_type.hpp"

struct GRFFile;

/** Message severity/type */
enum WarningLevel {
	WL_INFO,     ///< Used for DoCommand-like (and some non-fatal AI GUI) errors/information
	WL_WARNING,  ///< Other information
	WL_ERROR,    ///< Errors (eg. saving/loading failed)
	WL_CRITICAL, ///< Critical errors, the MessageBox is shown in all cases
};

/** The data of the error message. */
class ErrorMessageData {
protected:
	uint duration;                  ///< Length of display of the message. 0 means forever,
	uint64 decode_params[20];       ///< Parameters of the message strings.
	const char *strings[20];        ///< Copies of raw strings that were used.
	const GRFFile *textref_stack_grffile; ///< NewGRF that filled the #TextRefStack for the error message.
	uint textref_stack_size;        ///< Number of uint32 values to put on the #TextRefStack for the error message.
	uint32 textref_stack[16];       ///< Values to put on the #TextRefStack for the error message.
	StringID summary_msg;           ///< General error message showed in first line. Must be valid.
	StringID detailed_msg;          ///< Detailed error message showed in second line. Can be #INVALID_STRING_ID.
	StringID extra_msg;             ///< Extra error message shown in third line. Can be #INVALID_STRING_ID.
	Point position;                 ///< Position of the error message window.
	CompanyID face;                 ///< Company belonging to the face being shown. #INVALID_COMPANY if no face present.

public:
	ErrorMessageData(const ErrorMessageData &data);
	~ErrorMessageData();
<<<<<<< HEAD
	ErrorMessageData(StringID summary_msg, StringID detailed_msg, uint duration = 0, int x = 0, int y = 0, const GRFFile *textref_stack_grffile = NULL, uint textref_stack_size = 0, const uint32 *textref_stack = NULL, StringID extra_msg = INVALID_STRING_ID);
=======
	ErrorMessageData(StringID summary_msg, StringID detailed_msg, uint duration = 0, int x = 0, int y = 0, const GRFFile *textref_stack_grffile = nullptr, uint textref_stack_size = 0, const uint32 *textref_stack = nullptr);
>>>>>>> 7c8e7c6b

	/** Check whether error window shall display a company manager face */
	bool HasFace() const { return face != INVALID_COMPANY; }

	void SetDParam(uint n, uint64 v);
	void SetDParamStr(uint n, const char *str);

	void CopyOutDParams();
};

void ScheduleErrorMessage(const ErrorMessageData &data);

<<<<<<< HEAD
void ShowErrorMessage(StringID summary_msg, StringID detailed_msg, WarningLevel wl, int x = 0, int y = 0, const GRFFile *textref_stack_grffile = NULL, uint textref_stack_size = 0, const uint32 *textref_stack = NULL, StringID extra_msg = INVALID_STRING_ID);
=======
void ShowErrorMessage(StringID summary_msg, StringID detailed_msg, WarningLevel wl, int x = 0, int y = 0, const GRFFile *textref_stack_grffile = nullptr, uint textref_stack_size = 0, const uint32 *textref_stack = nullptr);
>>>>>>> 7c8e7c6b
void ClearErrorMessages();
void ShowFirstError();
void UnshowCriticalError();

#endif /* ERROR_H */<|MERGE_RESOLUTION|>--- conflicted
+++ resolved
@@ -44,11 +44,7 @@
 public:
 	ErrorMessageData(const ErrorMessageData &data);
 	~ErrorMessageData();
-<<<<<<< HEAD
-	ErrorMessageData(StringID summary_msg, StringID detailed_msg, uint duration = 0, int x = 0, int y = 0, const GRFFile *textref_stack_grffile = NULL, uint textref_stack_size = 0, const uint32 *textref_stack = NULL, StringID extra_msg = INVALID_STRING_ID);
-=======
-	ErrorMessageData(StringID summary_msg, StringID detailed_msg, uint duration = 0, int x = 0, int y = 0, const GRFFile *textref_stack_grffile = nullptr, uint textref_stack_size = 0, const uint32 *textref_stack = nullptr);
->>>>>>> 7c8e7c6b
+	ErrorMessageData(StringID summary_msg, StringID detailed_msg, uint duration = 0, int x = 0, int y = 0, const GRFFile *textref_stack_grffile = nullptr, uint textref_stack_size = 0, const uint32 *textref_stack = nullptr, StringID extra_msg = INVALID_STRING_ID);
 
 	/** Check whether error window shall display a company manager face */
 	bool HasFace() const { return face != INVALID_COMPANY; }
@@ -61,11 +57,7 @@
 
 void ScheduleErrorMessage(const ErrorMessageData &data);
 
-<<<<<<< HEAD
-void ShowErrorMessage(StringID summary_msg, StringID detailed_msg, WarningLevel wl, int x = 0, int y = 0, const GRFFile *textref_stack_grffile = NULL, uint textref_stack_size = 0, const uint32 *textref_stack = NULL, StringID extra_msg = INVALID_STRING_ID);
-=======
-void ShowErrorMessage(StringID summary_msg, StringID detailed_msg, WarningLevel wl, int x = 0, int y = 0, const GRFFile *textref_stack_grffile = nullptr, uint textref_stack_size = 0, const uint32 *textref_stack = nullptr);
->>>>>>> 7c8e7c6b
+void ShowErrorMessage(StringID summary_msg, StringID detailed_msg, WarningLevel wl, int x = 0, int y = 0, const GRFFile *textref_stack_grffile = nullptr, uint textref_stack_size = 0, const uint32 *textref_stack = nullptr, StringID extra_msg = INVALID_STRING_ID);
 void ClearErrorMessages();
 void ShowFirstError();
 void UnshowCriticalError();
