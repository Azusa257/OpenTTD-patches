/*
 * This file is part of OpenTTD.
 * OpenTTD is free software; you can redistribute it and/or modify it under the terms of the GNU General Public License as published by the Free Software Foundation, version 2.
 * OpenTTD is distributed in the hope that it will be useful, but WITHOUT ANY WARRANTY; without even the implied warranty of MERCHANTABILITY or FITNESS FOR A PARTICULAR PURPOSE.
 * See the GNU General Public License for more details. You should have received a copy of the GNU General Public License along with OpenTTD. If not, see <http://www.gnu.org/licenses/>.
 */

/** @file timetable_gui.cpp GUI for time tabling. */

#include "stdafx.h"
#include "command_func.h"
#include "gui.h"
#include "window_gui.h"
#include "window_func.h"
#include "textbuf_gui.h"
#include "strings_func.h"
#include "vehicle_base.h"
#include "string_func.h"
#include "gfx_func.h"
#include "company_func.h"
#include "date_func.h"
#include "date_gui.h"
#include "vehicle_gui.h"
#include "settings_type.h"
#include "viewport_func.h"
#include "schdispatch.h"
#include "vehiclelist.h"
#include "tracerestrict.h"

#include "widgets/timetable_widget.h"

#include "table/sprites.h"
#include "table/strings.h"

#include "safeguards.h"

enum TimetableArrivalDepartureFlags {
	TADF_ARRIVAL_PREDICTED,
	TADF_DEPARTURE_PREDICTED,
	TADF_ARRIVAL_NO_OFFSET,
	TADF_DEPARTURE_NO_OFFSET,
	TADF_REACHED,
};

/** Container for the arrival/departure dates of a vehicle */
struct TimetableArrivalDeparture {
	Ticks arrival;   ///< The arrival time
	Ticks departure; ///< The departure time
	uint flags;
};

/**
 * Set the timetable parameters in the format as described by the setting.
 * @param param the first DParam to fill
 * @param ticks  the number of ticks to 'draw'
 * @param long_mode long output format
 */
void SetTimetableParams(int first_param, Ticks ticks, bool long_mode)
{
	if (_settings_client.gui.timetable_in_ticks) {
		SetDParam(first_param, STR_TIMETABLE_TICKS);
		SetDParam(first_param + 1, ticks);
	} else {
		StringID str = _settings_time.time_in_minutes ? STR_TIMETABLE_MINUTES : STR_TIMETABLE_DAYS;
		size_t ratio = DATE_UNIT_SIZE;
		size_t units = ticks / ratio;
		size_t leftover = ticks % ratio;
		if (long_mode && _settings_time.time_in_minutes && units > 59) {
			SetDParam(first_param, STR_TIMETABLE_MINUTES_LONG);
			SetDParam(first_param + 1, units);
			size_t hours = units / 60;
			size_t minutes = units % 60;
			SetDParam(first_param + 2, (minutes != 0) ? STR_TIMETABLE_HOURS_MINUTES : STR_TIMETABLE_HOURS);
			SetDParam(first_param + 3, hours);
			SetDParam(first_param + 4, minutes);
			str = STR_EMPTY;
			first_param += 5;
		}
		if (leftover && _settings_client.gui.timetable_leftover_ticks) {
			SetDParam(first_param, STR_TIMETABLE_LEFTOVER_TICKS);
			SetDParam(first_param + 1, str);
			SetDParam(first_param + 2, units);
			SetDParam(first_param + 3, leftover);
		} else {
			SetDParam(first_param, str);
			SetDParam(first_param + 1, units);
		}
	}
}

/**
 * Check whether it is possible to determine how long the order takes.
 * @param order the order to check.
 * @param travelling whether we are interested in the travel or the wait part.
 * @return true if the travel/wait time can be used.
 */
static bool CanDetermineTimeTaken(const Order *order, bool travelling)
{
	/* Current order is conditional */
	if (order->IsType(OT_CONDITIONAL) || order->IsType(OT_IMPLICIT)) return false;
	/* No travel time and we have not already finished travelling */
	if (travelling && !order->IsTravelTimetabled()) return false;
	/* No wait time but we are loading at this timetabled station */
	if (!travelling && !order->IsWaitTimetabled() && order->IsType(OT_GOTO_STATION) &&
			!(order->GetNonStopType() & ONSF_NO_STOP_AT_DESTINATION_STATION)) {
		return false;
	}

	return true;
}


/**
 * Fill the table with arrivals and departures
 * @param v Vehicle which must have at least 2 orders.
 * @param start order index to start at
 * @param travelling Are we still in the travelling part of the start order
 * @param table Fill in arrival and departures including intermediate orders
 * @param offset Add this value to result and all arrivals and departures
 */
static void FillTimetableArrivalDepartureTable(const Vehicle *v, VehicleOrderID start, bool travelling, TimetableArrivalDeparture *table, Ticks offset)
{
	assert(table != nullptr);
	assert(v->GetNumOrders() >= 2);
	assert(start < v->GetNumOrders());

	/* Pre-initialize with unknown time */
	for (int i = 0; i < v->GetNumOrders(); ++i) {
		table[i].arrival = table[i].departure = INVALID_TICKS;
		table[i].flags = 0;
	}

<<<<<<< HEAD
	bool predicted = false;
	bool no_offset = false;
	bool skip_travel = false;
=======
	Ticks sum = offset;
	VehicleOrderID i = start;
	const Order *order = v->GetOrder(i);
>>>>>>> 5a4f0498

	/* Cyclically loop over all orders until we reach the current one again.
	 * As we may start at the current order, do a post-checking loop */
	do {
		if (HasBit(table[i].flags, TADF_REACHED)) break;
		SetBit(table[i].flags, TADF_REACHED);

		bool skip = order->IsType(OT_IMPLICIT);

		if (order->IsType(OT_CONDITIONAL)) {
			bool jump = false;
			switch (order->GetConditionVariable()) {
				case OCV_UNCONDITIONALLY: {
					jump = true;
					break;
				}

				case OCV_TIME_DATE: {
					predicted = true;
					DateTicksScaled time = _scaled_date_ticks + sum;
					if (!no_offset) time -= v->lateness_counter;
					int value = GetTraceRestrictTimeDateValueFromDate(static_cast<TraceRestrictTimeDateValueField>(order->GetConditionValue()), time);
					jump = OrderConditionCompare(order->GetConditionComparator(), value, order->GetXData());
					break;
				}

				case OCV_DISPATCH_SLOT: {
					DateTicksScaled time = _scaled_date_ticks + sum;
					if (!no_offset) time -= v->lateness_counter;
					extern bool EvaluateDispatchSlotConditionalOrder(const Order *order, const Vehicle *v, DateTicksScaled date_time, bool *predicted);
					jump = EvaluateDispatchSlotConditionalOrder(order, v, time, &predicted);
					break;
				}

				default:
					return;
			}
			if (jump) {
				if (!order->IsWaitTimetabled()) return;
				sum += order->GetTimetabledWait();
				i = order->GetConditionSkipToOrder();
				order = v->GetOrder(i);
				skip_travel = true;
				continue;
			} else {
				skip = true;
			}
		}

		/* Automatic orders don't influence the overall timetable;
		 * they just add some untimetabled entries, but the time till
		 * the next non-implicit order can still be known. */
		if (!skip) {
			if (travelling || i != start) {
				if (!skip_travel) {
					if (!CanDetermineTimeTaken(order, true)) return;
					sum += order->GetTimetabledTravel();
				}
				table[i].arrival = sum;
				if (predicted) SetBit(table[i].flags, TADF_ARRIVAL_PREDICTED);
				if (no_offset) SetBit(table[i].flags, TADF_ARRIVAL_NO_OFFSET);
			}

			if (order->IsScheduledDispatchOrder(true) && !(i == start && !travelling)) {
				if (!no_offset) sum -= v->lateness_counter;
				extern DateTicksScaled GetScheduledDispatchTime(const DispatchSchedule &ds, DateTicksScaled leave_time);
				DispatchSchedule &ds = v->orders->GetDispatchScheduleByIndex(order->GetDispatchScheduleIndex());
				DispatchSchedule predicted_ds;
				predicted_ds.BorrowSchedule(ds);
				predicted_ds.UpdateScheduledDispatchToDate(_scaled_date_ticks + sum);
				DateTicksScaled slot = GetScheduledDispatchTime(predicted_ds, _scaled_date_ticks + sum + order->GetTimetabledWait());
				predicted_ds.ReturnSchedule(ds);
				if (slot <= -1) return;
				sum = slot - _scaled_date_ticks;
				predicted = true;
				no_offset = true;
			} else {
				if (!CanDetermineTimeTaken(order, false)) return;
				sum += order->GetTimetabledWait();
			}
			table[i].departure = sum;
			if (predicted) SetBit(table[i].flags, TADF_DEPARTURE_PREDICTED);
			if (predicted) SetBit(table[i].flags, TADF_DEPARTURE_NO_OFFSET);
		}

		skip_travel = false;

		++i;
		order = order->next;
		if (i >= v->GetNumOrders()) {
			i = 0;
			assert(order == nullptr);
			order = v->orders->GetFirstOrder();
		}
	} while (i != start);

	/* When loading at a scheduled station we still have to treat the
	 * travelling part of the first order. */
	if (!travelling && table[i].arrival == INVALID_TICKS) {
		if (!CanDetermineTimeTaken(order, true)) return;
		sum += order->GetTimetabledTravel();
		table[i].arrival = sum;
		if (predicted) SetBit(table[i].flags, TADF_ARRIVAL_PREDICTED);
		if (no_offset) SetBit(table[i].flags, TADF_ARRIVAL_NO_OFFSET);
	}
}

/**
 * Callback for when a time has been chosen to start the time table
 * @param p1 The p1 parameter to send to CmdSetTimetableStart
 * @param date the actually chosen date
 */
static void ChangeTimetableStartIntl(uint32 p1, DateTicksScaled date)
{
	DateTicks date_part;
	uint16 sub_ticks;
	std::tie(date_part, sub_ticks) = ScaledDateTicksToDateTicksAndSubTicks(date);
	DoCommandP(0, p1 | (sub_ticks << 21), (Ticks)(date_part - (((DateTicks)_date * DAY_TICKS) + _date_fract)), CMD_SET_TIMETABLE_START | CMD_MSG(STR_ERROR_CAN_T_TIMETABLE_VEHICLE));
}

/**
 * Callback for when a time has been chosen to start the time table
 * @param w the window related to the setting of the date
 * @param date the actually chosen date
 */
static void ChangeTimetableStartCallback(const Window *w, DateTicksScaled date)
{
	ChangeTimetableStartIntl(w->window_number, date);
}

void ProcessTimetableWarnings(const Vehicle *v, std::function<void(StringID, bool)> handler)
{
	Ticks total_time = v->orders != nullptr ? v->orders->GetTimetableDurationIncomplete() : 0;

	bool have_conditional = false;
	bool have_missing_wait = false;
	bool have_missing_travel = false;
	bool have_bad_full_load = false;
	bool have_non_timetabled_conditional_branch = false;

	const bool assume_timetabled = HasBit(v->vehicle_flags, VF_AUTOFILL_TIMETABLE) || HasBit(v->vehicle_flags, VF_AUTOMATE_TIMETABLE);
	for (int n = 0; n < v->GetNumOrders(); n++) {
		const Order *order = v->GetOrder(n);
		if (order->IsType(OT_CONDITIONAL)) {
			have_conditional = true;
			if (!order->IsWaitTimetabled()) have_non_timetabled_conditional_branch = true;
		} else {
			if (order->GetWaitTime() == 0 && order->IsType(OT_GOTO_STATION) && !(order->GetNonStopType() & ONSF_NO_STOP_AT_DESTINATION_STATION)) {
				have_missing_wait = true;
			}
			if (order->GetTravelTime() == 0 && !order->IsTravelTimetabled()) {
				have_missing_travel = true;
			}
		}

		if (order->IsType(OT_GOTO_STATION) && !have_bad_full_load && (assume_timetabled || order->IsWaitTimetabled())) {
			if (order->GetLoadType() & OLFB_FULL_LOAD) have_bad_full_load = true;
			if (order->GetLoadType() == OLFB_CARGO_TYPE_LOAD) {
				for (CargoID c = 0; c < NUM_CARGO; c++) {
					if (order->GetCargoLoadTypeRaw(c) & OLFB_FULL_LOAD) {
						have_bad_full_load = true;
						break;
					}
				}
			}
		}
	}

	if (HasBit(v->vehicle_flags, VF_TIMETABLE_SEPARATION)) {
		if (have_conditional) handler(STR_TIMETABLE_WARNING_AUTOSEP_CONDITIONAL, true);
		if (have_missing_wait || have_missing_travel) {
			if (assume_timetabled) {
				handler(STR_TIMETABLE_AUTOSEP_TIMETABLE_INCOMPLETE, false);
			} else {
				handler(STR_TIMETABLE_WARNING_AUTOSEP_MISSING_TIMINGS, true);
				handler(STR_TIMETABLE_FILL_TIMETABLE_SUGGESTION, false);
				handler(STR_TIMETABLE_FILL_TIMETABLE_SUGGESTION_2, false);
			}
		} else if (v->GetNumOrders() == 0) {
			handler(STR_TIMETABLE_AUTOSEP_TIMETABLE_INCOMPLETE, false);
		} else if (!have_conditional) {
			handler(v->IsOrderListShared() ? STR_TIMETABLE_AUTOSEP_OK : STR_TIMETABLE_AUTOSEP_SINGLE_VEH, false);
		}
	}
	if (have_bad_full_load) handler(STR_TIMETABLE_WARNING_FULL_LOAD, true);
	if (have_conditional && HasBit(v->vehicle_flags, VF_AUTOFILL_TIMETABLE)) handler(STR_TIMETABLE_WARNING_AUTOFILL_CONDITIONAL, true);
	if (total_time && have_non_timetabled_conditional_branch) handler(STR_TIMETABLE_NON_TIMETABLED_BRANCH, false);
	if (HasBit(v->vehicle_flags, VF_SCHEDULED_DISPATCH) && v->orders != nullptr) {
		auto sd_warning = [&](int schedule_index, StringID str) {
			if (v->orders->GetScheduledDispatchScheduleCount() > 1) {
				SetDParam(0, schedule_index + 1);
				SetDParam(1, str);
				handler(STR_TIMETABLE_WARNING_SCHEDULE_ID, true);
			} else {
				handler(str, true);
			}
		};
		std::vector<bool> seen_sched_dispatch_orders(v->orders->GetScheduledDispatchScheduleCount());

		for (int n = 0; n < v->GetNumOrders(); n++) {
			const Order *order = v->GetOrder(n);
			int schedule_index = order->GetDispatchScheduleIndex();
			if (schedule_index >= 0) {
				seen_sched_dispatch_orders[schedule_index] = true;
				if (!order->IsWaitTimetabled()) {
					sd_warning(schedule_index, STR_TIMETABLE_WARNING_SCHEDULED_DISPATCH_ORDER_NO_WAIT_TIME);
				}
			}
		}
		for (uint i = 0; i < seen_sched_dispatch_orders.size(); i++) {
			if (!seen_sched_dispatch_orders[i]) sd_warning(i, STR_TIMETABLE_WARNING_NO_SCHEDULED_DISPATCH_ORDER_ASSIGNED);
		}
	}
}


struct TimetableWindow : GeneralVehicleWindow {
	int sel_index;
	bool show_expected;     ///< Whether we show expected arrival or scheduled
	uint deparr_time_width; ///< The width of the departure/arrival time
	uint deparr_abbr_width; ///< The width of the departure/arrival abbreviation
	int clicked_widget;     ///< The widget that was clicked (used to determine what to do in OnQueryTextFinished)
	Scrollbar *vscroll;
	bool query_is_speed_query; ///< The currently open query window is a speed query and not a time query.
	bool set_start_date_all;   ///< Set start date using minutes text entry: this is a set all vehicle (ctrl-click) action
	bool change_timetable_all; ///< Set wait time or speed for all timetable entries (ctrl-click) action
	int summary_warnings = 0;  ///< NUmber of summary warnings shown

	enum {
		MAX_SUMMARY_WARNINGS = 10,
	};

	TimetableWindow(WindowDesc *desc, WindowNumber window_number) :
			GeneralVehicleWindow(desc, Vehicle::Get(window_number)),
			sel_index(-1),
			show_expected(true)
	{
		this->CreateNestedTree();
		this->vscroll = this->GetScrollbar(WID_VT_SCROLLBAR);
		this->UpdateSelectionStates();
		this->FinishInitNested(window_number);

		this->owner = this->vehicle->owner;
	}

	~TimetableWindow()
	{
		if (!FocusWindowById(WC_VEHICLE_VIEW, this->window_number)) {
			MarkAllRouteStepsDirty(this->vehicle);
		}
	}

	/**
	 * Build the arrival-departure list for a given vehicle
	 * @param v the vehicle to make the list for
	 * @param table the table to fill
	 * @return if next arrival will be early
	 */
	static bool BuildArrivalDepartureList(const Vehicle *v, TimetableArrivalDeparture *table)
	{
		assert(HasBit(v->vehicle_flags, VF_TIMETABLE_STARTED));

		bool travelling = (!(v->current_order.IsAnyLoadingType() || v->current_order.IsType(OT_WAITING)) || v->current_order.GetNonStopType() == ONSF_STOP_EVERYWHERE);
		Ticks start_time = -(Ticks)v->current_order_time;
		if (v->cur_timetable_order_index != INVALID_VEH_ORDER_ID && v->cur_timetable_order_index != v->cur_real_order_index) {
			/* vehicle is taking a conditional order branch, adjust start time to compensate */
			const Order *real_current_order = v->GetOrder(v->cur_real_order_index);
			const Order *real_timetable_order = v->GetOrder(v->cur_timetable_order_index);
			assert(real_timetable_order->IsType(OT_CONDITIONAL));
			start_time += (real_timetable_order->GetWaitTime() - real_current_order->GetTravelTime());
		}

		FillTimetableArrivalDepartureTable(v, v->cur_real_order_index % v->GetNumOrders(), travelling, table, start_time);

		return (travelling && v->lateness_counter < 0);
	}

	void UpdateWidgetSize(int widget, Dimension *size, const Dimension &padding, Dimension *fill, Dimension *resize) override
	{
		switch (widget) {
			case WID_VT_ARRIVAL_DEPARTURE_PANEL:
				SetDParamMaxValue(0, MAX_YEAR * DAYS_IN_YEAR, 0, FS_SMALL);
				this->deparr_time_width = GetStringBoundingBox(STR_JUST_DATE_TINY).width;
				SetDParamMaxValue(0, _settings_time.time_in_minutes ? 0 : MAX_YEAR * DAYS_IN_YEAR);
				this->deparr_time_width = GetStringBoundingBox(STR_JUST_DATE_WALLCLOCK_TINY).width + 4;
				this->deparr_abbr_width = std::max(GetStringBoundingBox(STR_TIMETABLE_ARRIVAL_ABBREVIATION).width, GetStringBoundingBox(STR_TIMETABLE_DEPARTURE_ABBREVIATION).width);
				size->width = this->deparr_abbr_width + WidgetDimensions::scaled.hsep_wide + this->deparr_time_width + padding.width;
				FALLTHROUGH;

			case WID_VT_ARRIVAL_DEPARTURE_SELECTION:
			case WID_VT_TIMETABLE_PANEL:
				resize->height = std::max<int>(FONT_HEIGHT_NORMAL, GetSpriteSize(SPR_LOCK).height);
				size->height = 8 * resize->height + padding.height;
				break;

			case WID_VT_SUMMARY_PANEL: {
				Dimension d = GetSpriteSize(SPR_WARNING_SIGN);
				size->height = 2 * FONT_HEIGHT_NORMAL + std::min<int>(MAX_SUMMARY_WARNINGS, this->summary_warnings) * std::max<int>(d.height, FONT_HEIGHT_NORMAL) + padding.height;
				break;
			}
		}
	}

	int GetOrderFromTimetableWndPt(int y, const Vehicle *v)
	{
		int sel = (y - this->GetWidget<NWidgetBase>(WID_VT_TIMETABLE_PANEL)->pos_y - WidgetDimensions::scaled.framerect.top) / std::max<int>(FONT_HEIGHT_NORMAL, GetSpriteSize(SPR_LOCK).height);

		if ((uint)sel >= this->vscroll->GetCapacity()) return INVALID_ORDER;

		sel += this->vscroll->GetPosition();

		return (sel < v->GetNumOrders() * 2 && sel >= 0) ? sel : INVALID_ORDER;
	}

	/**
	 * Some data on this window has become invalid.
	 * @param data Information about the changed data.
	 * @param gui_scope Whether the call is done from GUI scope. You may not do everything when not in GUI scope. See #InvalidateWindowData() for details.
	 */
	void OnInvalidateData(int data = 0, bool gui_scope = true) override
	{
		switch (data) {
			case VIWD_AUTOREPLACE:
				/* Autoreplace replaced the vehicle */
				this->vehicle = Vehicle::Get(this->window_number);
				break;

			case VIWD_REMOVE_ALL_ORDERS:
				/* Removed / replaced all orders (after deleting / sharing) */
				if (this->sel_index == -1) break;

				this->DeleteChildWindows();
				this->sel_index = -1;
				break;

			case VIWD_MODIFY_ORDERS:
				if (!gui_scope) break;
				this->UpdateSelectionStates();
				this->ReInit();
				break;

			default: {
				if (gui_scope) break; // only do this once; from command scope

				/* Moving an order. If one of these is INVALID_VEH_ORDER_ID, then
				 * the order is being created / removed */
				if (this->sel_index == -1) break;

				VehicleOrderID from = GB(data, 0, 16);
				VehicleOrderID to   = GB(data, 16, 16);

				if (from == to) break; // no need to change anything

				/* if from == INVALID_VEH_ORDER_ID, one order was added; if to == INVALID_VEH_ORDER_ID, one order was removed */
				uint old_num_orders = this->vehicle->GetNumOrders() - (uint)(from == INVALID_VEH_ORDER_ID) + (uint)(to == INVALID_VEH_ORDER_ID);

				VehicleOrderID selected_order = (this->sel_index + 1) / 2;
				if (selected_order == old_num_orders) selected_order = 0; // when last travel time is selected, it belongs to order 0

				bool travel = HasBit(this->sel_index, 0);

				if (from != selected_order) {
					/* Moving from preceding order? */
					selected_order -= (int)(from <= selected_order);
					/* Moving to   preceding order? */
					selected_order += (int)(to   <= selected_order);
				} else {
					/* Now we are modifying the selected order */
					if (to == INVALID_VEH_ORDER_ID) {
						/* Deleting selected order */
						this->DeleteChildWindows();
						this->sel_index = -1;
						break;
					} else {
						/* Moving selected order */
						selected_order = to;
					}
				}

				/* recompute new sel_index */
				this->sel_index = 2 * selected_order - (int)travel;
				/* travel time of first order needs special handling */
				if (this->sel_index == -1) this->sel_index = this->vehicle->GetNumOrders() * 2 - 1;
				break;
			}
		}
	}

	virtual EventState OnCTRLStateChange() override
	{
		this->UpdateSelectionStates();
		this->SetDirty();
		return ES_NOT_HANDLED;
	}

	void OnPaint() override
	{
		const Vehicle *v = this->vehicle;
		int selected = this->sel_index;

		this->vscroll->SetCount(v->GetNumOrders() * 2);

		if (v->owner == _local_company) {
			bool disable = true;
			bool disable_time = true;
			bool wait_lockable = false;
			bool wait_locked = false;
			bool clearable_when_wait_locked = false;
			if (selected != -1) {
				const Order *order = v->GetOrder(((selected + 1) / 2) % v->GetNumOrders());
				if (selected % 2 != 0) {
					/* Travel time */
					disable = order != nullptr && (order->IsType(OT_CONDITIONAL) || order->IsType(OT_IMPLICIT));
					disable_time = disable;
					wait_lockable = !disable;
					wait_locked = wait_lockable && order->IsTravelFixed();
				} else {
					/* Wait time */
					if (order != nullptr) {
						if (order->IsType(OT_GOTO_WAYPOINT)) {
							disable = false;
							disable_time = false;
							clearable_when_wait_locked = true;
						} else if (order->IsType(OT_CONDITIONAL)) {
							disable = true;
							disable_time = false;
							clearable_when_wait_locked = true;
						} else {
							disable = (!(order->IsType(OT_GOTO_STATION) || (order->IsType(OT_GOTO_DEPOT) && !(order->GetDepotActionType() & ODATFB_HALT))) ||
									(order->GetNonStopType() & ONSF_NO_STOP_AT_DESTINATION_STATION));
							disable_time = disable;
						}
					} else {
						disable = true;
						disable_time = true;
					}
					wait_lockable = !disable_time;
					wait_locked = wait_lockable && order->IsWaitFixed();
				}
			}
			bool disable_speed = disable || selected % 2 == 0 || v->type == VEH_AIRCRAFT;

			this->SetWidgetDisabledState(WID_VT_CHANGE_TIME, disable_time || (HasBit(v->vehicle_flags, VF_AUTOMATE_TIMETABLE) && !wait_locked));
			this->SetWidgetDisabledState(WID_VT_CLEAR_TIME, disable_time || (HasBit(v->vehicle_flags, VF_AUTOMATE_TIMETABLE) && !(wait_locked && clearable_when_wait_locked)));
			this->SetWidgetDisabledState(WID_VT_CHANGE_SPEED, disable_speed);
			this->SetWidgetDisabledState(WID_VT_CLEAR_SPEED, disable_speed);
			this->SetWidgetDisabledState(WID_VT_SHARED_ORDER_LIST, !(v->IsOrderListShared() || _settings_client.gui.enable_single_veh_shared_order_gui));

			this->SetWidgetDisabledState(WID_VT_START_DATE, v->orders == nullptr || HasBit(v->vehicle_flags, VF_TIMETABLE_SEPARATION) || HasBit(v->vehicle_flags, VF_SCHEDULED_DISPATCH));
			this->SetWidgetDisabledState(WID_VT_RESET_LATENESS, v->orders == nullptr);
			this->SetWidgetDisabledState(WID_VT_AUTOFILL, v->orders == nullptr || HasBit(v->vehicle_flags, VF_AUTOMATE_TIMETABLE));
			this->SetWidgetDisabledState(WID_VT_AUTO_SEPARATION, HasBit(v->vehicle_flags, VF_SCHEDULED_DISPATCH));
			this->EnableWidget(WID_VT_AUTOMATE);
			this->EnableWidget(WID_VT_ADD_VEH_GROUP);
			this->SetWidgetDisabledState(WID_VT_LOCK_ORDER_TIME, !wait_lockable);
			this->SetWidgetLoweredState(WID_VT_LOCK_ORDER_TIME, wait_locked);
			this->SetWidgetDisabledState(WID_VT_EXTRA, disable || (selected % 2 != 0));
			this->SetWidgetDisabledState(WID_VT_ASSIGN_SCHEDULE, disable || (selected % 2 != 0) || !HasBit(v->vehicle_flags, VF_SCHEDULED_DISPATCH));
		} else {
			this->DisableWidget(WID_VT_START_DATE);
			this->DisableWidget(WID_VT_CHANGE_TIME);
			this->DisableWidget(WID_VT_CLEAR_TIME);
			this->DisableWidget(WID_VT_CHANGE_SPEED);
			this->DisableWidget(WID_VT_CLEAR_SPEED);
			this->DisableWidget(WID_VT_RESET_LATENESS);
			this->DisableWidget(WID_VT_AUTOFILL);
			this->DisableWidget(WID_VT_AUTOMATE);
			this->DisableWidget(WID_VT_AUTO_SEPARATION);
			this->DisableWidget(WID_VT_SHARED_ORDER_LIST);
			this->DisableWidget(WID_VT_ADD_VEH_GROUP);
			this->DisableWidget(WID_VT_LOCK_ORDER_TIME);
			this->DisableWidget(WID_VT_EXTRA);
			this->DisableWidget(WID_VT_ASSIGN_SCHEDULE);
		}

		this->SetWidgetLoweredState(WID_VT_AUTOFILL, HasBit(v->vehicle_flags, VF_AUTOFILL_TIMETABLE));
		this->SetWidgetLoweredState(WID_VT_AUTOMATE, HasBit(v->vehicle_flags, VF_AUTOMATE_TIMETABLE));
		this->SetWidgetLoweredState(WID_VT_AUTO_SEPARATION, HasBit(v->vehicle_flags, VF_TIMETABLE_SEPARATION));
		this->SetWidgetLoweredState(WID_VT_SCHEDULED_DISPATCH, HasBit(v->vehicle_flags, VF_SCHEDULED_DISPATCH));
		this->SetWidgetLoweredState(WID_VT_SCHEDULED_DISPATCH, HasBit(v->vehicle_flags, VF_SCHEDULED_DISPATCH));

		this->SetWidgetDisabledState(WID_VT_SCHEDULED_DISPATCH, v->orders == nullptr);
		this->GetWidget<NWidgetStacked>(WID_VT_START_DATE_SELECTION)->SetDisplayedPlane(HasBit(v->vehicle_flags, VF_SCHEDULED_DISPATCH) ? 1 : 0);

		this->DrawWidgets();
	}

	void SetStringParameters(int widget) const override
	{
		switch (widget) {
			case WID_VT_CAPTION: SetDParam(0, this->vehicle->index); break;
			case WID_VT_EXPECTED: SetDParam(0, this->show_expected ? STR_TIMETABLE_EXPECTED : STR_TIMETABLE_SCHEDULED); break;
		}
	}

	bool OnTooltip(Point pt, int widget, TooltipCloseCondition close_cond) override
	{
		switch (widget) {
			case WID_VT_CHANGE_TIME: {
				GuiShowTooltips(this, STR_TIMETABLE_WAIT_TIME_TOOLTIP, 0, nullptr, close_cond);
				return true;
			}
			case WID_VT_CLEAR_TIME: {
				GuiShowTooltips(this, STR_TIMETABLE_CLEAR_TIME_TOOLTIP, 0, nullptr, close_cond);
				return true;
			}
			case WID_VT_CHANGE_SPEED: {
				GuiShowTooltips(this, STR_TIMETABLE_CHANGE_SPEED_TOOLTIP, 0, nullptr, close_cond);
				return true;
			}
			case WID_VT_CLEAR_SPEED: {
				GuiShowTooltips(this, STR_TIMETABLE_CLEAR_SPEED_TOOLTIP, 0, nullptr, close_cond);
				return true;
			}
			default:
				return false;
		}
	}

	void DrawWidget(const Rect &r, int widget) const override
	{
		const Vehicle *v = this->vehicle;
		int selected = this->sel_index;

		switch (widget) {
			case WID_VT_TIMETABLE_PANEL: {
				Rect tr = r.Shrink(WidgetDimensions::scaled.framerect);
				int i = this->vscroll->GetPosition();
				Dimension lock_d = GetSpriteSize(SPR_LOCK);
				int line_height = std::max<int>(FONT_HEIGHT_NORMAL, lock_d.height);
				VehicleOrderID order_id = (i + 1) / 2;
				bool final_order = false;

				bool rtl = _current_text_dir == TD_RTL;
				SetDParamMaxValue(0, v->GetNumOrders(), 2);
				int index_column_width = GetStringBoundingBox(STR_ORDER_INDEX).width + 2 * GetSpriteSize(rtl ? SPR_ARROW_RIGHT : SPR_ARROW_LEFT).width + WidgetDimensions::scaled.hsep_normal;
				int middle = rtl ? tr.right - index_column_width : tr.left + index_column_width;

				const Order *order = v->GetOrder(order_id);
				while (order != nullptr) {
					/* Don't draw anything if it extends past the end of the window. */
					if (!this->vscroll->IsVisible(i)) break;

					if (i % 2 == 0) {
						DrawOrderString(v, order, order_id, tr.top, i == selected, true, tr.left, middle, tr.right);

						order_id++;

						if (order_id >= v->GetNumOrders()) {
							order = v->GetOrder(0);
							final_order = true;
						} else {
							order = order->next;
						}
					} else {
						StringID string;
						TextColour colour = (i == selected) ? TC_WHITE : TC_BLACK;
						if (order->IsType(OT_CONDITIONAL)) {
							string = STR_TIMETABLE_NO_TRAVEL;
						} else if (order->IsType(OT_IMPLICIT)) {
							string = STR_TIMETABLE_NOT_TIMETABLEABLE;
							colour = ((i == selected) ? TC_SILVER : TC_GREY) | TC_NO_SHADE;
						} else if (!order->IsTravelTimetabled()) {
							if (order->GetTravelTime() > 0) {
								SetTimetableParams(0, order->GetTravelTime());
								string = order->GetMaxSpeed() != UINT16_MAX ?
										STR_TIMETABLE_TRAVEL_FOR_SPEED_ESTIMATED  :
										STR_TIMETABLE_TRAVEL_FOR_ESTIMATED;
							} else {
								string = order->GetMaxSpeed() != UINT16_MAX ?
										STR_TIMETABLE_TRAVEL_NOT_TIMETABLED_SPEED :
										STR_TIMETABLE_TRAVEL_NOT_TIMETABLED;
							}
						} else {
							SetTimetableParams(0, order->GetTimetabledTravel());
							string = order->GetMaxSpeed() != UINT16_MAX ?
									STR_TIMETABLE_TRAVEL_FOR_SPEED : STR_TIMETABLE_TRAVEL_FOR;
						}
						SetDParam(string == STR_TIMETABLE_TRAVEL_NOT_TIMETABLED_SPEED ? 2 : 4, order->GetMaxSpeed());

						int edge = DrawString(rtl ? tr.left : middle, rtl ? middle : tr.right, tr.top, string, colour);

						if (order->IsTravelFixed()) {
							Dimension lock_d = GetSpriteSize(SPR_LOCK);
							DrawPixelInfo tmp_dpi;
							if (FillDrawPixelInfo(&tmp_dpi, rtl ? tr.left : middle, tr.top, rtl ? middle : tr.right, lock_d.height)) {
								DrawPixelInfo *old_dpi = _cur_dpi;
								_cur_dpi = &tmp_dpi;

								DrawSprite(SPR_LOCK, PAL_NONE, rtl ? edge - 3 - lock_d.width - tr.left : edge + 3 - middle, 0);

								_cur_dpi = old_dpi;
							}
						}

						if (final_order) break;
					}

					i++;
					tr.top += line_height;
				}
				break;
			}

			case WID_VT_ARRIVAL_DEPARTURE_PANEL: {
				/* Arrival and departure times are handled in an all-or-nothing approach,
				 * i.e. are only shown if we can calculate all times.
				 * Excluding order lists with only one order makes some things easier.
				 */
				Ticks total_time = v->orders != nullptr ? v->orders->GetTimetableDurationIncomplete() : 0;
				if (total_time <= 0 || v->GetNumOrders() <= 1 || !HasBit(v->vehicle_flags, VF_TIMETABLE_STARTED)) break;

				TimetableArrivalDeparture *arr_dep = AllocaM(TimetableArrivalDeparture, v->GetNumOrders());
				const VehicleOrderID cur_order = v->cur_real_order_index % v->GetNumOrders();

				VehicleOrderID earlyID = BuildArrivalDepartureList(v, arr_dep) ? cur_order : (VehicleOrderID)INVALID_VEH_ORDER_ID;

				Rect tr = r.Shrink(WidgetDimensions::scaled.framerect);
				Dimension lock_d = GetSpriteSize(SPR_LOCK);
				int line_height = std::max<int>(FONT_HEIGHT_NORMAL, lock_d.height);

				bool show_late = this->show_expected && v->lateness_counter > DATE_UNIT_SIZE;
				Ticks offset = show_late ? 0 : -v->lateness_counter;

				bool rtl = _current_text_dir == TD_RTL;
				Rect abbr = tr.WithWidth(this->deparr_abbr_width, rtl);
				Rect time = tr.WithWidth(this->deparr_time_width, !rtl);

				for (int i = this->vscroll->GetPosition(); i / 2 < v->GetNumOrders(); ++i) { // note: i is also incremented in the loop
					/* Don't draw anything if it extends past the end of the window. */
					if (!this->vscroll->IsVisible(i)) break;

					if (i % 2 == 0) {
						if (arr_dep[i / 2].arrival != INVALID_TICKS) {
							DrawString(abbr.left, abbr.right, tr.top, STR_TIMETABLE_ARRIVAL_ABBREVIATION, i == selected ? TC_WHITE : TC_BLACK);
							if (this->show_expected && i / 2 == earlyID) {
								SetDParam(0, _scaled_date_ticks + arr_dep[i / 2].arrival);
								DrawString(time.left, time.right, tr.top, STR_JUST_DATE_WALLCLOCK_TINY, TC_GREEN);
							} else {
								SetDParam(0, _scaled_date_ticks + arr_dep[i / 2].arrival + (HasBit(arr_dep[i / 2].flags, TADF_ARRIVAL_NO_OFFSET) ? 0 : offset));
								DrawString(time.left, time.right, tr.top, STR_JUST_DATE_WALLCLOCK_TINY,
										HasBit(arr_dep[i / 2].flags, TADF_ARRIVAL_PREDICTED) ? (TextColour)(TC_IS_PALETTE_COLOUR | TC_NO_SHADE | 4) : (show_late ? TC_RED : i == selected ? TC_WHITE : TC_BLACK));
							}
						}
					} else {
						if (arr_dep[i / 2].departure != INVALID_TICKS) {
							DrawString(abbr.left, abbr.right, tr.top, STR_TIMETABLE_DEPARTURE_ABBREVIATION, i == selected ? TC_WHITE : TC_BLACK);
							SetDParam(0, _scaled_date_ticks + arr_dep[i/2].departure + (HasBit(arr_dep[i / 2].flags, TADF_DEPARTURE_NO_OFFSET) ? 0 : offset));
							DrawString(time.left, time.right, tr.top, STR_JUST_DATE_WALLCLOCK_TINY,
									HasBit(arr_dep[i / 2].flags, TADF_DEPARTURE_PREDICTED) ? (TextColour)(TC_IS_PALETTE_COLOUR | TC_NO_SHADE | 4) : (show_late ? TC_RED : i == selected ? TC_WHITE : TC_BLACK));
						}
					}
					tr.top += line_height;
				}
				break;
			}

			case WID_VT_SUMMARY_PANEL: {
				Rect tr = r.Shrink(WidgetDimensions::scaled.framerect);

				Ticks total_time = v->orders != nullptr ? v->orders->GetTimetableDurationIncomplete() : 0;
				if (total_time != 0) {
					SetTimetableParams(0, total_time);
					DrawString(tr, v->orders->IsCompleteTimetable() ? STR_TIMETABLE_TOTAL_TIME : STR_TIMETABLE_TOTAL_TIME_INCOMPLETE);
				}
				tr.top += FONT_HEIGHT_NORMAL;

				if (v->timetable_start != 0) {
					/* We are running towards the first station so we can start the
					 * timetable at the given time. */
					SetDParam(0, STR_JUST_DATE_WALLCLOCK_TINY);
					SetDParam(1, DateTicksToScaledDateTicks(v->timetable_start) + v->timetable_start_subticks);
					DrawString(tr, STR_TIMETABLE_STATUS_START_AT);
				} else if (!HasBit(v->vehicle_flags, VF_TIMETABLE_STARTED)) {
					/* We aren't running on a timetable yet, so how can we be "on time"
					 * when we aren't even "on service"/"on duty"? */
					DrawString(tr, STR_TIMETABLE_STATUS_NOT_STARTED);
				} else if (v->lateness_counter == 0 || (!_settings_client.gui.timetable_in_ticks && v->lateness_counter / DATE_UNIT_SIZE == 0)) {
					DrawString(tr, STR_TIMETABLE_STATUS_ON_TIME);
				} else {
					SetTimetableParams(0, abs(v->lateness_counter));
					DrawString(tr, v->lateness_counter < 0 ? STR_TIMETABLE_STATUS_EARLY : STR_TIMETABLE_STATUS_LATE);
				}
				tr.top += FONT_HEIGHT_NORMAL;

				{
					const Dimension warning_dimensions = GetSpriteSize(SPR_WARNING_SIGN);
					const int step_height = std::max<int>(warning_dimensions.height, FONT_HEIGHT_NORMAL);
					const int text_offset_y = (step_height - FONT_HEIGHT_NORMAL) / 2;
					const int warning_offset_y = (step_height - warning_dimensions.height) / 2;
					const bool rtl = _current_text_dir == TD_RTL;

					auto draw_warning = [&](StringID text, bool warning) {
						int left = tr.left;
						int right = tr.right;
						if (warning) {
							DrawSprite(SPR_WARNING_SIGN, 0, rtl ? right - warning_dimensions.width - 5 : left + 5, tr.top + warning_offset_y);
							if (rtl) {
								right -= (warning_dimensions.width + 10);
							} else {
								left += (warning_dimensions.width + 10);
							}
						}
						DrawString(left, right, tr.top + text_offset_y, text);
						tr.top += step_height;
					};

					int warning_count = 0;
					int warning_limit = this->summary_warnings > MAX_SUMMARY_WARNINGS ? MAX_SUMMARY_WARNINGS - 1 : std::min<int>(MAX_SUMMARY_WARNINGS, this->summary_warnings);

					ProcessTimetableWarnings(v, [&](StringID text, bool warning) {
						if (warning_count < warning_limit) draw_warning(text, warning);
						warning_count++;
					});
					if (warning_count > warning_limit) {
						SetDParam(0, warning_count - warning_limit);
						draw_warning(STR_TIMETABLE_WARNINGS_OMITTED, true);
					}

					if (warning_count != this->summary_warnings) {
						TimetableWindow *mutable_this = const_cast<TimetableWindow *>(this);
						mutable_this->summary_warnings = warning_count;
						mutable_this->ReInit();
					}
				}

				break;
			}
		}
	}

	static inline void ExecuteTimetableCommand(const Vehicle *v, bool bulk, uint selected, ModifyTimetableFlags mtf, uint p2, bool clear)
	{
		uint order_number = (selected + 1) / 2;
		if (order_number >= v->GetNumOrders()) order_number = 0;

		uint p1 = v->index | (mtf << 28) | (clear ? 1 << 31 : 0);
		if (bulk) {
			DoCommandP(0, p1, p2, CMD_BULK_CHANGE_TIMETABLE | CMD_MSG(STR_ERROR_CAN_T_TIMETABLE_VEHICLE));
		} else {
			DoCommandPEx(0, p1, p2, order_number, CMD_CHANGE_TIMETABLE | CMD_MSG(STR_ERROR_CAN_T_TIMETABLE_VEHICLE), nullptr, nullptr, 0);
		}
	}

	void OnClick(Point pt, int widget, int click_count) override
	{
		const Vehicle *v = this->vehicle;

		this->clicked_widget = widget;
		this->DeleteChildWindows(WC_QUERY_STRING);

		switch (widget) {
			case WID_VT_ORDER_VIEW: // Order view button
				ShowOrdersWindow(v);
				break;

			case WID_VT_TIMETABLE_PANEL: { // Main panel.
				int selected = GetOrderFromTimetableWndPt(pt.y, v);

				/* Allow change time by double-clicking order */
				if (click_count == 2) {
					this->sel_index = selected == INVALID_ORDER ? -1 : selected;
					this->OnClick(pt, WID_VT_CHANGE_TIME, click_count);
					return;
				} else {
					this->sel_index = (selected == INVALID_ORDER || selected == this->sel_index) ? -1 : selected;
				}

				this->DeleteChildWindows();
				break;
			}

			case WID_VT_START_DATE: // Change the date that the timetable starts.
				if (_settings_time.time_in_minutes && _settings_client.gui.timetable_start_text_entry) {
					this->set_start_date_all = v->orders->IsCompleteTimetable() && _ctrl_pressed;
					StringID str = STR_JUST_INT;
					uint64 time = _scaled_date_ticks;
					time /= _settings_time.ticks_per_minute;
					time += _settings_time.clock_offset;
					time %= (24 * 60);
					time = (time % 60) + (((time / 60) % 24) * 100);
					SetDParam(0, time);
					ShowQueryString(str, STR_TIMETABLE_STARTING_DATE, 31, this, CS_NUMERAL, QSF_ACCEPT_UNCHANGED);
				} else {
					ShowSetDateWindow(this, v->index | (v->orders->IsCompleteTimetable() && _ctrl_pressed ? 1U << 20 : 0),
							_scaled_date_ticks, _cur_year, _cur_year + 15, ChangeTimetableStartCallback);
				}
				break;

			case WID_VT_CHANGE_TIME: { // "Wait For" button.
				int selected = this->sel_index;
				VehicleOrderID real = (selected + 1) / 2;

				if (real >= v->GetNumOrders()) real = 0;

				const Order *order = v->GetOrder(real);
				StringID current = STR_EMPTY;

				if (order != nullptr) {
					uint time = (selected % 2 != 0) ? order->GetTravelTime() : order->GetWaitTime();
					if (!_settings_client.gui.timetable_in_ticks) time /= DATE_UNIT_SIZE;

					if (time != 0) {
						SetDParam(0, time);
						current = STR_JUST_INT;
					}
				}

				this->query_is_speed_query = false;
				this->change_timetable_all = (order != nullptr) && (selected % 2 == 0) && _ctrl_pressed;
				ShowQueryString(current, STR_TIMETABLE_CHANGE_TIME, 31, this, CS_NUMERAL, QSF_ACCEPT_UNCHANGED);
				break;
			}

			case WID_VT_CHANGE_SPEED: { // Change max speed button.
				int selected = this->sel_index;
				VehicleOrderID real = (selected + 1) / 2;

				if (real >= v->GetNumOrders()) real = 0;

				StringID current = STR_EMPTY;
				const Order *order = v->GetOrder(real);
				if (order != nullptr) {
					if (order->GetMaxSpeed() != UINT16_MAX) {
						SetDParam(0, ConvertKmhishSpeedToDisplaySpeed(order->GetMaxSpeed()));
						current = STR_JUST_INT;
					}
				}

				this->query_is_speed_query = true;
				this->change_timetable_all = (order != nullptr) && _ctrl_pressed;
				ShowQueryString(current, STR_TIMETABLE_CHANGE_SPEED, 31, this, CS_NUMERAL, QSF_NONE);
				break;
			}

			case WID_VT_CLEAR_TIME: { // Clear travel/waiting time.
				ExecuteTimetableCommand(v, _ctrl_pressed, this->sel_index, (this->sel_index % 2 == 1) ? MTF_TRAVEL_TIME : MTF_WAIT_TIME, 0, true);
				break;
			}

			case WID_VT_CLEAR_SPEED: { // Clear max speed button.
				ExecuteTimetableCommand(v, _ctrl_pressed, this->sel_index, MTF_TRAVEL_SPEED, UINT16_MAX, false);
				break;
			}

			case WID_VT_LOCK_ORDER_TIME: { // Toggle order wait time lock state.
				bool locked = false;

				int selected = this->sel_index;
				VehicleOrderID order_number = (selected + 1) / 2;
				if (order_number >= v->GetNumOrders()) order_number = 0;

				const Order *order = v->GetOrder(order_number);
				if (order != nullptr) {
					locked = (selected % 2 == 1) ? order->IsTravelFixed() : order->IsWaitFixed();
				}

				ExecuteTimetableCommand(v, _ctrl_pressed, this->sel_index, ((selected % 2 == 1) ? MTF_SET_TRAVEL_FIXED : MTF_SET_WAIT_FIXED), locked ? 0 : 1, false);
				break;
			}

			case WID_VT_RESET_LATENESS: // Reset the vehicle's late counter.
				DoCommandP(0, v->index, 0, CMD_SET_VEHICLE_ON_TIME | CMD_MSG(STR_ERROR_CAN_T_TIMETABLE_VEHICLE));
				break;

			case WID_VT_AUTOFILL: { // Autofill the timetable.
				uint32 p2 = 0;
				if (!HasBit(v->vehicle_flags, VF_AUTOFILL_TIMETABLE)) SetBit(p2, 0);
				if (_ctrl_pressed) SetBit(p2, 1);
				DoCommandP(0, v->index, p2, CMD_AUTOFILL_TIMETABLE | CMD_MSG(STR_ERROR_CAN_T_TIMETABLE_VEHICLE));
				break;
			}

			case WID_VT_SCHEDULED_DISPATCH: {
				ShowSchdispatchWindow(v);
				break;
			}

			case WID_VT_AUTOMATE: {
				uint32 p2 = 0;
				if (!HasBit(v->vehicle_flags, VF_AUTOMATE_TIMETABLE)) SetBit(p2, 0);
				DoCommandP(0, v->index, p2, CMD_AUTOMATE_TIMETABLE | CMD_MSG(STR_ERROR_CAN_T_TIMETABLE_VEHICLE));
				break;
			}

			case WID_VT_AUTO_SEPARATION: {
				uint32 p2 = 0;
				if (!HasBit(v->vehicle_flags, VF_TIMETABLE_SEPARATION)) SetBit(p2, 0);
				DoCommandP(0, v->index, p2, CMD_TIMETABLE_SEPARATION | CMD_MSG(STR_ERROR_CAN_T_TIMETABLE_VEHICLE));
				break;
			}

			case WID_VT_EXPECTED:
				this->show_expected = !this->show_expected;
				break;

			case WID_VT_SHARED_ORDER_LIST:
				ShowVehicleListWindow(v);
				break;

			case WID_VT_ADD_VEH_GROUP: {
				ShowQueryString(STR_EMPTY, STR_GROUP_RENAME_CAPTION, MAX_LENGTH_GROUP_NAME_CHARS, this, CS_ALPHANUMERAL, QSF_ENABLE_DEFAULT | QSF_LEN_IN_CHARS);
				break;
			}

			case WID_VT_EXTRA: {
				VehicleOrderID real = (this->sel_index + 1) / 2;
				if (real >= this->vehicle->GetNumOrders()) real = 0;
				const Order *order = this->vehicle->GetOrder(real);
				bool leave_type_disabled = (order == nullptr) ||
							((!(order->IsType(OT_GOTO_STATION) || (order->IsType(OT_GOTO_DEPOT) && !(order->GetDepotActionType() & ODATFB_HALT))) ||
								(order->GetNonStopType() & ONSF_NO_STOP_AT_DESTINATION_STATION)) && !order->IsType(OT_CONDITIONAL));
				DropDownList list;
				list.emplace_back(new DropDownListStringItem(STR_TIMETABLE_LEAVE_NORMAL, OLT_NORMAL, leave_type_disabled));
				list.emplace_back(new DropDownListStringItem(STR_TIMETABLE_LEAVE_EARLY, OLT_LEAVE_EARLY, leave_type_disabled));
				list.emplace_back(new DropDownListStringItem(STR_TIMETABLE_LEAVE_EARLY_FULL_ANY, OLT_LEAVE_EARLY_FULL_ANY, leave_type_disabled || !order->IsType(OT_GOTO_STATION)));
				list.emplace_back(new DropDownListStringItem(STR_TIMETABLE_LEAVE_EARLY_FULL_ALL, OLT_LEAVE_EARLY_FULL_ALL, leave_type_disabled || !order->IsType(OT_GOTO_STATION)));
				ShowDropDownList(this, std::move(list), order != nullptr ? order->GetLeaveType() : -1, WID_VT_EXTRA);
				break;
			}

			case WID_VT_ASSIGN_SCHEDULE: {
				VehicleOrderID real = (this->sel_index + 1) / 2;
				if (real >= this->vehicle->GetNumOrders()) real = 0;
				const Order *order = this->vehicle->GetOrder(real);
				DropDownList list;
				list.emplace_back(new DropDownListStringItem(STR_TIMETABLE_ASSIGN_SCHEDULE_NONE, -1, false));

				for (uint i = 0; i < v->orders->GetScheduledDispatchScheduleCount(); i++) {
					DropDownListParamStringItem *item = new DropDownListParamStringItem(STR_TIMETABLE_ASSIGN_SCHEDULE_ID, i, false);
					item->SetParam(0, i + 1);
					list.emplace_back(item);
				}
				ShowDropDownList(this, std::move(list), order->GetDispatchScheduleIndex(), WID_VT_ASSIGN_SCHEDULE);
				break;
			}
		}

		this->SetDirty();
	}

	void OnDropdownSelect(int widget, int index) override
	{
		switch (widget) {
			case WID_VT_EXTRA:
				ExecuteTimetableCommand(this->vehicle, false, this->sel_index, MTF_SET_LEAVE_TYPE, index, false);
				break;

			case WID_VT_ASSIGN_SCHEDULE:
				ExecuteTimetableCommand(this->vehicle, false, this->sel_index, MTF_ASSIGN_SCHEDULE, index, false);
				break;

			default:
				break;
		}
	}

	void OnQueryTextFinished(char *str) override
	{
		if (str == nullptr) return;

		const Vehicle *v = this->vehicle;

		switch (this->clicked_widget) {
			default: NOT_REACHED();

			case WID_VT_CHANGE_SPEED:
			case WID_VT_CHANGE_TIME: {
				uint64 val = StrEmpty(str) ? 0 : strtoul(str, nullptr, 10);
				uint32 p2;
				if (this->query_is_speed_query) {
					val = ConvertDisplaySpeedToKmhishSpeed(val);
					p2 = std::min<uint>(val, UINT16_MAX);
				} else {
					if (!_settings_client.gui.timetable_in_ticks) val *= DATE_UNIT_SIZE;
					p2 = val;
				}

				ExecuteTimetableCommand(v, this->change_timetable_all, this->sel_index, (this->sel_index % 2 == 1) ? (this->query_is_speed_query ? MTF_TRAVEL_SPEED : MTF_TRAVEL_TIME) : MTF_WAIT_TIME, p2, false);
				break;
			}

			case WID_VT_START_DATE: {
				if (StrEmpty(str)) break;
				char *end;
				int32 val = strtol(str, &end, 10);
				if (val >= 0 && end && *end == 0) {
					uint minutes = (val % 100) % 60;
					uint hours = (val / 100) % 24;
					DateTicksScaled time = MINUTES_DATE(MINUTES_DAY(CURRENT_MINUTE), hours, minutes);
					time -= _settings_time.clock_offset;

					if (time < (CURRENT_MINUTE - 60)) time += 60 * 24;
					time *= _settings_time.ticks_per_minute;
					ChangeTimetableStartIntl(v->index | (this->set_start_date_all ? 1 << 20 : 0), time);
				}
				break;
			}

			case WID_VT_ADD_VEH_GROUP: {
				DoCommandP(0, VehicleListIdentifier(VL_SINGLE_VEH, v->type, v->owner, v->index).Pack(), CF_ANY, CMD_CREATE_GROUP_FROM_LIST | CMD_MSG(STR_ERROR_GROUP_CAN_T_CREATE), nullptr, str);
				break;
			}
		}
	}

	void OnResize() override
	{
		/* Update the scroll bar */
		this->vscroll->SetCapacityFromWidget(this, WID_VT_TIMETABLE_PANEL, WidgetDimensions::scaled.framerect.Vertical());
	}

	/**
	 * Update the selection state of the arrival/departure data
	 */
	void UpdateSelectionStates()
	{
		this->GetWidget<NWidgetStacked>(WID_VT_ARRIVAL_DEPARTURE_SELECTION)->SetDisplayedPlane(_settings_client.gui.timetable_arrival_departure ? 0 : SZSP_NONE);
		this->GetWidget<NWidgetStacked>(WID_VT_EXPECTED_SELECTION)->SetDisplayedPlane(_settings_client.gui.timetable_arrival_departure ? 0 : 1);
		this->GetWidget<NWidgetStacked>(WID_VT_SEL_SHARED)->SetDisplayedPlane(this->vehicle->owner == _local_company && _ctrl_pressed ? 1 : 0);
	}

	virtual void OnFocus(Window *previously_focused_window) override
	{
		if (HasFocusedVehicleChanged(this->window_number, previously_focused_window)) {
			MarkAllRoutePathsDirty(this->vehicle);
			MarkAllRouteStepsDirty(this->vehicle);
		}
	}

	virtual void OnFocusLost(Window *newly_focused_window) override
	{
		if (HasFocusedVehicleChanged(this->window_number, newly_focused_window)) {
			MarkAllRoutePathsDirty(this->vehicle);
			MarkAllRouteStepsDirty(this->vehicle);
		}
	}

	const Vehicle *GetVehicle()
	{
		return this->vehicle;
	}
};

static const NWidgetPart _nested_timetable_widgets[] = {
	NWidget(NWID_HORIZONTAL),
		NWidget(WWT_CLOSEBOX, COLOUR_GREY),
		NWidget(WWT_CAPTION, COLOUR_GREY, WID_VT_CAPTION), SetDataTip(STR_TIMETABLE_TITLE, STR_TOOLTIP_WINDOW_TITLE_DRAG_THIS),
		NWidget(WWT_PUSHTXTBTN, COLOUR_GREY, WID_VT_ORDER_VIEW), SetMinimalSize(61, 14), SetDataTip( STR_TIMETABLE_ORDER_VIEW, STR_TIMETABLE_ORDER_VIEW_TOOLTIP),
		NWidget(WWT_SHADEBOX, COLOUR_GREY),
		NWidget(WWT_DEFSIZEBOX, COLOUR_GREY),
		NWidget(WWT_STICKYBOX, COLOUR_GREY),
	EndContainer(),
	NWidget(NWID_HORIZONTAL),
		NWidget(WWT_PANEL, COLOUR_GREY, WID_VT_TIMETABLE_PANEL), SetMinimalSize(388, 82), SetResize(1, 10), SetDataTip(STR_NULL, STR_TIMETABLE_TOOLTIP), SetScrollbar(WID_VT_SCROLLBAR), EndContainer(),
		NWidget(NWID_SELECTION, INVALID_COLOUR, WID_VT_ARRIVAL_DEPARTURE_SELECTION),
			NWidget(WWT_PANEL, COLOUR_GREY, WID_VT_ARRIVAL_DEPARTURE_PANEL), SetMinimalSize(110, 0), SetFill(0, 1), SetDataTip(STR_NULL, STR_TIMETABLE_TOOLTIP), SetScrollbar(WID_VT_SCROLLBAR), EndContainer(),
		EndContainer(),
		NWidget(NWID_VSCROLLBAR, COLOUR_GREY, WID_VT_SCROLLBAR),
	EndContainer(),
	NWidget(WWT_PANEL, COLOUR_GREY, WID_VT_SUMMARY_PANEL), SetMinimalSize(400, 22), SetResize(1, 0), EndContainer(),
	NWidget(NWID_HORIZONTAL),
		NWidget(NWID_HORIZONTAL, NC_EQUALSIZE),
			NWidget(NWID_VERTICAL, NC_EQUALSIZE),
				NWidget(NWID_SELECTION, INVALID_COLOUR, WID_VT_START_DATE_SELECTION),
					NWidget(WWT_PUSHTXTBTN, COLOUR_GREY, WID_VT_START_DATE), SetResize(1, 0), SetFill(1, 1), SetDataTip(STR_TIMETABLE_STARTING_DATE, STR_TIMETABLE_STARTING_DATE_TOOLTIP),
					NWidget(WWT_DROPDOWN, COLOUR_GREY, WID_VT_ASSIGN_SCHEDULE), SetResize(1, 0), SetFill(1, 1), SetDataTip(STR_TIMETABLE_ASSIGN_SCHEDULE_DROP_DOWN, STR_TIMETABLE_ASSIGN_SCHEDULE_DROP_DOWN_TOOLTIP),
				EndContainer(),
				NWidget(WWT_PUSHTXTBTN, COLOUR_GREY, WID_VT_CHANGE_TIME), SetResize(1, 0), SetFill(1, 1), SetDataTip(STR_TIMETABLE_CHANGE_TIME, STR_TIMETABLE_WAIT_TIME_TOOLTIP),
				NWidget(WWT_PUSHTXTBTN, COLOUR_GREY, WID_VT_CLEAR_TIME), SetResize(1, 0), SetFill(1, 1), SetDataTip(STR_TIMETABLE_CLEAR_TIME, STR_TIMETABLE_CLEAR_TIME_TOOLTIP),
			EndContainer(),
			NWidget(NWID_VERTICAL, NC_EQUALSIZE),
				NWidget(WWT_PUSHTXTBTN, COLOUR_GREY, WID_VT_AUTOFILL), SetResize(1, 0), SetFill(1, 1), SetDataTip(STR_TIMETABLE_AUTOFILL, STR_TIMETABLE_AUTOFILL_TOOLTIP),
				NWidget(WWT_PUSHTXTBTN, COLOUR_GREY, WID_VT_CHANGE_SPEED), SetResize(1, 0), SetFill(1, 1), SetDataTip(STR_TIMETABLE_CHANGE_SPEED, STR_TIMETABLE_CHANGE_SPEED_TOOLTIP),
				NWidget(WWT_PUSHTXTBTN, COLOUR_GREY, WID_VT_CLEAR_SPEED), SetResize(1, 0), SetFill(1, 1), SetDataTip(STR_TIMETABLE_CLEAR_SPEED, STR_TIMETABLE_CLEAR_SPEED_TOOLTIP),
			EndContainer(),
			NWidget(NWID_VERTICAL, NC_EQUALSIZE),
				NWidget(WWT_PUSHTXTBTN, COLOUR_GREY, WID_VT_AUTOMATE), SetResize(1, 0), SetFill(1, 1), SetDataTip(STR_TIMETABLE_AUTOMATE, STR_TIMETABLE_AUTOMATE_TOOLTIP),
				NWidget(WWT_PUSHTXTBTN, COLOUR_GREY, WID_VT_AUTO_SEPARATION), SetResize(1, 0), SetFill(1, 1), SetDataTip(STR_TIMETABLE_AUTO_SEPARATION, STR_TIMETABLE_AUTO_SEPARATION_TOOLTIP),
				NWidget(WWT_DROPDOWN, COLOUR_GREY, WID_VT_EXTRA), SetResize(1, 0), SetFill(1, 1), SetDataTip(STR_TIMETABLE_EXTRA_DROP_DOWN, STR_TIMETABLE_EXTRA_DROP_DOWN_TOOLTIP),
			EndContainer(),
			NWidget(NWID_VERTICAL, NC_EQUALSIZE),
				NWidget(WWT_PUSHTXTBTN, COLOUR_GREY, WID_VT_SCHEDULED_DISPATCH), SetResize(1, 0), SetFill(1, 1), SetDataTip(STR_TIMETABLE_SCHEDULED_DISPATCH, STR_TIMETABLE_SCHEDULED_DISPATCH_TOOLTIP),
				NWidget(WWT_PUSHTXTBTN, COLOUR_GREY, WID_VT_RESET_LATENESS), SetResize(1, 0), SetFill(1, 1), SetDataTip(STR_TIMETABLE_RESET_LATENESS, STR_TIMETABLE_RESET_LATENESS_TOOLTIP),
				NWidget(NWID_SELECTION, INVALID_COLOUR, WID_VT_EXPECTED_SELECTION),
					NWidget(WWT_PUSHTXTBTN, COLOUR_GREY, WID_VT_EXPECTED), SetResize(1, 0), SetFill(1, 1), SetDataTip(STR_BLACK_STRING, STR_TIMETABLE_EXPECTED_TOOLTIP),
					NWidget(WWT_PANEL, COLOUR_GREY), SetResize(1, 0), SetFill(1, 1), EndContainer(),
				EndContainer(),
			EndContainer(),
		EndContainer(),
		NWidget(NWID_VERTICAL, NC_EQUALSIZE),
			NWidget(NWID_SELECTION, INVALID_COLOUR, WID_VT_SEL_SHARED),
				NWidget(WWT_PUSHIMGBTN, COLOUR_GREY, WID_VT_SHARED_ORDER_LIST), SetFill(0, 1), SetDataTip(SPR_SHARED_ORDERS_ICON, STR_ORDERS_VEH_WITH_SHARED_ORDERS_LIST_TOOLTIP),
				NWidget(WWT_PUSHTXTBTN, COLOUR_GREY, WID_VT_ADD_VEH_GROUP), SetFill(0, 1), SetDataTip(STR_BLACK_PLUS, STR_ORDERS_NEW_GROUP_TOOLTIP),
			EndContainer(),
			NWidget(WWT_PUSHIMGBTN, COLOUR_GREY, WID_VT_LOCK_ORDER_TIME), SetFill(0, 1), SetDataTip(SPR_LOCK, STR_TIMETABLE_LOCK_ORDER_TIME_TOOLTIP),
			NWidget(WWT_RESIZEBOX, COLOUR_GREY), SetFill(0, 1),
		EndContainer(),
	EndContainer(),
};

static WindowDesc _timetable_desc(
	WDP_AUTO, "view_vehicle_timetable", 400, 130,
	WC_VEHICLE_TIMETABLE, WC_VEHICLE_VIEW,
	WDF_CONSTRUCTION,
	_nested_timetable_widgets, lengthof(_nested_timetable_widgets)
);

/**
 * Show the timetable for a given vehicle.
 * @param v The vehicle to show the timetable for.
 */
void ShowTimetableWindow(const Vehicle *v)
{
	DeleteWindowById(WC_VEHICLE_DETAILS, v->index, false);
	DeleteWindowById(WC_VEHICLE_ORDERS, v->index, false);
	AllocateWindowDescFront<TimetableWindow>(&_timetable_desc, v->index);
}

void SetTimetableWindowsDirty(const Vehicle *v, bool include_scheduled_dispatch)
{
	v = v->FirstShared();
	for (Window *w : Window::IterateFromBack()) {
		if (w->window_class == WC_VEHICLE_TIMETABLE || (include_scheduled_dispatch && w->window_class == WC_SCHDISPATCH_SLOTS)) {
			if (static_cast<GeneralVehicleWindow *>(w)->vehicle->FirstShared() == v) w->SetDirty();
		}
	}
}<|MERGE_RESOLUTION|>--- conflicted
+++ resolved
@@ -130,15 +130,13 @@
 		table[i].flags = 0;
 	}
 
-<<<<<<< HEAD
+	Ticks sum = offset;
+	VehicleOrderID i = start;
+	const Order *order = v->GetOrder(i);
+
 	bool predicted = false;
 	bool no_offset = false;
 	bool skip_travel = false;
-=======
-	Ticks sum = offset;
-	VehicleOrderID i = start;
-	const Order *order = v->GetOrder(i);
->>>>>>> 5a4f0498
 
 	/* Cyclically loop over all orders until we reach the current one again.
 	 * As we may start at the current order, do a post-checking loop */
