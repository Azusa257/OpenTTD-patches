--- conflicted
+++ resolved
@@ -363,14 +363,13 @@
 			if (selected != -1) {
 				const Order *order = v->GetOrder(((selected + 1) / 2) % v->GetNumOrders());
 				if (selected % 2 == 1) {
-<<<<<<< HEAD
 					/* Travel time */
-					disable = order != NULL && (order->IsType(OT_CONDITIONAL) || order->IsType(OT_IMPLICIT));
+					disable = order != nullptr && (order->IsType(OT_CONDITIONAL) || order->IsType(OT_IMPLICIT));
 					wait_lockable = !disable;
 					wait_locked = wait_lockable && order->IsTravelFixed();
 				} else {
 					/* Wait time */
-					if (order != NULL) {
+					if (order != nullptr) {
 						if (order->IsType(OT_GOTO_WAYPOINT)) {
 							disable = false;
 							clearable_when_wait_locked = true;
@@ -385,11 +384,6 @@
 					}
 					wait_lockable = !disable;
 					wait_locked = wait_lockable && order->IsWaitFixed();
-=======
-					disable = order != nullptr && (order->IsType(OT_CONDITIONAL) || order->IsType(OT_IMPLICIT));
-				} else {
-					disable = order == nullptr || ((!order->IsType(OT_GOTO_STATION) || (order->GetNonStopType() & ONSF_NO_STOP_AT_DESTINATION_STATION)) && !order->IsType(OT_CONDITIONAL));
->>>>>>> 7c8e7c6b
 				}
 			}
 			bool disable_speed = disable || selected % 2 != 1 || v->type == VEH_AIRCRAFT;
@@ -400,21 +394,15 @@
 			this->SetWidgetDisabledState(WID_VT_CLEAR_SPEED, disable_speed);
 			this->SetWidgetDisabledState(WID_VT_SHARED_ORDER_LIST, !(v->IsOrderListShared() || _settings_client.gui.enable_single_veh_shared_order_gui));
 
-<<<<<<< HEAD
-			this->SetWidgetDisabledState(WID_VT_START_DATE, v->orders.list == NULL || HasBit(v->vehicle_flags, VF_TIMETABLE_SEPARATION) || HasBit(v->vehicle_flags, VF_SCHEDULED_DISPATCH));
-			this->SetWidgetDisabledState(WID_VT_RESET_LATENESS, v->orders.list == NULL);
-			this->SetWidgetDisabledState(WID_VT_AUTOFILL, v->orders.list == NULL || HasBit(v->vehicle_flags, VF_AUTOMATE_TIMETABLE));
+			this->SetWidgetDisabledState(WID_VT_START_DATE, v->orders.list == nullptr || HasBit(v->vehicle_flags, VF_TIMETABLE_SEPARATION) || HasBit(v->vehicle_flags, VF_SCHEDULED_DISPATCH));
+			this->SetWidgetDisabledState(WID_VT_RESET_LATENESS, v->orders.list == nullptr);
+			this->SetWidgetDisabledState(WID_VT_AUTOFILL, v->orders.list == nullptr || HasBit(v->vehicle_flags, VF_AUTOMATE_TIMETABLE));
 			this->SetWidgetDisabledState(WID_VT_AUTO_SEPARATION, HasBit(v->vehicle_flags, VF_SCHEDULED_DISPATCH));
 			this->EnableWidget(WID_VT_AUTOMATE);
 			this->EnableWidget(WID_VT_ADD_VEH_GROUP);
 			this->SetWidgetDisabledState(WID_VT_LOCK_ORDER_TIME, !wait_lockable);
 			this->SetWidgetLoweredState(WID_VT_LOCK_ORDER_TIME, wait_locked);
 			this->SetWidgetDisabledState(WID_VT_EXTRA, disable || (selected % 2 != 0));
-=======
-			this->SetWidgetDisabledState(WID_VT_START_DATE, v->orders.list == nullptr);
-			this->SetWidgetDisabledState(WID_VT_RESET_LATENESS, v->orders.list == nullptr);
-			this->SetWidgetDisabledState(WID_VT_AUTOFILL, v->orders.list == nullptr);
->>>>>>> 7c8e7c6b
 		} else {
 			this->DisableWidget(WID_VT_START_DATE);
 			this->DisableWidget(WID_VT_CHANGE_TIME);
@@ -436,7 +424,7 @@
 		this->SetWidgetLoweredState(WID_VT_AUTO_SEPARATION, HasBit(v->vehicle_flags, VF_TIMETABLE_SEPARATION));
 		this->SetWidgetLoweredState(WID_VT_SCHEDULED_DISPATCH, HasBit(v->vehicle_flags, VF_SCHEDULED_DISPATCH));
 
-		this->SetWidgetDisabledState(WID_VT_SCHEDULED_DISPATCH, v->orders.list == NULL);
+		this->SetWidgetDisabledState(WID_VT_SCHEDULED_DISPATCH, v->orders.list == nullptr);
 
 		this->DrawWidgets();
 	}
@@ -781,7 +769,7 @@
 				}
 
 				this->query_is_speed_query = false;
-				this->change_timetable_all = (order != NULL) && (selected % 2 == 0) && _ctrl_pressed;
+				this->change_timetable_all = (order != nullptr) && (selected % 2 == 0) && _ctrl_pressed;
 				ShowQueryString(current, STR_TIMETABLE_CHANGE_TIME, 31, this, CS_NUMERAL, QSF_ACCEPT_UNCHANGED);
 				break;
 			}
@@ -802,7 +790,7 @@
 				}
 
 				this->query_is_speed_query = true;
-				this->change_timetable_all = (order != NULL) && _ctrl_pressed;
+				this->change_timetable_all = (order != nullptr) && _ctrl_pressed;
 				ShowQueryString(current, STR_TIMETABLE_CHANGE_SPEED, 31, this, CS_NUMERAL, QSF_NONE);
 				break;
 			}
@@ -827,7 +815,7 @@
 				if (order_number >= v->GetNumOrders()) order_number = 0;
 
 				const Order *order = v->GetOrder(order_number);
-				if (order != NULL) {
+				if (order != nullptr) {
 					locked = (selected % 2 == 1) ? order->IsTravelFixed() : order->IsWaitFixed();
 				}
 
@@ -885,13 +873,13 @@
 				VehicleOrderID real = (this->sel_index + 1) / 2;
 				if (real >= this->vehicle->GetNumOrders()) real = 0;
 				const Order *order = this->vehicle->GetOrder(real);
-				bool leave_type_disabled = (order == NULL) ||
+				bool leave_type_disabled = (order == nullptr) ||
 							((!(order->IsType(OT_GOTO_STATION) || (order->IsType(OT_GOTO_DEPOT) && !(order->GetDepotActionType() & ODATFB_HALT))) ||
 								(order->GetNonStopType() & ONSF_NO_STOP_AT_DESTINATION_STATION)) && !order->IsType(OT_CONDITIONAL));
 				DropDownList list;
 				list.emplace_back(new DropDownListStringItem(STR_TIMETABLE_LEAVE_NORMAL, OLT_NORMAL, leave_type_disabled));
 				list.emplace_back(new DropDownListStringItem(STR_TIMETABLE_LEAVE_EARLY, OLT_LEAVE_EARLY, leave_type_disabled));
-				ShowDropDownList(this, std::move(list), order != NULL ? order->GetLeaveType() : -1, WID_VT_EXTRA);
+				ShowDropDownList(this, std::move(list), order != nullptr ? order->GetLeaveType() : -1, WID_VT_EXTRA);
 				break;
 			}
 		}
@@ -924,12 +912,11 @@
 		switch (this->clicked_widget) {
 			default: NOT_REACHED();
 
-<<<<<<< HEAD
 			case WID_VT_CHANGE_SPEED:
 			case WID_VT_CHANGE_TIME: {
 				uint32 p1 = PackTimetableArgs(v, this->sel_index, this->query_is_speed_query);
 
-				uint64 val = StrEmpty(str) ? 0 : strtoul(str, NULL, 10);
+				uint64 val = StrEmpty(str) ? 0 : strtoul(str, nullptr, 10);
 				uint32 p2;
 				if (this->query_is_speed_query) {
 					val = ConvertDisplaySpeedToKmhishSpeed(val);
@@ -938,14 +925,6 @@
 					if (!_settings_client.gui.timetable_in_ticks) val *= DATE_UNIT_SIZE;
 					p2 = val;
 				}
-=======
-		uint64 val = StrEmpty(str) ? 0 : strtoul(str, nullptr, 10);
-		if (this->query_is_speed_query) {
-			val = ConvertDisplaySpeedToKmhishSpeed(val);
-		} else {
-			if (!_settings_client.gui.timetable_in_ticks) val *= DAY_TICKS;
-		}
->>>>>>> 7c8e7c6b
 
 				DoCommandP(0, p1, p2, (this->change_timetable_all ? CMD_BULK_CHANGE_TIMETABLE : CMD_CHANGE_TIMETABLE) | CMD_MSG(STR_ERROR_CAN_T_TIMETABLE_VEHICLE));
 				break;
@@ -969,7 +948,7 @@
 			}
 
 			case WID_VT_ADD_VEH_GROUP: {
-				DoCommandP(0, VehicleListIdentifier(VL_SINGLE_VEH, v->type, v->owner, v->index).Pack(), 0, CMD_CREATE_GROUP_FROM_LIST | CMD_MSG(STR_ERROR_GROUP_CAN_T_CREATE), NULL, str);
+				DoCommandP(0, VehicleListIdentifier(VL_SINGLE_VEH, v->type, v->owner, v->index).Pack(), 0, CMD_CREATE_GROUP_FROM_LIST | CMD_MSG(STR_ERROR_GROUP_CAN_T_CREATE), nullptr, str);
 				break;
 			}
 		}
