--- conflicted
+++ resolved
@@ -149,13 +149,9 @@
 		depot->build_date = _date;
 
 		uint new_water_infra = 2 * LOCK_DEPOT_TILE_FACTOR;
-<<<<<<< HEAD
-		/* Update infrastructure counts after the tile clears earlier. */
-=======
 		/* Update infrastructure counts after the tile clears earlier.
 		 * Clearing object tiles may result in water tiles which are already accounted for in the water infrastructure total.
 		 * See: MakeWaterKeepingClass() */
->>>>>>> 09f7f32b
 		if (wc1 == WATER_CLASS_CANAL && !(HasTileWaterClass(tile) && GetWaterClass(tile) == WATER_CLASS_CANAL && IsTileOwner(tile, _current_company))) new_water_infra++;
 		if (wc2 == WATER_CLASS_CANAL && !(HasTileWaterClass(tile2) && GetWaterClass(tile2) == WATER_CLASS_CANAL && IsTileOwner(tile2, _current_company))) new_water_infra++;
 
