--- conflicted
+++ resolved
@@ -2442,41 +2442,7 @@
 DEF_CONSOLE_CMD(ConResetBlockedHeliports)
 {
 	if (argc == 0) {
-<<<<<<< HEAD
 		IConsoleHelp("Resets heliports blocked by the improved breakdowns bug, for single-player use only.");
-=======
-		IConsolePrint(CC_HELP, "Collect performance data about NewGRF sprite requests and callbacks. Sub-commands can be abbreviated.");
-		IConsolePrint(CC_HELP, "Usage: 'newgrf_profile [list]':");
-		IConsolePrint(CC_HELP, "  List all NewGRFs that can be profiled, and their status.");
-		IConsolePrint(CC_HELP, "Usage: 'newgrf_profile select <grf-num>...':");
-		IConsolePrint(CC_HELP, "  Select one or more GRFs for profiling.");
-		IConsolePrint(CC_HELP, "Usage: 'newgrf_profile unselect <grf-num>...':");
-		IConsolePrint(CC_HELP, "  Unselect one or more GRFs from profiling. Use the keyword \"all\" instead of a GRF number to unselect all. Removing an active profiler aborts data collection.");
-		IConsolePrint(CC_HELP, "Usage: 'newgrf_profile start [<num-ticks>]':");
-		IConsolePrint(CC_HELP, "  Begin profiling all selected GRFs. If a number of ticks is provided, profiling stops after that many game ticks. There are 74 ticks in a calendar day.");
-		IConsolePrint(CC_HELP, "Usage: 'newgrf_profile stop':");
-		IConsolePrint(CC_HELP, "  End profiling and write the collected data to CSV files.");
-		IConsolePrint(CC_HELP, "Usage: 'newgrf_profile abort':");
-		IConsolePrint(CC_HELP, "  End profiling and discard all collected data.");
-		return true;
-	}
-
-	const std::vector<GRFFile *> &files = GetAllGRFFiles();
-
-	/* "list" sub-command */
-	if (argc == 1 || StrStartsWithIgnoreCase(argv[1], "lis")) {
-		IConsolePrint(CC_INFO, "Loaded GRF files:");
-		int i = 1;
-		for (GRFFile *grf : files) {
-			auto profiler = std::find_if(_newgrf_profilers.begin(), _newgrf_profilers.end(), [&](NewGRFProfiler &pr) { return pr.grffile == grf; });
-			bool selected = profiler != _newgrf_profilers.end();
-			bool active = selected && profiler->active;
-			TextColour tc = active ? TC_LIGHT_BLUE : selected ? TC_GREEN : CC_INFO;
-			const char *statustext = active ? " (active)" : selected ? " (selected)" : "";
-			IConsolePrint(tc, "{}: [{:08X}] {}{}", i, BSWAP32(grf->grfid), grf->filename, statustext);
-			i++;
-		}
->>>>>>> 91e140c7
 		return true;
 	}
 
@@ -2503,7 +2469,6 @@
 		}
 	}
 
-<<<<<<< HEAD
 	IConsolePrintF(CC_DEFAULT, "Unblocked %u heliports", count);
 	return true;
 }
@@ -2512,36 +2477,6 @@
 {
 	if (argc == 0) {
 		IConsoleHelp("Merge linkgraph jobs asap, for single-player use only.");
-=======
-	/* "start" sub-command */
-	if (StrStartsWithIgnoreCase(argv[1], "sta")) {
-		std::string grfids;
-		size_t started = 0;
-		for (NewGRFProfiler &pr : _newgrf_profilers) {
-			if (!pr.active) {
-				pr.Start();
-				started++;
-
-				if (!grfids.empty()) grfids += ", ";
-				char grfidstr[12]{ 0 };
-				seprintf(grfidstr, lastof(grfidstr), "[%08X]", BSWAP32(pr.grffile->grfid));
-				grfids += grfidstr;
-			}
-		}
-		if (started > 0) {
-			IConsolePrint(CC_DEBUG, "Started profiling for GRFID{} {}.", (started > 1) ? "s" : "", grfids);
-
-			if (argc >= 3) {
-				uint64 ticks = std::max(atoi(argv[2]), 1);
-				NewGRFProfiler::StartTimer(ticks);
-				IConsolePrint(CC_DEBUG, "Profiling will automatically stop after {} ticks.", ticks);
-			}
-		} else if (_newgrf_profilers.empty()) {
-			IConsolePrint(CC_ERROR, "No GRFs selected for profiling, did not start.");
-		} else {
-			IConsolePrint(CC_ERROR, "Did not start profiling for any GRFs, all selected GRFs are already profiling.");
-		}
->>>>>>> 91e140c7
 		return true;
 	}
 
@@ -2564,11 +2499,6 @@
 			ConsoleRemoveVehicle(result);
 			return true;
 		}
-<<<<<<< HEAD
-=======
-		NewGRFProfiler::AbortTimer();
-		return true;
->>>>>>> 91e140c7
 	}
 
 	return false;
@@ -3421,8 +3351,8 @@
 		IConsoleHelp("  Select one or more GRFs for profiling.");
 		IConsoleHelp("Usage: newgrf_profile unselect <grf-num>...");
 		IConsoleHelp("  Unselect one or more GRFs from profiling. Use the keyword \"all\" instead of a GRF number to unselect all. Removing an active profiler aborts data collection.");
-		IConsoleHelp("Usage: newgrf_profile start [<num-days>]");
-		IConsoleHelp("  Begin profiling all selected GRFs. If a number of days is provided, profiling stops after that many in-game days.");
+		IConsoleHelp("Usage: 'newgrf_profile start [<num-ticks>]':");
+		IConsoleHelp("  Begin profiling all selected GRFs. If a number of ticks is provided, profiling stops after that many game ticks. There are 74 ticks in a calendar day.");
 		IConsoleHelp("Usage: newgrf_profile stop");
 		IConsoleHelp("  End profiling and write the collected data to CSV files.");
 		IConsoleHelp("Usage: newgrf_profile abort");
@@ -3503,15 +3433,9 @@
 		if (started > 0) {
 			IConsolePrintF(CC_DEBUG, "Started profiling for GRFID%s %s", (started > 1) ? "s" : "", grfids.c_str());
 			if (argc >= 3) {
-				int days = std::max(atoi(argv[2]), 1);
-				_newgrf_profile_end_date = _date + days;
-
-				char datestrbuf[32]{ 0 };
-				SetDParam(0, _newgrf_profile_end_date);
-				GetString(datestrbuf, STR_JUST_DATE_ISO, lastof(datestrbuf));
-				IConsolePrintF(CC_DEBUG, "Profiling will automatically stop on game date %s", datestrbuf);
-			} else {
-				_newgrf_profile_end_date = MAX_DAY;
+				uint64 ticks = std::max(atoi(argv[2]), 1);
+				NewGRFProfiler::StartTimer(ticks);
+				IConsolePrintF(CC_DEBUG, "Profiling will automatically stop after %u ticks.", (uint)ticks);
 			}
 		} else if (_newgrf_profilers.empty()) {
 			IConsolePrintF(CC_WARNING, "No GRFs selected for profiling, did not start.");
@@ -3532,7 +3456,7 @@
 		for (NewGRFProfiler &pr : _newgrf_profilers) {
 			pr.Abort();
 		}
-		_newgrf_profile_end_date = MAX_DAY;
+		NewGRFProfiler::AbortTimer();
 		return true;
 	}
 
