/*
 * This file is part of OpenTTD.
 * OpenTTD is free software; you can redistribute it and/or modify it under the terms of the GNU General Public License as published by the Free Software Foundation, version 2.
 * OpenTTD is distributed in the hope that it will be useful, but WITHOUT ANY WARRANTY; without even the implied warranty of MERCHANTABILITY or FITNESS FOR A PARTICULAR PURPOSE.
 * See the GNU General Public License for more details. You should have received a copy of the GNU General Public License along with OpenTTD. If not, see <http://www.gnu.org/licenses/>.
 */

/** @file cheat_gui.cpp GUI related to cheating. */

#include "stdafx.h"
#include "command_func.h"
#include "cheat_type.h"
#include "company_base.h"
#include "company_func.h"
#include "date_func.h"
#include "saveload/saveload.h"
#include "textbuf_gui.h"
#include "window_gui.h"
#include "string_func.h"
#include "strings_func.h"
#include "window_func.h"
#include "rail_gui.h"
#include "settings_gui.h"
#include "company_gui.h"
#include "linkgraph/linkgraphschedule.h"
#include "map_func.h"
#include "tile_map.h"
#include "newgrf.h"
#include "error.h"
<<<<<<< HEAD
#include "network/network.h"
#include "order_base.h"
#include "vehicle_base.h"
#include "currency.h"
=======
#include "misc_cmd.h"
#include "core/geometry_func.hpp"
>>>>>>> 61da064b

#include "widgets/cheat_widget.h"

#include "table/sprites.h"

#include "safeguards.h"


/**
 * The 'amount' to cheat with.
 * This variable is semantically a constant value, but because the cheat
 * code requires to be able to write to the variable it is not constified.
 */
static int32 _money_cheat_amount = 10000000;

/**
 * Handle cheating of money.
 * Note that the amount of money of a company must be changed through a command
 * rather than by setting a variable. Since the cheat data structure expects a
 * variable, the amount of given/taken money is used for this purpose.
 * @param p1 not used.
 * @param p2 is -1 or +1 (down/up)
 * @return Amount of money cheat.
 */
static int32 ClickMoneyCheat(int32 p1, int32 p2)
{
	DoCommandP(0, (uint32)(p2 * _money_cheat_amount), 0, _network_server || _network_settings_access ? CMD_MONEY_CHEAT_ADMIN : CMD_MONEY_CHEAT);
	return _money_cheat_amount;
}

/**
 * Handle changing of company.
 * @param p1 company to set to
 * @param p2 is -1 or +1 (down/up)
 * @return The new company.
 */
static int32 ClickChangeCompanyCheat(int32 p1, int32 p2)
{
	while ((uint)p1 < Company::GetPoolSize()) {
		if (Company::IsValidID((CompanyID)p1)) {
			SetLocalCompany((CompanyID)p1);
			return _local_company;
		}
		p1 += p2;
	}

	return _local_company;
}

/**
 * Allow (or disallow) changing production of all industries.
 * @param p1 new value
 * @param p2 unused
 * @return New value allowing change of industry production.
 */
static int32 ClickSetProdCheat(int32 p1, int32 p2)
{
	_cheats.setup_prod.value = (p1 != 0);
	InvalidateWindowClassesData(WC_INDUSTRY_VIEW);
	return _cheats.setup_prod.value;
}

extern void EnginesMonthlyLoop();

/**
 * Handle changing of the current year.
 * @param p1 Unused.
 * @param p2 +1 (increase) or -1 (decrease).
 * @return New year.
 */
static int32 ClickChangeDateCheat(int32 p1, int32 p2)
{
	YearMonthDay ymd;
	ConvertDateToYMD(_date, &ymd);

	p1 = Clamp(p1, MIN_YEAR, MAX_YEAR);
	if (p1 == _cur_year) return _cur_year;

	Date new_date = ConvertYMDToDate(p1, ymd.month, ymd.day);
	LinkGraphSchedule::instance.ShiftDates(new_date - _date);
	ShiftOrderDates(new_date - _date);
	ShiftVehicleDates(new_date - _date);
	SetDate(new_date, _date_fract);
	EnginesMonthlyLoop();
	InvalidateWindowClassesData(WC_BUILD_STATION, 0);
	InvalidateWindowClassesData(WC_BUS_STATION, 0);
	InvalidateWindowClassesData(WC_BUILD_OBJECT, 0);
	ResetSignalVariant();
	MarkWholeScreenDirty();
	return _cur_year;
}

/**
 * Allow (or disallow) a change of the maximum allowed heightlevel.
 * @param p1 new value
 * @param p2 unused
 * @return New value (or unchanged old value) of the maximum
 *         allowed heightlevel value.
 */
static int32 ClickChangeMaxHlCheat(int32 p1, int32 p2)
{
	p1 = Clamp(p1, MIN_MAP_HEIGHT_LIMIT, MAX_MAP_HEIGHT_LIMIT);

	/* Check if at least one mountain on the map is higher than the new value.
	 * If yes, disallow the change. */
	for (TileIndex t = 0; t < MapSize(); t++) {
		if ((int32)TileHeight(t) > p1) {
			ShowErrorMessage(STR_CONFIG_SETTING_TOO_HIGH_MOUNTAIN, INVALID_STRING_ID, WL_ERROR);
			/* Return old, unchanged value */
			return _settings_game.construction.map_height_limit;
		}
	}

	/* Execute the change and reload GRF Data */
	_settings_game.construction.map_height_limit = p1;
	ReloadNewGRFData();

	/* The smallmap uses an index from heightlevels to colours. Trigger rebuilding it. */
	InvalidateWindowClassesData(WC_SMALLMAP, 2);

	return _settings_game.construction.map_height_limit;
}

/**
 * Signature of handler function when user clicks at a cheat.
 * @param p1 The new value.
 * @param p2 Change direction (+1, +1), \c 0 for boolean settings.
 */
typedef int32 CheckButtonClick(int32 p1, int32 p2);

enum CheatNetworkMode {
	CNM_ALL,
	CNM_LOCAL_ONLY,
	CNM_MONEY,
};

/** Information of a cheat. */
struct CheatEntry {
	CheatNetworkMode mode; ///< network/local mode
	VarType type;          ///< type of selector
	StringID str;          ///< string with descriptive text
	void *variable;        ///< pointer to the variable
	bool *been_used;       ///< has this cheat been used before?
	CheckButtonClick *proc;///< procedure
};

/**
 * The available cheats.
 * Order matches with the values of #CheatNumbers
 */
static const CheatEntry _cheats_ui[] = {
	{CNM_MONEY,      SLE_INT32,       STR_CHEAT_MONEY,            &_money_cheat_amount,                          &_cheats.money.been_used,                  &ClickMoneyCheat           },
	{CNM_LOCAL_ONLY, SLE_UINT8,       STR_CHEAT_CHANGE_COMPANY,   &_local_company,                               &_cheats.switch_company.been_used,         &ClickChangeCompanyCheat   },
	{CNM_ALL,        SLE_BOOL,        STR_CHEAT_EXTRA_DYNAMITE,   &_cheats.magic_bulldozer.value,                &_cheats.magic_bulldozer.been_used,        nullptr                    },
	{CNM_ALL,        SLE_BOOL,        STR_CHEAT_CROSSINGTUNNELS,  &_cheats.crossing_tunnels.value,               &_cheats.crossing_tunnels.been_used,       nullptr                    },
	{CNM_ALL,        SLE_BOOL,        STR_CHEAT_NO_JETCRASH,      &_cheats.no_jetcrash.value,                    &_cheats.no_jetcrash.been_used,            nullptr                    },
	{CNM_LOCAL_ONLY, SLE_BOOL,        STR_CHEAT_SETUP_PROD,       &_cheats.setup_prod.value,                     &_cheats.setup_prod.been_used,             &ClickSetProdCheat         },
	{CNM_LOCAL_ONLY, SLE_UINT8,       STR_CHEAT_EDIT_MAX_HL,      &_settings_game.construction.map_height_limit, &_cheats.edit_max_hl.been_used,            &ClickChangeMaxHlCheat     },
	{CNM_LOCAL_ONLY, SLE_INT32,       STR_CHEAT_CHANGE_DATE,      &_cur_date_ymd.year,                           &_cheats.change_date.been_used,            &ClickChangeDateCheat      },
	{CNM_ALL,        SLF_ALLOW_CONTROL, STR_CHEAT_INFLATION_COST,   &_economy.inflation_prices,                  &_extra_cheats.inflation_cost.been_used,   nullptr                    },
	{CNM_ALL,        SLF_ALLOW_CONTROL, STR_CHEAT_INFLATION_INCOME, &_economy.inflation_payment,                 &_extra_cheats.inflation_income.been_used, nullptr                    },
	{CNM_ALL,        SLE_BOOL,        STR_CHEAT_STATION_RATING,   &_extra_cheats.station_rating.value,           &_extra_cheats.station_rating.been_used,   nullptr                    },
	{CNM_ALL,        SLE_BOOL,        STR_CHEAT_TOWN_RATING,      &_extra_cheats.town_rating.value,              &_extra_cheats.town_rating.been_used,      nullptr                    },
};

static bool IsCheatAllowed(CheatNetworkMode mode)
{
	switch (mode) {
		case CNM_ALL:
			return !_networking || _network_server || _network_settings_access;

		case CNM_LOCAL_ONLY:
			return !_networking;

		case CNM_MONEY:
			return !_networking || _network_server || _network_settings_access || _settings_game.difficulty.money_cheat_in_multiplayer;
	}
	return false;
}

static_assert(CHT_NUM_CHEATS == lengthof(_cheats_ui));

/** Widget definitions of the cheat GUI. */
static const NWidgetPart _nested_cheat_widgets[] = {
	NWidget(NWID_HORIZONTAL),
		NWidget(WWT_CLOSEBOX, COLOUR_GREY),
		NWidget(WWT_CAPTION, COLOUR_GREY), SetDataTip(STR_CHEATS, STR_TOOLTIP_WINDOW_TITLE_DRAG_THIS),
		NWidget(WWT_SHADEBOX, COLOUR_GREY),
		NWidget(WWT_STICKYBOX, COLOUR_GREY),
	EndContainer(),
	NWidget(WWT_PANEL, COLOUR_GREY, WID_C_PANEL), SetDataTip(0x0, STR_CHEATS_TOOLTIP), EndContainer(),
	NWidget(WWT_PANEL, COLOUR_GREY),
		NWidget(WWT_LABEL, COLOUR_GREY, WID_C_NOTE), SetFill(1, 1), SetDataTip(STR_CHEATS_NOTE, STR_NULL), SetPadding(WD_PAR_VSEP_NORMAL, 4, WD_PAR_VSEP_NORMAL, 4),
	EndContainer(),
};

/** GUI for the cheats. */
struct CheatWindow : Window {
	int clicked;
	int clicked_widget;
	uint line_height;
	Dimension box;      ///< Dimension of box sprite
	Dimension icon;     ///< Dimension of company icon sprite

	CheatWindow(WindowDesc *desc) : Window(desc)
	{
		this->InitNested();
	}

	void OnInit() override
	{
		this->box = maxdim(GetSpriteSize(SPR_BOX_EMPTY), GetSpriteSize(SPR_BOX_CHECKED));
		this->icon = GetSpriteSize(SPR_COMPANY_ICON);
	}

	void DrawWidget(const Rect &r, int widget) const override
	{
		if (widget != WID_C_PANEL) return;

		const Rect ir = r.Shrink(WD_FRAMERECT_LEFT, WD_FRAMERECT_TOP, WD_FRAMERECT_RIGHT, WD_FRAMERECT_BOTTOM);
		int y = ir.top;

		bool rtl = _current_text_dir == TD_RTL;
		uint box_left    = rtl ? ir.right - this->box.width - 5 : ir.left + 5;
		uint button_left = rtl ? ir.right - this->box.width - 10 - SETTING_BUTTON_WIDTH : ir.left + this->box.width + 10;
		uint text_left   = ir.left + (rtl ? 0 : 20 + this->box.width + SETTING_BUTTON_WIDTH);
		uint text_right  = ir.right - (rtl ? 20 + this->box.width + SETTING_BUTTON_WIDTH : 0);

		int text_y_offset = (this->line_height - FONT_HEIGHT_NORMAL) / 2;
		int box_y_offset = (this->line_height - this->box.height) / 2;
		int button_y_offset = (this->line_height - SETTING_BUTTON_HEIGHT) / 2;
		int icon_y_offset = (this->line_height - this->icon.height) / 2;

		for (int i = 0; i != lengthof(_cheats_ui); i++) {
			const CheatEntry *ce = &_cheats_ui[i];
			if (!IsCheatAllowed(ce->mode)) continue;

			DrawSprite((*ce->been_used) ? SPR_BOX_CHECKED : SPR_BOX_EMPTY, PAL_NONE, box_left, y + box_y_offset);

			switch (ce->type) {
				case SLF_ALLOW_CONTROL: {
					/* Change inflation factors */

					/* Draw [<][>] boxes for settings of an integer-type */
					DrawArrowButtons(button_left, y + icon_y_offset, COLOUR_YELLOW, clicked - (i * 2), true, true);

					uint64 val = (uint64)ReadValue(ce->variable, SLE_UINT64);
					SetDParam(0, val * 1000 >> 16);
					SetDParam(1, 3);
					break;
				}

				case SLE_BOOL: {
					bool on = (*(bool*)ce->variable);

					DrawBoolButton(button_left, y + icon_y_offset, on, true);
					SetDParam(0, on ? STR_CONFIG_SETTING_ON : STR_CONFIG_SETTING_OFF);
					break;
				}

				default: {
					int32 val = (int32)ReadValue(ce->variable, ce->type);
					char buf[512];

					/* Draw [<][>] boxes for settings of an integer-type */
					DrawArrowButtons(button_left, y + button_y_offset, COLOUR_YELLOW, clicked - (i * 2), true, true);

					switch (ce->str) {
						/* Display date for change date cheat */
						case STR_CHEAT_CHANGE_DATE: SetDParam(0, _date); break;

						/* Draw coloured flag for change company cheat */
						case STR_CHEAT_CHANGE_COMPANY: {
							SetDParam(0, val + 1);
							GetString(buf, STR_CHEAT_CHANGE_COMPANY, lastof(buf));
							uint offset = 10 + GetStringBoundingBox(buf).width;
							DrawCompanyIcon(_local_company, rtl ? text_right - offset - 10 : text_left + offset, y + icon_y_offset);
							break;
						}

						default: SetDParam(0, val);
					}
					break;
				}
			}

			DrawString(text_left, text_right, y + text_y_offset, ce->str);

			y += this->line_height;
		}
	}

	void UpdateWidgetSize(int widget, Dimension *size, const Dimension &padding, Dimension *fill, Dimension *resize) override
	{
		if (widget != WID_C_PANEL) return;

		uint width = 0;
		uint lines = 0;
		for (int i = 0; i != lengthof(_cheats_ui); i++) {
			const CheatEntry *ce = &_cheats_ui[i];
			if (!IsCheatAllowed(ce->mode)) continue;
			lines++;
			switch (ce->type) {
				case SLF_ALLOW_CONTROL:
					/* Change inflation factors */
					break;

				case SLE_BOOL:
					SetDParam(0, STR_CONFIG_SETTING_ON);
					width = std::max(width, GetStringBoundingBox(ce->str).width);
					SetDParam(0, STR_CONFIG_SETTING_OFF);
					width = std::max(width, GetStringBoundingBox(ce->str).width);
					break;

				default:
					switch (ce->str) {
						/* Display date for change date cheat */
						case STR_CHEAT_CHANGE_DATE:
							SetDParam(0, ConvertYMDToDate(MAX_YEAR, 11, 31));
							width = std::max(width, GetStringBoundingBox(ce->str).width);
							break;

						/* Draw coloured flag for change company cheat */
						case STR_CHEAT_CHANGE_COMPANY:
							SetDParamMaxValue(0, MAX_COMPANIES);
							width = std::max(width, GetStringBoundingBox(ce->str).width + 10 + 10);
							break;

						default:
							SetDParam(0, INT64_MAX);
							width = std::max(width, GetStringBoundingBox(ce->str).width);
							break;
					}
					break;
			}
		}

		this->line_height = std::max(GetSpriteSize(SPR_BOX_CHECKED).height, GetSpriteSize(SPR_BOX_EMPTY).height);
		this->line_height = std::max<uint>(this->line_height, SETTING_BUTTON_HEIGHT);
		this->line_height = std::max<uint>(this->line_height, FONT_HEIGHT_NORMAL) + WD_PAR_VSEP_NORMAL;

<<<<<<< HEAD
		size->width = width + 20 + this->box_width + SETTING_BUTTON_WIDTH /* stuff on the left */ + 10 /* extra spacing on right */;
		size->height = WD_FRAMERECT_TOP + WD_PAR_VSEP_NORMAL + WD_FRAMERECT_BOTTOM + this->line_height * lines;
=======
		size->width = width + 20 + this->box.width + SETTING_BUTTON_WIDTH /* stuff on the left */ + 10 /* extra spacing on right */;
		size->height = WD_FRAMERECT_TOP + WD_FRAMERECT_BOTTOM + this->line_height * lengthof(_cheats_ui);
>>>>>>> 61da064b
	}

	void OnClick(Point pt, int widget, int click_count) override
	{
		const NWidgetBase *wid = this->GetWidget<NWidgetBase>(WID_C_PANEL);
		uint btn = (pt.y - wid->pos_y - WD_FRAMERECT_TOP) / this->line_height;
		uint x = pt.x - wid->pos_x;
		bool rtl = _current_text_dir == TD_RTL;
		if (rtl) x = wid->current_x - x;

		for (uint i = 0; i != lengthof(_cheats_ui) && i <= btn; i++) {
			const CheatEntry *ce = &_cheats_ui[i];
			if (!IsCheatAllowed(ce->mode)) btn++;
		}

		if (btn >= lengthof(_cheats_ui)) return;

		const CheatEntry *ce = &_cheats_ui[btn];
		int value = (int32)ReadValue(ce->variable, ce->type);
		int oldvalue = value;

		if (btn == CHT_CHANGE_DATE && x >= 20 + this->box.width + SETTING_BUTTON_WIDTH) {
			/* Click at the date text directly. */
			clicked_widget = CHT_CHANGE_DATE;
			SetDParam(0, value);
			ShowQueryString(STR_JUST_INT, STR_CHEAT_CHANGE_DATE_QUERY_CAPT, 8, this, CS_NUMERAL, QSF_ACCEPT_UNCHANGED);
			return;
		} else if (btn == CHT_EDIT_MAX_HL && x >= 20 + this->box.width + SETTING_BUTTON_WIDTH) {
			clicked_widget = CHT_EDIT_MAX_HL;
			SetDParam(0, value);
			ShowQueryString(STR_JUST_INT, STR_CHEAT_EDIT_MAX_HL_QUERY_CAPT, 8, this, CS_NUMERAL, QSF_ACCEPT_UNCHANGED);
			return;
		} else if (btn == CHT_MONEY && x >= 20 + this->box_width + SETTING_BUTTON_WIDTH) {
			clicked_widget = CHT_MONEY;
			SetDParam(0, value);
			ShowQueryString(STR_JUST_INT, STR_CHEAT_EDIT_MONEY_QUERY_CAPT, 20, this, CS_NUMERAL_SIGNED, QSF_ACCEPT_UNCHANGED);
			return;
		} else if (ce->type == SLF_ALLOW_CONTROL && x >= 20 + this->box_width + SETTING_BUTTON_WIDTH) {
			clicked_widget = btn;
			uint64 val = (uint64)ReadValue(ce->variable, SLE_UINT64);
			SetDParam(0, val * 1000 >> 16);
			SetDParam(1, 3);
			StringID str = (btn == CHT_INFLATION_COST) ? STR_CHEAT_INFLATION_COST_QUERY_CAPT : STR_CHEAT_INFLATION_INCOME_QUERY_CAPT;
			std::string saved = std::move(_settings_game.locale.digit_group_separator);
			_settings_game.locale.digit_group_separator = "";
			ShowQueryString(STR_JUST_DECIMAL, str, 12, this, CS_NUMERAL_DECIMAL, QSF_ACCEPT_UNCHANGED);
			_settings_game.locale.digit_group_separator = std::move(saved);
			return;
		}

		/* Not clicking a button? */
		if (!IsInsideMM(x, 10 + this->box.width, 10 + this->box.width + SETTING_BUTTON_WIDTH)) return;

		if (!_networking) *ce->been_used = true;

		switch (ce->type) {
			case SLF_ALLOW_CONTROL: {
				/* Change inflation factors */
				uint64 value = (uint64)ReadValue(ce->variable, SLE_UINT64) + (((x >= 10 + this->box_width + SETTING_BUTTON_WIDTH / 2) ? 1 : -1) << 16);
				value = Clamp<uint64>(value, 1 << 16, MAX_INFLATION);
				DoCommandP(0, (uint32)btn, (uint32)value, CMD_CHEAT_SETTING);
				break;
			}

			case SLE_BOOL:
				value ^= 1;
				if (ce->proc != nullptr && !_networking) ce->proc(value, 0);
				break;

			default:
				/* Take whatever the function returns */
				value = ce->proc(value + ((x >= 10 + this->box.width + SETTING_BUTTON_WIDTH / 2) ? 1 : -1), (x >= 10 + this->box.width + SETTING_BUTTON_WIDTH / 2) ? 1 : -1);

				/* The first cheat (money), doesn't return a different value. */
				if (value != oldvalue || btn == CHT_MONEY) this->clicked = btn * 2 + 1 + ((x >= 10 + this->box.width + SETTING_BUTTON_WIDTH / 2) != rtl ? 1 : 0);
				break;
		}

		if (value != oldvalue) {
			if (_networking || btn == CHT_STATION_RATING || btn == CHT_TOWN_RATING) {
				if (btn != CHT_MONEY) DoCommandP(0, (uint32)btn, (uint32)value, CMD_CHEAT_SETTING);
			} else {
				WriteValue(ce->variable, ce->type, (int64)value);
			}
		}

		this->SetTimeout();

		this->SetDirty();
	}

	void OnTimeout() override
	{
		this->clicked = 0;
		this->SetDirty();
	}

	void OnQueryTextFinished(char *str) override
	{
		/* Was 'cancel' pressed or nothing entered? */
		if (str == nullptr || StrEmpty(str)) return;

		const CheatEntry *ce = &_cheats_ui[clicked_widget];

		if (ce->type == SLF_ALLOW_CONTROL) {
			char tmp_buffer[32];
			strecpy(tmp_buffer, str, lastof(tmp_buffer));
			str_replace_wchar(tmp_buffer, lastof(tmp_buffer), GetDecimalSeparatorChar(), '.');
			DoCommandP(0, (uint32)clicked_widget, (uint32)Clamp<uint64>(atof(tmp_buffer) * 65536.0, 1 << 16, MAX_INFLATION), CMD_CHEAT_SETTING);
			return;
		}
		if (ce->mode == CNM_MONEY) {
			if (!_networking) *ce->been_used = true;
			DoCommandP(0, (strtoll(str, nullptr, 10) / _currency->rate), 0, _network_server || _network_settings_access ? CMD_MONEY_CHEAT_ADMIN : CMD_MONEY_CHEAT);
			return;
		}

		if (_networking) return;
		int oldvalue = (int32)ReadValue(ce->variable, ce->type);
		int value = atoi(str);
		*ce->been_used = true;
		value = ce->proc(value, value - oldvalue);

		if (value != oldvalue) WriteValue(ce->variable, ce->type, (int64)value);
		this->SetDirty();
	}
};

/** Window description of the cheats GUI. */
static WindowDesc _cheats_desc(
	WDP_AUTO, "cheats", 0, 0,
	WC_CHEATS, WC_NONE,
	0,
	_nested_cheat_widgets, lengthof(_nested_cheat_widgets)
);

/** Open cheat window. */
void ShowCheatWindow()
{
	DeleteWindowById(WC_CHEATS, 0);
	if (!_networking || _network_server || _network_settings_access || _settings_game.difficulty.money_cheat_in_multiplayer) {
		new CheatWindow(&_cheats_desc);
	}
}<|MERGE_RESOLUTION|>--- conflicted
+++ resolved
@@ -27,15 +27,11 @@
 #include "tile_map.h"
 #include "newgrf.h"
 #include "error.h"
-<<<<<<< HEAD
 #include "network/network.h"
 #include "order_base.h"
 #include "vehicle_base.h"
 #include "currency.h"
-=======
-#include "misc_cmd.h"
 #include "core/geometry_func.hpp"
->>>>>>> 61da064b
 
 #include "widgets/cheat_widget.h"
 
@@ -377,13 +373,8 @@
 		this->line_height = std::max<uint>(this->line_height, SETTING_BUTTON_HEIGHT);
 		this->line_height = std::max<uint>(this->line_height, FONT_HEIGHT_NORMAL) + WD_PAR_VSEP_NORMAL;
 
-<<<<<<< HEAD
-		size->width = width + 20 + this->box_width + SETTING_BUTTON_WIDTH /* stuff on the left */ + 10 /* extra spacing on right */;
-		size->height = WD_FRAMERECT_TOP + WD_PAR_VSEP_NORMAL + WD_FRAMERECT_BOTTOM + this->line_height * lines;
-=======
 		size->width = width + 20 + this->box.width + SETTING_BUTTON_WIDTH /* stuff on the left */ + 10 /* extra spacing on right */;
-		size->height = WD_FRAMERECT_TOP + WD_FRAMERECT_BOTTOM + this->line_height * lengthof(_cheats_ui);
->>>>>>> 61da064b
+		size->height = WD_FRAMERECT_TOP + WD_FRAMERECT_BOTTOM + this->line_height * lines;
 	}
 
 	void OnClick(Point pt, int widget, int click_count) override
@@ -416,12 +407,12 @@
 			SetDParam(0, value);
 			ShowQueryString(STR_JUST_INT, STR_CHEAT_EDIT_MAX_HL_QUERY_CAPT, 8, this, CS_NUMERAL, QSF_ACCEPT_UNCHANGED);
 			return;
-		} else if (btn == CHT_MONEY && x >= 20 + this->box_width + SETTING_BUTTON_WIDTH) {
+		} else if (btn == CHT_MONEY && x >= 20 + this->box.width + SETTING_BUTTON_WIDTH) {
 			clicked_widget = CHT_MONEY;
 			SetDParam(0, value);
 			ShowQueryString(STR_JUST_INT, STR_CHEAT_EDIT_MONEY_QUERY_CAPT, 20, this, CS_NUMERAL_SIGNED, QSF_ACCEPT_UNCHANGED);
 			return;
-		} else if (ce->type == SLF_ALLOW_CONTROL && x >= 20 + this->box_width + SETTING_BUTTON_WIDTH) {
+		} else if (ce->type == SLF_ALLOW_CONTROL && x >= 20 + this->box.width + SETTING_BUTTON_WIDTH) {
 			clicked_widget = btn;
 			uint64 val = (uint64)ReadValue(ce->variable, SLE_UINT64);
 			SetDParam(0, val * 1000 >> 16);
@@ -442,7 +433,7 @@
 		switch (ce->type) {
 			case SLF_ALLOW_CONTROL: {
 				/* Change inflation factors */
-				uint64 value = (uint64)ReadValue(ce->variable, SLE_UINT64) + (((x >= 10 + this->box_width + SETTING_BUTTON_WIDTH / 2) ? 1 : -1) << 16);
+				uint64 value = (uint64)ReadValue(ce->variable, SLE_UINT64) + (((x >= 10 + this->box.width + SETTING_BUTTON_WIDTH / 2) ? 1 : -1) << 16);
 				value = Clamp<uint64>(value, 1 << 16, MAX_INFLATION);
 				DoCommandP(0, (uint32)btn, (uint32)value, CMD_CHEAT_SETTING);
 				break;
