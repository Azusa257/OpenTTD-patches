/*
 * This file is part of OpenTTD.
 * OpenTTD is free software; you can redistribute it and/or modify it under the terms of the GNU General Public License as published by the Free Software Foundation, version 2.
 * OpenTTD is distributed in the hope that it will be useful, but WITHOUT ANY WARRANTY; without even the implied warranty of MERCHANTABILITY or FITNESS FOR A PARTICULAR PURPOSE.
 * See the GNU General Public License for more details. You should have received a copy of the GNU General Public License along with OpenTTD. If not, see <http://www.gnu.org/licenses/>.
 */

/** @file train_gui.cpp GUI for trains. */

#include "stdafx.h"
#include "window_gui.h"
#include "command_func.h"
#include "train.h"
#include "strings_func.h"
#include "vehicle_func.h"
#include "zoom_func.h"

#include "table/strings.h"

#include "safeguards.h"

uint16 GetTrainVehicleMaxSpeed(const Train *u, const RailVehicleInfo *rvi_u, const Train *front);

/**
 * Callback for building wagons.
 * @param result The result of the command.
 * @param tile   The tile the command was executed on.
 * @param p1 Additional data for the command (for the #CommandProc)
 * @param p2 Additional data for the command (for the #CommandProc)
 * @param cmd Unused.
 */
void CcBuildWagon(const CommandCost &result, TileIndex tile, uint32 p1, uint32 p2, uint64 p3, uint32 cmd)
{
	if (result.Failed()) return;

	/* find a locomotive in the depot. */
	const Vehicle *found = nullptr;
	for (const Train *t : Train::Iterate()) {
		if (t->IsFrontEngine() && t->tile == tile && t->IsStoppedInDepot() && !t->IsVirtual()) {
			if (found != nullptr) return; // must be exactly one.
			found = t;
		}
	}

	/* if we found a loco, */
	if (found != nullptr) {
		found = found->Last();
		/* put the new wagon at the end of the loco. */
		DoCommandP(0, _new_vehicle_id, found->index, CMD_MOVE_RAIL_VEHICLE);
		InvalidateWindowClassesData(WC_TRAINS_LIST, 0);
		InvalidateWindowClassesData(WC_TRACE_RESTRICT_SLOTS, 0);
		InvalidateWindowClassesData(WC_DEPARTURES_BOARD, 0);
	}
}

/**
 * Highlight the position where a rail vehicle is dragged over by drawing a light gray background.
 * @param px        The current x position to draw from.
 * @param max_width The maximum space available to draw.
 * @param selection Selected vehicle that is dragged.
 * @param chain     Whether a whole chain is dragged.
 * @return The width of the highlight mark.
 */
static int HighlightDragPosition(int px, int max_width, VehicleID selection, bool chain)
{
	bool rtl = _current_text_dir == TD_RTL;

	assert(selection != INVALID_VEHICLE);
	int dragged_width = 0;
	for (Train *t = Train::Get(selection); t != nullptr; t = chain ? t->Next() : (t->HasArticulatedPart() ? t->GetNextArticulatedPart() : nullptr)) {
		dragged_width += t->GetDisplayImageWidth(nullptr);
	}

	int drag_hlight_left = rtl ? std::max(px - dragged_width + 1, 0) : px;
	int drag_hlight_right = rtl ? px : std::min(px + dragged_width, max_width) - 1;
	int drag_hlight_width = std::max(drag_hlight_right - drag_hlight_left + 1, 0);

	if (drag_hlight_width > 0) {
		GfxFillRect(drag_hlight_left + WD_FRAMERECT_LEFT, WD_FRAMERECT_TOP + 1,
				drag_hlight_right - WD_FRAMERECT_RIGHT, ScaleGUITrad(13) - WD_FRAMERECT_BOTTOM, _colour_gradient[COLOUR_GREY][7]);
	}

	return drag_hlight_width;
}

/**
 * Draws an image of a whole train
 * @param v         Front vehicle
 * @param left      The minimum horizontal position
 * @param right     The maximum horizontal position
 * @param y         Vertical position to draw at
 * @param selection Selected vehicle to draw a frame around
 * @param skip      Number of pixels to skip at the front (for scrolling)
 * @param drag_dest The vehicle another one is dragged over, \c INVALID_VEHICLE if none.
 */
void DrawTrainImage(const Train *v, int left, int right, int y, VehicleID selection, EngineImageType image_type, int skip, VehicleID drag_dest)
{
	bool rtl = _current_text_dir == TD_RTL;
	Direction dir = rtl ? DIR_E : DIR_W;

	DrawPixelInfo tmp_dpi, *old_dpi;
	/* Position of highlight box */
	int highlight_l = 0;
	int highlight_r = 0;
	int max_width = right - left + 1;
	int height = ScaleGUITrad(14);

	if (!FillDrawPixelInfo(&tmp_dpi, left, y, max_width, height)) return;

	old_dpi = _cur_dpi;
	_cur_dpi = &tmp_dpi;

	int px = rtl ? max_width + skip : -skip;
	bool sel_articulated = false;
	bool dragging = (drag_dest != INVALID_VEHICLE);
	bool drag_at_end_of_train = (drag_dest == v->index); // Head index is used to mark dragging at end of train.
	for (; v != nullptr && (rtl ? px > 0 : px < max_width); v = v->Next()) {
		if (dragging && !drag_at_end_of_train && drag_dest == v->index) {
			/* Highlight the drag-and-drop destination inside the train. */
			int drag_hlight_width = HighlightDragPosition(px, max_width, selection, _cursor.vehchain);
			px += rtl ? -drag_hlight_width : drag_hlight_width;
		}

		Point offset;
		int width = Train::From(v)->GetDisplayImageWidth(&offset);

		if (rtl ? px + width > 0 : px - width < max_width) {
			PaletteID pal = (v->vehstatus & VS_CRASHED) ? PALETTE_CRASH : GetVehiclePalette(v);
			VehicleSpriteSeq seq;
			v->GetImage(dir, image_type, &seq);
			seq.Draw(px + (rtl ? -offset.x : offset.x), height / 2 + offset.y, pal, (v->vehstatus & VS_CRASHED) != 0);
		}

		if (!v->IsArticulatedPart()) sel_articulated = false;

		if (v->index == selection) {
			/* Set the highlight position */
			highlight_l = rtl ? px - width : px;
			highlight_r = rtl ? px - 1 : px + width - 1;
			sel_articulated = true;
		} else if ((_cursor.vehchain && highlight_r != 0) || sel_articulated) {
			if (rtl) {
				highlight_l -= width;
			} else {
				highlight_r += width;
			}
		}

		px += rtl ? -width : width;
	}

	if (dragging && drag_at_end_of_train) {
		/* Highlight the drag-and-drop destination at the end of the train. */
		HighlightDragPosition(px, max_width, selection, _cursor.vehchain);
	}

	if (highlight_l != highlight_r) {
		/* Draw the highlight. Now done after drawing all the engines, as
		 * the next engine after the highlight could overlap it. */
		DrawFrameRect(highlight_l, 0, highlight_r, height - 1, COLOUR_WHITE, FR_BORDERONLY);
	}

	_cur_dpi = old_dpi;
}

/** Helper struct for the cargo details information */
struct CargoSummaryItem {
	CargoID cargo;    ///< The cargo that is carried
	StringID subtype; ///< STR_EMPTY if none
	uint capacity;    ///< Amount that can be carried
	uint amount;      ///< Amount that is carried
	StationID source; ///< One of the source stations

	/** Used by CargoSummary::Find() and similar functions */
	inline bool operator != (const CargoSummaryItem &other) const
	{
		return this->cargo != other.cargo || this->subtype != other.subtype;
	}

	/** Used by std::find() and similar functions */
	inline bool operator == (const CargoSummaryItem &other) const
	{
		return !(this->cargo != other.cargo);
	}
};

static const uint TRAIN_DETAILS_MIN_INDENT  = 32; ///< Minimum indent level in the train details window
static const uint TRAIN_DETAILS_MAX_INDENT  = 72; ///< Maximum indent level in the train details window; wider than this and we start on a new line
static const int  TRAIN_DETAILS_LIST_INDENT = 10; ///< Indent for list items in the Total Cargo window

/** Container for the cargo summary information. */
typedef std::vector<CargoSummaryItem> CargoSummary;
/** Reused container of cargo details */
static CargoSummary _cargo_summary;

/**
 * Draw the details cargo tab for the given vehicle at the given position
 *
 * @param item  Data to draw
 * @param left  The left most coordinate to draw
 * @param right The right most coordinate to draw
 * @param y     The y coordinate
 */
static void TrainDetailsCargoTab(const CargoSummaryItem *item, int left, int right, int y)
{
	StringID str;
	if (item->amount > 0) {
		SetDParam(0, item->cargo);
		SetDParam(1, item->amount);
		SetDParam(2, item->source);
		SetDParam(3, _settings_game.vehicle.freight_trains);
		str = FreightWagonMult(item->cargo) > 1 ? STR_VEHICLE_DETAILS_CARGO_FROM_MULT : STR_VEHICLE_DETAILS_CARGO_FROM;
	} else {
		SetDParam(0, STR_QUANTITY_N_A);
		str = item->cargo == INVALID_CARGO ? STR_LTBLUE_STRING : STR_VEHICLE_DETAILS_CARGO_EMPTY;
	}

	DrawString(left, right, y, str);
}

/**
 * Draw the details info tab for the given vehicle at the given position
 *
 * @param v     current vehicle
 * @param left  The left most coordinate to draw
 * @param right The right most coordinate to draw
 * @param y     The y coordinate
 */
static void TrainDetailsInfoTab(const Train *v, int left, int right, int y, byte line_number)
{
	const RailVehicleInfo *rvi = RailVehInfo(v->engine_type);
	bool show_speed = !UsesWagonOverride(v) && (_settings_game.vehicle.wagon_speed_limits || rvi->railveh_type != RAILVEH_WAGON);
	uint16 speed;

	if (rvi->railveh_type == RAILVEH_WAGON) {
		SetDParam(0, v->engine_type);
		SetDParam(1, v->value);

		if (show_speed && (speed = GetVehicleProperty(v, PROP_TRAIN_SPEED, rvi->max_speed))) {
			SetDParam(2, speed); // StringID++
			DrawString(left, right, y, STR_VEHICLE_DETAILS_TRAIN_WAGON_VALUE_AND_SPEED);
		} else {
			DrawString(left, right, y, STR_VEHICLE_DETAILS_TRAIN_WAGON_VALUE);
		}
	} else {
		switch (line_number) {
			case 0:
				SetDParam(0, v->engine_type);
				SetDParam(1, v->build_year);
				SetDParam(2, v->value);

				if (show_speed && (speed = GetVehicleProperty(v, PROP_TRAIN_SPEED, rvi->max_speed))) {
					SetDParam(3, speed); // StringID++
					DrawString(left, right, y, STR_VEHICLE_DETAILS_TRAIN_ENGINE_BUILT_AND_VALUE_AND_SPEED, TC_FROMSTRING, SA_LEFT);
				} else {
					DrawString(left, right, y, STR_VEHICLE_DETAILS_TRAIN_ENGINE_BUILT_AND_VALUE);
				}
				break;

			case 1:
				SetDParam(0, v->reliability * 100 >> 16);
				SetDParam(1, v->breakdowns_since_last_service);
				DrawString(left, right, y, STR_VEHICLE_INFO_RELIABILITY_BREAKDOWNS, TC_FROMSTRING, SA_LEFT);
				break;

			case 2:
				if (v->breakdown_ctr == 1) {
					if (_settings_game.vehicle.improved_breakdowns) {
						SetDParam(0, STR_VEHICLE_STATUS_BROKEN_DOWN_VEL_SHORT);
						SetDParam(1, STR_BREAKDOWN_TYPE_CRITICAL + v->breakdown_type);
						if (v->breakdown_type == BREAKDOWN_LOW_SPEED) {
							SetDParam(2, std::min<int>(v->First()->GetCurrentMaxSpeed(), v->breakdown_severity));
						} else if (v->breakdown_type == BREAKDOWN_LOW_POWER) {
							SetDParam(2, v->breakdown_severity * 100 / 256);
						}
					} else {
						SetDParam(0, STR_VEHICLE_STATUS_BROKEN_DOWN);
					}
				} else {
					if (HasBit(v->flags, VRF_NEED_REPAIR)) {
						SetDParam(0, STR_NEED_REPAIR);
						SetDParam(1, GetTrainVehicleMaxSpeed(v, &(v->GetEngine()->u.rail), v->First()));
					} else {
						SetDParam(0, STR_RUNNING);
					}
				}
				DrawString(left, right, y, STR_CURRENT_STATUS);
				break;

			default:
				NOT_REACHED();
		}
	}
}

/**
 * Draw the details capacity tab for the given vehicle at the given position
 *
 * @param item  Data to draw
 * @param left  The left most coordinate to draw
 * @param right The right most coordinate to draw
 * @param y     The y coordinate
 */
static void TrainDetailsCapacityTab(const CargoSummaryItem *item, int left, int right, int y)
{
	StringID str;
	if (item->cargo != INVALID_CARGO) {
		SetDParam(0, item->cargo);
		SetDParam(1, item->capacity);
		SetDParam(4, item->subtype);
		SetDParam(5, _settings_game.vehicle.freight_trains);
		str = FreightWagonMult(item->cargo) > 1 ? STR_VEHICLE_INFO_CAPACITY_MULT : STR_VEHICLE_INFO_CAPACITY;
	} else {
		/* Draw subtype only */
		SetDParam(0, item->subtype);
		str = STR_VEHICLE_INFO_NO_CAPACITY;
	}
	DrawString(left, right, y, str);
}

/**
 * Collects the cargo transported
 * @param v Vehicle to process
 * @param summary Space for the result
 */
static void GetCargoSummaryOfArticulatedVehicle(const Train *v, CargoSummary *summary)
{
	summary->clear();
	do {
		if (!v->GetEngine()->CanCarryCargo()) continue;

		CargoSummaryItem new_item;
		new_item.cargo = v->cargo_cap > 0 ? v->cargo_type : INVALID_CARGO;
		new_item.subtype = GetCargoSubtypeText(v);
		if (new_item.cargo == INVALID_CARGO && new_item.subtype == STR_EMPTY) continue;

		auto item = std::find(summary->begin(), summary->end(), new_item);
		if (item == summary->end()) {
			summary->emplace_back();
			item = summary->end() - 1;
			item->cargo = new_item.cargo;
			item->subtype = new_item.subtype;
			item->capacity = 0;
			item->amount = 0;
			item->source = INVALID_STATION;
		}

		item->capacity += v->cargo_cap;
		item->amount += v->cargo.StoredCount();
		if (item->source == INVALID_STATION) item->source = v->cargo.Source();
	} while ((v = v->Next()) != nullptr && v->IsArticulatedPart());
}

/**
 * Get the length of an articulated vehicle.
 * @param v the vehicle to get the length of.
 * @return the length in pixels.
 */
static uint GetLengthOfArticulatedVehicle(const Train *v)
{
	uint length = 0;

	do {
		length += v->GetDisplayImageWidth();
	} while ((v = v->Next()) != nullptr && v->IsArticulatedPart());

	return length;
}

/**
 * Determines the number of lines in the train details window
 * @param veh_id Train
 * @param det_tab Selected details tab
 * @return Number of line
 */
int GetTrainDetailsWndVScroll(VehicleID veh_id, TrainDetailsWindowTabs det_tab)
{
	int num = 0;

	if (det_tab == TDW_TAB_TOTALS) { // Total cargo tab
		CargoArray act_cargo;
		CargoArray max_cargo;
		for (const Vehicle *v = Vehicle::Get(veh_id); v != nullptr; v = v->Next()) {
			act_cargo[v->cargo_type] += v->cargo.StoredCount();
			max_cargo[v->cargo_type] += v->cargo_cap;
		}

		/* Set scroll-amount separately from counting, as to not compute num double
		 * for more carriages of the same type
		 */
		for (CargoID i = 0; i < NUM_CARGO; i++) {
			if (max_cargo[i] > 0) num++; // only count carriages that the train has
		}

		if (_settings_game.vehicle.train_acceleration_model != AM_ORIGINAL) {
			num += 5; // needs five more because first line is description string and we have the weight and speed info and the feeder share
		} else {
			num += 2; // needs one more because first line is description string and we have the feeder share
		}
	} else {
		for (const Train *v = Train::Get(veh_id); v != nullptr; v = v->GetNextVehicle()) {
			GetCargoSummaryOfArticulatedVehicle(v, &_cargo_summary);
			num += std::max(1u, (unsigned)_cargo_summary.size());

			uint length = GetLengthOfArticulatedVehicle(v);
			if (length > TRAIN_DETAILS_MAX_INDENT) num++;
		}
		if (det_tab == 1) num += 2 * Train::Get(veh_id)->tcache.cached_num_engines;
	}

	return num;
}

/**
 * Draw the details for the given vehicle at the given position
 *
 * @param v     current vehicle
 * @param r     the Rect to draw within
 * @param vscroll_pos Position of scrollbar
 * @param vscroll_cap Number of lines currently displayed
 * @param det_tab Selected details tab
 */
void DrawTrainDetails(const Train *v, const Rect &r, int vscroll_pos, uint16 vscroll_cap, TrainDetailsWindowTabs det_tab)
{
	bool rtl = _current_text_dir == TD_RTL;
	int line_height = r.Height();
	int sprite_y_offset = line_height / 2;
	int text_y_offset = (line_height - FONT_HEIGHT_NORMAL) / 2;

	/* draw the first 3 details tabs */
	if (det_tab != TDW_TAB_TOTALS) {
		Direction dir = rtl ? DIR_E : DIR_W;
<<<<<<< HEAD
		int x = rtl ? right : left;
		byte line_number = 0;
=======
		int x = rtl ? r.right : r.left;
>>>>>>> 61da064b
		for (; v != nullptr && vscroll_pos > -vscroll_cap; v = v->GetNextVehicle()) {
			GetCargoSummaryOfArticulatedVehicle(v, &_cargo_summary);

			/* Draw sprites */
			uint dx = 0;
			int px = x;
			const Train *u = v;
			do {
				Point offset;
				int width = u->GetDisplayImageWidth(&offset);
				if (vscroll_pos <= 0 && vscroll_pos > -vscroll_cap && line_number == 0) {
					int pitch = 0;
					const Engine *e = Engine::Get(v->engine_type);
					if (e->GetGRF() != nullptr) {
						pitch = ScaleGUITrad(e->GetGRF()->traininfo_vehicle_pitch);
					}
					PaletteID pal = (v->vehstatus & VS_CRASHED) ? PALETTE_CRASH : GetVehiclePalette(v);
					VehicleSpriteSeq seq;
					u->GetImage(dir, EIT_IN_DETAILS, &seq);
					seq.Draw(px + (rtl ? -offset.x : offset.x), r.top - line_height * vscroll_pos + sprite_y_offset + pitch, pal, (v->vehstatus & VS_CRASHED) != 0);
				}
				px += rtl ? -width : width;
				dx += width;
				u = u->Next();
			} while (u != nullptr && u->IsArticulatedPart());

			bool separate_sprite_row = (dx > (uint)ScaleGUITrad(TRAIN_DETAILS_MAX_INDENT));
			if (separate_sprite_row) {
				vscroll_pos--;
				dx = 0;
			}

			int sprite_width = std::max<int>(dx, ScaleGUITrad(TRAIN_DETAILS_MIN_INDENT)) + 3;
			Rect dr = r.Indent(sprite_width, rtl);
			uint num_lines = std::max(1u, (unsigned)_cargo_summary.size());
<<<<<<< HEAD
			for (uint i = 0; i < num_lines;) {
				int sprite_width = std::max<int>(dx, ScaleGUITrad(TRAIN_DETAILS_MIN_INDENT)) + 3;
				int data_left  = left + (rtl ? 0 : sprite_width);
				int data_right = right - (rtl ? sprite_width : 0);
=======
			for (uint i = 0; i < num_lines; i++) {
>>>>>>> 61da064b
				if (vscroll_pos <= 0 && vscroll_pos > -vscroll_cap) {
					int py = r.top - line_height * vscroll_pos + text_y_offset;
					if (i > 0 || separate_sprite_row) {
						if (vscroll_pos != 0) GfxFillRect(r.left, py - WD_MATRIX_TOP - 1, r.right, py - WD_MATRIX_TOP, _colour_gradient[COLOUR_GREY][5]);
					}
					switch (det_tab) {
						case TDW_TAB_CARGO:
							if (i < _cargo_summary.size()) {
								TrainDetailsCargoTab(&_cargo_summary[i], dr.left, dr.right, py);
							} else {
								DrawString(dr.left, dr.right, py, STR_QUANTITY_N_A, TC_LIGHT_BLUE);
							}
							break;

						case TDW_TAB_INFO:
<<<<<<< HEAD
							if (i == 0) TrainDetailsInfoTab(v, data_left, data_right, py, line_number);
=======
							if (i == 0) TrainDetailsInfoTab(v, dr.left, dr.right, py);
>>>>>>> 61da064b
							break;

						case TDW_TAB_CAPACITY:
							if (i < _cargo_summary.size()) {
								TrainDetailsCapacityTab(&_cargo_summary[i], dr.left, dr.right, py);
							} else {
								SetDParam(0, STR_EMPTY);
								DrawString(dr.left, dr.right, py, STR_VEHICLE_INFO_NO_CAPACITY);
							}
							break;

						default: NOT_REACHED();
					}
				}
				if (det_tab != 1 || line_number >= (Train::From(v)->IsWagon() ? 0 : 2)) {
					line_number = 0;
					i++;
				} else {
					line_number++;
				}
				vscroll_pos--;
			}
		}
	} else {
		int y = r.top;
		CargoArray act_cargo;
		CargoArray max_cargo;
		Money feeder_share = 0;
		int empty_weight = 0;
		int loaded_weight = 0;

		for (const Vehicle *u = v; u != nullptr; u = u->Next()) {
			const Train *train = Train::From(u);
			const auto weight_without_cargo = train->GetWeightWithoutCargo();
			act_cargo[u->cargo_type] += u->cargo.StoredCount();
			max_cargo[u->cargo_type] += u->cargo_cap;
			feeder_share             += u->cargo.FeederShare();
			empty_weight             += weight_without_cargo;
			loaded_weight            += weight_without_cargo + train->GetCargoWeight(train->cargo_cap);
		}

<<<<<<< HEAD
		if (_settings_game.vehicle.train_acceleration_model != AM_ORIGINAL) {
			const int empty_max_speed = GetTrainEstimatedMaxAchievableSpeed(v, empty_weight, v->GetDisplayMaxSpeed());
			const int loaded_max_speed = GetTrainEstimatedMaxAchievableSpeed(v, loaded_weight, v->GetDisplayMaxSpeed());

			if (--vscroll_pos < 0 && vscroll_pos >= -vscroll_cap) {
				SetDParam(0, empty_weight);
				SetDParam(1, loaded_weight);
				DrawString(left, right, y + text_y_offset, STR_VEHICLE_DETAILS_TRAIN_TOTAL_WEIGHT);
				y += line_height;
			}

			if (--vscroll_pos < 0 && vscroll_pos >= -vscroll_cap) {
				SetDParam(0, empty_max_speed);
				SetDParam(1, loaded_max_speed);
				DrawString(left, right, y + text_y_offset, STR_VEHICLE_DETAILS_TRAIN_MAX_SPEED);
				y += line_height;
			}

			if (--vscroll_pos < 0 && vscroll_pos >= -vscroll_cap) {
				y += line_height;
			}
		}

		if (--vscroll_pos < 0 && vscroll_pos >= -vscroll_cap) {
			DrawString(left, right, y + text_y_offset, STR_VEHICLE_DETAILS_TRAIN_TOTAL_CAPACITY_TEXT);
			y += line_height;
		}
=======
		/* draw total cargo tab */
		DrawString(r.left, r.right, y + text_y_offset, STR_VEHICLE_DETAILS_TRAIN_TOTAL_CAPACITY_TEXT);
		y += line_height;
>>>>>>> 61da064b

		/* Indent the total cargo capacity details */
		Rect ir = r.Indent(TRAIN_DETAILS_LIST_INDENT, rtl);
		for (CargoID i = 0; i < NUM_CARGO; i++) {
			if (max_cargo[i] > 0 && --vscroll_pos < 0 && vscroll_pos >= -vscroll_cap) {
				SetDParam(0, i);            // {CARGO} #1
				SetDParam(1, act_cargo[i]); // {CARGO} #2
				SetDParam(2, i);            // {SHORTCARGO} #1
				SetDParam(3, max_cargo[i]); // {SHORTCARGO} #2
				SetDParam(4, _settings_game.vehicle.freight_trains);
				DrawString(ir.left, ir.right, y + text_y_offset, FreightWagonMult(i) > 1 ? STR_VEHICLE_DETAILS_TRAIN_TOTAL_CAPACITY_MULT : STR_VEHICLE_DETAILS_TRAIN_TOTAL_CAPACITY);
				y += line_height;
			}
		}
<<<<<<< HEAD

		for (const Vehicle *u = v; u != nullptr; u = u->Next()) {
			act_cargo[u->cargo_type] += u->cargo.StoredCount();
			max_cargo[u->cargo_type] += u->cargo_cap;
			feeder_share             += u->cargo.FeederShare();
		}

		if (--vscroll_pos < 0 && vscroll_pos >= -vscroll_cap) {
			SetDParam(0, feeder_share);
			DrawString(left, right, y + text_y_offset, STR_VEHICLE_INFO_FEEDER_CARGO_VALUE);
		}
=======
		SetDParam(0, feeder_share);
		DrawString(r.left, r.right, y + text_y_offset, STR_VEHICLE_INFO_FEEDER_CARGO_VALUE);
>>>>>>> 61da064b
	}
}<|MERGE_RESOLUTION|>--- conflicted
+++ resolved
@@ -430,12 +430,8 @@
 	/* draw the first 3 details tabs */
 	if (det_tab != TDW_TAB_TOTALS) {
 		Direction dir = rtl ? DIR_E : DIR_W;
-<<<<<<< HEAD
-		int x = rtl ? right : left;
+		int x = rtl ? r.right : r.left;
 		byte line_number = 0;
-=======
-		int x = rtl ? r.right : r.left;
->>>>>>> 61da064b
 		for (; v != nullptr && vscroll_pos > -vscroll_cap; v = v->GetNextVehicle()) {
 			GetCargoSummaryOfArticulatedVehicle(v, &_cargo_summary);
 
@@ -471,14 +467,7 @@
 			int sprite_width = std::max<int>(dx, ScaleGUITrad(TRAIN_DETAILS_MIN_INDENT)) + 3;
 			Rect dr = r.Indent(sprite_width, rtl);
 			uint num_lines = std::max(1u, (unsigned)_cargo_summary.size());
-<<<<<<< HEAD
 			for (uint i = 0; i < num_lines;) {
-				int sprite_width = std::max<int>(dx, ScaleGUITrad(TRAIN_DETAILS_MIN_INDENT)) + 3;
-				int data_left  = left + (rtl ? 0 : sprite_width);
-				int data_right = right - (rtl ? sprite_width : 0);
-=======
-			for (uint i = 0; i < num_lines; i++) {
->>>>>>> 61da064b
 				if (vscroll_pos <= 0 && vscroll_pos > -vscroll_cap) {
 					int py = r.top - line_height * vscroll_pos + text_y_offset;
 					if (i > 0 || separate_sprite_row) {
@@ -494,11 +483,7 @@
 							break;
 
 						case TDW_TAB_INFO:
-<<<<<<< HEAD
-							if (i == 0) TrainDetailsInfoTab(v, data_left, data_right, py, line_number);
-=======
-							if (i == 0) TrainDetailsInfoTab(v, dr.left, dr.right, py);
->>>>>>> 61da064b
+							if (i == 0) TrainDetailsInfoTab(v, dr.left, dr.right, py, line_number);
 							break;
 
 						case TDW_TAB_CAPACITY:
@@ -540,7 +525,6 @@
 			loaded_weight            += weight_without_cargo + train->GetCargoWeight(train->cargo_cap);
 		}
 
-<<<<<<< HEAD
 		if (_settings_game.vehicle.train_acceleration_model != AM_ORIGINAL) {
 			const int empty_max_speed = GetTrainEstimatedMaxAchievableSpeed(v, empty_weight, v->GetDisplayMaxSpeed());
 			const int loaded_max_speed = GetTrainEstimatedMaxAchievableSpeed(v, loaded_weight, v->GetDisplayMaxSpeed());
@@ -548,14 +532,14 @@
 			if (--vscroll_pos < 0 && vscroll_pos >= -vscroll_cap) {
 				SetDParam(0, empty_weight);
 				SetDParam(1, loaded_weight);
-				DrawString(left, right, y + text_y_offset, STR_VEHICLE_DETAILS_TRAIN_TOTAL_WEIGHT);
+				DrawString(r.left, r.right, y + text_y_offset, STR_VEHICLE_DETAILS_TRAIN_TOTAL_WEIGHT);
 				y += line_height;
 			}
 
 			if (--vscroll_pos < 0 && vscroll_pos >= -vscroll_cap) {
 				SetDParam(0, empty_max_speed);
 				SetDParam(1, loaded_max_speed);
-				DrawString(left, right, y + text_y_offset, STR_VEHICLE_DETAILS_TRAIN_MAX_SPEED);
+				DrawString(r.left, r.right, y + text_y_offset, STR_VEHICLE_DETAILS_TRAIN_MAX_SPEED);
 				y += line_height;
 			}
 
@@ -565,14 +549,9 @@
 		}
 
 		if (--vscroll_pos < 0 && vscroll_pos >= -vscroll_cap) {
-			DrawString(left, right, y + text_y_offset, STR_VEHICLE_DETAILS_TRAIN_TOTAL_CAPACITY_TEXT);
+			DrawString(r.left, r.right, y + text_y_offset, STR_VEHICLE_DETAILS_TRAIN_TOTAL_CAPACITY_TEXT);
 			y += line_height;
 		}
-=======
-		/* draw total cargo tab */
-		DrawString(r.left, r.right, y + text_y_offset, STR_VEHICLE_DETAILS_TRAIN_TOTAL_CAPACITY_TEXT);
-		y += line_height;
->>>>>>> 61da064b
 
 		/* Indent the total cargo capacity details */
 		Rect ir = r.Indent(TRAIN_DETAILS_LIST_INDENT, rtl);
@@ -587,7 +566,6 @@
 				y += line_height;
 			}
 		}
-<<<<<<< HEAD
 
 		for (const Vehicle *u = v; u != nullptr; u = u->Next()) {
 			act_cargo[u->cargo_type] += u->cargo.StoredCount();
@@ -597,11 +575,7 @@
 
 		if (--vscroll_pos < 0 && vscroll_pos >= -vscroll_cap) {
 			SetDParam(0, feeder_share);
-			DrawString(left, right, y + text_y_offset, STR_VEHICLE_INFO_FEEDER_CARGO_VALUE);
-		}
-=======
-		SetDParam(0, feeder_share);
-		DrawString(r.left, r.right, y + text_y_offset, STR_VEHICLE_INFO_FEEDER_CARGO_VALUE);
->>>>>>> 61da064b
+			DrawString(r.left, r.right, y + text_y_offset, STR_VEHICLE_INFO_FEEDER_CARGO_VALUE);
+		}
 	}
 }