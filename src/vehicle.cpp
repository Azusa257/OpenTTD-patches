--- conflicted
+++ resolved
@@ -1480,15 +1480,7 @@
 				return (this->breakdown_type == BREAKDOWN_CRITICAL || this->breakdown_type == BREAKDOWN_EM_STOP);
 			}
 
-<<<<<<< HEAD
-		/* FALL THROUGH */
-=======
-			this->MarkDirty(); // Update graphics after speed is zeroed
-			SetWindowDirty(WC_VEHICLE_VIEW, this->index);
-			SetWindowDirty(WC_VEHICLE_DETAILS, this->index);
-
 			FALLTHROUGH;
->>>>>>> 258e591f
 		case 1:
 			/* Aircraft breakdowns end only when arriving at the airport */
 			if (this->type == VEH_AIRCRAFT) return false;
