--- conflicted
+++ resolved
@@ -1050,17 +1050,21 @@
 
 		/* Clear the flag as the PF's problem was solved. */
 		ClrBit(this->vehicle_flags, VF_PATHFINDER_LOST);
-<<<<<<< HEAD
 		if (this->type == VEH_SHIP) {
 			Ship::From(this)->lost_count = 0;
 		}
-=======
+
 		SetWindowWidgetDirty(WC_VEHICLE_VIEW, this->index, WID_VV_START_STOP);
-		InvalidateWindowClassesData(GetWindowClassForVehicleType(this->type));
->>>>>>> ff6c9349
+		DirtyVehicleListWindowForVehicle(this);
+
 		/* Delete the news item. */
 		DeleteVehicleNews(this->index, STR_NEWS_VEHICLE_IS_LOST);
 		return;
+	}
+
+	if (!HasBit(this->vehicle_flags, VF_PATHFINDER_LOST)) {
+		SetWindowWidgetDirty(WC_VEHICLE_VIEW, this->index, WID_VV_START_STOP);
+		DirtyVehicleListWindowForVehicle(this);
 	}
 
 	if (this->type == VEH_SHIP) {
@@ -1076,13 +1080,6 @@
 		SetBit(this->vehicle_flags, VF_PATHFINDER_LOST);
 	}
 
-<<<<<<< HEAD
-=======
-	/* It is first time the problem occurred, set the "lost" flag. */
-	SetBit(this->vehicle_flags, VF_PATHFINDER_LOST);
-	SetWindowWidgetDirty(WC_VEHICLE_VIEW, this->index, WID_VV_START_STOP);
-	InvalidateWindowClassesData(GetWindowClassForVehicleType(this->type));
->>>>>>> ff6c9349
 	/* Notify user about the event. */
 	AI::NewEvent(this->owner, new ScriptEventVehicleLost(this->index));
 	if (_settings_client.gui.lost_vehicle_warn && this->owner == _local_company) {
