/*
 * This file is part of OpenTTD.
 * OpenTTD is free software; you can redistribute it and/or modify it under the terms of the GNU General Public License as published by the Free Software Foundation, version 2.
 * OpenTTD is distributed in the hope that it will be useful, but WITHOUT ANY WARRANTY; without even the implied warranty of MERCHANTABILITY or FITNESS FOR A PARTICULAR PURPOSE.
 * See the GNU General Public License for more details. You should have received a copy of the GNU General Public License along with OpenTTD. If not, see <http://www.gnu.org/licenses/>.
 */

/** @file vehicle.cpp Base implementations of all vehicles. */

#include "stdafx.h"
#include "error.h"
#include "roadveh.h"
#include "ship.h"
#include "spritecache.h"
#include "timetable.h"
#include "viewport_func.h"
#include "news_func.h"
#include "command_func.h"
#include "company_func.h"
#include "train.h"
#include "aircraft.h"
#include "newgrf_debug.h"
#include "newgrf_sound.h"
#include "newgrf_station.h"
#include "group_gui.h"
#include "strings_func.h"
#include "zoom_func.h"
#include "date_func.h"
#include "vehicle_func.h"
#include "autoreplace_func.h"
#include "autoreplace_gui.h"
#include "station_base.h"
#include "ai/ai.hpp"
#include "depot_func.h"
#include "network/network.h"
#include "core/pool_func.hpp"
#include "economy_base.h"
#include "articulated_vehicles.h"
#include "roadstop_base.h"
#include "core/random_func.hpp"
#include "core/backup_type.hpp"
#include "infrastructure_func.h"
#include "order_backup.h"
#include "sound_func.h"
#include "effectvehicle_func.h"
#include "effectvehicle_base.h"
#include "vehiclelist.h"
#include "bridge_map.h"
#include "tunnel_map.h"
#include "depot_map.h"
#include "gamelog.h"
#include "tracerestrict.h"
#include "linkgraph/linkgraph.h"
#include "linkgraph/refresh.h"
#include "framerate_type.h"
<<<<<<< HEAD
#include "blitter/factory.hpp"
#include "tbtr_template_vehicle_func.h"
#include "string_func.h"
#include "scope_info.h"
#include "debug_settings.h"
#include "3rdparty/cpp-btree/btree_set.h"
=======
#include "autoreplace_cmd.h"
#include "misc_cmd.h"
#include "train_cmd.h"
#include "vehicle_cmd.h"
>>>>>>> 57b99271

#include "table/strings.h"

#include <algorithm>

#include "safeguards.h"

/* Number of bits in the hash to use from each vehicle coord */
static const uint GEN_HASHX_BITS = 6;
static const uint GEN_HASHY_BITS = 6;

/* Size of each hash bucket */
static const uint GEN_HASHX_BUCKET_BITS = 7;
static const uint GEN_HASHY_BUCKET_BITS = 6;

/* Compute hash for vehicle coord */
#define GEN_HASHX(x)    GB((x), GEN_HASHX_BUCKET_BITS + ZOOM_LVL_SHIFT, GEN_HASHX_BITS)
#define GEN_HASHY(y)   (GB((y), GEN_HASHY_BUCKET_BITS + ZOOM_LVL_SHIFT, GEN_HASHY_BITS) << GEN_HASHX_BITS)
#define GEN_HASH(x, y) (GEN_HASHY(y) + GEN_HASHX(x))

/* Maximum size until hash repeats */
//static const int GEN_HASHX_SIZE = 1 << (GEN_HASHX_BUCKET_BITS + GEN_HASHX_BITS + ZOOM_LVL_SHIFT);
//static const int GEN_HASHY_SIZE = 1 << (GEN_HASHY_BUCKET_BITS + GEN_HASHY_BITS + ZOOM_LVL_SHIFT);

/* Increments to reach next bucket in hash table */
//static const int GEN_HASHX_INC = 1;
//static const int GEN_HASHY_INC = 1 << GEN_HASHX_BITS;

/* Mask to wrap-around buckets */
//static const uint GEN_HASHX_MASK =  (1 << GEN_HASHX_BITS) - 1;
//static const uint GEN_HASHY_MASK = ((1 << GEN_HASHY_BITS) - 1) << GEN_HASHX_BITS;


/** The pool with all our precious vehicles. */
VehiclePool _vehicle_pool("Vehicle");
INSTANTIATE_POOL_METHODS(Vehicle)

static btree::btree_set<VehicleID> _vehicles_to_pay_repair;
static btree::btree_set<VehicleID> _vehicles_to_sell;

std::unordered_multimap<VehicleID, PendingSpeedRestrictionChange> pending_speed_restriction_change_map;

/**
 * Determine shared bounds of all sprites.
 * @param[out] bounds Shared bounds.
 */
Rect16 VehicleSpriteSeq::GetBounds() const
{
	Rect16 bounds;
	bounds.left = bounds.top = bounds.right = bounds.bottom = 0;
	for (uint i = 0; i < this->count; ++i) {
		const Sprite *spr = GetSprite(this->seq[i].sprite, ST_NORMAL);
		if (i == 0) {
			bounds.left = spr->x_offs;
			bounds.top  = spr->y_offs;
			bounds.right  = spr->width  + spr->x_offs - 1;
			bounds.bottom = spr->height + spr->y_offs - 1;
		} else {
			if (spr->x_offs < bounds.left) bounds.left = spr->x_offs;
			if (spr->y_offs < bounds.top)  bounds.top  = spr->y_offs;
			int right  = spr->width  + spr->x_offs - 1;
			int bottom = spr->height + spr->y_offs - 1;
			if (right  > bounds.right)  bounds.right  = right;
			if (bottom > bounds.bottom) bounds.bottom = bottom;
		}
	}
	return bounds;
}

/**
 * Draw the sprite sequence.
 * @param x X position
 * @param y Y position
 * @param default_pal Vehicle palette
 * @param force_pal Whether to ignore individual palettes, and draw everything with \a default_pal.
 */
void VehicleSpriteSeq::Draw(int x, int y, PaletteID default_pal, bool force_pal) const
{
	for (uint i = 0; i < this->count; ++i) {
		PaletteID pal = force_pal || !this->seq[i].pal ? default_pal : this->seq[i].pal;
		DrawSprite(this->seq[i].sprite, pal, x, y);
	}
}

/**
 * Function to tell if a vehicle needs to be autorenewed
 * @param *c The vehicle owner
 * @param use_renew_setting Should the company renew setting be considered?
 * @return true if the vehicle is old enough for replacement
 */
bool Vehicle::NeedsAutorenewing(const Company *c, bool use_renew_setting) const
{
	/* We can always generate the Company pointer when we have the vehicle.
	 * However this takes time and since the Company pointer is often present
	 * when this function is called then it's faster to pass the pointer as an
	 * argument rather than finding it again. */
	assert(c == Company::Get(this->owner));

	if (use_renew_setting && !c->settings.engine_renew) return false;
	if (this->age - this->max_age < (c->settings.engine_renew_months * 30)) return false;

	/* Only engines need renewing */
	if (this->type == VEH_TRAIN && !Train::From(this)->IsEngine()) return false;

	return true;
}

/**
 * Service a vehicle and all subsequent vehicles in the consist
 *
 * @param *v The vehicle or vehicle chain being serviced
 */
void VehicleServiceInDepot(Vehicle *v)
{
	assert(v != nullptr);
	const Engine *e = Engine::Get(v->engine_type);
	if (v->type == VEH_TRAIN) {
		if (v->Next() != nullptr) VehicleServiceInDepot(v->Next());
		if (!(Train::From(v)->IsEngine()) && !(Train::From(v)->IsRearDualheaded())) return;
		ClrBit(Train::From(v)->flags, VRF_NEED_REPAIR);
		ClrBit(Train::From(v)->flags, VRF_HAS_HIT_RV);
		ClrBit(Train::From(v)->flags, VRF_CONSIST_BREAKDOWN);
		Train::From(v)->critical_breakdown_count = 0;
		const RailVehicleInfo *rvi = &e->u.rail;
		v->vcache.cached_max_speed = rvi->max_speed;
		if (Train::From(v)->IsFrontEngine()) {
			Train::From(v)->ConsistChanged(CCF_REFIT);
			CLRBITS(Train::From(v)->flags, (1 << VRF_BREAKDOWN_BRAKING) | VRF_IS_BROKEN );
		}
	} else if (v->type == VEH_ROAD) {
		RoadVehicle::From(v)->critical_breakdown_count = 0;
	} else if (v->type == VEH_SHIP) {
		Ship::From(v)->critical_breakdown_count = 0;
	}
	v->vehstatus &= ~VS_AIRCRAFT_BROKEN;
	SetWindowDirty(WC_VEHICLE_DETAILS, v->index); // ensure that last service date and reliability are updated

	do {
		v->date_of_last_service = _date;
		if (_settings_game.vehicle.pay_for_repair && v->breakdowns_since_last_service) {
			_vehicles_to_pay_repair.insert(v->index);
		} else {
			v->breakdowns_since_last_service = 0;
		}
		v->reliability = v->GetEngine()->reliability;
		/* Prevent vehicles from breaking down directly after exiting the depot. */
		v->breakdown_chance = 0;
		v->breakdown_ctr = 0;
		v = v->Next();
	} while (v != nullptr && v->HasEngineType());
}

/**
 * Check if the vehicle needs to go to a depot in near future (if a opportunity presents itself) for service or replacement.
 *
 * @see NeedsAutomaticServicing()
 * @return true if the vehicle should go to a depot if a opportunity presents itself.
 */
bool Vehicle::NeedsServicing() const
{
	/* Stopped or crashed vehicles will not move, as such making unmovable
	 * vehicles to go for service is lame. */
	if (this->vehstatus & (VS_STOPPED | VS_CRASHED)) return false;

	/* Are we ready for the next service cycle? */
	const Company *c = Company::Get(this->owner);
	if ((this->ServiceIntervalIsPercent() ?
			(this->reliability >= this->GetEngine()->reliability * (100 - this->service_interval) / 100) :
			(this->date_of_last_service + this->service_interval >= _date))
			&& !(this->type == VEH_TRAIN && HasBit(Train::From(this)->flags, VRF_CONSIST_BREAKDOWN) && Train::From(this)->ConsistNeedsRepair())
			&& !(this->type == VEH_ROAD && RoadVehicle::From(this)->critical_breakdown_count > 0)
			&& !(this->type == VEH_SHIP && Ship::From(this)->critical_breakdown_count > 0)) {
		return false;
	}

	/* If we're servicing anyway, because we have not disabled servicing when
	 * there are no breakdowns or we are playing with breakdowns, bail out. */
	if (!_settings_game.order.no_servicing_if_no_breakdowns ||
			_settings_game.difficulty.vehicle_breakdowns != 0) {
		return true;
	}

	/* Is vehicle old and renewing is enabled */
	if (this->NeedsAutorenewing(c, true)) {
		return true;
	}

	if (this->type == VEH_TRAIN) {
		TemplateVehicle *tv = GetTemplateVehicleByGroupIDRecursive(this->group_id);
		if (tv != nullptr) {
			if (tv->IsReplaceOldOnly() && !this->NeedsAutorenewing(c, false)) return false;
			Money needed_money = c->settings.engine_renew_money;
			if (needed_money > c->money) return false;
			bool need_replacement = !TrainMatchesTemplate(Train::From(this), tv);
			if (need_replacement) {
				/* Check money.
				 * We want 2*(the price of the whole template) without looking at the value of the vehicle(s) we are going to sell, or not need to buy. */
				for (const TemplateVehicle *tv_unit = tv; tv_unit != nullptr; tv_unit = tv_unit->GetNextUnit()) {
					if (!HasBit(Engine::Get(tv->engine_type)->company_avail, this->owner)) return false;
					needed_money += 2 * Engine::Get(tv->engine_type)->GetCost();
				}
				return needed_money <= c->money;
			} else if (!TrainMatchesTemplateRefit(Train::From(this), tv) && tv->refit_as_template) {
				return true;
			} else {
				return false;
			}
		}
	}

	/* Test whether there is some pending autoreplace.
	 * Note: We do this after the service-interval test.
	 * There are a lot more reasons for autoreplace to fail than we can test here reasonably. */
	bool pending_replace = false;
	Money needed_money = c->settings.engine_renew_money;
	if (needed_money > c->money) return false;

	for (const Vehicle *v = this; v != nullptr; v = (v->type == VEH_TRAIN) ? Train::From(v)->GetNextUnit() : nullptr) {
		bool replace_when_old = false;
		EngineID new_engine = EngineReplacementForCompany(c, v->engine_type, v->group_id, &replace_when_old);

		/* Check engine availability */
		if (new_engine == INVALID_ENGINE || !HasBit(Engine::Get(new_engine)->company_avail, v->owner)) continue;
		/* Is the vehicle old if we are not always replacing? */
		if (replace_when_old && !v->NeedsAutorenewing(c, false)) continue;

		/* Check refittability */
		CargoTypes available_cargo_types, union_mask;
		GetArticulatedRefitMasks(new_engine, true, &union_mask, &available_cargo_types);
		/* Is there anything to refit? */
		if (union_mask != 0) {
			CargoID cargo_type;
			/* We cannot refit to mixed cargoes in an automated way */
			if (IsArticulatedVehicleCarryingDifferentCargoes(v, &cargo_type)) continue;

			/* Did the old vehicle carry anything? */
			if (cargo_type != CT_INVALID) {
				/* We can't refit the vehicle to carry the cargo we want */
				if (!HasBit(available_cargo_types, cargo_type)) continue;
			}
		}

		/* Check money.
		 * We want 2*(the price of the new vehicle) without looking at the value of the vehicle we are going to sell. */
		pending_replace = true;
		needed_money += 2 * Engine::Get(new_engine)->GetCost();
		if (needed_money > c->money) return false;
	}

	return pending_replace;
}

/**
 * Checks if the current order should be interrupted for a service-in-depot order.
 * @see NeedsServicing()
 * @return true if the current order should be interrupted.
 */
bool Vehicle::NeedsAutomaticServicing() const
{
	if (this->HasDepotOrder()) return false;
	if (this->current_order.IsType(OT_LOADING)) return false;
	if (this->current_order.IsType(OT_LOADING_ADVANCE)) return false;
	if (this->current_order.IsType(OT_GOTO_DEPOT) && this->current_order.GetDepotOrderType() != ODTFB_SERVICE) return false;
	return NeedsServicing();
}

uint Vehicle::Crash(bool flooded)
{
	assert((this->vehstatus & VS_CRASHED) == 0);
	assert(this->Previous() == nullptr); // IsPrimaryVehicle fails for free-wagon-chains

	uint pass = 0;
	/* Stop the vehicle. */
	if (this->IsPrimaryVehicle()) this->vehstatus |= VS_STOPPED;
	/* crash all wagons, and count passengers */
	for (Vehicle *v = this; v != nullptr; v = v->Next()) {
		/* We do not transfer reserver cargo back, so TotalCount() instead of StoredCount() */
		if (IsCargoInClass(v->cargo_type, CC_PASSENGERS)) pass += v->cargo.TotalCount();
		v->vehstatus |= VS_CRASHED;
		v->MarkAllViewportsDirty();
		v->InvalidateImageCache();
	}

	this->ClearSeparation();
	if (HasBit(this->vehicle_flags, VF_TIMETABLE_SEPARATION)) ClrBit(this->vehicle_flags, VF_TIMETABLE_STARTED);

	/* Dirty some windows */
	InvalidateWindowClassesData(GetWindowClassForVehicleType(this->type), 0);
	SetWindowWidgetDirty(WC_VEHICLE_VIEW, this->index, WID_VV_START_STOP);
	SetWindowDirty(WC_VEHICLE_DETAILS, this->index);
	SetWindowDirty(WC_VEHICLE_DEPOT, this->tile);
	InvalidateWindowClassesData(WC_DEPARTURES_BOARD, 0);

	delete this->cargo_payment;
	assert(this->cargo_payment == nullptr); // cleared by ~CargoPayment

	return RandomRange(pass + 1); // Randomise deceased passengers.
}

/**
 * Update cache of whether the vehicle should be drawn (i.e. if it isn't hidden, or it is in a tunnel but being shown transparently)
 * @return whether to show vehicle
 */
void Vehicle::UpdateIsDrawn()
{
	bool drawn = !(HasBit(this->subtype, GVSF_VIRTUAL)) && (!(this->vehstatus & VS_HIDDEN) ||
			(IsTransparencySet(TO_TUNNELS) &&
				((this->type == VEH_TRAIN && Train::From(this)->track == TRACK_BIT_WORMHOLE) ||
				(this->type == VEH_ROAD && RoadVehicle::From(this)->state == RVSB_WORMHOLE))));

	SB(this->vcache.cached_veh_flags, VCF_IS_DRAWN, 1, drawn ? 1 : 0);
}

void UpdateAllVehiclesIsDrawn()
{
	for (Vehicle *v : Vehicle::Iterate()) { v->UpdateIsDrawn(); }
}

/**
 * Displays a "NewGrf Bug" error message for a engine, and pauses the game if not networking.
 * @param engine The engine that caused the problem
 * @param part1  Part 1 of the error message, taking the grfname as parameter 1
 * @param part2  Part 2 of the error message, taking the engine as parameter 2
 * @param bug_type Flag to check and set in grfconfig
 * @param critical Shall the "OpenTTD might crash"-message be shown when the player tries to unpause?
 */
void ShowNewGrfVehicleError(EngineID engine, StringID part1, StringID part2, GRFBugs bug_type, bool critical)
{
	const Engine *e = Engine::Get(engine);
	GRFConfig *grfconfig = GetGRFConfig(e->GetGRFID());

	/* Missing GRF. Nothing useful can be done in this situation. */
	if (grfconfig == nullptr) return;

	if (!HasBit(grfconfig->grf_bugs, bug_type)) {
		SetBit(grfconfig->grf_bugs, bug_type);
		SetDParamStr(0, grfconfig->GetName());
		SetDParam(1, engine);
		ShowErrorMessage(part1, part2, WL_CRITICAL);
		if (!_networking) Command<CMD_PAUSE>::Do(DC_EXEC, critical ? PM_PAUSED_ERROR : PM_PAUSED_NORMAL, true);
	}

	/* debug output */
	char buffer[512];

	SetDParamStr(0, grfconfig->GetName());
	GetString(buffer, part1, lastof(buffer));
	DEBUG(grf, 0, "%s", buffer + 3);

	SetDParam(1, engine);
	GetString(buffer, part2, lastof(buffer));
	DEBUG(grf, 0, "%s", buffer + 3);
}

/**
 * Logs a bug in GRF and shows a warning message if this
 * is for the first time this happened.
 * @param u first vehicle of chain
 */
void VehicleLengthChanged(const Vehicle *u)
{
	/* show a warning once for each engine in whole game and once for each GRF after each game load */
	const Engine *engine = u->GetEngine();
	uint32 grfid = engine->grf_prop.grffile->grfid;
	GRFConfig *grfconfig = GetGRFConfig(grfid);
	if (GamelogGRFBugReverse(grfid, engine->grf_prop.local_id) || !HasBit(grfconfig->grf_bugs, GBUG_VEH_LENGTH)) {
		ShowNewGrfVehicleError(u->engine_type, STR_NEWGRF_BROKEN, STR_NEWGRF_BROKEN_VEHICLE_LENGTH, GBUG_VEH_LENGTH, true);
	}
}

/**
 * Vehicle constructor.
 * @param type Type of the new vehicle.
 */
Vehicle::Vehicle(VehicleType type)
{
	this->type               = type;
	this->coord.left         = INVALID_COORD;
	this->group_id           = DEFAULT_GROUP;
	this->fill_percent_te_id = INVALID_TE_ID;
	this->first              = this;
	this->colourmap          = PAL_NONE;
	this->cargo_age_counter  = 1;
	this->last_station_visited = INVALID_STATION;
	this->last_loading_station = INVALID_STATION;
	this->cur_image_valid_dir  = INVALID_DIR;
	this->vcache.cached_veh_flags = 0;
}

/**
 * Get a value for a vehicle's random_bits.
 * @return A random value from 0 to 255.
 */
byte VehicleRandomBits()
{
	return GB(Random(), 0, 8);
}

/* Size of the hash, 6 = 64 x 64, 7 = 128 x 128. Larger sizes will (in theory) reduce hash
 * lookup times at the expense of memory usage. */
const int HASH_BITS = 7;
const int HASH_SIZE = 1 << HASH_BITS;
const int HASH_MASK = HASH_SIZE - 1;
const int TOTAL_HASH_SIZE = 1 << (HASH_BITS * 2);
const int TOTAL_HASH_MASK = TOTAL_HASH_SIZE - 1;

/* Resolution of the hash, 0 = 1*1 tile, 1 = 2*2 tiles, 2 = 4*4 tiles, etc.
 * Profiling results show that 0 is fastest. */
const int HASH_RES = 0;

static Vehicle *_vehicle_tile_hash[TOTAL_HASH_SIZE * 4];

static Vehicle *VehicleFromTileHash(int xl, int yl, int xu, int yu, VehicleType type, void *data, VehicleFromPosProc *proc, bool find_first)
{
	for (int y = yl; ; y = (y + (1 << HASH_BITS)) & (HASH_MASK << HASH_BITS)) {
		for (int x = xl; ; x = (x + 1) & HASH_MASK) {
			Vehicle *v = _vehicle_tile_hash[((x + y) & TOTAL_HASH_MASK) + (TOTAL_HASH_SIZE * type)];
			for (; v != nullptr; v = v->hash_tile_next) {
				Vehicle *a = proc(v, data);
				if (find_first && a != nullptr) return a;
			}
			if (x == xu) break;
		}
		if (y == yu) break;
	}

	return nullptr;
}


/**
 * Helper function for FindVehicleOnPos/HasVehicleOnPos.
 * @note Do not call this function directly!
 * @param x    The X location on the map
 * @param y    The Y location on the map
 * @param data Arbitrary data passed to proc
 * @param proc The proc that determines whether a vehicle will be "found".
 * @param find_first Whether to return on the first found or iterate over
 *                   all vehicles
 * @return the best matching or first vehicle (depending on find_first).
 */
Vehicle *VehicleFromPosXY(int x, int y, VehicleType type, void *data, VehicleFromPosProc *proc, bool find_first)
{
	const int COLL_DIST = 6;

	/* Hash area to scan is from xl,yl to xu,yu */
	int xl = GB((x - COLL_DIST) / TILE_SIZE, HASH_RES, HASH_BITS);
	int xu = GB((x + COLL_DIST) / TILE_SIZE, HASH_RES, HASH_BITS);
	int yl = GB((y - COLL_DIST) / TILE_SIZE, HASH_RES, HASH_BITS) << HASH_BITS;
	int yu = GB((y + COLL_DIST) / TILE_SIZE, HASH_RES, HASH_BITS) << HASH_BITS;

	return VehicleFromTileHash(xl, yl, xu, yu, type, data, proc, find_first);
}

/**
 * Helper function for FindVehicleOnPos/HasVehicleOnPos.
 * @note Do not call this function directly!
 * @param tile The location on the map
 * @param data Arbitrary data passed to \a proc.
 * @param proc The proc that determines whether a vehicle will be "found".
 * @param find_first Whether to return on the first found or iterate over
 *                   all vehicles
 * @return the best matching or first vehicle (depending on find_first).
 */
Vehicle *VehicleFromPos(TileIndex tile, VehicleType type, void *data, VehicleFromPosProc *proc, bool find_first)
{
	int x = GB(TileX(tile), HASH_RES, HASH_BITS);
	int y = GB(TileY(tile), HASH_RES, HASH_BITS) << HASH_BITS;

	Vehicle *v = _vehicle_tile_hash[((x + y) & TOTAL_HASH_MASK) + (TOTAL_HASH_SIZE * type)];
	for (; v != nullptr; v = v->hash_tile_next) {
		if (v->tile != tile) continue;

		Vehicle *a = proc(v, data);
		if (find_first && a != nullptr) return a;
	}

	return nullptr;
}

/**
 * Callback that returns 'real' vehicles lower or at height \c *(int*)data .
 * @param v Vehicle to examine.
 * @param data Pointer to height data.
 * @return \a v if conditions are met, else \c nullptr.
 */
static Vehicle *EnsureNoVehicleProcZ(Vehicle *v, void *data)
{
	int z = static_cast<int>(reinterpret_cast<intptr_t>(data));

	if (v->z_pos > z) return nullptr;

	return v;
}

/**
 * Callback that returns 'real' vehicles lower or at height \c *(int*)data .
 * @param v Vehicle to examine.
 * @param data Pointer to height data.
 * @return \a v if conditions are met, else \c nullptr.
 */
static Vehicle *EnsureNoAircraftProcZ(Vehicle *v, void *data)
{
	int z = static_cast<int>(reinterpret_cast<intptr_t>(data));

	if (v->subtype == AIR_SHADOW) return nullptr;
	if (v->z_pos > z) return nullptr;

	return v;
}

/**
 * Ensure there is no vehicle at the ground at the given position.
 * @param tile Position to examine.
 * @return Succeeded command (ground is free) or failed command (a vehicle is found).
 */
CommandCost EnsureNoVehicleOnGround(TileIndex tile)
{
	int z = GetTileMaxPixelZ(tile);

	/* Value v is not safe in MP games, however, it is used to generate a local
	 * error message only (which may be different for different machines).
	 * Such a message does not affect MP synchronisation.
	 */
	if (VehicleFromPos(tile, VEH_TRAIN, reinterpret_cast<void *>(static_cast<intptr_t>(z)), &EnsureNoVehicleProcZ, true) != nullptr) {
		return_cmd_error(STR_ERROR_TRAIN_IN_THE_WAY);
	}
	if (VehicleFromPos(tile, VEH_ROAD, reinterpret_cast<void *>(static_cast<intptr_t>(z)), &EnsureNoVehicleProcZ, true) != nullptr) {
		return_cmd_error(STR_ERROR_ROAD_VEHICLE_IN_THE_WAY);
	}
	if (VehicleFromPos(tile, VEH_SHIP, reinterpret_cast<void *>(static_cast<intptr_t>(z)), &EnsureNoVehicleProcZ, true) != nullptr) {
		return_cmd_error(STR_ERROR_SHIP_IN_THE_WAY);
	}
	if (VehicleFromPos(tile, VEH_AIRCRAFT, reinterpret_cast<void *>(static_cast<intptr_t>(z)), &EnsureNoAircraftProcZ, true) != nullptr) {
		return_cmd_error(STR_ERROR_AIRCRAFT_IN_THE_WAY);
	}
	return CommandCost();
}

/**
 * Ensure there is no road vehicle at the ground at the given position.
 * @param tile Position to examine.
 * @return Succeeded command (ground is free) or failed command (a vehicle is found).
 */
CommandCost EnsureNoRoadVehicleOnGround(TileIndex tile)
{
	int z = GetTileMaxPixelZ(tile);

	/* Value v is not safe in MP games, however, it is used to generate a local
	 * error message only (which may be different for different machines).
	 * Such a message does not affect MP synchronisation.
	 */
	Vehicle *v = VehicleFromPos(tile, VEH_ROAD, reinterpret_cast<void *>(static_cast<intptr_t>(z)), &EnsureNoVehicleProcZ, true);
	if (v != nullptr) return_cmd_error(STR_ERROR_ROAD_VEHICLE_IN_THE_WAY);
	return CommandCost();
}

struct GetVehicleTunnelBridgeProcData {
	const Vehicle *v;
	TileIndex t;
	bool across_only;
};

/** Procedure called for every vehicle found in tunnel/bridge in the hash map */
static Vehicle *GetVehicleTunnelBridgeProc(Vehicle *v, void *data)
{
	const GetVehicleTunnelBridgeProcData *info = (GetVehicleTunnelBridgeProcData*) data;
	if (v == info->v) return nullptr;

	if (v->type == VEH_TRAIN && info->across_only && IsBridge(info->t)) {
		TrackBits vehicle_track = Train::From(v)->track;
		if (!(vehicle_track & TRACK_BIT_WORMHOLE) && !(GetAcrossBridgePossibleTrackBits(info->t) & vehicle_track)) return nullptr;
	}

	return v;
}

/**
 * Finds vehicle in tunnel / bridge
 * @param tile first end
 * @param endtile second end
 * @param ignore Ignore this vehicle when searching
 * @param across_only Only find vehicles which are passing across the bridge/tunnel or on connecting bridge head track pieces
 * @return Succeeded command (if tunnel/bridge is free) or failed command (if a vehicle is using the tunnel/bridge).
 */
CommandCost TunnelBridgeIsFree(TileIndex tile, TileIndex endtile, const Vehicle *ignore, bool across_only)
{
	/* Value v is not safe in MP games, however, it is used to generate a local
	 * error message only (which may be different for different machines).
	 * Such a message does not affect MP synchronisation.
	 */
	GetVehicleTunnelBridgeProcData data;
	data.v = ignore;
	data.t = tile;
	data.across_only = across_only;
	VehicleType type = static_cast<VehicleType>(GetTunnelBridgeTransportType(tile));
	Vehicle *v = VehicleFromPos(tile, type, &data, &GetVehicleTunnelBridgeProc, true);
	if (v == nullptr) {
		data.t = endtile;
		v = VehicleFromPos(endtile, type, &data, &GetVehicleTunnelBridgeProc, true);
	}

	if (v != nullptr) return_cmd_error(STR_ERROR_TRAIN_IN_THE_WAY + v->type);
	return CommandCost();
}

struct FindTrainClosestToTunnelBridgeEndInfo {
	Train *best;     ///< The currently "best" vehicle we have found.
	int32 best_pos;
	DiagDirection direction;

	FindTrainClosestToTunnelBridgeEndInfo(DiagDirection direction) : best(nullptr), best_pos(INT32_MIN), direction(direction) {}
};

/** Callback for Has/FindVehicleOnPos to find a train in a signalled tunnel/bridge */
static Vehicle *FindClosestTrainToTunnelBridgeEndEnum(Vehicle *v, void *data)
{
	FindTrainClosestToTunnelBridgeEndInfo *info = (FindTrainClosestToTunnelBridgeEndInfo *)data;

	/* Only look for train heads and tails. */
	if (v->Previous() != nullptr && v->Next() != nullptr) return nullptr;

	if ((v->vehstatus & VS_CRASHED)) return nullptr;

	Train *t = Train::From(v);

	if (!IsDiagonalDirection(t->direction)) {
		/* Check for vehicles on non-across track pieces of custom bridge head */
		if ((GetAcrossTunnelBridgeTrackBits(t->tile) & t->track & TRACK_BIT_ALL) == TRACK_BIT_NONE) return nullptr;
	}

	int32 pos;
	switch (info->direction) {
		default: NOT_REACHED();
		case DIAGDIR_NE: pos = -v->x_pos; break; // X: lower is better
		case DIAGDIR_SE: pos =  v->y_pos; break; // Y: higher is better
		case DIAGDIR_SW: pos =  v->x_pos; break; // X: higher is better
		case DIAGDIR_NW: pos = -v->y_pos; break; // Y: lower is better
	}

	/* ALWAYS return the lowest ID (anti-desync!) if the coordinate is the same */
	if (pos > info->best_pos || (pos == info->best_pos && t->First()->index < info->best->index)) {
		info->best = t->First();
		info->best_pos = pos;
	}

	return t;
}

Train *GetTrainClosestToTunnelBridgeEnd(TileIndex tile, TileIndex other_tile)
{
	FindTrainClosestToTunnelBridgeEndInfo info(ReverseDiagDir(GetTunnelBridgeDirection(tile)));
	FindVehicleOnPos(tile, VEH_TRAIN, &info, FindClosestTrainToTunnelBridgeEndEnum);
	FindVehicleOnPos(other_tile, VEH_TRAIN, &info, FindClosestTrainToTunnelBridgeEndEnum);
	return info.best;
}


struct GetAvailableFreeTilesInSignalledTunnelBridgeChecker {
	DiagDirection direction;
	int pos;
	int lowest_seen;
};

static Vehicle *GetAvailableFreeTilesInSignalledTunnelBridgeEnum(Vehicle *v, void *data)
{
	/* Don't look at wagons between front and back of train. */
	if ((v->Previous() != nullptr && v->Next() != nullptr)) return nullptr;

	if (!IsDiagonalDirection(v->direction)) {
		/* Check for vehicles on non-across track pieces of custom bridge head */
		if ((GetAcrossTunnelBridgeTrackBits(v->tile) & Train::From(v)->track & TRACK_BIT_ALL) == TRACK_BIT_NONE) return nullptr;
	}

	GetAvailableFreeTilesInSignalledTunnelBridgeChecker *checker = (GetAvailableFreeTilesInSignalledTunnelBridgeChecker*) data;
	int v_pos;

	switch (checker->direction) {
		default: NOT_REACHED();
		case DIAGDIR_NE: v_pos = -v->x_pos + TILE_UNIT_MASK; break;
		case DIAGDIR_SE: v_pos =  v->y_pos; break;
		case DIAGDIR_SW: v_pos =  v->x_pos; break;
		case DIAGDIR_NW: v_pos = -v->y_pos + TILE_UNIT_MASK; break;
	}
	if (v_pos > checker->pos && v_pos < checker->lowest_seen) {
		checker->lowest_seen = v_pos;
	}

	return nullptr;
}

int GetAvailableFreeTilesInSignalledTunnelBridgeWithStartOffset(TileIndex entrance, TileIndex exit, int offset)
{
	if (offset < 0) offset = 0;
	TileIndex tile = entrance;
	if (offset > 0) tile += offset * TileOffsByDiagDir(GetTunnelBridgeDirection(entrance));
	int free_tiles = GetAvailableFreeTilesInSignalledTunnelBridge(entrance, exit, tile);
	if (free_tiles != INT_MAX && offset > 0) free_tiles += offset;
	return free_tiles;
}

int GetAvailableFreeTilesInSignalledTunnelBridge(TileIndex entrance, TileIndex exit, TileIndex tile)
{
	GetAvailableFreeTilesInSignalledTunnelBridgeChecker checker;
	checker.direction = GetTunnelBridgeDirection(entrance);
	checker.lowest_seen = INT_MAX;
	switch (checker.direction) {
		default: NOT_REACHED();
		case DIAGDIR_NE: checker.pos = -(int)(TileX(tile) * TILE_SIZE); break;
		case DIAGDIR_SE: checker.pos =       (TileY(tile) * TILE_SIZE); break;
		case DIAGDIR_SW: checker.pos =       (TileX(tile) * TILE_SIZE); break;
		case DIAGDIR_NW: checker.pos = -(int)(TileY(tile) * TILE_SIZE); break;
	}

	FindVehicleOnPos(entrance, VEH_TRAIN, &checker, &GetAvailableFreeTilesInSignalledTunnelBridgeEnum);
	FindVehicleOnPos(exit, VEH_TRAIN, &checker, &GetAvailableFreeTilesInSignalledTunnelBridgeEnum);

	if (checker.lowest_seen == INT_MAX) {
		/* Remainder of bridge/tunnel is clear */
		return INT_MAX;
	}

	return (checker.lowest_seen - checker.pos) / TILE_SIZE;
}

static Vehicle *EnsureNoTrainOnTrackProc(Vehicle *v, void *data)
{
	TrackBits rail_bits = *(TrackBits *)data;

	Train *t = Train::From(v);
	if (rail_bits & TRACK_BIT_WORMHOLE) {
		if (t->track & TRACK_BIT_WORMHOLE) return v;
		rail_bits &= ~TRACK_BIT_WORMHOLE;
	} else if (t->track & TRACK_BIT_WORMHOLE) {
		return nullptr;
	}
	if ((t->track != rail_bits) && !TracksOverlap(t->track | rail_bits)) return nullptr;

	return v;
}

/**
 * Tests if a vehicle interacts with the specified track bits.
 * All track bits interact except parallel #TRACK_BIT_HORZ or #TRACK_BIT_VERT.
 *
 * @param tile The tile.
 * @param track_bits The track bits.
 * @return \c true if no train that interacts, is found. \c false if a train is found.
 */
CommandCost EnsureNoTrainOnTrackBits(TileIndex tile, TrackBits track_bits)
{
	/* Value v is not safe in MP games, however, it is used to generate a local
	 * error message only (which may be different for different machines).
	 * Such a message does not affect MP synchronisation.
	 */
	Vehicle *v = VehicleFromPos(tile, VEH_TRAIN, &track_bits, &EnsureNoTrainOnTrackProc, true);
	if (v != nullptr) return_cmd_error(STR_ERROR_TRAIN_IN_THE_WAY + v->type);
	return CommandCost();
}

void UpdateVehicleTileHash(Vehicle *v, bool remove)
{
	Vehicle **old_hash = v->hash_tile_current;
	Vehicle **new_hash;

	if (remove || HasBit(v->subtype, GVSF_VIRTUAL)) {
		new_hash = nullptr;
	} else {
		int x = GB(TileX(v->tile), HASH_RES, HASH_BITS);
		int y = GB(TileY(v->tile), HASH_RES, HASH_BITS) << HASH_BITS;
		new_hash = &_vehicle_tile_hash[((x + y) & TOTAL_HASH_MASK) + (TOTAL_HASH_SIZE * v->type)];
	}

	if (old_hash == new_hash) return;

	/* Remove from the old position in the hash table */
	if (old_hash != nullptr) {
		if (v->hash_tile_next != nullptr) v->hash_tile_next->hash_tile_prev = v->hash_tile_prev;
		*v->hash_tile_prev = v->hash_tile_next;
	}

	/* Insert vehicle at beginning of the new position in the hash table */
	if (new_hash != nullptr) {
		v->hash_tile_next = *new_hash;
		if (v->hash_tile_next != nullptr) v->hash_tile_next->hash_tile_prev = &v->hash_tile_next;
		v->hash_tile_prev = new_hash;
		*new_hash = v;
	}

	/* Remember current hash position */
	v->hash_tile_current = new_hash;
}

bool ValidateVehicleTileHash(const Vehicle *v)
{
	if ((v->type == VEH_TRAIN && Train::From(v)->IsVirtual()) || v->type >= VEH_COMPANY_END) return v->hash_tile_current == nullptr;

	int x = GB(TileX(v->tile), HASH_RES, HASH_BITS);
	int y = GB(TileY(v->tile), HASH_RES, HASH_BITS) << HASH_BITS;
	return v->hash_tile_current == &_vehicle_tile_hash[((x + y) & TOTAL_HASH_MASK) + (TOTAL_HASH_SIZE * v->type)];
}

static Vehicle *_vehicle_viewport_hash[1 << (GEN_HASHX_BITS + GEN_HASHY_BITS)];

static void UpdateVehicleViewportHash(Vehicle *v, int x, int y)
{
	Vehicle **old_hash, **new_hash;
	int old_x = v->coord.left;
	int old_y = v->coord.top;

	new_hash = (x == INVALID_COORD) ? nullptr : &_vehicle_viewport_hash[GEN_HASH(x, y)];
	old_hash = (old_x == INVALID_COORD) ? nullptr : &_vehicle_viewport_hash[GEN_HASH(old_x, old_y)];

	if (old_hash == new_hash) return;

	/* remove from hash table? */
	if (old_hash != nullptr) {
		if (v->hash_viewport_next != nullptr) v->hash_viewport_next->hash_viewport_prev = v->hash_viewport_prev;
		*v->hash_viewport_prev = v->hash_viewport_next;
	}

	/* insert into hash table? */
	if (new_hash != nullptr) {
		v->hash_viewport_next = *new_hash;
		if (v->hash_viewport_next != nullptr) v->hash_viewport_next->hash_viewport_prev = &v->hash_viewport_next;
		v->hash_viewport_prev = new_hash;
		*new_hash = v;
	}
}

struct ViewportHashDeferredItem {
	Vehicle *v;
	int new_hash;
	int old_hash;
};
static std::vector<ViewportHashDeferredItem> _viewport_hash_deferred;

static void UpdateVehicleViewportHashDeferred(Vehicle *v, int x, int y)
{
	int old_x = v->coord.left;
	int old_y = v->coord.top;

	int new_hash = (x == INVALID_COORD) ? INVALID_COORD : GEN_HASH(x, y);
	int old_hash = (old_x == INVALID_COORD) ? INVALID_COORD : GEN_HASH(old_x, old_y);

	if (new_hash != old_hash) {
		_viewport_hash_deferred.push_back({ v, new_hash, old_hash });
	}
}

static void ProcessDeferredUpdateVehicleViewportHashes()
{
	for (const ViewportHashDeferredItem &item : _viewport_hash_deferred) {
		Vehicle *v = item.v;

		/* remove from hash table? */
		if (item.old_hash != INVALID_COORD) {
			if (v->hash_viewport_next != nullptr) v->hash_viewport_next->hash_viewport_prev = v->hash_viewport_prev;
			*v->hash_viewport_prev = v->hash_viewport_next;
		}

		/* insert into hash table? */
		if (item.new_hash != INVALID_COORD) {
			Vehicle **new_hash = &_vehicle_viewport_hash[item.new_hash];
			v->hash_viewport_next = *new_hash;
			if (v->hash_viewport_next != nullptr) v->hash_viewport_next->hash_viewport_prev = &v->hash_viewport_next;
			v->hash_viewport_prev = new_hash;
			*new_hash = v;
		}
	}
	_viewport_hash_deferred.clear();
}

void ResetVehicleHash()
{
	for (Vehicle *v : Vehicle::Iterate()) { v->hash_tile_current = nullptr; }
	memset(_vehicle_viewport_hash, 0, sizeof(_vehicle_viewport_hash));
	memset(_vehicle_tile_hash, 0, sizeof(_vehicle_tile_hash));
}

void ResetVehicleColourMap()
{
	for (Vehicle *v : Vehicle::Iterate()) { v->colourmap = PAL_NONE; }
}

/**
 * List of vehicles that should check for autoreplace this tick.
 * Mapping of vehicle -> leave depot immediately after autoreplace.
 */
static btree::btree_map<VehicleID, bool> _vehicles_to_autoreplace;

/**
 * List of vehicles that are issued for template replacement this tick.
 */
static btree::btree_set<VehicleID> _vehicles_to_templatereplace;

void InitializeVehicles()
{
	_vehicles_to_autoreplace.clear();
	ResetVehicleHash();
}

uint CountVehiclesInChain(const Vehicle *v)
{
	uint count = 0;
	do count++; while ((v = v->Next()) != nullptr);
	return count;
}

/**
 * Check if a vehicle is counted in num_engines in each company struct
 * @return true if the vehicle is counted in num_engines
 */
bool Vehicle::IsEngineCountable() const
{
	if (HasBit(this->subtype, GVSF_VIRTUAL)) return false;
	switch (this->type) {
		case VEH_AIRCRAFT: return Aircraft::From(this)->IsNormalAircraft(); // don't count plane shadows and helicopter rotors
		case VEH_TRAIN:
			return !this->IsArticulatedPart() && // tenders and other articulated parts
					!Train::From(this)->IsRearDualheaded(); // rear parts of multiheaded engines
		case VEH_ROAD: return RoadVehicle::From(this)->IsFrontEngine();
		case VEH_SHIP: return true;
		default: return false; // Only count company buildable vehicles
	}
}

/**
 * Check whether Vehicle::engine_type has any meaning.
 * @return true if the vehicle has a usable engine type.
 */
bool Vehicle::HasEngineType() const
{
	switch (this->type) {
		case VEH_AIRCRAFT: return Aircraft::From(this)->IsNormalAircraft();
		case VEH_TRAIN:
		case VEH_ROAD:
		case VEH_SHIP: return true;
		default: return false;
	}
}

/**
 * Retrieves the engine of the vehicle.
 * @return Engine of the vehicle.
 * @pre HasEngineType() == true
 */
const Engine *Vehicle::GetEngine() const
{
	return Engine::Get(this->engine_type);
}

/**
 * Retrieve the NewGRF the vehicle is tied to.
 * This is the GRF providing the Action 3 for the engine type.
 * @return NewGRF associated to the vehicle.
 */
const GRFFile *Vehicle::GetGRF() const
{
	return this->GetEngine()->GetGRF();
}

/**
 * Retrieve the GRF ID of the NewGRF the vehicle is tied to.
 * This is the GRF providing the Action 3 for the engine type.
 * @return GRF ID of the associated NewGRF.
 */
uint32 Vehicle::GetGRFID() const
{
	return this->GetEngine()->GetGRFID();
}

/**
 * Handle the pathfinding result, especially the lost status.
 * If the vehicle is now lost and wasn't previously fire an
 * event to the AIs and a news message to the user. If the
 * vehicle is not lost anymore remove the news message.
 * @param path_found Whether the vehicle has a path to its destination.
 */
void Vehicle::HandlePathfindingResult(bool path_found)
{
	if (path_found) {
		/* Route found, is the vehicle marked with "lost" flag? */
		if (!HasBit(this->vehicle_flags, VF_PATHFINDER_LOST)) return;

		/* Clear the flag as the PF's problem was solved. */
		ClrBit(this->vehicle_flags, VF_PATHFINDER_LOST);
		if (this->type == VEH_SHIP) {
			Ship::From(this)->lost_count = 0;
		}

		SetWindowWidgetDirty(WC_VEHICLE_VIEW, this->index, WID_VV_START_STOP);
		DirtyVehicleListWindowForVehicle(this);

		/* Delete the news item. */
		DeleteVehicleNews(this->index, STR_NEWS_VEHICLE_IS_LOST);
		return;
	}

	if (!HasBit(this->vehicle_flags, VF_PATHFINDER_LOST)) {
		SetWindowWidgetDirty(WC_VEHICLE_VIEW, this->index, WID_VV_START_STOP);
		DirtyVehicleListWindowForVehicle(this);
	}

	if (this->type == VEH_SHIP) {
		SetBit(this->vehicle_flags, VF_PATHFINDER_LOST);
		if (Ship::From(this)->lost_count == 255) return;
		Ship::From(this)->lost_count++;
		if (Ship::From(this)->lost_count != 16) return;
	} else {
		/* Were we already lost? */
		if (HasBit(this->vehicle_flags, VF_PATHFINDER_LOST)) return;

		/* It is first time the problem occurred, set the "lost" flag. */
		SetBit(this->vehicle_flags, VF_PATHFINDER_LOST);
	}

	/* Notify user about the event. */
	AI::NewEvent(this->owner, new ScriptEventVehicleLost(this->index));
	if (_settings_client.gui.lost_vehicle_warn && this->owner == _local_company) {
		SetDParam(0, this->index);
		AddVehicleAdviceNewsItem(STR_NEWS_VEHICLE_IS_LOST, this->index);
	}
}

/** Destroy all stuff that (still) needs the virtual functions to work properly */
void Vehicle::PreDestructor()
{
	if (CleaningPool()) return;

	SCOPE_INFO_FMT([this], "Vehicle::PreDestructor: %s", scope_dumper().VehicleInfo(this));

	if (Station::IsValidID(this->last_station_visited)) {
		Station *st = Station::Get(this->last_station_visited);
		st->loading_vehicles.erase(std::remove(st->loading_vehicles.begin(), st->loading_vehicles.end(), this), st->loading_vehicles.end());

		HideFillingPercent(&this->fill_percent_te_id);
		this->CancelReservation(INVALID_STATION, st);
		delete this->cargo_payment;
		assert(this->cargo_payment == nullptr); // cleared by ~CargoPayment
	}

	if (this->IsEngineCountable()) {
		GroupStatistics::CountEngine(this, -1);
		if (this->IsPrimaryVehicle()) GroupStatistics::CountVehicle(this, -1);
		GroupStatistics::UpdateAutoreplace(this->owner);

		if (this->owner == _local_company) InvalidateAutoreplaceWindow(this->engine_type, this->group_id);
		DeleteGroupHighlightOfVehicle(this);
		if (this->type == VEH_TRAIN) {
			extern void DeleteTraceRestrictSlotHighlightOfVehicle(const Vehicle *v);

			DeleteTraceRestrictSlotHighlightOfVehicle(this);
		}
	}

	if (this->type == VEH_AIRCRAFT && this->IsPrimaryVehicle()) {
		Aircraft *a = Aircraft::From(this);
		Station *st = GetTargetAirportIfValid(a);
		if (st != nullptr) {
			const AirportFTA *layout = st->airport.GetFTA()->layout;
			CLRBITS(st->airport.flags, layout[a->previous_pos].block | layout[a->pos].block);
		}
	}


	if (this->type == VEH_ROAD && this->IsPrimaryVehicle()) {
		RoadVehicle *v = RoadVehicle::From(this);
		if (!(v->vehstatus & VS_CRASHED) && IsInsideMM(v->state, RVSB_IN_DT_ROAD_STOP, RVSB_IN_DT_ROAD_STOP_END)) {
			/* Leave the drive through roadstop, when you have not already left it. */
			RoadStop::GetByTile(v->tile, GetRoadStopType(v->tile))->Leave(v);
		}
	}

	if (this->type == VEH_TRAIN && HasBit(Train::From(this)->flags, VRF_HAVE_SLOT)) {
		TraceRestrictRemoveVehicleFromAllSlots(this->index);
		ClrBit(Train::From(this)->flags, VRF_HAVE_SLOT);
	}
	if (this->type == VEH_TRAIN && HasBit(Train::From(this)->flags, VRF_PENDING_SPEED_RESTRICTION)) {
		pending_speed_restriction_change_map.erase(this->index);
		ClrBit(Train::From(this)->flags, VRF_PENDING_SPEED_RESTRICTION);
	}

	if (this->Previous() == nullptr) {
		InvalidateWindowData(WC_VEHICLE_DEPOT, this->tile);
	}

	if (this->IsPrimaryVehicle()) {
		DeleteWindowById(WC_VEHICLE_VIEW, this->index);
		DeleteWindowById(WC_VEHICLE_ORDERS, this->index);
		DeleteWindowById(WC_VEHICLE_REFIT, this->index);
		DeleteWindowById(WC_VEHICLE_DETAILS, this->index);
		DeleteWindowById(WC_VEHICLE_TIMETABLE, this->index);
		DeleteWindowById(WC_SCHDISPATCH_SLOTS, this->index);
		DeleteWindowById(WC_VEHICLE_CARGO_TYPE_LOAD_ORDERS, this->index);
		DeleteWindowById(WC_VEHICLE_CARGO_TYPE_UNLOAD_ORDERS, this->index);
		SetWindowDirty(WC_COMPANY, this->owner);
		OrderBackup::ClearVehicle(this);
	}
	InvalidateWindowClassesData(GetWindowClassForVehicleType(this->type), 0);
	InvalidateWindowClassesData(WC_DEPARTURES_BOARD, 0);

	this->cargo.Truncate();
	DeleteVehicleOrders(this);
	DeleteDepotHighlightOfVehicle(this);

	extern void StopGlobalFollowVehicle(const Vehicle *v);
	StopGlobalFollowVehicle(this);

	ReleaseDisastersTargetingVehicle(this->index);

	/* sometimes, eg. for disaster vehicles, when company bankrupts, when removing crashed/flooded vehicles,
	 * it may happen that vehicle chain is deleted when visible */
	if (this->IsDrawn()) this->MarkAllViewportsDirty();
}

Vehicle::~Vehicle()
{
	if (CleaningPool()) {
		this->cargo.OnCleanPool();
		return;
	}

	if (this->type != VEH_EFFECT) InvalidateVehicleTickCaches();

	if (this->type == VEH_DISASTER) RemoveFromOtherVehicleTickCache(this);

	if (this->breakdowns_since_last_service) _vehicles_to_pay_repair.erase(this->index);

	if (this->type >= VEH_COMPANY_END) {
		/* sometimes, eg. for disaster vehicles, when company bankrupts, when removing crashed/flooded vehicles,
		 * it may happen that vehicle chain is deleted when visible.
		 * Do not redo this for vehicle types where it is done in PreDestructor(). */
		if (this->IsDrawn()) this->MarkAllViewportsDirty();
	}

	Vehicle *v = this->Next();
	this->SetNext(nullptr);

	delete v;

	if (this->type < VEH_COMPANY_END) UpdateVehicleTileHash(this, true);
	UpdateVehicleViewportHash(this, INVALID_COORD, 0);
	DeleteVehicleNews(this->index, INVALID_STRING_ID);
	DeleteNewGRFInspectWindow(GetGrfSpecFeature(this->type), this->index);
}

/**
 * Vehicle pool is about to be cleaned
 */
void Vehicle::PreCleanPool()
{
	pending_speed_restriction_change_map.clear();
}

/**
 * Adds a vehicle to the list of vehicles that visited a depot this tick
 * @param *v vehicle to add
 */
void VehicleEnteredDepotThisTick(Vehicle *v)
{
	/* Template Replacement Setup stuff */
	if (GetTemplateIDByGroupIDRecursive(v->group_id) != INVALID_TEMPLATE) {
		/* Vehicle should stop in the depot if it was in 'stopping' state */
		_vehicles_to_templatereplace.insert(v->index);
	}

	/* Vehicle should stop in the depot if it was in 'stopping' state */
	_vehicles_to_autoreplace[v->index] = !(v->vehstatus & VS_STOPPED);

	/* We ALWAYS set the stopped state. Even when the vehicle does not plan on
	 * stopping in the depot, so we stop it to ensure that it will not reserve
	 * the path out of the depot before we might autoreplace it to a different
	 * engine. The new engine would not own the reserved path we store that we
	 * stopped the vehicle, so autoreplace can start it again */
	v->vehstatus |= VS_STOPPED;
}

template <typename T>
void CallVehicleOnNewDay(Vehicle *v)
{
	T::From(v)->T::OnNewDay();

	/* Vehicle::OnPeriodic is decoupled from Vehicle::OnNewDay at day lengths >= 8 */
	if (_settings_game.economy.day_length_factor < 8) T::From(v)->T::OnPeriodic();
}

/**
 * Increases the day counter for all vehicles and calls 1-day and 32-day handlers.
 * Each tick, it processes vehicles with "index % DAY_TICKS == _date_fract",
 * so each day, all vehicles are processes in DAY_TICKS steps.
 */
static void RunVehicleDayProc()
{
	if (_game_mode != GM_NORMAL) return;

	/* Run the day_proc for every DAY_TICKS vehicle starting at _date_fract. */
	Vehicle *v = nullptr;
	SCOPE_INFO_FMT([&v], "RunVehicleDayProc: %s", scope_dumper().VehicleInfo(v));
	for (size_t i = _date_fract; i < Vehicle::GetPoolSize(); i += DAY_TICKS) {
		v = Vehicle::Get(i);
		if (v == nullptr) continue;

		/* Call the 32-day callback if needed */
		if ((v->day_counter & 0x1F) == 0 && v->HasEngineType() && (Engine::Get(v->engine_type)->callbacks_used & SGCU_VEHICLE_32DAY_CALLBACK) != 0) {
			uint16 callback = GetVehicleCallback(CBID_VEHICLE_32DAY_CALLBACK, 0, 0, v->engine_type, v);
			if (callback != CALLBACK_FAILED) {
				if (HasBit(callback, 0)) {
					TriggerVehicle(v, VEHICLE_TRIGGER_CALLBACK_32); // Trigger vehicle trigger 10
				}

				/* After a vehicle trigger, the graphics and properties of the vehicle could change.
				 * Note: MarkDirty also invalidates the palette, which is the meaning of bit 1. So, nothing special there. */
				if (callback != 0) v->First()->MarkDirty();

				if (callback & ~3) ErrorUnknownCallbackResult(v->GetGRFID(), CBID_VEHICLE_32DAY_CALLBACK, callback);
			}
		}

		/* This is called once per day for each vehicle, but not in the first tick of the day */
		switch (v->type) {
			case VEH_TRAIN:
				CallVehicleOnNewDay<Train>(v);
				break;
			case VEH_ROAD:
				CallVehicleOnNewDay<RoadVehicle>(v);
				break;
			case VEH_SHIP:
				CallVehicleOnNewDay<Ship>(v);
				break;
			case VEH_AIRCRAFT:
				CallVehicleOnNewDay<Aircraft>(v);
				break;
			default:
				break;
		}
	}
}

static void ShowAutoReplaceAdviceMessage(const CommandCost &res, const Vehicle *v)
{
	StringID error_message = res.GetErrorMessage();
	if (error_message == STR_ERROR_AUTOREPLACE_NOTHING_TO_DO || error_message == INVALID_STRING_ID) return;

	if (error_message == STR_ERROR_NOT_ENOUGH_CASH_REQUIRES_CURRENCY) error_message = STR_ERROR_AUTOREPLACE_MONEY_LIMIT;

	StringID message;
	if (error_message == STR_ERROR_TRAIN_TOO_LONG_AFTER_REPLACEMENT) {
		message = error_message;
	} else {
		message = STR_NEWS_VEHICLE_AUTORENEW_FAILED;
	}

	SetDParam(0, v->index);
	SetDParam(1, error_message);
	AddVehicleAdviceNewsItem(message, v->index);
}

bool _tick_caches_valid = false;
std::vector<Train *> _tick_train_too_heavy_cache;
std::vector<Train *> _tick_train_front_cache;
std::vector<RoadVehicle *> _tick_road_veh_front_cache;
std::vector<Aircraft *> _tick_aircraft_front_cache;
std::vector<Ship *> _tick_ship_cache;
std::vector<Vehicle *> _tick_other_veh_cache;

std::vector<VehicleID> _remove_from_tick_effect_veh_cache;
btree::btree_set<VehicleID> _tick_effect_veh_cache;

void ClearVehicleTickCaches()
{
	_tick_train_too_heavy_cache.clear();
	_tick_train_front_cache.clear();
	_tick_road_veh_front_cache.clear();
	_tick_aircraft_front_cache.clear();
	_tick_ship_cache.clear();
	_tick_effect_veh_cache.clear();
	_remove_from_tick_effect_veh_cache.clear();
	_tick_other_veh_cache.clear();
}

void RemoveFromOtherVehicleTickCache(const Vehicle *v)
{
	for (auto &u : _tick_other_veh_cache) {
		if (u == v) u = nullptr;
	}
}

void RebuildVehicleTickCaches()
{
	Vehicle *si_v = nullptr;
	SCOPE_INFO_FMT([&si_v], "RebuildVehicleTickCaches: %s", scope_dumper().VehicleInfo(si_v));

	ClearVehicleTickCaches();

	for (Vehicle *v : Vehicle::Iterate()) {
		si_v = v;
		switch (v->type) {
			default:
				_tick_other_veh_cache.push_back(v);
				break;

			case VEH_TRAIN:
				if (HasBit(Train::From(v)->flags, VRF_TOO_HEAVY)) _tick_train_too_heavy_cache.push_back(Train::From(v));
				if (v->Previous() == nullptr) _tick_train_front_cache.push_back(Train::From(v));
				break;

			case VEH_ROAD:
				if (v->Previous() == nullptr) _tick_road_veh_front_cache.push_back(RoadVehicle::From(v));
				break;

			case VEH_AIRCRAFT:
				if (v->Previous() == nullptr) _tick_aircraft_front_cache.push_back(Aircraft::From(v));
				break;

			case VEH_SHIP:
				_tick_ship_cache.push_back(Ship::From(v));
				break;

			case VEH_EFFECT:
				_tick_effect_veh_cache.insert(v->index);
				break;
		}
	}
	_tick_caches_valid = true;
}

void ValidateVehicleTickCaches()
{
	if (!_tick_caches_valid) return;

	std::vector<Train *> saved_tick_train_too_heavy_cache = std::move(_tick_train_too_heavy_cache);
	std::sort(saved_tick_train_too_heavy_cache.begin(), saved_tick_train_too_heavy_cache.end(), [&](const Vehicle *a, const Vehicle *b) {
		return a->index < b->index;
	});
    saved_tick_train_too_heavy_cache.erase(std::unique(saved_tick_train_too_heavy_cache.begin(), saved_tick_train_too_heavy_cache.end()), saved_tick_train_too_heavy_cache.end());
	std::vector<Train *> saved_tick_train_front_cache = std::move(_tick_train_front_cache);
	std::vector<RoadVehicle *> saved_tick_road_veh_front_cache = std::move(_tick_road_veh_front_cache);
	std::vector<Aircraft *> saved_tick_aircraft_front_cache = std::move(_tick_aircraft_front_cache);
	std::vector<Ship *> saved_tick_ship_cache = std::move(_tick_ship_cache);
	btree::btree_set<VehicleID> saved_tick_effect_veh_cache = std::move(_tick_effect_veh_cache);
	for (VehicleID id : _remove_from_tick_effect_veh_cache) {
		saved_tick_effect_veh_cache.erase(id);
	}
	std::vector<Vehicle *> saved_tick_other_veh_cache = std::move(_tick_other_veh_cache);
	saved_tick_other_veh_cache.erase(std::remove(saved_tick_other_veh_cache.begin(), saved_tick_other_veh_cache.end(), nullptr), saved_tick_other_veh_cache.end());

	RebuildVehicleTickCaches();

	assert(saved_tick_train_too_heavy_cache == _tick_train_too_heavy_cache);
	assert(saved_tick_train_front_cache == saved_tick_train_front_cache);
	assert(saved_tick_road_veh_front_cache == _tick_road_veh_front_cache);
	assert(saved_tick_aircraft_front_cache == _tick_aircraft_front_cache);
	assert(saved_tick_ship_cache == _tick_ship_cache);
	assert(saved_tick_effect_veh_cache == _tick_effect_veh_cache);
	assert(saved_tick_other_veh_cache == _tick_other_veh_cache);
}

void VehicleTickCargoAging(Vehicle *v)
{
	if (v->vcache.cached_cargo_age_period != 0) {
		v->cargo_age_counter = std::min(v->cargo_age_counter, v->vcache.cached_cargo_age_period);
		if (--v->cargo_age_counter == 0) {
			v->cargo.AgeCargo();
			v->cargo_age_counter = v->vcache.cached_cargo_age_period;
		}
	}
}

void VehicleTickMotion(Vehicle *v, Vehicle *front)
{
	/* Do not play any sound when crashed */
	if (front->vehstatus & VS_CRASHED) return;

	/* Do not play any sound when in depot or tunnel */
	if (v->vehstatus & VS_HIDDEN) return;

	v->motion_counter += front->cur_speed;
	if (_settings_client.sound.vehicle) {
		/* Play a running sound if the motion counter passes 256 (Do we not skip sounds?) */
		if (GB(v->motion_counter, 0, 8) < front->cur_speed) PlayVehicleSound(v, VSE_RUNNING);

		/* Play an alternating running sound every 16 ticks */
		if (GB(v->tick_counter, 0, 4) == 0) {
			/* Play running sound when speed > 0 and not braking */
			bool running = (front->cur_speed > 0) && !(front->vehstatus & (VS_STOPPED | VS_TRAIN_SLOWING));
			PlayVehicleSound(v, running ? VSE_RUNNING_16 : VSE_STOPPED_16);
		}
	}
}

void CallVehicleTicks()
{
	_vehicles_to_autoreplace.clear();
	_vehicles_to_templatereplace.clear();
	_vehicles_to_pay_repair.clear();
	_vehicles_to_sell.clear();

	if (_tick_skip_counter == 0) RunVehicleDayProc();

	if (_settings_game.economy.day_length_factor >= 8 && _game_mode == GM_NORMAL) {
		/*
		 * Vehicle::OnPeriodic is decoupled from Vehicle::OnNewDay at day lengths >= 8
		 * Use a fixed interval of 512 ticks (unscaled) instead
		 */

		Vehicle *v = nullptr;
		SCOPE_INFO_FMT([&v], "CallVehicleTicks -> OnPeriodic: %s", scope_dumper().VehicleInfo(v));
		for (size_t i = _scaled_tick_counter & 0x1FF; i < Vehicle::GetPoolSize(); i += 0x200) {
			v = Vehicle::Get(i);
			if (v == nullptr) continue;

			/* This is called once per day for each vehicle, but not in the first tick of the day */
			switch (v->type) {
				case VEH_TRAIN:
					Train::From(v)->Train::OnPeriodic();
					break;
				case VEH_ROAD:
					RoadVehicle::From(v)->RoadVehicle::OnPeriodic();
					break;
				case VEH_SHIP:
					Ship::From(v)->Ship::OnPeriodic();
					break;
				case VEH_AIRCRAFT:
					Aircraft::From(v)->Aircraft::OnPeriodic();
					break;
				default:
					break;
			}
		}
	}

	{
		PerformanceMeasurer framerate(PFE_GL_ECONOMY);
		Station *si_st = nullptr;
		SCOPE_INFO_FMT([&si_st], "CallVehicleTicks: LoadUnloadStation: %s", scope_dumper().StationInfo(si_st));
		for (Station *st : Station::Iterate()) {
			si_st = st;
			LoadUnloadStation(st);
		}
	}

	if (!_tick_caches_valid || HasChickenBit(DCBF_VEH_TICK_CACHE)) RebuildVehicleTickCaches();

	Vehicle *v = nullptr;
	SCOPE_INFO_FMT([&v], "CallVehicleTicks: %s", scope_dumper().VehicleInfo(v));
	{
		for (VehicleID id : _remove_from_tick_effect_veh_cache) {
			_tick_effect_veh_cache.erase(id);
		}
		_remove_from_tick_effect_veh_cache.clear();
		for (VehicleID id : _tick_effect_veh_cache) {
			EffectVehicle *u = EffectVehicle::Get(id);
			v = u;
			u->EffectVehicle::Tick();
		}
	}
	{
		PerformanceMeasurer framerate(PFE_GL_TRAINS);
		for (Train *t :  _tick_train_too_heavy_cache) {
			if (HasBit(t->flags, VRF_TOO_HEAVY)) {
				if (t->owner == _local_company) {
					SetDParam(0, t->index);
					AddNewsItem(STR_ERROR_TRAIN_TOO_HEAVY, NT_ADVICE, NF_INCOLOUR | NF_SMALL | NF_VEHICLE_PARAM0,
							NR_VEHICLE, t->index);
				}
				ClrBit(t->flags, VRF_TOO_HEAVY);
			}
		}
		_tick_train_too_heavy_cache.clear();
		for (Train *front : _tick_train_front_cache) {
			v = front;
			if (!front->Train::Tick()) continue;
			for (Train *u = front; u != nullptr; u = u->Next()) {
				u->tick_counter++;
				VehicleTickCargoAging(u);
				if (!u->IsWagon() && !((front->vehstatus & VS_STOPPED) && front->cur_speed == 0)) VehicleTickMotion(u, front);
			}
		}
	}
	{
		PerformanceMeasurer framerate(PFE_GL_ROADVEHS);
		for (RoadVehicle *front : _tick_road_veh_front_cache) {
			v = front;
			if (!front->RoadVehicle::Tick()) continue;
			for (RoadVehicle *u = front; u != nullptr; u = u->Next()) {
				u->tick_counter++;
				VehicleTickCargoAging(u);
			}
			if (!(front->vehstatus & VS_STOPPED)) VehicleTickMotion(front, front);
		}
	}
	{
		PerformanceMeasurer framerate(PFE_GL_AIRCRAFT);
		for (Aircraft *front : _tick_aircraft_front_cache) {
			v = front;
			if (!front->Aircraft::Tick()) continue;
			for (Aircraft *u = front; u != nullptr; u = u->Next()) {
				VehicleTickCargoAging(u);
			}
			if (!(front->vehstatus & VS_STOPPED)) VehicleTickMotion(front, front);
		}
	}
	{
		PerformanceMeasurer framerate(PFE_GL_SHIPS);
		for (Ship *s : _tick_ship_cache) {
			v = s;
			if (!s->Ship::Tick()) continue;
			VehicleTickCargoAging(s);
			if (!(s->vehstatus & VS_STOPPED)) VehicleTickMotion(s, s);
		}
	}
	{
		for (Vehicle *u : _tick_other_veh_cache) {
			if (!u) continue;
			v = u;
			u->Tick();
		}
	}
	v = nullptr;

	/* do Template Replacement */
	Backup<CompanyID> sell_cur_company(_current_company, FILE_LINE);
	for (VehicleID index : _vehicles_to_sell) {
		Vehicle *v = Vehicle::Get(index);
		SCOPE_INFO_FMT([v], "CallVehicleTicks: sell: %s", scope_dumper().VehicleInfo(v));
		const bool is_train = (v->type == VEH_TRAIN);

		sell_cur_company.Change(v->owner);

		int x = v->x_pos;
		int y = v->y_pos;
		int z = v->z_pos;

		CommandCost cost = DoCommand(v->tile, v->index | (1 << 20), 0, DC_EXEC, GetCmdSellVeh(v));
		v = nullptr;
		if (!cost.Succeeded()) continue;

		if (IsLocalCompany() && cost.Succeeded()) {
			if (cost.GetCost() != 0) {
				ShowCostOrIncomeAnimation(x, y, z, cost.GetCost());
			}
		}

		if (is_train) _vehicles_to_templatereplace.erase(index);
		_vehicles_to_autoreplace.erase(index);
	}
	sell_cur_company.Restore();

	/* do Template Replacement */
	Backup<CompanyID> tmpl_cur_company(_current_company, FILE_LINE);
	for (VehicleID index : _vehicles_to_templatereplace) {
		Train *t = Train::Get(index);

		SCOPE_INFO_FMT([t], "CallVehicleTicks: template replace: %s", scope_dumper().VehicleInfo(t));

		auto it = _vehicles_to_autoreplace.find(index);
		assert(it != _vehicles_to_autoreplace.end());
		bool leaveDepot = it->second;
		_vehicles_to_autoreplace.erase(it);

		/* Store the position of the effect as the vehicle pointer will become invalid later */
		int x = t->x_pos;
		int y = t->y_pos;
		int z = t->z_pos;

		tmpl_cur_company.Change(t->owner);

		t->vehstatus |= VS_STOPPED;
		CommandCost res = DoCommand(t->tile, t->index, leaveDepot ? 1 : 0, DC_EXEC, CMD_TEMPLATE_REPLACE_VEHICLE);

		if (res.Succeeded()) {
			VehicleID t_new = _new_vehicle_id;
			t = Train::From(Vehicle::Get(t_new));
			const Company *c = Company::Get(_current_company);
			SubtractMoneyFromCompany(CommandCost(EXPENSES_NEW_VEHICLES, (Money)c->settings.engine_renew_money));
			CommandCost res2 = DoCommand(0, t_new, 1, DC_EXEC, CMD_AUTOREPLACE_VEHICLE);
			SubtractMoneyFromCompany(CommandCost(EXPENSES_NEW_VEHICLES, -(Money)c->settings.engine_renew_money));
			if (res2.Succeeded() || res.GetCost() == 0) res.AddCost(res2);
		}

		if (!IsLocalCompany()) continue;

		if (res.Succeeded()) {
			if (res.GetCost() != 0) {
				ShowCostOrIncomeAnimation(x, y, z, res.GetCost());
			}
			continue;
		}

		ShowAutoReplaceAdviceMessage(res, t);
	}
	tmpl_cur_company.Restore();

	/* do Auto Replacement */
	Backup<CompanyID> cur_company(_current_company, FILE_LINE);
	for (auto &it : _vehicles_to_autoreplace) {
		v = Vehicle::Get(it.first);
		/* Autoreplace needs the current company set as the vehicle owner */
		cur_company.Change(v->owner);

		if (v->type == VEH_TRAIN) {
			assert(!_vehicles_to_templatereplace.count(v->index));
		}

		/* Start vehicle if we stopped them in VehicleEnteredDepotThisTick()
		 * We need to stop them between VehicleEnteredDepotThisTick() and here or we risk that
		 * they are already leaving the depot again before being replaced. */
		if (it.second) v->vehstatus &= ~VS_STOPPED;

		/* Store the position of the effect as the vehicle pointer will become invalid later */
		int x = v->x_pos;
		int y = v->y_pos;
		int z = v->z_pos;

		const Company *c = Company::Get(_current_company);
		SubtractMoneyFromCompany(CommandCost(EXPENSES_NEW_VEHICLES, (Money)c->settings.engine_renew_money));
		CommandCost res = Command<CMD_AUTOREPLACE_VEHICLE>::Do(DC_EXEC, v->index);
		SubtractMoneyFromCompany(CommandCost(EXPENSES_NEW_VEHICLES, -(Money)c->settings.engine_renew_money));

		if (!IsLocalCompany()) continue;

		if (res.Succeeded() && res.GetCost() != 0) {
			ShowCostOrIncomeAnimation(x, y, z, res.GetCost());
			continue;
		}

		ShowAutoReplaceAdviceMessage(res, v);
	}
	cur_company.Restore();

	Backup<CompanyID> repair_cur_company(_current_company, FILE_LINE);
	for (VehicleID index : _vehicles_to_pay_repair) {
		Vehicle *v = Vehicle::Get(index);
		SCOPE_INFO_FMT([v], "CallVehicleTicks: repair: %s", scope_dumper().VehicleInfo(v));

		ExpensesType type = INVALID_EXPENSES;
		_current_company = v->owner;
		switch (v->type) {
			case VEH_AIRCRAFT:
				type = EXPENSES_AIRCRAFT_RUN;
				break;

			case VEH_TRAIN:
				type = EXPENSES_TRAIN_RUN;
				break;

			case VEH_SHIP:
				type = EXPENSES_SHIP_RUN;
				break;

			case VEH_ROAD:
				type = EXPENSES_ROADVEH_RUN;
				break;

			default:
				NOT_REACHED();
		}
		assert(type != INVALID_EXPENSES);

		Money vehicle_new_value = v->GetEngine()->GetCost();

		// The static cast is to fix compilation on (old) MSVC as the overload for OverflowSafeInt operator / is ambiguous.
		Money repair_cost = (v->breakdowns_since_last_service * vehicle_new_value / static_cast<uint>(_settings_game.vehicle.repair_cost)) + 1;
		if (v->age > v->max_age) repair_cost <<= 1;
		CommandCost cost(type, repair_cost);
		v->First()->profit_this_year -= cost.GetCost() << 8;
		SubtractMoneyFromCompany(cost);
		ShowCostOrIncomeAnimation(v->x_pos, v->y_pos, v->z_pos, cost.GetCost());
		v->breakdowns_since_last_service = 0;
	}
	repair_cur_company.Restore();
	_vehicles_to_pay_repair.clear();
}

void RemoveVirtualTrainsOfUser(uint32 user)
{
	if (!_tick_caches_valid || HasChickenBit(DCBF_VEH_TICK_CACHE)) RebuildVehicleTickCaches();

	Backup<CompanyID> cur_company(_current_company, FILE_LINE);
	for (const Train *front : _tick_train_front_cache) {
		if (front->IsVirtual() && front->motion_counter == user) {
			cur_company.Change(front->owner);
			DoCommandP(0, front->index, 0, CMD_DELETE_VIRTUAL_TRAIN);
		}
	}
	cur_company.Restore();
}

/**
 * Add vehicle sprite for drawing to the screen.
 * @param v Vehicle to draw.
 */
static void DoDrawVehicle(const Vehicle *v)
{
	PaletteID pal = PAL_NONE;

	if (v->vehstatus & VS_DEFPAL) pal = (v->vehstatus & VS_CRASHED) ? PALETTE_CRASH : GetVehiclePalette(v);

	/* Check whether the vehicle shall be transparent due to the game state */
	bool shadowed = (v->vehstatus & (VS_SHADOW | VS_HIDDEN)) != 0;

	if (v->type == VEH_EFFECT) {
		/* Check whether the vehicle shall be transparent/invisible due to GUI settings.
		 * However, transparent smoke and bubbles look weird, so always hide them. */
		TransparencyOption to = EffectVehicle::From(v)->GetTransparencyOption();
		if (to != TO_INVALID && (IsTransparencySet(to) || IsInvisibilitySet(to))) return;
	}

	{
		Vehicle *v_mutable = const_cast<Vehicle *>(v);
		if (HasBit(v_mutable->vcache.cached_veh_flags, VCF_IMAGE_REFRESH) && v_mutable->cur_image_valid_dir != INVALID_DIR) {
			VehicleSpriteSeq seq;
			v_mutable->GetImage(v_mutable->cur_image_valid_dir, EIT_ON_MAP, &seq);
			v_mutable->sprite_seq = seq;
			v_mutable->UpdateSpriteSeqBound();
			ClrBit(v_mutable->vcache.cached_veh_flags, VCF_IMAGE_REFRESH);
		}
	}

	StartSpriteCombine();
	for (uint i = 0; i < v->sprite_seq.count; ++i) {
		PaletteID pal2 = v->sprite_seq.seq[i].pal;
		if (!pal2 || (v->vehstatus & VS_CRASHED)) pal2 = pal;
		AddSortableSpriteToDraw(v->sprite_seq.seq[i].sprite, pal2, v->x_pos + v->x_offs, v->y_pos + v->y_offs,
			v->x_extent, v->y_extent, v->z_extent, v->z_pos, shadowed, v->x_bb_offs, v->y_bb_offs);
	}
	EndSpriteCombine();
}

struct ViewportHashBound {
	int xl, xu, yl, yu;
};

static const int VHB_BASE_MARGIN = 70;

static ViewportHashBound GetViewportHashBound(int l, int r, int t, int b, int x_margin, int y_margin) {
	int xl = (l - ((VHB_BASE_MARGIN + x_margin) * ZOOM_LVL_BASE)) >> (7 + ZOOM_LVL_SHIFT);
	int xu = (r + (x_margin * ZOOM_LVL_BASE))                 >> (7 + ZOOM_LVL_SHIFT);
	/* compare after shifting instead of before, so that lower bits don't affect comparison result */
	if (xu - xl < (1 << 6)) {
		xl &= 0x3F;
		xu &= 0x3F;
	} else {
		/* scan whole hash row */
		xl = 0;
		xu = 0x3F;
	}

	int yl = (t - ((VHB_BASE_MARGIN + y_margin) * ZOOM_LVL_BASE)) >> (6 + ZOOM_LVL_SHIFT);
	int yu = (b + (y_margin * ZOOM_LVL_BASE))                 >> (6 + ZOOM_LVL_SHIFT);
	/* compare after shifting instead of before, so that lower bits don't affect comparison result */
	if (yu - yl < (1 << 6)) {
		yl = (yl & 0x3F) << 6;
		yu = (yu & 0x3F) << 6;
	} else {
		/* scan whole column */
		yl = 0;
		yu = 0x3F << 6;
	}
	return { xl, xu, yl, yu };
};

template <bool update_vehicles>
void ViewportAddVehiclesIntl(DrawPixelInfo *dpi)
{
	/* The bounding rectangle */
	const int l = dpi->left;
	const int r = dpi->left + dpi->width;
	const int t = dpi->top;
	const int b = dpi->top + dpi->height;

	/* The hash area to scan */
	const ViewportHashBound vhb = GetViewportHashBound(l, r, t, b,
			update_vehicles ? MAX_VEHICLE_PIXEL_X - VHB_BASE_MARGIN : 0, update_vehicles ? MAX_VEHICLE_PIXEL_Y - VHB_BASE_MARGIN : 0);

	const int ul = l - (MAX_VEHICLE_PIXEL_X * ZOOM_LVL_BASE);
	const int ur = r + (MAX_VEHICLE_PIXEL_X * ZOOM_LVL_BASE);
	const int ut = t - (MAX_VEHICLE_PIXEL_Y * ZOOM_LVL_BASE);
	const int ub = b + (MAX_VEHICLE_PIXEL_Y * ZOOM_LVL_BASE);

	for (int y = vhb.yl;; y = (y + (1 << 6)) & (0x3F << 6)) {
		for (int x = vhb.xl;; x = (x + 1) & 0x3F) {
			const Vehicle *v = _vehicle_viewport_hash[x + y]; // already masked & 0xFFF

			while (v != nullptr) {
				if (v->IsDrawn()) {
					if (update_vehicles &&
							HasBit(v->vcache.cached_veh_flags, VCF_IMAGE_REFRESH) &&
							ul <= v->coord.right &&
							ut <= v->coord.bottom &&
							ur >= v->coord.left &&
							ub >= v->coord.top) {
						Vehicle *v_mutable = const_cast<Vehicle *>(v);
						switch (v->type) {
							case VEH_TRAIN:       Train::From(v_mutable)->UpdateImageStateUsingMapDirection(v_mutable->sprite_seq); break;
							case VEH_ROAD:  RoadVehicle::From(v_mutable)->UpdateImageStateUsingMapDirection(v_mutable->sprite_seq); break;
							case VEH_SHIP:         Ship::From(v_mutable)->UpdateImageStateUsingMapDirection(v_mutable->sprite_seq); break;
							case VEH_AIRCRAFT: Aircraft::From(v_mutable)->UpdateImageStateUsingMapDirection(v_mutable->sprite_seq); break;
							default: break;
						}
						v_mutable->UpdateSpriteSeqBound();
						v_mutable->UpdateViewportDeferred();
					}

					if (l <= v->coord.right &&
							t <= v->coord.bottom &&
							r >= v->coord.left &&
							b >= v->coord.top) {
						DoDrawVehicle(v);
					}
				}
				v = v->hash_viewport_next;
			}

			if (x == vhb.xu) break;
		}

		if (y == vhb.yu) break;
	}

	if (update_vehicles) ProcessDeferredUpdateVehicleViewportHashes();
}

/**
 * Add the vehicle sprites that should be drawn at a part of the screen.
 * @param dpi Rectangle being drawn.
 * @param update_vehicles Whether to update vehicles around drawing rectangle.
 */
void ViewportAddVehicles(DrawPixelInfo *dpi, bool update_vehicles)
{
	if (update_vehicles) {
		ViewportAddVehiclesIntl<true>(dpi);
	} else {
		ViewportAddVehiclesIntl<false>(dpi);
	}
}

void ViewportMapDrawVehicles(DrawPixelInfo *dpi, Viewport *vp)
{
	/* The save rectangle */
	const int l = vp->virtual_left;
	const int r = vp->virtual_left + vp->virtual_width;
	const int t = vp->virtual_top;
	const int b = vp->virtual_top + vp->virtual_height;

	/* The hash area to scan */
	const ViewportHashBound vhb = GetViewportHashBound(l, r, t, b, 0, 0);

	Blitter *blitter = BlitterFactory::GetCurrentBlitter();
	for (int y = vhb.yl;; y = (y + (1 << 6)) & (0x3F << 6)) {
		if (vp->map_draw_vehicles_cache.done_hash_bits[y >> 6] != UINT64_MAX) {
			for (int x = vhb.xl;; x = (x + 1) & 0x3F) {
				if (!HasBit(vp->map_draw_vehicles_cache.done_hash_bits[y >> 6], x)) {
					SetBit(vp->map_draw_vehicles_cache.done_hash_bits[y >> 6], x);
					const Vehicle *v = _vehicle_viewport_hash[x + y]; // already masked & 0xFFF

					while (v != nullptr) {
						if (!(v->vehstatus & (VS_HIDDEN | VS_UNCLICKABLE)) && (v->type != VEH_EFFECT)) {
							Point pt = RemapCoords(v->x_pos, v->y_pos, v->z_pos);
							if (pt.x >= l && pt.x < r && pt.y >= t && pt.y < b) {
								const int pixel_x = UnScaleByZoomLower(pt.x - l, dpi->zoom);
								const int pixel_y = UnScaleByZoomLower(pt.y - t, dpi->zoom);
								vp->map_draw_vehicles_cache.vehicle_pixels[pixel_x + (pixel_y) * vp->width] = true;
							}
						}
						v = v->hash_viewport_next;
					}
				}

				if (x == vhb.xu) break;
			}
		}

		if (y == vhb.yu) break;
	}

	/* The drawing rectangle */
	int mask = ScaleByZoom(-1, vp->zoom);
	const int dl = UnScaleByZoomLower(dpi->left - (vp->virtual_left & mask), dpi->zoom);
	const int dr = UnScaleByZoomLower(dpi->left + dpi->width - (vp->virtual_left & mask), dpi->zoom);
	const int dt = UnScaleByZoomLower(dpi->top - (vp->virtual_top & mask), dpi->zoom);
	const int db = UnScaleByZoomLower(dpi->top + dpi->height - (vp->virtual_top & mask), dpi->zoom);
	int y_ptr = vp->width * dt;
	for (int y = dt; y < db; y++, y_ptr += vp->width) {
		for (int x = dl; x < dr; x++) {
			if (vp->map_draw_vehicles_cache.vehicle_pixels[y_ptr + x]) {
				blitter->SetPixel(dpi->dst_ptr, x - dl, y - dt, PC_WHITE);
			}
		}
	}
}

/**
 * Find the vehicle close to the clicked coordinates.
 * @param vp Viewport clicked in.
 * @param x  X coordinate in the viewport.
 * @param y  Y coordinate in the viewport.
 * @return Closest vehicle, or \c nullptr if none found.
 */
Vehicle *CheckClickOnVehicle(const Viewport *vp, int x, int y)
{
	Vehicle *found = nullptr;
	uint dist, best_dist = UINT_MAX;

	if ((uint)(x -= vp->left) >= (uint)vp->width || (uint)(y -= vp->top) >= (uint)vp->height) return nullptr;

	x = ScaleByZoom(x, vp->zoom) + vp->virtual_left;
	y = ScaleByZoom(y, vp->zoom) + vp->virtual_top;

	for (Vehicle *v : Vehicle::Iterate()) {
		if (((v->vehstatus & VS_UNCLICKABLE) == 0) && v->IsDrawn() &&
				x >= v->coord.left && x <= v->coord.right &&
				y >= v->coord.top && y <= v->coord.bottom) {

			dist = std::max(
				abs(((v->coord.left + v->coord.right) >> 1) - x),
				abs(((v->coord.top + v->coord.bottom) >> 1) - y)
			);

			if (dist < best_dist) {
				found = v;
				best_dist = dist;
			}
		}
	}

	return found;
}

/**
 * Decrease the value of a vehicle.
 * @param v %Vehicle to devaluate.
 */
void DecreaseVehicleValue(Vehicle *v)
{
	v->value -= v->value >> 8;
	SetWindowDirty(WC_VEHICLE_DETAILS, v->index);
}

/** The chances for the different types of vehicles to suffer from different types of breakdowns
 * The chance for a given breakdown type n is _breakdown_chances[vehtype][n] - _breakdown_chances[vehtype][n-1] */
static const byte _breakdown_chances[4][4] = {
	{ //Trains:
		25,  ///< 10% chance for BREAKDOWN_CRITICAL.
		51,  ///< 10% chance for BREAKDOWN_EM_STOP.
		127, ///< 30% chance for BREAKDOWN_LOW_SPEED.
		255, ///< 50% chance for BREAKDOWN_LOW_POWER.
	},
	{ //Road Vehicles:
		51,  ///< 20% chance for BREAKDOWN_CRITICAL.
		76,  ///< 10% chance for BREAKDOWN_EM_STOP.
		153, ///< 30% chance for BREAKDOWN_LOW_SPEED.
		255, ///< 40% chance for BREAKDOWN_LOW_POWER.
	},
	{ //Ships:
		51,  ///< 20% chance for BREAKDOWN_CRITICAL.
		76,  ///< 10% chance for BREAKDOWN_EM_STOP.
		178, ///< 40% chance for BREAKDOWN_LOW_SPEED.
		255, ///< 30% chance for BREAKDOWN_LOW_POWER.
	},
	{ //Aircraft:
		178, ///< 70% chance for BREAKDOWN_AIRCRAFT_SPEED.
		229, ///< 20% chance for BREAKDOWN_AIRCRAFT_DEPOT.
		255, ///< 10% chance for BREAKDOWN_AIRCRAFT_EM_LANDING.
		255, ///< Aircraft have only 3 breakdown types, so anything above 0% here will cause a crash.
	},
};

/**
 * Determine the type of breakdown a vehicle will have.
 * Results are saved in breakdown_type and breakdown_severity.
 * @param v the vehicle in question.
 * @param r the random number to use. (Note that bits 0..6 are already used)
 */
void DetermineBreakdownType(Vehicle *v, uint32 r) {
	/* if 'improved breakdowns' is off, just do the classic breakdown */
	if (!_settings_game.vehicle.improved_breakdowns) {
		v->breakdown_type = BREAKDOWN_CRITICAL;
		v->breakdown_severity = 40; //only used by aircraft (321 km/h)
		return;
	}
	byte rand = GB(r, 8, 8);
	const byte *breakdown_type_chance = _breakdown_chances[v->type];

	if (v->type == VEH_AIRCRAFT) {
		if (rand <= breakdown_type_chance[BREAKDOWN_AIRCRAFT_SPEED]) {
			v->breakdown_type = BREAKDOWN_AIRCRAFT_SPEED;
			/* all speed values here are 1/8th of the real max speed in km/h */
			byte max_speed = std::max(1, std::min(v->vcache.cached_max_speed >> 3, 255));
			byte min_speed = std::max(1, std::min(15 + (max_speed >> 2), v->vcache.cached_max_speed >> 4));
			v->breakdown_severity = min_speed + (((v->reliability + GB(r, 16, 16)) * (max_speed - min_speed)) >> 17);
		} else if (rand <= breakdown_type_chance[BREAKDOWN_AIRCRAFT_DEPOT]) {
			v->breakdown_type = BREAKDOWN_AIRCRAFT_DEPOT;
		} else if (rand <= breakdown_type_chance[BREAKDOWN_AIRCRAFT_EM_LANDING]) {
			/* emergency landings only happen when reliability < 87% */
			if (v->reliability < 0xDDDD) {
				v->breakdown_type = BREAKDOWN_AIRCRAFT_EM_LANDING;
			} else {
				/* try again */
				DetermineBreakdownType(v, Random());
			}
		} else {
			NOT_REACHED();
		}
		return;
	}

	if (rand <= breakdown_type_chance[BREAKDOWN_CRITICAL]) {
		v->breakdown_type = BREAKDOWN_CRITICAL;
	} else if (rand <= breakdown_type_chance[BREAKDOWN_EM_STOP]) {
		/* Non-front engines cannot have emergency stops */
		if (v->type == VEH_TRAIN && !(Train::From(v)->IsFrontEngine())) {
			return DetermineBreakdownType(v, Random());
		}
		v->breakdown_type = BREAKDOWN_EM_STOP;
		v->breakdown_delay >>= 2; //emergency stops don't last long (1/4 of normal)
	} else if (rand <= breakdown_type_chance[BREAKDOWN_LOW_SPEED]) {
		v->breakdown_type = BREAKDOWN_LOW_SPEED;
		/* average of random and reliability */
		uint16 rand2 = (GB(r, 16, 16) + v->reliability) >> 1;
		uint16 max_speed =
			(v->type == VEH_TRAIN) ?
			GetVehicleProperty(v, PROP_TRAIN_SPEED, RailVehInfo(v->engine_type)->max_speed) :
			(v->type == VEH_ROAD ) ?
			GetVehicleProperty(v, PROP_ROADVEH_SPEED, RoadVehInfo(v->engine_type)->max_speed) :
			(v->type == VEH_SHIP) ?
			GetVehicleProperty(v, PROP_SHIP_SPEED, ShipVehInfo(v->engine_type)->max_speed ) :
			GetVehicleProperty(v, PROP_AIRCRAFT_SPEED, AircraftVehInfo(v->engine_type)->max_speed);
		byte min_speed = std::min(41, max_speed >> 2);
		/* we use the min() function here because we want to use the real value of max_speed for the min_speed calculation */
		max_speed = std::min<uint16>(max_speed, 255);
		v->breakdown_severity = Clamp((max_speed * rand2) >> 16, min_speed, max_speed);
	} else if (rand <= breakdown_type_chance[BREAKDOWN_LOW_POWER]) {
		v->breakdown_type = BREAKDOWN_LOW_POWER;
		/** within this type there are two possibilities: (50/50)
		 * power reduction (10-90%), or no power at all */
		if (GB(r, 7, 1)) {
			v->breakdown_severity = Clamp((GB(r, 16, 16) + v->reliability) >> 9, 26, 231);
		} else {
			v->breakdown_severity = 0;
		}
	} else {
		NOT_REACHED();
	}
}

void CheckVehicleBreakdown(Vehicle *v)
{
	int rel, rel_old;

	/* decrease reliability */
	if (!_settings_game.order.no_servicing_if_no_breakdowns ||
			_settings_game.difficulty.vehicle_breakdowns != 0) {
		v->reliability = rel = std::max((rel_old = v->reliability) - v->reliability_spd_dec, 0);
		if ((rel_old >> 8) != (rel >> 8)) SetWindowDirty(WC_VEHICLE_DETAILS, v->First()->index);
	}

	if (v->breakdown_ctr != 0 || (v->First()->vehstatus & VS_STOPPED) ||
			_settings_game.difficulty.vehicle_breakdowns < 1 ||
			v->First()->cur_speed < 5 || _game_mode == GM_MENU ||
			(v->type == VEH_AIRCRAFT && ((Aircraft*)v)->state != FLYING) ||
			(v->type == VEH_TRAIN && !(Train::From(v)->IsFrontEngine()) && !_settings_game.vehicle.improved_breakdowns)) {
		return;
	}

	uint32 r = Random();

	/* increase chance of failure */
	int chance = v->breakdown_chance + 1;
	if (Chance16I(1, 25, r)) chance += 25;
	chance = std::min(255, chance);
	v->breakdown_chance = chance;

	if (_settings_game.vehicle.improved_breakdowns) {
		if (v->type == VEH_TRAIN && Train::From(v)->IsMultiheaded()) {
			/* Dual engines have their breakdown chances reduced to 70% of the normal value */
			chance = chance * 7 / 10;
		}
		chance *= v->First()->breakdown_chance_factor;
		chance >>= 7;
	}
	/**
	 * Chance is (1 - reliability) * breakdown_setting * breakdown_chance / 10.
	 * At 90% reliabilty, normal setting (2) and average breakdown_chance (128),
	 * a vehicle will break down (on average) every 100 days.
	 * This *should* mean that vehicles break down about as often as (or a little less than) they used to.
	 * However, because breakdowns are no longer by definition a complete stop,
	 * their impact will be significantly less.
	 */
	uint32 r1 = Random();
	if ((uint32) (0xffff - v->reliability) * _settings_game.difficulty.vehicle_breakdowns * chance > GB(r1, 0, 24) * 10) {
		uint32 r2 = Random();
		v->breakdown_ctr = GB(r1, 24, 6) + 0xF;
		if (v->type == VEH_TRAIN) SetBit(Train::From(v)->First()->flags, VRF_CONSIST_BREAKDOWN);
		v->breakdown_delay = GB(r2, 0, 7) + 0x80;
		v->breakdown_chance = 0;
		DetermineBreakdownType(v, r2);
	}
}

/**
 * Handle all of the aspects of a vehicle breakdown
 * This includes adding smoke and sounds, and ending the breakdown when appropriate.
 * @return true iff the vehicle is stopped because of a breakdown
 * @note This function always returns false for aircraft, since these never stop for breakdowns
 */
bool Vehicle::HandleBreakdown()
{
	/* Possible states for Vehicle::breakdown_ctr
	 * 0  - vehicle is running normally
	 * 1  - vehicle is currently broken down
	 * 2  - vehicle is going to break down now
	 * >2 - vehicle is counting down to the actual breakdown event */
	switch (this->breakdown_ctr) {
		case 0:
			return false;

		case 2:
			this->breakdown_ctr = 1;

			if (this->breakdowns_since_last_service != 255) {
				this->breakdowns_since_last_service++;
			}

			if (this->type == VEH_AIRCRAFT) {
				this->MarkDirty();
				assert(this->breakdown_type <= BREAKDOWN_AIRCRAFT_EM_LANDING);
				/* Aircraft just need this flag, the rest is handled elsewhere */
				this->vehstatus |= VS_AIRCRAFT_BROKEN;
				if(this->breakdown_type == BREAKDOWN_AIRCRAFT_SPEED ||
						(this->current_order.IsType(OT_GOTO_DEPOT) &&
						(this->current_order.GetDepotOrderType() & ODTFB_BREAKDOWN) &&
						GetTargetAirportIfValid(Aircraft::From(this)) != nullptr)) return false;
				FindBreakdownDestination(Aircraft::From(this));
			} else if (this->type == VEH_TRAIN) {
				if (this->breakdown_type == BREAKDOWN_LOW_POWER ||
						this->First()->cur_speed <= ((this->breakdown_type == BREAKDOWN_LOW_SPEED) ? this->breakdown_severity : 0)) {
					switch (this->breakdown_type) {
						case BREAKDOWN_RV_CRASH:
							if (_settings_game.vehicle.improved_breakdowns) SetBit(Train::From(this)->flags, VRF_HAS_HIT_RV);
						/* FALL THROUGH */
						case BREAKDOWN_CRITICAL:
							if (!PlayVehicleSound(this, VSE_BREAKDOWN)) {
								SndPlayVehicleFx((_settings_game.game_creation.landscape != LT_TOYLAND) ? SND_10_BREAKDOWN_TRAIN_SHIP : SND_3A_BREAKDOWN_TRAIN_SHIP_TOYLAND, this);
							}
							if (!(this->vehstatus & VS_HIDDEN) && !HasBit(EngInfo(this->engine_type)->misc_flags, EF_NO_BREAKDOWN_SMOKE) && this->breakdown_delay > 0) {
								EffectVehicle *u = CreateEffectVehicleRel(this, 4, 4, 5, EV_BREAKDOWN_SMOKE);
								if (u != nullptr) u->animation_state = this->breakdown_delay * 2;
							}
							/* Max Speed reduction*/
							if (_settings_game.vehicle.improved_breakdowns) {
								if (!HasBit(Train::From(this)->flags, VRF_NEED_REPAIR)) {
									SetBit(Train::From(this)->flags, VRF_NEED_REPAIR);
									Train::From(this)->critical_breakdown_count = 1;
								} else if (Train::From(this)->critical_breakdown_count != 255) {
									Train::From(this)->critical_breakdown_count++;
								}
								Train::From(this->First())->ConsistChanged(CCF_TRACK);
							}
						/* FALL THROUGH */
						case BREAKDOWN_EM_STOP:
							CheckBreakdownFlags(Train::From(this->First()));
							SetBit(Train::From(this->First())->flags, VRF_BREAKDOWN_STOPPED);
							break;
						case BREAKDOWN_BRAKE_OVERHEAT:
							CheckBreakdownFlags(Train::From(this->First()));
							SetBit(Train::From(this->First())->flags, VRF_BREAKDOWN_STOPPED);
							break;
						case BREAKDOWN_LOW_SPEED:
							CheckBreakdownFlags(Train::From(this->First()));
							SetBit(Train::From(this->First())->flags, VRF_BREAKDOWN_SPEED);
							break;
						case BREAKDOWN_LOW_POWER:
							SetBit(Train::From(this->First())->flags, VRF_BREAKDOWN_POWER);
							break;
						default: NOT_REACHED();
					}
					this->First()->MarkDirty();
					SetWindowDirty(WC_VEHICLE_VIEW, this->index);
					SetWindowDirty(WC_VEHICLE_DETAILS, this->index);
				} else {
					this->breakdown_ctr = 2; // wait until slowdown
					this->breakdowns_since_last_service--;
					SetBit(Train::From(this)->flags, VRF_BREAKDOWN_BRAKING);
					return false;
				}
				if ((!(this->vehstatus & VS_HIDDEN)) && (this->breakdown_type == BREAKDOWN_LOW_SPEED || this->breakdown_type == BREAKDOWN_LOW_POWER)
						&& !HasBit(EngInfo(this->engine_type)->misc_flags, EF_NO_BREAKDOWN_SMOKE)) {
					EffectVehicle *u = CreateEffectVehicleRel(this, 0, 0, 2, EV_BREAKDOWN_SMOKE); //some grey clouds to indicate a broken engine
					if (u != nullptr) u->animation_state = 25;
				}
			} else {
				switch (this->breakdown_type) {
					case BREAKDOWN_CRITICAL:
						if (!PlayVehicleSound(this, VSE_BREAKDOWN)) {
							bool train_or_ship = this->type == VEH_TRAIN || this->type == VEH_SHIP;
							SndPlayVehicleFx((_settings_game.game_creation.landscape != LT_TOYLAND) ?
								(train_or_ship ? SND_10_BREAKDOWN_TRAIN_SHIP : SND_0F_BREAKDOWN_ROADVEHICLE) :
								(train_or_ship ? SND_3A_BREAKDOWN_TRAIN_SHIP_TOYLAND : SND_35_BREAKDOWN_ROADVEHICLE_TOYLAND), this);
						}
						if (!(this->vehstatus & VS_HIDDEN) && !HasBit(EngInfo(this->engine_type)->misc_flags, EF_NO_BREAKDOWN_SMOKE) && this->breakdown_delay > 0) {
							EffectVehicle *u = CreateEffectVehicleRel(this, 4, 4, 5, EV_BREAKDOWN_SMOKE);
							if (u != nullptr) u->animation_state = this->breakdown_delay * 2;
						}
						if (_settings_game.vehicle.improved_breakdowns) {
							if (this->type == VEH_ROAD) {
								if (RoadVehicle::From(this)->critical_breakdown_count != 255) {
									RoadVehicle::From(this)->critical_breakdown_count++;
								}
							} else if (this->type == VEH_SHIP) {
								if (Ship::From(this)->critical_breakdown_count != 255) {
									Ship::From(this)->critical_breakdown_count++;
								}
							}
						}
					/* FALL THROUGH */
					case BREAKDOWN_EM_STOP:
						this->cur_speed = 0;
						break;
					case BREAKDOWN_LOW_SPEED:
					case BREAKDOWN_LOW_POWER:
						/* do nothing */
						break;
					default: NOT_REACHED();
				}
				if ((!(this->vehstatus & VS_HIDDEN)) &&
						(this->breakdown_type == BREAKDOWN_LOW_SPEED || this->breakdown_type == BREAKDOWN_LOW_POWER)) {
					/* Some gray clouds to indicate a broken RV */
					EffectVehicle *u = CreateEffectVehicleRel(this, 0, 0, 2, EV_BREAKDOWN_SMOKE);
					if (u != nullptr) u->animation_state = 25;
				}
				this->First()->MarkDirty();
				SetWindowDirty(WC_VEHICLE_VIEW, this->index);
				SetWindowDirty(WC_VEHICLE_DETAILS, this->index);
				return (this->breakdown_type == BREAKDOWN_CRITICAL || this->breakdown_type == BREAKDOWN_EM_STOP);
			}

			FALLTHROUGH;
		case 1:
			/* Aircraft breakdowns end only when arriving at the airport */
			if (this->type == VEH_AIRCRAFT) return false;

			/* For trains this function is called twice per tick, so decrease v->breakdown_delay at half the rate */
			if ((this->tick_counter & (this->type == VEH_TRAIN ? 3 : 1)) == 0) {
				if (--this->breakdown_delay == 0) {
					this->breakdown_ctr = 0;
					if (this->type == VEH_TRAIN) {
						CheckBreakdownFlags(Train::From(this->First()));
						this->First()->MarkDirty();
						SetWindowDirty(WC_VEHICLE_VIEW, this->First()->index);
					} else {
						this->MarkDirty();
						SetWindowDirty(WC_VEHICLE_VIEW, this->index);
					}
				}
			}
			return (this->breakdown_type == BREAKDOWN_CRITICAL || this->breakdown_type == BREAKDOWN_EM_STOP ||
					this->breakdown_type == BREAKDOWN_RV_CRASH || this->breakdown_type == BREAKDOWN_BRAKE_OVERHEAT);

		default:
			if (!this->current_order.IsType(OT_LOADING)) this->breakdown_ctr--;
			return false;
	}
}

/**
 * Update age of a vehicle.
 * @param v Vehicle to update.
 */
void AgeVehicle(Vehicle *v)
{
	/* Stop if a virtual vehicle */
	if (HasBit(v->subtype, GVSF_VIRTUAL)) return;

	if (v->age < MAX_DAY) {
		v->age++;
		if (v->IsPrimaryVehicle() && v->age == VEHICLE_PROFIT_MIN_AGE + 1) GroupStatistics::VehicleReachedProfitAge(v);
	}

	if (!v->IsPrimaryVehicle() && (v->type != VEH_TRAIN || !Train::From(v)->IsEngine())) return;

	int age = v->age - v->max_age;
	if (age == DAYS_IN_LEAP_YEAR * 0 || age == DAYS_IN_LEAP_YEAR * 1 ||
			age == DAYS_IN_LEAP_YEAR * 2 || age == DAYS_IN_LEAP_YEAR * 3 || age == DAYS_IN_LEAP_YEAR * 4) {
		v->reliability_spd_dec <<= 1;
	}

	SetWindowDirty(WC_VEHICLE_DETAILS, v->index);

	/* Don't warn about vehicles which are non-primary (e.g., part of an articulated vehicle), don't belong to us, are crashed, or are stopped */
	if (v->Previous() != nullptr || v->owner != _local_company || (v->vehstatus & VS_CRASHED) != 0 || (v->vehstatus & VS_STOPPED) != 0) return;

	const Company *c = Company::Get(v->owner);
	/* Don't warn if a renew is active */
	if (c->settings.engine_renew && v->GetEngine()->company_avail != 0) return;
	/* Don't warn if a replacement is active */
	if (EngineHasReplacementForCompany(c, v->engine_type, v->group_id)) return;

	StringID str;
	if (age == -DAYS_IN_LEAP_YEAR) {
		str = STR_NEWS_VEHICLE_IS_GETTING_OLD;
	} else if (age == 0) {
		str = STR_NEWS_VEHICLE_IS_GETTING_VERY_OLD;
	} else if (age > 0 && (age % DAYS_IN_LEAP_YEAR) == 0) {
		str = STR_NEWS_VEHICLE_IS_GETTING_VERY_OLD_AND;
	} else {
		return;
	}

	SetDParam(0, v->index);
	AddVehicleAdviceNewsItem(str, v->index);
}

/**
 * Calculates how full a vehicle is.
 * @param front The front vehicle of the consist to check.
 * @param colour The string to show depending on if we are unloading or loading
 * @return A percentage of how full the Vehicle is.
 *         Percentages are rounded towards 50%, so that 0% and 100% are only returned
 *         if the vehicle is completely empty or full.
 *         This is useful for both display and conditional orders.
 */
uint8 CalcPercentVehicleFilled(const Vehicle *front, StringID *colour)
{
	int count = 0;
	int max = 0;
	int cars = 0;
	int unloading = 0;
	bool loading = false;

	bool is_loading = front->current_order.IsType(OT_LOADING);

	/* The station may be nullptr when the (colour) string does not need to be set. */
	const Station *st = Station::GetIfValid(front->last_station_visited);
	assert(colour == nullptr || (st != nullptr && is_loading));

	bool order_no_load = is_loading && (front->current_order.GetLoadType() & OLFB_NO_LOAD);
	bool order_full_load = is_loading && (front->current_order.GetLoadType() & OLFB_FULL_LOAD);

	/* Count up max and used */
	for (const Vehicle *v = front; v != nullptr; v = v->Next()) {
		count += v->cargo.StoredCount();
		max += v->cargo_cap;
		if (v->cargo_cap != 0 && colour != nullptr) {
			unloading += HasBit(v->vehicle_flags, VF_CARGO_UNLOADING) ? 1 : 0;
			loading |= !order_no_load &&
					(order_full_load || st->goods[v->cargo_type].HasRating()) &&
					!HasBit(v->vehicle_flags, VF_LOADING_FINISHED) && !HasBit(v->vehicle_flags, VF_STOP_LOADING);
			cars++;
		}
	}

	if (colour != nullptr) {
		if (unloading == 0 && loading) {
			*colour = STR_PERCENT_UP;
		} else if (unloading == 0 && !loading) {
			*colour = STR_PERCENT_NONE;
		} else if (cars == unloading || !loading) {
			*colour = STR_PERCENT_DOWN;
		} else {
			*colour = STR_PERCENT_UP_DOWN;
		}
	}

	/* Train without capacity */
	if (max == 0) return 100;

	/* Return the percentage */
	if (count * 2 < max) {
		/* Less than 50%; round up, so that 0% means really empty. */
		return CeilDiv(count * 100, max);
	} else {
		/* More than 50%; round down, so that 100% means really full. */
		return (count * 100) / max;
	}
}

uint8 CalcPercentVehicleFilledOfCargo(const Vehicle *front, CargoID cargo)
{
	int count = 0;
	int max = 0;

	/* Count up max and used */
	for (const Vehicle *v = front; v != nullptr; v = v->Next()) {
		if (v->cargo_type != cargo) continue;
		count += v->cargo.StoredCount();
		max += v->cargo_cap;
	}

	/* Train without capacity */
	if (max == 0) return 0;

	/* Return the percentage */
	if (count * 2 < max) {
		/* Less than 50%; round up, so that 0% means really empty. */
		return CeilDiv(count * 100, max);
	} else {
		/* More than 50%; round down, so that 100% means really full. */
		return (count * 100) / max;
	}
}

/**
 * Vehicle entirely entered the depot, update its status, orders, vehicle windows, service it, etc.
 * @param v Vehicle that entered a depot.
 */
void VehicleEnterDepot(Vehicle *v)
{
	/* Always work with the front of the vehicle */
	assert(v == v->First());

	switch (v->type) {
		case VEH_TRAIN: {
			Train *t = Train::From(v);
			/* Clear path reservation */
			SetDepotReservation(t->tile, false);
			if (_settings_client.gui.show_track_reservation) MarkTileDirtyByTile(t->tile, VMDF_NOT_MAP_MODE);

			UpdateSignalsOnSegment(t->tile, INVALID_DIAGDIR, t->owner);
			t->wait_counter = 0;
			t->force_proceed = TFP_NONE;
			ClrBit(t->flags, VRF_TOGGLE_REVERSE);
			t->ConsistChanged(CCF_ARRANGE);
			t->reverse_distance = 0;
			t->signal_speed_restriction = 0;
			t->lookahead.reset();
			if (!(t->vehstatus & VS_CRASHED)) {
				t->crash_anim_pos = 0;
			}
			break;
		}

		case VEH_ROAD:
			break;

		case VEH_SHIP: {
			Ship *ship = Ship::From(v);
			ship->state = TRACK_BIT_DEPOT;
			ship->UpdateCache();
			ship->UpdateViewport(true, true);
			SetWindowDirty(WC_VEHICLE_DEPOT, v->tile);
			break;
		}

		case VEH_AIRCRAFT:
			HandleAircraftEnterHangar(Aircraft::From(v));
			break;
		default: NOT_REACHED();
	}
	SetWindowDirty(WC_VEHICLE_VIEW, v->index);
	DirtyVehicleListWindowForVehicle(v);

	if (v->type != VEH_TRAIN) {
		/* Trains update the vehicle list when the first unit enters the depot and calls VehicleEnterDepot() when the last unit enters.
		 * We only increase the number of vehicles when the first one enters, so we will not need to search for more vehicles in the depot */
		InvalidateWindowData(WC_VEHICLE_DEPOT, v->tile);
	}
	SetWindowDirty(WC_VEHICLE_DEPOT, v->tile);

	v->vehstatus |= VS_HIDDEN;
	v->UpdateIsDrawn();
	v->cur_speed = 0;

	VehicleServiceInDepot(v);

	/* After a vehicle trigger, the graphics and properties of the vehicle could change. */
	TriggerVehicle(v, VEHICLE_TRIGGER_DEPOT);
	v->MarkDirty();

	InvalidateWindowData(WC_VEHICLE_VIEW, v->index);

	if (v->current_order.IsType(OT_GOTO_DEPOT)) {
		SetWindowDirty(WC_VEHICLE_VIEW, v->index);

		const Order *real_order = v->GetOrder(v->cur_real_order_index);

		/* Test whether we are heading for this depot. If not, do nothing.
		 * Note: The target depot for nearest-/manual-depot-orders is only updated on junctions, but we want to accept every depot. */
		if ((v->current_order.GetDepotOrderType() & ODTFB_PART_OF_ORDERS) &&
				real_order != nullptr && !(real_order->GetDepotActionType() & ODATFB_NEAREST_DEPOT) &&
				(v->type == VEH_AIRCRAFT ? v->current_order.GetDestination() != GetStationIndex(v->tile) : v->dest_tile != v->tile)) {
			/* We are heading for another depot, keep driving. */
			return;
		}

		/* Test whether we are heading for this depot. If not, do nothing. */
		if ((v->current_order.GetDepotExtraFlags() & ODEFB_SPECIFIC) &&
				(v->type == VEH_AIRCRAFT ? v->current_order.GetDestination() != GetStationIndex(v->tile) : v->dest_tile != v->tile)) {
			/* We are heading for another depot, keep driving. */
			return;
		}

		if (v->current_order.GetDepotActionType() & ODATFB_SELL) {
			_vehicles_to_sell.insert(v->index);
			return;
		}

		if (v->current_order.IsRefit()) {
			Backup<CompanyID> cur_company(_current_company, v->owner, FILE_LINE);
			CommandCost cost = std::get<0>(Command<CMD_REFIT_VEHICLE>::Do(DC_EXEC, v->index, v->current_order.GetRefitCargo(), 0xFF, false, false, 0));
			cur_company.Restore();

			if (cost.Failed()) {
				_vehicles_to_autoreplace[v->index] = false;
				if (v->owner == _local_company) {
					/* Notify the user that we stopped the vehicle */
					SetDParam(0, v->index);
					AddVehicleAdviceNewsItem(STR_NEWS_ORDER_REFIT_FAILED, v->index);
				}
			} else if (cost.GetCost() != 0) {
				v->profit_this_year -= cost.GetCost() << 8;
				if (v->owner == _local_company) {
					ShowCostOrIncomeAnimation(v->x_pos, v->y_pos, v->z_pos, cost.GetCost());
				}
			}
		}

		/* Handle the ODTFB_PART_OF_ORDERS case. If there is a timetabled wait time, hold the train, otherwise skip to the next order.
		Note that if there is a only a travel_time, but no wait_time defined for the order, and the train arrives to the depot sooner as scheduled,
		he doesn't wait in it, as it would in stations. Thus, the original behaviour is maintained if there's no defined wait_time.*/
		if (v->current_order.GetDepotOrderType() & ODTFB_PART_OF_ORDERS) {
			v->DeleteUnreachedImplicitOrders();
			UpdateVehicleTimetable(v, true);
			if (v->current_order.IsWaitTimetabled() && !(v->current_order.GetDepotActionType() & ODATFB_HALT)) {
				v->current_order.MakeWaiting();
				v->current_order.SetNonStopType(ONSF_NO_STOP_AT_ANY_STATION);
				return;
			} else {
				v->IncrementImplicitOrderIndex();
			}
		}

		if (v->current_order.GetDepotActionType() & ODATFB_HALT) {
			/* Vehicles are always stopped on entering depots. Do not restart this one. */
			_vehicles_to_autoreplace[v->index] = false;
			/* Invalidate last_loading_station. As the link from the station
			 * before the stop to the station after the stop can't be predicted
			 * we shouldn't construct it when the vehicle visits the next stop. */
			v->last_loading_station = INVALID_STATION;
			ClrBit(v->vehicle_flags, VF_LAST_LOAD_ST_SEP);
			if (v->owner == _local_company) {
				SetDParam(0, v->index);
				AddVehicleAdviceNewsItem(STR_NEWS_TRAIN_IS_WAITING + v->type, v->index);
			}
			AI::NewEvent(v->owner, new ScriptEventVehicleWaitingInDepot(v->index));
		}
		v->current_order.MakeDummy();
	}
}

/**
 * Update the vehicle on the viewport, updating the right hash and setting the
 *  new coordinates.
 * @param dirty Mark the (new and old) coordinates of the vehicle as dirty.
 */
void Vehicle::UpdateViewport(bool dirty)
{
	/* Skip updating sprites on dedicated servers without screen */
	if (_network_dedicated) return;

	Rect new_coord = ConvertRect<Rect16, Rect>(this->sprite_seq_bounds);

	Point pt = RemapCoords(this->x_pos + this->x_offs, this->y_pos + this->y_offs, this->z_pos);
	new_coord.left   += pt.x;
	new_coord.top    += pt.y;
	new_coord.right  += pt.x + 2 * ZOOM_LVL_BASE;
	new_coord.bottom += pt.y + 2 * ZOOM_LVL_BASE;

	UpdateVehicleViewportHash(this, new_coord.left, new_coord.top);

	Rect old_coord = this->coord;
	this->coord = new_coord;

	if (dirty) {
		if (old_coord.left == INVALID_COORD) {
			this->MarkAllViewportsDirty();
		} else {
			::MarkAllViewportsDirty(
					std::min(old_coord.left,   this->coord.left),
					std::min(old_coord.top,    this->coord.top),
					std::max(old_coord.right,  this->coord.right),
					std::max(old_coord.bottom, this->coord.bottom),
					VMDF_NOT_LANDSCAPE | (this->type != VEH_EFFECT ? VMDF_NONE : VMDF_NOT_MAP_MODE)
			);
		}
	}
}

void Vehicle::UpdateViewportDeferred()
{
	Rect new_coord = ConvertRect<Rect16, Rect>(this->sprite_seq_bounds);

	Point pt = RemapCoords(this->x_pos + this->x_offs, this->y_pos + this->y_offs, this->z_pos);
	new_coord.left   += pt.x;
	new_coord.top    += pt.y;
	new_coord.right  += pt.x + 2 * ZOOM_LVL_BASE;
	new_coord.bottom += pt.y + 2 * ZOOM_LVL_BASE;

	UpdateVehicleViewportHashDeferred(this, new_coord.left, new_coord.top);

	this->coord = new_coord;
}

/**
 * Update the position of the vehicle, and update the viewport.
 */
void Vehicle::UpdatePositionAndViewport()
{
	this->UpdatePosition();
	this->UpdateViewport(true);
}

/**
 * Marks viewports dirty where the vehicle's image is.
 */
void Vehicle::MarkAllViewportsDirty() const
{
	::MarkAllViewportsDirty(this->coord.left, this->coord.top, this->coord.right, this->coord.bottom, VMDF_NOT_LANDSCAPE | (this->type != VEH_EFFECT ? VMDF_NONE : VMDF_NOT_MAP_MODE));
}

VehicleOrderID Vehicle::GetFirstWaitingLocation(bool require_wait_timetabled) const
{
	for (int i = 0; i < this->GetNumOrders(); ++i) {
		const Order* order = this->GetOrder(i);

		if (order->IsWaitTimetabled() && !order->IsType(OT_IMPLICIT) && !order->IsType(OT_CONDITIONAL)) {
			return i;
		}
		if (order->IsType(OT_GOTO_STATION)) {
			return (order->IsWaitTimetabled() || !require_wait_timetabled) ? i : INVALID_VEH_ORDER_ID;
		}
	}
	return INVALID_VEH_ORDER_ID;
}

/**
 * Get position information of a vehicle when moving one pixel in the direction it is facing
 * @param v Vehicle to move
 * @return Position information after the move
 */
GetNewVehiclePosResult GetNewVehiclePos(const Vehicle *v)
{
	static const int8 _delta_coord[16] = {
		-1,-1,-1, 0, 1, 1, 1, 0, /* x */
		-1, 0, 1, 1, 1, 0,-1,-1, /* y */
	};

	int x = v->x_pos + _delta_coord[v->direction];
	int y = v->y_pos + _delta_coord[v->direction + 8];

	GetNewVehiclePosResult gp;
	gp.x = x;
	gp.y = y;
	gp.old_tile = v->tile;
	gp.new_tile = TileVirtXY(x, y);
	return gp;
}

static const Direction _new_direction_table[] = {
	DIR_N,  DIR_NW, DIR_W,
	DIR_NE, DIR_SE, DIR_SW,
	DIR_E,  DIR_SE, DIR_S
};

Direction GetDirectionTowards(const Vehicle *v, int x, int y)
{
	int i = 0;

	if (y >= v->y_pos) {
		if (y != v->y_pos) i += 3;
		i += 3;
	}

	if (x >= v->x_pos) {
		if (x != v->x_pos) i++;
		i++;
	}

	Direction dir = v->direction;

	DirDiff dirdiff = DirDifference(_new_direction_table[i], dir);
	if (dirdiff == DIRDIFF_SAME) return dir;
	return ChangeDir(dir, dirdiff > DIRDIFF_REVERSE ? DIRDIFF_45LEFT : DIRDIFF_45RIGHT);
}

/**
 * Call the tile callback function for a vehicle entering a tile
 * @param v    Vehicle entering the tile
 * @param tile Tile entered
 * @param x    X position
 * @param y    Y position
 * @return Some meta-data over the to be entered tile.
 * @see VehicleEnterTileStatus to see what the bits in the return value mean.
 */
VehicleEnterTileStatus VehicleEnterTile(Vehicle *v, TileIndex tile, int x, int y)
{
	return _tile_type_procs[GetTileType(tile)]->vehicle_enter_tile_proc(v, tile, x, y);
}

/**
 * Initializes the structure. Vehicle unit numbers are supposed not to change after
 * struct initialization, except after each call to this->NextID() the returned value
 * is assigned to a vehicle.
 * @param type type of vehicle
 * @param owner owner of vehicles
 */
FreeUnitIDGenerator::FreeUnitIDGenerator(VehicleType type, CompanyID owner) : cache(nullptr), maxid(0), curid(0)
{
	/* Find maximum */
	for (const Vehicle *v : Vehicle::Iterate()) {
		if (v->type == type && v->owner == owner) {
			this->maxid = std::max<UnitID>(this->maxid, v->unitnumber);
		}
	}

	if (this->maxid == 0) return;

	/* Reserving 'maxid + 2' because we need:
	 * - space for the last item (with v->unitnumber == maxid)
	 * - one free slot working as loop terminator in FreeUnitIDGenerator::NextID() */
	this->cache = CallocT<bool>(this->maxid + 2);

	/* Fill the cache */
	for (const Vehicle *v : Vehicle::Iterate()) {
		if (v->type == type && v->owner == owner) {
			this->cache[v->unitnumber] = true;
		}
	}
}

/** Returns next free UnitID. Supposes the last returned value was assigned to a vehicle. */
UnitID FreeUnitIDGenerator::NextID()
{
	if (this->maxid <= this->curid) return ++this->curid;

	while (this->cache[++this->curid]) { } // it will stop, we reserved more space than needed

	return this->curid;
}

/**
 * Get an unused unit number for a vehicle (if allowed).
 * @param type Type of vehicle
 * @return A unused unit number for the given type of vehicle if it is allowed to build one, else \c UINT16_MAX.
 */
UnitID GetFreeUnitNumber(VehicleType type)
{
	/* Check whether it is allowed to build another vehicle. */
	uint max_veh;
	switch (type) {
		case VEH_TRAIN:    max_veh = _settings_game.vehicle.max_trains;   break;
		case VEH_ROAD:     max_veh = _settings_game.vehicle.max_roadveh;  break;
		case VEH_SHIP:     max_veh = _settings_game.vehicle.max_ships;    break;
		case VEH_AIRCRAFT: max_veh = _settings_game.vehicle.max_aircraft; break;
		default: NOT_REACHED();
	}

	const Company *c = Company::Get(_current_company);
	if (c->group_all[type].num_vehicle >= max_veh) return UINT16_MAX; // Currently already at the limit, no room to make a new one.

	FreeUnitIDGenerator gen(type, _current_company);

	return gen.NextID();
}


/**
 * Check whether we can build infrastructure for the given
 * vehicle type. This to disable building stations etc. when
 * you are not allowed/able to have the vehicle type yet.
 * @param type the vehicle type to check this for
 * @return true if there is any reason why you may build
 *         the infrastructure for the given vehicle type
 */
bool CanBuildVehicleInfrastructure(VehicleType type, byte subtype)
{
	assert(IsCompanyBuildableVehicleType(type));

	if (!Company::IsValidID(_local_company)) return false;

	UnitID max;
	switch (type) {
		case VEH_TRAIN:
			if (!HasAnyRailtypesAvail(_local_company)) return false;
			max = _settings_game.vehicle.max_trains;
			break;
		case VEH_ROAD:
			if (!HasAnyRoadTypesAvail(_local_company, (RoadTramType)subtype)) return false;
			max = _settings_game.vehicle.max_roadveh;
			break;
		case VEH_SHIP:     max = _settings_game.vehicle.max_ships; break;
		case VEH_AIRCRAFT: max = _settings_game.vehicle.max_aircraft; break;
		default: NOT_REACHED();
	}

	/* We can build vehicle infrastructure when we may build the vehicle type */
	if (max > 0) {
		/* Can we actually build the vehicle type? */
		for (const Engine *e : Engine::IterateType(type)) {
			if (type == VEH_ROAD && GetRoadTramType(e->u.road.roadtype) != (RoadTramType)subtype) continue;
			if (HasBit(e->company_avail, _local_company)) return true;
		}
		return false;
	}

	/* We should be able to build infrastructure when we have the actual vehicle type */
	for (const Vehicle *v : Vehicle::Iterate()) {
		if (v->type == VEH_ROAD && GetRoadTramType(RoadVehicle::From(v)->roadtype) != (RoadTramType)subtype) continue;
		if (v->owner == _local_company && v->type == type) return true;
	}

	return false;
}


/**
 * Determines the #LiveryScheme for a vehicle.
 * @param engine_type Engine of the vehicle.
 * @param parent_engine_type Engine of the front vehicle, #INVALID_ENGINE if vehicle is at front itself.
 * @param v the vehicle, \c nullptr if in purchase list etc.
 * @return livery scheme to use.
 */
LiveryScheme GetEngineLiveryScheme(EngineID engine_type, EngineID parent_engine_type, const Vehicle *v)
{
	CargoID cargo_type = v == nullptr ? (CargoID)CT_INVALID : v->cargo_type;
	const Engine *e = Engine::Get(engine_type);
	switch (e->type) {
		default: NOT_REACHED();
		case VEH_TRAIN:
			if (v != nullptr && parent_engine_type != INVALID_ENGINE && (UsesWagonOverride(v) || (v->IsArticulatedPart() && e->u.rail.railveh_type != RAILVEH_WAGON))) {
				/* Wagonoverrides use the colour scheme of the front engine.
				 * Articulated parts use the colour scheme of the first part. (Not supported for articulated wagons) */
				engine_type = parent_engine_type;
				e = Engine::Get(engine_type);
				/* Note: Luckily cargo_type is not needed for engines */
			}

			if (cargo_type == CT_INVALID) cargo_type = e->GetDefaultCargoType();
			if (cargo_type == CT_INVALID) cargo_type = CT_GOODS; // The vehicle does not carry anything, let's pick some freight cargo
			if (e->u.rail.railveh_type == RAILVEH_WAGON) {
				if (!CargoSpec::Get(cargo_type)->is_freight) {
					if (parent_engine_type == INVALID_ENGINE) {
						return LS_PASSENGER_WAGON_STEAM;
					} else {
						bool is_mu = HasBit(EngInfo(parent_engine_type)->misc_flags, EF_RAIL_IS_MU);
						switch (RailVehInfo(parent_engine_type)->engclass) {
							default: NOT_REACHED();
							case EC_STEAM:    return LS_PASSENGER_WAGON_STEAM;
							case EC_DIESEL:   return is_mu ? LS_DMU : LS_PASSENGER_WAGON_DIESEL;
							case EC_ELECTRIC: return is_mu ? LS_EMU : LS_PASSENGER_WAGON_ELECTRIC;
							case EC_MONORAIL: return LS_PASSENGER_WAGON_MONORAIL;
							case EC_MAGLEV:   return LS_PASSENGER_WAGON_MAGLEV;
						}
					}
				} else {
					return LS_FREIGHT_WAGON;
				}
			} else {
				bool is_mu = HasBit(e->info.misc_flags, EF_RAIL_IS_MU);

				switch (e->u.rail.engclass) {
					default: NOT_REACHED();
					case EC_STEAM:    return LS_STEAM;
					case EC_DIESEL:   return is_mu ? LS_DMU : LS_DIESEL;
					case EC_ELECTRIC: return is_mu ? LS_EMU : LS_ELECTRIC;
					case EC_MONORAIL: return LS_MONORAIL;
					case EC_MAGLEV:   return LS_MAGLEV;
				}
			}

		case VEH_ROAD:
			/* Always use the livery of the front */
			if (v != nullptr && parent_engine_type != INVALID_ENGINE) {
				engine_type = parent_engine_type;
				e = Engine::Get(engine_type);
				cargo_type = v->First()->cargo_type;
			}
			if (cargo_type == CT_INVALID) cargo_type = e->GetDefaultCargoType();
			if (cargo_type == CT_INVALID) cargo_type = CT_GOODS; // The vehicle does not carry anything, let's pick some freight cargo

			/* Important: Use Tram Flag of front part. Luckily engine_type refers to the front part here. */
			if (HasBit(e->info.misc_flags, EF_ROAD_TRAM)) {
				/* Tram */
				return IsCargoInClass(cargo_type, CC_PASSENGERS) ? LS_PASSENGER_TRAM : LS_FREIGHT_TRAM;
			} else {
				/* Bus or truck */
				return IsCargoInClass(cargo_type, CC_PASSENGERS) ? LS_BUS : LS_TRUCK;
			}

		case VEH_SHIP:
			if (cargo_type == CT_INVALID) cargo_type = e->GetDefaultCargoType();
			if (cargo_type == CT_INVALID) cargo_type = CT_GOODS; // The vehicle does not carry anything, let's pick some freight cargo
			return IsCargoInClass(cargo_type, CC_PASSENGERS) ? LS_PASSENGER_SHIP : LS_FREIGHT_SHIP;

		case VEH_AIRCRAFT:
			switch (e->u.air.subtype) {
				case AIR_HELI: return LS_HELICOPTER;
				case AIR_CTOL: return LS_SMALL_PLANE;
				case AIR_CTOL | AIR_FAST: return LS_LARGE_PLANE;
				default: NOT_REACHED();
			}
	}
}

/**
 * Determines the livery for a vehicle.
 * @param engine_type EngineID of the vehicle
 * @param company Owner of the vehicle
 * @param parent_engine_type EngineID of the front vehicle. INVALID_VEHICLE if vehicle is at front itself.
 * @param v the vehicle. nullptr if in purchase list etc.
 * @param livery_setting The livery settings to use for acquiring the livery information.
 * @param ignore_group Ignore group overrides.
 * @return livery to use
 */
const Livery *GetEngineLivery(EngineID engine_type, CompanyID company, EngineID parent_engine_type, const Vehicle *v, byte livery_setting, bool ignore_group)
{
	const Company *c = Company::Get(company);
	LiveryScheme scheme = LS_DEFAULT;

	if (livery_setting == LIT_ALL || (livery_setting == LIT_COMPANY && company == _local_company)) {
		if (v != nullptr && !ignore_group) {
			const Group *g = Group::GetIfValid(v->First()->group_id);
			if (g != nullptr) {
				/* Traverse parents until we find a livery or reach the top */
				while (g->livery.in_use == 0 && g->parent != INVALID_GROUP) {
					g = Group::Get(g->parent);
				}
				if (g->livery.in_use != 0) return &g->livery;
			}
		}

		/* The default livery is always available for use, but its in_use flag determines
		 * whether any _other_ liveries are in use. */
		if (c->livery[LS_DEFAULT].in_use != 0) {
			/* Determine the livery scheme to use */
			scheme = GetEngineLiveryScheme(engine_type, parent_engine_type, v);
		}
	}

	return &c->livery[scheme];
}


static PaletteID GetEngineColourMap(EngineID engine_type, CompanyID company, EngineID parent_engine_type, const Vehicle *v, bool ignore_group = false)
{
	PaletteID map = (v != nullptr && !ignore_group) ? v->colourmap : PAL_NONE;

	/* Return cached value if any */
	if (map != PAL_NONE) return map;

	const Engine *e = Engine::Get(engine_type);

	/* Check if we should use the colour map callback */
	if (HasBit(e->info.callback_mask, CBM_VEHICLE_COLOUR_REMAP)) {
		uint16 callback = GetVehicleCallback(CBID_VEHICLE_COLOUR_MAPPING, 0, 0, engine_type, v);
		/* Failure means "use the default two-colour" */
		if (callback != CALLBACK_FAILED) {
			static_assert(PAL_NONE == 0); // Returning 0x4000 (resp. 0xC000) coincidences with default value (PAL_NONE)
			map = GB(callback, 0, 14);
			/* If bit 14 is set, then the company colours are applied to the
			 * map else it's returned as-is. */
			if (!HasBit(callback, 14)) {
				/* Update cache */
				if (v != nullptr) const_cast<Vehicle *>(v)->colourmap = map;
				return map;
			}
		}
	}

	bool twocc = HasBit(e->info.misc_flags, EF_USES_2CC);

	if (map == PAL_NONE) map = twocc ? (PaletteID)SPR_2CCMAP_BASE : (PaletteID)PALETTE_RECOLOUR_START;

	/* Spectator has news shown too, but has invalid company ID - as well as dedicated server */
	if (!Company::IsValidID(company)) return map;

	const Livery *livery = GetEngineLivery(engine_type, company, parent_engine_type, v, _settings_client.gui.liveries, ignore_group);

	map += livery->colour1;
	if (twocc) map += livery->colour2 * 16;

	/* Update cache */
	if (v != nullptr && !ignore_group) const_cast<Vehicle *>(v)->colourmap = map;
	return map;
}

/**
 * Get the colour map for an engine. This used for unbuilt engines in the user interface.
 * @param engine_type ID of engine
 * @param company ID of company
 * @return A ready-to-use palette modifier
 */
PaletteID GetEnginePalette(EngineID engine_type, CompanyID company)
{
	return GetEngineColourMap(engine_type, company, INVALID_ENGINE, nullptr);
}

/**
 * Get the colour map for a vehicle.
 * @param v Vehicle to get colour map for
 * @return A ready-to-use palette modifier
 */
PaletteID GetVehiclePalette(const Vehicle *v)
{
	if (v->IsGroundVehicle()) {
		return GetEngineColourMap(v->engine_type, v->owner, v->GetGroundVehicleCache()->first_engine, v);
	}

	return GetEngineColourMap(v->engine_type, v->owner, INVALID_ENGINE, v);
}

/**
 * Get the uncached colour map for a train, ignoring the vehicle's group.
 * @param v Vehicle to get colour map for
 * @return A ready-to-use palette modifier
 */
PaletteID GetUncachedTrainPaletteIgnoringGroup(const Train *v)
{
	return GetEngineColourMap(v->engine_type, v->owner, v->GetGroundVehicleCache()->first_engine, v, true);
}

/**
 * Delete all implicit orders which were not reached.
 */
void Vehicle::DeleteUnreachedImplicitOrders()
{
	if (this->IsGroundVehicle()) {
		uint16 &gv_flags = this->GetGroundVehicleFlags();
		if (HasBit(gv_flags, GVF_SUPPRESS_IMPLICIT_ORDERS)) {
			/* Do not delete orders, only skip them */
			ClrBit(gv_flags, GVF_SUPPRESS_IMPLICIT_ORDERS);
			this->cur_implicit_order_index = this->cur_real_order_index;
			if (this->cur_timetable_order_index != this->cur_real_order_index) {
				/* Timetable order ID was not the real order, to avoid updating the wrong timetable, just clear the timetable index */
				this->cur_timetable_order_index = INVALID_VEH_ORDER_ID;
			}
			InvalidateVehicleOrder(this, 0);
			return;
		}
	}

	const Order *order = this->GetOrder(this->cur_implicit_order_index);
	while (order != nullptr) {
		if (this->cur_implicit_order_index == this->cur_real_order_index) break;

		if (order->IsType(OT_IMPLICIT)) {
			DeleteOrder(this, this->cur_implicit_order_index);
			/* DeleteOrder does various magic with order_indices, so resync 'order' with 'cur_implicit_order_index' */
			order = this->GetOrder(this->cur_implicit_order_index);
		} else {
			/* Skip non-implicit orders, e.g. service-orders */
			order = order->next;
			this->cur_implicit_order_index++;
		}

		/* Wrap around */
		if (order == nullptr) {
			order = this->GetOrder(0);
			this->cur_implicit_order_index = 0;
		}
	}
}

/**
 * Increase capacity for all link stats associated with vehicles in the given consist.
 * @param st Station to get the link stats from.
 * @param front First vehicle in the consist.
 * @param next_station_id Station the consist will be travelling to next.
 */
static void VehicleIncreaseStats(const Vehicle *front)
{
	for (const Vehicle *v = front; v != nullptr; v = v->Next()) {
		StationID last_loading_station = HasBit(front->vehicle_flags, VF_LAST_LOAD_ST_SEP) ? v->last_loading_station : front->last_loading_station;
		if (v->refit_cap > 0 &&
				last_loading_station != INVALID_STATION &&
				last_loading_station != front->last_station_visited &&
				((front->current_order.GetCargoLoadType(v->cargo_type) & OLFB_NO_LOAD) == 0 ||
				(front->current_order.GetCargoUnloadType(v->cargo_type) & OUFB_NO_UNLOAD) == 0)) {
			/* The cargo count can indeed be higher than the refit_cap if
			 * wagons have been auto-replaced and subsequently auto-
			 * refitted to a higher capacity. The cargo gets redistributed
			 * among the wagons in that case.
			 * As usage is not such an important figure anyway we just
			 * ignore the additional cargo then.*/
			EdgeUpdateMode restricted_mode = EUM_INCREASE;
			if (v->type == VEH_AIRCRAFT) restricted_mode |= EUM_AIRCRAFT;
			IncreaseStats(Station::Get(last_loading_station), v->cargo_type, front->last_station_visited, v->refit_cap,
				std::min<uint>(v->refit_cap, v->cargo.StoredCount()), restricted_mode);
		}
	}
}

/**
 * Prepare everything to begin the loading when arriving at a station.
 * @pre IsTileType(this->tile, MP_STATION) || this->type == VEH_SHIP.
 */
void Vehicle::BeginLoading()
{
	if (this->type == VEH_TRAIN) {
		assert_tile(IsTileType(Train::From(this)->GetStationLoadingVehicle()->tile, MP_STATION), Train::From(this)->GetStationLoadingVehicle()->tile);
	} else {
		assert_tile(IsTileType(this->tile, MP_STATION) || this->type == VEH_SHIP, this->tile);
	}

	bool no_load_prepare = false;
	if (this->current_order.IsType(OT_GOTO_STATION) &&
			this->current_order.GetDestination() == this->last_station_visited) {
		this->DeleteUnreachedImplicitOrders();

		/* Now both order indices point to the destination station, and we can start loading */
		this->current_order.MakeLoading(true);
		UpdateVehicleTimetable(this, true);

		/* Furthermore add the Non Stop flag to mark that this station
		 * is the actual destination of the vehicle, which is (for example)
		 * necessary to be known for HandleTrainLoading to determine
		 * whether the train is lost or not; not marking a train lost
		 * that arrives at random stations is bad. */
		this->current_order.SetNonStopType(ONSF_NO_STOP_AT_ANY_STATION);
	} else if (this->current_order.IsType(OT_LOADING_ADVANCE)) {
		this->current_order.MakeLoading(true);
		this->current_order.SetNonStopType(ONSF_NO_STOP_AT_ANY_STATION);
		no_load_prepare = true;
	} else {
		/* We weren't scheduled to stop here. Insert an implicit order
		 * to show that we are stopping here.
		 * While only groundvehicles have implicit orders, e.g. aircraft might still enter
		 * the 'wrong' terminal when skipping orders etc. */
		Order *in_list = this->GetOrder(this->cur_implicit_order_index);
		if (this->IsGroundVehicle() &&
				(in_list == nullptr || !in_list->IsType(OT_IMPLICIT) ||
				in_list->GetDestination() != this->last_station_visited)) {
			bool suppress_implicit_orders = HasBit(this->GetGroundVehicleFlags(), GVF_SUPPRESS_IMPLICIT_ORDERS);
			/* Do not create consecutive duplicates of implicit orders */
			Order *prev_order = this->cur_implicit_order_index > 0 ? this->GetOrder(this->cur_implicit_order_index - 1) : (this->GetNumOrders() > 1 ? this->GetLastOrder() : nullptr);
			if (prev_order == nullptr ||
					(!prev_order->IsType(OT_IMPLICIT) && !prev_order->IsType(OT_GOTO_STATION)) ||
					prev_order->GetDestination() != this->last_station_visited) {

				/* Prefer deleting implicit orders instead of inserting new ones,
				 * so test whether the right order follows later. In case of only
				 * implicit orders treat the last order in the list like an
				 * explicit one, except if the overall number of orders surpasses
				 * IMPLICIT_ORDER_ONLY_CAP. */
				int target_index = this->cur_implicit_order_index;
				bool found = false;
				while (target_index != this->cur_real_order_index || this->GetNumManualOrders() == 0) {
					const Order *order = this->GetOrder(target_index);
					if (order == nullptr) break; // No orders.
					if (order->IsType(OT_IMPLICIT) && order->GetDestination() == this->last_station_visited) {
						found = true;
						break;
					}
					target_index++;
					if (target_index >= this->orders.list->GetNumOrders()) {
						if (this->GetNumManualOrders() == 0 &&
								this->GetNumOrders() < IMPLICIT_ORDER_ONLY_CAP) {
							break;
						}
						target_index = 0;
					}
					if (target_index == this->cur_implicit_order_index) break; // Avoid infinite loop.
				}

				if (found) {
					if (suppress_implicit_orders) {
						/* Skip to the found order */
						this->cur_implicit_order_index = target_index;
						InvalidateVehicleOrder(this, 0);
					} else {
						/* Delete all implicit orders up to the station we just reached */
						const Order *order = this->GetOrder(this->cur_implicit_order_index);
						while (!order->IsType(OT_IMPLICIT) || order->GetDestination() != this->last_station_visited) {
							if (order->IsType(OT_IMPLICIT)) {
								DeleteOrder(this, this->cur_implicit_order_index);
								/* DeleteOrder does various magic with order_indices, so resync 'order' with 'cur_implicit_order_index' */
								order = this->GetOrder(this->cur_implicit_order_index);
							} else {
								/* Skip non-implicit orders, e.g. service-orders */
								order = order->next;
								this->cur_implicit_order_index++;
							}

							/* Wrap around */
							if (order == nullptr) {
								order = this->GetOrder(0);
								this->cur_implicit_order_index = 0;
							}
							assert(order != nullptr);
						}
					}
				} else if (!suppress_implicit_orders &&
						((this->orders.list == nullptr ? OrderList::CanAllocateItem() : this->orders.list->GetNumOrders() < MAX_VEH_ORDER_ID)) &&
						Order::CanAllocateItem()) {
					/* Insert new implicit order */
					Order *implicit_order = new Order();
					implicit_order->MakeImplicit(this->last_station_visited);
					InsertOrder(this, implicit_order, this->cur_implicit_order_index);
					if (this->cur_implicit_order_index > 0) --this->cur_implicit_order_index;

					/* InsertOrder disabled creation of implicit orders for all vehicles with the same implicit order.
					 * Reenable it for this vehicle */
					uint16 &gv_flags = this->GetGroundVehicleFlags();
					ClrBit(gv_flags, GVF_SUPPRESS_IMPLICIT_ORDERS);
				}
			}
		}
		this->current_order.MakeLoading(false);
	}

	if (!no_load_prepare) {
		VehicleIncreaseStats(this);

		PrepareUnload(this);
	}

	DirtyVehicleListWindowForVehicle(this);
	SetWindowWidgetDirty(WC_VEHICLE_VIEW, this->index, WID_VV_START_STOP);
	SetWindowDirty(WC_VEHICLE_DETAILS, this->index);
	SetWindowDirty(WC_STATION_VIEW, this->last_station_visited);

	Station::Get(this->last_station_visited)->MarkTilesDirty(true);
	this->cur_speed = 0;
	this->MarkDirty();
}

/**
 * Return all reserved cargo packets to the station and reset all packets
 * staged for transfer.
 * @param st the station where the reserved packets should go.
 */
void Vehicle::CancelReservation(StationID next, Station *st)
{
	for (Vehicle *v = this; v != nullptr; v = v->next) {
		VehicleCargoList &cargo = v->cargo;
		if (cargo.ActionCount(VehicleCargoList::MTA_LOAD) > 0) {
			DEBUG(misc, 1, "cancelling cargo reservation");
			cargo.Return(UINT_MAX, &st->goods[v->cargo_type].cargo, next);
			cargo.SetTransferLoadPlace(st->xy);
		}
		cargo.KeepAll();
	}
}

CargoTypes Vehicle::GetLastLoadingStationValidCargoMask() const
{
	if (!HasBit(this->vehicle_flags, VF_LAST_LOAD_ST_SEP)) {
		return (this->last_loading_station != INVALID_STATION) ? ALL_CARGOTYPES : 0;
	} else {
		CargoTypes cargo_mask = 0;
		for (const Vehicle *u = this; u != nullptr; u = u->Next()) {
			if (u->cargo_type < NUM_CARGO && u->last_loading_station != INVALID_STATION) {
				SetBit(cargo_mask, u->cargo_type);
			}
		}
		return cargo_mask;
	}
}

/**
 * Perform all actions when leaving a station.
 * @pre this->current_order.IsType(OT_LOADING)
 */
void Vehicle::LeaveStation()
{
	assert(this->current_order.IsAnyLoadingType());

	delete this->cargo_payment;
	assert(this->cargo_payment == nullptr); // cleared by ~CargoPayment

	TileIndex station_tile = INVALID_TILE;

	if (this->type == VEH_TRAIN) {
		station_tile = Train::From(this)->GetStationLoadingVehicle()->tile;
		for (Train *v = Train::From(this); v != nullptr; v = v->Next()) {
			ClrBit(v->flags, VRF_BEYOND_PLATFORM_END);
			ClrBit(v->flags, VRF_NOT_YET_IN_PLATFORM);
			ClrBit(v->vehicle_flags, VF_CARGO_UNLOADING);
		}
	}

	/* Only update the timetable if the vehicle was supposed to stop here. */
	if (this->current_order.GetNonStopType() != ONSF_STOP_EVERYWHERE) UpdateVehicleTimetable(this, false);

	CargoTypes cargoes_can_load_unload = this->current_order.FilterLoadUnloadTypeCargoMask([&](const Order *o, CargoID cargo) {
		return ((o->GetCargoLoadType(cargo) & OLFB_NO_LOAD) == 0) || ((o->GetCargoUnloadType(cargo) & OUFB_NO_UNLOAD) == 0);
	});
	CargoTypes has_cargo_mask = this->GetLastLoadingStationValidCargoMask();
	CargoTypes cargoes_can_leave_with_cargo = FilterCargoMask([&](CargoID cargo) {
		return this->current_order.CanLeaveWithCargo(HasBit(has_cargo_mask, cargo), cargo);
	}, cargoes_can_load_unload);

	if (cargoes_can_load_unload != 0) {
		if (cargoes_can_leave_with_cargo != 0) {
			/* Refresh next hop stats to make sure we've done that at least once
			 * during the stop and that refit_cap == cargo_cap for each vehicle in
			 * the consist. */
			this->ResetRefitCaps();
			LinkRefresher::Run(this, true, false, cargoes_can_leave_with_cargo);
		}

		if (cargoes_can_leave_with_cargo == ALL_CARGOTYPES) {
			/* can leave with all cargoes */

			/* if the vehicle could load here or could stop with cargo loaded set the last loading station */
			this->last_loading_station = this->last_station_visited;
			ClrBit(this->vehicle_flags, VF_LAST_LOAD_ST_SEP);
		} else if (cargoes_can_leave_with_cargo == 0) {
			/* can leave with no cargoes */

			/* if the vehicle couldn't load and had to unload or transfer everything
			 * set the last loading station to invalid as it will leave empty. */
			this->last_loading_station = INVALID_STATION;
			ClrBit(this->vehicle_flags, VF_LAST_LOAD_ST_SEP);
		} else {
			/* mix of cargoes loadable or could not leave with all cargoes */

			/* NB: this is saved here as we overwrite it on the first iteration of the loop below */
			StationID head_last_loading_station = this->last_loading_station;
			for (Vehicle *u = this; u != nullptr; u = u->Next()) {
				StationID last_loading_station = HasBit(this->vehicle_flags, VF_LAST_LOAD_ST_SEP) ? u->last_loading_station : head_last_loading_station;
				if (u->cargo_type < NUM_CARGO && HasBit(cargoes_can_load_unload, u->cargo_type)) {
					if (HasBit(cargoes_can_leave_with_cargo, u->cargo_type)) {
						u->last_loading_station = this->last_station_visited;
					} else {
						u->last_loading_station = INVALID_STATION;
					}
				} else {
					u->last_loading_station = last_loading_station;
				}
			}
			SetBit(this->vehicle_flags, VF_LAST_LOAD_ST_SEP);
		}
	}

	this->current_order.MakeLeaveStation();
	Station *st = Station::Get(this->last_station_visited);
	this->CancelReservation(INVALID_STATION, st);
	st->loading_vehicles.erase(std::remove(st->loading_vehicles.begin(), st->loading_vehicles.end(), this), st->loading_vehicles.end());

	HideFillingPercent(&this->fill_percent_te_id);
	trip_occupancy = CalcPercentVehicleFilled(this, nullptr);

	if (this->type == VEH_TRAIN && !(this->vehstatus & VS_CRASHED)) {
		/* Trigger station animation (trains only) */
		if (IsRailStationTile(station_tile)) {
			TriggerStationRandomisation(st, station_tile, SRT_TRAIN_DEPARTS);
			TriggerStationAnimation(st, station_tile, SAT_TRAIN_DEPARTS);
		}

		SetBit(Train::From(this)->flags, VRF_LEAVING_STATION);
	}

	if (this->cur_real_order_index < this->GetNumOrders()) {
		Order *real_current_order = this->GetOrder(this->cur_real_order_index);
		uint current_occupancy = CalcPercentVehicleFilled(this, nullptr);
		uint old_occupancy = real_current_order->GetOccupancy();
		uint new_occupancy;
		if (old_occupancy == 0) {
			new_occupancy = current_occupancy;
		} else {
			Company *owner = Company::GetIfValid(this->owner);
			uint8 occupancy_smoothness = owner ? owner->settings.order_occupancy_smoothness : 0;
			// Exponential weighted moving average using occupancy_smoothness
			new_occupancy = (old_occupancy - 1) * occupancy_smoothness;
			new_occupancy += current_occupancy * (100 - occupancy_smoothness);
			new_occupancy += 50; // round to nearest integer percent, rather than just floor
			new_occupancy /= 100;
		}
		if (new_occupancy + 1 != old_occupancy) {
			this->order_occupancy_average = 0;
			real_current_order->SetOccupancy(static_cast<uint8>(new_occupancy + 1));
			for (const Vehicle *v = this->FirstShared(); v != nullptr; v = v->NextShared()) {
				SetWindowDirty(WC_VEHICLE_ORDERS, v->index);
			}
		}
	}

	this->MarkDirty();
}
/**
 * Perform all actions when switching to advancing within a station for loading/unloading
 * @pre this->current_order.IsType(OT_LOADING)
 * @pre this->type == VEH_TRAIN
 */
void Vehicle::AdvanceLoadingInStation()
{
	assert(this->current_order.IsType(OT_LOADING));
	assert(this->type == VEH_TRAIN);

	ClrBit(Train::From(this)->flags, VRF_ADVANCE_IN_PLATFORM);

	for (Train *v = Train::From(this); v != nullptr; v = v->Next()) {
		if (HasBit(v->flags, VRF_NOT_YET_IN_PLATFORM)) {
			ClrBit(v->flags, VRF_NOT_YET_IN_PLATFORM);
		} else {
			SetBit(v->flags, VRF_BEYOND_PLATFORM_END);
		}
	}

	HideFillingPercent(&this->fill_percent_te_id);
	this->current_order.MakeLoadingAdvance(this->last_station_visited);
	this->current_order.SetNonStopType(ONSF_NO_STOP_AT_ANY_STATION);
	this->MarkDirty();
}

void Vehicle::RecalculateOrderOccupancyAverage()
{
	uint num_valid = 0;
	uint total = 0;
	uint order_count = this->GetNumOrders();
	for (uint i = 0; i < order_count; i++) {
		uint occupancy = this->GetOrder(i)->GetOccupancy();
		if (occupancy > 0) {
			num_valid++;
			total += (occupancy - 1);
		}
	}
	if (num_valid > 0) {
		this->order_occupancy_average = 16 + ((total + (num_valid / 2)) / num_valid);
	} else {
		this->order_occupancy_average = 1;
	}
}

/**
 * Reset all refit_cap in the consist to cargo_cap.
 */
void Vehicle::ResetRefitCaps()
{
	for (Vehicle *v = this; v != nullptr; v = v->Next()) v->refit_cap = v->cargo_cap;
}

/**
 * Handle the loading of the vehicle; when not it skips through dummy
 * orders and does nothing in all other cases.
 * @param mode is the non-first call for this vehicle in this tick?
 */
void Vehicle::HandleLoading(bool mode)
{
	switch (this->current_order.GetType()) {
		case OT_LOADING: {
			TimetableTicks wait_time = std::max<int>(this->current_order.GetTimetabledWait() - this->lateness_counter, 0);

			/* Save time just loading took since that is what goes into the timetable */
			if (!HasBit(this->vehicle_flags, VF_LOADING_FINISHED)) {
				this->current_loading_time = this->current_order_time;
			}

			/* Pay the loading fee for using someone else's station, if appropriate */
			if (!mode && this->type != VEH_TRAIN) PayStationSharingFee(this, Station::Get(this->last_station_visited));

			/* Not the first call for this tick, or still loading */
			if (mode || !HasBit(this->vehicle_flags, VF_LOADING_FINISHED) || (this->current_order_time < wait_time && this->current_order.GetLeaveType() != OLT_LEAVE_EARLY)) {
				if (!mode && this->type == VEH_TRAIN && HasBit(Train::From(this)->flags, VRF_ADVANCE_IN_PLATFORM)) this->AdvanceLoadingInStation();
				return;
			}

			if (this->type != VEH_TRAIN && this->type != VEH_SHIP) this->PlayLeaveStationSound();

			this->LeaveStation();

			/* Only advance to next order if we just loaded at the current one */
			const Order *order = this->GetOrder(this->cur_implicit_order_index);
			if (order == nullptr ||
					(!order->IsType(OT_IMPLICIT) && !order->IsType(OT_GOTO_STATION)) ||
					order->GetDestination() != this->last_station_visited) {
				return;
			}
			break;
		}

		case OT_DUMMY: break;

		default: return;
	}

	this->IncrementImplicitOrderIndex();
}

/**
 * Handle the waiting time everywhere else as in stations (basically in depot but, eventually, also elsewhere ?)
 * Function is called when order's wait_time is defined.
 * @param stop_waiting should we stop waiting (or definitely avoid) even if there is still time left to wait ?
 * @param process_orders whether to call ProcessOrders when exiting a waiting order
 */
void Vehicle::HandleWaiting(bool stop_waiting, bool process_orders)
{
	switch (this->current_order.GetType()) {
		case OT_WAITING: {
			uint wait_time = std::max<int>(this->current_order.GetTimetabledWait() - this->lateness_counter, 0);
			/* Vehicles holds on until waiting Timetabled time expires. */
			if (!stop_waiting && this->current_order_time < wait_time && this->current_order.GetLeaveType() != OLT_LEAVE_EARLY) {
				return;
			}

			/* When wait_time is expired, we move on. */
			UpdateVehicleTimetable(this, false);
			this->IncrementImplicitOrderIndex();
			this->current_order.MakeDummy();
			if (this->type == VEH_TRAIN) Train::From(this)->force_proceed = TFP_NONE;
			if (process_orders) ProcessOrders(this);
			break;
		}

		default:
			return;
	}
}

/**
 * Send this vehicle to the depot using the given command(s).
 * @param flags   the command flags (like execute and such).
 * @param command the command to execute.
 * @return the cost of the depot action.
 */
CommandCost Vehicle::SendToDepot(DoCommandFlag flags, DepotCommand command, TileIndex specific_depot)
{
	CommandCost ret = CheckOwnership(this->owner);
	if (ret.Failed()) return ret;

	if (this->vehstatus & VS_CRASHED) return CMD_ERROR;
	if (this->IsStoppedInDepot()) return CMD_ERROR;

<<<<<<< HEAD
	auto cancel_order = [&]() {
=======
	if (this->current_order.IsType(OT_GOTO_DEPOT)) {
		bool halt_in_depot = (this->current_order.GetDepotActionType() & ODATFB_HALT) != 0;
		if (((command & DepotCommand::Service) != DepotCommand::None) == halt_in_depot) {
			/* We called with a different DEPOT_SERVICE setting.
			 * Now we change the setting to apply the new one and let the vehicle head for the same depot.
			 * Note: the if is (true for requesting service == true for ordered to stop in depot)          */
			if (flags & DC_EXEC) {
				this->current_order.SetDepotOrderType(ODTF_MANUAL);
				this->current_order.SetDepotActionType(halt_in_depot ? ODATF_SERVICE_ONLY : ODATFB_HALT);
				SetWindowWidgetDirty(WC_VEHICLE_VIEW, this->index, WID_VV_START_STOP);
			}
			return CommandCost();
		}

		if ((command & DepotCommand::DontCancel) != DepotCommand::None) return CMD_ERROR; // Requested no cancellation of depot orders
>>>>>>> 57b99271
		if (flags & DC_EXEC) {
			/* If the orders to 'goto depot' are in the orders list (forced servicing),
			 * then skip to the next order; effectively cancelling this forced service */
			if (this->current_order.GetDepotOrderType() & ODTFB_PART_OF_ORDERS) this->IncrementRealOrderIndex();

			if (this->IsGroundVehicle()) {
				uint16 &gv_flags = this->GetGroundVehicleFlags();
				SetBit(gv_flags, GVF_SUPPRESS_IMPLICIT_ORDERS);
			}

			/* We don't cancel a breakdown-related goto depot order, we only change whether to halt or not */
			if (this->current_order.GetDepotOrderType() & ODTFB_BREAKDOWN) {
				this->current_order.SetDepotActionType(this->current_order.GetDepotActionType() == ODATFB_HALT ? ODATF_SERVICE_ONLY : ODATFB_HALT);
			} else {
				this->ClearSeparation();
				if (HasBit(this->vehicle_flags, VF_TIMETABLE_SEPARATION)) ClrBit(this->vehicle_flags, VF_TIMETABLE_STARTED);

				this->current_order.MakeDummy();
				SetWindowWidgetDirty(WC_VEHICLE_VIEW, this->index, WID_VV_START_STOP);
			}

			/* prevent any attempt to update timetable for current order, as actual travel time will be incorrect due to depot command */
			this->cur_timetable_order_index = INVALID_VEH_ORDER_ID;
		}
	};

	if (command & DEPOT_CANCEL) {
		if (this->current_order.IsType(OT_GOTO_DEPOT)) {
			cancel_order();
			return CommandCost();
		} else {
			return CMD_ERROR;
		}
	}

	if (this->current_order.IsType(OT_GOTO_DEPOT) && !(command & DEPOT_SPECIFIC)) {
		bool halt_in_depot = (this->current_order.GetDepotActionType() & ODATFB_HALT) != 0;
		bool sell_in_depot = (this->current_order.GetDepotActionType() & ODATFB_SELL) != 0;
		if (!!(command & DEPOT_SERVICE) == halt_in_depot || !!(command & DEPOT_SELL) != sell_in_depot) {
			/* We called with a different DEPOT_SERVICE or DEPOT_SELL setting.
			 * Now we change the setting to apply the new one and let the vehicle head for the same depot.
			 * Note: the if is (true for requesting service == true for ordered to stop in depot)          */
			if (flags & DC_EXEC) {
				if (!(this->current_order.GetDepotOrderType() & ODTFB_BREAKDOWN)) this->current_order.SetDepotOrderType(ODTF_MANUAL);
				this->current_order.SetDepotActionType((command & DEPOT_SELL) ? ODATFB_HALT | ODATFB_SELL : ((command & DEPOT_SERVICE) ? ODATF_SERVICE_ONLY : ODATFB_HALT));
				this->ClearSeparation();
				if (HasBit(this->vehicle_flags, VF_TIMETABLE_SEPARATION)) ClrBit(this->vehicle_flags, VF_TIMETABLE_STARTED);
				SetWindowWidgetDirty(WC_VEHICLE_VIEW, this->index, WID_VV_START_STOP);
			}
			return CommandCost();
		}

		if (command & DEPOT_DONT_CANCEL) return CMD_ERROR; // Requested no cancellation of depot orders
		cancel_order();
		return CommandCost();
	}

	TileIndex location;
	DestinationID destination;
	bool reverse;
	static const StringID no_depot[] = {STR_ERROR_UNABLE_TO_FIND_ROUTE_TO, STR_ERROR_UNABLE_TO_FIND_LOCAL_DEPOT, STR_ERROR_UNABLE_TO_FIND_LOCAL_DEPOT, STR_ERROR_CAN_T_SEND_AIRCRAFT_TO_HANGAR};
	if (command & DEPOT_SPECIFIC) {
		if (!(IsDepotTile(specific_depot) && GetDepotVehicleType(specific_depot) == this->type &&
				IsInfraTileUsageAllowed(this->type, this->owner, specific_depot))) {
			return_cmd_error(no_depot[this->type]);
		}
		if ((this->type == VEH_ROAD && (GetPresentRoadTypes(tile) & RoadVehicle::From(this)->compatible_roadtypes) == 0) ||
				(this->type == VEH_TRAIN && !HasBit(Train::From(this)->compatible_railtypes, GetRailType(tile)))) {
			return_cmd_error(no_depot[this->type]);
		}
		location = specific_depot;
		destination = (this->type == VEH_AIRCRAFT) ? GetStationIndex(specific_depot) : GetDepotIndex(specific_depot);
		reverse = false;
	} else {
		if (!this->FindClosestDepot(&location, &destination, &reverse)) return_cmd_error(no_depot[this->type]);
	}

	if (flags & DC_EXEC) {
		if (this->current_order.IsAnyLoadingType()) this->LeaveStation();

		if (this->type == VEH_TRAIN) {
			for (Train *v = Train::From(this); v != nullptr; v = v->Next()) {
				ClrBit(v->flags, VRF_BEYOND_PLATFORM_END);
			}
		}

		if (this->IsGroundVehicle() && this->GetNumManualOrders() > 0) {
			uint16 &gv_flags = this->GetGroundVehicleFlags();
			SetBit(gv_flags, GVF_SUPPRESS_IMPLICIT_ORDERS);
		}

		this->SetDestTile(location);
		this->current_order.MakeGoToDepot(destination, ODTF_MANUAL);
<<<<<<< HEAD
		if (command & DEPOT_SELL) {
			this->current_order.SetDepotActionType(ODATFB_HALT | ODATFB_SELL);
		} else if (!(command & DEPOT_SERVICE)) {
			this->current_order.SetDepotActionType(ODATFB_HALT);
		}
		if (command & DEPOT_SPECIFIC) {
			this->current_order.SetDepotExtraFlags(ODEFB_SPECIFIC);
		}
=======
		if ((command & DepotCommand::Service) == DepotCommand::None) this->current_order.SetDepotActionType(ODATFB_HALT);
>>>>>>> 57b99271
		SetWindowWidgetDirty(WC_VEHICLE_VIEW, this->index, WID_VV_START_STOP);

		/* If there is no depot in front and the train is not already reversing, reverse automatically (trains only) */
		if (this->type == VEH_TRAIN && (reverse ^ HasBit(Train::From(this)->flags, VRF_REVERSING))) {
			Command<CMD_REVERSE_TRAIN_DIRECTION>::Do(DC_EXEC, this->index, false);
		}

		if (this->type == VEH_AIRCRAFT) {
			Aircraft *a = Aircraft::From(this);
			if (a->state == FLYING && a->targetairport != destination) {
				/* The aircraft is now heading for a different hangar than the next in the orders */
				extern void AircraftNextAirportPos_and_Order(Aircraft *a);
				AircraftNextAirportPos_and_Order(a);
			}
		}
	}

	return CommandCost();

}

/**
 * Update the cached visual effect.
 * @param allow_power_change true if the wagon-is-powered-state may change.
 */
void Vehicle::UpdateVisualEffect(bool allow_power_change)
{
	bool powered_before = HasBit(this->vcache.cached_vis_effect, VE_DISABLE_WAGON_POWER);
	const Engine *e = this->GetEngine();

	/* Evaluate properties */
	byte visual_effect;
	switch (e->type) {
		case VEH_TRAIN: visual_effect = e->u.rail.visual_effect; break;
		case VEH_ROAD:  visual_effect = e->u.road.visual_effect; break;
		case VEH_SHIP:  visual_effect = e->u.ship.visual_effect; break;
		default:        visual_effect = 1 << VE_DISABLE_EFFECT;  break;
	}

	/* Check powered wagon / visual effect callback */
	if (HasBit(e->info.callback_mask, CBM_VEHICLE_VISUAL_EFFECT)) {
		uint16 callback = GetVehicleCallback(CBID_VEHICLE_VISUAL_EFFECT, 0, 0, this->engine_type, this);

		if (callback != CALLBACK_FAILED) {
			if (callback >= 0x100 && e->GetGRF()->grf_version >= 8) ErrorUnknownCallbackResult(e->GetGRFID(), CBID_VEHICLE_VISUAL_EFFECT, callback);

			callback = GB(callback, 0, 8);
			/* Avoid accidentally setting 'visual_effect' to the default value
			 * Since bit 6 (disable effects) is set anyways, we can safely erase some bits. */
			if (callback == VE_DEFAULT) {
				assert(HasBit(callback, VE_DISABLE_EFFECT));
				SB(callback, VE_TYPE_START, VE_TYPE_COUNT, 0);
			}
			visual_effect = callback;
		}
	}

	/* Apply default values */
	if (visual_effect == VE_DEFAULT ||
			(!HasBit(visual_effect, VE_DISABLE_EFFECT) && GB(visual_effect, VE_TYPE_START, VE_TYPE_COUNT) == VE_TYPE_DEFAULT)) {
		/* Only train engines have default effects.
		 * Note: This is independent of whether the engine is a front engine or articulated part or whatever. */
		if (e->type != VEH_TRAIN || e->u.rail.railveh_type == RAILVEH_WAGON || !IsInsideMM(e->u.rail.engclass, EC_STEAM, EC_MONORAIL)) {
			if (visual_effect == VE_DEFAULT) {
				visual_effect = 1 << VE_DISABLE_EFFECT;
			} else {
				SetBit(visual_effect, VE_DISABLE_EFFECT);
			}
		} else {
			if (visual_effect == VE_DEFAULT) {
				/* Also set the offset */
				visual_effect = (VE_OFFSET_CENTRE - (e->u.rail.engclass == EC_STEAM ? 4 : 0)) << VE_OFFSET_START;
			}
			SB(visual_effect, VE_TYPE_START, VE_TYPE_COUNT, e->u.rail.engclass - EC_STEAM + VE_TYPE_STEAM);
		}
	}

	this->vcache.cached_vis_effect = visual_effect;

	if (!allow_power_change && powered_before != HasBit(this->vcache.cached_vis_effect, VE_DISABLE_WAGON_POWER)) {
		ToggleBit(this->vcache.cached_vis_effect, VE_DISABLE_WAGON_POWER);
		ShowNewGrfVehicleError(this->engine_type, STR_NEWGRF_BROKEN, STR_NEWGRF_BROKEN_POWERED_WAGON, GBUG_VEH_POWERED_WAGON, false);
	}
}

static const int8 _vehicle_smoke_pos[8] = {
	1, 1, 1, 0, -1, -1, -1, 0
};

/**
 * Call CBID_VEHICLE_SPAWN_VISUAL_EFFECT and spawn requested effects.
 * @param v Vehicle to create effects for.
 */
static void SpawnAdvancedVisualEffect(const Vehicle *v)
{
	uint16 callback = GetVehicleCallback(CBID_VEHICLE_SPAWN_VISUAL_EFFECT, 0, Random(), v->engine_type, v);
	if (callback == CALLBACK_FAILED) return;

	uint count = GB(callback, 0, 2);
	bool auto_center = HasBit(callback, 13);
	bool auto_rotate = !HasBit(callback, 14);

	int8 l_center = 0;
	if (auto_center) {
		/* For road vehicles: Compute offset from vehicle position to vehicle center */
		if (v->type == VEH_ROAD) l_center = -(int)(VEHICLE_LENGTH - RoadVehicle::From(v)->gcache.cached_veh_length) / 2;
	} else {
		/* For trains: Compute offset from vehicle position to sprite position */
		if (v->type == VEH_TRAIN) l_center = (VEHICLE_LENGTH - Train::From(v)->gcache.cached_veh_length) / 2;
	}

	Direction l_dir = v->direction;
	if (v->type == VEH_TRAIN && HasBit(Train::From(v)->flags, VRF_REVERSE_DIRECTION)) l_dir = ReverseDir(l_dir);
	Direction t_dir = ChangeDir(l_dir, DIRDIFF_90RIGHT);

	int8 x_center = _vehicle_smoke_pos[l_dir] * l_center;
	int8 y_center = _vehicle_smoke_pos[t_dir] * l_center;

	for (uint i = 0; i < count; i++) {
		uint32 reg = GetRegister(0x100 + i);
		uint type = GB(reg,  0, 8);
		int8 x    = GB(reg,  8, 8);
		int8 y    = GB(reg, 16, 8);
		int8 z    = GB(reg, 24, 8);

		if (auto_rotate) {
			int8 l = x;
			int8 t = y;
			x = _vehicle_smoke_pos[l_dir] * l + _vehicle_smoke_pos[t_dir] * t;
			y = _vehicle_smoke_pos[t_dir] * l - _vehicle_smoke_pos[l_dir] * t;
		}

		if (type >= 0xF0) {
			switch (type) {
				case 0xF1: CreateEffectVehicleRel(v, x_center + x, y_center + y, z, EV_STEAM_SMOKE); break;
				case 0xF2: CreateEffectVehicleRel(v, x_center + x, y_center + y, z, EV_DIESEL_SMOKE); break;
				case 0xF3: CreateEffectVehicleRel(v, x_center + x, y_center + y, z, EV_ELECTRIC_SPARK); break;
				case 0xFA: CreateEffectVehicleRel(v, x_center + x, y_center + y, z, EV_BREAKDOWN_SMOKE_AIRCRAFT); break;
				default: break;
			}
		}
	}
}

int ReversingDistanceTargetSpeed(const Train *v);

/**
 * Draw visual effects (smoke and/or sparks) for a vehicle chain.
 * @pre this->IsPrimaryVehicle()
 */
void Vehicle::ShowVisualEffect() const
{
	assert(this->IsPrimaryVehicle());
	bool sound = false;

	/* Do not show any smoke when:
	 * - vehicle smoke is disabled by the player
	 * - the vehicle is slowing down or stopped (by the player)
	 * - the vehicle is moving very slowly
	 */
	if (_settings_game.vehicle.smoke_amount == 0 ||
			this->vehstatus & (VS_TRAIN_SLOWING | VS_STOPPED) ||
			this->cur_speed < 2) {
		return;
	}

	/* Use the speed as limited by underground and orders. */
	uint max_speed = this->GetCurrentMaxSpeed();

	if (this->type == VEH_TRAIN) {
		const Train *t = Train::From(this);
		/* For trains, do not show any smoke when:
		 * - the train is reversing
		 * - the train is exceeding the max speed
		 * - is entering a station with an order to stop there and its speed is equal to maximum station entering speed
		 * - is approaching a reversing point and its speed is equal to maximum approach speed
		 */
		if (HasBit(t->flags, VRF_REVERSING) ||
				t->cur_speed > max_speed ||
				(HasStationTileRail(t->tile) && t->IsFrontEngine() && t->current_order.ShouldStopAtStation(t, GetStationIndex(t->tile), IsRailWaypoint(t->tile)) &&
				t->cur_speed >= max_speed) ||
				(t->reverse_distance >= 1 && (int)t->cur_speed >= ReversingDistanceTargetSpeed(t))) {
			return;
		}
	}

	const Vehicle *v = this;

	do {
		bool advanced = HasBit(v->vcache.cached_vis_effect, VE_ADVANCED_EFFECT);
		int effect_offset = GB(v->vcache.cached_vis_effect, VE_OFFSET_START, VE_OFFSET_COUNT) - VE_OFFSET_CENTRE;
		VisualEffectSpawnModel effect_model = VESM_NONE;
		if (advanced) {
			effect_offset = VE_OFFSET_CENTRE;
			effect_model = (VisualEffectSpawnModel)GB(v->vcache.cached_vis_effect, 0, VE_ADVANCED_EFFECT);
			if (effect_model >= VESM_END) effect_model = VESM_NONE; // unknown spawning model
		} else {
			effect_model = (VisualEffectSpawnModel)GB(v->vcache.cached_vis_effect, VE_TYPE_START, VE_TYPE_COUNT);
			assert(effect_model != (VisualEffectSpawnModel)VE_TYPE_DEFAULT); // should have been resolved by UpdateVisualEffect
			static_assert((uint)VESM_STEAM    == (uint)VE_TYPE_STEAM);
			static_assert((uint)VESM_DIESEL   == (uint)VE_TYPE_DIESEL);
			static_assert((uint)VESM_ELECTRIC == (uint)VE_TYPE_ELECTRIC);
		}

		/* Show no smoke when:
		 * - Smoke has been disabled for this vehicle
		 * - The vehicle is not visible
		 * - The vehicle is under a bridge
		 * - The vehicle is on a depot tile
		 * - The vehicle is on a tunnel tile
		 * - The vehicle is a train engine that is currently unpowered */
		if (effect_model == VESM_NONE ||
				v->vehstatus & VS_HIDDEN ||
				IsBridgeAbove(v->tile) ||
				IsDepotTile(v->tile) ||
				IsTunnelTile(v->tile) ||
				(v->type == VEH_TRAIN &&
				!HasPowerOnRail(Train::From(v)->railtype, GetTileRailTypeByTrackBit(v->tile, Train::From(v)->track)))) {
			if (HasBit(v->vcache.cached_veh_flags, VCF_LAST_VISUAL_EFFECT)) break;
			continue;
		}

		EffectVehicleType evt = EV_END;
		switch (effect_model) {
			case VESM_STEAM:
				/* Steam smoke - amount is gradually falling until vehicle reaches its maximum speed, after that it's normal.
				 * Details: while vehicle's current speed is gradually increasing, steam plumes' density decreases by one third each
				 * third of its maximum speed spectrum. Steam emission finally normalises at very close to vehicle's maximum speed.
				 * REGULATION:
				 * - instead of 1, 4 / 2^smoke_amount (max. 2) is used to provide sufficient regulation to steam puffs' amount. */
				if (GB(v->tick_counter, 0, ((4 >> _settings_game.vehicle.smoke_amount) + ((this->cur_speed * 3) / max_speed))) == 0) {
					evt = EV_STEAM_SMOKE;
				}
				break;

			case VESM_DIESEL: {
				/* Diesel smoke - thicker when vehicle is starting, gradually subsiding till it reaches its maximum speed
				 * when smoke emission stops.
				 * Details: Vehicle's (max.) speed spectrum is divided into 32 parts. When max. speed is reached, chance for smoke
				 * emission erodes by 32 (1/4). For trains, power and weight come in handy too to either increase smoke emission in
				 * 6 steps (1000HP each) if the power is low or decrease smoke emission in 6 steps (512 tonnes each) if the train
				 * isn't overweight. Power and weight contributions are expressed in a way that neither extreme power, nor
				 * extreme weight can ruin the balance (e.g. FreightWagonMultiplier) in the formula. When the vehicle reaches
				 * maximum speed no diesel_smoke is emitted.
				 * REGULATION:
				 * - up to which speed a diesel vehicle is emitting smoke (with reduced/small setting only until 1/2 of max_speed),
				 * - in Chance16 - the last value is 512 / 2^smoke_amount (max. smoke when 128 = smoke_amount of 2). */
				int power_weight_effect = 0;
				if (v->type == VEH_TRAIN) {
					power_weight_effect = (32 >> (Train::From(this)->gcache.cached_power >> 10)) - (32 >> (Train::From(this)->gcache.cached_weight >> 9));
				}
				if (this->cur_speed < (max_speed >> (2 >> _settings_game.vehicle.smoke_amount)) &&
						Chance16((64 - ((this->cur_speed << 5) / max_speed) + power_weight_effect), (512 >> _settings_game.vehicle.smoke_amount))) {
					evt = EV_DIESEL_SMOKE;
				}
				break;
			}

			case VESM_ELECTRIC:
				/* Electric train's spark - more often occurs when train is departing (more load)
				 * Details: Electric locomotives are usually at least twice as powerful as their diesel counterparts, so spark
				 * emissions are kept simple. Only when starting, creating huge force are sparks more likely to happen, but when
				 * reaching its max. speed, quarter by quarter of it, chance decreases until the usual 2,22% at train's top speed.
				 * REGULATION:
				 * - in Chance16 the last value is 360 / 2^smoke_amount (max. sparks when 90 = smoke_amount of 2). */
				if (GB(v->tick_counter, 0, 2) == 0 &&
						Chance16((6 - ((this->cur_speed << 2) / max_speed)), (360 >> _settings_game.vehicle.smoke_amount))) {
					evt = EV_ELECTRIC_SPARK;
				}
				break;

			default:
				NOT_REACHED();
		}

		if (evt != EV_END && advanced) {
			sound = true;
			SpawnAdvancedVisualEffect(v);
		} else if (evt != EV_END) {
			sound = true;

			/* The effect offset is relative to a point 4 units behind the vehicle's
			 * front (which is the center of an 8/8 vehicle). Shorter vehicles need a
			 * correction factor. */
			if (v->type == VEH_TRAIN) effect_offset += (VEHICLE_LENGTH - Train::From(v)->gcache.cached_veh_length) / 2;

			int x = _vehicle_smoke_pos[v->direction] * effect_offset;
			int y = _vehicle_smoke_pos[(v->direction + 2) % 8] * effect_offset;

			if (v->type == VEH_TRAIN && HasBit(Train::From(v)->flags, VRF_REVERSE_DIRECTION)) {
				x = -x;
				y = -y;
			}

			CreateEffectVehicleRel(v, x, y, 10, evt);
		}

		if (HasBit(v->vcache.cached_veh_flags, VCF_LAST_VISUAL_EFFECT)) break;
	} while ((v = v->Next()) != nullptr);

	if (sound) PlayVehicleSound(this, VSE_VISUAL_EFFECT);
}

/**
 * Set the next vehicle of this vehicle.
 * @param next the next vehicle. nullptr removes the next vehicle.
 */
void Vehicle::SetNext(Vehicle *next)
{
	assert(this != next);

	if (this->next != nullptr) {
		/* We had an old next vehicle. Update the first and previous pointers */
		for (Vehicle *v = this->next; v != nullptr; v = v->Next()) {
			v->first = this->next;
		}
		this->next->previous = nullptr;
	}

	this->next = next;

	if (this->next != nullptr) {
		/* A new next vehicle. Update the first and previous pointers */
		if (this->next->previous != nullptr) this->next->previous->next = nullptr;
		this->next->previous = this;
		for (Vehicle *v = this->next; v != nullptr; v = v->Next()) {
			v->first = this->first;
		}
	}
}

/**
 * Adds this vehicle to a shared vehicle chain.
 * @param shared_chain a vehicle of the chain with shared vehicles.
 * @pre !this->IsOrderListShared()
 */
void Vehicle::AddToShared(Vehicle *shared_chain)
{
	assert(this->previous_shared == nullptr && this->next_shared == nullptr);

	if (shared_chain->orders.list == nullptr) {
		assert(shared_chain->previous_shared == nullptr);
		assert(shared_chain->next_shared == nullptr);
		this->orders.list = shared_chain->orders.list = new OrderList(nullptr, shared_chain);
	}

	this->next_shared     = shared_chain->next_shared;
	this->previous_shared = shared_chain;

	shared_chain->next_shared = this;

	if (this->next_shared != nullptr) this->next_shared->previous_shared = this;

	shared_chain->orders.list->AddVehicle(this);
}

/**
 * Removes the vehicle from the shared order list.
 */
void Vehicle::RemoveFromShared()
{
	/* Remember if we were first and the old window number before RemoveVehicle()
	 * as this changes first if needed. */
	bool were_first = (this->FirstShared() == this);
	VehicleListIdentifier vli(VL_SHARED_ORDERS, this->type, this->owner, this->FirstShared()->index);

	this->orders.list->RemoveVehicle(this);

	if (!were_first) {
		/* We are not the first shared one, so only relink our previous one. */
		this->previous_shared->next_shared = this->NextShared();
	}

	if (this->next_shared != nullptr) this->next_shared->previous_shared = this->previous_shared;


	if (this->orders.list->GetNumVehicles() == 1) InvalidateVehicleOrder(this->FirstShared(), VIWD_MODIFY_ORDERS);

	if (this->orders.list->GetNumVehicles() == 1 && !_settings_client.gui.enable_single_veh_shared_order_gui) {
		/* When there is only one vehicle, remove the shared order list window. */
		DeleteWindowById(GetWindowClassForVehicleType(this->type), vli.Pack());
	} else if (were_first) {
		/* If we were the first one, update to the new first one.
		 * Note: FirstShared() is already the new first */
		InvalidateWindowData(GetWindowClassForVehicleType(this->type), vli.Pack(), this->FirstShared()->index | (1U << 31));
	}

	this->next_shared     = nullptr;
	this->previous_shared = nullptr;

	this->ClearSeparation();
	if (HasBit(this->vehicle_flags, VF_TIMETABLE_SEPARATION)) ClrBit(this->vehicle_flags, VF_TIMETABLE_STARTED);
}

template <typename T, typename U>
void DumpVehicleFlagsGeneric(const Vehicle *v, T dump, U dump_header)
{
	if (v->IsGroundVehicle()) {
		dump_header("st:", "subtype:");
		dump('F', "GVSF_FRONT",            HasBit(v->subtype, GVSF_FRONT));
		dump('A', "GVSF_ARTICULATED_PART", HasBit(v->subtype, GVSF_ARTICULATED_PART));
		dump('W', "GVSF_WAGON",            HasBit(v->subtype, GVSF_WAGON));
		dump('E', "GVSF_ENGINE",           HasBit(v->subtype, GVSF_ENGINE));
		dump('f', "GVSF_FREE_WAGON",       HasBit(v->subtype, GVSF_FREE_WAGON));
		dump('M', "GVSF_MULTIHEADED",      HasBit(v->subtype, GVSF_MULTIHEADED));
		dump('V', "GVSF_VIRTUAL",          HasBit(v->subtype, GVSF_VIRTUAL));
	}
	dump_header("vs:", "vehstatus:");
	dump('H', "VS_HIDDEN",          v->vehstatus & VS_HIDDEN);
	dump('S', "VS_STOPPED",         v->vehstatus & VS_STOPPED);
	dump('U', "VS_UNCLICKABLE",     v->vehstatus & VS_UNCLICKABLE);
	dump('D', "VS_DEFPAL",          v->vehstatus & VS_DEFPAL);
	dump('s', "VS_TRAIN_SLOWING",   v->vehstatus & VS_TRAIN_SLOWING);
	dump('X', "VS_SHADOW",          v->vehstatus & VS_SHADOW);
	dump('B', "VS_AIRCRAFT_BROKEN", v->vehstatus & VS_AIRCRAFT_BROKEN);
	dump('C', "VS_CRASHED",         v->vehstatus & VS_CRASHED);
	dump_header("vf:", "vehicle_flags:");
	dump('F', "VF_LOADING_FINISHED",        HasBit(v->vehicle_flags, VF_LOADING_FINISHED));
	dump('U', "VF_CARGO_UNLOADING",         HasBit(v->vehicle_flags, VF_CARGO_UNLOADING));
	dump('P', "VF_BUILT_AS_PROTOTYPE",      HasBit(v->vehicle_flags, VF_BUILT_AS_PROTOTYPE));
	dump('T', "VF_TIMETABLE_STARTED",       HasBit(v->vehicle_flags, VF_TIMETABLE_STARTED));
	dump('A', "VF_AUTOFILL_TIMETABLE",      HasBit(v->vehicle_flags, VF_AUTOFILL_TIMETABLE));
	dump('w', "VF_AUTOFILL_PRES_WAIT_TIME", HasBit(v->vehicle_flags, VF_AUTOFILL_PRES_WAIT_TIME));
	dump('S', "VF_STOP_LOADING",            HasBit(v->vehicle_flags, VF_STOP_LOADING));
	dump('L', "VF_PATHFINDER_LOST",         HasBit(v->vehicle_flags, VF_PATHFINDER_LOST));
	dump('c', "VF_SERVINT_IS_CUSTOM",       HasBit(v->vehicle_flags, VF_SERVINT_IS_CUSTOM));
	dump('p', "VF_SERVINT_IS_PERCENT",      HasBit(v->vehicle_flags, VF_SERVINT_IS_PERCENT));
	dump('z', "VF_SEPARATION_ACTIVE",       HasBit(v->vehicle_flags, VF_SEPARATION_ACTIVE));
	dump('D', "VF_SCHEDULED_DISPATCH",      HasBit(v->vehicle_flags, VF_SCHEDULED_DISPATCH));
	dump('x', "VF_LAST_LOAD_ST_SEP",        HasBit(v->vehicle_flags, VF_LAST_LOAD_ST_SEP));
	dump('s', "VF_TIMETABLE_SEPARATION",    HasBit(v->vehicle_flags, VF_TIMETABLE_SEPARATION));
	dump('a', "VF_AUTOMATE_TIMETABLE",      HasBit(v->vehicle_flags, VF_AUTOMATE_TIMETABLE));
	dump_header("vcf:", "cached_veh_flags:");
	dump('l', "VCF_LAST_VISUAL_EFFECT",     HasBit(v->vcache.cached_veh_flags, VCF_LAST_VISUAL_EFFECT));
	dump('z', "VCF_GV_ZERO_SLOPE_RESIST",   HasBit(v->vcache.cached_veh_flags, VCF_GV_ZERO_SLOPE_RESIST));
	dump('d', "VCF_IS_DRAWN",               HasBit(v->vcache.cached_veh_flags, VCF_IS_DRAWN));
	dump('t', "VCF_REDRAW_ON_TRIGGER",      HasBit(v->vcache.cached_veh_flags, VCF_REDRAW_ON_TRIGGER));
	dump('s', "VCF_REDRAW_ON_SPEED_CHANGE", HasBit(v->vcache.cached_veh_flags, VCF_REDRAW_ON_SPEED_CHANGE));
	dump('R', "VCF_IMAGE_REFRESH",          HasBit(v->vcache.cached_veh_flags, VCF_IMAGE_REFRESH));
	dump('N', "VCF_IMAGE_REFRESH_NEXT",     HasBit(v->vcache.cached_veh_flags, VCF_IMAGE_REFRESH_NEXT));
	dump('c', "VCF_IMAGE_CURVATURE",        HasBit(v->vcache.cached_veh_flags, VCF_IMAGE_CURVATURE));
	if (v->IsGroundVehicle()) {
		uint16 gv_flags = v->GetGroundVehicleFlags();
		dump_header("gvf:", "GroundVehicleFlags:");
		dump('u', "GVF_GOINGUP_BIT",              HasBit(gv_flags, GVF_GOINGUP_BIT));
		dump('d', "GVF_GOINGDOWN_BIT",            HasBit(gv_flags, GVF_GOINGDOWN_BIT));
		dump('s', "GVF_SUPPRESS_IMPLICIT_ORDERS", HasBit(gv_flags, GVF_SUPPRESS_IMPLICIT_ORDERS));
		dump('c', "GVF_CHUNNEL_BIT",              HasBit(gv_flags, GVF_CHUNNEL_BIT));
	}
	if (v->type == VEH_TRAIN) {
		const Train *t = Train::From(v);
		dump_header("tf:", "train flags:");
		dump('R', "VRF_REVERSING",                     HasBit(t->flags, VRF_REVERSING));
		dump('W', "VRF_WAITING_RESTRICTION",           HasBit(t->flags, VRF_WAITING_RESTRICTION));
		dump('S', "VRF_HAVE_SLOT",                     HasBit(t->flags, VRF_HAVE_SLOT));
		dump('P', "VRF_POWEREDWAGON",                  HasBit(t->flags, VRF_POWEREDWAGON));
		dump('r', "VRF_REVERSE_DIRECTION",             HasBit(t->flags, VRF_REVERSE_DIRECTION));
		dump('h', "VRF_HAS_HIT_RV",                    HasBit(t->flags, VRF_HAS_HIT_RV));
		dump('e', "VRF_EL_ENGINE_ALLOWED_NORMAL_RAIL", HasBit(t->flags, VRF_EL_ENGINE_ALLOWED_NORMAL_RAIL));
		dump('q', "VRF_TOGGLE_REVERSE",                HasBit(t->flags, VRF_TOGGLE_REVERSE));
		dump('s', "VRF_TRAIN_STUCK",                   HasBit(t->flags, VRF_TRAIN_STUCK));
		dump('L', "VRF_LEAVING_STATION",               HasBit(t->flags, VRF_LEAVING_STATION));
		dump('b', "VRF_BREAKDOWN_BRAKING",             HasBit(t->flags, VRF_BREAKDOWN_BRAKING));
		dump('p', "VRF_BREAKDOWN_POWER",               HasBit(t->flags, VRF_BREAKDOWN_POWER));
		dump('v', "VRF_BREAKDOWN_SPEED",               HasBit(t->flags, VRF_BREAKDOWN_SPEED));
		dump('z', "VRF_BREAKDOWN_STOPPED",             HasBit(t->flags, VRF_BREAKDOWN_STOPPED));
		dump('F', "VRF_NEED_REPAIR",                   HasBit(t->flags, VRF_NEED_REPAIR));
		dump('H', "VRF_TOO_HEAVY",                     HasBit(t->flags, VRF_TOO_HEAVY));
		dump('B', "VRF_BEYOND_PLATFORM_END",           HasBit(t->flags, VRF_BEYOND_PLATFORM_END));
		dump('Y', "VRF_NOT_YET_IN_PLATFORM",           HasBit(t->flags, VRF_NOT_YET_IN_PLATFORM));
		dump('A', "VRF_ADVANCE_IN_PLATFORM",           HasBit(t->flags, VRF_ADVANCE_IN_PLATFORM));
		dump('K', "VRF_CONSIST_BREAKDOWN",             HasBit(t->flags, VRF_CONSIST_BREAKDOWN));
		dump('J', "VRF_CONSIST_SPEED_REDUCTION",       HasBit(t->flags, VRF_CONSIST_SPEED_REDUCTION));
		dump('X', "VRF_PENDING_SPEED_RESTRICTION",     HasBit(t->flags, VRF_PENDING_SPEED_RESTRICTION));
	}
}

char *Vehicle::DumpVehicleFlags(char *b, const char *last, bool include_tile) const
{
	bool first_header = true;
	auto dump = [&](char c, const char *name, bool flag) {
		if (flag) b += seprintf(b, last, "%c", c);
	};
	auto dump_header = [&](const char* header, const char *header_long) {
		if (first_header) {
			first_header = false;
		} else {
			b = strecpy(b, ", ", last, true);
		}
		b = strecpy(b, header, last, true);
	};
	if (!this->IsGroundVehicle()) {
		b += seprintf(b, last, "st:%X", this->subtype);
		first_header = false;
	}
	DumpVehicleFlagsGeneric(this, dump, dump_header);
	if (this->type == VEH_TRAIN) {
		const Train *t = Train::From(this);
		b += seprintf(b, last, ", trk: 0x%02X", (uint) t->track);
		if (t->reverse_distance > 0) b += seprintf(b, last, ", rev: %u", t->reverse_distance);
	} else if (this->type == VEH_ROAD) {
		const RoadVehicle *r = RoadVehicle::From(this);
		b += seprintf(b, last, ", rvs:%X, rvf:%X", r->state, r->frame);
	}
	if (include_tile) {
		b += seprintf(b, last, ", [");
		b = DumpTileInfo(b, last, this->tile);
		b += seprintf(b, last, "]");
		TileIndex vtile = TileVirtXY(this->x_pos, this->y_pos);
		if (this->tile != vtile) b += seprintf(b, last, ", VirtXYTile: %X (%u x %u)", vtile, TileX(vtile), TileY(vtile));
	}
	if (this->cargo_payment) b += seprintf(b, last, ", CP");
	return b;
}


char *Vehicle::DumpVehicleFlagsMultiline(char *b, const char *last, const char *base_indent, const char *extra_indent) const
{
	auto dump = [&](char c, const char *name, bool flag) {
		if (flag) b += seprintf(b, last, "%s%s%s\n", base_indent, extra_indent, name);
	};
	auto dump_header = [&](const char* header, const char *header_long) {
		b += seprintf(b, last, "%s%s\n", base_indent, header_long);
	};
	if (!this->IsGroundVehicle()) {
		b += seprintf(b, last, "%ssubtype: %X\n", base_indent, this->subtype);
	}
	DumpVehicleFlagsGeneric(this, dump, dump_header);
	if (this->type == VEH_TRAIN) {
		const Train *t = Train::From(this);
		b += seprintf(b, last, "%strack: 0x%02X", base_indent, (uint) t->track);
		if (t->reverse_distance > 0) b += seprintf(b, last, "%sreverse_distance: %u", base_indent, t->reverse_distance);
	} else if (this->type == VEH_ROAD) {
		const RoadVehicle *r = RoadVehicle::From(this);
		b += seprintf(b, last, "%sRV state:%X\n%sRV frame:%X\n", base_indent, r->state, base_indent, r->frame);
	}
	if (this->cargo_payment) b += seprintf(b, last, "%scargo_payment present\n", base_indent);
	return b;
}

void VehiclesYearlyLoop()
{
	for (Vehicle *v : Vehicle::Iterate()) {
		if (v->IsPrimaryVehicle()) {
			/* show warning if vehicle is not generating enough income last 2 years (corresponds to a red icon in the vehicle list) */
			Money profit = v->GetDisplayProfitThisYear();
			if (v->age >= 730 && profit < 0) {
				if (_settings_client.gui.vehicle_income_warn && v->owner == _local_company) {
					SetDParam(0, v->index);
					SetDParam(1, profit);
					AddVehicleAdviceNewsItem(STR_NEWS_VEHICLE_IS_UNPROFITABLE, v->index);
				}
				AI::NewEvent(v->owner, new ScriptEventVehicleUnprofitable(v->index));
			}

			v->profit_last_year = v->profit_this_year;
			v->profit_lifetime += v->profit_this_year;
			v->profit_this_year = 0;
			SetWindowDirty(WC_VEHICLE_DETAILS, v->index);
		}
	}
	GroupStatistics::UpdateProfits();
	SetWindowClassesDirty(WC_TRAINS_LIST);
	SetWindowClassesDirty(WC_TRACE_RESTRICT_SLOTS);
	SetWindowClassesDirty(WC_SHIPS_LIST);
	SetWindowClassesDirty(WC_ROADVEH_LIST);
	SetWindowClassesDirty(WC_AIRCRAFT_LIST);
}


/**
 * Can this station be used by the given engine type?
 * @param engine_type the type of vehicles to test
 * @param st the station to test for
 * @return true if and only if the vehicle of the type can use this station.
 * @note For road vehicles the Vehicle is needed to determine whether it can
 *       use the station. This function will return true for road vehicles
 *       when at least one of the facilities is available.
 */
bool CanVehicleUseStation(EngineID engine_type, const Station *st)
{
	const Engine *e = Engine::GetIfValid(engine_type);
	assert(e != nullptr);

	switch (e->type) {
		case VEH_TRAIN:
			return (st->facilities & FACIL_TRAIN) != 0;

		case VEH_ROAD:
			/* For road vehicles we need the vehicle to know whether it can actually
			 * use the station, but if it doesn't have facilities for RVs it is
			 * certainly not possible that the station can be used. */
			return (st->facilities & (FACIL_BUS_STOP | FACIL_TRUCK_STOP)) != 0;

		case VEH_SHIP:
			return (st->facilities & FACIL_DOCK) != 0;

		case VEH_AIRCRAFT:
			return (st->facilities & FACIL_AIRPORT) != 0 &&
					(st->airport.GetFTA()->flags & (e->u.air.subtype & AIR_CTOL ? AirportFTAClass::AIRPLANES : AirportFTAClass::HELICOPTERS)) != 0;

		default:
			return false;
	}
}

/**
 * Can this station be used by the given vehicle?
 * @param v the vehicle to test
 * @param st the station to test for
 * @return true if and only if the vehicle can use this station.
 */
bool CanVehicleUseStation(const Vehicle *v, const Station *st)
{
	if (v->type == VEH_ROAD) return st->GetPrimaryRoadStop(RoadVehicle::From(v)) != nullptr;

	return CanVehicleUseStation(v->engine_type, st);
}

/**
 * Access the ground vehicle cache of the vehicle.
 * @pre The vehicle is a #GroundVehicle.
 * @return #GroundVehicleCache of the vehicle.
 */
GroundVehicleCache *Vehicle::GetGroundVehicleCache()
{
	assert(this->IsGroundVehicle());
	if (this->type == VEH_TRAIN) {
		return &Train::From(this)->gcache;
	} else {
		return &RoadVehicle::From(this)->gcache;
	}
}

/**
 * Access the ground vehicle cache of the vehicle.
 * @pre The vehicle is a #GroundVehicle.
 * @return #GroundVehicleCache of the vehicle.
 */
const GroundVehicleCache *Vehicle::GetGroundVehicleCache() const
{
	assert(this->IsGroundVehicle());
	if (this->type == VEH_TRAIN) {
		return &Train::From(this)->gcache;
	} else {
		return &RoadVehicle::From(this)->gcache;
	}
}

/**
 * Access the ground vehicle flags of the vehicle.
 * @pre The vehicle is a #GroundVehicle.
 * @return #GroundVehicleFlags of the vehicle.
 */
uint16 &Vehicle::GetGroundVehicleFlags()
{
	assert(this->IsGroundVehicle());
	if (this->type == VEH_TRAIN) {
		return Train::From(this)->gv_flags;
	} else {
		return RoadVehicle::From(this)->gv_flags;
	}
}

/**
 * Access the ground vehicle flags of the vehicle.
 * @pre The vehicle is a #GroundVehicle.
 * @return #GroundVehicleFlags of the vehicle.
 */
const uint16 &Vehicle::GetGroundVehicleFlags() const
{
	assert(this->IsGroundVehicle());
	if (this->type == VEH_TRAIN) {
		return Train::From(this)->gv_flags;
	} else {
		return RoadVehicle::From(this)->gv_flags;
	}
}

/**
 * Calculates the set of vehicles that will be affected by a given selection.
 * @param[in,out] set Set of affected vehicles.
 * @param v First vehicle of the selection.
 * @param num_vehicles Number of vehicles in the selection (not counting articulated parts).
 * @pre \a set must be empty.
 * @post \a set will contain the vehicles that will be refitted.
 */
void GetVehicleSet(VehicleSet &set, Vehicle *v, uint8 num_vehicles)
{
	if (v->type == VEH_TRAIN) {
		Train *u = Train::From(v);
		/* Only include whole vehicles, so start with the first articulated part */
		u = u->GetFirstEnginePart();

		/* Include num_vehicles vehicles, not counting articulated parts */
		for (; u != nullptr && num_vehicles > 0; num_vehicles--) {
			do {
				/* Include current vehicle in the selection. */
				include(set, u->index);

				/* If the vehicle is multiheaded, add the other part too. */
				if (u->IsMultiheaded()) include(set, u->other_multiheaded_part->index);

				u = u->Next();
			} while (u != nullptr && u->IsArticulatedPart());
		}
	}
}

void DumpVehicleStats(char *buffer, const char *last)
{
	struct vtypestats {
		uint count[2] = { 0, 0 };

		bool IsEmpty() const { return (count[0] | count[1]) == 0; }
	};
	struct cstats {
		vtypestats vstats[VEH_END];
		vtypestats virt_train;
		vtypestats template_train;
	};
	std::map<Owner, cstats> cstatmap;

	for (Vehicle *v : Vehicle::Iterate()) {
		cstats &cs = cstatmap[v->owner];
		vtypestats &vs = ((v->type == VEH_TRAIN) && Train::From(v)->IsVirtual()) ? cs.virt_train : cs.vstats[v->type];
		vs.count[v->Previous() != nullptr ? 1 : 0]++;
	}

	for (const TemplateVehicle *tv : TemplateVehicle::Iterate()) {
		cstats &cs = cstatmap[tv->owner];
		cs.template_train.count[tv->Prev() != nullptr ? 1 : 0]++;
	}
	for (auto &it : cstatmap) {
		buffer += seprintf(buffer, last, "%u: ", (uint) it.first);
		SetDParam(0, it.first);
		buffer = GetString(buffer, STR_COMPANY_NAME, last);
		buffer += seprintf(buffer, last, "\n");

		auto line = [&](vtypestats &vs, const char *type) {
			if (vs.count[0] || vs.count[1]) {
				buffer += seprintf(buffer, last, "  %10s: primary: %5u, secondary: %5u\n", type, vs.count[0], vs.count[1]);
			}
		};
		line(it.second.vstats[VEH_TRAIN], "train");
		line(it.second.vstats[VEH_ROAD], "road");
		line(it.second.vstats[VEH_SHIP], "ship");
		line(it.second.vstats[VEH_AIRCRAFT], "aircraft");
		line(it.second.vstats[VEH_EFFECT], "effect");
		line(it.second.vstats[VEH_DISASTER], "disaster");
		line(it.second.virt_train, "virt train");
		line(it.second.template_train, "tmpl train");
		buffer += seprintf(buffer, last, "\n");
	}
}

void ShiftVehicleDates(int interval)
{
	for (Vehicle *v : Vehicle::Iterate()) {
		v->date_of_last_service += interval;
	}

	extern void AdjustAllSignalSpeedRestrictionTickValues(DateTicksScaled delta);
	AdjustAllSignalSpeedRestrictionTickValues(interval * DAY_TICKS * _settings_game.economy.day_length_factor);
}<|MERGE_RESOLUTION|>--- conflicted
+++ resolved
@@ -53,19 +53,12 @@
 #include "linkgraph/linkgraph.h"
 #include "linkgraph/refresh.h"
 #include "framerate_type.h"
-<<<<<<< HEAD
 #include "blitter/factory.hpp"
 #include "tbtr_template_vehicle_func.h"
 #include "string_func.h"
 #include "scope_info.h"
 #include "debug_settings.h"
 #include "3rdparty/cpp-btree/btree_set.h"
-=======
-#include "autoreplace_cmd.h"
-#include "misc_cmd.h"
-#include "train_cmd.h"
-#include "vehicle_cmd.h"
->>>>>>> 57b99271
 
 #include "table/strings.h"
 
@@ -97,6 +90,10 @@
 /* Mask to wrap-around buckets */
 //static const uint GEN_HASHX_MASK =  (1 << GEN_HASHX_BITS) - 1;
 //static const uint GEN_HASHY_MASK = ((1 << GEN_HASHY_BITS) - 1) << GEN_HASHX_BITS;
+
+VehicleID _new_vehicle_id;
+uint _returned_refit_capacity;        ///< Stores the capacity after a refit operation.
+uint16 _returned_mail_refit_capacity; ///< Stores the mail capacity after a refit operation (Aircraft only).
 
 
 /** The pool with all our precious vehicles. */
@@ -405,7 +402,7 @@
 		SetDParamStr(0, grfconfig->GetName());
 		SetDParam(1, engine);
 		ShowErrorMessage(part1, part2, WL_CRITICAL);
-		if (!_networking) Command<CMD_PAUSE>::Do(DC_EXEC, critical ? PM_PAUSED_ERROR : PM_PAUSED_NORMAL, true);
+		if (!_networking) DoCommand(0, critical ? PM_PAUSED_ERROR : PM_PAUSED_NORMAL, 1, DC_EXEC, CMD_PAUSE);
 	}
 
 	/* debug output */
@@ -1683,7 +1680,7 @@
 
 		const Company *c = Company::Get(_current_company);
 		SubtractMoneyFromCompany(CommandCost(EXPENSES_NEW_VEHICLES, (Money)c->settings.engine_renew_money));
-		CommandCost res = Command<CMD_AUTOREPLACE_VEHICLE>::Do(DC_EXEC, v->index);
+		CommandCost res = DoCommand(0, v->index, 0, DC_EXEC, CMD_AUTOREPLACE_VEHICLE);
 		SubtractMoneyFromCompany(CommandCost(EXPENSES_NEW_VEHICLES, -(Money)c->settings.engine_renew_money));
 
 		if (!IsLocalCompany()) continue;
@@ -2566,7 +2563,7 @@
 
 		if (v->current_order.IsRefit()) {
 			Backup<CompanyID> cur_company(_current_company, v->owner, FILE_LINE);
-			CommandCost cost = std::get<0>(Command<CMD_REFIT_VEHICLE>::Do(DC_EXEC, v->index, v->current_order.GetRefitCargo(), 0xFF, false, false, 0));
+			CommandCost cost = DoCommand(v->tile, v->index, v->current_order.GetRefitCargo() | 0xFF << 8, DC_EXEC, GetCmdRefitVeh(v));
 			cur_company.Restore();
 
 			if (cost.Failed()) {
@@ -3591,25 +3588,7 @@
 	if (this->vehstatus & VS_CRASHED) return CMD_ERROR;
 	if (this->IsStoppedInDepot()) return CMD_ERROR;
 
-<<<<<<< HEAD
 	auto cancel_order = [&]() {
-=======
-	if (this->current_order.IsType(OT_GOTO_DEPOT)) {
-		bool halt_in_depot = (this->current_order.GetDepotActionType() & ODATFB_HALT) != 0;
-		if (((command & DepotCommand::Service) != DepotCommand::None) == halt_in_depot) {
-			/* We called with a different DEPOT_SERVICE setting.
-			 * Now we change the setting to apply the new one and let the vehicle head for the same depot.
-			 * Note: the if is (true for requesting service == true for ordered to stop in depot)          */
-			if (flags & DC_EXEC) {
-				this->current_order.SetDepotOrderType(ODTF_MANUAL);
-				this->current_order.SetDepotActionType(halt_in_depot ? ODATF_SERVICE_ONLY : ODATFB_HALT);
-				SetWindowWidgetDirty(WC_VEHICLE_VIEW, this->index, WID_VV_START_STOP);
-			}
-			return CommandCost();
-		}
-
-		if ((command & DepotCommand::DontCancel) != DepotCommand::None) return CMD_ERROR; // Requested no cancellation of depot orders
->>>>>>> 57b99271
 		if (flags & DC_EXEC) {
 			/* If the orders to 'goto depot' are in the orders list (forced servicing),
 			 * then skip to the next order; effectively cancelling this forced service */
@@ -3703,7 +3682,6 @@
 
 		this->SetDestTile(location);
 		this->current_order.MakeGoToDepot(destination, ODTF_MANUAL);
-<<<<<<< HEAD
 		if (command & DEPOT_SELL) {
 			this->current_order.SetDepotActionType(ODATFB_HALT | ODATFB_SELL);
 		} else if (!(command & DEPOT_SERVICE)) {
@@ -3712,14 +3690,11 @@
 		if (command & DEPOT_SPECIFIC) {
 			this->current_order.SetDepotExtraFlags(ODEFB_SPECIFIC);
 		}
-=======
-		if ((command & DepotCommand::Service) == DepotCommand::None) this->current_order.SetDepotActionType(ODATFB_HALT);
->>>>>>> 57b99271
 		SetWindowWidgetDirty(WC_VEHICLE_VIEW, this->index, WID_VV_START_STOP);
 
 		/* If there is no depot in front and the train is not already reversing, reverse automatically (trains only) */
 		if (this->type == VEH_TRAIN && (reverse ^ HasBit(Train::From(this)->flags, VRF_REVERSING))) {
-			Command<CMD_REVERSE_TRAIN_DIRECTION>::Do(DC_EXEC, this->index, false);
+			DoCommand(this->tile, this->index, 0, DC_EXEC, CMD_REVERSE_TRAIN_DIRECTION);
 		}
 
 		if (this->type == VEH_AIRCRAFT) {
