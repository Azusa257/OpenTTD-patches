/*
 * This file is part of OpenTTD.
 * OpenTTD is free software; you can redistribute it and/or modify it under the terms of the GNU General Public License as published by the Free Software Foundation, version 2.
 * OpenTTD is distributed in the hope that it will be useful, but WITHOUT ANY WARRANTY; without even the implied warranty of MERCHANTABILITY or FITNESS FOR A PARTICULAR PURPOSE.
 * See the GNU General Public License for more details. You should have received a copy of the GNU General Public License along with OpenTTD. If not, see <http://www.gnu.org/licenses/>.
 */

/** @file vehicle.cpp Base implementations of all vehicles. */

#include "stdafx.h"
#include "error.h"
#include "roadveh.h"
#include "ship.h"
#include "spritecache.h"
#include "timetable.h"
#include "viewport_func.h"
#include "news_func.h"
#include "command_func.h"
#include "company_func.h"
#include "train.h"
#include "aircraft.h"
#include "newgrf_debug.h"
#include "newgrf_sound.h"
#include "newgrf_station.h"
#include "newgrf_roadstop.h"
#include "group_gui.h"
#include "strings_func.h"
#include "zoom_func.h"
#include "date_func.h"
#include "vehicle_func.h"
#include "autoreplace_func.h"
#include "autoreplace_gui.h"
#include "station_base.h"
#include "ai/ai.hpp"
#include "depot_func.h"
#include "network/network.h"
#include "core/pool_func.hpp"
#include "economy_base.h"
#include "articulated_vehicles.h"
#include "roadstop_base.h"
#include "core/random_func.hpp"
#include "core/backup_type.hpp"
#include "infrastructure_func.h"
#include "order_backup.h"
#include "sound_func.h"
#include "effectvehicle_func.h"
#include "effectvehicle_base.h"
#include "vehiclelist.h"
#include "bridge_map.h"
#include "tunnel_map.h"
#include "depot_map.h"
#include "gamelog.h"
#include "tracerestrict.h"
#include "linkgraph/linkgraph.h"
#include "linkgraph/refresh.h"
#include "framerate_type.h"
#include "blitter/factory.hpp"
#include "tbtr_template_vehicle_func.h"
#include "string_func.h"
#include "scope_info.h"
#include "debug_settings.h"
#include "3rdparty/cpp-btree/btree_set.h"

#include "table/strings.h"

#include <algorithm>

#include "safeguards.h"

/* Number of bits in the hash to use from each vehicle coord */
static const uint GEN_HASHX_BITS = 6;
static const uint GEN_HASHY_BITS = 6;

/* Size of each hash bucket */
static const uint GEN_HASHX_BUCKET_BITS = 7;
static const uint GEN_HASHY_BUCKET_BITS = 6;

/* Compute hash for vehicle coord */
#define GEN_HASHX(x)    GB((x), GEN_HASHX_BUCKET_BITS + ZOOM_LVL_SHIFT, GEN_HASHX_BITS)
#define GEN_HASHY(y)   (GB((y), GEN_HASHY_BUCKET_BITS + ZOOM_LVL_SHIFT, GEN_HASHY_BITS) << GEN_HASHX_BITS)
#define GEN_HASH(x, y) (GEN_HASHY(y) + GEN_HASHX(x))

/* Maximum size until hash repeats */
//static const int GEN_HASHX_SIZE = 1 << (GEN_HASHX_BUCKET_BITS + GEN_HASHX_BITS + ZOOM_LVL_SHIFT);
//static const int GEN_HASHY_SIZE = 1 << (GEN_HASHY_BUCKET_BITS + GEN_HASHY_BITS + ZOOM_LVL_SHIFT);

/* Increments to reach next bucket in hash table */
//static const int GEN_HASHX_INC = 1;
//static const int GEN_HASHY_INC = 1 << GEN_HASHX_BITS;

/* Mask to wrap-around buckets */
//static const uint GEN_HASHX_MASK =  (1 << GEN_HASHX_BITS) - 1;
//static const uint GEN_HASHY_MASK = ((1 << GEN_HASHY_BITS) - 1) << GEN_HASHX_BITS;

VehicleID _new_vehicle_id;
uint _returned_refit_capacity;        ///< Stores the capacity after a refit operation.
uint16 _returned_mail_refit_capacity; ///< Stores the mail capacity after a refit operation (Aircraft only).
CargoArray _returned_vehicle_capacities; ///< Stores the cargo capacities after a vehicle build operation


/** The pool with all our precious vehicles. */
VehiclePool _vehicle_pool("Vehicle");
INSTANTIATE_POOL_METHODS(Vehicle)

static btree::btree_set<VehicleID> _vehicles_to_pay_repair;
static btree::btree_set<VehicleID> _vehicles_to_sell;

std::unordered_multimap<VehicleID, PendingSpeedRestrictionChange> pending_speed_restriction_change_map;

/**
 * Determine shared bounds of all sprites.
 * @param[out] bounds Shared bounds.
 */
Rect16 VehicleSpriteSeq::GetBounds() const
{
	Rect16 bounds;
	bounds.left = bounds.top = bounds.right = bounds.bottom = 0;
	for (uint i = 0; i < this->count; ++i) {
		const Sprite *spr = GetSprite(this->seq[i].sprite, ST_NORMAL);
		if (i == 0) {
			bounds.left = spr->x_offs;
			bounds.top  = spr->y_offs;
			bounds.right  = spr->width  + spr->x_offs - 1;
			bounds.bottom = spr->height + spr->y_offs - 1;
		} else {
			if (spr->x_offs < bounds.left) bounds.left = spr->x_offs;
			if (spr->y_offs < bounds.top)  bounds.top  = spr->y_offs;
			int right  = spr->width  + spr->x_offs - 1;
			int bottom = spr->height + spr->y_offs - 1;
			if (right  > bounds.right)  bounds.right  = right;
			if (bottom > bounds.bottom) bounds.bottom = bottom;
		}
	}
	return bounds;
}

/**
 * Draw the sprite sequence.
 * @param x X position
 * @param y Y position
 * @param default_pal Vehicle palette
 * @param force_pal Whether to ignore individual palettes, and draw everything with \a default_pal.
 */
void VehicleSpriteSeq::Draw(int x, int y, PaletteID default_pal, bool force_pal) const
{
	for (uint i = 0; i < this->count; ++i) {
		PaletteID pal = force_pal || !this->seq[i].pal ? default_pal : this->seq[i].pal;
		DrawSprite(this->seq[i].sprite, pal, x, y);
	}
}

/**
 * Function to tell if a vehicle needs to be autorenewed
 * @param *c The vehicle owner
 * @param use_renew_setting Should the company renew setting be considered?
 * @return true if the vehicle is old enough for replacement
 */
bool Vehicle::NeedsAutorenewing(const Company *c, bool use_renew_setting) const
{
	/* We can always generate the Company pointer when we have the vehicle.
	 * However this takes time and since the Company pointer is often present
	 * when this function is called then it's faster to pass the pointer as an
	 * argument rather than finding it again. */
	dbg_assert(c == Company::Get(this->owner));

	if (use_renew_setting && !c->settings.engine_renew) return false;
	if (this->age - this->max_age < (c->settings.engine_renew_months * 30)) return false;

	/* Only engines need renewing */
	if (this->type == VEH_TRAIN && !Train::From(this)->IsEngine()) return false;

	return true;
}

/**
 * Service a vehicle and all subsequent vehicles in the consist
 *
 * @param *v The vehicle or vehicle chain being serviced
 */
void VehicleServiceInDepot(Vehicle *v)
{
	dbg_assert(v != nullptr);
	const Engine *e = Engine::Get(v->engine_type);
	if (v->type == VEH_TRAIN) {
		if (v->Next() != nullptr) VehicleServiceInDepot(v->Next());
		if (!(Train::From(v)->IsEngine()) && !(Train::From(v)->IsRearDualheaded())) return;
		ClrBit(Train::From(v)->flags, VRF_NEED_REPAIR);
		ClrBit(Train::From(v)->flags, VRF_HAS_HIT_RV);
		ClrBit(Train::From(v)->flags, VRF_CONSIST_BREAKDOWN);
		Train::From(v)->critical_breakdown_count = 0;
		const RailVehicleInfo *rvi = &e->u.rail;
		v->vcache.cached_max_speed = rvi->max_speed;
		if (Train::From(v)->IsFrontEngine()) {
			Train::From(v)->ConsistChanged(CCF_REFIT);
			CLRBITS(Train::From(v)->flags, (1 << VRF_BREAKDOWN_BRAKING) | VRF_IS_BROKEN );
		}
	} else if (v->type == VEH_ROAD) {
		RoadVehicle::From(v)->critical_breakdown_count = 0;
	} else if (v->type == VEH_SHIP) {
		Ship::From(v)->critical_breakdown_count = 0;
	}
	v->vehstatus &= ~VS_AIRCRAFT_BROKEN;
	SetWindowDirty(WC_VEHICLE_DETAILS, v->index); // ensure that last service date and reliability are updated

	do {
		v->date_of_last_service = _date;
		if (_settings_game.vehicle.pay_for_repair && v->breakdowns_since_last_service) {
			_vehicles_to_pay_repair.insert(v->index);
		} else {
			v->breakdowns_since_last_service = 0;
		}
		v->reliability = v->GetEngine()->reliability;
		/* Prevent vehicles from breaking down directly after exiting the depot. */
		v->breakdown_chance = 0;
		v->breakdown_ctr = 0;
		v = v->Next();
	} while (v != nullptr && v->HasEngineType());
}

/**
 * Check if the vehicle needs to go to a depot in near future (if a opportunity presents itself) for service or replacement.
 *
 * @see NeedsAutomaticServicing()
 * @return true if the vehicle should go to a depot if a opportunity presents itself.
 */
bool Vehicle::NeedsServicing() const
{
	/* Stopped or crashed vehicles will not move, as such making unmovable
	 * vehicles to go for service is lame. */
	if (this->vehstatus & (VS_STOPPED | VS_CRASHED)) return false;

	/* Are we ready for the next service cycle? */
	const Company *c = Company::Get(this->owner);
	if ((this->ServiceIntervalIsPercent() ?
			(this->reliability >= this->GetEngine()->reliability * (100 - this->service_interval) / 100) :
			(this->date_of_last_service + this->service_interval >= _date))
			&& !(this->type == VEH_TRAIN && HasBit(Train::From(this)->flags, VRF_CONSIST_BREAKDOWN) && Train::From(this)->ConsistNeedsRepair())
			&& !(this->type == VEH_ROAD && RoadVehicle::From(this)->critical_breakdown_count > 0)
			&& !(this->type == VEH_SHIP && Ship::From(this)->critical_breakdown_count > 0)) {
		return false;
	}

	/* If we're servicing anyway, because we have not disabled servicing when
	 * there are no breakdowns or we are playing with breakdowns, bail out. */
	if (!_settings_game.order.no_servicing_if_no_breakdowns ||
			_settings_game.difficulty.vehicle_breakdowns != 0) {
		return true;
	}

	/* Is vehicle old and renewing is enabled */
	if (this->NeedsAutorenewing(c, true)) {
		return true;
	}

	if (this->type == VEH_TRAIN) {
		TemplateVehicle *tv = GetTemplateVehicleByGroupIDRecursive(this->group_id);
		if (tv != nullptr) {
			if (tv->IsReplaceOldOnly() && !this->NeedsAutorenewing(c, false)) return false;
			Money needed_money = c->settings.engine_renew_money;
			if (needed_money > c->money) return false;
			bool need_replacement = !TrainMatchesTemplate(Train::From(this), tv);
			if (need_replacement) {
				/* Check money.
				 * We want 2*(the price of the whole template) without looking at the value of the vehicle(s) we are going to sell, or not need to buy. */
				for (const TemplateVehicle *tv_unit = tv; tv_unit != nullptr; tv_unit = tv_unit->GetNextUnit()) {
					if (!HasBit(Engine::Get(tv->engine_type)->company_avail, this->owner)) return false;
					needed_money += 2 * Engine::Get(tv->engine_type)->GetCost();
				}
				return needed_money <= c->money;
			} else if (!TrainMatchesTemplateRefit(Train::From(this), tv) && tv->refit_as_template) {
				return true;
			} else {
				return false;
			}
		}
	}

	/* Test whether there is some pending autoreplace.
	 * Note: We do this after the service-interval test.
	 * There are a lot more reasons for autoreplace to fail than we can test here reasonably. */
	bool pending_replace = false;
	Money needed_money = c->settings.engine_renew_money;
	if (needed_money > c->money) return false;

	for (const Vehicle *v = this; v != nullptr; v = (v->type == VEH_TRAIN) ? Train::From(v)->GetNextUnit() : nullptr) {
		bool replace_when_old = false;
		EngineID new_engine = EngineReplacementForCompany(c, v->engine_type, v->group_id, &replace_when_old);

		/* Check engine availability */
		if (new_engine == INVALID_ENGINE || !HasBit(Engine::Get(new_engine)->company_avail, v->owner)) continue;
		/* Is the vehicle old if we are not always replacing? */
		if (replace_when_old && !v->NeedsAutorenewing(c, false)) continue;

		/* Check refittability */
		CargoTypes available_cargo_types, union_mask;
		GetArticulatedRefitMasks(new_engine, true, &union_mask, &available_cargo_types);
		/* Is there anything to refit? */
		if (union_mask != 0) {
			CargoID cargo_type;
			/* We cannot refit to mixed cargoes in an automated way */
			if (IsArticulatedVehicleCarryingDifferentCargoes(v, &cargo_type)) continue;

			/* Did the old vehicle carry anything? */
			if (cargo_type != CT_INVALID) {
				/* We can't refit the vehicle to carry the cargo we want */
				if (!HasBit(available_cargo_types, cargo_type)) continue;
			}
		}

		/* Check money.
		 * We want 2*(the price of the new vehicle) without looking at the value of the vehicle we are going to sell. */
		pending_replace = true;
		needed_money += 2 * Engine::Get(new_engine)->GetCost();
		if (needed_money > c->money) return false;
	}

	return pending_replace;
}

/**
 * Checks if the current order should be interrupted for a service-in-depot order.
 * @see NeedsServicing()
 * @return true if the current order should be interrupted.
 */
bool Vehicle::NeedsAutomaticServicing() const
{
	if (this->HasDepotOrder()) return false;
	if (this->current_order.IsType(OT_LOADING)) return false;
	if (this->current_order.IsType(OT_LOADING_ADVANCE)) return false;
	if (this->current_order.IsType(OT_GOTO_DEPOT) && this->current_order.GetDepotOrderType() != ODTFB_SERVICE) return false;
	return NeedsServicing();
}

uint Vehicle::Crash(bool flooded)
{
	assert((this->vehstatus & VS_CRASHED) == 0);
	assert(this->Previous() == nullptr); // IsPrimaryVehicle fails for free-wagon-chains

	uint pass = 0;
	/* Stop the vehicle. */
	if (this->IsPrimaryVehicle()) this->vehstatus |= VS_STOPPED;
	/* crash all wagons, and count passengers */
	for (Vehicle *v = this; v != nullptr; v = v->Next()) {
		/* We do not transfer reserver cargo back, so TotalCount() instead of StoredCount() */
		if (IsCargoInClass(v->cargo_type, CC_PASSENGERS)) pass += v->cargo.TotalCount();
		v->vehstatus |= VS_CRASHED;
		v->MarkAllViewportsDirty();
		v->InvalidateImageCache();
	}

	this->ClearSeparation();
	if (HasBit(this->vehicle_flags, VF_TIMETABLE_SEPARATION)) ClrBit(this->vehicle_flags, VF_TIMETABLE_STARTED);

	/* Dirty some windows */
	InvalidateWindowClassesData(GetWindowClassForVehicleType(this->type), 0);
	SetWindowWidgetDirty(WC_VEHICLE_VIEW, this->index, WID_VV_START_STOP);
	SetWindowDirty(WC_VEHICLE_DETAILS, this->index);
	SetWindowDirty(WC_VEHICLE_DEPOT, this->tile);
	InvalidateWindowClassesData(WC_DEPARTURES_BOARD, 0);

	delete this->cargo_payment;
	assert(this->cargo_payment == nullptr); // cleared by ~CargoPayment

	return RandomRange(pass + 1); // Randomise deceased passengers.
}

/**
 * Update cache of whether the vehicle should be drawn (i.e. if it isn't hidden, or it is in a tunnel but being shown transparently)
 * @return whether to show vehicle
 */
void Vehicle::UpdateIsDrawn()
{
	bool drawn = !(HasBit(this->subtype, GVSF_VIRTUAL)) && (!(this->vehstatus & VS_HIDDEN) ||
			(IsTransparencySet(TO_TUNNELS) &&
				((this->type == VEH_TRAIN && Train::From(this)->track == TRACK_BIT_WORMHOLE) ||
				(this->type == VEH_ROAD && RoadVehicle::From(this)->state == RVSB_WORMHOLE))));

	SB(this->vcache.cached_veh_flags, VCF_IS_DRAWN, 1, drawn ? 1 : 0);
}

void UpdateAllVehiclesIsDrawn()
{
	for (Vehicle *v : Vehicle::Iterate()) { v->UpdateIsDrawn(); }
}

/**
 * Displays a "NewGrf Bug" error message for a engine, and pauses the game if not networking.
 * @param engine The engine that caused the problem
 * @param part1  Part 1 of the error message, taking the grfname as parameter 1
 * @param part2  Part 2 of the error message, taking the engine as parameter 2
 * @param bug_type Flag to check and set in grfconfig
 * @param critical Shall the "OpenTTD might crash"-message be shown when the player tries to unpause?
 */
void ShowNewGrfVehicleError(EngineID engine, StringID part1, StringID part2, GRFBugs bug_type, bool critical)
{
	const Engine *e = Engine::Get(engine);
	GRFConfig *grfconfig = GetGRFConfig(e->GetGRFID());

	/* Missing GRF. Nothing useful can be done in this situation. */
	if (grfconfig == nullptr) return;

	if (!HasBit(grfconfig->grf_bugs, bug_type)) {
		SetBit(grfconfig->grf_bugs, bug_type);
		SetDParamStr(0, grfconfig->GetName());
		SetDParam(1, engine);
		ShowErrorMessage(part1, part2, WL_CRITICAL);
		if (!_networking) DoCommand(0, critical ? PM_PAUSED_ERROR : PM_PAUSED_NORMAL, 1, DC_EXEC, CMD_PAUSE);
	}

	/* debug output */
	char buffer[512];

	SetDParamStr(0, grfconfig->GetName());
	GetString(buffer, part1, lastof(buffer));
	DEBUG(grf, 0, "%s", buffer + 3);

	SetDParam(1, engine);
	GetString(buffer, part2, lastof(buffer));
	DEBUG(grf, 0, "%s", buffer + 3);
}

/**
 * Logs a bug in GRF and shows a warning message if this
 * is for the first time this happened.
 * @param u first vehicle of chain
 */
void VehicleLengthChanged(const Vehicle *u)
{
	/* show a warning once for each engine in whole game and once for each GRF after each game load */
	const Engine *engine = u->GetEngine();
	uint32 grfid = engine->grf_prop.grffile->grfid;
	GRFConfig *grfconfig = GetGRFConfig(grfid);
	if (GamelogGRFBugReverse(grfid, engine->grf_prop.local_id) || !HasBit(grfconfig->grf_bugs, GBUG_VEH_LENGTH)) {
		ShowNewGrfVehicleError(u->engine_type, STR_NEWGRF_BROKEN, STR_NEWGRF_BROKEN_VEHICLE_LENGTH, GBUG_VEH_LENGTH, true);
	}
}

/**
 * Vehicle constructor.
 * @param type Type of the new vehicle.
 */
Vehicle::Vehicle(VehicleType type)
{
	this->type               = type;
	this->coord.left         = INVALID_COORD;
	this->group_id           = DEFAULT_GROUP;
	this->fill_percent_te_id = INVALID_TE_ID;
	this->first              = this;
	this->colourmap          = PAL_NONE;
	this->cargo_age_counter  = 1;
	this->last_station_visited = INVALID_STATION;
	this->last_loading_station = INVALID_STATION;
	this->cur_image_valid_dir  = INVALID_DIR;
	this->vcache.cached_veh_flags = 0;
}

/**
 * Get a value for a vehicle's random_bits.
 * @return A random value from 0 to 255.
 */
byte VehicleRandomBits()
{
	return GB(Random(), 0, 8);
}

/* Size of the hash, 6 = 64 x 64, 7 = 128 x 128. Larger sizes will (in theory) reduce hash
 * lookup times at the expense of memory usage. */
const int HASH_BITS = 7;
const int HASH_SIZE = 1 << HASH_BITS;
const int HASH_MASK = HASH_SIZE - 1;
const int TOTAL_HASH_SIZE = 1 << (HASH_BITS * 2);
const int TOTAL_HASH_MASK = TOTAL_HASH_SIZE - 1;

/* Resolution of the hash, 0 = 1*1 tile, 1 = 2*2 tiles, 2 = 4*4 tiles, etc.
 * Profiling results show that 0 is fastest. */
const int HASH_RES = 0;

static Vehicle *_vehicle_tile_hash[TOTAL_HASH_SIZE * 4];

static Vehicle *VehicleFromTileHash(int xl, int yl, int xu, int yu, VehicleType type, void *data, VehicleFromPosProc *proc, bool find_first)
{
	for (int y = yl; ; y = (y + (1 << HASH_BITS)) & (HASH_MASK << HASH_BITS)) {
		for (int x = xl; ; x = (x + 1) & HASH_MASK) {
			Vehicle *v = _vehicle_tile_hash[((x + y) & TOTAL_HASH_MASK) + (TOTAL_HASH_SIZE * type)];
			for (; v != nullptr; v = v->hash_tile_next) {
				Vehicle *a = proc(v, data);
				if (find_first && a != nullptr) return a;
			}
			if (x == xu) break;
		}
		if (y == yu) break;
	}

	return nullptr;
}


/**
 * Helper function for FindVehicleOnPos/HasVehicleOnPos.
 * @note Do not call this function directly!
 * @param x    The X location on the map
 * @param y    The Y location on the map
 * @param data Arbitrary data passed to proc
 * @param proc The proc that determines whether a vehicle will be "found".
 * @param find_first Whether to return on the first found or iterate over
 *                   all vehicles
 * @return the best matching or first vehicle (depending on find_first).
 */
Vehicle *VehicleFromPosXY(int x, int y, VehicleType type, void *data, VehicleFromPosProc *proc, bool find_first)
{
	const int COLL_DIST = 6;

	/* Hash area to scan is from xl,yl to xu,yu */
	int xl = GB((x - COLL_DIST) / TILE_SIZE, HASH_RES, HASH_BITS);
	int xu = GB((x + COLL_DIST) / TILE_SIZE, HASH_RES, HASH_BITS);
	int yl = GB((y - COLL_DIST) / TILE_SIZE, HASH_RES, HASH_BITS) << HASH_BITS;
	int yu = GB((y + COLL_DIST) / TILE_SIZE, HASH_RES, HASH_BITS) << HASH_BITS;

	return VehicleFromTileHash(xl, yl, xu, yu, type, data, proc, find_first);
}

/**
 * Helper function for FindVehicleOnPos/HasVehicleOnPos.
 * @note Do not call this function directly!
 * @param tile The location on the map
 * @param data Arbitrary data passed to \a proc.
 * @param proc The proc that determines whether a vehicle will be "found".
 * @param find_first Whether to return on the first found or iterate over
 *                   all vehicles
 * @return the best matching or first vehicle (depending on find_first).
 */
Vehicle *VehicleFromPos(TileIndex tile, VehicleType type, void *data, VehicleFromPosProc *proc, bool find_first)
{
	int x = GB(TileX(tile), HASH_RES, HASH_BITS);
	int y = GB(TileY(tile), HASH_RES, HASH_BITS) << HASH_BITS;

	Vehicle *v = _vehicle_tile_hash[((x + y) & TOTAL_HASH_MASK) + (TOTAL_HASH_SIZE * type)];
	for (; v != nullptr; v = v->hash_tile_next) {
		if (v->tile != tile) continue;

		Vehicle *a = proc(v, data);
		if (find_first && a != nullptr) return a;
	}

	return nullptr;
}

/**
 * Callback that returns 'real' vehicles lower or at height \c *(int*)data .
 * @param v Vehicle to examine.
 * @param data Pointer to height data.
 * @return \a v if conditions are met, else \c nullptr.
 */
static Vehicle *EnsureNoVehicleProcZ(Vehicle *v, void *data)
{
	int z = static_cast<int>(reinterpret_cast<intptr_t>(data));

	if (v->z_pos > z) return nullptr;

	return v;
}

/**
 * Callback that returns 'real' vehicles lower or at height \c *(int*)data .
 * @param v Vehicle to examine.
 * @param data Pointer to height data.
 * @return \a v if conditions are met, else \c nullptr.
 */
static Vehicle *EnsureNoAircraftProcZ(Vehicle *v, void *data)
{
	int z = static_cast<int>(reinterpret_cast<intptr_t>(data));

	if (v->subtype == AIR_SHADOW) return nullptr;
	if (v->z_pos > z) return nullptr;

	return v;
}

/**
 * Ensure there is no vehicle at the ground at the given position.
 * @param tile Position to examine.
 * @return Succeeded command (ground is free) or failed command (a vehicle is found).
 */
CommandCost EnsureNoVehicleOnGround(TileIndex tile)
{
	int z = GetTileMaxPixelZ(tile);

	/* Value v is not safe in MP games, however, it is used to generate a local
	 * error message only (which may be different for different machines).
	 * Such a message does not affect MP synchronisation.
	 */
	if (VehicleFromPos(tile, VEH_TRAIN, reinterpret_cast<void *>(static_cast<intptr_t>(z)), &EnsureNoVehicleProcZ, true) != nullptr) {
		return_cmd_error(STR_ERROR_TRAIN_IN_THE_WAY);
	}
	if (VehicleFromPos(tile, VEH_ROAD, reinterpret_cast<void *>(static_cast<intptr_t>(z)), &EnsureNoVehicleProcZ, true) != nullptr) {
		return_cmd_error(STR_ERROR_ROAD_VEHICLE_IN_THE_WAY);
	}
	if (VehicleFromPos(tile, VEH_SHIP, reinterpret_cast<void *>(static_cast<intptr_t>(z)), &EnsureNoVehicleProcZ, true) != nullptr) {
		return_cmd_error(STR_ERROR_SHIP_IN_THE_WAY);
	}
	if (VehicleFromPos(tile, VEH_AIRCRAFT, reinterpret_cast<void *>(static_cast<intptr_t>(z)), &EnsureNoAircraftProcZ, true) != nullptr) {
		return_cmd_error(STR_ERROR_AIRCRAFT_IN_THE_WAY);
	}
	return CommandCost();
}

/**
 * Ensure there is no road vehicle at the ground at the given position.
 * @param tile Position to examine.
 * @return Succeeded command (ground is free) or failed command (a vehicle is found).
 */
CommandCost EnsureNoRoadVehicleOnGround(TileIndex tile)
{
	int z = GetTileMaxPixelZ(tile);

	/* Value v is not safe in MP games, however, it is used to generate a local
	 * error message only (which may be different for different machines).
	 * Such a message does not affect MP synchronisation.
	 */
	Vehicle *v = VehicleFromPos(tile, VEH_ROAD, reinterpret_cast<void *>(static_cast<intptr_t>(z)), &EnsureNoVehicleProcZ, true);
	if (v != nullptr) return_cmd_error(STR_ERROR_ROAD_VEHICLE_IN_THE_WAY);
	return CommandCost();
}

struct GetVehicleTunnelBridgeProcData {
	const Vehicle *v;
	TileIndex t;
	bool across_only;
};

/** Procedure called for every vehicle found in tunnel/bridge in the hash map */
static Vehicle *GetVehicleTunnelBridgeProc(Vehicle *v, void *data)
{
	const GetVehicleTunnelBridgeProcData *info = (GetVehicleTunnelBridgeProcData*) data;
	if (v == info->v) return nullptr;

	if (v->type == VEH_TRAIN && info->across_only && IsBridge(info->t)) {
		TrackBits vehicle_track = Train::From(v)->track;
		if (!(vehicle_track & TRACK_BIT_WORMHOLE) && !(GetAcrossBridgePossibleTrackBits(info->t) & vehicle_track)) return nullptr;
	}

	return v;
}

/**
 * Finds vehicle in tunnel / bridge
 * @param tile first end
 * @param endtile second end
 * @param ignore Ignore this vehicle when searching
 * @param across_only Only find vehicles which are passing across the bridge/tunnel or on connecting bridge head track pieces
 * @return Succeeded command (if tunnel/bridge is free) or failed command (if a vehicle is using the tunnel/bridge).
 */
CommandCost TunnelBridgeIsFree(TileIndex tile, TileIndex endtile, const Vehicle *ignore, bool across_only)
{
	/* Value v is not safe in MP games, however, it is used to generate a local
	 * error message only (which may be different for different machines).
	 * Such a message does not affect MP synchronisation.
	 */
	GetVehicleTunnelBridgeProcData data;
	data.v = ignore;
	data.t = tile;
	data.across_only = across_only;
	VehicleType type = static_cast<VehicleType>(GetTunnelBridgeTransportType(tile));
	Vehicle *v = VehicleFromPos(tile, type, &data, &GetVehicleTunnelBridgeProc, true);
	if (v == nullptr) {
		data.t = endtile;
		v = VehicleFromPos(endtile, type, &data, &GetVehicleTunnelBridgeProc, true);
	}

	if (v != nullptr) return_cmd_error(STR_ERROR_TRAIN_IN_THE_WAY + v->type);
	return CommandCost();
}

struct FindTrainClosestToTunnelBridgeEndInfo {
	Train *best;     ///< The currently "best" vehicle we have found.
	int32 best_pos;
	DiagDirection direction;

	FindTrainClosestToTunnelBridgeEndInfo(DiagDirection direction) : best(nullptr), best_pos(INT32_MIN), direction(direction) {}
};

/** Callback for Has/FindVehicleOnPos to find a train in a signalled tunnel/bridge */
static Vehicle *FindClosestTrainToTunnelBridgeEndEnum(Vehicle *v, void *data)
{
	FindTrainClosestToTunnelBridgeEndInfo *info = (FindTrainClosestToTunnelBridgeEndInfo *)data;

	/* Only look for train heads and tails. */
	if (v->Previous() != nullptr && v->Next() != nullptr) return nullptr;

	if ((v->vehstatus & VS_CRASHED)) return nullptr;

	Train *t = Train::From(v);

	if (!IsDiagonalDirection(t->direction)) {
		/* Check for vehicles on non-across track pieces of custom bridge head */
		if ((GetAcrossTunnelBridgeTrackBits(t->tile) & t->track & TRACK_BIT_ALL) == TRACK_BIT_NONE) return nullptr;
	}

	int32 pos;
	switch (info->direction) {
		default: NOT_REACHED();
		case DIAGDIR_NE: pos = -v->x_pos; break; // X: lower is better
		case DIAGDIR_SE: pos =  v->y_pos; break; // Y: higher is better
		case DIAGDIR_SW: pos =  v->x_pos; break; // X: higher is better
		case DIAGDIR_NW: pos = -v->y_pos; break; // Y: lower is better
	}

	/* ALWAYS return the lowest ID (anti-desync!) if the coordinate is the same */
	if (pos > info->best_pos || (pos == info->best_pos && t->First()->index < info->best->index)) {
		info->best = t->First();
		info->best_pos = pos;
	}

	return t;
}

Train *GetTrainClosestToTunnelBridgeEnd(TileIndex tile, TileIndex other_tile)
{
	FindTrainClosestToTunnelBridgeEndInfo info(ReverseDiagDir(GetTunnelBridgeDirection(tile)));
	FindVehicleOnPos(tile, VEH_TRAIN, &info, FindClosestTrainToTunnelBridgeEndEnum);
	FindVehicleOnPos(other_tile, VEH_TRAIN, &info, FindClosestTrainToTunnelBridgeEndEnum);
	return info.best;
}


struct GetAvailableFreeTilesInSignalledTunnelBridgeChecker {
	DiagDirection direction;
	int pos;
	int lowest_seen;
};

static Vehicle *GetAvailableFreeTilesInSignalledTunnelBridgeEnum(Vehicle *v, void *data)
{
	/* Don't look at wagons between front and back of train. */
	if ((v->Previous() != nullptr && v->Next() != nullptr)) return nullptr;

	if (!IsDiagonalDirection(v->direction)) {
		/* Check for vehicles on non-across track pieces of custom bridge head */
		if ((GetAcrossTunnelBridgeTrackBits(v->tile) & Train::From(v)->track & TRACK_BIT_ALL) == TRACK_BIT_NONE) return nullptr;
	}

	GetAvailableFreeTilesInSignalledTunnelBridgeChecker *checker = (GetAvailableFreeTilesInSignalledTunnelBridgeChecker*) data;
	int v_pos;

	switch (checker->direction) {
		default: NOT_REACHED();
		case DIAGDIR_NE: v_pos = -v->x_pos + TILE_UNIT_MASK; break;
		case DIAGDIR_SE: v_pos =  v->y_pos; break;
		case DIAGDIR_SW: v_pos =  v->x_pos; break;
		case DIAGDIR_NW: v_pos = -v->y_pos + TILE_UNIT_MASK; break;
	}
	if (v_pos > checker->pos && v_pos < checker->lowest_seen) {
		checker->lowest_seen = v_pos;
	}

	return nullptr;
}

int GetAvailableFreeTilesInSignalledTunnelBridgeWithStartOffset(TileIndex entrance, TileIndex exit, int offset)
{
	if (offset < 0) offset = 0;
	TileIndex tile = entrance;
	if (offset > 0) tile += offset * TileOffsByDiagDir(GetTunnelBridgeDirection(entrance));
	int free_tiles = GetAvailableFreeTilesInSignalledTunnelBridge(entrance, exit, tile);
	if (free_tiles != INT_MAX && offset > 0) free_tiles += offset;
	return free_tiles;
}

int GetAvailableFreeTilesInSignalledTunnelBridge(TileIndex entrance, TileIndex exit, TileIndex tile)
{
	GetAvailableFreeTilesInSignalledTunnelBridgeChecker checker;
	checker.direction = GetTunnelBridgeDirection(entrance);
	checker.lowest_seen = INT_MAX;
	switch (checker.direction) {
		default: NOT_REACHED();
		case DIAGDIR_NE: checker.pos = -(int)(TileX(tile) * TILE_SIZE); break;
		case DIAGDIR_SE: checker.pos =       (TileY(tile) * TILE_SIZE); break;
		case DIAGDIR_SW: checker.pos =       (TileX(tile) * TILE_SIZE); break;
		case DIAGDIR_NW: checker.pos = -(int)(TileY(tile) * TILE_SIZE); break;
	}

	FindVehicleOnPos(entrance, VEH_TRAIN, &checker, &GetAvailableFreeTilesInSignalledTunnelBridgeEnum);
	FindVehicleOnPos(exit, VEH_TRAIN, &checker, &GetAvailableFreeTilesInSignalledTunnelBridgeEnum);

	if (checker.lowest_seen == INT_MAX) {
		/* Remainder of bridge/tunnel is clear */
		return INT_MAX;
	}

	return (checker.lowest_seen - checker.pos) / TILE_SIZE;
}

static Vehicle *EnsureNoTrainOnTrackProc(Vehicle *v, void *data)
{
	TrackBits rail_bits = *(TrackBits *)data;

	Train *t = Train::From(v);
	if (rail_bits & TRACK_BIT_WORMHOLE) {
		if (t->track & TRACK_BIT_WORMHOLE) return v;
		rail_bits &= ~TRACK_BIT_WORMHOLE;
	} else if (t->track & TRACK_BIT_WORMHOLE) {
		return nullptr;
	}
	if ((t->track != rail_bits) && !TracksOverlap(t->track | rail_bits)) return nullptr;

	return v;
}

/**
 * Tests if a vehicle interacts with the specified track bits.
 * All track bits interact except parallel #TRACK_BIT_HORZ or #TRACK_BIT_VERT.
 *
 * @param tile The tile.
 * @param track_bits The track bits.
 * @return \c true if no train that interacts, is found. \c false if a train is found.
 */
CommandCost EnsureNoTrainOnTrackBits(TileIndex tile, TrackBits track_bits)
{
	/* Value v is not safe in MP games, however, it is used to generate a local
	 * error message only (which may be different for different machines).
	 * Such a message does not affect MP synchronisation.
	 */
	Vehicle *v = VehicleFromPos(tile, VEH_TRAIN, &track_bits, &EnsureNoTrainOnTrackProc, true);
	if (v != nullptr) return_cmd_error(STR_ERROR_TRAIN_IN_THE_WAY + v->type);
	return CommandCost();
}

void UpdateVehicleTileHash(Vehicle *v, bool remove)
{
	Vehicle **old_hash = v->hash_tile_current;
	Vehicle **new_hash;

	if (remove || HasBit(v->subtype, GVSF_VIRTUAL)) {
		new_hash = nullptr;
	} else {
		int x = GB(TileX(v->tile), HASH_RES, HASH_BITS);
		int y = GB(TileY(v->tile), HASH_RES, HASH_BITS) << HASH_BITS;
		new_hash = &_vehicle_tile_hash[((x + y) & TOTAL_HASH_MASK) + (TOTAL_HASH_SIZE * v->type)];
	}

	if (old_hash == new_hash) return;

	/* Remove from the old position in the hash table */
	if (old_hash != nullptr) {
		if (v->hash_tile_next != nullptr) v->hash_tile_next->hash_tile_prev = v->hash_tile_prev;
		*v->hash_tile_prev = v->hash_tile_next;
	}

	/* Insert vehicle at beginning of the new position in the hash table */
	if (new_hash != nullptr) {
		v->hash_tile_next = *new_hash;
		if (v->hash_tile_next != nullptr) v->hash_tile_next->hash_tile_prev = &v->hash_tile_next;
		v->hash_tile_prev = new_hash;
		*new_hash = v;
	}

	/* Remember current hash position */
	v->hash_tile_current = new_hash;
}

bool ValidateVehicleTileHash(const Vehicle *v)
{
	if ((v->type == VEH_TRAIN && Train::From(v)->IsVirtual()) || v->type >= VEH_COMPANY_END) return v->hash_tile_current == nullptr;

	int x = GB(TileX(v->tile), HASH_RES, HASH_BITS);
	int y = GB(TileY(v->tile), HASH_RES, HASH_BITS) << HASH_BITS;
	return v->hash_tile_current == &_vehicle_tile_hash[((x + y) & TOTAL_HASH_MASK) + (TOTAL_HASH_SIZE * v->type)];
}

static Vehicle *_vehicle_viewport_hash[1 << (GEN_HASHX_BITS + GEN_HASHY_BITS)];

static void UpdateVehicleViewportHash(Vehicle *v, int x, int y)
{
	Vehicle **old_hash, **new_hash;
	int old_x = v->coord.left;
	int old_y = v->coord.top;

	new_hash = (x == INVALID_COORD) ? nullptr : &_vehicle_viewport_hash[GEN_HASH(x, y)];
	old_hash = (old_x == INVALID_COORD) ? nullptr : &_vehicle_viewport_hash[GEN_HASH(old_x, old_y)];

	if (old_hash == new_hash) return;

	/* remove from hash table? */
	if (old_hash != nullptr) {
		if (v->hash_viewport_next != nullptr) v->hash_viewport_next->hash_viewport_prev = v->hash_viewport_prev;
		*v->hash_viewport_prev = v->hash_viewport_next;
	}

	/* insert into hash table? */
	if (new_hash != nullptr) {
		v->hash_viewport_next = *new_hash;
		if (v->hash_viewport_next != nullptr) v->hash_viewport_next->hash_viewport_prev = &v->hash_viewport_next;
		v->hash_viewport_prev = new_hash;
		*new_hash = v;
	}
}

struct ViewportHashDeferredItem {
	Vehicle *v;
	int new_hash;
	int old_hash;
};
static std::vector<ViewportHashDeferredItem> _viewport_hash_deferred;

static void UpdateVehicleViewportHashDeferred(Vehicle *v, int x, int y)
{
	int old_x = v->coord.left;
	int old_y = v->coord.top;

	int new_hash = (x == INVALID_COORD) ? INVALID_COORD : GEN_HASH(x, y);
	int old_hash = (old_x == INVALID_COORD) ? INVALID_COORD : GEN_HASH(old_x, old_y);

	if (new_hash != old_hash) {
		_viewport_hash_deferred.push_back({ v, new_hash, old_hash });
	}
}

static void ProcessDeferredUpdateVehicleViewportHashes()
{
	for (const ViewportHashDeferredItem &item : _viewport_hash_deferred) {
		Vehicle *v = item.v;

		/* remove from hash table? */
		if (item.old_hash != INVALID_COORD) {
			if (v->hash_viewport_next != nullptr) v->hash_viewport_next->hash_viewport_prev = v->hash_viewport_prev;
			*v->hash_viewport_prev = v->hash_viewport_next;
		}

		/* insert into hash table? */
		if (item.new_hash != INVALID_COORD) {
			Vehicle **new_hash = &_vehicle_viewport_hash[item.new_hash];
			v->hash_viewport_next = *new_hash;
			if (v->hash_viewport_next != nullptr) v->hash_viewport_next->hash_viewport_prev = &v->hash_viewport_next;
			v->hash_viewport_prev = new_hash;
			*new_hash = v;
		}
	}
	_viewport_hash_deferred.clear();
}

void ResetVehicleHash()
{
	for (Vehicle *v : Vehicle::Iterate()) { v->hash_tile_current = nullptr; }
	memset(_vehicle_viewport_hash, 0, sizeof(_vehicle_viewport_hash));
	memset(_vehicle_tile_hash, 0, sizeof(_vehicle_tile_hash));
}

void ResetVehicleColourMap()
{
	for (Vehicle *v : Vehicle::Iterate()) { v->colourmap = PAL_NONE; }
}

/**
 * List of vehicles that should check for autoreplace this tick.
 * Mapping of vehicle -> leave depot immediately after autoreplace.
 */
static btree::btree_map<VehicleID, bool> _vehicles_to_autoreplace;

/**
 * List of vehicles that are issued for template replacement this tick.
 */
static btree::btree_set<VehicleID> _vehicles_to_templatereplace;

void InitializeVehicles()
{
	_vehicles_to_autoreplace.clear();
	ResetVehicleHash();
}

uint CountVehiclesInChain(const Vehicle *v)
{
	uint count = 0;
	do count++; while ((v = v->Next()) != nullptr);
	return count;
}

/**
 * Check if a vehicle is counted in num_engines in each company struct
 * @return true if the vehicle is counted in num_engines
 */
bool Vehicle::IsEngineCountable() const
{
	if (HasBit(this->subtype, GVSF_VIRTUAL)) return false;
	switch (this->type) {
		case VEH_AIRCRAFT: return Aircraft::From(this)->IsNormalAircraft(); // don't count plane shadows and helicopter rotors
		case VEH_TRAIN:
			return !this->IsArticulatedPart() && // tenders and other articulated parts
					!Train::From(this)->IsRearDualheaded(); // rear parts of multiheaded engines
		case VEH_ROAD: return RoadVehicle::From(this)->IsFrontEngine();
		case VEH_SHIP: return true;
		default: return false; // Only count company buildable vehicles
	}
}

/**
 * Check whether Vehicle::engine_type has any meaning.
 * @return true if the vehicle has a usable engine type.
 */
bool Vehicle::HasEngineType() const
{
	switch (this->type) {
		case VEH_AIRCRAFT: return Aircraft::From(this)->IsNormalAircraft();
		case VEH_TRAIN:
		case VEH_ROAD:
		case VEH_SHIP: return true;
		default: return false;
	}
}

/**
 * Retrieves the engine of the vehicle.
 * @return Engine of the vehicle.
 * @pre HasEngineType() == true
 */
const Engine *Vehicle::GetEngine() const
{
	return Engine::Get(this->engine_type);
}

/**
 * Retrieve the NewGRF the vehicle is tied to.
 * This is the GRF providing the Action 3 for the engine type.
 * @return NewGRF associated to the vehicle.
 */
const GRFFile *Vehicle::GetGRF() const
{
	return this->GetEngine()->GetGRF();
}

/**
 * Retrieve the GRF ID of the NewGRF the vehicle is tied to.
 * This is the GRF providing the Action 3 for the engine type.
 * @return GRF ID of the associated NewGRF.
 */
uint32 Vehicle::GetGRFID() const
{
	return this->GetEngine()->GetGRFID();
}

/**
 * Handle the pathfinding result, especially the lost status.
 * If the vehicle is now lost and wasn't previously fire an
 * event to the AIs and a news message to the user. If the
 * vehicle is not lost anymore remove the news message.
 * @param path_found Whether the vehicle has a path to its destination.
 */
void Vehicle::HandlePathfindingResult(bool path_found)
{
	if (path_found) {
		/* Route found, is the vehicle marked with "lost" flag? */
		if (!HasBit(this->vehicle_flags, VF_PATHFINDER_LOST)) return;

		/* Clear the flag as the PF's problem was solved. */
		ClrBit(this->vehicle_flags, VF_PATHFINDER_LOST);
		if (this->type == VEH_SHIP) {
			Ship::From(this)->lost_count = 0;
		}

		SetWindowWidgetDirty(WC_VEHICLE_VIEW, this->index, WID_VV_START_STOP);
		DirtyVehicleListWindowForVehicle(this);

		/* Delete the news item. */
		DeleteVehicleNews(this->index, STR_NEWS_VEHICLE_IS_LOST);
		return;
	}

	if (!HasBit(this->vehicle_flags, VF_PATHFINDER_LOST)) {
		SetWindowWidgetDirty(WC_VEHICLE_VIEW, this->index, WID_VV_START_STOP);
		DirtyVehicleListWindowForVehicle(this);
	}

	if (this->type == VEH_SHIP) {
		SetBit(this->vehicle_flags, VF_PATHFINDER_LOST);
		if (Ship::From(this)->lost_count == 255) return;
		Ship::From(this)->lost_count++;
		if (Ship::From(this)->lost_count != 16) return;
	} else {
		/* Were we already lost? */
		if (HasBit(this->vehicle_flags, VF_PATHFINDER_LOST)) return;

		/* It is first time the problem occurred, set the "lost" flag. */
		SetBit(this->vehicle_flags, VF_PATHFINDER_LOST);
	}

	/* Notify user about the event. */
	AI::NewEvent(this->owner, new ScriptEventVehicleLost(this->index));
	if (_settings_client.gui.lost_vehicle_warn && this->owner == _local_company) {
		SetDParam(0, this->index);
		AddVehicleAdviceNewsItem(STR_NEWS_VEHICLE_IS_LOST, this->index);
	}
}

/** Destroy all stuff that (still) needs the virtual functions to work properly */
void Vehicle::PreDestructor()
{
	if (CleaningPool()) return;

	SCOPE_INFO_FMT([this], "Vehicle::PreDestructor: %s", scope_dumper().VehicleInfo(this));

	if (Station::IsValidID(this->last_station_visited)) {
		Station *st = Station::Get(this->last_station_visited);
		st->loading_vehicles.erase(std::remove(st->loading_vehicles.begin(), st->loading_vehicles.end(), this), st->loading_vehicles.end());

		HideFillingPercent(&this->fill_percent_te_id);
		this->CancelReservation(INVALID_STATION, st);
		delete this->cargo_payment;
		dbg_assert(this->cargo_payment == nullptr); // cleared by ~CargoPayment
	}

	if (this->IsEngineCountable()) {
		GroupStatistics::CountEngine(this, -1);
		if (this->IsPrimaryVehicle()) GroupStatistics::CountVehicle(this, -1);
		GroupStatistics::UpdateAutoreplace(this->owner);

		if (this->owner == _local_company) InvalidateAutoreplaceWindow(this->engine_type, this->group_id);
		DeleteGroupHighlightOfVehicle(this);
		if (this->type == VEH_TRAIN) {
			extern void DeleteTraceRestrictSlotHighlightOfVehicle(const Vehicle *v);

			DeleteTraceRestrictSlotHighlightOfVehicle(this);
		}
	}

	if (this->type == VEH_AIRCRAFT && this->IsPrimaryVehicle()) {
		Aircraft *a = Aircraft::From(this);
		Station *st = GetTargetAirportIfValid(a);
		if (st != nullptr) {
			const AirportFTA *layout = st->airport.GetFTA()->layout;
			CLRBITS(st->airport.flags, layout[a->previous_pos].block | layout[a->pos].block);
		}
	}


	if (this->type == VEH_ROAD && this->IsPrimaryVehicle()) {
		RoadVehicle *v = RoadVehicle::From(this);
		if (!(v->vehstatus & VS_CRASHED) && IsInsideMM(v->state, RVSB_IN_DT_ROAD_STOP, RVSB_IN_DT_ROAD_STOP_END)) {
			/* Leave the drive through roadstop, when you have not already left it. */
			RoadStop::GetByTile(v->tile, GetRoadStopType(v->tile))->Leave(v);
		}
	}

	if (HasBit(this->vehicle_flags, VF_HAVE_SLOT)) {
		TraceRestrictRemoveVehicleFromAllSlots(this->index);
		ClrBit(this->vehicle_flags, VF_HAVE_SLOT);
	}
	if (this->type == VEH_TRAIN && HasBit(Train::From(this)->flags, VRF_PENDING_SPEED_RESTRICTION)) {
		pending_speed_restriction_change_map.erase(this->index);
		ClrBit(Train::From(this)->flags, VRF_PENDING_SPEED_RESTRICTION);
	}

	if (this->Previous() == nullptr) {
		InvalidateWindowData(WC_VEHICLE_DEPOT, this->tile);
	}

	if (this->IsPrimaryVehicle()) {
		DeleteWindowById(WC_VEHICLE_VIEW, this->index);
		DeleteWindowById(WC_VEHICLE_ORDERS, this->index);
		DeleteWindowById(WC_VEHICLE_REFIT, this->index);
		DeleteWindowById(WC_VEHICLE_DETAILS, this->index);
		DeleteWindowById(WC_VEHICLE_TIMETABLE, this->index);
		DeleteWindowById(WC_SCHDISPATCH_SLOTS, this->index);
		DeleteWindowById(WC_VEHICLE_CARGO_TYPE_LOAD_ORDERS, this->index);
		DeleteWindowById(WC_VEHICLE_CARGO_TYPE_UNLOAD_ORDERS, this->index);
		SetWindowDirty(WC_COMPANY, this->owner);
		OrderBackup::ClearVehicle(this);
	}
	InvalidateWindowClassesData(GetWindowClassForVehicleType(this->type), 0);
	InvalidateWindowClassesData(WC_DEPARTURES_BOARD, 0);

	this->cargo.Truncate();
	DeleteVehicleOrders(this);
	DeleteDepotHighlightOfVehicle(this);

	extern void StopGlobalFollowVehicle(const Vehicle *v);
	StopGlobalFollowVehicle(this);

	ReleaseDisastersTargetingVehicle(this->index);

	/* sometimes, eg. for disaster vehicles, when company bankrupts, when removing crashed/flooded vehicles,
	 * it may happen that vehicle chain is deleted when visible */
	if (this->IsDrawn()) this->MarkAllViewportsDirty();
}

Vehicle::~Vehicle()
{
	if (CleaningPool()) {
		this->cargo.OnCleanPool();
		return;
	}

	if (this->type != VEH_EFFECT) InvalidateVehicleTickCaches();

	if (this->type == VEH_DISASTER) RemoveFromOtherVehicleTickCache(this);

	if (this->breakdowns_since_last_service) _vehicles_to_pay_repair.erase(this->index);

	if (this->type >= VEH_COMPANY_END) {
		/* sometimes, eg. for disaster vehicles, when company bankrupts, when removing crashed/flooded vehicles,
		 * it may happen that vehicle chain is deleted when visible.
		 * Do not redo this for vehicle types where it is done in PreDestructor(). */
		if (this->IsDrawn()) this->MarkAllViewportsDirty();
	}

	Vehicle *v = this->Next();
	this->SetNext(nullptr);

	delete v;

	if (this->type < VEH_COMPANY_END) UpdateVehicleTileHash(this, true);
	UpdateVehicleViewportHash(this, INVALID_COORD, 0);
	DeleteVehicleNews(this->index, INVALID_STRING_ID);
	DeleteNewGRFInspectWindow(GetGrfSpecFeature(this->type), this->index);
}

/**
 * Vehicle pool is about to be cleaned
 */
void Vehicle::PreCleanPool()
{
	pending_speed_restriction_change_map.clear();
}

/**
 * Adds a vehicle to the list of vehicles that visited a depot this tick
 * @param *v vehicle to add
 */
void VehicleEnteredDepotThisTick(Vehicle *v)
{
	/* Template Replacement Setup stuff */
	if (GetTemplateIDByGroupIDRecursive(v->group_id) != INVALID_TEMPLATE) {
		/* Vehicle should stop in the depot if it was in 'stopping' state */
		_vehicles_to_templatereplace.insert(v->index);
	}

	/* Vehicle should stop in the depot if it was in 'stopping' state */
	_vehicles_to_autoreplace[v->index] = !(v->vehstatus & VS_STOPPED);

	/* We ALWAYS set the stopped state. Even when the vehicle does not plan on
	 * stopping in the depot, so we stop it to ensure that it will not reserve
	 * the path out of the depot before we might autoreplace it to a different
	 * engine. The new engine would not own the reserved path we store that we
	 * stopped the vehicle, so autoreplace can start it again */
	v->vehstatus |= VS_STOPPED;
}

template <typename T>
void CallVehicleOnNewDay(Vehicle *v)
{
	T::From(v)->T::OnNewDay();

	/* Vehicle::OnPeriodic is decoupled from Vehicle::OnNewDay at day lengths >= 8 */
	if (_settings_game.economy.day_length_factor < 8) T::From(v)->T::OnPeriodic();
}

/**
 * Increases the day counter for all vehicles and calls 1-day and 32-day handlers.
 * Each tick, it processes vehicles with "index % DAY_TICKS == _date_fract",
 * so each day, all vehicles are processes in DAY_TICKS steps.
 */
static void RunVehicleDayProc()
{
	if (_game_mode != GM_NORMAL) return;

	/* Run the day_proc for every DAY_TICKS vehicle starting at _date_fract. */
	Vehicle *v = nullptr;
	SCOPE_INFO_FMT([&v], "RunVehicleDayProc: %s", scope_dumper().VehicleInfo(v));
	for (size_t i = _date_fract; i < Vehicle::GetPoolSize(); i += DAY_TICKS) {
		v = Vehicle::Get(i);
		if (v == nullptr) continue;

		/* Call the 32-day callback if needed */
		if ((v->day_counter & 0x1F) == 0 && v->HasEngineType() && (Engine::Get(v->engine_type)->callbacks_used & SGCU_VEHICLE_32DAY_CALLBACK) != 0) {
			uint16 callback = GetVehicleCallback(CBID_VEHICLE_32DAY_CALLBACK, 0, 0, v->engine_type, v);
			if (callback != CALLBACK_FAILED) {
				if (HasBit(callback, 0)) {
					TriggerVehicle(v, VEHICLE_TRIGGER_CALLBACK_32); // Trigger vehicle trigger 10
				}

				/* After a vehicle trigger, the graphics and properties of the vehicle could change.
				 * Note: MarkDirty also invalidates the palette, which is the meaning of bit 1. So, nothing special there. */
				if (callback != 0) v->First()->MarkDirty();

				if (callback & ~3) ErrorUnknownCallbackResult(v->GetGRFID(), CBID_VEHICLE_32DAY_CALLBACK, callback);
			}
		}

		/* This is called once per day for each vehicle, but not in the first tick of the day */
		switch (v->type) {
			case VEH_TRAIN:
				CallVehicleOnNewDay<Train>(v);
				break;
			case VEH_ROAD:
				CallVehicleOnNewDay<RoadVehicle>(v);
				break;
			case VEH_SHIP:
				CallVehicleOnNewDay<Ship>(v);
				break;
			case VEH_AIRCRAFT:
				CallVehicleOnNewDay<Aircraft>(v);
				break;
			default:
				break;
		}
	}
}

static void ShowAutoReplaceAdviceMessage(const CommandCost &res, const Vehicle *v)
{
	StringID error_message = res.GetErrorMessage();
	if (error_message == STR_ERROR_AUTOREPLACE_NOTHING_TO_DO || error_message == INVALID_STRING_ID) return;

	if (error_message == STR_ERROR_NOT_ENOUGH_CASH_REQUIRES_CURRENCY) error_message = STR_ERROR_AUTOREPLACE_MONEY_LIMIT;

	StringID message;
	if (error_message == STR_ERROR_TRAIN_TOO_LONG_AFTER_REPLACEMENT) {
		message = error_message;
	} else {
		message = STR_NEWS_VEHICLE_AUTORENEW_FAILED;
	}

	SetDParam(0, v->index);
	SetDParam(1, error_message);
	AddVehicleAdviceNewsItem(message, v->index);
}

bool _tick_caches_valid = false;
std::vector<Train *> _tick_train_too_heavy_cache;
std::vector<Train *> _tick_train_front_cache;
std::vector<RoadVehicle *> _tick_road_veh_front_cache;
std::vector<Aircraft *> _tick_aircraft_front_cache;
std::vector<Ship *> _tick_ship_cache;
std::vector<Vehicle *> _tick_other_veh_cache;

std::vector<VehicleID> _remove_from_tick_effect_veh_cache;
btree::btree_set<VehicleID> _tick_effect_veh_cache;

void ClearVehicleTickCaches()
{
	_tick_train_too_heavy_cache.clear();
	_tick_train_front_cache.clear();
	_tick_road_veh_front_cache.clear();
	_tick_aircraft_front_cache.clear();
	_tick_ship_cache.clear();
	_tick_effect_veh_cache.clear();
	_remove_from_tick_effect_veh_cache.clear();
	_tick_other_veh_cache.clear();
}

void RemoveFromOtherVehicleTickCache(const Vehicle *v)
{
	for (auto &u : _tick_other_veh_cache) {
		if (u == v) u = nullptr;
	}
}

void RebuildVehicleTickCaches()
{
	Vehicle *si_v = nullptr;
	SCOPE_INFO_FMT([&si_v], "RebuildVehicleTickCaches: %s", scope_dumper().VehicleInfo(si_v));

	ClearVehicleTickCaches();

	for (Vehicle *v : Vehicle::Iterate()) {
		si_v = v;
		switch (v->type) {
			default:
				_tick_other_veh_cache.push_back(v);
				break;

			case VEH_TRAIN:
				if (HasBit(Train::From(v)->flags, VRF_TOO_HEAVY)) _tick_train_too_heavy_cache.push_back(Train::From(v));
				if (v->Previous() == nullptr) _tick_train_front_cache.push_back(Train::From(v));
				break;

			case VEH_ROAD:
				if (v->Previous() == nullptr) _tick_road_veh_front_cache.push_back(RoadVehicle::From(v));
				break;

			case VEH_AIRCRAFT:
				if (v->Previous() == nullptr) _tick_aircraft_front_cache.push_back(Aircraft::From(v));
				break;

			case VEH_SHIP:
				_tick_ship_cache.push_back(Ship::From(v));
				break;

			case VEH_EFFECT:
				_tick_effect_veh_cache.insert(v->index);
				break;
		}
	}
	_tick_caches_valid = true;
}

void ValidateVehicleTickCaches()
{
	if (!_tick_caches_valid) return;

	std::vector<Train *> saved_tick_train_too_heavy_cache = std::move(_tick_train_too_heavy_cache);
	std::sort(saved_tick_train_too_heavy_cache.begin(), saved_tick_train_too_heavy_cache.end(), [&](const Vehicle *a, const Vehicle *b) {
		return a->index < b->index;
	});
    saved_tick_train_too_heavy_cache.erase(std::unique(saved_tick_train_too_heavy_cache.begin(), saved_tick_train_too_heavy_cache.end()), saved_tick_train_too_heavy_cache.end());
	std::vector<Train *> saved_tick_train_front_cache = std::move(_tick_train_front_cache);
	std::vector<RoadVehicle *> saved_tick_road_veh_front_cache = std::move(_tick_road_veh_front_cache);
	std::vector<Aircraft *> saved_tick_aircraft_front_cache = std::move(_tick_aircraft_front_cache);
	std::vector<Ship *> saved_tick_ship_cache = std::move(_tick_ship_cache);
	btree::btree_set<VehicleID> saved_tick_effect_veh_cache = std::move(_tick_effect_veh_cache);
	for (VehicleID id : _remove_from_tick_effect_veh_cache) {
		saved_tick_effect_veh_cache.erase(id);
	}
	std::vector<Vehicle *> saved_tick_other_veh_cache = std::move(_tick_other_veh_cache);
	saved_tick_other_veh_cache.erase(std::remove(saved_tick_other_veh_cache.begin(), saved_tick_other_veh_cache.end(), nullptr), saved_tick_other_veh_cache.end());

	RebuildVehicleTickCaches();

	assert(saved_tick_train_too_heavy_cache == _tick_train_too_heavy_cache);
	assert(saved_tick_train_front_cache == saved_tick_train_front_cache);
	assert(saved_tick_road_veh_front_cache == _tick_road_veh_front_cache);
	assert(saved_tick_aircraft_front_cache == _tick_aircraft_front_cache);
	assert(saved_tick_ship_cache == _tick_ship_cache);
	assert(saved_tick_effect_veh_cache == _tick_effect_veh_cache);
	assert(saved_tick_other_veh_cache == _tick_other_veh_cache);
}

void VehicleTickCargoAging(Vehicle *v)
{
	if (v->vcache.cached_cargo_age_period != 0) {
		v->cargo_age_counter = std::min(v->cargo_age_counter, v->vcache.cached_cargo_age_period);
		if (--v->cargo_age_counter == 0) {
			v->cargo.AgeCargo();
			v->cargo_age_counter = v->vcache.cached_cargo_age_period;
		}
	}
}

void VehicleTickMotion(Vehicle *v, Vehicle *front)
{
	/* Do not play any sound when crashed */
	if (front->vehstatus & VS_CRASHED) return;

	/* Do not play any sound when in depot or tunnel */
	if (v->vehstatus & VS_HIDDEN) return;

	v->motion_counter += front->cur_speed;
	if (_settings_client.sound.vehicle && _settings_client.music.effect_vol != 0) {
		/* Play a running sound if the motion counter passes 256 (Do we not skip sounds?) */
		if (GB(v->motion_counter, 0, 8) < front->cur_speed) PlayVehicleSound(v, VSE_RUNNING);

		/* Play an alternating running sound every 16 ticks */
		if (GB(v->tick_counter, 0, 4) == 0) {
			/* Play running sound when speed > 0 and not braking */
			bool running = (front->cur_speed > 0) && !(front->vehstatus & (VS_STOPPED | VS_TRAIN_SLOWING));
			PlayVehicleSound(v, running ? VSE_RUNNING_16 : VSE_STOPPED_16);
		}
	}
}

void CallVehicleTicks()
{
	_vehicles_to_autoreplace.clear();
	_vehicles_to_templatereplace.clear();
	_vehicles_to_pay_repair.clear();
	_vehicles_to_sell.clear();

	if (_tick_skip_counter == 0) RunVehicleDayProc();

	if (_settings_game.economy.day_length_factor >= 8 && _game_mode == GM_NORMAL) {
		/*
		 * Vehicle::OnPeriodic is decoupled from Vehicle::OnNewDay at day lengths >= 8
		 * Use a fixed interval of 512 ticks (unscaled) instead
		 */

		Vehicle *v = nullptr;
		SCOPE_INFO_FMT([&v], "CallVehicleTicks -> OnPeriodic: %s", scope_dumper().VehicleInfo(v));
		for (size_t i = _scaled_tick_counter & 0x1FF; i < Vehicle::GetPoolSize(); i += 0x200) {
			v = Vehicle::Get(i);
			if (v == nullptr) continue;

			/* This is called once per day for each vehicle, but not in the first tick of the day */
			switch (v->type) {
				case VEH_TRAIN:
					Train::From(v)->Train::OnPeriodic();
					break;
				case VEH_ROAD:
					RoadVehicle::From(v)->RoadVehicle::OnPeriodic();
					break;
				case VEH_SHIP:
					Ship::From(v)->Ship::OnPeriodic();
					break;
				case VEH_AIRCRAFT:
					Aircraft::From(v)->Aircraft::OnPeriodic();
					break;
				default:
					break;
			}
		}
	}

	{
		PerformanceMeasurer framerate(PFE_GL_ECONOMY);
		Station *si_st = nullptr;
		SCOPE_INFO_FMT([&si_st], "CallVehicleTicks: LoadUnloadStation: %s", scope_dumper().StationInfo(si_st));
		for (Station *st : Station::Iterate()) {
			si_st = st;
			LoadUnloadStation(st);
		}
	}

	if (!_tick_caches_valid || HasChickenBit(DCBF_VEH_TICK_CACHE)) RebuildVehicleTickCaches();

	Vehicle *v = nullptr;
	SCOPE_INFO_FMT([&v], "CallVehicleTicks: %s", scope_dumper().VehicleInfo(v));
	{
		for (VehicleID id : _remove_from_tick_effect_veh_cache) {
			_tick_effect_veh_cache.erase(id);
		}
		_remove_from_tick_effect_veh_cache.clear();
		for (VehicleID id : _tick_effect_veh_cache) {
			EffectVehicle *u = EffectVehicle::Get(id);
			v = u;
			u->EffectVehicle::Tick();
		}
	}
	{
		PerformanceMeasurer framerate(PFE_GL_TRAINS);
		for (Train *t :  _tick_train_too_heavy_cache) {
			if (HasBit(t->flags, VRF_TOO_HEAVY)) {
				if (t->owner == _local_company) {
					SetDParam(0, t->index);
					AddNewsItem(STR_ERROR_TRAIN_TOO_HEAVY, NT_ADVICE, NF_INCOLOUR | NF_SMALL | NF_VEHICLE_PARAM0,
							NR_VEHICLE, t->index);
				}
				ClrBit(t->flags, VRF_TOO_HEAVY);
			}
		}
		_tick_train_too_heavy_cache.clear();
		for (Train *front : _tick_train_front_cache) {
			v = front;
			if (!front->Train::Tick()) continue;
			for (Train *u = front; u != nullptr; u = u->Next()) {
				u->tick_counter++;
				VehicleTickCargoAging(u);
				if (!u->IsWagon() && !((front->vehstatus & VS_STOPPED) && front->cur_speed == 0)) VehicleTickMotion(u, front);
			}
		}
	}
	{
		PerformanceMeasurer framerate(PFE_GL_ROADVEHS);
		for (RoadVehicle *front : _tick_road_veh_front_cache) {
			v = front;
			if (!front->RoadVehicle::Tick()) continue;
			for (RoadVehicle *u = front; u != nullptr; u = u->Next()) {
				u->tick_counter++;
				VehicleTickCargoAging(u);
			}
			if (!(front->vehstatus & VS_STOPPED)) VehicleTickMotion(front, front);
		}
	}
	{
		PerformanceMeasurer framerate(PFE_GL_AIRCRAFT);
		for (Aircraft *front : _tick_aircraft_front_cache) {
			v = front;
			if (!front->Aircraft::Tick()) continue;
			for (Aircraft *u = front; u != nullptr; u = u->Next()) {
				VehicleTickCargoAging(u);
			}
			if (!(front->vehstatus & VS_STOPPED)) VehicleTickMotion(front, front);
		}
	}
	{
		PerformanceMeasurer framerate(PFE_GL_SHIPS);
		for (Ship *s : _tick_ship_cache) {
			v = s;
			if (!s->Ship::Tick()) continue;
			VehicleTickCargoAging(s);
			if (!(s->vehstatus & VS_STOPPED)) VehicleTickMotion(s, s);
		}
	}
	{
		for (Vehicle *u : _tick_other_veh_cache) {
			if (!u) continue;
			v = u;
			u->Tick();
		}
	}
	v = nullptr;

	/* Handle vehicles marked for immediate sale */
	Backup<CompanyID> sell_cur_company(_current_company, FILE_LINE);
	for (VehicleID index : _vehicles_to_sell) {
		Vehicle *v = Vehicle::Get(index);
		SCOPE_INFO_FMT([v], "CallVehicleTicks: sell: %s", scope_dumper().VehicleInfo(v));
		const bool is_train = (v->type == VEH_TRAIN);

		sell_cur_company.Change(v->owner);

		int x = v->x_pos;
		int y = v->y_pos;
		int z = v->z_pos;

		CommandCost cost = DoCommand(v->tile, v->index | (1 << 20), 0, DC_EXEC, GetCmdSellVeh(v));
		v = nullptr;
		if (!cost.Succeeded()) continue;

		if (IsLocalCompany() && cost.Succeeded()) {
			if (cost.GetCost() != 0) {
				ShowCostOrIncomeAnimation(x, y, z, cost.GetCost());
			}
		}

		if (is_train) _vehicles_to_templatereplace.erase(index);
		_vehicles_to_autoreplace.erase(index);
	}
	sell_cur_company.Restore();

	/* do Template Replacement */
	Backup<CompanyID> tmpl_cur_company(_current_company, FILE_LINE);
	for (VehicleID index : _vehicles_to_templatereplace) {
		Train *t = Train::Get(index);

		SCOPE_INFO_FMT([t], "CallVehicleTicks: template replace: %s", scope_dumper().VehicleInfo(t));

		auto it = _vehicles_to_autoreplace.find(index);
		assert(it != _vehicles_to_autoreplace.end());
		bool leaveDepot = it->second;
		_vehicles_to_autoreplace.erase(it);

		/* Store the position of the effect as the vehicle pointer will become invalid later */
		int x = t->x_pos;
		int y = t->y_pos;
		int z = t->z_pos;

		tmpl_cur_company.Change(t->owner);

		t->vehstatus |= VS_STOPPED;
		CommandCost res = DoCommand(t->tile, t->index, leaveDepot ? 1 : 0, DC_EXEC, CMD_TEMPLATE_REPLACE_VEHICLE);

		if (res.Succeeded()) {
			VehicleID t_new = _new_vehicle_id;
			t = Train::From(Vehicle::Get(t_new));
			const Company *c = Company::Get(_current_company);
			SubtractMoneyFromCompany(CommandCost(EXPENSES_NEW_VEHICLES, (Money)c->settings.engine_renew_money));
			CommandCost res2 = DoCommand(0, t_new, 1, DC_EXEC, CMD_AUTOREPLACE_VEHICLE);
			SubtractMoneyFromCompany(CommandCost(EXPENSES_NEW_VEHICLES, -(Money)c->settings.engine_renew_money));
			if (res2.Succeeded() || res.GetCost() == 0) res.AddCost(res2);
		}

		if (!IsLocalCompany()) continue;

		if (res.Succeeded()) {
			if (res.GetCost() != 0) {
				ShowCostOrIncomeAnimation(x, y, z, res.GetCost());
			}
			continue;
		}

		ShowAutoReplaceAdviceMessage(res, t);
	}
	tmpl_cur_company.Restore();

	/* do Auto Replacement */
	Backup<CompanyID> cur_company(_current_company, FILE_LINE);
	for (auto &it : _vehicles_to_autoreplace) {
		v = Vehicle::Get(it.first);
		/* Autoreplace needs the current company set as the vehicle owner */
		cur_company.Change(v->owner);

		if (v->type == VEH_TRAIN) {
			assert(!_vehicles_to_templatereplace.count(v->index));
		}

		/* Start vehicle if we stopped them in VehicleEnteredDepotThisTick()
		 * We need to stop them between VehicleEnteredDepotThisTick() and here or we risk that
		 * they are already leaving the depot again before being replaced. */
		if (it.second) v->vehstatus &= ~VS_STOPPED;

		/* Store the position of the effect as the vehicle pointer will become invalid later */
		int x = v->x_pos;
		int y = v->y_pos;
		int z = v->z_pos;

		const Company *c = Company::Get(_current_company);
		SubtractMoneyFromCompany(CommandCost(EXPENSES_NEW_VEHICLES, (Money)c->settings.engine_renew_money));
		CommandCost res = DoCommand(0, v->index, 0, DC_EXEC, CMD_AUTOREPLACE_VEHICLE);
		SubtractMoneyFromCompany(CommandCost(EXPENSES_NEW_VEHICLES, -(Money)c->settings.engine_renew_money));

		if (!IsLocalCompany()) continue;

		if (res.Succeeded()) {
			ShowCostOrIncomeAnimation(x, y, z, res.GetCost());
			continue;
		}

		ShowAutoReplaceAdviceMessage(res, v);
	}
	cur_company.Restore();

	Backup<CompanyID> repair_cur_company(_current_company, FILE_LINE);
	for (VehicleID index : _vehicles_to_pay_repair) {
		Vehicle *v = Vehicle::Get(index);
		SCOPE_INFO_FMT([v], "CallVehicleTicks: repair: %s", scope_dumper().VehicleInfo(v));

		ExpensesType type = INVALID_EXPENSES;
		_current_company = v->owner;
		switch (v->type) {
			case VEH_AIRCRAFT:
				type = EXPENSES_AIRCRAFT_RUN;
				break;

			case VEH_TRAIN:
				type = EXPENSES_TRAIN_RUN;
				break;

			case VEH_SHIP:
				type = EXPENSES_SHIP_RUN;
				break;

			case VEH_ROAD:
				type = EXPENSES_ROADVEH_RUN;
				break;

			default:
				NOT_REACHED();
		}
		dbg_assert(type != INVALID_EXPENSES);

		Money vehicle_new_value = v->GetEngine()->GetCost();

		// The static cast is to fix compilation on (old) MSVC as the overload for OverflowSafeInt operator / is ambiguous.
		Money repair_cost = (v->breakdowns_since_last_service * vehicle_new_value / static_cast<uint>(_settings_game.vehicle.repair_cost)) + 1;
		if (v->age > v->max_age) repair_cost <<= 1;
		CommandCost cost(type, repair_cost);
		v->First()->profit_this_year -= cost.GetCost() << 8;
		SubtractMoneyFromCompany(cost);
		ShowCostOrIncomeAnimation(v->x_pos, v->y_pos, v->z_pos, cost.GetCost());
		v->breakdowns_since_last_service = 0;
	}
	repair_cur_company.Restore();
	_vehicles_to_pay_repair.clear();
}

void RemoveVirtualTrainsOfUser(uint32 user)
{
	if (!_tick_caches_valid || HasChickenBit(DCBF_VEH_TICK_CACHE)) RebuildVehicleTickCaches();

	Backup<CompanyID> cur_company(_current_company, FILE_LINE);
	for (const Train *front : _tick_train_front_cache) {
		if (front->IsVirtual() && front->motion_counter == user) {
			cur_company.Change(front->owner);
			DoCommandP(0, front->index, 0, CMD_DELETE_VIRTUAL_TRAIN);
		}
	}
	cur_company.Restore();
}

/**
 * Add vehicle sprite for drawing to the screen.
 * @param v Vehicle to draw.
 */
static void DoDrawVehicle(const Vehicle *v)
{
	PaletteID pal = PAL_NONE;

	if (v->vehstatus & VS_DEFPAL) pal = (v->vehstatus & VS_CRASHED) ? PALETTE_CRASH : GetVehiclePalette(v);

	/* Check whether the vehicle shall be transparent due to the game state */
	bool shadowed = (v->vehstatus & (VS_SHADOW | VS_HIDDEN)) != 0;

	if (v->type == VEH_EFFECT) {
		/* Check whether the vehicle shall be transparent/invisible due to GUI settings.
		 * However, transparent smoke and bubbles look weird, so always hide them. */
		TransparencyOption to = EffectVehicle::From(v)->GetTransparencyOption();
		if (to != TO_INVALID && (IsTransparencySet(to) || IsInvisibilitySet(to))) return;
	}

	{
		Vehicle *v_mutable = const_cast<Vehicle *>(v);
		if (HasBit(v_mutable->vcache.cached_veh_flags, VCF_IMAGE_REFRESH) && v_mutable->cur_image_valid_dir != INVALID_DIR) {
			VehicleSpriteSeq seq;
			v_mutable->GetImage(v_mutable->cur_image_valid_dir, EIT_ON_MAP, &seq);
			v_mutable->sprite_seq = seq;
			v_mutable->UpdateSpriteSeqBound();
			ClrBit(v_mutable->vcache.cached_veh_flags, VCF_IMAGE_REFRESH);
		}
	}

	StartSpriteCombine();
	for (uint i = 0; i < v->sprite_seq.count; ++i) {
		PaletteID pal2 = v->sprite_seq.seq[i].pal;
		if (!pal2 || (v->vehstatus & VS_CRASHED)) pal2 = pal;
		AddSortableSpriteToDraw(v->sprite_seq.seq[i].sprite, pal2, v->x_pos + v->x_offs, v->y_pos + v->y_offs,
			v->x_extent, v->y_extent, v->z_extent, v->z_pos, shadowed, v->x_bb_offs, v->y_bb_offs);
	}
	EndSpriteCombine();
}

struct ViewportHashBound {
	int xl, xu, yl, yu;
};

static const int VHB_BASE_MARGIN = 70;

static ViewportHashBound GetViewportHashBound(int l, int r, int t, int b, int x_margin, int y_margin) {
	int xl = (l - ((VHB_BASE_MARGIN + x_margin) * ZOOM_LVL_BASE)) >> (7 + ZOOM_LVL_SHIFT);
	int xu = (r + (x_margin * ZOOM_LVL_BASE))                 >> (7 + ZOOM_LVL_SHIFT);
	/* compare after shifting instead of before, so that lower bits don't affect comparison result */
	if (xu - xl < (1 << 6)) {
		xl &= 0x3F;
		xu &= 0x3F;
	} else {
		/* scan whole hash row */
		xl = 0;
		xu = 0x3F;
	}

	int yl = (t - ((VHB_BASE_MARGIN + y_margin) * ZOOM_LVL_BASE)) >> (6 + ZOOM_LVL_SHIFT);
	int yu = (b + (y_margin * ZOOM_LVL_BASE))                 >> (6 + ZOOM_LVL_SHIFT);
	/* compare after shifting instead of before, so that lower bits don't affect comparison result */
	if (yu - yl < (1 << 6)) {
		yl = (yl & 0x3F) << 6;
		yu = (yu & 0x3F) << 6;
	} else {
		/* scan whole column */
		yl = 0;
		yu = 0x3F << 6;
	}
	return { xl, xu, yl, yu };
};

template <bool update_vehicles>
void ViewportAddVehiclesIntl(DrawPixelInfo *dpi)
{
	/* The bounding rectangle */
	const int l = dpi->left;
	const int r = dpi->left + dpi->width;
	const int t = dpi->top;
	const int b = dpi->top + dpi->height;

	/* The hash area to scan */
	const ViewportHashBound vhb = GetViewportHashBound(l, r, t, b,
			update_vehicles ? MAX_VEHICLE_PIXEL_X - VHB_BASE_MARGIN : 0, update_vehicles ? MAX_VEHICLE_PIXEL_Y - VHB_BASE_MARGIN : 0);

	const int ul = l - (MAX_VEHICLE_PIXEL_X * ZOOM_LVL_BASE);
	const int ur = r + (MAX_VEHICLE_PIXEL_X * ZOOM_LVL_BASE);
	const int ut = t - (MAX_VEHICLE_PIXEL_Y * ZOOM_LVL_BASE);
	const int ub = b + (MAX_VEHICLE_PIXEL_Y * ZOOM_LVL_BASE);

	for (int y = vhb.yl;; y = (y + (1 << 6)) & (0x3F << 6)) {
		for (int x = vhb.xl;; x = (x + 1) & 0x3F) {
			const Vehicle *v = _vehicle_viewport_hash[x + y]; // already masked & 0xFFF

			while (v != nullptr) {
				if (v->IsDrawn()) {
					if (update_vehicles &&
							HasBit(v->vcache.cached_veh_flags, VCF_IMAGE_REFRESH) &&
							ul <= v->coord.right &&
							ut <= v->coord.bottom &&
							ur >= v->coord.left &&
							ub >= v->coord.top) {
						Vehicle *v_mutable = const_cast<Vehicle *>(v);
						switch (v->type) {
							case VEH_TRAIN:       Train::From(v_mutable)->UpdateImageStateUsingMapDirection(v_mutable->sprite_seq); break;
							case VEH_ROAD:  RoadVehicle::From(v_mutable)->UpdateImageStateUsingMapDirection(v_mutable->sprite_seq); break;
							case VEH_SHIP:         Ship::From(v_mutable)->UpdateImageStateUsingMapDirection(v_mutable->sprite_seq); break;
							case VEH_AIRCRAFT: Aircraft::From(v_mutable)->UpdateImageStateUsingMapDirection(v_mutable->sprite_seq); break;
							default: break;
						}
						v_mutable->UpdateSpriteSeqBound();
						v_mutable->UpdateViewportDeferred();
					}

					if (l <= v->coord.right &&
							t <= v->coord.bottom &&
							r >= v->coord.left &&
							b >= v->coord.top) {
						DoDrawVehicle(v);
					}
				}
				v = v->hash_viewport_next;
			}

			if (x == vhb.xu) break;
		}

		if (y == vhb.yu) break;
	}

	if (update_vehicles) ProcessDeferredUpdateVehicleViewportHashes();
}

/**
 * Add the vehicle sprites that should be drawn at a part of the screen.
 * @param dpi Rectangle being drawn.
 * @param update_vehicles Whether to update vehicles around drawing rectangle.
 */
void ViewportAddVehicles(DrawPixelInfo *dpi, bool update_vehicles)
{
	if (update_vehicles) {
		ViewportAddVehiclesIntl<true>(dpi);
	} else {
		ViewportAddVehiclesIntl<false>(dpi);
	}
}

void ViewportMapDrawVehicles(DrawPixelInfo *dpi, Viewport *vp)
{
	/* The save rectangle */
	const int l = vp->virtual_left;
	const int r = vp->virtual_left + vp->virtual_width;
	const int t = vp->virtual_top;
	const int b = vp->virtual_top + vp->virtual_height;

	/* The hash area to scan */
	const ViewportHashBound vhb = GetViewportHashBound(l, r, t, b, 0, 0);

	Blitter *blitter = BlitterFactory::GetCurrentBlitter();
	for (int y = vhb.yl;; y = (y + (1 << 6)) & (0x3F << 6)) {
		if (vp->map_draw_vehicles_cache.done_hash_bits[y >> 6] != UINT64_MAX) {
			for (int x = vhb.xl;; x = (x + 1) & 0x3F) {
				if (!HasBit(vp->map_draw_vehicles_cache.done_hash_bits[y >> 6], x)) {
					SetBit(vp->map_draw_vehicles_cache.done_hash_bits[y >> 6], x);
					const Vehicle *v = _vehicle_viewport_hash[x + y]; // already masked & 0xFFF

					while (v != nullptr) {
						if (!(v->vehstatus & (VS_HIDDEN | VS_UNCLICKABLE)) && (v->type != VEH_EFFECT)) {
							Point pt = RemapCoords(v->x_pos, v->y_pos, v->z_pos);
							if (pt.x >= l && pt.x < r && pt.y >= t && pt.y < b) {
								const int pixel_x = UnScaleByZoomLower(pt.x - l, dpi->zoom);
								const int pixel_y = UnScaleByZoomLower(pt.y - t, dpi->zoom);
								vp->map_draw_vehicles_cache.vehicle_pixels[pixel_x + (pixel_y) * vp->width] = true;
							}
						}
						v = v->hash_viewport_next;
					}
				}

				if (x == vhb.xu) break;
			}
		}

		if (y == vhb.yu) break;
	}

	/* The drawing rectangle */
	int mask = ScaleByZoom(-1, vp->zoom);
	const int dl = UnScaleByZoomLower(dpi->left - (vp->virtual_left & mask), dpi->zoom);
	const int dr = UnScaleByZoomLower(dpi->left + dpi->width - (vp->virtual_left & mask), dpi->zoom);
	const int dt = UnScaleByZoomLower(dpi->top - (vp->virtual_top & mask), dpi->zoom);
	const int db = UnScaleByZoomLower(dpi->top + dpi->height - (vp->virtual_top & mask), dpi->zoom);
	int y_ptr = vp->width * dt;
	for (int y = dt; y < db; y++, y_ptr += vp->width) {
		for (int x = dl; x < dr; x++) {
			if (vp->map_draw_vehicles_cache.vehicle_pixels[y_ptr + x]) {
				blitter->SetPixel32(dpi->dst_ptr, x - dl, y - dt, PC_WHITE, Colour(0xFC, 0xFC, 0xFC).data);
			}
		}
	}
}

/**
 * Find the vehicle close to the clicked coordinates.
 * @param vp Viewport clicked in.
 * @param x  X coordinate in the viewport.
 * @param y  Y coordinate in the viewport.
 * @return Closest vehicle, or \c nullptr if none found.
 */
Vehicle *CheckClickOnVehicle(const Viewport *vp, int x, int y)
{
	Vehicle *found = nullptr;
	uint dist, best_dist = UINT_MAX;

	if ((uint)(x -= vp->left) >= (uint)vp->width || (uint)(y -= vp->top) >= (uint)vp->height) return nullptr;

	x = ScaleByZoom(x, vp->zoom) + vp->virtual_left;
	y = ScaleByZoom(y, vp->zoom) + vp->virtual_top;

	for (Vehicle *v : Vehicle::Iterate()) {
		if (((v->vehstatus & VS_UNCLICKABLE) == 0) && v->IsDrawn() &&
				x >= v->coord.left && x <= v->coord.right &&
				y >= v->coord.top && y <= v->coord.bottom) {

			dist = std::max(
				abs(((v->coord.left + v->coord.right) >> 1) - x),
				abs(((v->coord.top + v->coord.bottom) >> 1) - y)
			);

			if (dist < best_dist) {
				found = v;
				best_dist = dist;
			}
		}
	}

	return found;
}

/**
 * Decrease the value of a vehicle.
 * @param v %Vehicle to devaluate.
 */
void DecreaseVehicleValue(Vehicle *v)
{
	v->value -= v->value >> 8;
	SetWindowDirty(WC_VEHICLE_DETAILS, v->index);
}

/** The chances for the different types of vehicles to suffer from different types of breakdowns
 * The chance for a given breakdown type n is _breakdown_chances[vehtype][n] - _breakdown_chances[vehtype][n-1] */
static const byte _breakdown_chances[4][4] = {
	{ //Trains:
		25,  ///< 10% chance for BREAKDOWN_CRITICAL.
		51,  ///< 10% chance for BREAKDOWN_EM_STOP.
		127, ///< 30% chance for BREAKDOWN_LOW_SPEED.
		255, ///< 50% chance for BREAKDOWN_LOW_POWER.
	},
	{ //Road Vehicles:
		51,  ///< 20% chance for BREAKDOWN_CRITICAL.
		76,  ///< 10% chance for BREAKDOWN_EM_STOP.
		153, ///< 30% chance for BREAKDOWN_LOW_SPEED.
		255, ///< 40% chance for BREAKDOWN_LOW_POWER.
	},
	{ //Ships:
		51,  ///< 20% chance for BREAKDOWN_CRITICAL.
		76,  ///< 10% chance for BREAKDOWN_EM_STOP.
		178, ///< 40% chance for BREAKDOWN_LOW_SPEED.
		255, ///< 30% chance for BREAKDOWN_LOW_POWER.
	},
	{ //Aircraft:
		178, ///< 70% chance for BREAKDOWN_AIRCRAFT_SPEED.
		229, ///< 20% chance for BREAKDOWN_AIRCRAFT_DEPOT.
		255, ///< 10% chance for BREAKDOWN_AIRCRAFT_EM_LANDING.
		255, ///< Aircraft have only 3 breakdown types, so anything above 0% here will cause a crash.
	},
};

/**
 * Determine the type of breakdown a vehicle will have.
 * Results are saved in breakdown_type and breakdown_severity.
 * @param v the vehicle in question.
 * @param r the random number to use. (Note that bits 0..6 are already used)
 */
void DetermineBreakdownType(Vehicle *v, uint32 r) {
	/* if 'improved breakdowns' is off, just do the classic breakdown */
	if (!_settings_game.vehicle.improved_breakdowns) {
		v->breakdown_type = BREAKDOWN_CRITICAL;
		v->breakdown_severity = 40; //only used by aircraft (321 km/h)
		return;
	}
	byte rand = GB(r, 8, 8);
	const byte *breakdown_type_chance = _breakdown_chances[v->type];

	if (v->type == VEH_AIRCRAFT) {
		if (rand <= breakdown_type_chance[BREAKDOWN_AIRCRAFT_SPEED]) {
			v->breakdown_type = BREAKDOWN_AIRCRAFT_SPEED;
			/* all speed values here are 1/8th of the real max speed in km/h */
			byte max_speed = std::max(1, std::min(v->vcache.cached_max_speed >> 3, 255));
			byte min_speed = std::max(1, std::min(15 + (max_speed >> 2), v->vcache.cached_max_speed >> 4));
			v->breakdown_severity = min_speed + (((v->reliability + GB(r, 16, 16)) * (max_speed - min_speed)) >> 17);
		} else if (rand <= breakdown_type_chance[BREAKDOWN_AIRCRAFT_DEPOT]) {
			v->breakdown_type = BREAKDOWN_AIRCRAFT_DEPOT;
		} else if (rand <= breakdown_type_chance[BREAKDOWN_AIRCRAFT_EM_LANDING]) {
			/* emergency landings only happen when reliability < 87% */
			if (v->reliability < 0xDDDD) {
				v->breakdown_type = BREAKDOWN_AIRCRAFT_EM_LANDING;
			} else {
				/* try again */
				DetermineBreakdownType(v, Random());
			}
		} else {
			NOT_REACHED();
		}
		return;
	}

	if (rand <= breakdown_type_chance[BREAKDOWN_CRITICAL]) {
		v->breakdown_type = BREAKDOWN_CRITICAL;
	} else if (rand <= breakdown_type_chance[BREAKDOWN_EM_STOP]) {
		/* Non-front engines cannot have emergency stops */
		if (v->type == VEH_TRAIN && !(Train::From(v)->IsFrontEngine())) {
			return DetermineBreakdownType(v, Random());
		}
		v->breakdown_type = BREAKDOWN_EM_STOP;
		v->breakdown_delay >>= 2; //emergency stops don't last long (1/4 of normal)
	} else if (rand <= breakdown_type_chance[BREAKDOWN_LOW_SPEED]) {
		v->breakdown_type = BREAKDOWN_LOW_SPEED;
		/* average of random and reliability */
		uint16 rand2 = (GB(r, 16, 16) + v->reliability) >> 1;
		uint16 max_speed =
			(v->type == VEH_TRAIN) ?
			GetVehicleProperty(v, PROP_TRAIN_SPEED, RailVehInfo(v->engine_type)->max_speed) :
			(v->type == VEH_ROAD ) ?
			GetVehicleProperty(v, PROP_ROADVEH_SPEED, RoadVehInfo(v->engine_type)->max_speed) :
			(v->type == VEH_SHIP) ?
			GetVehicleProperty(v, PROP_SHIP_SPEED, ShipVehInfo(v->engine_type)->max_speed ) :
			GetVehicleProperty(v, PROP_AIRCRAFT_SPEED, AircraftVehInfo(v->engine_type)->max_speed);
		byte min_speed = std::min(41, max_speed >> 2);
		/* we use the min() function here because we want to use the real value of max_speed for the min_speed calculation */
		max_speed = std::min<uint16>(max_speed, 255);
		v->breakdown_severity = Clamp((max_speed * rand2) >> 16, min_speed, max_speed);
	} else if (rand <= breakdown_type_chance[BREAKDOWN_LOW_POWER]) {
		v->breakdown_type = BREAKDOWN_LOW_POWER;
		/** within this type there are two possibilities: (50/50)
		 * power reduction (10-90%), or no power at all */
		if (GB(r, 7, 1)) {
			v->breakdown_severity = Clamp((GB(r, 16, 16) + v->reliability) >> 9, 26, 231);
		} else {
			v->breakdown_severity = 0;
		}
	} else {
		NOT_REACHED();
	}
}

void CheckVehicleBreakdown(Vehicle *v)
{
	int rel, rel_old;

	/* decrease reliability */
	if (!_settings_game.order.no_servicing_if_no_breakdowns ||
			_settings_game.difficulty.vehicle_breakdowns != 0) {
		v->reliability = rel = std::max((rel_old = v->reliability) - v->reliability_spd_dec, 0);
		if ((rel_old >> 8) != (rel >> 8)) SetWindowDirty(WC_VEHICLE_DETAILS, v->First()->index);
	}

	if (v->breakdown_ctr != 0 || (v->First()->vehstatus & VS_STOPPED) ||
			_settings_game.difficulty.vehicle_breakdowns < 1 ||
			v->First()->cur_speed < 5 || _game_mode == GM_MENU ||
			(v->type == VEH_AIRCRAFT && ((Aircraft*)v)->state != FLYING) ||
			(v->type == VEH_TRAIN && !(Train::From(v)->IsFrontEngine()) && !_settings_game.vehicle.improved_breakdowns)) {
		return;
	}

	uint32 r = Random();

	/* increase chance of failure */
	int chance = v->breakdown_chance + 1;
	if (Chance16I(1, 25, r)) chance += 25;
	chance = std::min(255, chance);
	v->breakdown_chance = chance;

	if (_settings_game.vehicle.improved_breakdowns) {
		if (v->type == VEH_TRAIN && Train::From(v)->IsMultiheaded()) {
			/* Dual engines have their breakdown chances reduced to 70% of the normal value */
			chance = chance * 7 / 10;
		}
		chance *= v->First()->breakdown_chance_factor;
		chance >>= 7;
	}
	/**
	 * Chance is (1 - reliability) * breakdown_setting * breakdown_chance / 10.
	 * At 90% reliabilty, normal setting (2) and average breakdown_chance (128),
	 * a vehicle will break down (on average) every 100 days.
	 * This *should* mean that vehicles break down about as often as (or a little less than) they used to.
	 * However, because breakdowns are no longer by definition a complete stop,
	 * their impact will be significantly less.
	 */
	uint32 r1 = Random();
	if ((uint32) (0xffff - v->reliability) * _settings_game.difficulty.vehicle_breakdowns * chance > GB(r1, 0, 24) * 10) {
		uint32 r2 = Random();
		v->breakdown_ctr = GB(r1, 24, 6) + 0xF;
		if (v->type == VEH_TRAIN) SetBit(Train::From(v)->First()->flags, VRF_CONSIST_BREAKDOWN);
		v->breakdown_delay = GB(r2, 0, 7) + 0x80;
		v->breakdown_chance = 0;
		DetermineBreakdownType(v, r2);
	}
}

/**
 * Handle all of the aspects of a vehicle breakdown
 * This includes adding smoke and sounds, and ending the breakdown when appropriate.
 * @return true iff the vehicle is stopped because of a breakdown
 * @note This function always returns false for aircraft, since these never stop for breakdowns
 */
bool Vehicle::HandleBreakdown()
{
	/* Possible states for Vehicle::breakdown_ctr
	 * 0  - vehicle is running normally
	 * 1  - vehicle is currently broken down
	 * 2  - vehicle is going to break down now
	 * >2 - vehicle is counting down to the actual breakdown event */
	switch (this->breakdown_ctr) {
		case 0:
			return false;

		case 2:
			this->breakdown_ctr = 1;

			if (this->breakdowns_since_last_service != 255) {
				this->breakdowns_since_last_service++;
			}

			if (this->type == VEH_AIRCRAFT) {
				this->MarkDirty();
				assert(this->breakdown_type <= BREAKDOWN_AIRCRAFT_EM_LANDING);
				/* Aircraft just need this flag, the rest is handled elsewhere */
				this->vehstatus |= VS_AIRCRAFT_BROKEN;
				if(this->breakdown_type == BREAKDOWN_AIRCRAFT_SPEED ||
						(this->current_order.IsType(OT_GOTO_DEPOT) &&
						(this->current_order.GetDepotOrderType() & ODTFB_BREAKDOWN) &&
						GetTargetAirportIfValid(Aircraft::From(this)) != nullptr)) return false;
				FindBreakdownDestination(Aircraft::From(this));
			} else if (this->type == VEH_TRAIN) {
				if (this->breakdown_type == BREAKDOWN_LOW_POWER ||
						this->First()->cur_speed <= ((this->breakdown_type == BREAKDOWN_LOW_SPEED) ? this->breakdown_severity : 0)) {
					switch (this->breakdown_type) {
						case BREAKDOWN_RV_CRASH:
							if (_settings_game.vehicle.improved_breakdowns) SetBit(Train::From(this)->flags, VRF_HAS_HIT_RV);
						/* FALL THROUGH */
						case BREAKDOWN_CRITICAL:
							if (!PlayVehicleSound(this, VSE_BREAKDOWN)) {
								SndPlayVehicleFx((_settings_game.game_creation.landscape != LT_TOYLAND) ? SND_10_BREAKDOWN_TRAIN_SHIP : SND_3A_BREAKDOWN_TRAIN_SHIP_TOYLAND, this);
							}
							if (!(this->vehstatus & VS_HIDDEN) && !HasBit(EngInfo(this->engine_type)->misc_flags, EF_NO_BREAKDOWN_SMOKE) && this->breakdown_delay > 0) {
								EffectVehicle *u = CreateEffectVehicleRel(this, 4, 4, 5, EV_BREAKDOWN_SMOKE);
								if (u != nullptr) u->animation_state = this->breakdown_delay * 2;
							}
							/* Max Speed reduction*/
							if (_settings_game.vehicle.improved_breakdowns) {
								if (!HasBit(Train::From(this)->flags, VRF_NEED_REPAIR)) {
									SetBit(Train::From(this)->flags, VRF_NEED_REPAIR);
									Train::From(this)->critical_breakdown_count = 1;
								} else if (Train::From(this)->critical_breakdown_count != 255) {
									Train::From(this)->critical_breakdown_count++;
								}
								Train::From(this->First())->ConsistChanged(CCF_TRACK);
							}
						/* FALL THROUGH */
						case BREAKDOWN_EM_STOP:
							CheckBreakdownFlags(Train::From(this->First()));
							SetBit(Train::From(this->First())->flags, VRF_BREAKDOWN_STOPPED);
							break;
						case BREAKDOWN_BRAKE_OVERHEAT:
							CheckBreakdownFlags(Train::From(this->First()));
							SetBit(Train::From(this->First())->flags, VRF_BREAKDOWN_STOPPED);
							break;
						case BREAKDOWN_LOW_SPEED:
							CheckBreakdownFlags(Train::From(this->First()));
							SetBit(Train::From(this->First())->flags, VRF_BREAKDOWN_SPEED);
							break;
						case BREAKDOWN_LOW_POWER:
							SetBit(Train::From(this->First())->flags, VRF_BREAKDOWN_POWER);
							break;
						default: NOT_REACHED();
					}
					this->First()->MarkDirty();
					SetWindowDirty(WC_VEHICLE_VIEW, this->index);
					SetWindowDirty(WC_VEHICLE_DETAILS, this->index);
				} else {
					this->breakdown_ctr = 2; // wait until slowdown
					this->breakdowns_since_last_service--;
					SetBit(Train::From(this)->flags, VRF_BREAKDOWN_BRAKING);
					return false;
				}
				if ((!(this->vehstatus & VS_HIDDEN)) && (this->breakdown_type == BREAKDOWN_LOW_SPEED || this->breakdown_type == BREAKDOWN_LOW_POWER)
						&& !HasBit(EngInfo(this->engine_type)->misc_flags, EF_NO_BREAKDOWN_SMOKE)) {
					EffectVehicle *u = CreateEffectVehicleRel(this, 0, 0, 2, EV_BREAKDOWN_SMOKE); //some grey clouds to indicate a broken engine
					if (u != nullptr) u->animation_state = 25;
				}
			} else {
				switch (this->breakdown_type) {
					case BREAKDOWN_CRITICAL:
						if (!PlayVehicleSound(this, VSE_BREAKDOWN)) {
							bool train_or_ship = this->type == VEH_TRAIN || this->type == VEH_SHIP;
							SndPlayVehicleFx((_settings_game.game_creation.landscape != LT_TOYLAND) ?
								(train_or_ship ? SND_10_BREAKDOWN_TRAIN_SHIP : SND_0F_BREAKDOWN_ROADVEHICLE) :
								(train_or_ship ? SND_3A_BREAKDOWN_TRAIN_SHIP_TOYLAND : SND_35_BREAKDOWN_ROADVEHICLE_TOYLAND), this);
						}
						if (!(this->vehstatus & VS_HIDDEN) && !HasBit(EngInfo(this->engine_type)->misc_flags, EF_NO_BREAKDOWN_SMOKE) && this->breakdown_delay > 0) {
							EffectVehicle *u = CreateEffectVehicleRel(this, 4, 4, 5, EV_BREAKDOWN_SMOKE);
							if (u != nullptr) u->animation_state = this->breakdown_delay * 2;
						}
						if (_settings_game.vehicle.improved_breakdowns) {
							if (this->type == VEH_ROAD) {
								if (RoadVehicle::From(this)->critical_breakdown_count != 255) {
									RoadVehicle::From(this)->critical_breakdown_count++;
								}
							} else if (this->type == VEH_SHIP) {
								if (Ship::From(this)->critical_breakdown_count != 255) {
									Ship::From(this)->critical_breakdown_count++;
								}
							}
						}
					/* FALL THROUGH */
					case BREAKDOWN_EM_STOP:
						this->cur_speed = 0;
						break;
					case BREAKDOWN_LOW_SPEED:
					case BREAKDOWN_LOW_POWER:
						/* do nothing */
						break;
					default: NOT_REACHED();
				}
				if ((!(this->vehstatus & VS_HIDDEN)) &&
						(this->breakdown_type == BREAKDOWN_LOW_SPEED || this->breakdown_type == BREAKDOWN_LOW_POWER)) {
					/* Some gray clouds to indicate a broken RV */
					EffectVehicle *u = CreateEffectVehicleRel(this, 0, 0, 2, EV_BREAKDOWN_SMOKE);
					if (u != nullptr) u->animation_state = 25;
				}
				this->First()->MarkDirty();
				SetWindowDirty(WC_VEHICLE_VIEW, this->index);
				SetWindowDirty(WC_VEHICLE_DETAILS, this->index);
				return (this->breakdown_type == BREAKDOWN_CRITICAL || this->breakdown_type == BREAKDOWN_EM_STOP);
			}

			FALLTHROUGH;
		case 1:
			/* Aircraft breakdowns end only when arriving at the airport */
			if (this->type == VEH_AIRCRAFT) return false;

			/* For trains this function is called twice per tick, so decrease v->breakdown_delay at half the rate */
			if ((this->tick_counter & (this->type == VEH_TRAIN ? 3 : 1)) == 0) {
				if (--this->breakdown_delay == 0) {
					this->breakdown_ctr = 0;
					if (this->type == VEH_TRAIN) {
						CheckBreakdownFlags(Train::From(this->First()));
						this->First()->MarkDirty();
						SetWindowDirty(WC_VEHICLE_VIEW, this->First()->index);
					} else {
						this->MarkDirty();
						SetWindowDirty(WC_VEHICLE_VIEW, this->index);
					}
				}
			}
			return (this->breakdown_type == BREAKDOWN_CRITICAL || this->breakdown_type == BREAKDOWN_EM_STOP ||
					this->breakdown_type == BREAKDOWN_RV_CRASH || this->breakdown_type == BREAKDOWN_BRAKE_OVERHEAT);

		default:
			if (!this->current_order.IsType(OT_LOADING)) this->breakdown_ctr--;
			return false;
	}
}

/**
 * Update age of a vehicle.
 * @param v Vehicle to update.
 */
void AgeVehicle(Vehicle *v)
{
	/* Stop if a virtual vehicle */
	if (HasBit(v->subtype, GVSF_VIRTUAL)) return;

	if (v->age < MAX_DAY) {
		v->age++;
		if (v->IsPrimaryVehicle() && v->age == VEHICLE_PROFIT_MIN_AGE + 1) GroupStatistics::VehicleReachedProfitAge(v);
	}

	if (!v->IsPrimaryVehicle() && (v->type != VEH_TRAIN || !Train::From(v)->IsEngine())) return;

	int age = v->age - v->max_age;
	if (age == DAYS_IN_LEAP_YEAR * 0 || age == DAYS_IN_LEAP_YEAR * 1 ||
			age == DAYS_IN_LEAP_YEAR * 2 || age == DAYS_IN_LEAP_YEAR * 3 || age == DAYS_IN_LEAP_YEAR * 4) {
		v->reliability_spd_dec <<= 1;
	}

	SetWindowDirty(WC_VEHICLE_DETAILS, v->index);

	/* Don't warn about vehicles which are non-primary (e.g., part of an articulated vehicle), don't belong to us, are crashed, or are stopped */
	if (v->Previous() != nullptr || v->owner != _local_company || (v->vehstatus & VS_CRASHED) != 0 || (v->vehstatus & VS_STOPPED) != 0) return;

	const Company *c = Company::Get(v->owner);
	/* Don't warn if a renew is active */
	if (c->settings.engine_renew && v->GetEngine()->company_avail != 0) return;
	/* Don't warn if a replacement is active */
	if (EngineHasReplacementForCompany(c, v->engine_type, v->group_id)) return;

	StringID str;
	if (age == -DAYS_IN_LEAP_YEAR) {
		str = STR_NEWS_VEHICLE_IS_GETTING_OLD;
	} else if (age == 0) {
		str = STR_NEWS_VEHICLE_IS_GETTING_VERY_OLD;
	} else if (age > 0 && (age % DAYS_IN_LEAP_YEAR) == 0) {
		str = STR_NEWS_VEHICLE_IS_GETTING_VERY_OLD_AND;
	} else {
		return;
	}

	SetDParam(0, v->index);
	AddVehicleAdviceNewsItem(str, v->index);
}

/**
 * Calculates how full a vehicle is.
 * @param front The front vehicle of the consist to check.
 * @param colour The string to show depending on if we are unloading or loading
 * @return A percentage of how full the Vehicle is.
 *         Percentages are rounded towards 50%, so that 0% and 100% are only returned
 *         if the vehicle is completely empty or full.
 *         This is useful for both display and conditional orders.
 */
uint8 CalcPercentVehicleFilled(const Vehicle *front, StringID *colour)
{
	int count = 0;
	int max = 0;
	int cars = 0;
	int unloading = 0;
	bool loading = false;

	bool is_loading = front->current_order.IsType(OT_LOADING);

	/* The station may be nullptr when the (colour) string does not need to be set. */
	const Station *st = Station::GetIfValid(front->last_station_visited);
	assert(colour == nullptr || (st != nullptr && is_loading));

	bool order_no_load = is_loading && (front->current_order.GetLoadType() & OLFB_NO_LOAD);
	bool order_full_load = is_loading && (front->current_order.GetLoadType() & OLFB_FULL_LOAD);

	/* Count up max and used */
	for (const Vehicle *v = front; v != nullptr; v = v->Next()) {
		count += v->cargo.StoredCount();
		max += v->cargo_cap;
		if (v->cargo_cap != 0 && colour != nullptr) {
			unloading += HasBit(v->vehicle_flags, VF_CARGO_UNLOADING) ? 1 : 0;
			loading |= !order_no_load &&
					(order_full_load || st->goods[v->cargo_type].HasRating()) &&
					!HasBit(v->vehicle_flags, VF_LOADING_FINISHED) && !HasBit(v->vehicle_flags, VF_STOP_LOADING);
			cars++;
		}
	}

	if (colour != nullptr) {
		if (unloading == 0 && loading) {
			*colour = STR_PERCENT_UP;
		} else if (unloading == 0 && !loading) {
			*colour = STR_PERCENT_NONE;
		} else if (cars == unloading || !loading) {
			*colour = STR_PERCENT_DOWN;
		} else {
			*colour = STR_PERCENT_UP_DOWN;
		}
	}

	/* Train without capacity */
	if (max == 0) return 100;

	/* Return the percentage */
	if (count * 2 < max) {
		/* Less than 50%; round up, so that 0% means really empty. */
		return CeilDiv(count * 100, max);
	} else {
		/* More than 50%; round down, so that 100% means really full. */
		return (count * 100) / max;
	}
}

uint8 CalcPercentVehicleFilledOfCargo(const Vehicle *front, CargoID cargo)
{
	int count = 0;
	int max = 0;

	/* Count up max and used */
	for (const Vehicle *v = front; v != nullptr; v = v->Next()) {
		if (v->cargo_type != cargo) continue;
		count += v->cargo.StoredCount();
		max += v->cargo_cap;
	}

	/* Train without capacity */
	if (max == 0) return 0;

	/* Return the percentage */
	if (count * 2 < max) {
		/* Less than 50%; round up, so that 0% means really empty. */
		return CeilDiv(count * 100, max);
	} else {
		/* More than 50%; round down, so that 100% means really full. */
		return (count * 100) / max;
	}
}

/**
 * Vehicle entirely entered the depot, update its status, orders, vehicle windows, service it, etc.
 * @param v Vehicle that entered a depot.
 */
void VehicleEnterDepot(Vehicle *v)
{
	/* Always work with the front of the vehicle */
	dbg_assert(v == v->First());

	switch (v->type) {
		case VEH_TRAIN: {
			Train *t = Train::From(v);
			/* Clear path reservation */
			SetDepotReservation(t->tile, false);
			if (_settings_client.gui.show_track_reservation) MarkTileDirtyByTile(t->tile, VMDF_NOT_MAP_MODE);

			UpdateSignalsOnSegment(t->tile, INVALID_DIAGDIR, t->owner);
			t->wait_counter = 0;
			t->force_proceed = TFP_NONE;
			ClrBit(t->flags, VRF_TOGGLE_REVERSE);
			t->ConsistChanged(CCF_ARRANGE);
			t->reverse_distance = 0;
			t->signal_speed_restriction = 0;
			t->lookahead.reset();
			if (!(t->vehstatus & VS_CRASHED)) {
				t->crash_anim_pos = 0;
			}
			break;
		}

		case VEH_ROAD:
			break;

		case VEH_SHIP: {
			Ship *ship = Ship::From(v);
			ship->state = TRACK_BIT_DEPOT;
			ship->UpdateCache();
			ship->UpdateViewport(true, true);
			SetWindowDirty(WC_VEHICLE_DEPOT, v->tile);
			break;
		}

		case VEH_AIRCRAFT:
			HandleAircraftEnterHangar(Aircraft::From(v));
			break;
		default: NOT_REACHED();
	}
	SetWindowDirty(WC_VEHICLE_VIEW, v->index);
	DirtyVehicleListWindowForVehicle(v);

	if (v->type != VEH_TRAIN) {
		/* Trains update the vehicle list when the first unit enters the depot and calls VehicleEnterDepot() when the last unit enters.
		 * We only increase the number of vehicles when the first one enters, so we will not need to search for more vehicles in the depot */
		InvalidateWindowData(WC_VEHICLE_DEPOT, v->tile);
	}
	SetWindowDirty(WC_VEHICLE_DEPOT, v->tile);

	v->vehstatus |= VS_HIDDEN;
	v->UpdateIsDrawn();
	v->cur_speed = 0;

	VehicleServiceInDepot(v);

	/* After a vehicle trigger, the graphics and properties of the vehicle could change. */
	TriggerVehicle(v, VEHICLE_TRIGGER_DEPOT);
	v->MarkDirty();

	InvalidateWindowData(WC_VEHICLE_VIEW, v->index);

	if (v->current_order.IsType(OT_GOTO_DEPOT)) {
		SetWindowDirty(WC_VEHICLE_VIEW, v->index);

		const Order *real_order = v->GetOrder(v->cur_real_order_index);

		/* Test whether we are heading for this depot. If not, do nothing.
		 * Note: The target depot for nearest-/manual-depot-orders is only updated on junctions, but we want to accept every depot. */
		if ((v->current_order.GetDepotOrderType() & ODTFB_PART_OF_ORDERS) &&
				real_order != nullptr && !(real_order->GetDepotActionType() & ODATFB_NEAREST_DEPOT) &&
				(v->type == VEH_AIRCRAFT ? v->current_order.GetDestination() != GetStationIndex(v->tile) : v->dest_tile != v->tile)) {
			/* We are heading for another depot, keep driving. */
			return;
		}

		/* Test whether we are heading for this depot. If not, do nothing. */
		if ((v->current_order.GetDepotExtraFlags() & ODEFB_SPECIFIC) &&
				(v->type == VEH_AIRCRAFT ? v->current_order.GetDestination() != GetStationIndex(v->tile) : v->dest_tile != v->tile)) {
			/* We are heading for another depot, keep driving. */
			return;
		}

		if (v->current_order.GetDepotActionType() & ODATFB_SELL) {
			_vehicles_to_sell.insert(v->index);
			return;
		}

		if (v->current_order.IsRefit()) {
			Backup<CompanyID> cur_company(_current_company, v->owner, FILE_LINE);
			CommandCost cost = DoCommand(v->tile, v->index, v->current_order.GetRefitCargo() | 0xFF << 8, DC_EXEC, GetCmdRefitVeh(v));
			cur_company.Restore();

			if (cost.Failed()) {
				_vehicles_to_autoreplace[v->index] = false;
				if (v->owner == _local_company) {
					/* Notify the user that we stopped the vehicle */
					SetDParam(0, v->index);
					AddVehicleAdviceNewsItem(STR_NEWS_ORDER_REFIT_FAILED, v->index);
				}
			} else if (cost.GetCost() != 0) {
				v->profit_this_year -= cost.GetCost() << 8;
				if (v->owner == _local_company) {
					ShowCostOrIncomeAnimation(v->x_pos, v->y_pos, v->z_pos, cost.GetCost());
				}
			}
		}

		/* Handle the ODTFB_PART_OF_ORDERS case. If there is a timetabled wait time, hold the train, otherwise skip to the next order.
		Note that if there is a only a travel_time, but no wait_time defined for the order, and the train arrives to the depot sooner as scheduled,
		he doesn't wait in it, as it would in stations. Thus, the original behaviour is maintained if there's no defined wait_time.*/
		if (v->current_order.GetDepotOrderType() & ODTFB_PART_OF_ORDERS) {
			v->DeleteUnreachedImplicitOrders();
			UpdateVehicleTimetable(v, true);
			if (v->current_order.IsWaitTimetabled() && !(v->current_order.GetDepotActionType() & ODATFB_HALT)) {
				v->current_order.MakeWaiting();
				v->current_order.SetNonStopType(ONSF_NO_STOP_AT_ANY_STATION);
				return;
			} else {
				v->IncrementImplicitOrderIndex();
			}
		}

		if (v->current_order.GetDepotActionType() & ODATFB_HALT) {
			/* Vehicles are always stopped on entering depots. Do not restart this one. */
			_vehicles_to_autoreplace[v->index] = false;
			/* Invalidate last_loading_station. As the link from the station
			 * before the stop to the station after the stop can't be predicted
			 * we shouldn't construct it when the vehicle visits the next stop. */
			v->last_loading_station = INVALID_STATION;
			ClrBit(v->vehicle_flags, VF_LAST_LOAD_ST_SEP);
			if (v->owner == _local_company) {
				SetDParam(0, v->index);
				AddVehicleAdviceNewsItem(STR_NEWS_TRAIN_IS_WAITING + v->type, v->index);
			}
			AI::NewEvent(v->owner, new ScriptEventVehicleWaitingInDepot(v->index));
		}
		v->current_order.MakeDummy();
	}
}

/**
 * Update the vehicle on the viewport, updating the right hash and setting the
 *  new coordinates.
 * @param dirty Mark the (new and old) coordinates of the vehicle as dirty.
 */
void Vehicle::UpdateViewport(bool dirty)
{
	/* Skip updating sprites on dedicated servers without screen */
	if (_network_dedicated) return;

	Rect new_coord = ConvertRect<Rect16, Rect>(this->sprite_seq_bounds);

	Point pt = RemapCoords(this->x_pos + this->x_offs, this->y_pos + this->y_offs, this->z_pos);
	new_coord.left   += pt.x;
	new_coord.top    += pt.y;
	new_coord.right  += pt.x + 2 * ZOOM_LVL_BASE;
	new_coord.bottom += pt.y + 2 * ZOOM_LVL_BASE;

	UpdateVehicleViewportHash(this, new_coord.left, new_coord.top);

	Rect old_coord = this->coord;
	this->coord = new_coord;

	if (dirty) {
		if (old_coord.left == INVALID_COORD) {
			this->MarkAllViewportsDirty();
		} else {
			::MarkAllViewportsDirty(
					std::min(old_coord.left,   this->coord.left),
					std::min(old_coord.top,    this->coord.top),
					std::max(old_coord.right,  this->coord.right),
					std::max(old_coord.bottom, this->coord.bottom),
					VMDF_NOT_LANDSCAPE | (this->type != VEH_EFFECT ? VMDF_NONE : VMDF_NOT_MAP_MODE)
			);
		}
	}
}

void Vehicle::UpdateViewportDeferred()
{
	Rect new_coord = ConvertRect<Rect16, Rect>(this->sprite_seq_bounds);

	Point pt = RemapCoords(this->x_pos + this->x_offs, this->y_pos + this->y_offs, this->z_pos);
	new_coord.left   += pt.x;
	new_coord.top    += pt.y;
	new_coord.right  += pt.x + 2 * ZOOM_LVL_BASE;
	new_coord.bottom += pt.y + 2 * ZOOM_LVL_BASE;

	UpdateVehicleViewportHashDeferred(this, new_coord.left, new_coord.top);

	this->coord = new_coord;
}

/**
 * Update the position of the vehicle, and update the viewport.
 */
void Vehicle::UpdatePositionAndViewport()
{
	this->UpdatePosition();
	this->UpdateViewport(true);
}

/**
 * Marks viewports dirty where the vehicle's image is.
 */
void Vehicle::MarkAllViewportsDirty() const
{
	::MarkAllViewportsDirty(this->coord.left, this->coord.top, this->coord.right, this->coord.bottom, VMDF_NOT_LANDSCAPE | (this->type != VEH_EFFECT ? VMDF_NONE : VMDF_NOT_MAP_MODE));
}

VehicleOrderID Vehicle::GetFirstWaitingLocation(bool require_wait_timetabled) const
{
	for (int i = 0; i < this->GetNumOrders(); ++i) {
		const Order* order = this->GetOrder(i);

		if (order->IsWaitTimetabled() && !order->IsType(OT_IMPLICIT) && !order->IsType(OT_CONDITIONAL)) {
			return i;
		}
		if (order->IsType(OT_GOTO_STATION)) {
			return (order->IsWaitTimetabled() || !require_wait_timetabled) ? i : INVALID_VEH_ORDER_ID;
		}
	}
	return INVALID_VEH_ORDER_ID;
}

/**
 * Get position information of a vehicle when moving one pixel in the direction it is facing
 * @param v Vehicle to move
 * @return Position information after the move
 */
GetNewVehiclePosResult GetNewVehiclePos(const Vehicle *v)
{
	static const int8 _delta_coord[16] = {
		-1,-1,-1, 0, 1, 1, 1, 0, /* x */
		-1, 0, 1, 1, 1, 0,-1,-1, /* y */
	};

	int x = v->x_pos + _delta_coord[v->direction];
	int y = v->y_pos + _delta_coord[v->direction + 8];

	GetNewVehiclePosResult gp;
	gp.x = x;
	gp.y = y;
	gp.old_tile = v->tile;
	gp.new_tile = TileVirtXY(x, y);
	return gp;
}

static const Direction _new_direction_table[] = {
	DIR_N,  DIR_NW, DIR_W,
	DIR_NE, DIR_SE, DIR_SW,
	DIR_E,  DIR_SE, DIR_S
};

Direction GetDirectionTowards(const Vehicle *v, int x, int y)
{
	int i = 0;

	if (y >= v->y_pos) {
		if (y != v->y_pos) i += 3;
		i += 3;
	}

	if (x >= v->x_pos) {
		if (x != v->x_pos) i++;
		i++;
	}

	Direction dir = v->direction;

	DirDiff dirdiff = DirDifference(_new_direction_table[i], dir);
	if (dirdiff == DIRDIFF_SAME) return dir;
	return ChangeDir(dir, dirdiff > DIRDIFF_REVERSE ? DIRDIFF_45LEFT : DIRDIFF_45RIGHT);
}

/**
 * Call the tile callback function for a vehicle entering a tile
 * @param v    Vehicle entering the tile
 * @param tile Tile entered
 * @param x    X position
 * @param y    Y position
 * @return Some meta-data over the to be entered tile.
 * @see VehicleEnterTileStatus to see what the bits in the return value mean.
 */
VehicleEnterTileStatus VehicleEnterTile(Vehicle *v, TileIndex tile, int x, int y)
{
	return _tile_type_procs[GetTileType(tile)]->vehicle_enter_tile_proc(v, tile, x, y);
}

/**
 * Initializes the structure. Vehicle unit numbers are supposed not to change after
 * struct initialization, except after each call to this->NextID() the returned value
 * is assigned to a vehicle.
 * @param type type of vehicle
 * @param owner owner of vehicles
 */
FreeUnitIDGenerator::FreeUnitIDGenerator(VehicleType type, CompanyID owner) : cache(nullptr), maxid(0), curid(0)
{
	/* Find maximum */
	for (const Vehicle *v : Vehicle::Iterate()) {
		if (v->type == type && v->owner == owner) {
			this->maxid = std::max<UnitID>(this->maxid, v->unitnumber);
		}
	}

	if (this->maxid == 0) return;

	/* Reserving 'maxid + 2' because we need:
	 * - space for the last item (with v->unitnumber == maxid)
	 * - one free slot working as loop terminator in FreeUnitIDGenerator::NextID() */
	this->cache = CallocT<bool>(this->maxid + 2);

	/* Fill the cache */
	for (const Vehicle *v : Vehicle::Iterate()) {
		if (v->type == type && v->owner == owner) {
			this->cache[v->unitnumber] = true;
		}
	}
}

/** Returns next free UnitID. Supposes the last returned value was assigned to a vehicle. */
UnitID FreeUnitIDGenerator::NextID()
{
	if (this->maxid <= this->curid) return ++this->curid;

	while (this->cache[++this->curid]) { } // it will stop, we reserved more space than needed

	return this->curid;
}

/**
 * Get an unused unit number for a vehicle (if allowed).
 * @param type Type of vehicle
 * @return A unused unit number for the given type of vehicle if it is allowed to build one, else \c UINT16_MAX.
 */
UnitID GetFreeUnitNumber(VehicleType type)
{
	/* Check whether it is allowed to build another vehicle. */
	uint max_veh;
	switch (type) {
		case VEH_TRAIN:    max_veh = _settings_game.vehicle.max_trains;   break;
		case VEH_ROAD:     max_veh = _settings_game.vehicle.max_roadveh;  break;
		case VEH_SHIP:     max_veh = _settings_game.vehicle.max_ships;    break;
		case VEH_AIRCRAFT: max_veh = _settings_game.vehicle.max_aircraft; break;
		default: NOT_REACHED();
	}

	const Company *c = Company::Get(_current_company);
	if (c->group_all[type].num_vehicle >= max_veh) return UINT16_MAX; // Currently already at the limit, no room to make a new one.

	FreeUnitIDGenerator gen(type, _current_company);

	return gen.NextID();
}


/**
 * Check whether we can build infrastructure for the given
 * vehicle type. This to disable building stations etc. when
 * you are not allowed/able to have the vehicle type yet.
 * @param type the vehicle type to check this for
 * @return true if there is any reason why you may build
 *         the infrastructure for the given vehicle type
 */
bool CanBuildVehicleInfrastructure(VehicleType type, byte subtype)
{
	assert(IsCompanyBuildableVehicleType(type));

	if (!Company::IsValidID(_local_company)) return false;

	UnitID max;
	switch (type) {
		case VEH_TRAIN:
			if (!HasAnyRailtypesAvail(_local_company)) return false;
			max = _settings_game.vehicle.max_trains;
			break;
		case VEH_ROAD:
			if (!HasAnyRoadTypesAvail(_local_company, (RoadTramType)subtype)) return false;
			max = _settings_game.vehicle.max_roadveh;
			break;
		case VEH_SHIP:     max = _settings_game.vehicle.max_ships; break;
		case VEH_AIRCRAFT: max = _settings_game.vehicle.max_aircraft; break;
		default: NOT_REACHED();
	}

	/* We can build vehicle infrastructure when we may build the vehicle type */
	if (max > 0) {
		/* Can we actually build the vehicle type? */
		for (const Engine *e : Engine::IterateType(type)) {
			if (type == VEH_ROAD && GetRoadTramType(e->u.road.roadtype) != (RoadTramType)subtype) continue;
			if (HasBit(e->company_avail, _local_company)) return true;
		}
		return false;
	}

	/* We should be able to build infrastructure when we have the actual vehicle type */
	for (const Vehicle *v : Vehicle::Iterate()) {
		if (v->type == VEH_ROAD && GetRoadTramType(RoadVehicle::From(v)->roadtype) != (RoadTramType)subtype) continue;
		if (v->owner == _local_company && v->type == type) return true;
	}

	return false;
}


/**
 * Determines the #LiveryScheme for a vehicle.
 * @param engine_type Engine of the vehicle.
 * @param parent_engine_type Engine of the front vehicle, #INVALID_ENGINE if vehicle is at front itself.
 * @param v the vehicle, \c nullptr if in purchase list etc.
 * @return livery scheme to use.
 */
LiveryScheme GetEngineLiveryScheme(EngineID engine_type, EngineID parent_engine_type, const Vehicle *v)
{
	CargoID cargo_type = v == nullptr ? (CargoID)CT_INVALID : v->cargo_type;
	const Engine *e = Engine::Get(engine_type);
	switch (e->type) {
		default: NOT_REACHED();
		case VEH_TRAIN:
			if (v != nullptr && parent_engine_type != INVALID_ENGINE && (UsesWagonOverride(v) || (v->IsArticulatedPart() && e->u.rail.railveh_type != RAILVEH_WAGON))) {
				/* Wagonoverrides use the colour scheme of the front engine.
				 * Articulated parts use the colour scheme of the first part. (Not supported for articulated wagons) */
				engine_type = parent_engine_type;
				e = Engine::Get(engine_type);
				/* Note: Luckily cargo_type is not needed for engines */
			}

			if (cargo_type == CT_INVALID) cargo_type = e->GetDefaultCargoType();
			if (cargo_type == CT_INVALID) cargo_type = CT_GOODS; // The vehicle does not carry anything, let's pick some freight cargo
			if (e->u.rail.railveh_type == RAILVEH_WAGON) {
				if (!CargoSpec::Get(cargo_type)->is_freight) {
					if (parent_engine_type == INVALID_ENGINE) {
						return LS_PASSENGER_WAGON_STEAM;
					} else {
						bool is_mu = HasBit(EngInfo(parent_engine_type)->misc_flags, EF_RAIL_IS_MU);
						switch (RailVehInfo(parent_engine_type)->engclass) {
							default: NOT_REACHED();
							case EC_STEAM:    return LS_PASSENGER_WAGON_STEAM;
							case EC_DIESEL:   return is_mu ? LS_DMU : LS_PASSENGER_WAGON_DIESEL;
							case EC_ELECTRIC: return is_mu ? LS_EMU : LS_PASSENGER_WAGON_ELECTRIC;
							case EC_MONORAIL: return LS_PASSENGER_WAGON_MONORAIL;
							case EC_MAGLEV:   return LS_PASSENGER_WAGON_MAGLEV;
						}
					}
				} else {
					return LS_FREIGHT_WAGON;
				}
			} else {
				bool is_mu = HasBit(e->info.misc_flags, EF_RAIL_IS_MU);

				switch (e->u.rail.engclass) {
					default: NOT_REACHED();
					case EC_STEAM:    return LS_STEAM;
					case EC_DIESEL:   return is_mu ? LS_DMU : LS_DIESEL;
					case EC_ELECTRIC: return is_mu ? LS_EMU : LS_ELECTRIC;
					case EC_MONORAIL: return LS_MONORAIL;
					case EC_MAGLEV:   return LS_MAGLEV;
				}
			}

		case VEH_ROAD:
			/* Always use the livery of the front */
			if (v != nullptr && parent_engine_type != INVALID_ENGINE) {
				engine_type = parent_engine_type;
				e = Engine::Get(engine_type);
				cargo_type = v->First()->cargo_type;
			}
			if (cargo_type == CT_INVALID) cargo_type = e->GetDefaultCargoType();
			if (cargo_type == CT_INVALID) cargo_type = CT_GOODS; // The vehicle does not carry anything, let's pick some freight cargo

			/* Important: Use Tram Flag of front part. Luckily engine_type refers to the front part here. */
			if (HasBit(e->info.misc_flags, EF_ROAD_TRAM)) {
				/* Tram */
				return IsCargoInClass(cargo_type, CC_PASSENGERS) ? LS_PASSENGER_TRAM : LS_FREIGHT_TRAM;
			} else {
				/* Bus or truck */
				return IsCargoInClass(cargo_type, CC_PASSENGERS) ? LS_BUS : LS_TRUCK;
			}

		case VEH_SHIP:
			if (cargo_type == CT_INVALID) cargo_type = e->GetDefaultCargoType();
			if (cargo_type == CT_INVALID) cargo_type = CT_GOODS; // The vehicle does not carry anything, let's pick some freight cargo
			return IsCargoInClass(cargo_type, CC_PASSENGERS) ? LS_PASSENGER_SHIP : LS_FREIGHT_SHIP;

		case VEH_AIRCRAFT:
			switch (e->u.air.subtype) {
				case AIR_HELI: return LS_HELICOPTER;
				case AIR_CTOL: return LS_SMALL_PLANE;
				case AIR_CTOL | AIR_FAST: return LS_LARGE_PLANE;
				default: NOT_REACHED();
			}
	}
}

/**
 * Determines the livery for a vehicle.
 * @param engine_type EngineID of the vehicle
 * @param company Owner of the vehicle
 * @param parent_engine_type EngineID of the front vehicle. INVALID_VEHICLE if vehicle is at front itself.
 * @param v the vehicle. nullptr if in purchase list etc.
 * @param livery_setting The livery settings to use for acquiring the livery information.
 * @param ignore_group Ignore group overrides.
 * @return livery to use
 */
const Livery *GetEngineLivery(EngineID engine_type, CompanyID company, EngineID parent_engine_type, const Vehicle *v, byte livery_setting, bool ignore_group)
{
	const Company *c = Company::Get(company);
	LiveryScheme scheme = LS_DEFAULT;

	if (livery_setting == LIT_ALL || (livery_setting == LIT_COMPANY && company == _local_company)) {
		if (v != nullptr && !ignore_group) {
			const Group *g = Group::GetIfValid(v->First()->group_id);
			if (g != nullptr) {
				/* Traverse parents until we find a livery or reach the top */
				while (g->livery.in_use == 0 && g->parent != INVALID_GROUP) {
					g = Group::Get(g->parent);
				}
				if (g->livery.in_use != 0) return &g->livery;
			}
		}

		/* The default livery is always available for use, but its in_use flag determines
		 * whether any _other_ liveries are in use. */
		if (c->livery[LS_DEFAULT].in_use != 0) {
			/* Determine the livery scheme to use */
			scheme = GetEngineLiveryScheme(engine_type, parent_engine_type, v);
		}
	}

	return &c->livery[scheme];
}


static PaletteID GetEngineColourMap(EngineID engine_type, CompanyID company, EngineID parent_engine_type, const Vehicle *v, bool ignore_group = false)
{
	PaletteID map = (v != nullptr && !ignore_group) ? v->colourmap : PAL_NONE;

	/* Return cached value if any */
	if (map != PAL_NONE) return map;

	const Engine *e = Engine::Get(engine_type);

	/* Check if we should use the colour map callback */
	if (HasBit(e->info.callback_mask, CBM_VEHICLE_COLOUR_REMAP)) {
		uint16 callback = GetVehicleCallback(CBID_VEHICLE_COLOUR_MAPPING, 0, 0, engine_type, v);
		/* Failure means "use the default two-colour" */
		if (callback != CALLBACK_FAILED) {
			static_assert(PAL_NONE == 0); // Returning 0x4000 (resp. 0xC000) coincidences with default value (PAL_NONE)
			map = GB(callback, 0, 14);
			/* If bit 14 is set, then the company colours are applied to the
			 * map else it's returned as-is. */
			if (!HasBit(callback, 14)) {
				/* Update cache */
				if (v != nullptr) const_cast<Vehicle *>(v)->colourmap = map;
				return map;
			}
		}
	}

	bool twocc = HasBit(e->info.misc_flags, EF_USES_2CC);

	if (map == PAL_NONE) map = twocc ? (PaletteID)SPR_2CCMAP_BASE : (PaletteID)PALETTE_RECOLOUR_START;

	/* Spectator has news shown too, but has invalid company ID - as well as dedicated server */
	if (!Company::IsValidID(company)) return map;

	const Livery *livery = GetEngineLivery(engine_type, company, parent_engine_type, v, _settings_client.gui.liveries, ignore_group);

	map += livery->colour1;
	if (twocc) map += livery->colour2 * 16;

	/* Update cache */
	if (v != nullptr && !ignore_group) const_cast<Vehicle *>(v)->colourmap = map;
	return map;
}

/**
 * Get the colour map for an engine. This used for unbuilt engines in the user interface.
 * @param engine_type ID of engine
 * @param company ID of company
 * @return A ready-to-use palette modifier
 */
PaletteID GetEnginePalette(EngineID engine_type, CompanyID company)
{
	return GetEngineColourMap(engine_type, company, INVALID_ENGINE, nullptr);
}

/**
 * Get the colour map for a vehicle.
 * @param v Vehicle to get colour map for
 * @return A ready-to-use palette modifier
 */
PaletteID GetVehiclePalette(const Vehicle *v)
{
	if (v->IsGroundVehicle()) {
		return GetEngineColourMap(v->engine_type, v->owner, v->GetGroundVehicleCache()->first_engine, v);
	}

	return GetEngineColourMap(v->engine_type, v->owner, INVALID_ENGINE, v);
}

/**
 * Get the uncached colour map for a train, ignoring the vehicle's group.
 * @param v Vehicle to get colour map for
 * @return A ready-to-use palette modifier
 */
PaletteID GetUncachedTrainPaletteIgnoringGroup(const Train *v)
{
	return GetEngineColourMap(v->engine_type, v->owner, v->GetGroundVehicleCache()->first_engine, v, true);
}

/**
 * Delete all implicit orders which were not reached.
 */
void Vehicle::DeleteUnreachedImplicitOrders()
{
	if (this->IsGroundVehicle()) {
		uint16 &gv_flags = this->GetGroundVehicleFlags();
		if (HasBit(gv_flags, GVF_SUPPRESS_IMPLICIT_ORDERS)) {
			/* Do not delete orders, only skip them */
			ClrBit(gv_flags, GVF_SUPPRESS_IMPLICIT_ORDERS);
			this->cur_implicit_order_index = this->cur_real_order_index;
			if (this->cur_timetable_order_index != this->cur_real_order_index) {
				Order *real_timetable_order = this->cur_timetable_order_index != INVALID_VEH_ORDER_ID ? this->GetOrder(this->cur_timetable_order_index) : nullptr;
				if (real_timetable_order == nullptr || !real_timetable_order->IsType(OT_CONDITIONAL)) {
					/* Timetable order ID was not the real order or a conditional order, to avoid updating the wrong timetable, just clear the timetable index */
					this->cur_timetable_order_index = INVALID_VEH_ORDER_ID;
				}
			}
			InvalidateVehicleOrder(this, 0);
			return;
		}
	}

	const Order *order = this->GetOrder(this->cur_implicit_order_index);
	while (order != nullptr) {
		if (this->cur_implicit_order_index == this->cur_real_order_index) break;

		if (order->IsType(OT_IMPLICIT)) {
			DeleteOrder(this, this->cur_implicit_order_index);
			/* DeleteOrder does various magic with order_indices, so resync 'order' with 'cur_implicit_order_index' */
			order = this->GetOrder(this->cur_implicit_order_index);
		} else {
			/* Skip non-implicit orders, e.g. service-orders */
			order = order->next;
			this->cur_implicit_order_index++;
		}

		/* Wrap around */
		if (order == nullptr) {
			order = this->GetOrder(0);
			this->cur_implicit_order_index = 0;
		}
	}
}

/**
 * Increase capacity for all link stats associated with vehicles in the given consist.
 * @param st Station to get the link stats from.
 * @param front First vehicle in the consist.
 * @param next_station_id Station the consist will be travelling to next.
 */
static void VehicleIncreaseStats(const Vehicle *front)
{
	uint32 travel_time = front->current_order_time;
	for (const Vehicle *v = front; v != nullptr; v = v->Next()) {
		StationID last_loading_station = HasBit(front->vehicle_flags, VF_LAST_LOAD_ST_SEP) ? v->last_loading_station : front->last_loading_station;
		if (v->refit_cap > 0 &&
				last_loading_station != INVALID_STATION &&
				last_loading_station != front->last_station_visited &&
				((front->current_order.GetCargoLoadType(v->cargo_type) & OLFB_NO_LOAD) == 0 ||
				(front->current_order.GetCargoUnloadType(v->cargo_type) & OUFB_NO_UNLOAD) == 0)) {
			/* The cargo count can indeed be higher than the refit_cap if
			 * wagons have been auto-replaced and subsequently auto-
			 * refitted to a higher capacity. The cargo gets redistributed
			 * among the wagons in that case.
			 * As usage is not such an important figure anyway we just
			 * ignore the additional cargo then.*/
			EdgeUpdateMode restricted_mode = EUM_INCREASE;
			if (v->type == VEH_AIRCRAFT) restricted_mode |= EUM_AIRCRAFT;
			IncreaseStats(Station::Get(last_loading_station), v->cargo_type, front->last_station_visited, v->refit_cap,
				std::min<uint>(v->refit_cap, v->cargo.StoredCount()), travel_time, restricted_mode);
		}
	}
}

/**
 * Prepare everything to begin the loading when arriving at a station.
 * @pre IsTileType(this->tile, MP_STATION) || this->type == VEH_SHIP.
 */
void Vehicle::BeginLoading()
{
	if (this->type == VEH_TRAIN) {
		assert_tile(IsTileType(Train::From(this)->GetStationLoadingVehicle()->tile, MP_STATION), Train::From(this)->GetStationLoadingVehicle()->tile);
	} else {
		assert_tile(IsTileType(this->tile, MP_STATION) || this->type == VEH_SHIP, this->tile);
	}

<<<<<<< HEAD
	bool no_load_prepare = false;
=======
	Ticks travel_time = _tick_counter - this->last_loading_tick;
>>>>>>> c4e655b1
	if (this->current_order.IsType(OT_GOTO_STATION) &&
			this->current_order.GetDestination() == this->last_station_visited) {
		this->DeleteUnreachedImplicitOrders();

		/* Now both order indices point to the destination station, and we can start loading */
		this->current_order.MakeLoading(true);
		UpdateVehicleTimetable(this, true);

		/* Furthermore add the Non Stop flag to mark that this station
		 * is the actual destination of the vehicle, which is (for example)
		 * necessary to be known for HandleTrainLoading to determine
		 * whether the train is lost or not; not marking a train lost
		 * that arrives at random stations is bad. */
		this->current_order.SetNonStopType(ONSF_NO_STOP_AT_ANY_STATION);
	} else if (this->current_order.IsType(OT_LOADING_ADVANCE)) {
		this->current_order.MakeLoading(true);
		this->current_order.SetNonStopType(ONSF_NO_STOP_AT_ANY_STATION);
		no_load_prepare = true;
	} else {
		/* We weren't scheduled to stop here. Insert an implicit order
		 * to show that we are stopping here.
		 * While only groundvehicles have implicit orders, e.g. aircraft might still enter
		 * the 'wrong' terminal when skipping orders etc. */
		Order *in_list = this->GetOrder(this->cur_implicit_order_index);
		if (this->IsGroundVehicle() &&
				(in_list == nullptr || !in_list->IsType(OT_IMPLICIT) ||
				in_list->GetDestination() != this->last_station_visited)) {
			bool suppress_implicit_orders = HasBit(this->GetGroundVehicleFlags(), GVF_SUPPRESS_IMPLICIT_ORDERS);
			/* Do not create consecutive duplicates of implicit orders */
			Order *prev_order = this->cur_implicit_order_index > 0 ? this->GetOrder(this->cur_implicit_order_index - 1) : (this->GetNumOrders() > 1 ? this->GetLastOrder() : nullptr);
			if (prev_order == nullptr ||
					(!prev_order->IsType(OT_IMPLICIT) && !prev_order->IsType(OT_GOTO_STATION)) ||
					prev_order->GetDestination() != this->last_station_visited) {

				/* Prefer deleting implicit orders instead of inserting new ones,
				 * so test whether the right order follows later. In case of only
				 * implicit orders treat the last order in the list like an
				 * explicit one, except if the overall number of orders surpasses
				 * IMPLICIT_ORDER_ONLY_CAP. */
				int target_index = this->cur_implicit_order_index;
				bool found = false;
				while (target_index != this->cur_real_order_index || this->GetNumManualOrders() == 0) {
					const Order *order = this->GetOrder(target_index);
					if (order == nullptr) break; // No orders.
					if (order->IsType(OT_IMPLICIT) && order->GetDestination() == this->last_station_visited) {
						found = true;
						break;
					}
					target_index++;
					if (target_index >= this->orders->GetNumOrders()) {
						if (this->GetNumManualOrders() == 0 &&
								this->GetNumOrders() < IMPLICIT_ORDER_ONLY_CAP) {
							break;
						}
						target_index = 0;
					}
					if (target_index == this->cur_implicit_order_index) break; // Avoid infinite loop.
				}

				if (found) {
					if (suppress_implicit_orders) {
						/* Skip to the found order */
						this->cur_implicit_order_index = target_index;
						InvalidateVehicleOrder(this, 0);
					} else {
						/* Delete all implicit orders up to the station we just reached */
						const Order *order = this->GetOrder(this->cur_implicit_order_index);
						while (!order->IsType(OT_IMPLICIT) || order->GetDestination() != this->last_station_visited) {
							if (order->IsType(OT_IMPLICIT)) {
								DeleteOrder(this, this->cur_implicit_order_index);
								/* DeleteOrder does various magic with order_indices, so resync 'order' with 'cur_implicit_order_index' */
								order = this->GetOrder(this->cur_implicit_order_index);
							} else {
								/* Skip non-implicit orders, e.g. service-orders */
								order = order->next;
								this->cur_implicit_order_index++;
							}

							/* Wrap around */
							if (order == nullptr) {
								order = this->GetOrder(0);
								this->cur_implicit_order_index = 0;
							}
							assert(order != nullptr);
						}
					}
				} else if (!suppress_implicit_orders &&
						((this->orders == nullptr ? OrderList::CanAllocateItem() : this->orders->GetNumOrders() < MAX_VEH_ORDER_ID)) &&
						Order::CanAllocateItem()) {
					/* Insert new implicit order */
					Order *implicit_order = new Order();
					implicit_order->MakeImplicit(this->last_station_visited);
					InsertOrder(this, implicit_order, this->cur_implicit_order_index);
					if (this->cur_implicit_order_index > 0) --this->cur_implicit_order_index;

					/* InsertOrder disabled creation of implicit orders for all vehicles with the same implicit order.
					 * Reenable it for this vehicle */
					uint16 &gv_flags = this->GetGroundVehicleFlags();
					ClrBit(gv_flags, GVF_SUPPRESS_IMPLICIT_ORDERS);
				}
			}
		}
		this->current_order.MakeLoading(false);
	}

	if (!no_load_prepare) {
		VehicleIncreaseStats(this);

		PrepareUnload(this);
	}

	DirtyVehicleListWindowForVehicle(this);
	SetWindowWidgetDirty(WC_VEHICLE_VIEW, this->index, WID_VV_START_STOP);
	SetWindowDirty(WC_VEHICLE_DETAILS, this->index);
	SetWindowDirty(WC_STATION_VIEW, this->last_station_visited);

	Station::Get(this->last_station_visited)->MarkTilesDirty(true);
	this->cur_speed = 0;
	this->MarkDirty();
}

/**
 * Return all reserved cargo packets to the station and reset all packets
 * staged for transfer.
 * @param st the station where the reserved packets should go.
 */
void Vehicle::CancelReservation(StationID next, Station *st)
{
	for (Vehicle *v = this; v != nullptr; v = v->next) {
		VehicleCargoList &cargo = v->cargo;
		if (cargo.ActionCount(VehicleCargoList::MTA_LOAD) > 0) {
			DEBUG(misc, 1, "cancelling cargo reservation");
			cargo.Return(UINT_MAX, &st->goods[v->cargo_type].cargo, next);
			cargo.SetTransferLoadPlace(st->xy);
		}
		cargo.KeepAll();
	}
}

CargoTypes Vehicle::GetLastLoadingStationValidCargoMask() const
{
	if (!HasBit(this->vehicle_flags, VF_LAST_LOAD_ST_SEP)) {
		return (this->last_loading_station != INVALID_STATION) ? ALL_CARGOTYPES : 0;
	} else {
		CargoTypes cargo_mask = 0;
		for (const Vehicle *u = this; u != nullptr; u = u->Next()) {
			if (u->cargo_type < NUM_CARGO && u->last_loading_station != INVALID_STATION) {
				SetBit(cargo_mask, u->cargo_type);
			}
		}
		return cargo_mask;
	}
}

/**
 * Perform all actions when leaving a station.
 * @pre this->current_order.IsType(OT_LOADING)
 */
void Vehicle::LeaveStation()
{
	assert(this->current_order.IsAnyLoadingType());

	delete this->cargo_payment;
	dbg_assert(this->cargo_payment == nullptr); // cleared by ~CargoPayment

	ClrBit(this->vehicle_flags, VF_COND_ORDER_WAIT);

	TileIndex station_tile = INVALID_TILE;

	if (this->type == VEH_TRAIN) {
		station_tile = Train::From(this)->GetStationLoadingVehicle()->tile;
		for (Train *v = Train::From(this); v != nullptr; v = v->Next()) {
			ClrBit(v->flags, VRF_BEYOND_PLATFORM_END);
			ClrBit(v->flags, VRF_NOT_YET_IN_PLATFORM);
			ClrBit(v->vehicle_flags, VF_CARGO_UNLOADING);
		}
	}

	/* Only update the timetable if the vehicle was supposed to stop here. */
	if (this->current_order.GetNonStopType() != ONSF_STOP_EVERYWHERE) UpdateVehicleTimetable(this, false);

	CargoTypes cargoes_can_load_unload = this->current_order.FilterLoadUnloadTypeCargoMask([&](const Order *o, CargoID cargo) {
		return ((o->GetCargoLoadType(cargo) & OLFB_NO_LOAD) == 0) || ((o->GetCargoUnloadType(cargo) & OUFB_NO_UNLOAD) == 0);
	});
	CargoTypes has_cargo_mask = this->GetLastLoadingStationValidCargoMask();
	CargoTypes cargoes_can_leave_with_cargo = FilterCargoMask([&](CargoID cargo) {
		return this->current_order.CanLeaveWithCargo(HasBit(has_cargo_mask, cargo), cargo);
	}, cargoes_can_load_unload);

	if (cargoes_can_load_unload != 0) {
		if (cargoes_can_leave_with_cargo != 0) {
			/* Refresh next hop stats to make sure we've done that at least once
			 * during the stop and that refit_cap == cargo_cap for each vehicle in
			 * the consist. */
			this->ResetRefitCaps();
			LinkRefresher::Run(this, true, false, cargoes_can_leave_with_cargo);
		}

		if (cargoes_can_leave_with_cargo == ALL_CARGOTYPES) {
			/* can leave with all cargoes */

			/* if the vehicle could load here or could stop with cargo loaded set the last loading station */
			this->last_loading_station = this->last_station_visited;
<<<<<<< HEAD
			ClrBit(this->vehicle_flags, VF_LAST_LOAD_ST_SEP);
		} else if (cargoes_can_leave_with_cargo == 0) {
			/* can leave with no cargoes */

=======
			this->last_loading_tick = _tick_counter;
		} else {
>>>>>>> c4e655b1
			/* if the vehicle couldn't load and had to unload or transfer everything
			 * set the last loading station to invalid as it will leave empty. */
			this->last_loading_station = INVALID_STATION;
			ClrBit(this->vehicle_flags, VF_LAST_LOAD_ST_SEP);
		} else {
			/* mix of cargoes loadable or could not leave with all cargoes */

			/* NB: this is saved here as we overwrite it on the first iteration of the loop below */
			StationID head_last_loading_station = this->last_loading_station;
			for (Vehicle *u = this; u != nullptr; u = u->Next()) {
				StationID last_loading_station = HasBit(this->vehicle_flags, VF_LAST_LOAD_ST_SEP) ? u->last_loading_station : head_last_loading_station;
				if (u->cargo_type < NUM_CARGO && HasBit(cargoes_can_load_unload, u->cargo_type)) {
					if (HasBit(cargoes_can_leave_with_cargo, u->cargo_type)) {
						u->last_loading_station = this->last_station_visited;
					} else {
						u->last_loading_station = INVALID_STATION;
					}
				} else {
					u->last_loading_station = last_loading_station;
				}
			}
			SetBit(this->vehicle_flags, VF_LAST_LOAD_ST_SEP);
		}
	}

	this->current_order.MakeLeaveStation();
	Station *st = Station::Get(this->last_station_visited);
	this->CancelReservation(INVALID_STATION, st);
	st->loading_vehicles.erase(std::remove(st->loading_vehicles.begin(), st->loading_vehicles.end(), this), st->loading_vehicles.end());

	HideFillingPercent(&this->fill_percent_te_id);
	trip_occupancy = CalcPercentVehicleFilled(this, nullptr);

	if (this->type == VEH_TRAIN && !(this->vehstatus & VS_CRASHED)) {
		/* Trigger station animation (trains only) */
		if (IsRailStationTile(station_tile)) {
			TriggerStationRandomisation(st, station_tile, SRT_TRAIN_DEPARTS);
			TriggerStationAnimation(st, station_tile, SAT_TRAIN_DEPARTS);
		}

		SetBit(Train::From(this)->flags, VRF_LEAVING_STATION);
		if (Train::From(this)->lookahead != nullptr) Train::From(this)->lookahead->zpos_refresh_remaining = 0;
	}
	if (this->type == VEH_ROAD && !(this->vehstatus & VS_CRASHED)) {
		/* Trigger road stop animation */
		if (IsAnyRoadStopTile(this->tile)) {
			TriggerRoadStopRandomisation(st, this->tile, RSRT_VEH_DEPARTS);
			TriggerRoadStopAnimation(st, this->tile, SAT_TRAIN_DEPARTS);
		}
	}

	if (this->cur_real_order_index < this->GetNumOrders()) {
		Order *real_current_order = this->GetOrder(this->cur_real_order_index);
		uint current_occupancy = CalcPercentVehicleFilled(this, nullptr);
		uint old_occupancy = real_current_order->GetOccupancy();
		uint new_occupancy;
		if (old_occupancy == 0) {
			new_occupancy = current_occupancy;
		} else {
			Company *owner = Company::GetIfValid(this->owner);
			uint8 occupancy_smoothness = owner ? owner->settings.order_occupancy_smoothness : 0;
			// Exponential weighted moving average using occupancy_smoothness
			new_occupancy = (old_occupancy - 1) * occupancy_smoothness;
			new_occupancy += current_occupancy * (100 - occupancy_smoothness);
			new_occupancy += 50; // round to nearest integer percent, rather than just floor
			new_occupancy /= 100;
		}
		if (new_occupancy + 1 != old_occupancy) {
			this->order_occupancy_average = 0;
			real_current_order->SetOccupancy(static_cast<uint8>(new_occupancy + 1));
			for (const Vehicle *v = this->FirstShared(); v != nullptr; v = v->NextShared()) {
				SetWindowDirty(WC_VEHICLE_ORDERS, v->index);
			}
		}
	}

	this->MarkDirty();
}
/**
 * Perform all actions when switching to advancing within a station for loading/unloading
 * @pre this->current_order.IsType(OT_LOADING)
 * @pre this->type == VEH_TRAIN
 */
void Vehicle::AdvanceLoadingInStation()
{
	assert(this->current_order.IsType(OT_LOADING));
	dbg_assert(this->type == VEH_TRAIN);

	ClrBit(Train::From(this)->flags, VRF_ADVANCE_IN_PLATFORM);

	for (Train *v = Train::From(this); v != nullptr; v = v->Next()) {
		if (HasBit(v->flags, VRF_NOT_YET_IN_PLATFORM)) {
			ClrBit(v->flags, VRF_NOT_YET_IN_PLATFORM);
		} else {
			SetBit(v->flags, VRF_BEYOND_PLATFORM_END);
		}
	}

	HideFillingPercent(&this->fill_percent_te_id);
	this->current_order.MakeLoadingAdvance(this->last_station_visited);
	this->current_order.SetNonStopType(ONSF_NO_STOP_AT_ANY_STATION);
	if (Train::From(this)->lookahead != nullptr) Train::From(this)->lookahead->zpos_refresh_remaining = 0;
	this->MarkDirty();
}

void Vehicle::RecalculateOrderOccupancyAverage()
{
	uint num_valid = 0;
	uint total = 0;
	uint order_count = this->GetNumOrders();
	for (uint i = 0; i < order_count; i++) {
		uint occupancy = this->GetOrder(i)->GetOccupancy();
		if (occupancy > 0) {
			num_valid++;
			total += (occupancy - 1);
		}
	}
	if (num_valid > 0) {
		this->order_occupancy_average = 16 + ((total + (num_valid / 2)) / num_valid);
	} else {
		this->order_occupancy_average = 1;
	}
}

/**
 * Reset all refit_cap in the consist to cargo_cap.
 */
void Vehicle::ResetRefitCaps()
{
	for (Vehicle *v = this; v != nullptr; v = v->Next()) v->refit_cap = v->cargo_cap;
}

static bool ShouldVehicleContinueWaiting(Vehicle *v)
{
	if (v->GetNumOrders() < 1) return false;

	/* Rate-limit re-checking of conditional order loop */
	if (HasBit(v->vehicle_flags, VF_COND_ORDER_WAIT) && v->tick_counter % 32 != 0) return true;

	/* Don't use implicit orders for waiting loops */
	if (v->cur_implicit_order_index < v->GetNumOrders() && v->GetOrder(v->cur_implicit_order_index)->IsType(OT_IMPLICIT)) return false;

	/* If conditional orders lead back to this order, just keep waiting without leaving the order */
	bool loop = AdvanceOrderIndexDeferred(v, v->cur_implicit_order_index) == v->cur_implicit_order_index;
	FlushAdvanceOrderIndexDeferred(v, loop);
	if (loop) SetBit(v->vehicle_flags, VF_COND_ORDER_WAIT);
	return loop;
}

/**
 * Handle the loading of the vehicle; when not it skips through dummy
 * orders and does nothing in all other cases.
 * @param mode is the non-first call for this vehicle in this tick?
 */
void Vehicle::HandleLoading(bool mode)
{
	switch (this->current_order.GetType()) {
		case OT_LOADING: {
			TimetableTicks wait_time = std::max<int>(this->current_order.GetTimetabledWait() - this->lateness_counter, 0);

			/* Save time just loading took since that is what goes into the timetable */
			if (!HasBit(this->vehicle_flags, VF_LOADING_FINISHED)) {
				this->current_loading_time = this->current_order_time;
			}

			/* Pay the loading fee for using someone else's station, if appropriate */
			if (!mode && this->type != VEH_TRAIN) PayStationSharingFee(this, Station::Get(this->last_station_visited));

			/* Not the first call for this tick, or still loading */
			if (mode || !HasBit(this->vehicle_flags, VF_LOADING_FINISHED) || (this->current_order_time < wait_time && this->current_order.GetLeaveType() != OLT_LEAVE_EARLY) || ShouldVehicleContinueWaiting(this)) {
				if (!mode && this->type == VEH_TRAIN && HasBit(Train::From(this)->flags, VRF_ADVANCE_IN_PLATFORM)) this->AdvanceLoadingInStation();
				return;
			}

			this->LeaveStation();

			/* Only advance to next order if we just loaded at the current one */
			const Order *order = this->GetOrder(this->cur_implicit_order_index);
			if (order == nullptr ||
					(!order->IsType(OT_IMPLICIT) && !order->IsType(OT_GOTO_STATION)) ||
					order->GetDestination() != this->last_station_visited) {
				return;
			}
			break;
		}

		case OT_DUMMY: break;

		default: return;
	}

	this->IncrementImplicitOrderIndex();
}

/**
 * Handle the waiting time everywhere else as in stations (basically in depot but, eventually, also elsewhere ?)
 * Function is called when order's wait_time is defined.
 * @param stop_waiting should we stop waiting (or definitely avoid) even if there is still time left to wait ?
 * @param process_orders whether to call ProcessOrders when exiting a waiting order
 */
void Vehicle::HandleWaiting(bool stop_waiting, bool process_orders)
{
	switch (this->current_order.GetType()) {
		case OT_WAITING: {
			uint wait_time = std::max<int>(this->current_order.GetTimetabledWait() - this->lateness_counter, 0);
			/* Vehicles holds on until waiting Timetabled time expires. */
			if (!stop_waiting && this->current_order_time < wait_time && this->current_order.GetLeaveType() != OLT_LEAVE_EARLY) {
				return;
			}
			if (!stop_waiting && process_orders && ShouldVehicleContinueWaiting(this)) {
				return;
			}

			/* When wait_time is expired, we move on. */
			ClrBit(this->vehicle_flags, VF_COND_ORDER_WAIT);
			UpdateVehicleTimetable(this, false);
			this->IncrementImplicitOrderIndex();
			this->current_order.MakeDummy();
			if (this->type == VEH_TRAIN) Train::From(this)->force_proceed = TFP_NONE;
			if (process_orders) ProcessOrders(this);
			break;
		}

		default:
			return;
	}
}

/**
 * Send this vehicle to the depot using the given command(s).
 * @param flags   the command flags (like execute and such).
 * @param command the command to execute.
 * @return the cost of the depot action.
 */
CommandCost Vehicle::SendToDepot(DoCommandFlag flags, DepotCommand command, TileIndex specific_depot)
{
	CommandCost ret = CheckOwnership(this->owner);
	if (ret.Failed()) return ret;

	if (this->vehstatus & VS_CRASHED) return CMD_ERROR;
	if (this->IsStoppedInDepot()) {
		if ((command & DEPOT_SELL) && !(command & DEPOT_CANCEL) && (!(command & DEPOT_SPECIFIC) || specific_depot == this->tile)) {
			/* Sell vehicle immediately */

			if (flags & DC_EXEC) {
				int x = this->x_pos;
				int y = this->y_pos;
				int z = this->z_pos;

				CommandCost cost = DoCommand(this->tile, this->index | (1 << 20), 0, flags, CMD_SELL_VEHICLE);
				if (cost.Succeeded()) {
					if (IsLocalCompany()) {
						if (cost.GetCost() != 0) {
							ShowCostOrIncomeAnimation(x, y, z, cost.GetCost());
						}
					}
					SubtractMoneyFromCompany(cost);
				}
			}
			return CommandCost();
		}
		return CMD_ERROR;
	}

	auto cancel_order = [&]() {
		if (flags & DC_EXEC) {
			/* If the orders to 'goto depot' are in the orders list (forced servicing),
			 * then skip to the next order; effectively cancelling this forced service */
			if (this->current_order.GetDepotOrderType() & ODTFB_PART_OF_ORDERS) this->IncrementRealOrderIndex();

			if (this->IsGroundVehicle()) {
				uint16 &gv_flags = this->GetGroundVehicleFlags();
				SetBit(gv_flags, GVF_SUPPRESS_IMPLICIT_ORDERS);
			}

			/* We don't cancel a breakdown-related goto depot order, we only change whether to halt or not */
			if (this->current_order.GetDepotOrderType() & ODTFB_BREAKDOWN) {
				this->current_order.SetDepotActionType(this->current_order.GetDepotActionType() == ODATFB_HALT ? ODATF_SERVICE_ONLY : ODATFB_HALT);
			} else {
				this->ClearSeparation();
				if (HasBit(this->vehicle_flags, VF_TIMETABLE_SEPARATION)) ClrBit(this->vehicle_flags, VF_TIMETABLE_STARTED);

				this->current_order.MakeDummy();
				SetWindowWidgetDirty(WC_VEHICLE_VIEW, this->index, WID_VV_START_STOP);
			}

			/* prevent any attempt to update timetable for current order, as actual travel time will be incorrect due to depot command */
			this->cur_timetable_order_index = INVALID_VEH_ORDER_ID;
		}
	};

	if (command & DEPOT_CANCEL) {
		if (this->current_order.IsType(OT_GOTO_DEPOT)) {
			cancel_order();
			return CommandCost();
		} else {
			return CMD_ERROR;
		}
	}

	if (this->current_order.IsType(OT_GOTO_DEPOT) && !(command & DEPOT_SPECIFIC)) {
		bool halt_in_depot = (this->current_order.GetDepotActionType() & ODATFB_HALT) != 0;
		bool sell_in_depot = (this->current_order.GetDepotActionType() & ODATFB_SELL) != 0;
		if (!!(command & DEPOT_SERVICE) == halt_in_depot || !!(command & DEPOT_SELL) != sell_in_depot) {
			/* We called with a different DEPOT_SERVICE or DEPOT_SELL setting.
			 * Now we change the setting to apply the new one and let the vehicle head for the same depot.
			 * Note: the if is (true for requesting service == true for ordered to stop in depot)          */
			if (flags & DC_EXEC) {
				if (!(this->current_order.GetDepotOrderType() & ODTFB_BREAKDOWN)) this->current_order.SetDepotOrderType(ODTF_MANUAL);
				this->current_order.SetDepotActionType((command & DEPOT_SELL) ? ODATFB_HALT | ODATFB_SELL : ((command & DEPOT_SERVICE) ? ODATF_SERVICE_ONLY : ODATFB_HALT));
				this->ClearSeparation();
				if (HasBit(this->vehicle_flags, VF_TIMETABLE_SEPARATION)) ClrBit(this->vehicle_flags, VF_TIMETABLE_STARTED);
				SetWindowWidgetDirty(WC_VEHICLE_VIEW, this->index, WID_VV_START_STOP);
			}
			return CommandCost();
		}

		if (command & DEPOT_DONT_CANCEL) return CMD_ERROR; // Requested no cancellation of depot orders
		cancel_order();
		return CommandCost();
	}

	TileIndex location;
	DestinationID destination;
	bool reverse;
	static const StringID no_depot[] = {STR_ERROR_UNABLE_TO_FIND_ROUTE_TO, STR_ERROR_UNABLE_TO_FIND_LOCAL_DEPOT, STR_ERROR_UNABLE_TO_FIND_LOCAL_DEPOT, STR_ERROR_CAN_T_SEND_AIRCRAFT_TO_HANGAR};
	if (command & DEPOT_SPECIFIC) {
		if (!(IsDepotTile(specific_depot) && GetDepotVehicleType(specific_depot) == this->type &&
				IsInfraTileUsageAllowed(this->type, this->owner, specific_depot))) {
			return_cmd_error(no_depot[this->type]);
		}
		if ((this->type == VEH_ROAD && (GetPresentRoadTypes(tile) & RoadVehicle::From(this)->compatible_roadtypes) == 0) ||
				(this->type == VEH_TRAIN && !HasBit(Train::From(this)->compatible_railtypes, GetRailType(tile)))) {
			return_cmd_error(no_depot[this->type]);
		}
		location = specific_depot;
		destination = (this->type == VEH_AIRCRAFT) ? GetStationIndex(specific_depot) : GetDepotIndex(specific_depot);
		reverse = false;
	} else {
		if (!this->FindClosestDepot(&location, &destination, &reverse)) return_cmd_error(no_depot[this->type]);
	}

	if (flags & DC_EXEC) {
		if (this->current_order.IsAnyLoadingType()) this->LeaveStation();
		if (this->current_order.IsType(OT_WAITING)) this->HandleWaiting(true);

		if (this->type == VEH_TRAIN) {
			for (Train *v = Train::From(this); v != nullptr; v = v->Next()) {
				ClrBit(v->flags, VRF_BEYOND_PLATFORM_END);
			}
		}

		if (this->IsGroundVehicle() && this->GetNumManualOrders() > 0) {
			uint16 &gv_flags = this->GetGroundVehicleFlags();
			SetBit(gv_flags, GVF_SUPPRESS_IMPLICIT_ORDERS);
		}

		this->SetDestTile(location);
		this->current_order.MakeGoToDepot(destination, ODTF_MANUAL);
		if (command & DEPOT_SELL) {
			this->current_order.SetDepotActionType(ODATFB_HALT | ODATFB_SELL);
		} else if (!(command & DEPOT_SERVICE)) {
			this->current_order.SetDepotActionType(ODATFB_HALT);
		}
		if (command & DEPOT_SPECIFIC) {
			this->current_order.SetDepotExtraFlags(ODEFB_SPECIFIC);
		}
		SetWindowWidgetDirty(WC_VEHICLE_VIEW, this->index, WID_VV_START_STOP);

		/* If there is no depot in front and the train is not already reversing, reverse automatically (trains only) */
		if (this->type == VEH_TRAIN && (reverse ^ HasBit(Train::From(this)->flags, VRF_REVERSING))) {
			DoCommand(this->tile, this->index, 0, DC_EXEC, CMD_REVERSE_TRAIN_DIRECTION);
		}

		if (this->type == VEH_AIRCRAFT) {
			Aircraft *a = Aircraft::From(this);
			if (a->state == FLYING && a->targetairport != destination) {
				/* The aircraft is now heading for a different hangar than the next in the orders */
				extern void AircraftNextAirportPos_and_Order(Aircraft *a);
				AircraftNextAirportPos_and_Order(a);
			}
		}
	}

	return CommandCost();

}

/**
 * Update the cached visual effect.
 * @param allow_power_change true if the wagon-is-powered-state may change.
 */
void Vehicle::UpdateVisualEffect(bool allow_power_change)
{
	bool powered_before = HasBit(this->vcache.cached_vis_effect, VE_DISABLE_WAGON_POWER);
	const Engine *e = this->GetEngine();

	/* Evaluate properties */
	byte visual_effect;
	switch (e->type) {
		case VEH_TRAIN: visual_effect = e->u.rail.visual_effect; break;
		case VEH_ROAD:  visual_effect = e->u.road.visual_effect; break;
		case VEH_SHIP:  visual_effect = e->u.ship.visual_effect; break;
		default:        visual_effect = 1 << VE_DISABLE_EFFECT;  break;
	}

	/* Check powered wagon / visual effect callback */
	if (HasBit(e->info.callback_mask, CBM_VEHICLE_VISUAL_EFFECT)) {
		uint16 callback = GetVehicleCallback(CBID_VEHICLE_VISUAL_EFFECT, 0, 0, this->engine_type, this);

		if (callback != CALLBACK_FAILED) {
			if (callback >= 0x100 && e->GetGRF()->grf_version >= 8) ErrorUnknownCallbackResult(e->GetGRFID(), CBID_VEHICLE_VISUAL_EFFECT, callback);

			callback = GB(callback, 0, 8);
			/* Avoid accidentally setting 'visual_effect' to the default value
			 * Since bit 6 (disable effects) is set anyways, we can safely erase some bits. */
			if (callback == VE_DEFAULT) {
				assert(HasBit(callback, VE_DISABLE_EFFECT));
				SB(callback, VE_TYPE_START, VE_TYPE_COUNT, 0);
			}
			visual_effect = callback;
		}
	}

	/* Apply default values */
	if (visual_effect == VE_DEFAULT ||
			(!HasBit(visual_effect, VE_DISABLE_EFFECT) && GB(visual_effect, VE_TYPE_START, VE_TYPE_COUNT) == VE_TYPE_DEFAULT)) {
		/* Only train engines have default effects.
		 * Note: This is independent of whether the engine is a front engine or articulated part or whatever. */
		if (e->type != VEH_TRAIN || e->u.rail.railveh_type == RAILVEH_WAGON || !IsInsideMM(e->u.rail.engclass, EC_STEAM, EC_MONORAIL)) {
			if (visual_effect == VE_DEFAULT) {
				visual_effect = 1 << VE_DISABLE_EFFECT;
			} else {
				SetBit(visual_effect, VE_DISABLE_EFFECT);
			}
		} else {
			if (visual_effect == VE_DEFAULT) {
				/* Also set the offset */
				visual_effect = (VE_OFFSET_CENTRE - (e->u.rail.engclass == EC_STEAM ? 4 : 0)) << VE_OFFSET_START;
			}
			SB(visual_effect, VE_TYPE_START, VE_TYPE_COUNT, e->u.rail.engclass - EC_STEAM + VE_TYPE_STEAM);
		}
	}

	this->vcache.cached_vis_effect = visual_effect;

	if (!allow_power_change && powered_before != HasBit(this->vcache.cached_vis_effect, VE_DISABLE_WAGON_POWER)) {
		ToggleBit(this->vcache.cached_vis_effect, VE_DISABLE_WAGON_POWER);
		ShowNewGrfVehicleError(this->engine_type, STR_NEWGRF_BROKEN, STR_NEWGRF_BROKEN_POWERED_WAGON, GBUG_VEH_POWERED_WAGON, false);
	}
}

static const int8 _vehicle_smoke_pos[8] = {
	1, 1, 1, 0, -1, -1, -1, 0
};

/**
 * Call CBID_VEHICLE_SPAWN_VISUAL_EFFECT and spawn requested effects.
 * @param v Vehicle to create effects for.
 */
static void SpawnAdvancedVisualEffect(const Vehicle *v)
{
	uint16 callback = GetVehicleCallback(CBID_VEHICLE_SPAWN_VISUAL_EFFECT, 0, Random(), v->engine_type, v);
	if (callback == CALLBACK_FAILED) return;

	uint count = GB(callback, 0, 2);
	bool auto_center = HasBit(callback, 13);
	bool auto_rotate = !HasBit(callback, 14);

	int8 l_center = 0;
	if (auto_center) {
		/* For road vehicles: Compute offset from vehicle position to vehicle center */
		if (v->type == VEH_ROAD) l_center = -(int)(VEHICLE_LENGTH - RoadVehicle::From(v)->gcache.cached_veh_length) / 2;
	} else {
		/* For trains: Compute offset from vehicle position to sprite position */
		if (v->type == VEH_TRAIN) l_center = (VEHICLE_LENGTH - Train::From(v)->gcache.cached_veh_length) / 2;
	}

	Direction l_dir = v->direction;
	if (v->type == VEH_TRAIN && HasBit(Train::From(v)->flags, VRF_REVERSE_DIRECTION)) l_dir = ReverseDir(l_dir);
	Direction t_dir = ChangeDir(l_dir, DIRDIFF_90RIGHT);

	int8 x_center = _vehicle_smoke_pos[l_dir] * l_center;
	int8 y_center = _vehicle_smoke_pos[t_dir] * l_center;

	for (uint i = 0; i < count; i++) {
		uint32 reg = GetRegister(0x100 + i);
		uint type = GB(reg,  0, 8);
		int8 x    = GB(reg,  8, 8);
		int8 y    = GB(reg, 16, 8);
		int8 z    = GB(reg, 24, 8);

		if (auto_rotate) {
			int8 l = x;
			int8 t = y;
			x = _vehicle_smoke_pos[l_dir] * l + _vehicle_smoke_pos[t_dir] * t;
			y = _vehicle_smoke_pos[t_dir] * l - _vehicle_smoke_pos[l_dir] * t;
		}

		if (type >= 0xF0) {
			switch (type) {
				case 0xF1: CreateEffectVehicleRel(v, x_center + x, y_center + y, z, EV_STEAM_SMOKE); break;
				case 0xF2: CreateEffectVehicleRel(v, x_center + x, y_center + y, z, EV_DIESEL_SMOKE); break;
				case 0xF3: CreateEffectVehicleRel(v, x_center + x, y_center + y, z, EV_ELECTRIC_SPARK); break;
				case 0xFA: CreateEffectVehicleRel(v, x_center + x, y_center + y, z, EV_BREAKDOWN_SMOKE_AIRCRAFT); break;
				default: break;
			}
		}
	}
}

int ReversingDistanceTargetSpeed(const Train *v);

/**
 * Draw visual effects (smoke and/or sparks) for a vehicle chain.
 * @param max_speed The speed as limited by underground and orders, UINT_MAX if not already known
 * @pre this->IsPrimaryVehicle()
 */
void Vehicle::ShowVisualEffect(uint max_speed) const
{
	dbg_assert(this->IsPrimaryVehicle());
	bool sound = false;

	/* Do not show any smoke when:
	 * - vehicle smoke is disabled by the player
	 * - the vehicle is slowing down or stopped (by the player)
	 * - the vehicle is moving very slowly
	 */
	if (_settings_game.vehicle.smoke_amount == 0 ||
			this->vehstatus & (VS_TRAIN_SLOWING | VS_STOPPED) ||
			this->cur_speed < 2) {
		return;
	}

	if (max_speed == UINT_MAX) max_speed = this->GetCurrentMaxSpeed();

	if (this->type == VEH_TRAIN) {
		const Train *t = Train::From(this);
		/* For trains, do not show any smoke when:
		 * - the train is reversing
		 * - the train is exceeding the max speed
		 * - is entering a station with an order to stop there and its speed is equal to maximum station entering speed
		 * - is approaching a reversing point and its speed is equal to maximum approach speed
		 */
		if (HasBit(t->flags, VRF_REVERSING) ||
				t->cur_speed > max_speed ||
				(HasStationTileRail(t->tile) && t->IsFrontEngine() && t->current_order.ShouldStopAtStation(t, GetStationIndex(t->tile), IsRailWaypoint(t->tile)) &&
				t->cur_speed >= max_speed) ||
				(t->reverse_distance >= 1 && (int)t->cur_speed >= ReversingDistanceTargetSpeed(t))) {
			return;
		}
	}

	const Vehicle *v = this;

	do {
		bool advanced = HasBit(v->vcache.cached_vis_effect, VE_ADVANCED_EFFECT);
		int effect_offset = GB(v->vcache.cached_vis_effect, VE_OFFSET_START, VE_OFFSET_COUNT) - VE_OFFSET_CENTRE;
		VisualEffectSpawnModel effect_model = VESM_NONE;
		if (advanced) {
			effect_offset = VE_OFFSET_CENTRE;
			effect_model = (VisualEffectSpawnModel)GB(v->vcache.cached_vis_effect, 0, VE_ADVANCED_EFFECT);
			if (effect_model >= VESM_END) effect_model = VESM_NONE; // unknown spawning model
		} else {
			effect_model = (VisualEffectSpawnModel)GB(v->vcache.cached_vis_effect, VE_TYPE_START, VE_TYPE_COUNT);
			assert(effect_model != (VisualEffectSpawnModel)VE_TYPE_DEFAULT); // should have been resolved by UpdateVisualEffect
			static_assert((uint)VESM_STEAM    == (uint)VE_TYPE_STEAM);
			static_assert((uint)VESM_DIESEL   == (uint)VE_TYPE_DIESEL);
			static_assert((uint)VESM_ELECTRIC == (uint)VE_TYPE_ELECTRIC);
		}

		/* Show no smoke when:
		 * - Smoke has been disabled for this vehicle
		 * - The vehicle is not visible
		 * - The vehicle is under a bridge
		 * - The vehicle is on a depot tile
		 * - The vehicle is on a tunnel tile
		 * - The vehicle is a train engine that is currently unpowered */
		if (effect_model == VESM_NONE ||
				v->vehstatus & VS_HIDDEN ||
				IsBridgeAbove(v->tile) ||
				IsDepotTile(v->tile) ||
				IsTunnelTile(v->tile) ||
				(v->type == VEH_TRAIN &&
				!HasPowerOnRail(Train::From(v)->railtype, GetTileRailTypeByTrackBit(v->tile, Train::From(v)->track)))) {
			if (HasBit(v->vcache.cached_veh_flags, VCF_LAST_VISUAL_EFFECT)) break;
			continue;
		}

		EffectVehicleType evt = EV_END;
		switch (effect_model) {
			case VESM_STEAM:
				/* Steam smoke - amount is gradually falling until vehicle reaches its maximum speed, after that it's normal.
				 * Details: while vehicle's current speed is gradually increasing, steam plumes' density decreases by one third each
				 * third of its maximum speed spectrum. Steam emission finally normalises at very close to vehicle's maximum speed.
				 * REGULATION:
				 * - instead of 1, 4 / 2^smoke_amount (max. 2) is used to provide sufficient regulation to steam puffs' amount. */
				if (GB(v->tick_counter, 0, ((4 >> _settings_game.vehicle.smoke_amount) + ((this->cur_speed * 3) / max_speed))) == 0) {
					evt = EV_STEAM_SMOKE;
				}
				break;

			case VESM_DIESEL: {
				/* Diesel smoke - thicker when vehicle is starting, gradually subsiding till it reaches its maximum speed
				 * when smoke emission stops.
				 * Details: Vehicle's (max.) speed spectrum is divided into 32 parts. When max. speed is reached, chance for smoke
				 * emission erodes by 32 (1/4). For trains, power and weight come in handy too to either increase smoke emission in
				 * 6 steps (1000HP each) if the power is low or decrease smoke emission in 6 steps (512 tonnes each) if the train
				 * isn't overweight. Power and weight contributions are expressed in a way that neither extreme power, nor
				 * extreme weight can ruin the balance (e.g. FreightWagonMultiplier) in the formula. When the vehicle reaches
				 * maximum speed no diesel_smoke is emitted.
				 * REGULATION:
				 * - up to which speed a diesel vehicle is emitting smoke (with reduced/small setting only until 1/2 of max_speed),
				 * - in Chance16 - the last value is 512 / 2^smoke_amount (max. smoke when 128 = smoke_amount of 2). */
				int power_weight_effect = 0;
				if (v->type == VEH_TRAIN) {
					power_weight_effect = (32 >> (Train::From(this)->gcache.cached_power >> 10)) - (32 >> (Train::From(this)->gcache.cached_weight >> 9));
				}
				if (this->cur_speed < (max_speed >> (2 >> _settings_game.vehicle.smoke_amount)) &&
						Chance16((64 - ((this->cur_speed << 5) / max_speed) + power_weight_effect), (512 >> _settings_game.vehicle.smoke_amount))) {
					evt = EV_DIESEL_SMOKE;
				}
				break;
			}

			case VESM_ELECTRIC:
				/* Electric train's spark - more often occurs when train is departing (more load)
				 * Details: Electric locomotives are usually at least twice as powerful as their diesel counterparts, so spark
				 * emissions are kept simple. Only when starting, creating huge force are sparks more likely to happen, but when
				 * reaching its max. speed, quarter by quarter of it, chance decreases until the usual 2,22% at train's top speed.
				 * REGULATION:
				 * - in Chance16 the last value is 360 / 2^smoke_amount (max. sparks when 90 = smoke_amount of 2). */
				if (GB(v->tick_counter, 0, 2) == 0 &&
						Chance16((6 - ((this->cur_speed << 2) / max_speed)), (360 >> _settings_game.vehicle.smoke_amount))) {
					evt = EV_ELECTRIC_SPARK;
				}
				break;

			default:
				NOT_REACHED();
		}

		if (evt != EV_END && advanced) {
			sound = true;
			SpawnAdvancedVisualEffect(v);
		} else if (evt != EV_END) {
			sound = true;

			/* The effect offset is relative to a point 4 units behind the vehicle's
			 * front (which is the center of an 8/8 vehicle). Shorter vehicles need a
			 * correction factor. */
			if (v->type == VEH_TRAIN) effect_offset += (VEHICLE_LENGTH - Train::From(v)->gcache.cached_veh_length) / 2;

			int x = _vehicle_smoke_pos[v->direction] * effect_offset;
			int y = _vehicle_smoke_pos[(v->direction + 2) % 8] * effect_offset;

			if (v->type == VEH_TRAIN && HasBit(Train::From(v)->flags, VRF_REVERSE_DIRECTION)) {
				x = -x;
				y = -y;
			}

			CreateEffectVehicleRel(v, x, y, 10, evt);
		}

		if (HasBit(v->vcache.cached_veh_flags, VCF_LAST_VISUAL_EFFECT)) break;
	} while ((v = v->Next()) != nullptr);

	if (sound) PlayVehicleSound(this, VSE_VISUAL_EFFECT);
}

/**
 * Set the next vehicle of this vehicle.
 * @param next the next vehicle. nullptr removes the next vehicle.
 */
void Vehicle::SetNext(Vehicle *next)
{
	dbg_assert(this != next);

	if (this->next != nullptr) {
		/* We had an old next vehicle. Update the first and previous pointers */
		for (Vehicle *v = this->next; v != nullptr; v = v->Next()) {
			v->first = this->next;
		}
		this->next->previous = nullptr;
	}

	this->next = next;

	if (this->next != nullptr) {
		/* A new next vehicle. Update the first and previous pointers */
		if (this->next->previous != nullptr) this->next->previous->next = nullptr;
		this->next->previous = this;
		for (Vehicle *v = this->next; v != nullptr; v = v->Next()) {
			v->first = this->first;
		}
	}
}

/**
 * Adds this vehicle to a shared vehicle chain.
 * @param shared_chain a vehicle of the chain with shared vehicles.
 * @pre !this->IsOrderListShared()
 */
void Vehicle::AddToShared(Vehicle *shared_chain)
{
	dbg_assert(this->previous_shared == nullptr && this->next_shared == nullptr);

	if (shared_chain->orders == nullptr) {
		dbg_assert(shared_chain->previous_shared == nullptr);
		dbg_assert(shared_chain->next_shared == nullptr);
		this->orders = shared_chain->orders = new OrderList(nullptr, shared_chain);
	}

	this->next_shared     = shared_chain->next_shared;
	this->previous_shared = shared_chain;

	shared_chain->next_shared = this;

	if (this->next_shared != nullptr) this->next_shared->previous_shared = this;

	shared_chain->orders->AddVehicle(this);
}

/**
 * Removes the vehicle from the shared order list.
 */
void Vehicle::RemoveFromShared()
{
	/* Remember if we were first and the old window number before RemoveVehicle()
	 * as this changes first if needed. */
	bool were_first = (this->FirstShared() == this);
	VehicleListIdentifier vli(VL_SHARED_ORDERS, this->type, this->owner, this->FirstShared()->index);

	this->orders->RemoveVehicle(this);

	if (!were_first) {
		/* We are not the first shared one, so only relink our previous one. */
		this->previous_shared->next_shared = this->NextShared();
	}

	if (this->next_shared != nullptr) this->next_shared->previous_shared = this->previous_shared;


	if (this->orders->GetNumVehicles() == 1) InvalidateVehicleOrder(this->FirstShared(), VIWD_MODIFY_ORDERS);

	if (this->orders->GetNumVehicles() == 1 && !_settings_client.gui.enable_single_veh_shared_order_gui) {
		/* When there is only one vehicle, remove the shared order list window. */
		DeleteWindowById(GetWindowClassForVehicleType(this->type), vli.Pack());
	} else if (were_first) {
		/* If we were the first one, update to the new first one.
		 * Note: FirstShared() is already the new first */
		InvalidateWindowData(GetWindowClassForVehicleType(this->type), vli.Pack(), this->FirstShared()->index | (1U << 31));
	}

	this->next_shared     = nullptr;
	this->previous_shared = nullptr;

	this->ClearSeparation();
	if (HasBit(this->vehicle_flags, VF_TIMETABLE_SEPARATION)) ClrBit(this->vehicle_flags, VF_TIMETABLE_STARTED);
}

template <typename T, typename U>
void DumpVehicleFlagsGeneric(const Vehicle *v, T dump, U dump_header)
{
	if (v->IsGroundVehicle()) {
		dump_header("st:", "subtype:");
		dump('F', "GVSF_FRONT",            HasBit(v->subtype, GVSF_FRONT));
		dump('A', "GVSF_ARTICULATED_PART", HasBit(v->subtype, GVSF_ARTICULATED_PART));
		dump('W', "GVSF_WAGON",            HasBit(v->subtype, GVSF_WAGON));
		dump('E', "GVSF_ENGINE",           HasBit(v->subtype, GVSF_ENGINE));
		dump('f', "GVSF_FREE_WAGON",       HasBit(v->subtype, GVSF_FREE_WAGON));
		dump('M', "GVSF_MULTIHEADED",      HasBit(v->subtype, GVSF_MULTIHEADED));
		dump('V', "GVSF_VIRTUAL",          HasBit(v->subtype, GVSF_VIRTUAL));
	}
	dump_header("vs:", "vehstatus:");
	dump('H', "VS_HIDDEN",          v->vehstatus & VS_HIDDEN);
	dump('S', "VS_STOPPED",         v->vehstatus & VS_STOPPED);
	dump('U', "VS_UNCLICKABLE",     v->vehstatus & VS_UNCLICKABLE);
	dump('D', "VS_DEFPAL",          v->vehstatus & VS_DEFPAL);
	dump('s', "VS_TRAIN_SLOWING",   v->vehstatus & VS_TRAIN_SLOWING);
	dump('X', "VS_SHADOW",          v->vehstatus & VS_SHADOW);
	dump('B', "VS_AIRCRAFT_BROKEN", v->vehstatus & VS_AIRCRAFT_BROKEN);
	dump('C', "VS_CRASHED",         v->vehstatus & VS_CRASHED);
	dump_header("vf:", "vehicle_flags:");
	dump('F', "VF_LOADING_FINISHED",        HasBit(v->vehicle_flags, VF_LOADING_FINISHED));
	dump('U', "VF_CARGO_UNLOADING",         HasBit(v->vehicle_flags, VF_CARGO_UNLOADING));
	dump('P', "VF_BUILT_AS_PROTOTYPE",      HasBit(v->vehicle_flags, VF_BUILT_AS_PROTOTYPE));
	dump('T', "VF_TIMETABLE_STARTED",       HasBit(v->vehicle_flags, VF_TIMETABLE_STARTED));
	dump('A', "VF_AUTOFILL_TIMETABLE",      HasBit(v->vehicle_flags, VF_AUTOFILL_TIMETABLE));
	dump('w', "VF_AUTOFILL_PRES_WAIT_TIME", HasBit(v->vehicle_flags, VF_AUTOFILL_PRES_WAIT_TIME));
	dump('S', "VF_STOP_LOADING",            HasBit(v->vehicle_flags, VF_STOP_LOADING));
	dump('L', "VF_PATHFINDER_LOST",         HasBit(v->vehicle_flags, VF_PATHFINDER_LOST));
	dump('c', "VF_SERVINT_IS_CUSTOM",       HasBit(v->vehicle_flags, VF_SERVINT_IS_CUSTOM));
	dump('p', "VF_SERVINT_IS_PERCENT",      HasBit(v->vehicle_flags, VF_SERVINT_IS_PERCENT));
	dump('z', "VF_SEPARATION_ACTIVE",       HasBit(v->vehicle_flags, VF_SEPARATION_ACTIVE));
	dump('D', "VF_SCHEDULED_DISPATCH",      HasBit(v->vehicle_flags, VF_SCHEDULED_DISPATCH));
	dump('x', "VF_LAST_LOAD_ST_SEP",        HasBit(v->vehicle_flags, VF_LAST_LOAD_ST_SEP));
	dump('s', "VF_TIMETABLE_SEPARATION",    HasBit(v->vehicle_flags, VF_TIMETABLE_SEPARATION));
	dump('a', "VF_AUTOMATE_TIMETABLE",      HasBit(v->vehicle_flags, VF_AUTOMATE_TIMETABLE));
	dump('Q', "VF_HAVE_SLOT",               HasBit(v->vehicle_flags, VF_HAVE_SLOT));
	dump('W', "VF_COND_ORDER_WAIT",         HasBit(v->vehicle_flags, VF_COND_ORDER_WAIT));
	dump_header("vcf:", "cached_veh_flags:");
	dump('l', "VCF_LAST_VISUAL_EFFECT",     HasBit(v->vcache.cached_veh_flags, VCF_LAST_VISUAL_EFFECT));
	dump('z', "VCF_GV_ZERO_SLOPE_RESIST",   HasBit(v->vcache.cached_veh_flags, VCF_GV_ZERO_SLOPE_RESIST));
	dump('d', "VCF_IS_DRAWN",               HasBit(v->vcache.cached_veh_flags, VCF_IS_DRAWN));
	dump('t', "VCF_REDRAW_ON_TRIGGER",      HasBit(v->vcache.cached_veh_flags, VCF_REDRAW_ON_TRIGGER));
	dump('s', "VCF_REDRAW_ON_SPEED_CHANGE", HasBit(v->vcache.cached_veh_flags, VCF_REDRAW_ON_SPEED_CHANGE));
	dump('R', "VCF_IMAGE_REFRESH",          HasBit(v->vcache.cached_veh_flags, VCF_IMAGE_REFRESH));
	dump('N', "VCF_IMAGE_REFRESH_NEXT",     HasBit(v->vcache.cached_veh_flags, VCF_IMAGE_REFRESH_NEXT));
	dump('c', "VCF_IMAGE_CURVATURE",        HasBit(v->vcache.cached_veh_flags, VCF_IMAGE_CURVATURE));
	if (v->IsGroundVehicle()) {
		uint16 gv_flags = v->GetGroundVehicleFlags();
		dump_header("gvf:", "GroundVehicleFlags:");
		dump('u', "GVF_GOINGUP_BIT",              HasBit(gv_flags, GVF_GOINGUP_BIT));
		dump('d', "GVF_GOINGDOWN_BIT",            HasBit(gv_flags, GVF_GOINGDOWN_BIT));
		dump('s', "GVF_SUPPRESS_IMPLICIT_ORDERS", HasBit(gv_flags, GVF_SUPPRESS_IMPLICIT_ORDERS));
		dump('c', "GVF_CHUNNEL_BIT",              HasBit(gv_flags, GVF_CHUNNEL_BIT));
	}
	if (v->type == VEH_TRAIN) {
		const Train *t = Train::From(v);
		dump_header("tf:", "train flags:");
		dump('R', "VRF_REVERSING",                     HasBit(t->flags, VRF_REVERSING));
		dump('W', "VRF_WAITING_RESTRICTION",           HasBit(t->flags, VRF_WAITING_RESTRICTION));
		dump('P', "VRF_POWEREDWAGON",                  HasBit(t->flags, VRF_POWEREDWAGON));
		dump('r', "VRF_REVERSE_DIRECTION",             HasBit(t->flags, VRF_REVERSE_DIRECTION));
		dump('h', "VRF_HAS_HIT_RV",                    HasBit(t->flags, VRF_HAS_HIT_RV));
		dump('e', "VRF_EL_ENGINE_ALLOWED_NORMAL_RAIL", HasBit(t->flags, VRF_EL_ENGINE_ALLOWED_NORMAL_RAIL));
		dump('q', "VRF_TOGGLE_REVERSE",                HasBit(t->flags, VRF_TOGGLE_REVERSE));
		dump('s', "VRF_TRAIN_STUCK",                   HasBit(t->flags, VRF_TRAIN_STUCK));
		dump('L', "VRF_LEAVING_STATION",               HasBit(t->flags, VRF_LEAVING_STATION));
		dump('b', "VRF_BREAKDOWN_BRAKING",             HasBit(t->flags, VRF_BREAKDOWN_BRAKING));
		dump('p', "VRF_BREAKDOWN_POWER",               HasBit(t->flags, VRF_BREAKDOWN_POWER));
		dump('v', "VRF_BREAKDOWN_SPEED",               HasBit(t->flags, VRF_BREAKDOWN_SPEED));
		dump('z', "VRF_BREAKDOWN_STOPPED",             HasBit(t->flags, VRF_BREAKDOWN_STOPPED));
		dump('F', "VRF_NEED_REPAIR",                   HasBit(t->flags, VRF_NEED_REPAIR));
		dump('H', "VRF_TOO_HEAVY",                     HasBit(t->flags, VRF_TOO_HEAVY));
		dump('B', "VRF_BEYOND_PLATFORM_END",           HasBit(t->flags, VRF_BEYOND_PLATFORM_END));
		dump('Y', "VRF_NOT_YET_IN_PLATFORM",           HasBit(t->flags, VRF_NOT_YET_IN_PLATFORM));
		dump('A', "VRF_ADVANCE_IN_PLATFORM",           HasBit(t->flags, VRF_ADVANCE_IN_PLATFORM));
		dump('K', "VRF_CONSIST_BREAKDOWN",             HasBit(t->flags, VRF_CONSIST_BREAKDOWN));
		dump('J', "VRF_CONSIST_SPEED_REDUCTION",       HasBit(t->flags, VRF_CONSIST_SPEED_REDUCTION));
		dump('X', "VRF_PENDING_SPEED_RESTRICTION",     HasBit(t->flags, VRF_PENDING_SPEED_RESTRICTION));
		dump('c', "VRF_SPEED_ADAPTATION_EXEMPT",       HasBit(t->flags, VRF_SPEED_ADAPTATION_EXEMPT));
	}
}

char *Vehicle::DumpVehicleFlags(char *b, const char *last, bool include_tile) const
{
	bool first_header = true;
	auto dump = [&](char c, const char *name, bool flag) {
		if (flag) b += seprintf(b, last, "%c", c);
	};
	auto dump_header = [&](const char* header, const char *header_long) {
		if (first_header) {
			first_header = false;
		} else {
			b = strecpy(b, ", ", last, true);
		}
		b = strecpy(b, header, last, true);
	};
	if (!this->IsGroundVehicle()) {
		b += seprintf(b, last, "st:%X", this->subtype);
		first_header = false;
	}
	DumpVehicleFlagsGeneric(this, dump, dump_header);
	if (this->type == VEH_TRAIN) {
		const Train *t = Train::From(this);
		b += seprintf(b, last, ", trk: 0x%02X", (uint) t->track);
		if (t->reverse_distance > 0) b += seprintf(b, last, ", rev: %u", t->reverse_distance);
	} else if (this->type == VEH_ROAD) {
		const RoadVehicle *r = RoadVehicle::From(this);
		b += seprintf(b, last, ", rvs:%X, rvf:%X", r->state, r->frame);
	}
	if (include_tile) {
		b += seprintf(b, last, ", [");
		b = DumpTileInfo(b, last, this->tile);
		b += seprintf(b, last, "]");
		TileIndex vtile = TileVirtXY(this->x_pos, this->y_pos);
		if (this->tile != vtile) b += seprintf(b, last, ", VirtXYTile: %X (%u x %u)", vtile, TileX(vtile), TileY(vtile));
	}
	if (this->cargo_payment) b += seprintf(b, last, ", CP");
	return b;
}


char *Vehicle::DumpVehicleFlagsMultiline(char *b, const char *last, const char *base_indent, const char *extra_indent) const
{
	auto dump = [&](char c, const char *name, bool flag) {
		if (flag) b += seprintf(b, last, "%s%s%s\n", base_indent, extra_indent, name);
	};
	auto dump_header = [&](const char* header, const char *header_long) {
		b += seprintf(b, last, "%s%s\n", base_indent, header_long);
	};
	if (!this->IsGroundVehicle()) {
		b += seprintf(b, last, "%ssubtype: %X\n", base_indent, this->subtype);
	}
	DumpVehicleFlagsGeneric(this, dump, dump_header);
	if (this->type == VEH_TRAIN) {
		const Train *t = Train::From(this);
		b += seprintf(b, last, "%strack: 0x%02X", base_indent, (uint) t->track);
		if (t->reverse_distance > 0) b += seprintf(b, last, "%sreverse_distance: %u", base_indent, t->reverse_distance);
	} else if (this->type == VEH_ROAD) {
		const RoadVehicle *r = RoadVehicle::From(this);
		b += seprintf(b, last, "%sRV state:%X\n%sRV frame:%X\n", base_indent, r->state, base_indent, r->frame);
	}
	if (this->cargo_payment) b += seprintf(b, last, "%scargo_payment present\n", base_indent);
	return b;
}

void VehiclesYearlyLoop()
{
	for (Vehicle *v : Vehicle::Iterate()) {
		if (v->IsPrimaryVehicle()) {
			/* show warning if vehicle is not generating enough income last 2 years (corresponds to a red icon in the vehicle list) */
			Money profit = v->GetDisplayProfitThisYear();
			if (v->age >= 730 && profit < 0) {
				if (_settings_client.gui.vehicle_income_warn && v->owner == _local_company) {
					SetDParam(0, v->index);
					SetDParam(1, profit);
					AddVehicleAdviceNewsItem(STR_NEWS_VEHICLE_IS_UNPROFITABLE, v->index);
				}
				AI::NewEvent(v->owner, new ScriptEventVehicleUnprofitable(v->index));
			}

			v->profit_last_year = v->profit_this_year;
			v->profit_lifetime += v->profit_this_year;
			v->profit_this_year = 0;
			SetWindowDirty(WC_VEHICLE_DETAILS, v->index);
		}
	}
	GroupStatistics::UpdateProfits();
	SetWindowClassesDirty(WC_TRAINS_LIST);
	SetWindowClassesDirty(WC_TRACE_RESTRICT_SLOTS);
	SetWindowClassesDirty(WC_SHIPS_LIST);
	SetWindowClassesDirty(WC_ROADVEH_LIST);
	SetWindowClassesDirty(WC_AIRCRAFT_LIST);
}


/**
 * Can this station be used by the given engine type?
 * @param engine_type the type of vehicles to test
 * @param st the station to test for
 * @return true if and only if the vehicle of the type can use this station.
 * @note For road vehicles the Vehicle is needed to determine whether it can
 *       use the station. This function will return true for road vehicles
 *       when at least one of the facilities is available.
 */
bool CanVehicleUseStation(EngineID engine_type, const Station *st)
{
	const Engine *e = Engine::GetIfValid(engine_type);
	dbg_assert(e != nullptr);

	switch (e->type) {
		case VEH_TRAIN:
			return (st->facilities & FACIL_TRAIN) != 0;

		case VEH_ROAD:
			/* For road vehicles we need the vehicle to know whether it can actually
			 * use the station, but if it doesn't have facilities for RVs it is
			 * certainly not possible that the station can be used. */
			return (st->facilities & (FACIL_BUS_STOP | FACIL_TRUCK_STOP)) != 0;

		case VEH_SHIP:
			return (st->facilities & FACIL_DOCK) != 0;

		case VEH_AIRCRAFT:
			return (st->facilities & FACIL_AIRPORT) != 0 &&
					(st->airport.GetFTA()->flags & (e->u.air.subtype & AIR_CTOL ? AirportFTAClass::AIRPLANES : AirportFTAClass::HELICOPTERS)) != 0;

		default:
			return false;
	}
}

/**
 * Can this station be used by the given vehicle?
 * @param v the vehicle to test
 * @param st the station to test for
 * @return true if and only if the vehicle can use this station.
 */
bool CanVehicleUseStation(const Vehicle *v, const Station *st)
{
	if (v->type == VEH_ROAD) return st->GetPrimaryRoadStop(RoadVehicle::From(v)) != nullptr;

	return CanVehicleUseStation(v->engine_type, st);
}

/**
 * Get reason string why this station can't be used by the given vehicle
 * @param v the vehicle to test
 * @param st the station to test for
 * @return true if and only if the vehicle can use this station.
 */
StringID GetVehicleCannotUseStationReason(const Vehicle *v, const Station *st)
{
	switch (v->type) {
		case VEH_TRAIN:
			return STR_ERROR_NO_RAIL_STATION;

		case VEH_ROAD: {
			const RoadVehicle *rv = RoadVehicle::From(v);
			RoadStop *rs = st->GetPrimaryRoadStop(rv->IsBus() ? ROADSTOP_BUS : ROADSTOP_TRUCK);

			StringID err = rv->IsBus() ? STR_ERROR_NO_BUS_STATION : STR_ERROR_NO_TRUCK_STATION;

			for (; rs != nullptr; rs = rs->next) {
				/* The vehicle is articulated and can therefore not go to a standard road stop. */
				if (IsStandardRoadStopTile(rs->xy) && rv->HasArticulatedPart()) {
					err = STR_ERROR_NO_STOP_ARTIC_VEH;
					continue;
				}
				/* The vehicle cannot go to this roadstop (different roadtype) */
				if (!HasTileAnyRoadType(rs->xy, rv->compatible_roadtypes)) return STR_ERROR_NO_STOP_COMPATIBLE_ROAD_TYPE;

				return INVALID_STRING_ID;
			}

			return err;
		}

		case VEH_SHIP:
			return STR_ERROR_NO_DOCK;

		case VEH_AIRCRAFT:
			if ((st->facilities & FACIL_AIRPORT) == 0) return STR_ERROR_NO_AIRPORT;
			if (v->GetEngine()->u.air.subtype & AIR_CTOL) {
				return STR_ERROR_AIRPORT_NO_PLANES;
			} else {
				return STR_ERROR_AIRPORT_NO_HELIS;
			}

		default:
			return INVALID_STRING_ID;
	}
}

/**
 * Access the ground vehicle cache of the vehicle.
 * @pre The vehicle is a #GroundVehicle.
 * @return #GroundVehicleCache of the vehicle.
 */
GroundVehicleCache *Vehicle::GetGroundVehicleCache()
{
	dbg_assert(this->IsGroundVehicle());
	if (this->type == VEH_TRAIN) {
		return &Train::From(this)->gcache;
	} else {
		return &RoadVehicle::From(this)->gcache;
	}
}

/**
 * Access the ground vehicle cache of the vehicle.
 * @pre The vehicle is a #GroundVehicle.
 * @return #GroundVehicleCache of the vehicle.
 */
const GroundVehicleCache *Vehicle::GetGroundVehicleCache() const
{
	dbg_assert(this->IsGroundVehicle());
	if (this->type == VEH_TRAIN) {
		return &Train::From(this)->gcache;
	} else {
		return &RoadVehicle::From(this)->gcache;
	}
}

/**
 * Access the ground vehicle flags of the vehicle.
 * @pre The vehicle is a #GroundVehicle.
 * @return #GroundVehicleFlags of the vehicle.
 */
uint16 &Vehicle::GetGroundVehicleFlags()
{
	dbg_assert(this->IsGroundVehicle());
	if (this->type == VEH_TRAIN) {
		return Train::From(this)->gv_flags;
	} else {
		return RoadVehicle::From(this)->gv_flags;
	}
}

/**
 * Access the ground vehicle flags of the vehicle.
 * @pre The vehicle is a #GroundVehicle.
 * @return #GroundVehicleFlags of the vehicle.
 */
const uint16 &Vehicle::GetGroundVehicleFlags() const
{
	dbg_assert(this->IsGroundVehicle());
	if (this->type == VEH_TRAIN) {
		return Train::From(this)->gv_flags;
	} else {
		return RoadVehicle::From(this)->gv_flags;
	}
}

/**
 * Calculates the set of vehicles that will be affected by a given selection.
 * @param[in,out] set Set of affected vehicles.
 * @param v First vehicle of the selection.
 * @param num_vehicles Number of vehicles in the selection (not counting articulated parts).
 * @pre \a set must be empty.
 * @post \a set will contain the vehicles that will be refitted.
 */
void GetVehicleSet(VehicleSet &set, Vehicle *v, uint8 num_vehicles)
{
	if (v->type == VEH_TRAIN) {
		Train *u = Train::From(v);
		/* Only include whole vehicles, so start with the first articulated part */
		u = u->GetFirstEnginePart();

		/* Include num_vehicles vehicles, not counting articulated parts */
		for (; u != nullptr && num_vehicles > 0; num_vehicles--) {
			do {
				/* Include current vehicle in the selection. */
				include(set, u->index);

				/* If the vehicle is multiheaded, add the other part too. */
				if (u->IsMultiheaded()) include(set, u->other_multiheaded_part->index);

				u = u->Next();
			} while (u != nullptr && u->IsArticulatedPart());
		}
	}
}

void DumpVehicleStats(char *buffer, const char *last)
{
	struct vtypestats {
		uint count[2] = { 0, 0 };

		bool IsEmpty() const { return (count[0] | count[1]) == 0; }
	};
	struct cstats {
		vtypestats vstats[VEH_END];
		vtypestats virt_train;
		vtypestats template_train;
	};
	std::map<Owner, cstats> cstatmap;

	for (Vehicle *v : Vehicle::Iterate()) {
		cstats &cs = cstatmap[v->owner];
		vtypestats &vs = ((v->type == VEH_TRAIN) && Train::From(v)->IsVirtual()) ? cs.virt_train : cs.vstats[v->type];
		vs.count[v->Previous() != nullptr ? 1 : 0]++;
	}

	for (const TemplateVehicle *tv : TemplateVehicle::Iterate()) {
		cstats &cs = cstatmap[tv->owner];
		cs.template_train.count[tv->Prev() != nullptr ? 1 : 0]++;
	}
	for (auto &it : cstatmap) {
		buffer += seprintf(buffer, last, "%u: ", (uint) it.first);
		SetDParam(0, it.first);
		buffer = GetString(buffer, STR_COMPANY_NAME, last);
		buffer += seprintf(buffer, last, "\n");

		auto line = [&](vtypestats &vs, const char *type) {
			if (vs.count[0] || vs.count[1]) {
				buffer += seprintf(buffer, last, "  %10s: primary: %5u, secondary: %5u\n", type, vs.count[0], vs.count[1]);
			}
		};
		line(it.second.vstats[VEH_TRAIN], "train");
		line(it.second.vstats[VEH_ROAD], "road");
		line(it.second.vstats[VEH_SHIP], "ship");
		line(it.second.vstats[VEH_AIRCRAFT], "aircraft");
		line(it.second.vstats[VEH_EFFECT], "effect");
		line(it.second.vstats[VEH_DISASTER], "disaster");
		line(it.second.virt_train, "virt train");
		line(it.second.template_train, "tmpl train");
		buffer += seprintf(buffer, last, "\n");
	}
	buffer += seprintf(buffer, last, "  %10s: %5u\n", "total", (uint)Vehicle::GetNumItems());
}

void ShiftVehicleDates(int interval)
{
	for (Vehicle *v : Vehicle::Iterate()) {
		v->date_of_last_service += interval;
	}

	extern void AdjustAllSignalSpeedRestrictionTickValues(DateTicksScaled delta);
	AdjustAllSignalSpeedRestrictionTickValues(interval * DAY_TICKS * _settings_game.economy.day_length_factor);
}<|MERGE_RESOLUTION|>--- conflicted
+++ resolved
@@ -450,6 +450,7 @@
 	this->cargo_age_counter  = 1;
 	this->last_station_visited = INVALID_STATION;
 	this->last_loading_station = INVALID_STATION;
+	this->last_loading_tick = 0;
 	this->cur_image_valid_dir  = INVALID_DIR;
 	this->vcache.cached_veh_flags = 0;
 }
@@ -3140,9 +3141,9 @@
  */
 static void VehicleIncreaseStats(const Vehicle *front)
 {
-	uint32 travel_time = front->current_order_time;
 	for (const Vehicle *v = front; v != nullptr; v = v->Next()) {
 		StationID last_loading_station = HasBit(front->vehicle_flags, VF_LAST_LOAD_ST_SEP) ? v->last_loading_station : front->last_loading_station;
+		uint64 loading_tick = HasBit(front->vehicle_flags, VF_LAST_LOAD_ST_SEP) ? v->last_loading_tick : front->last_loading_tick;
 		if (v->refit_cap > 0 &&
 				last_loading_station != INVALID_STATION &&
 				last_loading_station != front->last_station_visited &&
@@ -3157,7 +3158,7 @@
 			EdgeUpdateMode restricted_mode = EUM_INCREASE;
 			if (v->type == VEH_AIRCRAFT) restricted_mode |= EUM_AIRCRAFT;
 			IncreaseStats(Station::Get(last_loading_station), v->cargo_type, front->last_station_visited, v->refit_cap,
-				std::min<uint>(v->refit_cap, v->cargo.StoredCount()), travel_time, restricted_mode);
+				std::min<uint>(v->refit_cap, v->cargo.StoredCount()), _tick_counter - loading_tick, restricted_mode);
 		}
 	}
 }
@@ -3174,11 +3175,7 @@
 		assert_tile(IsTileType(this->tile, MP_STATION) || this->type == VEH_SHIP, this->tile);
 	}
 
-<<<<<<< HEAD
 	bool no_load_prepare = false;
-=======
-	Ticks travel_time = _tick_counter - this->last_loading_tick;
->>>>>>> c4e655b1
 	if (this->current_order.IsType(OT_GOTO_STATION) &&
 			this->current_order.GetDestination() == this->last_station_visited) {
 		this->DeleteUnreachedImplicitOrders();
@@ -3382,15 +3379,11 @@
 
 			/* if the vehicle could load here or could stop with cargo loaded set the last loading station */
 			this->last_loading_station = this->last_station_visited;
-<<<<<<< HEAD
+			this->last_loading_tick = _tick_counter;
 			ClrBit(this->vehicle_flags, VF_LAST_LOAD_ST_SEP);
 		} else if (cargoes_can_leave_with_cargo == 0) {
 			/* can leave with no cargoes */
 
-=======
-			this->last_loading_tick = _tick_counter;
-		} else {
->>>>>>> c4e655b1
 			/* if the vehicle couldn't load and had to unload or transfer everything
 			 * set the last loading station to invalid as it will leave empty. */
 			this->last_loading_station = INVALID_STATION;
@@ -3400,16 +3393,20 @@
 
 			/* NB: this is saved here as we overwrite it on the first iteration of the loop below */
 			StationID head_last_loading_station = this->last_loading_station;
+			uint64 head_last_loading_tick = this->last_loading_tick;
 			for (Vehicle *u = this; u != nullptr; u = u->Next()) {
 				StationID last_loading_station = HasBit(this->vehicle_flags, VF_LAST_LOAD_ST_SEP) ? u->last_loading_station : head_last_loading_station;
+				uint64 last_loading_tick = HasBit(this->vehicle_flags, VF_LAST_LOAD_ST_SEP) ? u->last_loading_tick : head_last_loading_tick;
 				if (u->cargo_type < NUM_CARGO && HasBit(cargoes_can_load_unload, u->cargo_type)) {
 					if (HasBit(cargoes_can_leave_with_cargo, u->cargo_type)) {
 						u->last_loading_station = this->last_station_visited;
+						u->last_loading_tick = _tick_counter;
 					} else {
 						u->last_loading_station = INVALID_STATION;
 					}
 				} else {
 					u->last_loading_station = last_loading_station;
+					u->last_loading_tick = last_loading_tick;
 				}
 			}
 			SetBit(this->vehicle_flags, VF_LAST_LOAD_ST_SEP);
