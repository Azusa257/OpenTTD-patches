--- conflicted
+++ resolved
@@ -265,15 +265,10 @@
 		v->MarkAllViewportsDirty();
 	}
 
-<<<<<<< HEAD
+	this->ClearSeparation();
 	if (_settings_game.order.timetable_separation) {
-		this->ClearSeparation();
 		ClrBit(this->vehicle_flags, VF_TIMETABLE_STARTED);
 	}
-=======
-	this->ClearSeparation();
-	if (_settings_game.order.timetable_separation) ClrBit(this->vehicle_flags, VF_TIMETABLE_STARTED);
->>>>>>> 9eb07b4a
 
 	/* Dirty some windows */
 	InvalidateWindowClassesData(GetWindowClassForVehicleType(this->type), 0);
@@ -2516,12 +2511,9 @@
 				this->current_loading_time = this->current_order_time;
 			}
 
-<<<<<<< HEAD
 			/* Pay the loading fee for using someone else's station, if appropriate */
 			if (!mode && this->type != VEH_TRAIN) PayStationSharingFee(this, Station::Get(this->last_station_visited));
 
-=======
->>>>>>> 9eb07b4a
 			/* Not the first call for this tick, or still loading */
 			if (mode || !HasBit(this->vehicle_flags, VF_LOADING_FINISHED) || this->current_order_time < wait_time) return;
 
@@ -2626,15 +2618,10 @@
 			if (flags & DC_EXEC) {
 				if (!(this->current_order.GetDepotOrderType() & ODTFB_BREAKDOWN)) this->current_order.SetDepotOrderType(ODTF_MANUAL);
 				this->current_order.SetDepotActionType(halt_in_depot ? ODATF_SERVICE_ONLY : ODATFB_HALT);
-<<<<<<< HEAD
+				this->ClearSeparation();
 				if (_settings_game.order.timetable_separation) {
-					this->ClearSeparation();
 					ClrBit(this->vehicle_flags, VF_TIMETABLE_STARTED);
 				}
-=======
-				this->ClearSeparation();
-				if (_settings_game.order.timetable_separation) ClrBit(this->vehicle_flags, VF_TIMETABLE_STARTED);
->>>>>>> 9eb07b4a
 				SetWindowWidgetDirty(WC_VEHICLE_VIEW, this->index, WID_VV_START_STOP);
 			}
 			return CommandCost();
@@ -2651,26 +2638,18 @@
 				SetBit(gv_flags, GVF_SUPPRESS_IMPLICIT_ORDERS);
 			}
 
-<<<<<<< HEAD
 			/* We don't cancel a breakdown-related goto depot order, we only change whether to halt or not */
 			if (this->current_order.GetDepotOrderType() & ODTFB_BREAKDOWN) {
 				this->current_order.SetDepotActionType(this->current_order.GetDepotActionType() == ODATFB_HALT ? ODATF_SERVICE_ONLY : ODATFB_HALT);
 			} else {
+				this->ClearSeparation();
 				if (_settings_game.order.timetable_separation) {
-					this->ClearSeparation();
 					ClrBit(this->vehicle_flags, VF_TIMETABLE_STARTED);
 				}
 
 				this->current_order.MakeDummy();
 				SetWindowWidgetDirty(WC_VEHICLE_VIEW, this->index, WID_VV_START_STOP);
 			}
-=======
-			this->ClearSeparation();
-			if (_settings_game.order.timetable_separation) ClrBit(this->vehicle_flags, VF_TIMETABLE_STARTED);
-
-			this->current_order.MakeDummy();
-			SetWindowWidgetDirty(WC_VEHICLE_VIEW, this->index, WID_VV_START_STOP);
->>>>>>> 9eb07b4a
 		}
 		return CommandCost();
 	}
@@ -3123,11 +3102,7 @@
 	this->next_shared     = NULL;
 	this->previous_shared = NULL;
 
-<<<<<<< HEAD
-	if (_settings_game.order.timetable_separation) this->ClearSeparation();
-=======
 	this->ClearSeparation();
->>>>>>> 9eb07b4a
 	if (_settings_game.order.timetable_separation) ClrBit(this->vehicle_flags, VF_TIMETABLE_STARTED);
 }
 
