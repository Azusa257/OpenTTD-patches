/*
 * This file is part of OpenTTD.
 * OpenTTD is free software; you can redistribute it and/or modify it under the terms of the GNU General Public License as published by the Free Software Foundation, version 2.
 * OpenTTD is distributed in the hope that it will be useful, but WITHOUT ANY WARRANTY; without even the implied warranty of MERCHANTABILITY or FITNESS FOR A PARTICULAR PURPOSE.
 * See the GNU General Public License for more details. You should have received a copy of the GNU General Public License along with OpenTTD. If not, see <http://www.gnu.org/licenses/>.
 */

/** @file sound.cpp Handling of playing sounds. */

#include "stdafx.h"
#include "landscape.h"
#include "mixer.h"
#include "newgrf_sound.h"
#include "random_access_file_type.h"
#include "window_gui.h"
#include "vehicle_base.h"

/* The type of set we're replacing */
#define SET_TYPE "sounds"
#include "base_media_func.h"

#include "safeguards.h"

static SoundEntry _original_sounds[ORIGINAL_SAMPLE_COUNT];

static void OpenBankFile(const char *filename)
{
	/**
	 * The sound file for the original sounds, i.e. those not defined/overridden by a NewGRF.
	 * Needs to be kept alive during the game as _original_sounds[n].file refers to this.
	 */
	static std::unique_ptr<RandomAccessFile> original_sound_file;

	memset(_original_sounds, 0, sizeof(_original_sounds));

	/* If there is no sound file (nosound set), don't load anything */
	if (filename == nullptr) return;

	original_sound_file.reset(new RandomAccessFile(filename, BASESET_DIR));
	size_t pos = original_sound_file->GetPos();
	uint count = original_sound_file->ReadDword();

	/* The new format has the highest bit always set */
	bool new_format = HasBit(count, 31);
	ClrBit(count, 31);
	count /= 8;

	/* Simple check for the correct number of original sounds. */
	if (count != ORIGINAL_SAMPLE_COUNT) {
		/* Corrupt sample data? Just leave the allocated memory as those tell
		 * there is no sound to play (size = 0 due to calloc). Not allocating
		 * the memory disables valid NewGRFs that replace sounds. */
		DEBUG(sound, 6, "Incorrect number of sounds in '%s', ignoring.", filename);
		return;
	}

	original_sound_file->SeekTo(pos, SEEK_SET);

	for (uint i = 0; i != ORIGINAL_SAMPLE_COUNT; i++) {
		_original_sounds[i].file = original_sound_file.get();
		_original_sounds[i].file_offset = GB(original_sound_file->ReadDword(), 0, 31) + pos;
		_original_sounds[i].file_size = original_sound_file->ReadDword();
	}

	for (uint i = 0; i != ORIGINAL_SAMPLE_COUNT; i++) {
		SoundEntry *sound = &_original_sounds[i];
		char name[255];

		original_sound_file->SeekTo(sound->file_offset, SEEK_SET);

		/* Check for special case, see else case */
		original_sound_file->ReadBlock(name, original_sound_file->ReadByte()); // Read the name of the sound
		if (new_format || strcmp(name, "Corrupt sound") != 0) {
			original_sound_file->SeekTo(12, SEEK_CUR); // Skip past RIFF header

			/* Read riff tags */
			for (;;) {
				uint32 tag = original_sound_file->ReadDword();
				uint32 size = original_sound_file->ReadDword();

				if (tag == ' tmf') {
					original_sound_file->ReadWord();                          // wFormatTag
					sound->channels = original_sound_file->ReadWord();        // wChannels
					sound->rate     = original_sound_file->ReadDword();       // samples per second
					if (!new_format) sound->rate = 11025;                      // seems like all old samples should be played at this rate.
					original_sound_file->ReadDword();                         // avg bytes per second
					original_sound_file->ReadWord();                          // alignment
					sound->bits_per_sample = original_sound_file->ReadByte(); // bits per sample
					original_sound_file->SeekTo(size - (2 + 2 + 4 + 4 + 2 + 1), SEEK_CUR);
				} else if (tag == 'atad') {
					sound->file_size = size;
					sound->file = original_sound_file.get();
					sound->file_offset = original_sound_file->GetPos();
					break;
				} else {
					sound->file_size = 0;
					break;
				}
			}
		} else {
			/*
			 * Special case for the jackhammer sound
			 * (name in sample.cat is "Corrupt sound")
			 * It's no RIFF file, but raw PCM data
			 */
			sound->channels = 1;
			sound->rate = 11025;
			sound->bits_per_sample = 8;
			sound->file = original_sound_file.get();
			sound->file_offset = original_sound_file->GetPos();
		}
	}
}

static bool SetBankSource(MixerChannel *mc, const SoundEntry *sound)
{
	assert(sound != nullptr);

	/* Check for valid sound size. */
	if (sound->file_size == 0 || sound->file_size > ((size_t)-1) - 2) return false;

	if (!(sound->bits_per_sample == 8 || sound->bits_per_sample == 16)) {
		DEBUG(sound, 0, "SetBankSource: Incorrect bits_per_sample: %u", sound->bits_per_sample);
		return false;
	}
	if (sound->channels != 1) {
		DEBUG(sound, 0, "SetBankSource: Incorrect number of channels: %u", sound->channels);
		return false;
	}
	if (sound->rate == 0) {
		DEBUG(sound, 0, "SetBankSource: Incorrect rate: %u", sound->rate);
		return false;
	}

	int8 *mem = MallocT<int8>(sound->file_size + 2);
	/* Add two extra bytes so rate conversion can read these
	 * without reading out of its input buffer. */
	mem[sound->file_size    ] = 0;
	mem[sound->file_size + 1] = 0;

	RandomAccessFile *file = sound->file;
	file->SeekTo(sound->file_offset, SEEK_SET);
	file->ReadBlock(mem, sound->file_size);

	/* 16-bit PCM WAV files should be signed by default */
	if (sound->bits_per_sample == 8) {
		for (uint i = 0; i != sound->file_size; i++) {
			mem[i] += -128; // Convert unsigned sound data to signed
		}
	}

#if TTD_ENDIAN == TTD_BIG_ENDIAN
	if (sound->bits_per_sample == 16) {
		uint num_samples = sound->file_size / 2;
		int16 *samples = (int16 *)mem;
		for (uint i = 0; i < num_samples; i++) {
			samples[i] = BSWAP16(samples[i]);
		}
	}
#endif

	assert(sound->bits_per_sample == 8 || sound->bits_per_sample == 16);
	assert(sound->channels == 1);
	assert(sound->file_size != 0 && sound->rate != 0);

	MxSetChannelRawSrc(mc, mem, sound->file_size, sound->rate, sound->bits_per_sample == 16);

	return true;
}

void InitializeSound()
{
	DEBUG(sound, 1, "Loading sound effects...");
	OpenBankFile(BaseSounds::GetUsedSet()->files->filename);
}

/* Low level sound player */
static void StartSound(SoundID sound_id, float pan, uint volume)
{
	if (volume == 0) return;

	SoundEntry *sound = GetSound(sound_id);
	if (sound == nullptr) return;

	/* NewGRF sound that wasn't loaded yet? */
	if (sound->rate == 0 && sound->file != nullptr) {
		if (!LoadNewGRFSound(sound)) {
			/* Mark as invalid. */
			sound->file = nullptr;
			return;
		}
	}

	/* Empty sound? */
	if (sound->rate == 0) return;

	MixerChannel *mc = MxAllocateChannel();
	if (mc == nullptr) return;

	if (!SetBankSource(mc, sound)) return;

	/* Apply the sound effect's own volume. */
	volume = sound->volume * volume;

	MxSetChannelVolume(mc, volume, pan);
	MxActivateChannel(mc);
}


static const byte _vol_factor_by_zoom[] = {255, 255, 255, 190, 134, 87, 10, 1, 1, 1};
static_assert(lengthof(_vol_factor_by_zoom) == ZOOM_LVL_COUNT);

static const byte _sound_base_vol[] = {
	128,  90, 128, 128, 128, 128, 128, 128,
	128,  90,  90, 128, 128, 128, 128, 128,
	128, 128, 128,  80, 128, 128, 128, 128,
	128, 128, 128, 128, 128, 128, 128, 128,
	128, 128,  90,  90,  90, 128,  90, 128,
	128,  90, 128, 128, 128,  90, 128, 128,
	128, 128, 128, 128,  90, 128, 128, 128,
	128,  90, 128, 128, 128, 128, 128, 128,
	128, 128,  90,  90,  90, 128, 128, 128,
	 90,
};

static const byte _sound_idx[] = {
	 2,  3,  4,  5,  6,  7,  8,  9,
	10, 11, 12, 13, 14, 15, 16, 17,
	18, 19, 20, 21, 22, 23, 24, 25,
	26, 27, 28, 29, 30, 31, 32, 33,
	34, 35, 36, 37, 38, 39, 40,  0,
	 1, 41, 42, 43, 44, 45, 46, 47,
	48, 49, 50, 51, 52, 53, 54, 55,
	56, 57, 58, 59, 60, 61, 62, 63,
	64, 65, 66, 67, 68, 69, 70, 71,
	72,
};

void SndCopyToPool()
{
	SoundEntry *sound = AllocateSound(ORIGINAL_SAMPLE_COUNT);
	for (uint i = 0; i < ORIGINAL_SAMPLE_COUNT; i++) {
		sound[i] = _original_sounds[_sound_idx[i]];
		sound[i].volume = _sound_base_vol[i];
		sound[i].priority = 0;
	}
}

/**
 * Decide 'where' (between left and right speaker) to play the sound effect.
 * Note: Callers must determine if sound effects are enabled. This plays a sound regardless of the setting.
 * @param sound Sound effect to play
 * @param left   Left edge of virtual coordinates where the sound is produced
 * @param right  Right edge of virtual coordinates where the sound is produced
 * @param top    Top edge of virtual coordinates where the sound is produced
 * @param bottom Bottom edge of virtual coordinates where the sound is produced
 */
static void SndPlayScreenCoordFx(SoundID sound, int left, int right, int top, int bottom)
{
<<<<<<< HEAD
=======
	/* Iterate from back, so that main viewport is checked first */
>>>>>>> 7c3c92f8
	for (const Window *w : Window::IterateFromBack()) {
		const Viewport *vp = w->viewport;

		if (vp != nullptr &&
				left < vp->virtual_left + vp->virtual_width && right > vp->virtual_left &&
				top < vp->virtual_top + vp->virtual_height && bottom > vp->virtual_top) {
			int screen_x = (left + right) / 2 - vp->virtual_left;
			int width = (vp->virtual_width == 0 ? 1 : vp->virtual_width);
			float panning = (float)screen_x / width;

			StartSound(
				sound,
				panning,
				_vol_factor_by_zoom[vp->zoom - ZOOM_LVL_BEGIN]
			);
			return;
		}
	}
}

void SndPlayTileFx(SoundID sound, TileIndex tile)
{
	if (_settings_client.music.effect_vol == 0) return;

	/* emits sound from center of the tile */
	int x = std::min(MapMaxX() - 1, TileX(tile)) * TILE_SIZE + TILE_SIZE / 2;
	int y = std::min(MapMaxY() - 1, TileY(tile)) * TILE_SIZE - TILE_SIZE / 2;
	int z = (y < 0 ? 0 : GetSlopePixelZ(x, y));
	Point pt = RemapCoords(x, y, z);
	y += 2 * TILE_SIZE;
	Point pt2 = RemapCoords(x, y, GetSlopePixelZ(x, y));
	SndPlayScreenCoordFx(sound, pt.x, pt2.x, pt.y, pt2.y);
}

void SndPlayVehicleFx(SoundID sound, const Vehicle *v)
{
	if (_settings_client.music.effect_vol == 0) return;

	SndPlayScreenCoordFx(sound,
		v->coord.left, v->coord.right,
		v->coord.top, v->coord.bottom
	);
}

void SndPlayFx(SoundID sound)
{
	StartSound(sound, 0.5, UINT8_MAX);
}

INSTANTIATE_BASE_MEDIA_METHODS(BaseMedia<SoundsSet>, SoundsSet)

/** Names corresponding to the sound set's files */
static const char * const _sound_file_names[] = { "samples" };


template <class T, size_t Tnum_files, bool Tsearch_in_tars>
/* static */ const char * const *BaseSet<T, Tnum_files, Tsearch_in_tars>::file_names = _sound_file_names;

template <class Tbase_set>
/* static */ const char *BaseMedia<Tbase_set>::GetExtension()
{
	return ".obs"; // OpenTTD Base Sounds
}

template <class Tbase_set>
/* static */ bool BaseMedia<Tbase_set>::DetermineBestSet()
{
	if (BaseMedia<Tbase_set>::used_set != nullptr) return true;

	const Tbase_set *best = nullptr;
	for (const Tbase_set *c = BaseMedia<Tbase_set>::available_sets; c != nullptr; c = c->next) {
		/* Skip unusable sets */
		if (c->GetNumMissing() != 0) continue;

		if (best == nullptr ||
				(best->fallback && !c->fallback) ||
				best->valid_files < c->valid_files ||
				(best->valid_files == c->valid_files &&
					(best->shortname == c->shortname && best->version < c->version))) {
			best = c;
		}
	}

	BaseMedia<Tbase_set>::used_set = best;
	return BaseMedia<Tbase_set>::used_set != nullptr;
}
<|MERGE_RESOLUTION|>--- conflicted
+++ resolved
@@ -257,10 +257,7 @@
  */
 static void SndPlayScreenCoordFx(SoundID sound, int left, int right, int top, int bottom)
 {
-<<<<<<< HEAD
-=======
 	/* Iterate from back, so that main viewport is checked first */
->>>>>>> 7c3c92f8
 	for (const Window *w : Window::IterateFromBack()) {
 		const Viewport *vp = w->viewport;
 
