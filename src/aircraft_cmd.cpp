--- conflicted
+++ resolved
@@ -345,8 +345,8 @@
 		v->date_of_last_service = _date;
 		v->build_year = u->build_year = _cur_year;
 
-		v->sprite_cache.sprite_seq.Set(SPR_IMG_QUERY);
-		u->sprite_cache.sprite_seq.Set(SPR_IMG_QUERY);
+		v->sprite_seq.Set(SPR_IMG_QUERY);
+		u->sprite_seq.Set(SPR_IMG_QUERY);
 
 		v->random_bits = VehicleRandomBits();
 		u->random_bits = VehicleRandomBits();
@@ -380,12 +380,8 @@
 			w->vehstatus = VS_HIDDEN | VS_UNCLICKABLE;
 			w->spritenum = 0xFF;
 			w->subtype = AIR_ROTOR;
-<<<<<<< HEAD
 			w->sprite_seq.Set(SPR_ROTOR_STOPPED);
 			w->UpdateSpriteSeqBound();
-=======
-			w->sprite_cache.sprite_seq.Set(SPR_ROTOR_STOPPED);
->>>>>>> 725d793b
 			w->random_bits = VehicleRandomBits();
 			/* Use rotor's air.state to store the rotor animation frame */
 			w->state = HRS_ROTOR_STOPPED;
@@ -510,7 +506,7 @@
 	if (spd == 0) {
 		u->state = HRS_ROTOR_STOPPED;
 		GetRotorImage(v, EIT_ON_MAP, &seq);
-		if (u->sprite_cache.sprite_seq == seq) return;
+		if (u->sprite_seq == seq) return;
 	} else if (tick >= spd) {
 		u->tick_counter = 0;
 		u->state++;
@@ -520,12 +516,8 @@
 		return;
 	}
 
-<<<<<<< HEAD
 	u->sprite_seq = seq;
 	u->UpdateSpriteSeqBound();
-=======
-	u->sprite_cache.sprite_seq = seq;
->>>>>>> 725d793b
 
 	u->UpdatePositionAndViewport();
 }
@@ -546,13 +538,9 @@
 	v->UpdatePosition();
 	v->UpdateViewport(true, false);
 	if (v->subtype == AIR_HELICOPTER) {
-<<<<<<< HEAD
 		Aircraft *rotor = v->Next()->Next();
 		GetRotorImage(v, EIT_ON_MAP, &rotor->sprite_seq);
 		rotor->UpdateSpriteSeqBound();
-=======
-		GetRotorImage(v, EIT_ON_MAP, &v->Next()->Next()->sprite_cache.sprite_seq);
->>>>>>> 725d793b
 	}
 
 	Aircraft *u = v->Next();
@@ -564,12 +552,8 @@
 
 	safe_y = Clamp(u->y_pos, 0, MapMaxY() * TILE_SIZE);
 	u->z_pos = GetSlopePixelZ(safe_x, safe_y);
-<<<<<<< HEAD
 	u->sprite_seq.CopyWithoutPalette(v->sprite_seq); // the shadow is never coloured
 	u->sprite_seq_bounds = v->sprite_seq_bounds;
-=======
-	u->sprite_cache.sprite_seq.CopyWithoutPalette(v->sprite_cache.sprite_seq); // the shadow is never coloured
->>>>>>> 725d793b
 
 	u->UpdatePositionAndViewport();
 
@@ -979,22 +963,16 @@
 			return false;
 		}
 
-<<<<<<< HEAD
-=======
 		/* Vehicle is now at the airport.
 		 * Helicopter has arrived at the target landing pad, so the current position is also where it should land.
 		 * Except for Oilrigs which are special due to being a 1x1 station, and helicopters land outside it. */
->>>>>>> 725d793b
 		if (st->airport.type != AT_OILRIG) {
 			x = v->x_pos;
 			y = v->y_pos;
 			tile = TileVirtXY(x, y);
 		}
-<<<<<<< HEAD
 
 		/* Vehicle is now at the airport. */
-=======
->>>>>>> 725d793b
 		v->tile = tile;
 
 		/* Find altitude of landing position. */
@@ -1140,17 +1118,12 @@
 			z = GetAircraftFlightLevel(v);
 		}
 
-<<<<<<< HEAD
-		/* Some airports (like a rotated intercontinental) are non-rectangular and their primary (north-most) tile might not be at the same height as the runway.
-		 * Therefore, as the hangar must be on flat ground (and we must have a hangar, as we're landing/braking and so not a helicopter), use that as the z position instead. */
-=======
 		/* NewGRF airports (like a rotated intercontinental from OpenGFX+Airports) can be non-rectangular
 		 * and their primary (north-most) tile does not have to be part of the airport.
 		 * As such, the height of the primary tile can be different from the rest of the airport.
 		 * Given we are landing/breaking, and as such are not a helicopter, we know that there has to be a hangar.
 		 * We also know that the airport itself has to be completely flat (otherwise it is not a valid airport).
 		 * Therefore, use the height of this hangar to calculate our z-value. */
->>>>>>> 725d793b
 		int airport_z = v->z_pos;
 		if ((amd.flag & (AMED_LAND | AMED_BRAKE)) && st != nullptr) {
 			assert(st->airport.HasHangar());
@@ -1389,13 +1362,9 @@
 	this->InvalidateImageCache();
 	this->UpdateViewport(true, false);
 	if (this->subtype == AIR_HELICOPTER) {
-<<<<<<< HEAD
 		Aircraft *rotor = this->Next()->Next();
 		GetRotorImage(this, EIT_ON_MAP, &rotor->sprite_seq);
 		rotor->UpdateSpriteSeqBound();
-=======
-		GetRotorImage(this, EIT_ON_MAP, &this->Next()->Next()->sprite_cache.sprite_seq);
->>>>>>> 725d793b
 	}
 }
 
