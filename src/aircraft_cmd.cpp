/* $Id$ */

/*
 * This file is part of OpenTTD.
 * OpenTTD is free software; you can redistribute it and/or modify it under the terms of the GNU General Public License as published by the Free Software Foundation, version 2.
 * OpenTTD is distributed in the hope that it will be useful, but WITHOUT ANY WARRANTY; without even the implied warranty of MERCHANTABILITY or FITNESS FOR A PARTICULAR PURPOSE.
 * See the GNU General Public License for more details. You should have received a copy of the GNU General Public License along with OpenTTD. If not, see <http://www.gnu.org/licenses/>.
 */

/**
 * @file aircraft_cmd.cpp
 * This file deals with aircraft and airport movements functionalities
 */

#include "stdafx.h"
#include "aircraft.h"
#include "landscape.h"
#include "news_func.h"
#include "newgrf_engine.h"
#include "newgrf_sound.h"
#include "spritecache.h"
#include "strings_func.h"
#include "command_func.h"
#include "window_func.h"
#include "date_func.h"
#include "vehicle_func.h"
#include "sound_func.h"
#include "cheat_type.h"
#include "company_base.h"
#include "ai/ai.hpp"
#include "game/game.hpp"
#include "company_func.h"
#include "effectvehicle_func.h"
#include "station_base.h"
#include "engine_base.h"
#include "core/random_func.hpp"
#include "core/backup_type.hpp"
#include "infrastructure_func.h"
#include "zoom_func.h"
#include "disaster_vehicle.h"
#include "newgrf_airporttiles.h"
#include "framerate_type.h"

#include "table/strings.h"

#include "safeguards.h"

void Aircraft::UpdateDeltaXY()
{
	this->x_offs = -1;
	this->y_offs = -1;
	this->x_extent = 2;
	this->y_extent = 2;

	switch (this->subtype) {
		default: NOT_REACHED();

		case AIR_AIRCRAFT:
		case AIR_HELICOPTER:
			switch (this->state) {
				default: break;
				case ENDTAKEOFF:
				case LANDING:
				case HELILANDING:
				case FLYING:
					this->x_extent = 24;
					this->y_extent = 24;
					break;
			}
			this->z_extent = 5;
			break;

		case AIR_SHADOW:
			this->z_extent = 1;
			this->x_offs = 0;
			this->y_offs = 0;
			break;

		case AIR_ROTOR:
			this->z_extent = 1;
			break;
	}
}

static bool AirportMove(Aircraft *v, const AirportFTAClass *apc);
static bool AirportSetBlocks(Aircraft *v, const AirportFTA *current_pos, const AirportFTAClass *apc);
static bool AirportHasBlock(Aircraft *v, const AirportFTA *current_pos, const AirportFTAClass *apc);
static bool AirportFindFreeTerminal(Aircraft *v, const AirportFTAClass *apc);
static bool AirportFindFreeHelipad(Aircraft *v, const AirportFTAClass *apc);
static void CrashAirplane(Aircraft *v);

static const SpriteID _aircraft_sprite[] = {
	0x0EB5, 0x0EBD, 0x0EC5, 0x0ECD,
	0x0ED5, 0x0EDD, 0x0E9D, 0x0EA5,
	0x0EAD, 0x0EE5, 0x0F05, 0x0F0D,
	0x0F15, 0x0F1D, 0x0F25, 0x0F2D,
	0x0EED, 0x0EF5, 0x0EFD, 0x0F35,
	0x0E9D, 0x0EA5, 0x0EAD, 0x0EB5,
	0x0EBD, 0x0EC5
};

template <>
bool IsValidImageIndex<VEH_AIRCRAFT>(uint8 image_index)
{
	return image_index < lengthof(_aircraft_sprite);
}

/** Helicopter rotor animation states */
enum HelicopterRotorStates {
	HRS_ROTOR_STOPPED,
	HRS_ROTOR_MOVING_1,
	HRS_ROTOR_MOVING_2,
	HRS_ROTOR_MOVING_3,
};

/**
 * Find the nearest hangar to v
 * INVALID_STATION is returned, if the company does not have any suitable
 * airports (like helipads only)
 * @param v vehicle looking for a hangar
 * @return the StationID if one is found, otherwise, INVALID_STATION
 */
static StationID FindNearestHangar(const Aircraft *v)
{
	const Station *st;
	uint best = 0;
	StationID index = INVALID_STATION;
	TileIndex vtile = TileVirtXY(v->x_pos, v->y_pos);
	const AircraftVehicleInfo *avi = AircraftVehInfo(v->engine_type);

	FOR_ALL_STATIONS(st) {
<<<<<<< HEAD
		if (!IsInfraUsageAllowed(VEH_AIRCRAFT, v->owner, st->owner) || !(st->facilities & FACIL_AIRPORT)) continue;

		const AirportFTAClass *afc = st->airport.GetFTA();
		if (!st->airport.HasHangar() || (
					/* the airport needs to have facilities for this plane type */
					(AircraftVehInfo(v->engine_type)->subtype & AIR_CTOL) ?
					!(afc->flags & AirportFTAClass::AIRPLANES) :
					!(afc->flags & AirportFTAClass::HELICOPTERS)
					) || (
					/* don't crash the plane if we know it can't land at the airport */
					(afc->flags & AirportFTAClass::SHORT_STRIP) &&
					(avi->subtype & AIR_FAST) &&
					!_cheats.no_jetcrash.value)) {
			continue;
		}
=======
		if (st->owner != v->owner || !(st->facilities & FACIL_AIRPORT) || !st->airport.HasHangar()) continue;

		const AirportFTAClass *afc = st->airport.GetFTA();

		/* don't crash the plane if we know it can't land at the airport */
		if ((afc->flags & AirportFTAClass::SHORT_STRIP) && (avi->subtype & AIR_FAST) && !_cheats.no_jetcrash.value) continue;

		/* the plane won't land at any helicopter station */
		if (!(afc->flags & AirportFTAClass::AIRPLANES) && (avi->subtype & AIR_CTOL)) continue;
>>>>>>> 310fa1af

		/* v->tile can't be used here, when aircraft is flying v->tile is set to 0 */
		uint distance = DistanceSquare(vtile, st->airport.tile);
		if (v->acache.cached_max_range_sqr != 0) {
			/* Check if our current destination can be reached from the depot airport. */
			const Station *cur_dest = GetTargetAirportIfValid(v);
			if (cur_dest != NULL && DistanceSquare(st->airport.tile, cur_dest->airport.tile) > v->acache.cached_max_range_sqr) continue;
		}
		if (distance < best || index == INVALID_STATION) {
			best = distance;
			index = st->index;
		}
	}
	return index;
}

void Aircraft::GetImage(Direction direction, EngineImageType image_type, VehicleSpriteSeq *result) const
{
	uint8 spritenum = this->spritenum;

	if (is_custom_sprite(spritenum)) {
		GetCustomVehicleSprite(this, direction, image_type, result);
		if (result->IsValid()) return;

		spritenum = this->GetEngine()->original_image_index;
	}

	assert(IsValidImageIndex<VEH_AIRCRAFT>(spritenum));
	result->Set(direction + _aircraft_sprite[spritenum]);
}

void GetRotorImage(const Aircraft *v, EngineImageType image_type, VehicleSpriteSeq *result)
{
	assert(v->subtype == AIR_HELICOPTER);

	const Aircraft *w = v->Next()->Next();
	if (is_custom_sprite(v->spritenum)) {
		GetCustomRotorSprite(v, false, image_type, result);
		if (result->IsValid()) return;
	}

	/* Return standard rotor sprites if there are no custom sprites for this helicopter */
	result->Set(SPR_ROTOR_STOPPED + w->state);
}

static void GetAircraftIcon(EngineID engine, EngineImageType image_type, VehicleSpriteSeq *result)
{
	const Engine *e = Engine::Get(engine);
	uint8 spritenum = e->u.air.image_index;

	if (is_custom_sprite(spritenum)) {
		GetCustomVehicleIcon(engine, DIR_W, image_type, result);
		if (result->IsValid()) return;

		spritenum = e->original_image_index;
	}

	assert(IsValidImageIndex<VEH_AIRCRAFT>(spritenum));
	result->Set(DIR_W + _aircraft_sprite[spritenum]);
}

void DrawAircraftEngine(int left, int right, int preferred_x, int y, EngineID engine, PaletteID pal, EngineImageType image_type)
{
	VehicleSpriteSeq seq;
	GetAircraftIcon(engine, image_type, &seq);

	Rect16 rect = seq.GetBounds();
	preferred_x = Clamp(preferred_x,
			left - UnScaleGUI(rect.left),
			right - UnScaleGUI(rect.right));

	seq.Draw(preferred_x, y, pal, pal == PALETTE_CRASH);

	if (!(AircraftVehInfo(engine)->subtype & AIR_CTOL)) {
		VehicleSpriteSeq rotor_seq;
		GetCustomRotorIcon(engine, image_type, &rotor_seq);
		if (!rotor_seq.IsValid()) rotor_seq.Set(SPR_ROTOR_STOPPED);
		rotor_seq.Draw(preferred_x, y - ScaleGUITrad(5), PAL_NONE, false);
	}
}

/**
 * Get the size of the sprite of an aircraft sprite heading west (used for lists).
 * @param engine The engine to get the sprite from.
 * @param[out] width The width of the sprite.
 * @param[out] height The height of the sprite.
 * @param[out] xoffs Number of pixels to shift the sprite to the right.
 * @param[out] yoffs Number of pixels to shift the sprite downwards.
 * @param image_type Context the sprite is used in.
 */
void GetAircraftSpriteSize(EngineID engine, uint &width, uint &height, int &xoffs, int &yoffs, EngineImageType image_type)
{
	VehicleSpriteSeq seq;
	GetAircraftIcon(engine, image_type, &seq);

	Rect16 rect = seq.GetBounds();

	width  = UnScaleGUI(rect.right - rect.left + 1);
	height = UnScaleGUI(rect.bottom - rect.top + 1);
	xoffs  = UnScaleGUI(rect.left);
	yoffs  = UnScaleGUI(rect.top);
}

/**
 * Build an aircraft.
 * @param tile     tile of the depot where aircraft is built.
 * @param flags    type of operation.
 * @param e        the engine to build.
 * @param data     unused.
 * @param[out] ret the vehicle that has been built.
 * @return the cost of this operation or an error.
 */
CommandCost CmdBuildAircraft(TileIndex tile, DoCommandFlag flags, const Engine *e, uint16 data, Vehicle **ret)
{
	const AircraftVehicleInfo *avi = &e->u.air;
	const Station *st = Station::GetByTile(tile);

	/* Prevent building aircraft types at places which can't handle them */
	if (!CanVehicleUseStation(e->index, st)) return CMD_ERROR;

	/* Make sure all aircraft end up in the first tile of the hangar. */
	tile = st->airport.GetHangarTile(st->airport.GetHangarNum(tile));

	if (flags & DC_EXEC) {
		Aircraft *v = new Aircraft(); // aircraft
		Aircraft *u = new Aircraft(); // shadow
		*ret = v;

		v->direction = DIR_SE;

		v->owner = u->owner = _current_company;

		v->tile = tile;

		uint x = TileX(tile) * TILE_SIZE + 5;
		uint y = TileY(tile) * TILE_SIZE + 3;

		v->x_pos = u->x_pos = x;
		v->y_pos = u->y_pos = y;

		u->z_pos = GetSlopePixelZ(x, y);
		v->z_pos = u->z_pos + 1;

		v->vehstatus = VS_HIDDEN | VS_STOPPED | VS_DEFPAL;
		u->vehstatus = VS_HIDDEN | VS_UNCLICKABLE | VS_SHADOW;

		v->spritenum = avi->image_index;

		v->cargo_cap = avi->passenger_capacity;
		v->refit_cap = 0;
		u->cargo_cap = avi->mail_capacity;
		u->refit_cap = 0;

		v->cargo_type = e->GetDefaultCargoType();
		u->cargo_type = CT_MAIL;

		v->name = NULL;
		v->last_station_visited = INVALID_STATION;
		v->last_loading_station = INVALID_STATION;

		v->acceleration = avi->acceleration;
		v->engine_type = e->index;
		u->engine_type = e->index;

		v->subtype = (avi->subtype & AIR_CTOL ? AIR_AIRCRAFT : AIR_HELICOPTER);
		v->UpdateDeltaXY();

		u->subtype = AIR_SHADOW;
		u->UpdateDeltaXY();

		v->reliability = e->reliability;
		v->reliability_spd_dec = e->reliability_spd_dec;
		/* higher speed means higher breakdown chance */
		/* to somewhat compensate for the fact that fast aircraft spend less time in the air */
		v->breakdown_chance_factor = Clamp(64 + (AircraftVehInfo(v->engine_type)->max_speed >> 3), 0, 255);
		v->max_age = e->GetLifeLengthInDays();

		_new_vehicle_id = v->index;

		v->pos = GetVehiclePosOnBuild(tile);

		v->state = HANGAR;
		v->previous_pos = v->pos;
		v->targetairport = GetStationIndex(tile);
		v->SetNext(u);

		v->SetServiceInterval(Company::Get(_current_company)->settings.vehicle.servint_aircraft);

		v->date_of_last_service = _date;
		v->build_year = u->build_year = _cur_year;

		v->sprite_seq.Set(SPR_IMG_QUERY);
		u->sprite_seq.Set(SPR_IMG_QUERY);

		v->random_bits = VehicleRandomBits();
		u->random_bits = VehicleRandomBits();

		v->vehicle_flags = 0;
		if (e->flags & ENGINE_EXCLUSIVE_PREVIEW) SetBit(v->vehicle_flags, VF_BUILT_AS_PROTOTYPE);
		v->SetServiceIntervalIsPercent(Company::Get(_current_company)->settings.vehicle.servint_ispercent);
		SB(v->vehicle_flags, VF_AUTOMATE_TIMETABLE, 1, Company::Get(_current_company)->settings.vehicle.auto_timetable_by_default);
		SB(v->vehicle_flags, VF_TIMETABLE_SEPARATION, 1, Company::Get(_current_company)->settings.vehicle.auto_separation_by_default);

		v->InvalidateNewGRFCacheOfChain();

		v->cargo_cap = e->DetermineCapacity(v, &u->cargo_cap);

		v->InvalidateNewGRFCacheOfChain();

		UpdateAircraftCache(v, true);

		v->UpdatePosition();
		u->UpdatePosition();

		/* Aircraft with 3 vehicles (chopper)? */
		if (v->subtype == AIR_HELICOPTER) {
			Aircraft *w = new Aircraft();
			w->engine_type = e->index;
			w->direction = DIR_N;
			w->owner = _current_company;
			w->x_pos = v->x_pos;
			w->y_pos = v->y_pos;
			w->z_pos = v->z_pos + ROTOR_Z_OFFSET;
			w->vehstatus = VS_HIDDEN | VS_UNCLICKABLE;
			w->spritenum = 0xFF;
			w->subtype = AIR_ROTOR;
			w->sprite_seq.Set(SPR_ROTOR_STOPPED);
			w->UpdateSpriteSeqBound();
			w->random_bits = VehicleRandomBits();
			/* Use rotor's air.state to store the rotor animation frame */
			w->state = HRS_ROTOR_STOPPED;
			w->UpdateDeltaXY();

			u->SetNext(w);
			w->UpdatePosition();
		}

		InvalidateVehicleTickCaches();
	}

	return CommandCost();
}


bool Aircraft::FindClosestDepot(TileIndex *location, DestinationID *destination, bool *reverse)
{
	const Station *st = GetTargetAirportIfValid(this);
	/* If the station is not a valid airport or if it has no hangars */
	if (st == NULL || !CanVehicleUseStation(this, st) || !st->airport.HasHangar()) {
		/* the aircraft has to search for a hangar on its own */
		StationID station = FindNearestHangar(this);

		if (station == INVALID_STATION) return false;

		st = Station::Get(station);
	}

	if (location    != NULL) *location    = st->xy;
	if (destination != NULL) *destination = st->index;

	return true;
}

static void CheckIfAircraftNeedsService(Aircraft *v)
{
	if (Company::Get(v->owner)->settings.vehicle.servint_aircraft == 0 || !v->NeedsAutomaticServicing()) return;
	if (v->IsChainInDepot()) {
		VehicleServiceInDepot(v);
		return;
	}

	/* When we're parsing conditional orders and the like
	 * we don't want to consider going to a depot too. */
	if (!v->current_order.IsType(OT_GOTO_DEPOT) && !v->current_order.IsType(OT_GOTO_STATION)) return;

	const Station *st = Station::Get(v->current_order.GetDestination());

	assert(st != NULL);

	/* only goto depot if the target airport has a depot */
	if (st->airport.HasHangar() && CanVehicleUseStation(v, st)) {
		v->current_order.MakeGoToDepot(st->index, ODTFB_SERVICE);
		SetWindowWidgetDirty(WC_VEHICLE_VIEW, v->index, WID_VV_START_STOP);
	} else if (v->current_order.IsType(OT_GOTO_DEPOT)) {
		v->current_order.MakeDummy();
		SetWindowWidgetDirty(WC_VEHICLE_VIEW, v->index, WID_VV_START_STOP);
	}
}

Money Aircraft::GetRunningCost() const
{
	const Engine *e = this->GetEngine();
	uint cost_factor = GetVehicleProperty(this, PROP_AIRCRAFT_RUNNING_COST_FACTOR, e->u.air.running_cost);
	return GetPrice(PR_RUNNING_AIRCRAFT, cost_factor, e->GetGRF());
}

void Aircraft::OnNewDay()
{
	if (!this->IsNormalAircraft()) return;

	if ((++this->day_counter & 7) == 0) DecreaseVehicleValue(this);

	CheckOrders(this);

	CheckVehicleBreakdown(this);
	AgeVehicle(this);
	CheckIfAircraftNeedsService(this);

	if (this->running_ticks == 0) return;

	CommandCost cost(EXPENSES_AIRCRAFT_RUN, this->GetRunningCost() * this->running_ticks / (DAYS_IN_YEAR * DAY_TICKS));

	this->profit_this_year -= cost.GetCost();
	this->running_ticks = 0;

	SubtractMoneyFromCompanyFract(this->owner, cost);

	SetWindowDirty(WC_VEHICLE_DETAILS, this->index);
	SetWindowClassesDirty(WC_AIRCRAFT_LIST);
}

static void HelicopterTickHandler(Aircraft *v)
{
	Aircraft *u = v->Next()->Next();

	if (u->vehstatus & VS_HIDDEN) return;

	/* if true, helicopter rotors do not rotate. This should only be the case if a helicopter is
	 * loading/unloading at a terminal or stopped */
	if (v->current_order.IsType(OT_LOADING) || (v->vehstatus & VS_STOPPED)) {
		if (u->cur_speed != 0) {
			u->cur_speed++;
			if (u->cur_speed >= 0x80 && u->state == HRS_ROTOR_MOVING_3) {
				u->cur_speed = 0;
			}
		}
	} else {
		if (u->cur_speed == 0) {
			u->cur_speed = 0x70;
		}
		if (u->cur_speed >= 0x50) {
			u->cur_speed--;
		}
	}

	int tick = ++u->tick_counter;
	int spd = u->cur_speed >> 4;

	VehicleSpriteSeq seq;
	if (spd == 0) {
		u->state = HRS_ROTOR_STOPPED;
		GetRotorImage(v, EIT_ON_MAP, &seq);
		if (u->sprite_seq == seq) return;
	} else if (tick >= spd) {
		u->tick_counter = 0;
		u->state++;
		if (u->state > HRS_ROTOR_MOVING_3) u->state = HRS_ROTOR_MOVING_1;
		GetRotorImage(v, EIT_ON_MAP, &seq);
	} else {
		return;
	}

	u->sprite_seq = seq;
	u->UpdateSpriteSeqBound();

	u->UpdatePositionAndViewport();
}

/**
 * Set aircraft position.
 * @param v Aircraft to position.
 * @param x New X position.
 * @param y New y position.
 * @param z New z position.
 */
void SetAircraftPosition(Aircraft *v, int x, int y, int z)
{
	v->x_pos = x;
	v->y_pos = y;
	v->z_pos = z;

	v->UpdatePosition();
	v->UpdateViewport(true, false);
	if (v->subtype == AIR_HELICOPTER) {
		Aircraft *rotor = v->Next()->Next();
		GetRotorImage(v, EIT_ON_MAP, &rotor->sprite_seq);
		rotor->UpdateSpriteSeqBound();
	}

	Aircraft *u = v->Next();

	int safe_x = Clamp(x, 0, MapMaxX() * TILE_SIZE);
	int safe_y = Clamp(y - 1, 0, MapMaxY() * TILE_SIZE);
	u->x_pos = x;
	u->y_pos = y - ((v->z_pos - GetSlopePixelZ(safe_x, safe_y)) >> 3);

	safe_y = Clamp(u->y_pos, 0, MapMaxY() * TILE_SIZE);
	u->z_pos = GetSlopePixelZ(safe_x, safe_y);
	u->sprite_seq.CopyWithoutPalette(v->sprite_seq); // the shadow is never coloured
	u->sprite_seq_bounds = v->sprite_seq_bounds;

	u->UpdatePositionAndViewport();

	u = u->Next();
	if (u != NULL) {
		u->x_pos = x;
		u->y_pos = y;
		u->z_pos = z + ROTOR_Z_OFFSET;

		u->UpdatePositionAndViewport();
	}
}

/**
 * Handle Aircraft specific tasks when an Aircraft enters a hangar
 * @param *v Vehicle that enters the hangar
 */
void HandleAircraftEnterHangar(Aircraft *v)
{
	v->subspeed = 0;
	v->progress = 0;

	Aircraft *u = v->Next();
	u->vehstatus |= VS_HIDDEN;
	u = u->Next();
	if (u != NULL) {
		u->vehstatus |= VS_HIDDEN;
		u->cur_speed = 0;
	}

	SetAircraftPosition(v, v->x_pos, v->y_pos, v->z_pos);
}

static void PlayAircraftSound(const Vehicle *v)
{
	if (!PlayVehicleSound(v, VSE_START)) {
		SndPlayVehicleFx(AircraftVehInfo(v->engine_type)->sfx, v);
	}
}


/**
 * Update cached values of an aircraft.
 * Currently caches callback 36 max speed.
 * @param v Vehicle
 * @param update_range Update the aircraft range.
 */
void UpdateAircraftCache(Aircraft *v, bool update_range)
{
	uint max_speed = GetVehicleProperty(v, PROP_AIRCRAFT_SPEED, 0);
	if (max_speed != 0) {
		/* Convert from original units to km-ish/h */
		max_speed = (max_speed * 128) / 10;

		v->vcache.cached_max_speed = max_speed;
	} else {
		/* Use the default max speed of the vehicle. */
		v->vcache.cached_max_speed = AircraftVehInfo(v->engine_type)->max_speed;
	}

	/* Update cargo aging period. */
	v->vcache.cached_cargo_age_period = GetVehicleProperty(v, PROP_AIRCRAFT_CARGO_AGE_PERIOD, EngInfo(v->engine_type)->cargo_age_period);
	Aircraft *u = v->Next(); // Shadow for mail
	u->vcache.cached_cargo_age_period = GetVehicleProperty(u, PROP_AIRCRAFT_CARGO_AGE_PERIOD, EngInfo(u->engine_type)->cargo_age_period);

	/* Update aircraft range. */
	if (update_range) {
		v->acache.cached_max_range = GetVehicleProperty(v, PROP_AIRCRAFT_RANGE, AircraftVehInfo(v->engine_type)->max_range);
		/* Squared it now so we don't have to do it later all the time. */
		v->acache.cached_max_range_sqr = v->acache.cached_max_range * v->acache.cached_max_range;
	}
}


/**
 * Special velocities for aircraft
 */
enum AircraftSpeedLimits {
	SPEED_LIMIT_TAXI     =     50,  ///< Maximum speed of an aircraft while taxiing
	SPEED_LIMIT_APPROACH =    230,  ///< Maximum speed of an aircraft on finals
	SPEED_LIMIT_BROKEN   =    320,  ///< Maximum speed of an aircraft that is broken
	SPEED_LIMIT_HOLD     =    425,  ///< Maximum speed of an aircraft that flies the holding pattern
	SPEED_LIMIT_NONE     = 0xFFFF,  ///< No environmental speed limit. Speed limit is type dependent
};

/**
 * Sets the new speed for an aircraft
 * @param v The vehicle for which the speed should be obtained
 * @param speed_limit The maximum speed the vehicle may have.
 * @param hard_limit If true, the limit is directly enforced, otherwise the plane is slowed down gradually
 * @return The number of position updates needed within the tick
 */
static int UpdateAircraftSpeed(Aircraft *v, uint speed_limit = SPEED_LIMIT_NONE, bool hard_limit = true)
{
	/**
	 * 'acceleration' has the unit 3/8 mph/tick. This function is called twice per tick.
	 * So the speed amount we need to accelerate is:
	 *     acceleration * 3 / 16 mph = acceleration * 3 / 16 * 16 / 10 km-ish/h
	 *                               = acceleration * 3 / 10 * 256 * (km-ish/h / 256)
	 *                               ~ acceleration * 77 (km-ish/h / 256)
	 */
	uint spd = v->acceleration * 77;
	byte t;

	/* Adjust speed limits by plane speed factor to prevent taxiing
	 * and take-off speeds being too low. */
	speed_limit *= _settings_game.vehicle.plane_speed;

	/* adjust speed for broken vehicles */
	if (v->breakdown_ctr == 1 && v->breakdown_type == BREAKDOWN_AIRCRAFT_SPEED) {
		const uint broken_speed = v->breakdown_severity << 3;
		if (broken_speed < speed_limit) hard_limit = false;
		speed_limit = min(speed_limit, broken_speed);
	}

	if (v->vcache.cached_max_speed < speed_limit) {
		if (v->cur_speed < speed_limit) hard_limit = false;
		speed_limit = v->vcache.cached_max_speed;
	}

	v->subspeed = (t = v->subspeed) + (byte)spd;

	/* Aircraft's current speed is used twice so that very fast planes are
	 * forced to slow down rapidly in the short distance needed. The magic
	 * value 16384 was determined to give similar results to the old speed/48
	 * method at slower speeds. This also results in less reduction at slow
	 * speeds to that aircraft do not get to taxi speed straight after
	 * touchdown. */
	if (!hard_limit && v->cur_speed > speed_limit) {
		speed_limit = v->cur_speed - max(1, ((v->cur_speed * v->cur_speed) / 16384) / _settings_game.vehicle.plane_speed);
	}

	spd = min(v->cur_speed + (spd >> 8) + (v->subspeed < t), speed_limit);

	/* updates statusbar only if speed have changed to save CPU time */
	if (spd != v->cur_speed) {
		v->cur_speed = spd;
		SetWindowWidgetDirty(WC_VEHICLE_VIEW, v->index, WID_VV_START_STOP);
	}

	/* Adjust distance moved by plane speed setting */
	if (_settings_game.vehicle.plane_speed > 1) spd /= _settings_game.vehicle.plane_speed;

	/* Convert direction-independent speed into direction-dependent speed. (old movement method) */
	spd = v->GetOldAdvanceSpeed(spd);

	spd += v->progress;
	v->progress = (byte)spd;
	return spd >> 8;
}

/**
 * Get the tile height below the aircraft.
 * This function is needed because aircraft can leave the mapborders.
 *
 * @param v The vehicle to get the height for.
 * @return The height in pixels from 'z_pos' 0.
 */
int GetTileHeightBelowAircraft(const Vehicle *v)
{
	int safe_x = Clamp(v->x_pos, 0, MapMaxX() * TILE_SIZE);
	int safe_y = Clamp(v->y_pos, 0, MapMaxY() * TILE_SIZE);
	return TileHeight(TileVirtXY(safe_x, safe_y)) * TILE_HEIGHT;
}

/**
 * Get the 'flight level' bounds, in pixels from 'z_pos' 0 for a particular
 * vehicle for normal flight situation.
 * When the maximum is reached the vehicle should consider descending.
 * When the minimum is reached the vehicle should consider ascending.
 *
 * @param v              The vehicle to get the flight levels for.
 * @param[out] min_level The minimum bounds for flight level.
 * @param[out] max_level The maximum bounds for flight level.
 */
void GetAircraftFlightLevelBounds(const Vehicle *v, int *min_level, int *max_level)
{
	int base_altitude = GetTileHeightBelowAircraft(v);
	if (v->type == VEH_AIRCRAFT && Aircraft::From(v)->subtype == AIR_HELICOPTER) {
		base_altitude += HELICOPTER_HOLD_MAX_FLYING_ALTITUDE - PLANE_HOLD_MAX_FLYING_ALTITUDE;
	}

	/* Make sure eastbound and westbound planes do not "crash" into each
	 * other by providing them with vertical separation
	 */
	switch (v->direction) {
		case DIR_N:
		case DIR_NE:
		case DIR_E:
		case DIR_SE:
			base_altitude += 10;
			break;

		default: break;
	}

	/* Make faster planes fly higher so that they can overtake slower ones */
	base_altitude += min(20 * (v->vcache.cached_max_speed / 200) - 90, 0);

	if (min_level != NULL) *min_level = base_altitude + AIRCRAFT_MIN_FLYING_ALTITUDE;
	if (max_level != NULL) *max_level = base_altitude + AIRCRAFT_MAX_FLYING_ALTITUDE;
}

/**
 * Gets the maximum 'flight level' for the holding pattern of the aircraft,
 * in pixels 'z_pos' 0, depending on terrain below.
 *
 * @param v The aircraft that may or may not need to decrease its altitude.
 * @return Maximal aircraft holding altitude, while in normal flight, in pixels.
 */
int GetAircraftHoldMaxAltitude(const Aircraft *v)
{
	int tile_height = GetTileHeightBelowAircraft(v);

	return tile_height + ((v->subtype == AIR_HELICOPTER) ? HELICOPTER_HOLD_MAX_FLYING_ALTITUDE : PLANE_HOLD_MAX_FLYING_ALTITUDE);
}

template <class T>
int GetAircraftFlightLevel(T *v, bool takeoff)
{
	/* Aircraft is in flight. We want to enforce it being somewhere
	 * between the minimum and the maximum allowed altitude. */
	int aircraft_min_altitude;
	int aircraft_max_altitude;
	GetAircraftFlightLevelBounds(v, &aircraft_min_altitude, &aircraft_max_altitude);
	int aircraft_middle_altitude = (aircraft_min_altitude + aircraft_max_altitude) / 2;

	/* If those assumptions would be violated, aircraft would behave fairly strange. */
	assert(aircraft_min_altitude < aircraft_middle_altitude);
	assert(aircraft_middle_altitude < aircraft_max_altitude);

	int z = v->z_pos;
	if (z < aircraft_min_altitude ||
			(HasBit(v->flags, VAF_IN_MIN_HEIGHT_CORRECTION) && z < aircraft_middle_altitude)) {
		/* Ascend. And don't fly into that mountain right ahead.
		 * And avoid our aircraft become a stairclimber, so if we start
		 * correcting altitude, then we stop correction not too early. */
		SetBit(v->flags, VAF_IN_MIN_HEIGHT_CORRECTION);
		z += takeoff ? 2 : 1;
	} else if (!takeoff && (z > aircraft_max_altitude ||
			(HasBit(v->flags, VAF_IN_MAX_HEIGHT_CORRECTION) && z > aircraft_middle_altitude))) {
		/* Descend lower. You are an aircraft, not an space ship.
		 * And again, don't stop correcting altitude too early. */
		SetBit(v->flags, VAF_IN_MAX_HEIGHT_CORRECTION);
		z--;
	} else if (HasBit(v->flags, VAF_IN_MIN_HEIGHT_CORRECTION) && z >= aircraft_middle_altitude) {
		/* Now, we have corrected altitude enough. */
		ClrBit(v->flags, VAF_IN_MIN_HEIGHT_CORRECTION);
	} else if (HasBit(v->flags, VAF_IN_MAX_HEIGHT_CORRECTION) && z <= aircraft_middle_altitude) {
		/* Now, we have corrected altitude enough. */
		ClrBit(v->flags, VAF_IN_MAX_HEIGHT_CORRECTION);
	}

	return z;
}

template int GetAircraftFlightLevel(DisasterVehicle *v, bool takeoff);

/**
 * Find the entry point to an airport depending on direction which
 * the airport is being approached from. Each airport can have up to
 * four entry points for its approach system so that approaching
 * aircraft do not fly through each other or are forced to do 180
 * degree turns during the approach. The arrivals are grouped into
 * four sectors dependent on the DiagDirection from which the airport
 * is approached.
 *
 * @param v   The vehicle that is approaching the airport
 * @param apc The Airport Class being approached.
 * @param rotation The rotation of the airport.
 * @return   The index of the entry point
 */
static byte AircraftGetEntryPoint(const Aircraft *v, const AirportFTAClass *apc, Direction rotation)
{
	assert(v != NULL);
	assert(apc != NULL);

	/* In the case the station doesn't exit anymore, set target tile 0.
	 * It doesn't hurt much, aircraft will go to next order, nearest hangar
	 * or it will simply crash in next tick */
	TileIndex tile = 0;

	const Station *st = Station::GetIfValid(v->targetairport);
	if (st != NULL) {
		/* Make sure we don't go to INVALID_TILE if the airport has been removed. */
		tile = (st->airport.tile != INVALID_TILE) ? st->airport.tile : st->xy;
	}

	int delta_x = v->x_pos - TileX(tile) * TILE_SIZE;
	int delta_y = v->y_pos - TileY(tile) * TILE_SIZE;

	DiagDirection dir;
	if (abs(delta_y) < abs(delta_x)) {
		/* We are northeast or southwest of the airport */
		dir = delta_x < 0 ? DIAGDIR_NE : DIAGDIR_SW;
	} else {
		/* We are northwest or southeast of the airport */
		dir = delta_y < 0 ? DIAGDIR_NW : DIAGDIR_SE;
	}
	dir = ChangeDiagDir(dir, DiagDirDifference(DIAGDIR_NE, DirToDiagDir(rotation)));
	return apc->entry_points[dir];
}


static void MaybeCrashAirplane(Aircraft *v);

/**
 * Controls the movement of an aircraft. This function actually moves the vehicle
 * on the map and takes care of minor things like sound playback.
 * @todo    De-mystify the cur_speed values for helicopter rotors.
 * @param v The vehicle that is moved. Must be the first vehicle of the chain
 * @return  Whether the position requested by the State Machine has been reached
 */
static bool AircraftController(Aircraft *v)
{
	int count;

	/* NULL if station is invalid */
	const Station *st = Station::GetIfValid(v->targetairport);
	/* INVALID_TILE if there is no station */
	TileIndex tile = INVALID_TILE;
	Direction rotation = DIR_N;
	uint size_x = 1, size_y = 1;
	if (st != NULL) {
		if (st->airport.tile != INVALID_TILE) {
			tile = st->airport.tile;
			rotation = st->airport.rotation;
			size_x = st->airport.w;
			size_y = st->airport.h;
		} else {
			tile = st->xy;
		}
	}
	/* DUMMY if there is no station or no airport */
	const AirportFTAClass *afc = tile == INVALID_TILE ? GetAirport(AT_DUMMY) : st->airport.GetFTA();

	/* prevent going to INVALID_TILE if airport is deleted. */
	if (st == NULL || st->airport.tile == INVALID_TILE) {
		/* Jump into our "holding pattern" state machine if possible */
		if (v->pos >= afc->nofelements) {
			v->pos = v->previous_pos = AircraftGetEntryPoint(v, afc, DIR_N);
		} else if (v->targetairport != v->current_order.GetDestination()) {
			/* If not possible, just get out of here fast */
			v->state = FLYING;
			UpdateAircraftCache(v);
			AircraftNextAirportPos_and_Order(v);
			/* get aircraft back on running altitude */
			SetAircraftPosition(v, v->x_pos, v->y_pos, GetAircraftFlightLevel(v));
			return false;
		}
	}

	/*  get airport moving data */
	const AirportMovingData amd = RotateAirportMovingData(afc->MovingData(v->pos), rotation, size_x, size_y);

	int x = TileX(tile) * TILE_SIZE;
	int y = TileY(tile) * TILE_SIZE;

	/* Helicopter raise */
	if (amd.flag & AMED_HELI_RAISE) {
		Aircraft *u = v->Next()->Next();

		/* Make sure the rotors don't rotate too fast */
		if (u->cur_speed > 32) {
			v->cur_speed = 0;
			if (--u->cur_speed == 32) {
				if (!PlayVehicleSound(v, VSE_START)) {
					SndPlayVehicleFx(SND_18_HELICOPTER, v);
				}
			}
		} else {
			u->cur_speed = 32;
			count = UpdateAircraftSpeed(v);
			if (count > 0) {
				v->tile = 0;

				int z_dest;
				GetAircraftFlightLevelBounds(v, &z_dest, NULL);

				/* Reached altitude? */
				if (v->z_pos >= z_dest) {
					v->cur_speed = 0;
					return true;
				}
				SetAircraftPosition(v, v->x_pos, v->y_pos, min(v->z_pos + count, z_dest));
			}
		}
		return false;
	}

	/* Helicopter landing. */
	if (amd.flag & AMED_HELI_LOWER) {
		SetBit(v->flags, VAF_HELI_DIRECT_DESCENT);

		if (st == NULL) {
			/* FIXME - AircraftController -> if station no longer exists, do not land
			 * helicopter will circle until sign disappears, then go to next order
			 * what to do when it is the only order left, right now it just stays in 1 place */
			v->state = FLYING;
			UpdateAircraftCache(v);
			AircraftNextAirportPos_and_Order(v);
			return false;
		}

		/* Vehicle is now at the airport. */
		v->tile = tile;

		/* Find altitude of landing position. */
		int z = GetSlopePixelZ(x, y) + 1 + afc->delta_z;

		if (z == v->z_pos) {
			Vehicle *u = v->Next()->Next();

			/*  Increase speed of rotors. When speed is 80, we've landed. */
			if (u->cur_speed >= 80) {
				ClrBit(v->flags, VAF_HELI_DIRECT_DESCENT);
				return true;
			}
			u->cur_speed += 4;
		} else {
			count = UpdateAircraftSpeed(v);
			if (count > 0) {
				if (v->z_pos > z) {
					SetAircraftPosition(v, v->x_pos, v->y_pos, max(v->z_pos - count, z));
				} else {
					SetAircraftPosition(v, v->x_pos, v->y_pos, min(v->z_pos + count, z));
				}
			}
		}
		return false;
	}

	/* Get distance from destination pos to current pos. */
	uint dist = abs(x + amd.x - v->x_pos) +  abs(y + amd.y - v->y_pos);

	/* Need exact position? */
	if (!(amd.flag & AMED_EXACTPOS) && dist <= (amd.flag & AMED_SLOWTURN ? 8U : 4U)) return true;

	/* At final pos? */
	if (dist == 0) {
		/* Change direction smoothly to final direction. */
		DirDiff dirdiff = DirDifference(amd.direction, v->direction);
		/* if distance is 0, and plane points in right direction, no point in calling
		 * UpdateAircraftSpeed(). So do it only afterwards */
		if (dirdiff == DIRDIFF_SAME) {
			v->cur_speed = 0;
			return true;
		}

		if (!UpdateAircraftSpeed(v, SPEED_LIMIT_TAXI)) return false;

		v->direction = ChangeDir(v->direction, dirdiff > DIRDIFF_REVERSE ? DIRDIFF_45LEFT : DIRDIFF_45RIGHT);
		v->cur_speed >>= 1;

		SetAircraftPosition(v, v->x_pos, v->y_pos, v->z_pos);
		return false;
	}

	if (amd.flag & AMED_BRAKE && v->cur_speed > SPEED_LIMIT_TAXI * _settings_game.vehicle.plane_speed) {
		MaybeCrashAirplane(v);
		if ((v->vehstatus & VS_CRASHED) != 0) return false;
	}

	uint speed_limit = SPEED_LIMIT_TAXI;
	bool hard_limit = true;

	if (amd.flag & AMED_NOSPDCLAMP)   speed_limit = SPEED_LIMIT_NONE;
	if (amd.flag & AMED_HOLD)       { speed_limit = SPEED_LIMIT_HOLD;     hard_limit = false; }
	if (amd.flag & AMED_LAND)       { speed_limit = SPEED_LIMIT_APPROACH; hard_limit = false; }
	if (amd.flag & AMED_BRAKE)      { speed_limit = SPEED_LIMIT_TAXI;     hard_limit = false; }

	count = UpdateAircraftSpeed(v, speed_limit, hard_limit);
	if (count == 0) return false;

	if (v->turn_counter != 0) v->turn_counter--;

	do {

		GetNewVehiclePosResult gp;

		if (dist < 4 || (amd.flag & AMED_LAND)) {
			/* move vehicle one pixel towards target */
			gp.x = (v->x_pos != (x + amd.x)) ?
					v->x_pos + ((x + amd.x > v->x_pos) ? 1 : -1) :
					v->x_pos;
			gp.y = (v->y_pos != (y + amd.y)) ?
					v->y_pos + ((y + amd.y > v->y_pos) ? 1 : -1) :
					v->y_pos;

			/* Oilrigs must keep v->tile as st->airport.tile, since the landing pad is in a non-airport tile */
			gp.new_tile = (st->airport.type == AT_OILRIG) ? st->airport.tile : TileVirtXY(gp.x, gp.y);

		} else {

			/* Turn. Do it slowly if in the air. */
			Direction newdir = GetDirectionTowards(v, x + amd.x, y + amd.y);
			if (newdir != v->direction) {
				if (amd.flag & AMED_SLOWTURN && v->number_consecutive_turns < 8 && v->subtype == AIR_AIRCRAFT) {
					if (v->turn_counter == 0 || newdir == v->last_direction) {
						if (newdir == v->last_direction) {
							v->number_consecutive_turns = 0;
						} else {
							v->number_consecutive_turns++;
						}
						v->turn_counter = 2 * _settings_game.vehicle.plane_speed;
						v->last_direction = v->direction;
						v->direction = newdir;
					}

					/* Move vehicle. */
					gp = GetNewVehiclePos(v);
				} else {
					v->cur_speed >>= 1;
					v->direction = newdir;

					/* When leaving a terminal an aircraft often goes to a position
					 * directly in front of it. If it would move while turning it
					 * would need an two extra turns to end up at the correct position.
					 * To make it easier just disallow all moving while turning as
					 * long as an aircraft is on the ground. */
					gp.x = v->x_pos;
					gp.y = v->y_pos;
					gp.new_tile = gp.old_tile = v->tile;
				}
			} else {
				v->number_consecutive_turns = 0;
				/* Move vehicle. */
				gp = GetNewVehiclePos(v);
			}
		}

		v->tile = gp.new_tile;
		/* If vehicle is in the air, use tile coordinate 0. */
		if (amd.flag & (AMED_TAKEOFF | AMED_SLOWTURN | AMED_LAND)) v->tile = 0;

		/* Adjust Z for land or takeoff? */
		int z = v->z_pos;

		if (amd.flag & AMED_TAKEOFF) {
			z = GetAircraftFlightLevel(v, true);
		} else if (amd.flag & AMED_HOLD) {
			/* Let the plane drop from normal flight altitude to holding pattern altitude */
			if (z > GetAircraftHoldMaxAltitude(v)) z--;
		} else if ((amd.flag & AMED_SLOWTURN) && (amd.flag & AMED_NOSPDCLAMP)) {
			z = GetAircraftFlightLevel(v);
		}

		if (amd.flag & AMED_LAND) {
			if (st->airport.tile == INVALID_TILE) {
				/* Airport has been removed, abort the landing procedure */
				v->state = FLYING;
				UpdateAircraftCache(v);
				AircraftNextAirportPos_and_Order(v);
				/* get aircraft back on running altitude */
				SetAircraftPosition(v, gp.x, gp.y, GetAircraftFlightLevel(v));
				continue;
			}

			int curz = GetSlopePixelZ(x + amd.x, y + amd.y) + 1;

			/* We're not flying below our destination, right? */
			assert(curz <= z);
			int t = max(1U, dist - 4);
			int delta = z - curz;

			/* Only start lowering when we're sufficiently close for a 1:1 glide */
			if (delta >= t) {
				z -= CeilDiv(z - curz, t);
			}
			if (z < curz) z = curz;
		}

		/* We've landed. Decrease speed when we're reaching end of runway. */
		if (amd.flag & AMED_BRAKE) {
			int curz = GetSlopePixelZ(x, y) + 1;

			if (z > curz) {
				z--;
			} else if (z < curz) {
				z++;
			}

		}

		SetAircraftPosition(v, gp.x, gp.y, z);
	} while (--count != 0);
	return false;
}

/**
 * Send a broken plane that needs to visit a depot to the correct location.
 * @param v The airplane in question
 */
void FindBreakdownDestination(Aircraft *v)
{
	assert(v->type == VEH_AIRCRAFT && v->breakdown_ctr == 1);

	DestinationID destination = INVALID_STATION;
	if (v->breakdown_type == BREAKDOWN_AIRCRAFT_DEPOT) {
		/* Go to a hangar, if possible at our current destination */
		v->FindClosestDepot(NULL, &destination, NULL);
	} else if (v->breakdown_type == BREAKDOWN_AIRCRAFT_EM_LANDING) {
		/* Go to the nearest airport with a hangar */
		destination = FindNearestHangar(v);
	} else {
		NOT_REACHED();
	}

	if(destination != INVALID_STATION) {
		if(destination != v->current_order.GetDestination()) {
			v->current_order.MakeGoToDepot(destination, ODTFB_BREAKDOWN);
			if (v->state == FLYING) {
				/* Do not change airport if in the middle of another airport's state machine,
				 * as this can result in the airport being left in a blocked state */
				AircraftNextAirportPos_and_Order(v);
			}
		} else {
			v->current_order.MakeGoToDepot(destination, ODTFB_BREAKDOWN);
		}
	} else {
		if (v->state != FLYING && v->targetairport != INVALID_STATION) {
			/* Crashing whilst in an airport state machine is inconvenient
			 * as any blocks would need to then be marked unoccupied.
			 * Change the breakdown type to a speed reduction. */
			v->breakdown_type = BREAKDOWN_AIRCRAFT_SPEED;
			v->breakdown_severity = 15; /* very slow */
			return;
		}
		/* If no hangar was found, crash */
		v->targetairport = INVALID_STATION;
		CrashAirplane(v);
	}
}

/**
 * Handle crashed aircraft \a v.
 * @param v Crashed aircraft.
 */
static bool HandleCrashedAircraft(Aircraft *v)
{
	v->crashed_counter += 3;

	Station *st = GetTargetAirportIfValid(v);

	/* make aircraft crash down to the ground */
	if (v->crashed_counter < 500 && st == NULL && ((v->crashed_counter % 3) == 0) ) {
		int z = GetSlopePixelZ(Clamp(v->x_pos, 0, MapMaxX() * TILE_SIZE), Clamp(v->y_pos, 0, MapMaxY() * TILE_SIZE));
		v->z_pos -= 1;
		if (v->z_pos == z) {
			v->crashed_counter = 500;
			v->z_pos++;
		}
	}

	if (v->crashed_counter < 650) {
		uint32 r;
		if (Chance16R(1, 32, r)) {
			static const DirDiff delta[] = {
				DIRDIFF_45LEFT, DIRDIFF_SAME, DIRDIFF_SAME, DIRDIFF_45RIGHT
			};

			v->direction = ChangeDir(v->direction, delta[GB(r, 16, 2)]);
			SetAircraftPosition(v, v->x_pos, v->y_pos, v->z_pos);
			r = Random();
			CreateEffectVehicleRel(v,
				GB(r, 0, 4) - 4,
				GB(r, 4, 4) - 4,
				GB(r, 8, 4),
				EV_EXPLOSION_SMALL);
		}
	} else if (v->crashed_counter >= 10000) {
		/*  remove rubble of crashed airplane */

		/* clear runway-in on all airports, set by crashing plane
		 * small airports use AIRPORT_BUSY, city airports use RUNWAY_IN_OUT_block, etc.
		 * but they all share the same number */
		if (st != NULL) {
			CLRBITS(st->airport.flags, RUNWAY_IN_block);
			CLRBITS(st->airport.flags, RUNWAY_IN_OUT_block); // commuter airport
			CLRBITS(st->airport.flags, RUNWAY_IN2_block);    // intercontinental
		}

		delete v;

		return false;
	}

	return true;
}


/**
 * Handle smoke of broken aircraft.
 * @param v Aircraft
 * @param mode Is this the non-first call for this vehicle in this tick?
 */
static void HandleAircraftSmoke(Aircraft *v, bool mode)
{
	static const struct {
		int8 x;
		int8 y;
	} smoke_pos[] = {
		{  5,  5 },
		{  6,  0 },
		{  5, -5 },
		{  0, -6 },
		{ -5, -5 },
		{ -6,  0 },
		{ -5,  5 },
		{  0,  6 }
	};

	if (!(v->vehstatus & VS_AIRCRAFT_BROKEN)) return;

	/* breakdown-related speed limits are lifted when we are on the ground */
	/* Stop smoking when landed */
	if (v->state != FLYING && v->state != LANDING && v->breakdown_type == BREAKDOWN_AIRCRAFT_SPEED) {
		v->vehstatus &= ~VS_AIRCRAFT_BROKEN;
		v->breakdown_ctr = 0;
		return;
	}

	/* Spawn effect et most once per Tick, i.e. !mode */
	if (!mode && (v->tick_counter & 0x0F) == 0) {
		CreateEffectVehicleRel(v,
			smoke_pos[v->direction].x,
			smoke_pos[v->direction].y,
			2,
			EV_BREAKDOWN_SMOKE_AIRCRAFT
		);
	}
}

void HandleMissingAircraftOrders(Aircraft *v)
{
	/*
	 * We do not have an order. This can be divided into two cases:
	 * 1) we are heading to an invalid station. In this case we must
	 *    find another airport to go to. If there is nowhere to go,
	 *    we will destroy the aircraft as it otherwise will enter
	 *    the holding pattern for the first airport, which can cause
	 *    the plane to go into an undefined state when building an
	 *    airport with the same StationID.
	 * 2) we are (still) heading to a (still) valid airport, then we
	 *    can continue going there. This can happen when you are
	 *    changing the aircraft's orders while in-flight or in for
	 *    example a depot. However, when we have a current order to
	 *    go to a depot, we have to keep that order so the aircraft
	 *    actually stops.
	 */
	const Station *st = GetTargetAirportIfValid(v);
	if (st == NULL) {
		Backup<CompanyByte> cur_company(_current_company, v->owner, FILE_LINE);
		CommandCost ret = DoCommand(v->tile, v->index, 0, DC_EXEC, CMD_SEND_VEHICLE_TO_DEPOT);
		cur_company.Restore();

		if (ret.Failed()) CrashAirplane(v);
	} else if (!v->current_order.IsType(OT_GOTO_DEPOT)) {
		v->current_order.Free();
	}
}


TileIndex Aircraft::GetOrderStationLocation(StationID station)
{
	/* Orders are changed in flight, ensure going to the right station. */
	if (this->state == FLYING) {
		AircraftNextAirportPos_and_Order(this);
	}

	/* Aircraft do not use dest-tile */
	return 0;
}

void Aircraft::MarkDirty()
{
	this->colourmap = PAL_NONE;
	this->cur_image_valid_dir = INVALID_DIR;
	this->UpdateViewport(true, false);
	if (this->subtype == AIR_HELICOPTER) {
		Aircraft *rotor = this->Next()->Next();
		GetRotorImage(this, EIT_ON_MAP, &rotor->sprite_seq);
		rotor->UpdateSpriteSeqBound();
	}
}


uint Aircraft::Crash(bool flooded)
{
	uint pass = Vehicle::Crash(flooded) + 2; // pilots
	this->crashed_counter = flooded ? 9000 : 0; // max 10000, disappear pretty fast when flooded

	return pass;
}

/**
 * Bring the aircraft in a crashed state, create the explosion animation, and create a news item about the crash.
 * @param v Aircraft that crashed.
 */
static void CrashAirplane(Aircraft *v)
{
	CreateEffectVehicleRel(v, 4, 4, 8, EV_EXPLOSION_LARGE);

	uint pass = v->Crash();
	SetDParam(0, pass);

	v->cargo.Truncate();
	v->Next()->cargo.Truncate();
	const Station *st = GetTargetAirportIfValid(v);
	StringID newsitem;
	if (st == NULL) {
		newsitem = STR_NEWS_PLANE_CRASH_OUT_OF_FUEL;
	} else {
		SetDParam(1, st->index);
		newsitem = STR_NEWS_AIRCRAFT_CRASH;
	}

	AI::NewEvent(v->owner, new ScriptEventVehicleCrashed(v->index, v->tile, st == NULL ? ScriptEventVehicleCrashed::CRASH_AIRCRAFT_NO_AIRPORT : ScriptEventVehicleCrashed::CRASH_PLANE_LANDING));
	Game::NewEvent(new ScriptEventVehicleCrashed(v->index, v->tile, st == NULL ? ScriptEventVehicleCrashed::CRASH_AIRCRAFT_NO_AIRPORT : ScriptEventVehicleCrashed::CRASH_PLANE_LANDING));

	AddVehicleNewsItem(newsitem, NT_ACCIDENT, v->index, st != NULL ? st->index : INVALID_STATION);

	ModifyStationRatingAround(v->tile, v->owner, -160, 30);
	if (_settings_client.sound.disaster) SndPlayVehicleFx(SND_12_EXPLOSION, v);
}

/**
 * Decide whether aircraft \a v should crash.
 * @param v Aircraft to test.
 */
static void MaybeCrashAirplane(Aircraft *v)
{
	if (_settings_game.vehicle.plane_crashes == 0) return;

	Station *st = Station::Get(v->targetairport);

	/* FIXME -- MaybeCrashAirplane -> increase crashing chances of very modern airplanes on smaller than AT_METROPOLITAN airports */
	uint32 prob = (0x4000 << _settings_game.vehicle.plane_crashes);

	if ((st->airport.GetFTA()->flags & AirportFTAClass::SHORT_STRIP) &&
			(AircraftVehInfo(v->engine_type)->subtype & AIR_FAST) &&
			!_cheats.no_jetcrash.value) {
		prob /= 20;
	} else {
		prob /= 1500;
	}
	if (_settings_game.vehicle.improved_breakdowns && v->breakdown_ctr == 1 && v->breakdown_type == BREAKDOWN_AIRCRAFT_EM_LANDING) {
		/* Airplanes that are attempting an emergency landing have a 2% chance to crash */
		prob = max<uint32>(prob, 0x10000 / 50);
	}

	if (GB(Random(), 0, 22) > prob) return;

	/* Crash the airplane. Remove all goods stored at the station. */
	for (CargoID i = 0; i < NUM_CARGO; i++) {
		st->goods[i].rating = 1;
		st->goods[i].cargo.Truncate();
	}

	CrashAirplane(v);
}

/**
 * Aircraft arrives at a terminal. If it is the first aircraft, throw a party.
 * Start loading cargo.
 * @param v Aircraft that arrived.
 */
static void AircraftEntersTerminal(Aircraft *v)
{
	if (v->current_order.IsType(OT_GOTO_DEPOT)) return;

	Station *st = Station::Get(v->targetairport);
	v->last_station_visited = v->targetairport;

	/* Check if station was ever visited before */
	if (!(st->had_vehicle_of_type & HVOT_AIRCRAFT)) {
		st->had_vehicle_of_type |= HVOT_AIRCRAFT;
		SetDParam(0, st->index);
		/* show newsitem of celebrating citizens */
		AddVehicleNewsItem(
			STR_NEWS_FIRST_AIRCRAFT_ARRIVAL,
			(v->owner == _local_company) ? NT_ARRIVAL_COMPANY : NT_ARRIVAL_OTHER,
			v->index,
			st->index
		);
		AI::NewEvent(v->owner, new ScriptEventStationFirstVehicle(st->index, v->index));
		Game::NewEvent(new ScriptEventStationFirstVehicle(st->index, v->index));
	}

	v->BeginLoading();
}

/**
 * Aircraft touched down at the landing strip.
 * @param v Aircraft that landed.
 */
static void AircraftLandAirplane(Aircraft *v)
{
	Station *st = Station::Get(v->targetairport);

	TileIndex vt = TileVirtXY(v->x_pos, v->y_pos);

	v->UpdateDeltaXY();

	AirportTileAnimationTrigger(st, vt, AAT_STATION_AIRPLANE_LAND);

	if (!PlayVehicleSound(v, VSE_TOUCHDOWN)) {
		SndPlayVehicleFx(SND_17_SKID_PLANE, v);
	}
}


/** set the right pos when heading to other airports after takeoff */
void AircraftNextAirportPos_and_Order(Aircraft *v)
{
	if (v->current_order.IsType(OT_GOTO_STATION) || v->current_order.IsType(OT_GOTO_DEPOT)) {
		v->targetairport = v->current_order.GetDestination();
	}

	const Station *st = GetTargetAirportIfValid(v);
	const AirportFTAClass *apc = st == NULL ? GetAirport(AT_DUMMY) : st->airport.GetFTA();
	Direction rotation = st == NULL ? DIR_N : st->airport.rotation;
	v->pos = v->previous_pos = AircraftGetEntryPoint(v, apc, rotation);
}

/**
 * Aircraft is about to leave the hangar.
 * @param v Aircraft leaving.
 * @param exit_dir The direction the vehicle leaves the hangar.
 * @note This function is called in AfterLoadGame for old savegames, so don't rely
 *       on any data to be valid, especially don't rely on the fact that the vehicle
 *       is actually on the ground inside a depot.
 */
void AircraftLeaveHangar(Aircraft *v, Direction exit_dir)
{
	v->cur_speed = 0;
	v->subspeed = 0;
	v->progress = 0;
	v->direction = exit_dir;
	v->vehstatus &= ~VS_HIDDEN;
	{
		Vehicle *u = v->Next();
		u->vehstatus &= ~VS_HIDDEN;

		/* Rotor blades */
		u = u->Next();
		if (u != NULL) {
			u->vehstatus &= ~VS_HIDDEN;
			u->cur_speed = 80;
		}
	}

	VehicleServiceInDepot(v);
	SetAircraftPosition(v, v->x_pos, v->y_pos, v->z_pos);
	InvalidateWindowData(WC_VEHICLE_DEPOT, v->tile);
	SetWindowClassesDirty(WC_AIRCRAFT_LIST);
}

////////////////////////////////////////////////////////////////////////////////
///////////////////   AIRCRAFT MOVEMENT SCHEME  ////////////////////////////////
////////////////////////////////////////////////////////////////////////////////
static void AircraftEventHandler_EnterTerminal(Aircraft *v, const AirportFTAClass *apc)
{
	AircraftEntersTerminal(v);
	v->state = apc->layout[v->pos].heading;
}

/**
 * Aircraft arrived in an airport hangar.
 * @param v Aircraft in the hangar.
 * @param apc Airport description containing the hangar.
 */
static void AircraftEventHandler_EnterHangar(Aircraft *v, const AirportFTAClass *apc)
{
	VehicleEnterDepot(v);
	v->state = apc->layout[v->pos].heading;
}

/**
 * Handle aircraft movement/decision making in an airport hangar.
 * @param v Aircraft in the hangar.
 * @param apc Airport description containing the hangar.
 */
static void AircraftEventHandler_InHangar(Aircraft *v, const AirportFTAClass *apc)
{
	/* if we just arrived, execute EnterHangar first */
	if (v->previous_pos != v->pos) {
		AircraftEventHandler_EnterHangar(v, apc);
		return;
	}

	if (v->current_order.IsWaitTimetabled()) {
		v->HandleWaiting(false);
	}
	if (v->current_order.IsType(OT_WAITING)) {
		return;
	}

	/* if we were sent to the depot, stay there */
	if (v->current_order.IsType(OT_GOTO_DEPOT) && (v->vehstatus & VS_STOPPED)) {
		v->current_order.Free();
		return;
	}

	if (!v->current_order.IsType(OT_GOTO_STATION) &&
			!v->current_order.IsType(OT_GOTO_DEPOT))
		return;

	/* We are leaving a hangar, but have to go to the exact same one; re-enter */
	if (v->current_order.IsType(OT_GOTO_DEPOT) && v->current_order.GetDestination() == v->targetairport) {
		VehicleEnterDepot(v);
		return;
	}

	/* if the block of the next position is busy, stay put */
	if (AirportHasBlock(v, &apc->layout[v->pos], apc)) return;

	/* We are already at the target airport, we need to find a terminal */
	if (v->current_order.GetDestination() == v->targetairport) {
		/* FindFreeTerminal:
		 * 1. Find a free terminal, 2. Occupy it, 3. Set the vehicle's state to that terminal */
		if (v->subtype == AIR_HELICOPTER) {
			if (!AirportFindFreeHelipad(v, apc)) return; // helicopter
		} else {
			if (!AirportFindFreeTerminal(v, apc)) return; // airplane
		}
	} else { // Else prepare for launch.
		/* airplane goto state takeoff, helicopter to helitakeoff */
		v->state = (v->subtype == AIR_HELICOPTER) ? HELITAKEOFF : TAKEOFF;
	}
	const Station *st = Station::GetByTile(v->tile);
	AircraftLeaveHangar(v, st->airport.GetHangarExitDirection(v->tile));
	AirportMove(v, apc);
}

/** At one of the Airport's Terminals */
static void AircraftEventHandler_AtTerminal(Aircraft *v, const AirportFTAClass *apc)
{
	/* if we just arrived, execute EnterTerminal first */
	if (v->previous_pos != v->pos) {
		AircraftEventHandler_EnterTerminal(v, apc);
		/* on an airport with helipads, a helicopter will always land there
		 * and get serviced at the same time - setting */
		if (_settings_game.order.serviceathelipad) {
			if (v->subtype == AIR_HELICOPTER && apc->num_helipads > 0) {
				/* an excerpt of ServiceAircraft, without the invisibility stuff */
				v->date_of_last_service = _date;
				v->breakdowns_since_last_service = 0;
				v->reliability = v->GetEngine()->reliability;
				SetWindowDirty(WC_VEHICLE_DETAILS, v->index);
			}
		}
		return;
	}

	if (v->current_order.IsType(OT_NOTHING)) return;

	/* if the block of the next position is busy, stay put */
	if (AirportHasBlock(v, &apc->layout[v->pos], apc)) return;

	/* airport-road is free. We either have to go to another airport, or to the hangar
	 * ---> start moving */

	bool go_to_hangar = false;
	switch (v->current_order.GetType()) {
		case OT_GOTO_STATION: // ready to fly to another airport
			break;
		case OT_GOTO_DEPOT:   // visit hangar for servicing, sale, etc.
			go_to_hangar = v->current_order.GetDestination() == v->targetairport;
			break;
		case OT_CONDITIONAL:
			/* In case of a conditional order we just have to wait a tick
			 * longer, so the conditional order can actually be processed;
			 * we should not clear the order as that makes us go nowhere. */
			return;
		default:  // orders have been deleted (no orders), goto depot and don't bother us
			v->current_order.Free();
			go_to_hangar = Station::Get(v->targetairport)->airport.HasHangar();
	}

	if (go_to_hangar && Station::Get(v->targetairport)->airport.HasHangar()) {
		v->state = HANGAR;
	} else {
		/* airplane goto state takeoff, helicopter to helitakeoff */
		v->state = (v->subtype == AIR_HELICOPTER) ? HELITAKEOFF : TAKEOFF;
	}
	AirportMove(v, apc);
}

static void AircraftEventHandler_General(Aircraft *v, const AirportFTAClass *apc)
{
	error("OK, you shouldn't be here, check your Airport Scheme!");
}

static void AircraftEventHandler_TakeOff(Aircraft *v, const AirportFTAClass *apc)
{
	PlayAircraftSound(v); // play takeoffsound for airplanes
	v->state = STARTTAKEOFF;
}

static void AircraftEventHandler_StartTakeOff(Aircraft *v, const AirportFTAClass *apc)
{
	v->state = ENDTAKEOFF;
	v->UpdateDeltaXY();
}

static void AircraftEventHandler_EndTakeOff(Aircraft *v, const AirportFTAClass *apc)
{
	v->state = FLYING;
	/* get the next position to go to, differs per airport */
	AircraftNextAirportPos_and_Order(v);
}

static void AircraftEventHandler_HeliTakeOff(Aircraft *v, const AirportFTAClass *apc)
{
	v->state = FLYING;
	v->UpdateDeltaXY();

	/* get the next position to go to, differs per airport */
	AircraftNextAirportPos_and_Order(v);

	/* Send the helicopter to a hangar if needed for replacement */
	if (v->NeedsAutomaticServicing()) {
		Backup<CompanyByte> cur_company(_current_company, v->owner, FILE_LINE);
		DoCommand(v->tile, v->index | DEPOT_SERVICE | DEPOT_LOCATE_HANGAR, 0, DC_EXEC, CMD_SEND_VEHICLE_TO_DEPOT);
		cur_company.Restore();
	}
}

static void AircraftEventHandler_Flying(Aircraft *v, const AirportFTAClass *apc)
{
	Station *st = Station::Get(v->targetairport);

	/* Runway busy, not allowed to use this airstation or closed, circle. */
	if (CanVehicleUseStation(v, st) && IsInfraUsageAllowed(VEH_AIRCRAFT, v->owner, st->owner) && !(st->airport.flags & AIRPORT_CLOSED_block)) {
		/* {32,FLYING,NOTHING_block,37}, {32,LANDING,N,33}, {32,HELILANDING,N,41},
		 * if it is an airplane, look for LANDING, for helicopter HELILANDING
		 * it is possible to choose from multiple landing runways, so loop until a free one is found */
		byte landingtype = (v->subtype == AIR_HELICOPTER) ? HELILANDING : LANDING;
		const AirportFTA *current = apc->layout[v->pos].next;
		while (current != NULL) {
			if (current->heading == landingtype) {
				/* save speed before, since if AirportHasBlock is false, it resets them to 0
				 * we don't want that for plane in air
				 * hack for speed thingie */
				uint16 tcur_speed = v->cur_speed;
				uint16 tsubspeed = v->subspeed;
				if (!AirportHasBlock(v, current, apc)) {
					v->state = landingtype; // LANDING / HELILANDING
					if (v->state == HELILANDING) SetBit(v->flags, VAF_HELI_DIRECT_DESCENT);
					/* it's a bit dirty, but I need to set position to next position, otherwise
					 * if there are multiple runways, plane won't know which one it took (because
					 * they all have heading LANDING). And also occupy that block! */
					v->pos = current->next_position;
					SETBITS(st->airport.flags, apc->layout[v->pos].block);
					return;
				}
				v->cur_speed = tcur_speed;
				v->subspeed = tsubspeed;
			}
			current = current->next;
		}
	}
	v->state = FLYING;
	v->pos = apc->layout[v->pos].next_position;
}

static void AircraftEventHandler_Landing(Aircraft *v, const AirportFTAClass *apc)
{
	v->state = ENDLANDING;
	AircraftLandAirplane(v);  // maybe crash airplane

	/* check if the aircraft needs to be replaced or renewed and send it to a hangar if needed */
	if (v->NeedsAutomaticServicing()) {
		Backup<CompanyByte> cur_company(_current_company, v->owner, FILE_LINE);
		DoCommand(v->tile, v->index | DEPOT_SERVICE, 0, DC_EXEC, CMD_SEND_VEHICLE_TO_DEPOT);
		cur_company.Restore();
	}
}

static void AircraftEventHandler_HeliLanding(Aircraft *v, const AirportFTAClass *apc)
{
	v->state = HELIENDLANDING;
	v->UpdateDeltaXY();
}

static void AircraftEventHandler_EndLanding(Aircraft *v, const AirportFTAClass *apc)
{
	/* next block busy, don't do a thing, just wait */
	if (AirportHasBlock(v, &apc->layout[v->pos], apc)) return;

	/* if going to terminal (OT_GOTO_STATION) choose one
	 * 1. in case all terminals are busy AirportFindFreeTerminal() returns false or
	 * 2. not going for terminal (but depot, no order),
	 * --> get out of the way to the hangar. */
	if (v->current_order.IsType(OT_GOTO_STATION)) {
		if (AirportFindFreeTerminal(v, apc)) return;
	}
	v->state = HANGAR;

}

static void AircraftEventHandler_HeliEndLanding(Aircraft *v, const AirportFTAClass *apc)
{
	/*  next block busy, don't do a thing, just wait */
	if (AirportHasBlock(v, &apc->layout[v->pos], apc)) return;

	/* if going to helipad (OT_GOTO_STATION) choose one. If airport doesn't have helipads, choose terminal
	 * 1. in case all terminals/helipads are busy (AirportFindFreeHelipad() returns false) or
	 * 2. not going for terminal (but depot, no order),
	 * --> get out of the way to the hangar IF there are terminals on the airport.
	 * --> else TAKEOFF
	 * the reason behind this is that if an airport has a terminal, it also has a hangar. Airplanes
	 * must go to a hangar. */
	if (v->current_order.IsType(OT_GOTO_STATION)) {
		if (AirportFindFreeHelipad(v, apc)) return;
	}
	v->state = Station::Get(v->targetairport)->airport.HasHangar() ? HANGAR : HELITAKEOFF;
}

/**
 * Signature of the aircraft handler function.
 * @param v Aircraft to handle.
 * @param apc Airport state machine.
 */
typedef void AircraftStateHandler(Aircraft *v, const AirportFTAClass *apc);
/** Array of handler functions for each target of the aircraft. */
static AircraftStateHandler * const _aircraft_state_handlers[] = {
	AircraftEventHandler_General,        // TO_ALL         =  0
	AircraftEventHandler_InHangar,       // HANGAR         =  1
	AircraftEventHandler_AtTerminal,     // TERM1          =  2
	AircraftEventHandler_AtTerminal,     // TERM2          =  3
	AircraftEventHandler_AtTerminal,     // TERM3          =  4
	AircraftEventHandler_AtTerminal,     // TERM4          =  5
	AircraftEventHandler_AtTerminal,     // TERM5          =  6
	AircraftEventHandler_AtTerminal,     // TERM6          =  7
	AircraftEventHandler_AtTerminal,     // HELIPAD1       =  8
	AircraftEventHandler_AtTerminal,     // HELIPAD2       =  9
	AircraftEventHandler_TakeOff,        // TAKEOFF        = 10
	AircraftEventHandler_StartTakeOff,   // STARTTAKEOFF   = 11
	AircraftEventHandler_EndTakeOff,     // ENDTAKEOFF     = 12
	AircraftEventHandler_HeliTakeOff,    // HELITAKEOFF    = 13
	AircraftEventHandler_Flying,         // FLYING         = 14
	AircraftEventHandler_Landing,        // LANDING        = 15
	AircraftEventHandler_EndLanding,     // ENDLANDING     = 16
	AircraftEventHandler_HeliLanding,    // HELILANDING    = 17
	AircraftEventHandler_HeliEndLanding, // HELIENDLANDING = 18
	AircraftEventHandler_AtTerminal,     // TERM7          = 19
	AircraftEventHandler_AtTerminal,     // TERM8          = 20
	AircraftEventHandler_AtTerminal,     // HELIPAD3       = 21
};

static void AirportClearBlock(const Aircraft *v, const AirportFTAClass *apc)
{
	/* we have left the previous block, and entered the new one. Free the previous block */
	if (apc->layout[v->previous_pos].block != apc->layout[v->pos].block) {
		Station *st = Station::Get(v->targetairport);

		CLRBITS(st->airport.flags, apc->layout[v->previous_pos].block);
	}
}

static void AirportGoToNextPosition(Aircraft *v)
{
	/* if aircraft is not in position, wait until it is */
	if (!AircraftController(v)) return;

	const AirportFTAClass *apc = Station::Get(v->targetairport)->airport.GetFTA();

	AirportClearBlock(v, apc);
	AirportMove(v, apc); // move aircraft to next position
}

/* gets pos from vehicle and next orders */
static bool AirportMove(Aircraft *v, const AirportFTAClass *apc)
{
	/* error handling */
	if (v->pos >= apc->nofelements) {
		DEBUG(misc, 0, "[Ap] position %d is not valid for current airport. Max position is %d", v->pos, apc->nofelements-1);
		assert(v->pos < apc->nofelements);
	}

	const AirportFTA *current = &apc->layout[v->pos];
	/* we have arrived in an important state (eg terminal, hangar, etc.) */
	if (current->heading == v->state) {
		byte prev_pos = v->pos; // location could be changed in state, so save it before-hand
		byte prev_state = v->state;
		_aircraft_state_handlers[v->state](v, apc);
		if (v->state != FLYING) v->previous_pos = prev_pos;
		if (v->state != prev_state || v->pos != prev_pos) UpdateAircraftCache(v);
		return true;
	}

	v->previous_pos = v->pos; // save previous location

	/* there is only one choice to move to */
	if (current->next == NULL) {
		if (AirportSetBlocks(v, current, apc)) {
			v->pos = current->next_position;
			UpdateAircraftCache(v);
		} // move to next position
		return false;
	}

	/* there are more choices to choose from, choose the one that
	 * matches our heading */
	do {
		if (v->state == current->heading || current->heading == TO_ALL) {
			if (AirportSetBlocks(v, current, apc)) {
				v->pos = current->next_position;
				UpdateAircraftCache(v);
			} // move to next position
			return false;
		}
		current = current->next;
	} while (current != NULL);

	DEBUG(misc, 0, "[Ap] cannot move further on Airport! (pos %d state %d) for vehicle %d", v->pos, v->state, v->index);
	NOT_REACHED();
}

/** returns true if the road ahead is busy, eg. you must wait before proceeding. */
static bool AirportHasBlock(Aircraft *v, const AirportFTA *current_pos, const AirportFTAClass *apc)
{
	const AirportFTA *reference = &apc->layout[v->pos];
	const AirportFTA *next = &apc->layout[current_pos->next_position];

	/* same block, then of course we can move */
	if (apc->layout[current_pos->position].block != next->block) {
		const Station *st = Station::Get(v->targetairport);
		uint64 airport_flags = next->block;

		/* check additional possible extra blocks */
		if (current_pos != reference && current_pos->block != NOTHING_block) {
			airport_flags |= current_pos->block;
		}

		if (st->airport.flags & airport_flags) {
			v->cur_speed = 0;
			v->subspeed = 0;
			return true;
		}
	}
	return false;
}

/**
 * "reserve" a block for the plane
 * @param v airplane that requires the operation
 * @param current_pos of the vehicle in the list of blocks
 * @param apc airport on which block is requsted to be set
 * @returns true on success. Eg, next block was free and we have occupied it
 */
static bool AirportSetBlocks(Aircraft *v, const AirportFTA *current_pos, const AirportFTAClass *apc)
{
	const AirportFTA *next = &apc->layout[current_pos->next_position];
	const AirportFTA *reference = &apc->layout[v->pos];

	/* if the next position is in another block, check it and wait until it is free */
	if ((apc->layout[current_pos->position].block & next->block) != next->block) {
		uint64 airport_flags = next->block;
		/* search for all all elements in the list with the same state, and blocks != N
		 * this means more blocks should be checked/set */
		const AirportFTA *current = current_pos;
		if (current == reference) current = current->next;
		while (current != NULL) {
			if (current->heading == current_pos->heading && current->block != 0) {
				airport_flags |= current->block;
				break;
			}
			current = current->next;
		}

		/* if the block to be checked is in the next position, then exclude that from
		 * checking, because it has been set by the airplane before */
		if (current_pos->block == next->block) airport_flags ^= next->block;

		Station *st = Station::Get(v->targetairport);
		if (st->airport.flags & airport_flags) {
			v->cur_speed = 0;
			v->subspeed = 0;
			return false;
		}

		if (next->block != NOTHING_block) {
			SETBITS(st->airport.flags, airport_flags); // occupy next block
		}
	}
	return true;
}

/**
 * Combination of aircraft state for going to a certain terminal and the
 * airport flag for that terminal block.
 */
struct MovementTerminalMapping {
	AirportMovementStates state; ///< Aircraft movement state when going to this terminal.
	uint64 airport_flag;         ///< Bitmask in the airport flags that need to be free for this terminal.
};

/** A list of all valid terminals and their associated blocks. */
static const MovementTerminalMapping _airport_terminal_mapping[] = {
	{TERM1, TERM1_block},
	{TERM2, TERM2_block},
	{TERM3, TERM3_block},
	{TERM4, TERM4_block},
	{TERM5, TERM5_block},
	{TERM6, TERM6_block},
	{TERM7, TERM7_block},
	{TERM8, TERM8_block},
	{HELIPAD1, HELIPAD1_block},
	{HELIPAD2, HELIPAD2_block},
	{HELIPAD3, HELIPAD3_block},
};

/**
 * Find a free terminal or helipad, and if available, assign it.
 * @param v Aircraft looking for a free terminal or helipad.
 * @param i First terminal to examine.
 * @param last_terminal Terminal number to stop examining.
 * @return A terminal or helipad has been found, and has been assigned to the aircraft.
 */
static bool FreeTerminal(Aircraft *v, byte i, byte last_terminal)
{
	assert(last_terminal <= lengthof(_airport_terminal_mapping));
	Station *st = Station::Get(v->targetairport);
	for (; i < last_terminal; i++) {
		if ((st->airport.flags & _airport_terminal_mapping[i].airport_flag) == 0) {
			/* TERMINAL# HELIPAD# */
			v->state = _airport_terminal_mapping[i].state; // start moving to that terminal/helipad
			SETBITS(st->airport.flags, _airport_terminal_mapping[i].airport_flag); // occupy terminal/helipad
			return true;
		}
	}
	return false;
}

/**
 * Get the number of terminals at the airport.
 * @param apc Airport description.
 * @return Number of terminals.
 */
static uint GetNumTerminals(const AirportFTAClass *apc)
{
	uint num = 0;

	for (uint i = apc->terminals[0]; i > 0; i--) num += apc->terminals[i];

	return num;
}

/**
 * Find a free terminal, and assign it if available.
 * @param v Aircraft to handle.
 * @param apc Airport state machine.
 * @return Found a free terminal and assigned it.
 */
static bool AirportFindFreeTerminal(Aircraft *v, const AirportFTAClass *apc)
{
	/* example of more terminalgroups
	 * {0,HANGAR,NOTHING_block,1}, {0,255,TERM_GROUP1_block,0}, {0,255,TERM_GROUP2_ENTER_block,1}, {0,0,N,1},
	 * Heading 255 denotes a group. We see 2 groups here:
	 * 1. group 0 -- TERM_GROUP1_block (check block)
	 * 2. group 1 -- TERM_GROUP2_ENTER_block (check block)
	 * First in line is checked first, group 0. If the block (TERM_GROUP1_block) is free, it
	 * looks at the corresponding terminals of that group. If no free ones are found, other
	 * possible groups are checked (in this case group 1, since that is after group 0). If that
	 * fails, then attempt fails and plane waits
	 */
	if (apc->terminals[0] > 1) {
		const Station *st = Station::Get(v->targetairport);
		const AirportFTA *temp = apc->layout[v->pos].next;

		while (temp != NULL) {
			if (temp->heading == 255) {
				if (!(st->airport.flags & temp->block)) {
					/* read which group do we want to go to?
					 * (the first free group) */
					uint target_group = temp->next_position + 1;

					/* at what terminal does the group start?
					 * that means, sum up all terminals of
					 * groups with lower number */
					uint group_start = 0;
					for (uint i = 1; i < target_group; i++) {
						group_start += apc->terminals[i];
					}

					uint group_end = group_start + apc->terminals[target_group];
					if (FreeTerminal(v, group_start, group_end)) return true;
				}
			} else {
				/* once the heading isn't 255, we've exhausted the possible blocks.
				 * So we cannot move */
				return false;
			}
			temp = temp->next;
		}
	}

	/* if there is only 1 terminalgroup, all terminals are checked (starting from 0 to max) */
	return FreeTerminal(v, 0, GetNumTerminals(apc));
}

/**
 * Find a free helipad, and assign it if available.
 * @param v Aircraft to handle.
 * @param apc Airport state machine.
 * @return Found a free helipad and assigned it.
 */
static bool AirportFindFreeHelipad(Aircraft *v, const AirportFTAClass *apc)
{
	/* if an airport doesn't have helipads, use terminals */
	if (apc->num_helipads == 0) return AirportFindFreeTerminal(v, apc);

	/* only 1 helicoptergroup, check all helipads
	 * The blocks for helipads start after the last terminal (MAX_TERMINALS) */
	return FreeTerminal(v, MAX_TERMINALS, apc->num_helipads + MAX_TERMINALS);
}

/**
 * Handle the 'dest too far' flag and the corresponding news message for aircraft.
 * @param v The aircraft.
 * @param too_far True if the current destination is too far away.
 */
static void AircraftHandleDestTooFar(Aircraft *v, bool too_far)
{
	if (too_far) {
		if (!HasBit(v->flags, VAF_DEST_TOO_FAR)) {
			SetBit(v->flags, VAF_DEST_TOO_FAR);
			SetWindowWidgetDirty(WC_VEHICLE_VIEW, v->index, WID_VV_START_STOP);
			AI::NewEvent(v->owner, new ScriptEventAircraftDestTooFar(v->index));
			if (v->owner == _local_company) {
				/* Post a news message. */
				SetDParam(0, v->index);
				AddVehicleAdviceNewsItem(STR_NEWS_AIRCRAFT_DEST_TOO_FAR, v->index);
			}
		}
		return;
	}

	if (HasBit(v->flags, VAF_DEST_TOO_FAR)) {
		/* Not too far anymore, clear flag and message. */
		ClrBit(v->flags, VAF_DEST_TOO_FAR);
		SetWindowWidgetDirty(WC_VEHICLE_VIEW, v->index, WID_VV_START_STOP);
		DeleteVehicleNews(v->index, STR_NEWS_AIRCRAFT_DEST_TOO_FAR);
	}
}

static bool AircraftEventHandler(Aircraft *v, int loop)
{
	if (v->vehstatus & VS_CRASHED) {
		return HandleCrashedAircraft(v);
	}

	if (v->vehstatus & VS_STOPPED) return true;

	v->HandleBreakdown();

	HandleAircraftSmoke(v, loop != 0);
	ProcessOrders(v);
	v->HandleLoading(loop != 0);

	if (v->current_order.IsType(OT_LOADING) || v->current_order.IsType(OT_LEAVESTATION)) return true;

	if (v->state >= ENDTAKEOFF && v->state <= HELIENDLANDING) {
		/* If we are flying, unconditionally clear the 'dest too far' state. */
		AircraftHandleDestTooFar(v, false);
	} else if (v->acache.cached_max_range_sqr != 0) {
		/* Check the distance to the next destination. This code works because the target
		 * airport is only updated after take off and not on the ground. */
		Station *cur_st = Station::GetIfValid(v->targetairport);
		Station *next_st = v->current_order.IsType(OT_GOTO_STATION) || v->current_order.IsType(OT_GOTO_DEPOT) ? Station::GetIfValid(v->current_order.GetDestination()) : NULL;

		if (cur_st != NULL && cur_st->airport.tile != INVALID_TILE && next_st != NULL && next_st->airport.tile != INVALID_TILE) {
			uint dist = DistanceSquare(cur_st->airport.tile, next_st->airport.tile);
			AircraftHandleDestTooFar(v, dist > v->acache.cached_max_range_sqr);
		}
	}

	if (!HasBit(v->flags, VAF_DEST_TOO_FAR)) AirportGoToNextPosition(v);

	return true;
}

bool Aircraft::Tick()
{
	if (!this->IsNormalAircraft()) return true;

	this->tick_counter++;

	if (!(this->vehstatus & VS_STOPPED)) this->running_ticks++;

	if (this->subtype == AIR_HELICOPTER) HelicopterTickHandler(this);

	this->current_order_time++;

	for (uint i = 0; i != 2; i++) {
		/* stop if the aircraft was deleted */
		if (!AircraftEventHandler(this, i)) return false;
	}

	return true;
}


/**
 * Returns aircraft's target station if v->target_airport
 * is a valid station with airport.
 * @param v vehicle to get target airport for
 * @return pointer to target station, NULL if invalid
 */
Station *GetTargetAirportIfValid(const Aircraft *v)
{
	assert(v->type == VEH_AIRCRAFT);

	Station *st = Station::GetIfValid(v->targetairport);
	if (st == NULL) return NULL;

	return st->airport.tile == INVALID_TILE ? NULL : st;
}

/**
 * Updates the status of the Aircraft heading or in the station
 * @param st Station been updated
 */
void UpdateAirplanesOnNewStation(const Station *st)
{
	/* only 1 station is updated per function call, so it is enough to get entry_point once */
	const AirportFTAClass *ap = st->airport.GetFTA();
	Direction rotation = st->airport.tile == INVALID_TILE ? DIR_N : st->airport.rotation;

	Aircraft *v;
	FOR_ALL_AIRCRAFT(v) {
		if (!v->IsNormalAircraft() || v->targetairport != st->index) continue;
		assert(v->state == FLYING);
		v->pos = v->previous_pos = AircraftGetEntryPoint(v, ap, rotation);
		UpdateAircraftCache(v);
	}
}<|MERGE_RESOLUTION|>--- conflicted
+++ resolved
@@ -129,24 +129,7 @@
 	const AircraftVehicleInfo *avi = AircraftVehInfo(v->engine_type);
 
 	FOR_ALL_STATIONS(st) {
-<<<<<<< HEAD
-		if (!IsInfraUsageAllowed(VEH_AIRCRAFT, v->owner, st->owner) || !(st->facilities & FACIL_AIRPORT)) continue;
-
-		const AirportFTAClass *afc = st->airport.GetFTA();
-		if (!st->airport.HasHangar() || (
-					/* the airport needs to have facilities for this plane type */
-					(AircraftVehInfo(v->engine_type)->subtype & AIR_CTOL) ?
-					!(afc->flags & AirportFTAClass::AIRPLANES) :
-					!(afc->flags & AirportFTAClass::HELICOPTERS)
-					) || (
-					/* don't crash the plane if we know it can't land at the airport */
-					(afc->flags & AirportFTAClass::SHORT_STRIP) &&
-					(avi->subtype & AIR_FAST) &&
-					!_cheats.no_jetcrash.value)) {
-			continue;
-		}
-=======
-		if (st->owner != v->owner || !(st->facilities & FACIL_AIRPORT) || !st->airport.HasHangar()) continue;
+		if (!IsInfraUsageAllowed(VEH_AIRCRAFT, v->owner, st->owner) || !(st->facilities & FACIL_AIRPORT) || !st->airport.HasHangar()) continue;
 
 		const AirportFTAClass *afc = st->airport.GetFTA();
 
@@ -155,7 +138,6 @@
 
 		/* the plane won't land at any helicopter station */
 		if (!(afc->flags & AirportFTAClass::AIRPLANES) && (avi->subtype & AIR_CTOL)) continue;
->>>>>>> 310fa1af
 
 		/* v->tile can't be used here, when aircraft is flying v->tile is set to 0 */
 		uint distance = DistanceSquare(vtile, st->airport.tile);
