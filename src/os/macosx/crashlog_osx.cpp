/*
 * This file is part of OpenTTD.
 * OpenTTD is free software; you can redistribute it and/or modify it under the terms of the GNU General Public License as published by the Free Software Foundation, version 2.
 * OpenTTD is distributed in the hope that it will be useful, but WITHOUT ANY WARRANTY; without even the implied warranty of MERCHANTABILITY or FITNESS FOR A PARTICULAR PURPOSE.
 * See the GNU General Public License for more details. You should have received a copy of the GNU General Public License along with OpenTTD. If not, see <http://www.gnu.org/licenses/>.
 */

/** @file crashlog_osx.cpp OS X crash log handler */

#include "../../stdafx.h"
#include "../../crashlog.h"
#include "../../string_func.h"
#include "../../gamelog.h"
#include "../../saveload/saveload.h"
#include "../../thread.h"
#include "../../screenshot.h"
#include "../../debug.h"
#include "../../video/video_driver.hpp"
#include "macos.h"

#include <errno.h>
#include <signal.h>
#include <mach-o/arch.h>
#include <dlfcn.h>
#include <cxxabi.h>
#ifdef WITH_UCONTEXT
#include <sys/ucontext.h>
#endif

#include "../../safeguards.h"


/* Macro testing a stack address for valid alignment. */
#if defined(__i386__)
#define IS_ALIGNED(addr) (((uintptr_t)(addr) & 0xf) == 8)
#else
#define IS_ALIGNED(addr) (((uintptr_t)(addr) & 0xf) == 0)
#endif

/* printf format specification for 32/64-bit addresses. */
#ifdef __LP64__
#define PRINTF_PTR "0x%016lx"
#else
#define PRINTF_PTR "0x%08lx"
#endif

#define MAX_STACK_FRAMES 64

#if !defined(WITHOUT_DBG_LLDB)
static bool ExecReadStdout(const char *file, char *const *args, char *&buffer, const char *last)
{
	int pipefd[2];
	if (pipe(pipefd) == -1) return false;

	int pid = fork();
	if (pid < 0) return false;

	if (pid == 0) {
		/* child */

		close(pipefd[0]); /* Close unused read end */
		dup2(pipefd[1], STDOUT_FILENO);
		close(pipefd[1]);
		int null_fd = open("/dev/null", O_RDWR);
		if (null_fd != -1) {
			dup2(null_fd, STDERR_FILENO);
			dup2(null_fd, STDIN_FILENO);
		}

		execvp(file, args);
		exit(42);
	}

	/* parent */

	close(pipefd[1]); /* Close unused write end */

	while (buffer < last) {
		ssize_t res = read(pipefd[0], buffer, last - buffer);
		if (res < 0) {
			if (errno == EINTR) continue;
			break;
		} else if (res == 0) {
			break;
		} else {
			buffer += res;
		}
	}
	buffer += seprintf(buffer, last, "\n");

	close(pipefd[0]); /* close read end */

	int status;
	int wait_ret = waitpid(pid, &status, 0);
	if (wait_ret == -1 || !WIFEXITED(status) || WEXITSTATUS(status) != 0) {
		/* command did not appear to run successfully */
		return false;
	} else {
		/* command executed successfully */
		return true;
	}
}
#endif /* !WITHOUT_DBG_LLDB */

/**
 * OSX implementation for the crash logger.
 */
class CrashLogOSX : public CrashLog {
	/** Signal that has been thrown. */
	int signum;
	siginfo_t *si;
	void *context;
	bool signal_instruction_ptr_valid;
	void *signal_instruction_ptr;

	char filename_log[MAX_PATH];        ///< Path of crash.log
	char filename_save[MAX_PATH];       ///< Path of crash.sav
	char filename_screenshot[MAX_PATH]; ///< Path of crash.(png|bmp|pcx)

	char *LogOSVersion(char *buffer, const char *last) const override
	{
		int ver_maj, ver_min, ver_bug;
		GetMacOSVersion(&ver_maj, &ver_min, &ver_bug);

		const NXArchInfo *arch = NXGetLocalArchInfo();

		return buffer + seprintf(buffer, last,
				"Operating system:\n"
				" Name:     Mac OS X\n"
				" Release:  %d.%d.%d\n"
				" Machine:  %s\n"
				" Min Ver:  %d\n"
				" Max Ver:  %d\n",
				ver_maj, ver_min, ver_bug,
				arch != nullptr ? arch->description : "unknown",
				MAC_OS_X_VERSION_MIN_REQUIRED,
				MAC_OS_X_VERSION_MAX_ALLOWED
		);
	}

	char *LogError(char *buffer, const char *last, const char *message) const override
	{
		buffer += seprintf(buffer, last,
				"Crash reason:\n"
				" Signal:  %s (%d)\n",
				strsignal(this->signum),
				this->signum
		);
		if (this->si) {
			buffer += seprintf(buffer, last,
					"          si_code: %d\n",
					this->si->si_code);
			if (this->signum != SIGABRT) {
				buffer += seprintf(buffer, last,
						"          Fault address: %p\n",
						this->si->si_addr);
				if (this->signal_instruction_ptr_valid) {
					buffer += seprintf(buffer, last,
							"          Instruction address: %p\n",
							this->signal_instruction_ptr);
				}
			}
		}
		buffer += seprintf(buffer, last,
				" Message: %s\n\n",
				message == nullptr ? "<none>" : message
		);
		return buffer;
	}

	char *LogStacktrace(char *buffer, const char *last) const override
	{
		/* As backtrace() is only implemented in 10.5 or later,
		 * we're rolling our own here. Mostly based on
		 * http://stackoverflow.com/questions/289820/getting-the-current-stack-trace-on-mac-os-x
		 * and some details looked up in the Darwin sources. */
		buffer += seprintf(buffer, last, "\nStacktrace:\n");

		void **frame;
		int i = 0;

		auto print_frame = [&](void *ip) {
			/* Print running index. */
			buffer += seprintf(buffer, last, " [%02d]", i);

			Dl_info dli;
			bool dl_valid = dladdr(ip, &dli) != 0;

			const char *fname = "???";
			if (dl_valid && dli.dli_fname) {
				/* Valid image name? Extract filename from the complete path. */
				const char *s = strrchr(dli.dli_fname, '/');
				if (s != nullptr) {
					fname = s + 1;
				} else {
					fname = dli.dli_fname;
				}
			}
			/* Print image name and IP. */
			buffer += seprintf(buffer, last, " %-20s " PRINTF_PTR, fname, (uintptr_t)ip);

			/* Print function offset if information is available. */
			if (dl_valid && dli.dli_sname != nullptr && dli.dli_saddr != nullptr) {
				/* Try to demangle a possible C++ symbol. */
				int status = -1;
				char *func_name = abi::__cxa_demangle(dli.dli_sname, nullptr, 0, &status);

				long int offset = (intptr_t)ip - (intptr_t)dli.dli_saddr;
				buffer += seprintf(buffer, last, " (%s + %ld)", func_name != nullptr ? func_name : dli.dli_sname, offset);

				free(func_name);
			}
			buffer += seprintf(buffer, last, "\n");
		};

#if defined(__ppc__) || defined(__ppc64__)
		/* Apple says __builtin_frame_address can be broken on PPC. */
		__asm__ volatile("mr %0, r1" : "=r" (frame));
#else
		frame = (void **)__builtin_frame_address(0);
#endif

		for (; frame != nullptr && i < MAX_STACK_FRAMES; i++) {
			/* Get IP for current stack frame. */
#if defined(__ppc__) || defined(__ppc64__)
			void *ip = frame[2];
#else
			void *ip = frame[1];
#endif
			if (ip == nullptr) break;

			print_frame(ip);

			/* Get address of next stack frame. */
			void **next = (void **)frame[0];
			/* Frame address not increasing or not aligned? Broken stack, exit! */
			if (next <= frame || !IS_ALIGNED(next)) break;
			frame = next;
		}

		return buffer + seprintf(buffer, last, "\n");
	}

	/**
	 * Get a stack backtrace of the current thread's stack and other info using the gdb debugger, if available.
	 *
	 * Using LLDB is useful as it knows about inlined functions and locals, and generally can
	 * do a more thorough job than in LogStacktrace.
	 * This is done in addition to LogStacktrace as lldb cannot be assumed to be present
	 * and there is some potentially useful information in the output from LogStacktrace
	 * which is not in lldb's output.
	 */
	char *LogLldbInfo(char *buffer, const char *last) const
	{

#if !defined(WITHOUT_DBG_LLDB)
		pid_t pid = getpid();

		char *buffer_orig = buffer;
		buffer += seprintf(buffer, last, "LLDB info:\n");

		char pid_buffer[16];
		char disasm_buffer[64];

		seprintf(pid_buffer, lastof(pid_buffer), "%d", pid);

		std::vector<const char *> args;
		args.push_back("lldb");
		args.push_back("-x");
		args.push_back("-p");
		args.push_back(pid_buffer);
		args.push_back("--batch");

		args.push_back("-o");
		args.push_back(IsNonMainThread() ? "bt all" : "bt 100");

		if (this->GetMessage() == nullptr && this->signal_instruction_ptr_valid) {
			seprintf(disasm_buffer, lastof(disasm_buffer), "disassemble -b -F intel -c 1 -s %p", this->signal_instruction_ptr);
			args.push_back("-o");
			args.push_back(disasm_buffer);
		}

		args.push_back(nullptr);
		if (!ExecReadStdout("lldb", const_cast<char* const*>(&(args[0])), buffer, last)) {
			buffer = buffer_orig;
		}
#endif /* !WITHOUT_DBG_LLDB */

		return buffer;
	}

	/**
	 * Log LLDB information if available
	 */
	char *LogRegisters(char *buffer, const char *last) const override
	{
		buffer = LogLldbInfo(buffer, last);

#ifdef WITH_UCONTEXT
		ucontext_t *ucontext = static_cast<ucontext_t *>(context);
#if defined(__x86_64__)
		const auto &gregs = ucontext->uc_mcontext->__ss;
		buffer += seprintf(buffer, last,
			"Registers:\n"
			" rax: %#16llx rbx: %#16llx rcx: %#16llx rdx: %#16llx\n"
			" rsi: %#16llx rdi: %#16llx rbp: %#16llx rsp: %#16llx\n"
			" r8:  %#16llx r9:  %#16llx r10: %#16llx r11: %#16llx\n"
			" r12: %#16llx r13: %#16llx r14: %#16llx r15: %#16llx\n"
			" rip: %#16llx rflags: %#8llx\n\n",
			gregs.__rax,
			gregs.__rbx,
			gregs.__rcx,
			gregs.__rdx,
			gregs.__rsi,
			gregs.__rdi,
			gregs.__rbp,
			gregs.__rsp,
			gregs.__r8,
			gregs.__r9,
			gregs.__r10,
			gregs.__r11,
			gregs.__r12,
			gregs.__r13,
			gregs.__r14,
			gregs.__r15,
			gregs.__rip,
			gregs.__rflags
		);
#elif defined(__i386)
		const auto &gregs = ucontext->uc_mcontext->__ss;
		buffer += seprintf(buffer, last,
			"Registers:\n"
			" eax: %#8x ebx: %#8x ecx: %#8x edx: %#8x\n"
			" esi: %#8x edi: %#8x ebp: %#8x esp: %#8x\n"
			" eip: %#8x eflags: %#8x\n\n",
			gregs.__eax,
			gregs.__ebx,
			gregs.__ecx,
			gregs.__edx,
			gregs.__esi,
			gregs.__edi,
			gregs.__ebp,
			gregs.__esp,
			gregs.__eip,
			gregs.__eflags
		);
#endif
#endif

		return buffer;
	}

public:
	struct DesyncTag {};

	/**
	 * A crash log is always generated by signal.
	 * @param signum the signal that was caused by the crash.
	 */
	CrashLogOSX(int signum, siginfo_t *si, void *context) : signum(signum), si(si), context(context)
	{
		filename_log[0] = '\0';
		filename_save[0] = '\0';
		filename_screenshot[0] = '\0';

		this->signal_instruction_ptr_valid = false;

#ifdef WITH_UCONTEXT
		ucontext_t *ucontext = static_cast<ucontext_t *>(context);
#if defined(__x86_64__)
		this->signal_instruction_ptr = (void *) ucontext->uc_mcontext->__ss.__rip;
		this->signal_instruction_ptr_valid = true;
#elif defined(__i386)
		this->signal_instruction_ptr = (void *) ucontext->uc_mcontext->__ss.__eip;
		this->signal_instruction_ptr_valid = true;
#endif
#endif /* WITH_UCONTEXT */
	}

	CrashLogOSX(DesyncTag tag) : signum(0), si(nullptr), context(nullptr), signal_instruction_ptr_valid(false)
	{
		filename_log[0] = '\0';
		filename_save[0] = '\0';
		filename_screenshot[0] = '\0';
	}

	/** Generate the crash log. */
	bool MakeCrashLog()
	{
		char buffer[65536 * 4];
		bool ret = true;

		printf("Crash encountered, generating crash log...\n");
		this->FillCrashLog(buffer, lastof(buffer));
		printf("%s\n", buffer);
		printf("Crash log generated.\n\n");

		printf("Writing crash log to disk...\n");
		if (!this->WriteCrashLog(buffer, filename_log, lastof(filename_log))) {
			filename_log[0] = '\0';
			ret = false;
		}

		printf("Writing crash savegame...\n");
		_savegame_DBGL_data = buffer;
		_save_DBGC_data = true;
		if (!this->WriteSavegame(filename_save, lastof(filename_save))) {
			filename_save[0] = '\0';
			ret = false;
		}

		printf("Writing crash screenshot...\n");
		SetScreenshotAuxiliaryText("Crash Log", buffer);
		if (!this->WriteScreenshot(filename_screenshot, lastof(filename_screenshot))) {
			filename_screenshot[0] = '\0';
			ret = false;
		}

		return ret;
	}

	/** Show a dialog with the crash information. */
	void DisplayCrashDialog() const
	{
		static const char crash_title[] =
			"A serious fault condition occurred in the game. The game will shut down.";

		char message[1024];
		seprintf(message, lastof(message),
				 "Please send the generated crash information and the last (auto)save to the patchpack developer. "
				 "This will greatly help debugging. The correct place to do this is https://www.tt-forums.net/viewtopic.php?f=33&t=73469"
				 " or https://github.com/JGRennison/OpenTTD-patches\n\n"
				 "Generated file(s):\n%s\n%s\n%s",
				 this->filename_log, this->filename_save, this->filename_screenshot);

		ShowMacDialog(crash_title, message, "Quit");
	}
};

/** The signals we want our crash handler to handle. */
static const int _signals_to_handle[] = { SIGSEGV, SIGABRT, SIGFPE, SIGBUS, SIGILL, SIGSYS };

/**
 * Entry point for the crash handler.
 * @note Not static so it shows up in the backtrace.
 * @param signum the signal that caused us to crash.
 */
void CDECL HandleCrash(int signum, siginfo_t *si, void *context)
{
	/* Disable all handling of signals by us, so we don't go into infinite loops. */
	for (const int *i = _signals_to_handle; i != endof(_signals_to_handle); i++) {
		signal(*i, SIG_DFL);
	}

	const char *abort_reason = CrashLog::GetAbortCrashlogReason();
	if (abort_reason != nullptr) {
		ShowMacDialog("A serious fault condition occurred in the game. The game will shut down.",
				abort_reason,
				"Quit");
		abort();
	}

	CrashLogOSX log(signum, si, context);
	log.MakeCrashLog();
	if (VideoDriver::GetInstance() == nullptr || VideoDriver::GetInstance()->HasGUI()) {
		log.DisplayCrashDialog();
	}

	CrashLog::AfterCrashLogCleanup();
	abort();
}

/* static */ void CrashLog::InitialiseCrashLog()
{
	for (const int *i = _signals_to_handle; i != endof(_signals_to_handle); i++) {
		struct sigaction sa;
		memset(&sa, 0, sizeof(sa));
		sa.sa_flags = SA_SIGINFO | SA_RESTART;
		sigemptyset(&sa.sa_mask);
		sa.sa_sigaction = HandleCrash;
		sigaction(*i, &sa, nullptr);
	}
}

<<<<<<< HEAD
/* static */ void CrashLog::DesyncCrashLog(const std::string *log_in, std::string *log_out, const DesyncExtraInfo &info)
{
	CrashLogOSX log(CrashLogOSX::DesyncTag{});
	log.MakeDesyncCrashLog(log_in, log_out, info);
}

/* static */ void CrashLog::VersionInfoLog()
{
	CrashLogOSX log(CrashLogOSX::DesyncTag{});
	log.MakeVersionInfoLog();
=======
/* static */ void CrashLog::InitThread()
{
>>>>>>> 9bfa7198
}<|MERGE_RESOLUTION|>--- conflicted
+++ resolved
@@ -482,7 +482,10 @@
 	}
 }
 
-<<<<<<< HEAD
+/* static */ void CrashLog::InitThread()
+{
+}
+
 /* static */ void CrashLog::DesyncCrashLog(const std::string *log_in, std::string *log_out, const DesyncExtraInfo &info)
 {
 	CrashLogOSX log(CrashLogOSX::DesyncTag{});
@@ -493,8 +496,4 @@
 {
 	CrashLogOSX log(CrashLogOSX::DesyncTag{});
 	log.MakeVersionInfoLog();
-=======
-/* static */ void CrashLog::InitThread()
-{
->>>>>>> 9bfa7198
 }