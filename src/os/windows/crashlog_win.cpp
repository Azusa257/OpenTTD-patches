--- conflicted
+++ resolved
@@ -655,9 +655,9 @@
 	CloseConsoleLogIfActive();
 
 	void *crash_win_esp = _safe_esp;
-	if (!IsMainThread() || crash_win_esp == nullptr) {
-		/* _safe_esp is only valid for the main thread.
-		 * Try to read the stack base from the thread environment block. */
+	if (crash_win_esp == nullptr) {
+		/* If _safe_esp is not set for the current thread,
+		 * try to read the stack base from the thread environment block instead. */
 #ifdef _M_AMD64
 		/* The stack pointer for AMD64 must always be 16-byte aligned inside a
 		 * function. As we are simulating a function call with the safe ESP value,
@@ -714,6 +714,12 @@
 	_set_abort_behavior(0, _WRITE_ABORT_MSG);
 #endif
 	SetUnhandledExceptionFilter(ExceptionHandler);
+
+	using VEX_HANDLER_TYPE = LONG WINAPI (EXCEPTION_POINTERS *);
+	void* (WINAPI *AddVectoredExceptionHandler)(ULONG, VEX_HANDLER_TYPE*);
+	if (LoadLibraryList((Function*)&AddVectoredExceptionHandler, "kernel32.dll\0AddVectoredExceptionHandler\0\0")) {
+		AddVectoredExceptionHandler(1, VectoredExceptionHandler);
+	}
 }
 
 /* static */ void CrashLog::InitThread()
@@ -742,14 +748,6 @@
 #	endif
 	_safe_esp = safe_esp;
 #endif
-<<<<<<< HEAD
-	SetUnhandledExceptionFilter(ExceptionHandler);
-
-	using VEX_HANDLER_TYPE = LONG WINAPI (EXCEPTION_POINTERS *);
-	void* (WINAPI *AddVectoredExceptionHandler)(ULONG, VEX_HANDLER_TYPE*);
-	if (LoadLibraryList((Function*)&AddVectoredExceptionHandler, "kernel32.dll\0AddVectoredExceptionHandler\0\0")) {
-		AddVectoredExceptionHandler(1, VectoredExceptionHandler);
-	}
 }
 
 /* static */ void CrashLog::DesyncCrashLog(const std::string *log_in, std::string *log_out, const DesyncExtraInfo &info)
@@ -762,8 +760,6 @@
 {
 	CrashLogWindows log(nullptr);
 	log.MakeVersionInfoLog();
-=======
->>>>>>> 9bfa7198
 }
 
 /* The crash log GUI */
