/*
 * This file is part of OpenTTD.
 * OpenTTD is free software; you can redistribute it and/or modify it under the terms of the GNU General Public License as published by the Free Software Foundation, version 2.
 * OpenTTD is distributed in the hope that it will be useful, but WITHOUT ANY WARRANTY; without even the implied warranty of MERCHANTABILITY or FITNESS FOR A PARTICULAR PURPOSE.
 * See the GNU General Public License for more details. You should have received a copy of the GNU General Public License along with OpenTTD. If not, see <http://www.gnu.org/licenses/>.
 */

/** @file win32.cpp Implementation of MS Windows system calls */

#include "../../stdafx.h"
#include "../../debug.h"
#include "../../gfx_func.h"
#include "../../textbuf_gui.h"
#include "../../fileio_func.h"
#include <windows.h>
#include <fcntl.h>
#include <mmsystem.h>
#include <regstr.h>
#define NO_SHOBJIDL_SORTDIRECTION // Avoid multiple definition of SORT_ASCENDING
#include <shlobj.h> /* SHGetFolderPath */
#include <shellapi.h>
#include "win32.h"
#include "../../fios.h"
#include "../../core/alloc_func.hpp"
#include "../../openttd.h"
#include "../../core/random_func.hpp"
#include "../../string_func.h"
#include "../../crashlog.h"
#include <errno.h>
#include <sys/stat.h>
#include "../../language.h"
#include "../../thread.h"
#include <array>
#include <map>
#include <mutex>
#if defined(__MINGW32__)
#include "../../3rdparty/mingw-std-threads/mingw.mutex.h"
#endif


#include "../../safeguards.h"

static bool _has_console;
static bool _cursor_disable = true;
static bool _cursor_visible = true;

bool MyShowCursor(bool show, bool toggle)
{
	if (toggle) _cursor_disable = !_cursor_disable;
	if (_cursor_disable) return show;
	if (_cursor_visible == show) return show;

	_cursor_visible = show;
	ShowCursor(show);

	return !show;
}

void ShowOSErrorBox(const char *buf, bool system)
{
	MyShowCursor(true);
	MessageBox(GetActiveWindow(), OTTD2FS(buf).c_str(), L"Error!", MB_ICONSTOP | MB_TASKMODAL);
}

void OSOpenBrowser(const char *url)
{
	ShellExecute(GetActiveWindow(), L"open", OTTD2FS(url).c_str(), nullptr, nullptr, SW_SHOWNORMAL);
}

/* Code below for windows version of opendir/readdir/closedir copied and
 * modified from Jan Wassenberg's GPL implementation posted over at
 * http://www.gamedev.net/community/forums/topic.asp?topic_id=364584&whichpage=1&#2398903 */

struct DIR {
	HANDLE hFind;
	/* the dirent returned by readdir.
	 * note: having only one global instance is not possible because
	 * multiple independent opendir/readdir sequences must be supported. */
	dirent ent;
	WIN32_FIND_DATA fd;
	/* since opendir calls FindFirstFile, we need a means of telling the
	 * first call to readdir that we already have a file.
	 * that's the case iff this is true */
	bool at_first_entry;
};

/* suballocator - satisfies most requests with a reusable static instance.
 * this avoids hundreds of alloc/free which would fragment the heap.
 * To guarantee concurrency, we fall back to malloc if the instance is
 * already in use (it's important to avoid surprises since this is such a
 * low-level routine). */
static DIR _global_dir;
static LONG _global_dir_is_in_use = false;

static inline DIR *dir_calloc()
{
	DIR *d;

	if (InterlockedExchange(&_global_dir_is_in_use, true) == (LONG)true) {
		d = CallocT<DIR>(1);
	} else {
		d = &_global_dir;
		memset(d, 0, sizeof(*d));
	}
	return d;
}

static inline void dir_free(DIR *d)
{
	if (d == &_global_dir) {
		_global_dir_is_in_use = (LONG)false;
	} else {
		free(d);
	}
}

DIR *opendir(const wchar_t *path)
{
	DIR *d;
	UINT sem = SetErrorMode(SEM_FAILCRITICALERRORS); // disable 'no-disk' message box
	DWORD fa = GetFileAttributes(path);

	if ((fa != INVALID_FILE_ATTRIBUTES) && (fa & FILE_ATTRIBUTE_DIRECTORY)) {
		d = dir_calloc();
		if (d != nullptr) {
			std::wstring search_path = path;
			bool slash = path[wcslen(path) - 1] == '\\';

			/* build search path for FindFirstFile, try not to append additional slashes
			 * as it throws Win9x off its groove for root directories */
			if (!slash) search_path += L"\\";
			search_path += L"*";
			d->hFind = FindFirstFile(search_path.c_str(), &d->fd);

			if (d->hFind != INVALID_HANDLE_VALUE ||
					GetLastError() == ERROR_NO_MORE_FILES) { // the directory is empty
				d->ent.dir = d;
				d->at_first_entry = true;
			} else {
				dir_free(d);
				d = nullptr;
			}
		} else {
			errno = ENOMEM;
		}
	} else {
		/* path not found or not a directory */
		d = nullptr;
		errno = ENOENT;
	}

	SetErrorMode(sem); // restore previous setting
	return d;
}

struct dirent *readdir(DIR *d)
{
	DWORD prev_err = GetLastError(); // avoid polluting last error

	if (d->at_first_entry) {
		/* the directory was empty when opened */
		if (d->hFind == INVALID_HANDLE_VALUE) return nullptr;
		d->at_first_entry = false;
	} else if (!FindNextFile(d->hFind, &d->fd)) { // determine cause and bail
		if (GetLastError() == ERROR_NO_MORE_FILES) SetLastError(prev_err);
		return nullptr;
	}

	/* This entry has passed all checks; return information about it.
	 * (note: d_name is a pointer; see struct dirent definition) */
	d->ent.d_name = d->fd.cFileName;
	return &d->ent;
}

int closedir(DIR *d)
{
	FindClose(d->hFind);
	dir_free(d);
	return 0;
}

bool FiosIsRoot(const char *file)
{
	return file[3] == '\0'; // C:\...
}

void FiosGetDrives(FileList &file_list)
{
	wchar_t drives[256];
	const wchar_t *s;

	GetLogicalDriveStrings(lengthof(drives), drives);
	for (s = drives; *s != '\0';) {
		FiosItem *fios = &file_list.emplace_back();
		fios->type = FIOS_TYPE_DRIVE;
		fios->mtime = 0;
		seprintf(fios->name, lastof(fios->name),  "%c:", s[0] & 0xFF);
		strecpy(fios->title, fios->name, lastof(fios->title));
		while (*s++ != '\0') { /* Nothing */ }
	}
}

bool FiosIsValidFile(const char *path, const struct dirent *ent, struct stat *sb)
{
	/* hectonanoseconds between Windows and POSIX epoch */
	static const int64 posix_epoch_hns = 0x019DB1DED53E8000LL;
	const WIN32_FIND_DATA *fd = &ent->dir->fd;

	sb->st_size  = ((uint64) fd->nFileSizeHigh << 32) + fd->nFileSizeLow;
	/* UTC FILETIME to seconds-since-1970 UTC
	 * we just have to subtract POSIX epoch and scale down to units of seconds.
	 * http://www.gamedev.net/community/forums/topic.asp?topic_id=294070&whichpage=1&#1860504
	 * XXX - not entirely correct, since filetimes on FAT aren't UTC but local,
	 * this won't entirely be correct, but we use the time only for comparison. */
	sb->st_mtime = (time_t)((*(const uint64*)&fd->ftLastWriteTime - posix_epoch_hns) / 1E7);
	sb->st_mode  = (fd->dwFileAttributes & FILE_ATTRIBUTE_DIRECTORY)? S_IFDIR : S_IFREG;

	return true;
}

bool FiosIsHiddenFile(const struct dirent *ent)
{
	return (ent->dir->fd.dwFileAttributes & (FILE_ATTRIBUTE_HIDDEN | FILE_ATTRIBUTE_SYSTEM)) != 0;
}

bool FiosGetDiskFreeSpace(const char *path, uint64 *tot)
{
	UINT sem = SetErrorMode(SEM_FAILCRITICALERRORS);  // disable 'no-disk' message box

	ULARGE_INTEGER bytes_free;
	bool retval = GetDiskFreeSpaceEx(OTTD2FS(path).c_str(), &bytes_free, nullptr, nullptr);
	if (retval && tot != nullptr) *tot = bytes_free.QuadPart;

	SetErrorMode(sem); // reset previous setting
	return retval;
}

static int ParseCommandLine(char *line, char **argv, int max_argc)
{
	int n = 0;

	do {
		/* skip whitespace */
		while (*line == ' ' || *line == '\t') line++;

		/* end? */
		if (*line == '\0') break;

		/* special handling when quoted */
		if (*line == '"') {
			argv[n++] = ++line;
			while (*line != '"') {
				if (*line == '\0') return n;
				line++;
			}
		} else {
			argv[n++] = line;
			while (*line != ' ' && *line != '\t') {
				if (*line == '\0') return n;
				line++;
			}
		}
		*line++ = '\0';
	} while (n != max_argc);

	return n;
}

void CreateConsole()
{
	HANDLE hand;
	CONSOLE_SCREEN_BUFFER_INFO coninfo;

	if (_has_console) return;
	_has_console = true;

	if (!AllocConsole()) return;

	hand = GetStdHandle(STD_OUTPUT_HANDLE);
	GetConsoleScreenBufferInfo(hand, &coninfo);
	coninfo.dwSize.Y = 500;
	SetConsoleScreenBufferSize(hand, coninfo.dwSize);

	/* redirect unbuffered STDIN, STDOUT, STDERR to the console */
#if !defined(__CYGWIN__)

	/* Check if we can open a handle to STDOUT. */
	int fd = _open_osfhandle((intptr_t)hand, _O_TEXT);
	if (fd == -1) {
		/* Free everything related to the console. */
		FreeConsole();
		_has_console = false;
		_close(fd);
		CloseHandle(hand);

		ShowInfo("Unable to open an output handle to the console. Check known-bugs.txt for details.");
		return;
	}

#if defined(_MSC_VER) && _MSC_VER >= 1900
	freopen("CONOUT$", "a", stdout);
	freopen("CONIN$", "r", stdin);
	freopen("CONOUT$", "a", stderr);
#else
	*stdout = *_fdopen(fd, "w");
	*stdin = *_fdopen(_open_osfhandle((intptr_t)GetStdHandle(STD_INPUT_HANDLE), _O_TEXT), "r" );
	*stderr = *_fdopen(_open_osfhandle((intptr_t)GetStdHandle(STD_ERROR_HANDLE), _O_TEXT), "w" );
#endif

#else
	/* open_osfhandle is not in cygwin */
	*stdout = *fdopen(1, "w" );
	*stdin = *fdopen(0, "r" );
	*stderr = *fdopen(2, "w" );
#endif

	setvbuf(stdin, nullptr, _IONBF, 0);
	setvbuf(stdout, nullptr, _IONBF, 0);
	setvbuf(stderr, nullptr, _IONBF, 0);
}

/** Temporary pointer to get the help message to the window */
static const char *_help_msg;

/** Callback function to handle the window */
static INT_PTR CALLBACK HelpDialogFunc(HWND wnd, UINT msg, WPARAM wParam, LPARAM lParam)
{
	switch (msg) {
		case WM_INITDIALOG: {
			char help_msg[8192];
			const char *p = _help_msg;
			char *q = help_msg;
			while (q != lastof(help_msg) && *p != '\0') {
				if (*p == '\n') {
					*q++ = '\r';
					if (q == lastof(help_msg)) {
						q[-1] = '\0';
						break;
					}
				}
				*q++ = *p++;
			}
			*q = '\0';
			/* We need to put the text in a separate buffer because the default
			 * buffer in OTTD2FS might not be large enough (512 chars). */
			wchar_t help_msg_buf[8192];
			SetDlgItemText(wnd, 11, convert_to_fs(help_msg, help_msg_buf, lengthof(help_msg_buf)));
			SendDlgItemMessage(wnd, 11, WM_SETFONT, (WPARAM)GetStockObject(ANSI_FIXED_FONT), FALSE);
		} return TRUE;

		case WM_COMMAND:
			if (wParam == 12) ExitProcess(0);
			return TRUE;
		case WM_CLOSE:
			ExitProcess(0);
	}

	return FALSE;
}

void ShowInfo(const char *str)
{
	if (_has_console) {
		fprintf(stderr, "%s\n", str);
	} else {
		bool old;
		ReleaseCapture();
		_left_button_clicked = _left_button_down = false;

		old = MyShowCursor(true);
		if (strlen(str) > 2048) {
			/* The minimum length of the help message is 2048. Other messages sent via
			 * ShowInfo are much shorter, or so long they need this way of displaying
			 * them anyway. */
			_help_msg = str;
			DialogBox(GetModuleHandle(nullptr), MAKEINTRESOURCE(101), nullptr, HelpDialogFunc);
		} else {
			/* We need to put the text in a separate buffer because the default
			 * buffer in OTTD2FS might not be large enough (512 chars). */
			wchar_t help_msg_buf[8192];
			MessageBox(GetActiveWindow(), convert_to_fs(str, help_msg_buf, lengthof(help_msg_buf)), L"OpenTTD", MB_ICONINFORMATION | MB_OK);
		}
		MyShowCursor(old);
	}
}

int APIENTRY WinMain(HINSTANCE hInstance, HINSTANCE hPrevInstance, LPSTR lpCmdLine, int nCmdShow)
{
	int argc;
	char *argv[64]; // max 64 command line arguments

	/* Set system timer resolution to 1ms. */
	timeBeginPeriod(1);

	PerThreadSetupInit();
	CrashLog::InitialiseCrashLog();

	/* Convert the command line to UTF-8. We need a dedicated buffer
	 * for this because argv[] points into this buffer and this needs to
	 * be available between subsequent calls to FS2OTTD(). */
	char *cmdline = stredup(FS2OTTD(GetCommandLine()).c_str());

#if defined(_DEBUG)
	CreateConsole();
#endif

	_set_error_mode(_OUT_TO_MSGBOX); // force assertion output to messagebox

	/* setup random seed to something quite random */
	SetRandomSeed(GetTickCount());

	argc = ParseCommandLine(cmdline, argv, lengthof(argv));

	/* Make sure our arguments contain only valid UTF-8 characters. */
	for (int i = 0; i < argc; i++) StrMakeValidInPlace(argv[i]);

	openttd_main(argc, argv);

	/* Restore system timer resolution. */
	timeEndPeriod(1);

	free(cmdline);
	return 0;
}

char *getcwd(char *buf, size_t size)
{
	wchar_t path[MAX_PATH];
	GetCurrentDirectory(MAX_PATH - 1, path);
	convert_from_fs(path, buf, size);
	return buf;
}

extern std::string _config_file;

void DetermineBasePaths(const char *exe)
{
	extern std::array<std::string, NUM_SEARCHPATHS> _searchpaths;

	wchar_t path[MAX_PATH];
#ifdef WITH_PERSONAL_DIR
	if (SUCCEEDED(SHGetFolderPath(nullptr, CSIDL_PERSONAL, nullptr, SHGFP_TYPE_CURRENT, path))) {
		std::string tmp(FS2OTTD(path));
		AppendPathSeparator(tmp);
		tmp += PERSONAL_DIR;
		AppendPathSeparator(tmp);
		_searchpaths[SP_PERSONAL_DIR] = tmp;

		tmp += "content_download";
		AppendPathSeparator(tmp);
		_searchpaths[SP_AUTODOWNLOAD_PERSONAL_DIR] = tmp;
	} else {
		_searchpaths[SP_PERSONAL_DIR].clear();
	}

	if (SUCCEEDED(SHGetFolderPath(nullptr, CSIDL_COMMON_DOCUMENTS, nullptr, SHGFP_TYPE_CURRENT, path))) {
		std::string tmp(FS2OTTD(path));
		AppendPathSeparator(tmp);
		tmp += PERSONAL_DIR;
		AppendPathSeparator(tmp);
		_searchpaths[SP_SHARED_DIR] = tmp;
	} else {
		_searchpaths[SP_SHARED_DIR].clear();
	}
#else
	_searchpaths[SP_PERSONAL_DIR].clear();
	_searchpaths[SP_SHARED_DIR].clear();
#endif

	if (_config_file.empty()) {
		char cwd[MAX_PATH];
		getcwd(cwd, lengthof(cwd));
		std::string cwd_s(cwd);
		AppendPathSeparator(cwd_s);
		_searchpaths[SP_WORKING_DIR] = cwd_s;
	} else {
		/* Use the folder of the config file as working directory. */
		wchar_t config_dir[MAX_PATH];
		wcsncpy(path, convert_to_fs(_config_file.c_str(), path, lengthof(path)), lengthof(path));
		if (!GetFullPathName(path, lengthof(config_dir), config_dir, nullptr)) {
			Debug(misc, 0, "GetFullPathName failed ({})", GetLastError());
			_searchpaths[SP_WORKING_DIR].clear();
		} else {
			std::string tmp(FS2OTTD(config_dir));
			auto pos = tmp.find_last_of(PATHSEPCHAR);
			if (pos != std::string::npos) tmp.erase(pos + 1);

			_searchpaths[SP_WORKING_DIR] = tmp;
		}
	}

	if (!GetModuleFileName(nullptr, path, lengthof(path))) {
		Debug(misc, 0, "GetModuleFileName failed ({})", GetLastError());
		_searchpaths[SP_BINARY_DIR].clear();
	} else {
		wchar_t exec_dir[MAX_PATH];
		wcsncpy(path, convert_to_fs(exe, path, lengthof(path)), lengthof(path));
		if (!GetFullPathName(path, lengthof(exec_dir), exec_dir, nullptr)) {
			Debug(misc, 0, "GetFullPathName failed ({})", GetLastError());
			_searchpaths[SP_BINARY_DIR].clear();
		} else {
			std::string tmp(FS2OTTD(exec_dir));
			auto pos = tmp.find_last_of(PATHSEPCHAR);
			if (pos != std::string::npos) tmp.erase(pos + 1);

			_searchpaths[SP_BINARY_DIR] = tmp;
		}
	}

	_searchpaths[SP_INSTALLATION_DIR].clear();
	_searchpaths[SP_APPLICATION_BUNDLE_DIR].clear();
}


bool GetClipboardContents(char *buffer, const char *last)
{
	HGLOBAL cbuf;
	const char *ptr;

	if (IsClipboardFormatAvailable(CF_UNICODETEXT)) {
		OpenClipboard(nullptr);
		cbuf = GetClipboardData(CF_UNICODETEXT);

		ptr = (const char*)GlobalLock(cbuf);
		int out_len = WideCharToMultiByte(CP_UTF8, 0, (LPCWSTR)ptr, -1, buffer, (last - buffer) + 1, nullptr, nullptr);
		GlobalUnlock(cbuf);
		CloseClipboard();

		if (out_len == 0) return false;
	} else {
		return false;
	}

	return true;
}


/**
 * Convert to OpenTTD's encoding from a wide string.
 * OpenTTD internal encoding is UTF8.
 * @param name valid string that will be converted (local, or wide)
 * @return converted string; if failed string is of zero-length
 * @see the current code-page comes from video\win32_v.cpp, event-notification
 * WM_INPUTLANGCHANGE
 */
std::string FS2OTTD(const std::wstring &name)
{
	int name_len = (name.length() >= INT_MAX) ? INT_MAX : (int)name.length();
	int len = WideCharToMultiByte(CP_UTF8, 0, name.c_str(), name_len, nullptr, 0, nullptr, nullptr);
	if (len <= 0) return std::string();
	char *utf8_buf = AllocaM(char, len + 1);
	utf8_buf[len] = '\0';
	WideCharToMultiByte(CP_UTF8, 0, name.c_str(), name_len, utf8_buf, len, nullptr, nullptr);
	return std::string(utf8_buf, static_cast<size_t>(len));
}

/**
 * Convert from OpenTTD's encoding to a wide string.
 * OpenTTD internal encoding is UTF8.
 * @param name valid string that will be converted (UTF8)
 * @param console_cp convert to the console encoding instead of the normal system encoding.
 * @return converted string; if failed string is of zero-length
 */
std::wstring OTTD2FS(const std::string &name)
{
	int name_len = (name.length() >= INT_MAX) ? INT_MAX : (int)name.length();
	int len = MultiByteToWideChar(CP_UTF8, 0, name.c_str(), name_len, nullptr, 0);
	if (len <= 0) return std::wstring();
	wchar_t *system_buf = AllocaM(wchar_t, len + 1);
	system_buf[len] = L'\0';
	MultiByteToWideChar(CP_UTF8, 0, name.c_str(), name_len, system_buf, len);
	return std::wstring(system_buf, static_cast<size_t>(len));
}


/**
 * Convert to OpenTTD's encoding from that of the environment in
 * UNICODE. OpenTTD encoding is UTF8, local is wide.
 * @param name pointer to a valid string that will be converted
 * @param utf8_buf pointer to a valid buffer that will receive the converted string
 * @param buflen length in characters of the receiving buffer
 * @return pointer to utf8_buf. If conversion fails the string is of zero-length
 */
char *convert_from_fs(const wchar_t *name, char *utf8_buf, size_t buflen)
{
	/* Convert UTF-16 string to UTF-8. */
	int len = WideCharToMultiByte(CP_UTF8, 0, name, -1, utf8_buf, (int)buflen, nullptr, nullptr);
	if (len == 0) utf8_buf[0] = '\0';

	return utf8_buf;
}


/**
 * Convert from OpenTTD's encoding to that of the environment in
 * UNICODE. OpenTTD encoding is UTF8, local is wide.
 * @param name pointer to a valid string that will be converted
 * @param system_buf pointer to a valid wide-char buffer that will receive the
 * converted string
 * @param buflen length in wide characters of the receiving buffer
 * @param console_cp convert to the console encoding instead of the normal system encoding.
 * @return pointer to system_buf. If conversion fails the string is of zero-length
 */
wchar_t *convert_to_fs(const char *name, wchar_t *system_buf, size_t buflen)
{
	int len = MultiByteToWideChar(CP_UTF8, 0, name, -1, system_buf, (int)buflen);
	if (len == 0) system_buf[0] = '\0';

	return system_buf;
}

/** Determine the current user's locale. */
const char *GetCurrentLocale(const char *)
{
	const LANGID userUiLang = GetUserDefaultUILanguage();
	const LCID userUiLocale = MAKELCID(userUiLang, SORT_DEFAULT);

	char lang[9], country[9];
	if (GetLocaleInfoA(userUiLocale, LOCALE_SISO639LANGNAME, lang, lengthof(lang)) == 0 ||
	    GetLocaleInfoA(userUiLocale, LOCALE_SISO3166CTRYNAME, country, lengthof(country)) == 0) {
		/* Unable to retrieve the locale. */
		return nullptr;
	}
	/* Format it as 'en_us'. */
	static char retbuf[6] = {lang[0], lang[1], '_', country[0], country[1], 0};
	return retbuf;
}


static WCHAR _cur_iso_locale[16] = L"";

void Win32SetCurrentLocaleName(const char *iso_code)
{
	/* Convert the iso code into the format that windows expects. */
	char iso[16];
	if (strcmp(iso_code, "zh_TW") == 0) {
		strecpy(iso, "zh-Hant", lastof(iso));
	} else if (strcmp(iso_code, "zh_CN") == 0) {
		strecpy(iso, "zh-Hans", lastof(iso));
	} else {
		/* Windows expects a '-' between language and country code, but we use a '_'. */
		strecpy(iso, iso_code, lastof(iso));
		for (char *c = iso; *c != '\0'; c++) {
			if (*c == '_') *c = '-';
		}
	}

	MultiByteToWideChar(CP_UTF8, 0, iso, -1, _cur_iso_locale, lengthof(_cur_iso_locale));
}

int OTTDStringCompare(const char *s1, const char *s2)
{
	typedef int (WINAPI *PFNCOMPARESTRINGEX)(LPCWSTR, DWORD, LPCWCH, int, LPCWCH, int, LPVOID, LPVOID, LPARAM);
	static PFNCOMPARESTRINGEX _CompareStringEx = nullptr;
	static bool first_time = true;

#ifndef SORT_DIGITSASNUMBERS
#	define SORT_DIGITSASNUMBERS 0x00000008  // use digits as numbers sort method
#endif
#ifndef LINGUISTIC_IGNORECASE
#	define LINGUISTIC_IGNORECASE 0x00000010 // linguistically appropriate 'ignore case'
#endif

	if (first_time) {
		static DllLoader _kernel32(L"Kernel32.dll");
		_CompareStringEx = _kernel32.GetProcAddress("CompareStringEx");
		first_time = false;
	}

	if (_CompareStringEx != nullptr) {
		/* CompareStringEx takes UTF-16 strings, even in ANSI-builds. */
		int len_s1 = MultiByteToWideChar(CP_UTF8, 0, s1, -1, nullptr, 0);
		int len_s2 = MultiByteToWideChar(CP_UTF8, 0, s2, -1, nullptr, 0);

		if (len_s1 != 0 && len_s2 != 0) {
			LPWSTR str_s1 = AllocaM(WCHAR, len_s1);
			LPWSTR str_s2 = AllocaM(WCHAR, len_s2);

			MultiByteToWideChar(CP_UTF8, 0, s1, -1, str_s1, len_s1);
			MultiByteToWideChar(CP_UTF8, 0, s2, -1, str_s2, len_s2);

			int result = _CompareStringEx(_cur_iso_locale, LINGUISTIC_IGNORECASE | SORT_DIGITSASNUMBERS, str_s1, -1, str_s2, -1, nullptr, nullptr, 0);
			if (result != 0) return result;
		}
	}

	wchar_t s1_buf[512], s2_buf[512];
	convert_to_fs(s1, s1_buf, lengthof(s1_buf));
	convert_to_fs(s2, s2_buf, lengthof(s2_buf));

	return CompareString(MAKELCID(_current_language->winlangid, SORT_DEFAULT), NORM_IGNORECASE, s1_buf, -1, s2_buf, -1);
}

<<<<<<< HEAD
static DWORD main_thread_id;
static DWORD game_thread_id;

void SetSelfAsMainThread()
{
	main_thread_id = GetCurrentThreadId();
}

void SetSelfAsGameThread()
{
	game_thread_id = GetCurrentThreadId();
}

static BOOL (WINAPI *_SetThreadStackGuarantee)(PULONG) = nullptr;

void PerThreadSetup()
{
	if (_SetThreadStackGuarantee != nullptr) {
		ULONG stacksize = 65536;
		_SetThreadStackGuarantee(&stacksize);
	}
}

void PerThreadSetupInit()
{
	LoadLibraryList((Function*)&_SetThreadStackGuarantee, "kernel32.dll\0SetThreadStackGuarantee\0\0");
}

bool IsMainThread()
{
	return main_thread_id == GetCurrentThreadId();
}

bool IsNonMainThread()
{
	return main_thread_id != GetCurrentThreadId();
}

bool IsGameThread()
{
	return game_thread_id == GetCurrentThreadId();
}

bool IsNonGameThread()
{
	return game_thread_id != GetCurrentThreadId();
}

static std::map<DWORD, std::string> _thread_name_map;
static std::mutex _thread_name_map_mutex;

static void Win32SetThreadName(uint id, const char *name)
{
	std::lock_guard<std::mutex> lock(_thread_name_map_mutex);
	_thread_name_map[id] = name;
}

int GetCurrentThreadName(char *str, const char *last)
{
	std::lock_guard<std::mutex> lock(_thread_name_map_mutex);
	auto iter = _thread_name_map.find(GetCurrentThreadId());
	if (iter != _thread_name_map.end()) {
		return seprintf(str, last, "%s", iter->second.c_str());
	}
	return 0;
}

/**
 * Is the current Windows version Vista or later?
 * @return True if the current Windows is Vista or later.
 */
bool IsWindowsVistaOrGreater()
{
	typedef BOOL (WINAPI * LPVERIFYVERSIONINFO)(LPOSVERSIONINFOEX, DWORD, DWORDLONG);
	typedef ULONGLONG (NTAPI * LPVERSETCONDITIONMASK)(ULONGLONG, DWORD, BYTE);
#ifdef UNICODE
	static LPVERIFYVERSIONINFO _VerifyVersionInfo = (LPVERIFYVERSIONINFO)GetProcAddress(GetModuleHandle(_T("Kernel32")), "VerifyVersionInfoW");
#else
	static LPVERIFYVERSIONINFO _VerifyVersionInfo = (LPVERIFYVERSIONINFO)GetProcAddress(GetModuleHandle(_T("Kernel32")), "VerifyVersionInfoA");
#endif
	static LPVERSETCONDITIONMASK _VerSetConditionMask = (LPVERSETCONDITIONMASK)GetProcAddress(GetModuleHandle(_T("Kernel32")), "VerSetConditionMask");

	if (_VerifyVersionInfo != nullptr && _VerSetConditionMask != nullptr) {
		OSVERSIONINFOEX osvi = { sizeof(osvi), 0, 0, 0, 0, {0}, 0, 0 };
		DWORDLONG dwlConditionMask = 0;
		dwlConditionMask = _VerSetConditionMask(dwlConditionMask, VER_MAJORVERSION, VER_GREATER_EQUAL);
		dwlConditionMask = _VerSetConditionMask(dwlConditionMask, VER_MINORVERSION, VER_GREATER_EQUAL);
		dwlConditionMask = _VerSetConditionMask(dwlConditionMask, VER_SERVICEPACKMAJOR, VER_GREATER_EQUAL);

		osvi.dwMajorVersion = 6;
		osvi.dwMinorVersion = 0;
		osvi.wServicePackMajor = 0;

		return _VerifyVersionInfo(&osvi, VER_MAJORVERSION | VER_MINORVERSION | VER_SERVICEPACKMAJOR, dwlConditionMask) != FALSE;
	} else {
		return LOBYTE(GetVersion()) >= 6;
	}
}

=======
>>>>>>> 909f3f25
#ifdef _MSC_VER
/* Based on code from MSDN: https://msdn.microsoft.com/en-us/library/xcb2z8hs.aspx */
const DWORD MS_VC_EXCEPTION = 0x406D1388;

PACK_N(struct THREADNAME_INFO {
	DWORD dwType;     ///< Must be 0x1000.
	LPCSTR szName;    ///< Pointer to name (in user addr space).
	DWORD dwThreadID; ///< Thread ID (-1=caller thread).
	DWORD dwFlags;    ///< Reserved for future use, must be zero.
}, 8);

/**
 * Signal thread name to any attached debuggers.
 */
void SetCurrentThreadName(const char *threadName)
{
	Win32SetThreadName(GetCurrentThreadId(), threadName);

	THREADNAME_INFO info;
	info.dwType = 0x1000;
	info.szName = threadName;
	info.dwThreadID = -1;
	info.dwFlags = 0;

#pragma warning(push)
#pragma warning(disable: 6320 6322)
	__try {
		RaiseException(MS_VC_EXCEPTION, 0, sizeof(info) / sizeof(ULONG_PTR), (ULONG_PTR*)&info);
	} __except (EXCEPTION_EXECUTE_HANDLER) {
	}
#pragma warning(pop)
}
#else
void SetCurrentThreadName(const char *threadName)
{
	Win32SetThreadName(GetCurrentThreadId(), threadName);
}
#endif<|MERGE_RESOLUTION|>--- conflicted
+++ resolved
@@ -40,6 +40,10 @@
 
 #include "../../safeguards.h"
 
+#ifdef __MINGW32__
+#pragma GCC diagnostic ignored "-Wcast-function-type"
+#endif /* __MINGW32__ */
+
 static bool _has_console;
 static bool _cursor_disable = true;
 static bool _cursor_visible = true;
@@ -54,6 +58,30 @@
 	ShowCursor(show);
 
 	return !show;
+}
+
+/**
+ * Helper function needed by dynamically loading libraries
+ */
+bool LoadLibraryList(Function proc[], const char *dll)
+{
+	while (*dll != '\0') {
+		HMODULE lib;
+		lib = LoadLibrary(OTTD2FS(dll).c_str());
+
+		if (lib == nullptr) return false;
+		for (;;) {
+			FARPROC p;
+
+			while (*dll++ != '\0') { /* Nothing */ }
+			if (*dll == '\0') break;
+			p = GetProcAddress(lib, dll);
+			if (p == nullptr) return false;
+			*proc++ = (Function)p;
+		}
+		dll++;
+	}
+	return true;
 }
 
 void ShowOSErrorBox(const char *buf, bool system)
@@ -478,7 +506,7 @@
 		wchar_t config_dir[MAX_PATH];
 		wcsncpy(path, convert_to_fs(_config_file.c_str(), path, lengthof(path)), lengthof(path));
 		if (!GetFullPathName(path, lengthof(config_dir), config_dir, nullptr)) {
-			Debug(misc, 0, "GetFullPathName failed ({})", GetLastError());
+			DEBUG(misc, 0, "GetFullPathName failed (%lu)\n", GetLastError());
 			_searchpaths[SP_WORKING_DIR].clear();
 		} else {
 			std::string tmp(FS2OTTD(config_dir));
@@ -490,13 +518,13 @@
 	}
 
 	if (!GetModuleFileName(nullptr, path, lengthof(path))) {
-		Debug(misc, 0, "GetModuleFileName failed ({})", GetLastError());
+		DEBUG(misc, 0, "GetModuleFileName failed (%lu)\n", GetLastError());
 		_searchpaths[SP_BINARY_DIR].clear();
 	} else {
 		wchar_t exec_dir[MAX_PATH];
 		wcsncpy(path, convert_to_fs(exe, path, lengthof(path)), lengthof(path));
 		if (!GetFullPathName(path, lengthof(exec_dir), exec_dir, nullptr)) {
-			Debug(misc, 0, "GetFullPathName failed ({})", GetLastError());
+			DEBUG(misc, 0, "GetFullPathName failed (%lu)\n", GetLastError());
 			_searchpaths[SP_BINARY_DIR].clear();
 		} else {
 			std::string tmp(FS2OTTD(exec_dir));
@@ -662,8 +690,7 @@
 #endif
 
 	if (first_time) {
-		static DllLoader _kernel32(L"Kernel32.dll");
-		_CompareStringEx = _kernel32.GetProcAddress("CompareStringEx");
+		_CompareStringEx = (PFNCOMPARESTRINGEX)GetProcAddress(GetModuleHandle(L"Kernel32"), "CompareStringEx");
 		first_time = false;
 	}
 
@@ -691,7 +718,6 @@
 	return CompareString(MAKELCID(_current_language->winlangid, SORT_DEFAULT), NORM_IGNORECASE, s1_buf, -1, s2_buf, -1);
 }
 
-<<<<<<< HEAD
 static DWORD main_thread_id;
 static DWORD game_thread_id;
 
@@ -759,40 +785,6 @@
 	return 0;
 }
 
-/**
- * Is the current Windows version Vista or later?
- * @return True if the current Windows is Vista or later.
- */
-bool IsWindowsVistaOrGreater()
-{
-	typedef BOOL (WINAPI * LPVERIFYVERSIONINFO)(LPOSVERSIONINFOEX, DWORD, DWORDLONG);
-	typedef ULONGLONG (NTAPI * LPVERSETCONDITIONMASK)(ULONGLONG, DWORD, BYTE);
-#ifdef UNICODE
-	static LPVERIFYVERSIONINFO _VerifyVersionInfo = (LPVERIFYVERSIONINFO)GetProcAddress(GetModuleHandle(_T("Kernel32")), "VerifyVersionInfoW");
-#else
-	static LPVERIFYVERSIONINFO _VerifyVersionInfo = (LPVERIFYVERSIONINFO)GetProcAddress(GetModuleHandle(_T("Kernel32")), "VerifyVersionInfoA");
-#endif
-	static LPVERSETCONDITIONMASK _VerSetConditionMask = (LPVERSETCONDITIONMASK)GetProcAddress(GetModuleHandle(_T("Kernel32")), "VerSetConditionMask");
-
-	if (_VerifyVersionInfo != nullptr && _VerSetConditionMask != nullptr) {
-		OSVERSIONINFOEX osvi = { sizeof(osvi), 0, 0, 0, 0, {0}, 0, 0 };
-		DWORDLONG dwlConditionMask = 0;
-		dwlConditionMask = _VerSetConditionMask(dwlConditionMask, VER_MAJORVERSION, VER_GREATER_EQUAL);
-		dwlConditionMask = _VerSetConditionMask(dwlConditionMask, VER_MINORVERSION, VER_GREATER_EQUAL);
-		dwlConditionMask = _VerSetConditionMask(dwlConditionMask, VER_SERVICEPACKMAJOR, VER_GREATER_EQUAL);
-
-		osvi.dwMajorVersion = 6;
-		osvi.dwMinorVersion = 0;
-		osvi.wServicePackMajor = 0;
-
-		return _VerifyVersionInfo(&osvi, VER_MAJORVERSION | VER_MINORVERSION | VER_SERVICEPACKMAJOR, dwlConditionMask) != FALSE;
-	} else {
-		return LOBYTE(GetVersion()) >= 6;
-	}
-}
-
-=======
->>>>>>> 909f3f25
 #ifdef _MSC_VER
 /* Based on code from MSDN: https://msdn.microsoft.com/en-us/library/xcb2z8hs.aspx */
 const DWORD MS_VC_EXCEPTION = 0x406D1388;
