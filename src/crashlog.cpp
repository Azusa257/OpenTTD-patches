/* $Id$ */

/*
 * This file is part of OpenTTD.
 * OpenTTD is free software; you can redistribute it and/or modify it under the terms of the GNU General Public License as published by the Free Software Foundation, version 2.
 * OpenTTD is distributed in the hope that it will be useful, but WITHOUT ANY WARRANTY; without even the implied warranty of MERCHANTABILITY or FITNESS FOR A PARTICULAR PURPOSE.
 * See the GNU General Public License for more details. You should have received a copy of the GNU General Public License along with OpenTTD. If not, see <http://www.gnu.org/licenses/>.
 */

/** @file crashlog.cpp Implementation of generic function to be called to log a crash */

#include "stdafx.h"
#include "crashlog.h"
#include "crashlog_bfd.h"
#include "gamelog.h"
#include "date_func.h"
#include "map_func.h"
#include "rev.h"
#include "strings_func.h"
#include "blitter/factory.hpp"
#include "base_media_base.h"
#include "music/music_driver.hpp"
#include "sound/sound_driver.hpp"
#include "video/video_driver.hpp"
#include "saveload/saveload.h"
#include "screenshot.h"
#include "gfx_func.h"
#include "network/network.h"
#include "language.h"
#include "fontcache.h"
#include "news_gui.h"
#include "scope_info.h"
#include "command_func.h"
#include "thread.h"

#include "ai/ai_info.hpp"
#include "game/game.hpp"
#include "game/game_info.hpp"
#include "company_base.h"
#include "company_func.h"

#include <time.h>

#ifdef WITH_ALLEGRO
#	include <allegro.h>
#endif /* WITH_ALLEGRO */
#ifdef WITH_FONTCONFIG
#	include <fontconfig/fontconfig.h>
#endif /* WITH_FONTCONFIG */
#ifdef WITH_PNG
	/* pngconf.h, included by png.h doesn't like something in the
	 * freetype headers. As such it's not alphabetically sorted. */
#	include <png.h>
#endif /* WITH_PNG */
#ifdef WITH_FREETYPE
#	include <ft2build.h>
#	include FT_FREETYPE_H
#endif /* WITH_FREETYPE */
#if defined(WITH_ICU_LX) || defined(WITH_ICU_I18N)
#	include <unicode/uversion.h>
#endif /* WITH_ICU_LX || WITH_ICU_I18N */
#ifdef WITH_LIBLZMA
#	include <lzma.h>
#endif
#ifdef WITH_LZO
#include <lzo/lzo1x.h>
#endif
#ifdef WITH_SDL
#	include <SDL.h>
#endif /* WITH_SDL */
#ifdef WITH_ZLIB
# include <zlib.h>
#endif

#include "safeguards.h"

/* static */ const char *CrashLog::message = nullptr;
/* static */ char *CrashLog::gamelog_buffer = nullptr;
/* static */ const char *CrashLog::gamelog_last = nullptr;
/* static */ const CrashLog *CrashLog::main_thread_pending_crashlog = nullptr;

char *CrashLog::LogCompiler(char *buffer, const char *last) const
{
			buffer += seprintf(buffer, last, " Compiler: "
#if defined(_MSC_VER)
			"MSVC %d", _MSC_VER
#elif defined(__clang__)
			"clang %s", __clang_version__
#elif defined(__ICC) && defined(__GNUC__)
			"ICC %d (GCC %d.%d.%d mode)", __ICC,  __GNUC__, __GNUC_MINOR__, __GNUC_PATCHLEVEL__
#elif defined(__ICC)
			"ICC %d", __ICC
#elif defined(__GNUC__)
			"GCC %d.%d.%d", __GNUC__, __GNUC_MINOR__, __GNUC_PATCHLEVEL__
#elif defined(__WATCOMC__)
			"WatcomC %d", __WATCOMC__
#else
			"<unknown>"
#endif
			);
#if defined(__VERSION__)
			return buffer + seprintf(buffer, last,  " \"" __VERSION__ "\"\n\n");
#else
			return buffer + seprintf(buffer, last,  "\n\n");
#endif
}

/* virtual */ char *CrashLog::LogOSVersionDetail(char *buffer, const char *last) const
{
	/* Stub implementation; not all OSes support this. */
	return buffer;
}

/* virtual */ char *CrashLog::LogRegisters(char *buffer, const char *last) const
{
	/* Stub implementation; not all OSes support this. */
	return buffer;
}

/* virtual */ char *CrashLog::LogModules(char *buffer, const char *last) const
{
	/* Stub implementation; not all OSes support this. */
	return buffer;
}

#ifdef USE_SCOPE_INFO
/* virtual */ char *CrashLog::LogScopeInfo(char *buffer, const char *last) const
{
	return buffer + WriteScopeLog(buffer, last);
}
#endif

/**
 * Writes OpenTTD's version to the buffer.
 * @param buffer The begin where to write at.
 * @param last   The last position in the buffer to write to.
 * @return the position of the \c '\0' character after the buffer.
 */
char *CrashLog::LogOpenTTDVersion(char *buffer, const char *last) const
{
	return buffer + seprintf(buffer, last,
			"OpenTTD version:\n"
			" Version:    %s (%d)\n"
			" NewGRF ver: %08x\n"
			" Bits:       %d\n"
			" Endian:     %s\n"
			" Dedicated:  %s\n"
			" Build date: %s\n"
			" Configure:  %s\n\n",
			_openttd_revision,
			_openttd_revision_modified,
			_openttd_newgrf_version,
#ifdef _SQ64
			64,
#else
			32,
#endif
#if (TTD_ENDIAN == TTD_LITTLE_ENDIAN)
			"little",
#else
			"big",
#endif
#ifdef DEDICATED
			"yes",
#else
			"no",
#endif
			_openttd_build_date,
			_openttd_build_configure
	);
}

/**
 * Writes the (important) configuration settings to the buffer.
 * E.g. graphics set, sound set, blitter and AIs.
 * @param buffer The begin where to write at.
 * @param last   The last position in the buffer to write to.
 * @return the position of the \c '\0' character after the buffer.
 */
char *CrashLog::LogConfiguration(char *buffer, const char *last) const
{
	buffer += seprintf(buffer, last,
			"Configuration:\n"
			" Blitter:      %s\n"
			" Graphics set: %s (%u)\n"
			" Language:     %s\n"
			" Music driver: %s\n"
			" Music set:    %s (%u)\n"
			" Network:      %s\n"
			" Sound driver: %s\n"
			" Sound set:    %s (%u)\n"
			" Video driver: %s\n\n",
			BlitterFactory::GetCurrentBlitter() == nullptr ? "none" : BlitterFactory::GetCurrentBlitter()->GetName(),
			BaseGraphics::GetUsedSet() == nullptr ? "none" : BaseGraphics::GetUsedSet()->name,
			BaseGraphics::GetUsedSet() == nullptr ? UINT32_MAX : BaseGraphics::GetUsedSet()->version,
			_current_language == nullptr ? "none" : _current_language->file,
			MusicDriver::GetInstance() == nullptr ? "none" : MusicDriver::GetInstance()->GetName(),
			BaseMusic::GetUsedSet() == nullptr ? "none" : BaseMusic::GetUsedSet()->name,
			BaseMusic::GetUsedSet() == nullptr ? UINT32_MAX : BaseMusic::GetUsedSet()->version,
			_networking ? (_network_server ? "server" : "client") : "no",
			SoundDriver::GetInstance() == nullptr ? "none" : SoundDriver::GetInstance()->GetName(),
			BaseSounds::GetUsedSet() == nullptr ? "none" : BaseSounds::GetUsedSet()->name,
			BaseSounds::GetUsedSet() == nullptr ? UINT32_MAX : BaseSounds::GetUsedSet()->version,
			VideoDriver::GetInstance() == nullptr ? "none" : VideoDriver::GetInstance()->GetName()
	);

	buffer += seprintf(buffer, last,
			"Fonts:\n"
			" Small:  %s\n"
			" Medium: %s\n"
			" Large:  %s\n"
			" Mono:   %s\n\n",
			FontCache::Get(FS_SMALL)->GetFontName(),
			FontCache::Get(FS_NORMAL)->GetFontName(),
			FontCache::Get(FS_LARGE)->GetFontName(),
			FontCache::Get(FS_MONO)->GetFontName()
	);

	buffer += seprintf(buffer, last, "Map size: 0x%X (%u x %u)%s\n\n", MapSize(), MapSizeX(), MapSizeY(), (!_m || !_me) ? ", NO MAP ALLOCATED" : "");

	buffer += seprintf(buffer, last, "AI Configuration (local: %i) (current: %i):\n", (int)_local_company, (int)_current_company);
	const Company *c;
	FOR_ALL_COMPANIES(c) {
		if (c->ai_info == nullptr) {
			buffer += seprintf(buffer, last, " %2i: Human\n", (int)c->index);
		} else {
			buffer += seprintf(buffer, last, " %2i: %s (v%d)\n", (int)c->index, c->ai_info->GetName(), c->ai_info->GetVersion());
		}
	}

	if (Game::GetInfo() != nullptr) {
		buffer += seprintf(buffer, last, " GS: %s (v%d)\n", Game::GetInfo()->GetName(), Game::GetInfo()->GetVersion());
	}
	buffer += seprintf(buffer, last, "\n");

	return buffer;
}

/**
 * Writes information (versions) of the used libraries.
 * @param buffer The begin where to write at.
 * @param last   The last position in the buffer to write to.
 * @return the position of the \c '\0' character after the buffer.
 */
char *CrashLog::LogLibraries(char *buffer, const char *last) const
{
	buffer += seprintf(buffer, last, "Libraries:\n");

#ifdef WITH_ALLEGRO
	buffer += seprintf(buffer, last, " Allegro:    %s\n", allegro_id);
#endif /* WITH_ALLEGRO */

#ifdef WITH_FONTCONFIG
	int version = FcGetVersion();
	buffer += seprintf(buffer, last, " FontConfig: %d.%d.%d\n", version / 10000, (version / 100) % 100, version % 100);
#endif /* WITH_FONTCONFIG */

#ifdef WITH_FREETYPE
	FT_Library library;
	int major, minor, patch;
	FT_Init_FreeType(&library);
	FT_Library_Version(library, &major, &minor, &patch);
	FT_Done_FreeType(library);
	buffer += seprintf(buffer, last, " FreeType:   %d.%d.%d\n", major, minor, patch);
#endif /* WITH_FREETYPE */

#if defined(WITH_ICU_LX) || defined(WITH_ICU_I18N)
	/* 4 times 0-255, separated by dots (.) and a trailing '\0' */
	char buf[4 * 3 + 3 + 1];
	UVersionInfo ver;
	u_getVersion(ver);
	u_versionToString(ver, buf);
#ifdef WITH_ICU_I18N
	buffer += seprintf(buffer, last, " ICU i18n:   %s\n", buf);
#endif
#ifdef WITH_ICU_LX
	buffer += seprintf(buffer, last, " ICU lx:     %s\n", buf);
#endif
#endif /* WITH_ICU_LX || WITH_ICU_I18N */

#ifdef WITH_LIBLZMA
	buffer += seprintf(buffer, last, " LZMA:       %s\n", lzma_version_string());
#endif

#ifdef WITH_LZO
	buffer += seprintf(buffer, last, " LZO:        %s\n", lzo_version_string());
#endif

#ifdef WITH_PNG
	buffer += seprintf(buffer, last, " PNG:        %s\n", png_get_libpng_ver(nullptr));
#endif /* WITH_PNG */

#ifdef WITH_SDL
	const SDL_version *v = SDL_Linked_Version();
	buffer += seprintf(buffer, last, " SDL:        %d.%d.%d\n", v->major, v->minor, v->patch);
#endif /* WITH_SDL */

#ifdef WITH_ZLIB
	buffer += seprintf(buffer, last, " Zlib:       %s\n", zlibVersion());
#endif

	buffer += seprintf(buffer, last, "\n");
	return buffer;
}

/**
 * Helper function for printing the gamelog.
 * @param s the string to print.
 */
/* static */ void CrashLog::GamelogFillCrashLog(const char *s)
{
	CrashLog::gamelog_buffer += seprintf(CrashLog::gamelog_buffer, CrashLog::gamelog_last, "%s\n", s);
}

/**
 * Writes the gamelog data to the buffer.
 * @param buffer The begin where to write at.
 * @param last   The last position in the buffer to write to.
 * @return the position of the \c '\0' character after the buffer.
 */
char *CrashLog::LogGamelog(char *buffer, const char *last) const
{
	if (_game_events_since_load || _game_events_overall) {
		buffer += seprintf(buffer, last, "Events: ");
		buffer = DumpGameEventFlags(_game_events_since_load, buffer, last);
		buffer += seprintf(buffer, last, ", ");
		buffer = DumpGameEventFlags(_game_events_overall, buffer, last);
		buffer += seprintf(buffer, last, "\n\n");
	}

	CrashLog::gamelog_buffer = buffer;
	CrashLog::gamelog_last = last;
	GamelogPrint(&CrashLog::GamelogFillCrashLog);
	return CrashLog::gamelog_buffer + seprintf(CrashLog::gamelog_buffer, last, "\n");
}

/**
 * Writes up to 32 recent news messages to the buffer, with the most recent first.
 * @param buffer The begin where to write at.
 * @param last   The last position in the buffer to write to.
 * @return the position of the \c '\0' character after the buffer.
 */
char *CrashLog::LogRecentNews(char *buffer, const char *last) const
{
	uint total = 0;
	for (NewsItem *news = _oldest_news; news != nullptr; news = news->next) {
		total++;
	}
	uint show = min<uint>(total, 32);
	buffer += seprintf(buffer, last, "Recent news messages (%u of %u):\n", show, total);

<<<<<<< HEAD
	uint skip = total - show;
	for (NewsItem *news = _oldest_news; news != nullptr; news = news->next) {
		if (skip) {
			skip--;
			continue;
		}
=======
	int i = 0;
	for (NewsItem *news = _latest_news; i < 32 && news != nullptr; news = news->prev, i++) {
>>>>>>> 21edf67f
		YearMonthDay ymd;
		ConvertDateToYMD(news->date, &ymd);
		buffer += seprintf(buffer, last, "(%i-%02i-%02i) StringID: %u, Type: %u, Ref1: %u, %u, Ref2: %u, %u\n",
		                   ymd.year, ymd.month + 1, ymd.day, news->string_id, news->type,
		                   news->reftype1, news->ref1, news->reftype2, news->ref2);
	}
	buffer += seprintf(buffer, last, "\n");
	return buffer;
}

/**
 * Writes the command log data to the buffer.
 * @param buffer The begin where to write at.
 * @param last   The last position in the buffer to write to.
 * @return the position of the \c '\0' character after the buffer.
 */
char *CrashLog::LogCommandLog(char *buffer, const char *last) const
{
	buffer = DumpCommandLog(buffer, last);
	buffer += seprintf(buffer, last, "\n");
	return buffer;
}

/**
 * Fill the crash log buffer with all data of a crash log.
 * @param buffer The begin where to write at.
 * @param last   The last position in the buffer to write to.
 * @return the position of the \c '\0' character after the buffer.
 */
char *CrashLog::FillCrashLog(char *buffer, const char *last) const
{
	time_t cur_time = time(nullptr);
	buffer += seprintf(buffer, last, "*** OpenTTD Crash Report ***\n\n");

	if (GamelogTestEmergency()) {
		buffer += seprintf(buffer, last, "-=-=- As you loaded an emergency savegame no crash information would ordinarily be generated. -=-=-\n\n");
	}
	if (SaveloadCrashWithMissingNewGRFs()) {
		buffer += seprintf(buffer, last, "-=-=- As you loaded a savegame for which you do not have the required NewGRFs no crash information would ordinarily be generated. -=-=-\n\n");
	}

	buffer += seprintf(buffer, last, "Crash at: %s", asctime(gmtime(&cur_time)));

	YearMonthDay ymd;
	ConvertDateToYMD(_date, &ymd);
	buffer += seprintf(buffer, last, "In game date: %i-%02i-%02i (%i, %i)\n", _cur_date_ymd.year, _cur_date_ymd.month + 1, _cur_date_ymd.day, _date_fract, _tick_skip_counter);
	if (_game_load_time != 0) {
		buffer += seprintf(buffer, last, "Game loaded at: %i-%02i-%02i (%i, %i), %s",
				_game_load_cur_date_ymd.year, _game_load_cur_date_ymd.month + 1, _game_load_cur_date_ymd.day, _game_load_date_fract, _game_load_tick_skip_counter, asctime(gmtime(&_game_load_time)));
	}
	buffer += seprintf(buffer, last, "\n");

	buffer = this->LogError(buffer, last, CrashLog::message);

#ifdef USE_SCOPE_INFO
	if (IsMainThread()) {
		buffer += WriteScopeLog(buffer, last);
	}
#endif

	if (IsNonMainThread()) {
		buffer += seprintf(buffer, last, "Non-main thread (");
		buffer += GetCurrentThreadName(buffer, last);
		buffer += seprintf(buffer, last, ")\n\n");
	}

	buffer = this->LogOpenTTDVersion(buffer, last);
	buffer = this->LogStacktrace(buffer, last);
	buffer = this->LogRegisters(buffer, last);
	buffer = this->LogOSVersion(buffer, last);
	buffer = this->LogCompiler(buffer, last);
	buffer = this->LogOSVersionDetail(buffer, last);
	buffer = this->LogConfiguration(buffer, last);
	buffer = this->LogLibraries(buffer, last);
	buffer = this->LogModules(buffer, last);
	buffer = this->LogGamelog(buffer, last);
	buffer = this->LogRecentNews(buffer, last);
	buffer = this->LogCommandLog(buffer, last);

	buffer += seprintf(buffer, last, "*** End of OpenTTD Crash Report ***\n");
	return buffer;
}

/**
 * Fill the crash log buffer with all data of a desync event.
 * @param buffer The begin where to write at.
 * @param last   The last position in the buffer to write to.
 * @return the position of the \c '\0' character after the buffer.
 */
char *CrashLog::FillDesyncCrashLog(char *buffer, const char *last) const
{
	time_t cur_time = time(nullptr);
	buffer += seprintf(buffer, last, "*** OpenTTD Multiplayer %s Desync Report ***\n\n", _network_server ? "Server" : "Client");

	buffer += seprintf(buffer, last, "Desync at: %s", asctime(gmtime(&cur_time)));

	YearMonthDay ymd;
	ConvertDateToYMD(_date, &ymd);
	buffer += seprintf(buffer, last, "In game date: %i-%02i-%02i (%i, %i)\n", _cur_date_ymd.year, _cur_date_ymd.month + 1, _cur_date_ymd.day, _date_fract, _tick_skip_counter);
	if (_game_load_time != 0) {
		buffer += seprintf(buffer, last, "Game loaded at: %i-%02i-%02i (%i, %i), %s",
				_game_load_cur_date_ymd.year, _game_load_cur_date_ymd.month + 1, _game_load_cur_date_ymd.day, _game_load_date_fract, _game_load_tick_skip_counter, asctime(gmtime(&_game_load_time)));
	}
	buffer += seprintf(buffer, last, "\n");

	buffer = this->LogOpenTTDVersion(buffer, last);
	buffer = this->LogOSVersion(buffer, last);
	buffer = this->LogCompiler(buffer, last);
	buffer = this->LogOSVersionDetail(buffer, last);
	buffer = this->LogConfiguration(buffer, last);
	buffer = this->LogLibraries(buffer, last);
	buffer = this->LogGamelog(buffer, last);
	buffer = this->LogRecentNews(buffer, last);
	buffer = this->LogCommandLog(buffer, last);
	buffer = DumpDesyncMsgLog(buffer, last);

	bool have_cache_log = false;
	extern void CheckCaches(bool force_check, std::function<void(const char *)> log);
	CheckCaches(true, [&](const char *str) {
		if (!have_cache_log) buffer += seprintf(buffer, last, "CheckCaches:\n");
		buffer += seprintf(buffer, last, "  %s\n", str);
		have_cache_log = true;
		LogDesyncMsg(stdstr_fmt("[prev desync]: %s", str));
	});
	if (have_cache_log) buffer += seprintf(buffer, last, "\n");

	buffer += seprintf(buffer, last, "*** End of OpenTTD Multiplayer %s Desync Report ***\n", _network_server ? "Server" : "Client");
	return buffer;
}

/**
 * Write the crash log to a file.
 * @note On success the filename will be filled with the full path of the
 *       crash log file. Make sure filename is at least \c MAX_PATH big.
 * @param buffer The begin of the buffer to write to the disk.
 * @param filename      Output for the filename of the written file.
 * @param filename_last The last position in the filename buffer.
 * @return true when the crash log was successfully written.
 */
bool CrashLog::WriteCrashLog(const char *buffer, char *filename, const char *filename_last, const char *name) const
{
	seprintf(filename, filename_last, "%s%s.log", _personal_dir, name);

	FILE *file = FioFOpenFile(filename, "w", NO_DIRECTORY);
	if (file == nullptr) return false;

	size_t len = strlen(buffer);
	size_t written = fwrite(buffer, 1, len, file);

	FioFCloseFile(file);
	return len == written;
}

/* virtual */ int CrashLog::WriteCrashDump(char *filename, const char *filename_last) const
{
	/* Stub implementation; not all OSes support this. */
	return 0;
}

/**
 * Write the (crash) savegame to a file.
 * @note On success the filename will be filled with the full path of the
 *       crash save file. Make sure filename is at least \c MAX_PATH big.
 * @param filename      Output for the filename of the written file.
 * @param filename_last The last position in the filename buffer.
 * @return true when the crash save was successfully made.
 */
bool CrashLog::WriteSavegame(char *filename, const char *filename_last, const char *name) const
{
	/* If the map array doesn't exist, saving will fail too. If the map got
	 * initialised, there is a big chance the rest is initialised too. */
	if (_m == nullptr) return false;

	try {
		GamelogEmergency();

		seprintf(filename, filename_last, "%s%s.sav", _personal_dir, name);

		/* Don't do a threaded saveload. */
		return SaveOrLoad(filename, SLO_SAVE, DFT_GAME_FILE, NO_DIRECTORY, false) == SL_OK;
	} catch (...) {
		return false;
	}
}

/**
 * Write the (crash) screenshot to a file.
 * @note On success the filename will be filled with the full path of the
 *       screenshot. Make sure filename is at least \c MAX_PATH big.
 * @param filename      Output for the filename of the written file.
 * @param filename_last The last position in the filename buffer.
 * @return true when the crash screenshot was successfully made.
 */
bool CrashLog::WriteScreenshot(char *filename, const char *filename_last, const char *name) const
{
	/* Don't draw when we have invalid screen size */
	if (_screen.width < 1 || _screen.height < 1 || _screen.dst_ptr == nullptr) return false;

	bool res = MakeScreenshot(SC_CRASHLOG, name);
	if (res) strecpy(filename, _full_screenshot_name, filename_last);
	return res;
}

/**
 * Makes the crash log, writes it to a file and then subsequently tries
 * to make a crash dump and crash savegame. It uses DEBUG to write
 * information like paths to the console.
 * @return true when everything is made successfully.
 */
bool CrashLog::MakeCrashLog() const
{
	/* Don't keep looping logging crashes. */
	static bool crashlogged = false;
	if (crashlogged) return false;
	crashlogged = true;

	char filename[MAX_PATH];
	char buffer[65536 * 4];
	bool ret = true;

	printf("Crash encountered, generating crash log...\n");
	this->FillCrashLog(buffer, lastof(buffer));
	printf("%s\n", buffer);
	printf("Crash log generated.\n\n");

	printf("Writing crash log to disk...\n");
	bool bret = this->WriteCrashLog(buffer, filename, lastof(filename));
	if (bret) {
		printf("Crash log written to %s. Please add this file to any bug reports.\n\n", filename);
	} else {
		printf("Writing crash log failed. Please attach the output above to any bug reports.\n\n");
		ret = false;
	}

	/* Don't mention writing crash dumps because not all platforms support it. */
	int dret = this->WriteCrashDump(filename, lastof(filename));
	if (dret < 0) {
		printf("Writing crash dump failed.\n\n");
		ret = false;
	} else if (dret > 0) {
		printf("Crash dump written to %s. Please add this file to any bug reports.\n\n", filename);
	}

	SetScreenshotAuxiliaryText("Crash Log", buffer);
	_savegame_DBGL_data = buffer;

	if (IsNonMainThread()) {
		printf("Asking main thread to write crash savegame and screenshot...\n\n");
		CrashLog::main_thread_pending_crashlog = this;
		_exit_game = true;
		CSleep(60000);
		if (!CrashLog::main_thread_pending_crashlog) return ret;
		printf("Main thread did not write crash savegame and screenshot within 60s, trying it from this thread...\n\n");
	}
	CrashLog::main_thread_pending_crashlog = nullptr;
	bret = CrashLog::MakeCrashSavegameAndScreenshot();
	if (!bret) ret = false;

	return ret;
}

/**
 * Makes a desync crash log, writes it to a file and then subsequently tries
 * to make a crash savegame. It uses DEBUG to write
 * information like paths to the console.
 * @return true when everything is made successfully.
 */
bool CrashLog::MakeDesyncCrashLog(const std::string *log_in, std::string *log_out) const
{
	char filename[MAX_PATH];
	char buffer[65536 * 2];
	bool ret = true;

	const char *mode = _network_server ? "server" : "client";

	char name_buffer[64];
	char *name_buffer_date = name_buffer + seprintf(name_buffer, lastof(name_buffer), "desync-%s-", mode);
	time_t cur_time = time(nullptr);
	strftime(name_buffer_date, lastof(name_buffer) - name_buffer_date, "%Y%m%dT%H%M%SZ", gmtime(&cur_time));

	printf("Desync encountered (%s), generating desync log...\n", mode);
	char *b = this->FillDesyncCrashLog(buffer, lastof(buffer));

	if (log_in && !log_in->empty()) {
		b = strecpy(b, "\n", lastof(buffer), true);
		b = strecpy(b, log_in->c_str(), lastof(buffer), true);
	}

	if (log_out) log_out->assign(buffer);

	bool bret = this->WriteCrashLog(buffer, filename, lastof(filename), name_buffer);
	if (bret) {
		printf("Desync log written to %s. Please add this file to any bug reports.\n\n", filename);
	} else {
		printf("Writing desync log failed.\n\n");
		ret = false;
	}

	_savegame_DBGL_data = buffer;
	bret = this->WriteSavegame(filename, lastof(filename), name_buffer);
	if (bret) {
		printf("Desync savegame written to %s. Please add this file and the last (auto)save to any bug reports.\n\n", filename);
	} else {
		ret = false;
		printf("Writing desync savegame failed. Please attach the last (auto)save to any bug reports.\n\n");
	}
	_savegame_DBGL_data = nullptr;

	if (!(_screen.width < 1 || _screen.height < 1 || _screen.dst_ptr == nullptr)) {
		SetScreenshotAuxiliaryText("Desync Log", buffer);
		bret = this->WriteScreenshot(filename, lastof(filename), name_buffer);
		if (bret) {
			printf("Desync screenshot written to %s. Please add this file to any bug reports.\n\n", filename);
		} else {
			ret = false;
			printf("Writing desync screenshot failed.\n\n");
		}
		ClearScreenshotAuxiliaryText();
	}

	return ret;
}

/**
 * Makes a crash dump and crash savegame. It uses DEBUG to write
 * information like paths to the console.
 * @return true when everything is made successfully.
 */
bool CrashLog::MakeCrashSavegameAndScreenshot() const
{
	char filename[MAX_PATH];
	bool ret = true;

	printf("Writing crash savegame...\n");
	bool bret = this->WriteSavegame(filename, lastof(filename));
	if (bret) {
		printf("Crash savegame written to %s. Please add this file and the last (auto)save to any bug reports.\n\n", filename);
	} else {
		ret = false;
		printf("Writing crash savegame failed. Please attach the last (auto)save to any bug reports.\n\n");
	}

	printf("Writing crash screenshot...\n");
	bret = this->WriteScreenshot(filename, lastof(filename));
	if (bret) {
		printf("Crash screenshot written to %s. Please add this file to any bug reports.\n\n", filename);
	} else {
		ret = false;
		printf("Writing crash screenshot failed.\n\n");
	}

	return ret;
}

/* static */ void CrashLog::MainThreadExitCheckPendingCrashlog()
{
	const CrashLog *cl = CrashLog::main_thread_pending_crashlog;
	if (cl) {
		CrashLog::main_thread_pending_crashlog = nullptr;
		cl->MakeCrashSavegameAndScreenshot();

		CrashLog::AfterCrashLogCleanup();
		abort();
	}
}

/**
 * Sets a message for the error message handler.
 * @param message The error message of the error.
 */
/* static */ void CrashLog::SetErrorMessage(const char *message)
{
	CrashLog::message = message;
}

/**
 * Try to close the sound/video stuff so it doesn't keep lingering around
 * incorrect video states or so, e.g. keeping dpmi disabled.
 */
/* static */ void CrashLog::AfterCrashLogCleanup()
{
	if (MusicDriver::GetInstance() != nullptr) MusicDriver::GetInstance()->Stop();
	if (SoundDriver::GetInstance() != nullptr) SoundDriver::GetInstance()->Stop();
	if (VideoDriver::GetInstance() != nullptr) VideoDriver::GetInstance()->Stop();
}

/* static */ const char *CrashLog::GetAbortCrashlogReason()
{
	if (_settings_client.gui.developer > 0) return nullptr;

	if (GamelogTestEmergency()) {
		return "As you loaded an emergency savegame no crash information will be generated.\n";
	}

	if (SaveloadCrashWithMissingNewGRFs()) {
		return "As you loaded an savegame for which you do not have the required NewGRFs\n" \
				"no crash information will be generated.\n";
	}

	return nullptr;
}

#if defined(WITH_BFD)
sym_info_bfd::sym_info_bfd(bfd_vma addr_) : addr(addr_), abfd(nullptr), syms(nullptr), sym_count(0),
		file_name(nullptr), function_name(nullptr), function_addr(0), line(0), found(false) {}

sym_info_bfd::~sym_info_bfd()
{
	free(syms);
	if (abfd != nullptr) bfd_close(abfd);
}

static void find_address_in_section(bfd *abfd, asection *section, void *data)
{
	sym_info_bfd *info = static_cast<sym_info_bfd *>(data);
	if (info->found) return;

	if ((bfd_get_section_flags(abfd, section) & SEC_ALLOC) == 0) return;

	bfd_vma vma = bfd_get_section_vma(abfd, section);
	if (info->addr < vma) return;

	bfd_size_type size = bfd_section_size(abfd, section);
	if (info->addr >= vma + size) return;

	info->found = bfd_find_nearest_line(abfd, section, info->syms, info->addr - vma,
			&(info->file_name), &(info->function_name), &(info->line));

	if (info->found && info->function_name) {
		for (long i = 0; i < info->sym_count; i++) {
			asymbol *sym = info->syms[i];
			if (sym->flags & (BSF_LOCAL | BSF_GLOBAL) && strcmp(sym->name, info->function_name) == 0) {
				info->function_addr = sym->value + vma;
			}
		}
	} else if (info->found) {
		bfd_vma target = info->addr - vma;
		bfd_vma best_diff = size;
		for (long i = 0; i < info->sym_count; i++) {
			asymbol *sym = info->syms[i];
			if (!(sym->flags & (BSF_LOCAL | BSF_GLOBAL))) continue;
			if (sym->value > target) continue;
			bfd_vma diff = target - sym->value;
			if (diff < best_diff) {
				best_diff = diff;
				info->function_name = sym->name;
				info->function_addr = sym->value + vma;
			}
		}
	}
}

void lookup_addr_bfd(const char *obj_file_name, sym_info_bfd &info)
{
	info.abfd = bfd_openr(obj_file_name, nullptr);

	if (info.abfd == nullptr) return;

	if (!bfd_check_format(info.abfd, bfd_object) || (bfd_get_file_flags(info.abfd) & HAS_SYMS) == 0) return;

	unsigned int size;
	info.sym_count = bfd_read_minisymbols(info.abfd, false, (void**) &(info.syms), &size);
	if (info.sym_count <= 0) {
		info.sym_count = bfd_read_minisymbols(info.abfd, true, (void**) &(info.syms), &size);
	}
	if (info.sym_count <= 0) return;

	bfd_map_over_sections(info.abfd, find_address_in_section, &info);
}
#endif<|MERGE_RESOLUTION|>--- conflicted
+++ resolved
@@ -343,23 +343,14 @@
 char *CrashLog::LogRecentNews(char *buffer, const char *last) const
 {
 	uint total = 0;
-	for (NewsItem *news = _oldest_news; news != nullptr; news = news->next) {
+	for (NewsItem *news = _latest_news; news != nullptr; news = news->next) {
 		total++;
 	}
 	uint show = min<uint>(total, 32);
 	buffer += seprintf(buffer, last, "Recent news messages (%u of %u):\n", show, total);
 
-<<<<<<< HEAD
-	uint skip = total - show;
-	for (NewsItem *news = _oldest_news; news != nullptr; news = news->next) {
-		if (skip) {
-			skip--;
-			continue;
-		}
-=======
 	int i = 0;
 	for (NewsItem *news = _latest_news; i < 32 && news != nullptr; news = news->prev, i++) {
->>>>>>> 21edf67f
 		YearMonthDay ymd;
 		ConvertDateToYMD(news->date, &ymd);
 		buffer += seprintf(buffer, last, "(%i-%02i-%02i) StringID: %u, Type: %u, Ref1: %u, %u, Ref2: %u, %u\n",
