/*
 * This file is part of OpenTTD.
 * OpenTTD is free software; you can redistribute it and/or modify it under the terms of the GNU General Public License as published by the Free Software Foundation, version 2.
 * OpenTTD is distributed in the hope that it will be useful, but WITHOUT ANY WARRANTY; without even the implied warranty of MERCHANTABILITY or FITNESS FOR A PARTICULAR PURPOSE.
 * See the GNU General Public License for more details. You should have received a copy of the GNU General Public License along with OpenTTD. If not, see <http://www.gnu.org/licenses/>.
 */

/** @file crashlog.cpp Implementation of generic function to be called to log a crash */

#include "stdafx.h"
#include "crashlog.h"
#include "crashlog_bfd.h"
#include "gamelog.h"
#include "date_func.h"
#include "map_func.h"
#include "rev.h"
#include "strings_func.h"
#include "blitter/factory.hpp"
#include "base_media_base.h"
#include "music/music_driver.hpp"
#include "sound/sound_driver.hpp"
#include "video/video_driver.hpp"
#include "saveload/saveload.h"
#include "screenshot.h"
#include "gfx_func.h"
#include "network/network.h"
#include "language.h"
#include "fontcache.h"
#include "news_gui.h"
#include "scope_info.h"
#include "command_func.h"
#include "thread.h"

#include "ai/ai_info.hpp"
#include "game/game.hpp"
#include "game/game_info.hpp"
#include "company_base.h"
#include "company_func.h"
#include "walltime_func.h"

#ifdef WITH_ALLEGRO
#	include <allegro.h>
#endif /* WITH_ALLEGRO */
#ifdef WITH_FONTCONFIG
#	include <fontconfig/fontconfig.h>
#endif /* WITH_FONTCONFIG */
#ifdef WITH_PNG
	/* pngconf.h, included by png.h doesn't like something in the
	 * freetype headers. As such it's not alphabetically sorted. */
#	include <png.h>
#endif /* WITH_PNG */
#ifdef WITH_FREETYPE
#	include <ft2build.h>
#	include FT_FREETYPE_H
#endif /* WITH_FREETYPE */
#if defined(WITH_ICU_LX) || defined(WITH_ICU_I18N)
#	include <unicode/uversion.h>
#endif /* WITH_ICU_LX || WITH_ICU_I18N */
#ifdef WITH_LIBLZMA
#	include <lzma.h>
#endif
#ifdef WITH_ZSTD
#include <zstd.h>
#endif
#ifdef WITH_LZO
#include <lzo/lzo1x.h>
#endif
#if defined(WITH_SDL) || defined(WITH_SDL2)
#	include <SDL.h>
#endif /* WITH_SDL || WITH_SDL2 */
#ifdef WITH_ZLIB
# include <zlib.h>
#endif

#include "safeguards.h"

/* static */ const char *CrashLog::message = nullptr;
/* static */ char *CrashLog::gamelog_buffer = nullptr;
/* static */ const char *CrashLog::gamelog_last = nullptr;

char *CrashLog::LogCompiler(char *buffer, const char *last) const
{
			buffer += seprintf(buffer, last, " Compiler: "
#if defined(_MSC_VER)
			"MSVC %d", _MSC_VER
#elif defined(__clang__)
			"clang %s", __clang_version__
#elif defined(__ICC) && defined(__GNUC__)
			"ICC %d (GCC %d.%d.%d mode)", __ICC,  __GNUC__, __GNUC_MINOR__, __GNUC_PATCHLEVEL__
#elif defined(__ICC)
			"ICC %d", __ICC
#elif defined(__GNUC__)
			"GCC %d.%d.%d", __GNUC__, __GNUC_MINOR__, __GNUC_PATCHLEVEL__
#elif defined(__WATCOMC__)
			"WatcomC %d", __WATCOMC__
#else
			"<unknown>"
#endif
			);
#if defined(__VERSION__)
			return buffer + seprintf(buffer, last,  " \"" __VERSION__ "\"\n\n");
#else
			return buffer + seprintf(buffer, last,  "\n\n");
#endif
}

/* virtual */ char *CrashLog::LogOSVersionDetail(char *buffer, const char *last) const
{
	/* Stub implementation; not all OSes support this. */
	return buffer;
}

/* virtual */ char *CrashLog::LogRegisters(char *buffer, const char *last) const
{
	/* Stub implementation; not all OSes support this. */
	return buffer;
}

/* virtual */ char *CrashLog::LogModules(char *buffer, const char *last) const
{
	/* Stub implementation; not all OSes support this. */
	return buffer;
}

#ifdef USE_SCOPE_INFO
/* virtual */ char *CrashLog::LogScopeInfo(char *buffer, const char *last) const
{
	return buffer + WriteScopeLog(buffer, last);
}
#endif

/**
 * Writes OpenTTD's version to the buffer.
 * @param buffer The begin where to write at.
 * @param last   The last position in the buffer to write to.
 * @return the position of the \c '\0' character after the buffer.
 */
char *CrashLog::LogOpenTTDVersion(char *buffer, const char *last) const
{
	return buffer + seprintf(buffer, last,
			"OpenTTD version:\n"
			" Version:     %s (%d)\n"
			" Release ver: %s\n"
			" NewGRF ver:  %08x\n"
			" Bits:        %d\n"
			" Endian:      %s\n"
			" Dedicated:   %s\n"
			" Build date:  %s\n"
			" Defines:     %s\n\n",
			_openttd_revision,
			_openttd_revision_modified,
			_openttd_release_version,
			_openttd_newgrf_version,
#ifdef _SQ64
			64,
#else
			32,
#endif
#if (TTD_ENDIAN == TTD_LITTLE_ENDIAN)
			"little",
#else
			"big",
#endif
#ifdef DEDICATED
			"yes",
#else
			"no",
#endif
			_openttd_build_date,
			_openttd_build_configure_defines
	);
}

/**
 * Writes the (important) configuration settings to the buffer.
 * E.g. graphics set, sound set, blitter and AIs.
 * @param buffer The begin where to write at.
 * @param last   The last position in the buffer to write to.
 * @return the position of the \c '\0' character after the buffer.
 */
char *CrashLog::LogConfiguration(char *buffer, const char *last) const
{
	auto pathfinder_name = [](uint8 pf) -> const char * {
		switch (pf) {
			case VPF_NPF: return "NPF";
			case VPF_YAPF: return "YAPF";
			default: return "-";
		};
	};
	buffer += seprintf(buffer, last,
			"Configuration:\n"
			" Blitter:      %s\n"
			" Graphics set: %s (%u)\n"
			" Language:     %s\n"
			" Music driver: %s\n"
			" Music set:    %s (%u)\n"
			" Network:      %s\n"
			" Sound driver: %s\n"
			" Sound set:    %s (%u)\n"
			" Video driver: %s\n"
			" Pathfinder:   %s %s %s\n\n",
			BlitterFactory::GetCurrentBlitter() == nullptr ? "none" : BlitterFactory::GetCurrentBlitter()->GetName(),
			BaseGraphics::GetUsedSet() == nullptr ? "none" : BaseGraphics::GetUsedSet()->name.c_str(),
			BaseGraphics::GetUsedSet() == nullptr ? UINT32_MAX : BaseGraphics::GetUsedSet()->version,
			_current_language == nullptr ? "none" : _current_language->file,
			MusicDriver::GetInstance() == nullptr ? "none" : MusicDriver::GetInstance()->GetName(),
			BaseMusic::GetUsedSet() == nullptr ? "none" : BaseMusic::GetUsedSet()->name.c_str(),
			BaseMusic::GetUsedSet() == nullptr ? UINT32_MAX : BaseMusic::GetUsedSet()->version,
			_networking ? (_network_server ? "server" : "client") : "no",
			SoundDriver::GetInstance() == nullptr ? "none" : SoundDriver::GetInstance()->GetName(),
			BaseSounds::GetUsedSet() == nullptr ? "none" : BaseSounds::GetUsedSet()->name.c_str(),
			BaseSounds::GetUsedSet() == nullptr ? UINT32_MAX : BaseSounds::GetUsedSet()->version,
			VideoDriver::GetInstance() == nullptr ? "none" : VideoDriver::GetInstance()->GetName(),
			pathfinder_name(_settings_game.pf.pathfinder_for_trains), pathfinder_name(_settings_game.pf.pathfinder_for_roadvehs), pathfinder_name(_settings_game.pf.pathfinder_for_ships)
	);

	buffer += seprintf(buffer, last,
			"Fonts:\n"
			" Small:  %s\n"
			" Medium: %s\n"
			" Large:  %s\n"
			" Mono:   %s\n\n",
			FontCache::Get(FS_SMALL)->GetFontName(),
			FontCache::Get(FS_NORMAL)->GetFontName(),
			FontCache::Get(FS_LARGE)->GetFontName(),
			FontCache::Get(FS_MONO)->GetFontName()
	);

	buffer += seprintf(buffer, last, "Map size: 0x%X (%u x %u)%s\n\n", MapSize(), MapSizeX(), MapSizeY(), (!_m || !_me) ? ", NO MAP ALLOCATED" : "");

	if (_settings_game.debug.chicken_bits != 0) {
		buffer += seprintf(buffer, last, "Chicken bits: 0x%08X\n\n", _settings_game.debug.chicken_bits);
	}

	buffer += seprintf(buffer, last, "AI Configuration (local: %i) (current: %i):\n", (int)_local_company, (int)_current_company);
	for (const Company *c : Company::Iterate()) {
		if (c->ai_info == nullptr) {
			buffer += seprintf(buffer, last, " %2i: Human\n", (int)c->index);
		} else {
			buffer += seprintf(buffer, last, " %2i: %s (v%d)\n", (int)c->index, c->ai_info->GetName(), c->ai_info->GetVersion());
		}
	}

	if (Game::GetInfo() != nullptr) {
		buffer += seprintf(buffer, last, " GS: %s (v%d)\n", Game::GetInfo()->GetName(), Game::GetInfo()->GetVersion());
	}
	buffer += seprintf(buffer, last, "\n");

	return buffer;
}

/**
 * Writes information (versions) of the used libraries.
 * @param buffer The begin where to write at.
 * @param last   The last position in the buffer to write to.
 * @return the position of the \c '\0' character after the buffer.
 */
char *CrashLog::LogLibraries(char *buffer, const char *last) const
{
	buffer += seprintf(buffer, last, "Libraries:\n");

#ifdef WITH_ALLEGRO
	buffer += seprintf(buffer, last, " Allegro:    %s\n", allegro_id);
#endif /* WITH_ALLEGRO */

#ifdef WITH_FONTCONFIG
	int version = FcGetVersion();
	buffer += seprintf(buffer, last, " FontConfig: %d.%d.%d\n", version / 10000, (version / 100) % 100, version % 100);
#endif /* WITH_FONTCONFIG */

#ifdef WITH_FREETYPE
	FT_Library library;
	int major, minor, patch;
	FT_Init_FreeType(&library);
	FT_Library_Version(library, &major, &minor, &patch);
	FT_Done_FreeType(library);
	buffer += seprintf(buffer, last, " FreeType:   %d.%d.%d\n", major, minor, patch);
#endif /* WITH_FREETYPE */

#if defined(WITH_ICU_LX) || defined(WITH_ICU_I18N)
	/* 4 times 0-255, separated by dots (.) and a trailing '\0' */
	char buf[4 * 3 + 3 + 1];
	UVersionInfo ver;
	u_getVersion(ver);
	u_versionToString(ver, buf);
#ifdef WITH_ICU_I18N
	buffer += seprintf(buffer, last, " ICU i18n:   %s\n", buf);
#endif
#ifdef WITH_ICU_LX
	buffer += seprintf(buffer, last, " ICU lx:     %s\n", buf);
#endif
#endif /* WITH_ICU_LX || WITH_ICU_I18N */

#ifdef WITH_LIBLZMA
	buffer += seprintf(buffer, last, " LZMA:       %s\n", lzma_version_string());
#endif

#ifdef WITH_ZSTD
	buffer += seprintf(buffer, last, " ZSTD:       %s\n", ZSTD_versionString());
#endif

#ifdef WITH_LZO
	buffer += seprintf(buffer, last, " LZO:        %s\n", lzo_version_string());
#endif

#ifdef WITH_PNG
	buffer += seprintf(buffer, last, " PNG:        %s\n", png_get_libpng_ver(nullptr));
#endif /* WITH_PNG */

#ifdef WITH_SDL
	const SDL_version *sdl_v = SDL_Linked_Version();
	buffer += seprintf(buffer, last, " SDL1:       %d.%d.%d\n", sdl_v->major, sdl_v->minor, sdl_v->patch);
#elif defined(WITH_SDL2)
	SDL_version sdl2_v;
	SDL_GetVersion(&sdl2_v);
	buffer += seprintf(buffer, last, " SDL2:       %d.%d.%d", sdl2_v.major, sdl2_v.minor, sdl2_v.patch);
#if defined(SDL_USE_IME)
	buffer += seprintf(buffer, last, " IME?");
#endif
#if defined(HAVE_FCITX_FRONTEND_H)
	buffer += seprintf(buffer, last, " FCITX?");
#endif
#if defined(HAVE_IBUS_IBUS_H)
	buffer += seprintf(buffer, last, " IBUS?");
#endif
#if !(defined(_WIN32) || defined(__APPLE__))
	const char *sdl_im_module = getenv("SDL_IM_MODULE");
	if (sdl_im_module != nullptr) buffer += seprintf(buffer, last, " (SDL_IM_MODULE=%s)", sdl_im_module);
	const char *xmod = getenv("XMODIFIERS");
	if (xmod != nullptr && strstr(xmod, "@im=fcitx") != nullptr) buffer += seprintf(buffer, last, " (XMODIFIERS has @im=fcitx)");
#endif
	buffer += seprintf(buffer, last, "\n");
#endif

#ifdef WITH_ZLIB
	buffer += seprintf(buffer, last, " Zlib:       %s\n", zlibVersion());
#endif

	buffer += seprintf(buffer, last, "\n");
	return buffer;
}

/**
 * Helper function for printing the gamelog.
 * @param s the string to print.
 */
/* static */ void CrashLog::GamelogFillCrashLog(const char *s)
{
	CrashLog::gamelog_buffer += seprintf(CrashLog::gamelog_buffer, CrashLog::gamelog_last, "%s\n", s);
}

/**
 * Writes the gamelog data to the buffer.
 * @param buffer The begin where to write at.
 * @param last   The last position in the buffer to write to.
 * @return the position of the \c '\0' character after the buffer.
 */
char *CrashLog::LogGamelog(char *buffer, const char *last) const
{
	if (_game_events_since_load || _game_events_overall) {
		buffer += seprintf(buffer, last, "Events: ");
		buffer = DumpGameEventFlags(_game_events_since_load, buffer, last);
		buffer += seprintf(buffer, last, ", ");
		buffer = DumpGameEventFlags(_game_events_overall, buffer, last);
		buffer += seprintf(buffer, last, "\n\n");
	}

	CrashLog::gamelog_buffer = buffer;
	CrashLog::gamelog_last = last;
	GamelogPrint(&CrashLog::GamelogFillCrashLog);
	return CrashLog::gamelog_buffer + seprintf(CrashLog::gamelog_buffer, last, "\n");
}

/**
 * Writes up to 32 recent news messages to the buffer, with the most recent first.
 * @param buffer The begin where to write at.
 * @param last   The last position in the buffer to write to.
 * @return the position of the \c '\0' character after the buffer.
 */
char *CrashLog::LogRecentNews(char *buffer, const char *last) const
{
	uint total = 0;
	for (NewsItem *news = _latest_news; news != nullptr; news = news->prev) {
		total++;
	}
	uint show = std::min<uint>(total, 32);
	buffer += seprintf(buffer, last, "Recent news messages (%u of %u):\n", show, total);

	int i = 0;
	for (NewsItem *news = _latest_news; i < 32 && news != nullptr; news = news->prev, i++) {
		YearMonthDay ymd;
		ConvertDateToYMD(news->date, &ymd);
		buffer += seprintf(buffer, last, "(%i-%02i-%02i) StringID: %u, Type: %u, Ref1: %u, %u, Ref2: %u, %u\n",
		                   ymd.year, ymd.month + 1, ymd.day, news->string_id, news->type,
		                   news->reftype1, news->ref1, news->reftype2, news->ref2);
	}
	buffer += seprintf(buffer, last, "\n");
	return buffer;
}

/**
 * Writes the command log data to the buffer.
 * @param buffer The begin where to write at.
 * @param last   The last position in the buffer to write to.
 * @return the position of the \c '\0' character after the buffer.
 */
char *CrashLog::LogCommandLog(char *buffer, const char *last) const
{
	buffer = DumpCommandLog(buffer, last);
	buffer += seprintf(buffer, last, "\n");
	return buffer;
}

/**
 * Fill the crash log buffer with all data of a crash log.
 * @param buffer The begin where to write at.
 * @param last   The last position in the buffer to write to.
 * @return the position of the \c '\0' character after the buffer.
 */
char *CrashLog::FillCrashLog(char *buffer, const char *last) const
{
	buffer += seprintf(buffer, last, "*** OpenTTD Crash Report ***\n\n");
<<<<<<< HEAD

	if (GamelogTestEmergency()) {
		buffer += seprintf(buffer, last, "-=-=- As you loaded an emergency savegame no crash information would ordinarily be generated. -=-=-\n\n");
	}
	if (SaveloadCrashWithMissingNewGRFs()) {
		buffer += seprintf(buffer, last, "-=-=- As you loaded a savegame for which you do not have the required NewGRFs no crash information would ordinarily be generated. -=-=-\n\n");
	}

	buffer += seprintf(buffer, last, "Crash at: %s", asctime(gmtime(&cur_time)));
=======
	buffer += UTCTime::Format(buffer, last, "Crash at: %Y-%m-%d %H:%M:%S (UTC)\n");
>>>>>>> ac99a381

	buffer += seprintf(buffer, last, "In game date: %i-%02i-%02i (%i, %i) (DL: %u)\n", _cur_date_ymd.year, _cur_date_ymd.month + 1, _cur_date_ymd.day, _date_fract, _tick_skip_counter, _settings_game.economy.day_length_factor);
	if (_game_load_time != 0) {
		buffer += seprintf(buffer, last, "Game loaded at: %i-%02i-%02i (%i, %i), %s",
				_game_load_cur_date_ymd.year, _game_load_cur_date_ymd.month + 1, _game_load_cur_date_ymd.day, _game_load_date_fract, _game_load_tick_skip_counter, asctime(gmtime(&_game_load_time)));
	}
	buffer += seprintf(buffer, last, "\n");

	buffer = this->LogError(buffer, last, CrashLog::message);

#ifdef USE_SCOPE_INFO
	if (IsMainThread() || IsGameThread()) {
		buffer += WriteScopeLog(buffer, last);
	}
#endif

	if (IsNonMainThread()) {
		buffer += seprintf(buffer, last, "Non-main thread (");
		buffer += GetCurrentThreadName(buffer, last);
		buffer += seprintf(buffer, last, ")\n\n");
	}

	buffer = this->LogOpenTTDVersion(buffer, last);
	buffer = this->LogStacktrace(buffer, last);
	buffer = this->LogRegisters(buffer, last);
	buffer = this->LogOSVersion(buffer, last);
	buffer = this->LogCompiler(buffer, last);
	buffer = this->LogOSVersionDetail(buffer, last);
	buffer = this->LogConfiguration(buffer, last);
	buffer = this->LogLibraries(buffer, last);
	buffer = this->LogModules(buffer, last);
	buffer = this->LogGamelog(buffer, last);
	buffer = this->LogRecentNews(buffer, last);
	buffer = this->LogCommandLog(buffer, last);

	buffer += seprintf(buffer, last, "*** End of OpenTTD Crash Report ***\n");
	return buffer;
}

/**
 * Fill the crash log buffer with all data of a desync event.
 * @param buffer The begin where to write at.
 * @param last   The last position in the buffer to write to.
 * @return the position of the \c '\0' character after the buffer.
 */
char *CrashLog::FillDesyncCrashLog(char *buffer, const char *last, const DesyncExtraInfo &info) const
{
	time_t cur_time = time(nullptr);
	buffer += seprintf(buffer, last, "*** OpenTTD Multiplayer %s Desync Report ***\n\n", _network_server ? "Server" : "Client");

	buffer += seprintf(buffer, last, "Desync at: %s", asctime(gmtime(&cur_time)));
	if (!_network_server && info.flags) {
		auto flag_check = [&](DesyncExtraInfo::Flags flag, const char *str) {
			return info.flags & flag ? str : "";
		};
		buffer += seprintf(buffer, last, "Flags: %s%s%s%s\n",
				flag_check(DesyncExtraInfo::DEIF_RAND1, "R"),
				flag_check(DesyncExtraInfo::DEIF_RAND2, "Z"),
				flag_check(DesyncExtraInfo::DEIF_STATE, "S"),
				flag_check(DesyncExtraInfo::DEIF_DBL_RAND, "D"));
	}

	buffer += seprintf(buffer, last, "In game date: %i-%02i-%02i (%i, %i) (DL: %u)\n", _cur_date_ymd.year, _cur_date_ymd.month + 1, _cur_date_ymd.day, _date_fract, _tick_skip_counter, _settings_game.economy.day_length_factor);
	if (_game_load_time != 0) {
		buffer += seprintf(buffer, last, "Game loaded at: %i-%02i-%02i (%i, %i), %s",
				_game_load_cur_date_ymd.year, _game_load_cur_date_ymd.month + 1, _game_load_cur_date_ymd.day, _game_load_date_fract, _game_load_tick_skip_counter, asctime(gmtime(&_game_load_time)));
	}
	if (!_network_server) {
		extern Date   _last_sync_date;
		extern DateFract _last_sync_date_fract;
		extern uint8  _last_sync_tick_skip_counter;

		YearMonthDay ymd;
		ConvertDateToYMD(_last_sync_date, &ymd);
		buffer += seprintf(buffer, last, "Last sync at: %i-%02i-%02i (%i, %i)",
				ymd.year, ymd.month + 1, ymd.day, _last_sync_date_fract, _last_sync_tick_skip_counter);
	}
	buffer += seprintf(buffer, last, "\n");

	buffer = this->LogOpenTTDVersion(buffer, last);
	buffer = this->LogOSVersion(buffer, last);
	buffer = this->LogCompiler(buffer, last);
	buffer = this->LogOSVersionDetail(buffer, last);
	buffer = this->LogConfiguration(buffer, last);
	buffer = this->LogLibraries(buffer, last);
	buffer = this->LogGamelog(buffer, last);
	buffer = this->LogRecentNews(buffer, last);
	buffer = this->LogCommandLog(buffer, last);
	buffer = DumpDesyncMsgLog(buffer, last);

	bool have_cache_log = false;
	extern void CheckCaches(bool force_check, std::function<void(const char *)> log);
	CheckCaches(true, [&](const char *str) {
		if (!have_cache_log) buffer += seprintf(buffer, last, "CheckCaches:\n");
		buffer += seprintf(buffer, last, "  %s\n", str);
		have_cache_log = true;
		LogDesyncMsg(stdstr_fmt("[prev desync]: %s", str));
	});
	if (have_cache_log) buffer += seprintf(buffer, last, "\n");

	buffer += seprintf(buffer, last, "*** End of OpenTTD Multiplayer %s Desync Report ***\n", _network_server ? "Server" : "Client");
	return buffer;
}

/**
 * Fill the version info log buffer.
 * @param buffer The begin where to write at.
 * @param last   The last position in the buffer to write to.
 * @return the position of the \c '\0' character after the buffer.
 */
char *CrashLog::FillVersionInfoLog(char *buffer, const char *last) const
{
	buffer += seprintf(buffer, last, "*** OpenTTD Version Info Report ***\n\n");

	buffer = this->LogOpenTTDVersion(buffer, last);
	buffer = this->LogOSVersion(buffer, last);
	buffer = this->LogCompiler(buffer, last);
	buffer = this->LogOSVersionDetail(buffer, last);
	buffer = this->LogLibraries(buffer, last);

	buffer += seprintf(buffer, last, "*** End of OpenTTD Version Info Report ***\n");
	return buffer;
}

/**
 * Write the crash log to a file.
 * @note On success the filename will be filled with the full path of the
 *       crash log file. Make sure filename is at least \c MAX_PATH big.
 * @param buffer The begin of the buffer to write to the disk.
 * @param filename      Output for the filename of the written file.
 * @param filename_last The last position in the filename buffer.
 * @return true when the crash log was successfully written.
 */
bool CrashLog::WriteCrashLog(const char *buffer, char *filename, const char *filename_last, const char *name, FILE **crashlog_file) const
{
	seprintf(filename, filename_last, "%s%s.log", _personal_dir.c_str(), name);

	FILE *file = FioFOpenFile(filename, "w", NO_DIRECTORY);
	if (file == nullptr) return false;

	size_t len = strlen(buffer);
	size_t written = fwrite(buffer, 1, len, file);

	if (crashlog_file) {
		*crashlog_file = file;
	} else {
		FioFCloseFile(file);
	}
	return len == written;
}

/* virtual */ int CrashLog::WriteCrashDump(char *filename, const char *filename_last) const
{
	/* Stub implementation; not all OSes support this. */
	return 0;
}

/**
 * Write the (crash) savegame to a file.
 * @note On success the filename will be filled with the full path of the
 *       crash save file. Make sure filename is at least \c MAX_PATH big.
 * @param filename      Output for the filename of the written file.
 * @param filename_last The last position in the filename buffer.
 * @return true when the crash save was successfully made.
 */
bool CrashLog::WriteSavegame(char *filename, const char *filename_last, const char *name) const
{
	/* If the map array doesn't exist, saving will fail too. If the map got
	 * initialised, there is a big chance the rest is initialised too. */
	if (_m == nullptr) return false;

	try {
		GamelogEmergency();

		seprintf(filename, filename_last, "%s%s.sav", _personal_dir.c_str(), name);

		/* Don't do a threaded saveload. */
		return SaveOrLoad(filename, SLO_SAVE, DFT_GAME_FILE, NO_DIRECTORY, false) == SL_OK;
	} catch (...) {
		return false;
	}
}

/**
 * Write the (crash) screenshot to a file.
 * @note On success the filename will be filled with the full path of the
 *       screenshot. Make sure filename is at least \c MAX_PATH big.
 * @param filename      Output for the filename of the written file.
 * @param filename_last The last position in the filename buffer.
 * @return true when the crash screenshot was successfully made.
 */
bool CrashLog::WriteScreenshot(char *filename, const char *filename_last, const char *name) const
{
	/* Don't draw when we have invalid screen size */
	if (_screen.width < 1 || _screen.height < 1 || _screen.dst_ptr == nullptr) return false;

	bool res = MakeScreenshot(SC_CRASHLOG, name);
	if (res) strecpy(filename, _full_screenshot_name, filename_last);
	return res;
}

/**
 * Makes the crash log, writes it to a file and then subsequently tries
 * to make a crash dump and crash savegame. It uses DEBUG to write
 * information like paths to the console.
 * @return true when everything is made successfully.
 */
bool CrashLog::MakeCrashLog()
{
	/* Don't keep looping logging crashes. */
	static bool crashlogged = false;
	if (crashlogged) return false;
	crashlogged = true;

	if (!VideoDriver::EmergencyAcquireGameLock(20, 2)) {
		printf("Failed to acquire gamelock before filling crash log\n\n");
	}

	char filename[MAX_PATH];
	char buffer[65536 * 4];
	bool ret = true;

	char *name_buffer_date = this->name_buffer + seprintf(this->name_buffer, lastof(this->name_buffer), "crash-");
	time_t cur_time = time(nullptr);
	strftime(name_buffer_date, lastof(this->name_buffer) - name_buffer_date, "%Y%m%dT%H%M%SZ", gmtime(&cur_time));

	printf("Crash encountered, generating crash log...\n");
	this->FillCrashLog(buffer, lastof(buffer));
	printf("%s\n", buffer);
	printf("Crash log generated.\n\n");

	printf("Writing crash log to disk...\n");
	bool bret = this->WriteCrashLog(buffer, filename, lastof(filename), this->name_buffer);
	if (bret) {
		printf("Crash log written to %s. Please add this file to any bug reports.\n\n", filename);
	} else {
		printf("Writing crash log failed. Please attach the output above to any bug reports.\n\n");
		ret = false;
	}

	/* Don't mention writing crash dumps because not all platforms support it. */
	int dret = this->WriteCrashDump(filename, lastof(filename));
	if (dret < 0) {
		printf("Writing crash dump failed.\n\n");
		ret = false;
	} else if (dret > 0) {
		printf("Crash dump written to %s. Please add this file to any bug reports.\n\n", filename);
	}

	SetScreenshotAuxiliaryText("Crash Log", buffer);
	_savegame_DBGL_data = buffer;
	_save_DBGC_data = true;

	if (!VideoDriver::EmergencyAcquireGameLock(1000, 5)) {
		printf("Failed to acquire gamelock before writing crash savegame and screenshot, proceeding without lock as current owner is probably stuck\n\n");
	}

	bret = CrashLog::MakeCrashSavegameAndScreenshot();
	if (!bret) ret = false;

	return ret;
}

/**
 * Makes a desync crash log, writes it to a file and then subsequently tries
 * to make a crash savegame. It uses DEBUG to write
 * information like paths to the console.
 * @return true when everything is made successfully.
 */
bool CrashLog::MakeDesyncCrashLog(const std::string *log_in, std::string *log_out, const DesyncExtraInfo &info) const
{
	char filename[MAX_PATH];
	char buffer[65536 * 2];
	bool ret = true;

	const char *mode = _network_server ? "server" : "client";

	char name_buffer[64];
	char *name_buffer_date = name_buffer + seprintf(name_buffer, lastof(name_buffer), "desync-%s-", mode);
	time_t cur_time = time(nullptr);
	strftime(name_buffer_date, lastof(name_buffer) - name_buffer_date, "%Y%m%dT%H%M%SZ", gmtime(&cur_time));

	printf("Desync encountered (%s), generating desync log...\n", mode);
	char *b = this->FillDesyncCrashLog(buffer, lastof(buffer), info);

	if (log_out) log_out->assign(buffer);

	if (log_in && !log_in->empty()) {
		b = strecpy(b, "\n", lastof(buffer), true);
		b = strecpy(b, log_in->c_str(), lastof(buffer), true);
	}

	bool bret = this->WriteCrashLog(buffer, filename, lastof(filename), name_buffer, info.log_file);
	if (bret) {
		printf("Desync log written to %s. Please add this file to any bug reports.\n\n", filename);
	} else {
		printf("Writing desync log failed.\n\n");
		ret = false;
	}

	_savegame_DBGL_data = buffer;
	_save_DBGC_data = true;
	bret = this->WriteSavegame(filename, lastof(filename), name_buffer);
	if (bret) {
		printf("Desync savegame written to %s. Please add this file and the last (auto)save to any bug reports.\n\n", filename);
	} else {
		ret = false;
		printf("Writing desync savegame failed. Please attach the last (auto)save to any bug reports.\n\n");
	}
	_savegame_DBGL_data = nullptr;
	_save_DBGC_data = false;

	if (!(_screen.width < 1 || _screen.height < 1 || _screen.dst_ptr == nullptr)) {
		SetScreenshotAuxiliaryText("Desync Log", buffer);
		bret = this->WriteScreenshot(filename, lastof(filename), name_buffer);
		if (bret) {
			printf("Desync screenshot written to %s. Please add this file to any bug reports.\n\n", filename);
		} else {
			ret = false;
			printf("Writing desync screenshot failed.\n\n");
		}
		ClearScreenshotAuxiliaryText();
	}

	return ret;
}

/**
 * Makes a version info log, writes it to a file. It uses DEBUG to write
 * information like paths to the console.
 * @return true when everything is made successfully.
 */
bool CrashLog::MakeVersionInfoLog() const
{
	char buffer[65536];
	this->FillVersionInfoLog(buffer, lastof(buffer));
	printf("%s\n", buffer);
	return true;
}

/**
 * Makes a crash dump and crash savegame. It uses DEBUG to write
 * information like paths to the console.
 * @return true when everything is made successfully.
 */
bool CrashLog::MakeCrashSavegameAndScreenshot() const
{
	char filename[MAX_PATH];
	bool ret = true;

	printf("Writing crash savegame...\n");
	bool bret = this->WriteSavegame(filename, lastof(filename), this->name_buffer);
	if (bret) {
		printf("Crash savegame written to %s. Please add this file and the last (auto)save to any bug reports.\n\n", filename);
	} else {
		ret = false;
		printf("Writing crash savegame failed. Please attach the last (auto)save to any bug reports.\n\n");
	}

	printf("Writing crash screenshot...\n");
	bret = this->WriteScreenshot(filename, lastof(filename), this->name_buffer);
	if (bret) {
		printf("Crash screenshot written to %s. Please add this file to any bug reports.\n\n", filename);
	} else {
		ret = false;
		printf("Writing crash screenshot failed.\n\n");
	}

	return ret;
}

/**
 * Sets a message for the error message handler.
 * @param message The error message of the error.
 */
/* static */ void CrashLog::SetErrorMessage(const char *message)
{
	CrashLog::message = message;
}

/**
 * Try to close the sound/video stuff so it doesn't keep lingering around
 * incorrect video states or so, e.g. keeping dpmi disabled.
 */
/* static */ void CrashLog::AfterCrashLogCleanup()
{
	if (MusicDriver::GetInstance() != nullptr) MusicDriver::GetInstance()->Stop();
	if (SoundDriver::GetInstance() != nullptr) SoundDriver::GetInstance()->Stop();
	if (VideoDriver::GetInstance() != nullptr) VideoDriver::GetInstance()->Stop();
}

/* static */ const char *CrashLog::GetAbortCrashlogReason()
{
	if (_settings_client.gui.developer > 0) return nullptr;

	if (GamelogTestEmergency()) {
		return "As you loaded an emergency savegame no crash information will be generated.\n";
	}

	if (SaveloadCrashWithMissingNewGRFs()) {
		return "As you loaded an savegame for which you do not have the required NewGRFs\n" \
				"no crash information will be generated.\n";
	}

	return nullptr;
}

#if defined(WITH_BFD)
sym_info_bfd::sym_info_bfd(bfd_vma addr_) : addr(addr_), abfd(nullptr), syms(nullptr), sym_count(0),
		file_name(nullptr), function_name(nullptr), function_addr(0), line(0), found(false) {}

sym_info_bfd::~sym_info_bfd()
{
	free(syms);
	if (abfd != nullptr) bfd_close(abfd);
}

static void find_address_in_section(bfd *abfd, asection *section, void *data)
{
	sym_info_bfd *info = static_cast<sym_info_bfd *>(data);
	if (info->found) return;

	if ((bfd_get_section_flags(abfd, section) & SEC_ALLOC) == 0) return;

	bfd_vma vma = bfd_get_section_vma(abfd, section);
	if (info->addr < vma) return;

	bfd_size_type size = get_bfd_section_size(abfd, section);
	if (info->addr >= vma + size) return;

	info->found = bfd_find_nearest_line(abfd, section, info->syms, info->addr - vma,
			&(info->file_name), &(info->function_name), &(info->line));

	if (info->found && info->function_name) {
		for (long i = 0; i < info->sym_count; i++) {
			asymbol *sym = info->syms[i];
			if (sym->flags & (BSF_LOCAL | BSF_GLOBAL) && strcmp(sym->name, info->function_name) == 0) {
				info->function_addr = sym->value + vma;
			}
		}
	} else if (info->found) {
		bfd_vma target = info->addr - vma;
		bfd_vma best_diff = size;
		for (long i = 0; i < info->sym_count; i++) {
			asymbol *sym = info->syms[i];
			if (!(sym->flags & (BSF_LOCAL | BSF_GLOBAL))) continue;
			if (sym->value > target) continue;
			bfd_vma diff = target - sym->value;
			if (diff < best_diff) {
				best_diff = diff;
				info->function_name = sym->name;
				info->function_addr = sym->value + vma;
			}
		}
	}
}

void lookup_addr_bfd(const char *obj_file_name, sym_info_bfd &info)
{
	info.abfd = bfd_openr(obj_file_name, nullptr);

	if (info.abfd == nullptr) return;

	if (!bfd_check_format(info.abfd, bfd_object) || (bfd_get_file_flags(info.abfd) & HAS_SYMS) == 0) return;

	unsigned int size;
	info.sym_count = bfd_read_minisymbols(info.abfd, false, (void**) &(info.syms), &size);
	if (info.sym_count <= 0) {
		info.sym_count = bfd_read_minisymbols(info.abfd, true, (void**) &(info.syms), &size);
	}
	if (info.sym_count <= 0) return;

	bfd_map_over_sections(info.abfd, find_address_in_section, &info);
}
#endif<|MERGE_RESOLUTION|>--- conflicted
+++ resolved
@@ -420,7 +420,6 @@
 char *CrashLog::FillCrashLog(char *buffer, const char *last) const
 {
 	buffer += seprintf(buffer, last, "*** OpenTTD Crash Report ***\n\n");
-<<<<<<< HEAD
 
 	if (GamelogTestEmergency()) {
 		buffer += seprintf(buffer, last, "-=-=- As you loaded an emergency savegame no crash information would ordinarily be generated. -=-=-\n\n");
@@ -429,10 +428,7 @@
 		buffer += seprintf(buffer, last, "-=-=- As you loaded a savegame for which you do not have the required NewGRFs no crash information would ordinarily be generated. -=-=-\n\n");
 	}
 
-	buffer += seprintf(buffer, last, "Crash at: %s", asctime(gmtime(&cur_time)));
-=======
 	buffer += UTCTime::Format(buffer, last, "Crash at: %Y-%m-%d %H:%M:%S (UTC)\n");
->>>>>>> ac99a381
 
 	buffer += seprintf(buffer, last, "In game date: %i-%02i-%02i (%i, %i) (DL: %u)\n", _cur_date_ymd.year, _cur_date_ymd.month + 1, _cur_date_ymd.day, _date_fract, _tick_skip_counter, _settings_game.economy.day_length_factor);
 	if (_game_load_time != 0) {
