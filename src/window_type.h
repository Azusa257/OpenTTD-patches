--- conflicted
+++ resolved
@@ -694,7 +694,6 @@
 	 */
 	WC_SAVE_PRESET,
 
-<<<<<<< HEAD
 	/**
 	 * Trace restrict programme window; %Window numbers:
 	 *   - #TileIndex << 3 | #Track = #TraceRestrictWindow
@@ -715,13 +714,11 @@
 	 * Plans window.
 	 */
 	WC_PLANS,
-=======
+
 	WC_TEMPLATEGUI_MAIN,
 	WC_TEMPLATEGUI_RPLALL,
 	WC_BUILD_VIRTUAL_TRAIN,
 	WC_CREATE_TEMPLATE,
-
->>>>>>> 99509acd
 
 	WC_INVALID = 0xFFFF, ///< Invalid window.
 };
