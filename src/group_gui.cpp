--- conflicted
+++ resolved
@@ -239,11 +239,7 @@
 		this->tiny_step_height = this->column_size[VGC_FOLD].height;
 
 		this->column_size[VGC_NAME] = maxdim(GetStringBoundingBox(STR_GROUP_DEFAULT_TRAINS + this->vli.vtype), GetStringBoundingBox(STR_GROUP_ALL_TRAINS + this->vli.vtype));
-<<<<<<< HEAD
-		this->column_size[VGC_NAME].width = std::max((170u * FONT_HEIGHT_NORMAL) / 10u, this->column_size[VGC_NAME].width);
-=======
-		this->column_size[VGC_NAME].width = std::max(170u, this->column_size[VGC_NAME].width) + WidgetDimensions::scaled.hsep_indent;
->>>>>>> 1c82200e
+		this->column_size[VGC_NAME].width = std::max((170u * FONT_HEIGHT_NORMAL) / 10u, this->column_size[VGC_NAME].width) + WidgetDimensions::scaled.hsep_indent;
 		this->tiny_step_height = std::max(this->tiny_step_height, this->column_size[VGC_NAME].height);
 
 		this->column_size[VGC_PROTECT] = GetSpriteSize(SPR_GROUP_REPLACE_PROTECT);
@@ -267,11 +263,7 @@
 		this->column_size[VGC_NUMBER] = GetStringBoundingBox(STR_GROUP_COUNT_WITH_SUBGROUP);
 		this->tiny_step_height = std::max(this->tiny_step_height, this->column_size[VGC_NUMBER].height);
 
-<<<<<<< HEAD
-		this->tiny_step_height += WD_FRAMERECT_TOP + WD_FRAMERECT_BOTTOM + 1;
-=======
-		this->tiny_step_height += WidgetDimensions::scaled.framerect.Vertical();
->>>>>>> 1c82200e
+		this->tiny_step_height += WidgetDimensions::scaled.framerect.Vertical() + 1;
 
 		return WidgetDimensions::scaled.framerect.left +
 			this->column_size[VGC_FOLD].width + WidgetDimensions::scaled.hsep_normal +
@@ -327,11 +319,7 @@
 		DrawString(x + (rtl ? 0 : indent), x + this->column_size[VGC_NAME].width - 1 - (rtl ? indent : 0), y + (this->tiny_step_height - this->column_size[VGC_NAME].height) / 2, str, colour);
 
 		/* draw autoreplace protection */
-<<<<<<< HEAD
-		x = rtl ? x - 2 - this->column_size[VGC_PROTECT].width : x + 2 + this->column_size[VGC_NAME].width;
-=======
 		x = rtl ? x - WidgetDimensions::scaled.hsep_wide - this->column_size[VGC_PROTECT].width : x + WidgetDimensions::scaled.hsep_wide + this->column_size[VGC_NAME].width;
->>>>>>> 1c82200e
 		if (protection) DrawSprite(SPR_GROUP_REPLACE_PROTECT, PAL_NONE, x, y + (this->tiny_step_height - this->column_size[VGC_PROTECT].height) / 2);
 
 		/* draw autoreplace status */
@@ -633,17 +621,16 @@
 	{
 		switch (widget) {
 			case WID_GL_ALL_VEHICLES:
-				DrawGroupInfo(r.top + WD_FRAMERECT_TOP, r.left, r.right, ALL_GROUP);
+				DrawGroupInfo(r.top + WidgetDimensions::scaled.framerect.top, r.left, r.right, ALL_GROUP);
 				break;
 
 			case WID_GL_DEFAULT_VEHICLES:
-				DrawGroupInfo(r.top + WD_FRAMERECT_TOP, r.left, r.right, DEFAULT_GROUP);
+				DrawGroupInfo(r.top + WidgetDimensions::scaled.framerect.top, r.left, r.right, DEFAULT_GROUP);
 				break;
 
 			case WID_GL_INFO: {
-<<<<<<< HEAD
-				const int left  = r.left + WD_FRAMERECT_LEFT + 8;
-				const int right = r.right - WD_FRAMERECT_RIGHT - 8;
+				const int left  = r.left + WidgetDimensions::scaled.framerect.left + WidgetDimensions::scaled.vsep_wide;
+				const int right = r.right - WidgetDimensions::scaled.framerect.right - WidgetDimensions::scaled.vsep_wide;
 
 				int y = r.top + (1 + r.bottom - r.top - (3 * FONT_HEIGHT_NORMAL)) / 2;
 				DrawString(left, right, y, STR_GROUP_PROFIT_THIS_YEAR, TC_BLACK);
@@ -660,44 +647,13 @@
 				if (this->vehicles.size() > 0) {
 					SetDParam(0, this->occupancy_ratio);
 					DrawString(left, right, y, STR_GROUP_OCCUPANCY_VALUE, TC_BLACK, SA_RIGHT);
-=======
-				Money this_year = 0;
-				Money last_year = 0;
-				uint64 occupancy = 0;
-
-				for (const Vehicle * const v : this->vehicles) {
-					assert(v->owner == this->owner);
-
-					this_year += v->GetDisplayProfitThisYear();
-					last_year += v->GetDisplayProfitLastYear();
-					occupancy += v->trip_occupancy;
-				}
-
-				Rect tr = r.Shrink(WidgetDimensions::scaled.framerect);
-
-				DrawString(tr, STR_GROUP_PROFIT_THIS_YEAR, TC_BLACK);
-				SetDParam(0, this_year);
-				DrawString(tr, STR_JUST_CURRENCY_LONG, TC_BLACK, SA_RIGHT);
-
-				tr.top += FONT_HEIGHT_NORMAL;
-				DrawString(tr, STR_GROUP_PROFIT_LAST_YEAR, TC_BLACK);
-				SetDParam(0, last_year);
-				DrawString(tr, STR_JUST_CURRENCY_LONG, TC_BLACK, SA_RIGHT);
-
-				tr.top += FONT_HEIGHT_NORMAL;
-				DrawString(tr, STR_GROUP_OCCUPANCY, TC_BLACK);
-				const size_t vehicle_count = this->vehicles.size();
-				if (vehicle_count > 0) {
-					SetDParam(0, occupancy / vehicle_count);
-					DrawString(tr, STR_GROUP_OCCUPANCY_VALUE, TC_BLACK, SA_RIGHT);
->>>>>>> 1c82200e
 				}
 
 				break;
 			}
 
 			case WID_GL_LIST_GROUP: {
-				int y1 = r.top + WD_FRAMERECT_TOP;
+				int y1 = r.top + WidgetDimensions::scaled.framerect.top;
 				int max = std::min<size_t>(this->group_sb->GetPosition() + this->group_sb->GetCapacity(), this->groups.size());
 				for (int i = this->group_sb->GetPosition(); i < max; ++i) {
 					const Group *g = this->groups[i];
