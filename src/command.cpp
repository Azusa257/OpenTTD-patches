/* $Id$ */

/*
 * This file is part of OpenTTD.
 * OpenTTD is free software; you can redistribute it and/or modify it under the terms of the GNU General Public License as published by the Free Software Foundation, version 2.
 * OpenTTD is distributed in the hope that it will be useful, but WITHOUT ANY WARRANTY; without even the implied warranty of MERCHANTABILITY or FITNESS FOR A PARTICULAR PURPOSE.
 * See the GNU General Public License for more details. You should have received a copy of the GNU General Public License along with OpenTTD. If not, see <http://www.gnu.org/licenses/>.
 */

/** @file command.cpp Handling of commands. */

#include "stdafx.h"
#include "landscape.h"
#include "error.h"
#include "gui.h"
#include "command_func.h"
#include "network/network_type.h"
#include "network/network.h"
#include "genworld.h"
#include "strings_func.h"
#include "texteff.hpp"
#include "town.h"
#include "date_func.h"
#include "company_func.h"
#include "company_base.h"
#include "signal_func.h"
#include "core/backup_type.hpp"
#include "object_base.h"
#include "newgrf_text.h"
#include "string_func.h"
#include "scope_info.h"
#include <array>

#include "table/strings.h"

#include "safeguards.h"

CommandProc CmdBuildRailroadTrack;
CommandProc CmdRemoveRailroadTrack;
CommandProc CmdBuildSingleRail;
CommandProc CmdRemoveSingleRail;

CommandProc CmdLandscapeClear;

CommandProc CmdBuildBridge;

CommandProc CmdBuildRailStation;
CommandProc CmdRemoveFromRailStation;
CommandProc CmdConvertRail;

CommandProc CmdBuildSingleSignal;
CommandProc CmdRemoveSingleSignal;

CommandProc CmdTerraformLand;

CommandProc CmdBuildObject;
CommandProc CmdPurchaseLandArea;
CommandProc CmdBuildHouse;
CommandProc CmdSellLandArea;

CommandProc CmdBuildTunnel;

CommandProc CmdBuildTrainDepot;
CommandProc CmdBuildRailWaypoint;
CommandProc CmdRenameWaypoint;
CommandProc CmdRemoveFromRailWaypoint;

CommandProc CmdBuildRoadStop;
CommandProc CmdRemoveRoadStop;

CommandProc CmdBuildLongRoad;
CommandProc CmdRemoveLongRoad;
CommandProc CmdBuildRoad;

CommandProc CmdBuildRoadDepot;

CommandProc CmdBuildAirport;

CommandProc CmdBuildDock;

CommandProc CmdBuildShipDepot;

CommandProc CmdBuildBuoy;

CommandProc CmdPlantTree;

CommandProc CmdMoveRailVehicle;

CommandProcEx CmdBuildVehicle;
CommandProc CmdSellVehicle;
CommandProc CmdRefitVehicle;
CommandProc CmdSendVehicleToDepot;
CommandProc CmdSetVehicleVisibility;

CommandProc CmdForceTrainProceed;
CommandProc CmdReverseTrainDirection;

CommandProc CmdClearOrderBackup;
CommandProc CmdModifyOrder;
CommandProc CmdSkipToOrder;
CommandProc CmdDeleteOrder;
CommandProc CmdInsertOrder;
CommandProc CmdMassChangeOrder;
CommandProc CmdChangeServiceInt;

CommandProc CmdBuildIndustry;

CommandProc CmdSetCompanyManagerFace;
CommandProc CmdSetCompanyColour;

CommandProc CmdIncreaseLoan;
CommandProc CmdDecreaseLoan;

CommandProc CmdWantEnginePreview;

CommandProc CmdSetVehicleUnitNumber;

CommandProc CmdRenameVehicle;
CommandProc CmdRenameEngine;

CommandProc CmdRenameCompany;
CommandProc CmdRenamePresident;

CommandProc CmdRenameStation;
CommandProc CmdRenameDepot;

CommandProc CmdPlaceSign;
CommandProc CmdRenameSign;

CommandProc CmdTurnRoadVeh;

CommandProc CmdPause;

CommandProc CmdBuyShareInCompany;
CommandProc CmdSellShareInCompany;
CommandProc CmdBuyCompany;

CommandProc CmdFoundTown;
CommandProc CmdRenameTown;
CommandProc CmdDoTownAction;
CommandProc CmdTownGrowthRate;
CommandProc CmdTownCargoGoal;
CommandProc CmdTownSetText;
CommandProc CmdExpandTown;
CommandProc CmdDeleteTown;

CommandProc CmdChangeSetting;
CommandProc CmdChangeCompanySetting;

CommandProc CmdOrderRefit;
CommandProc CmdCloneOrder;

CommandProc CmdClearArea;

CommandProc CmdGiveMoney;
CommandProc CmdMoneyCheat;
CommandProc CmdChangeBankBalance;
CommandProc CmdBuildCanal;
CommandProc CmdBuildLock;

CommandProc CmdCreateSubsidy;
CommandProc CmdCompanyCtrl;
CommandProc CmdCustomNewsItem;
CommandProc CmdCreateGoal;
CommandProc CmdRemoveGoal;
CommandProc CmdSetGoalText;
CommandProc CmdSetGoalProgress;
CommandProc CmdSetGoalCompleted;
CommandProc CmdGoalQuestion;
CommandProc CmdGoalQuestionAnswer;
CommandProc CmdCreateStoryPage;
CommandProc CmdCreateStoryPageElement;
CommandProc CmdUpdateStoryPageElement;
CommandProc CmdSetStoryPageTitle;
CommandProc CmdSetStoryPageDate;
CommandProc CmdShowStoryPage;
CommandProc CmdRemoveStoryPage;
CommandProc CmdRemoveStoryPageElement;
CommandProc CmdScrollViewport;

CommandProc CmdLevelLand;

CommandProc CmdBuildSignalTrack;
CommandProc CmdRemoveSignalTrack;

CommandProc CmdSetAutoReplace;

CommandProc CmdToggleReuseDepotVehicles;
CommandProc CmdToggleKeepRemainingVehicles;
CommandProc CmdToggleRefitAsTemplate;
CommandProc CmdToggleTemplateReplaceOldOnly;

CommandProc CmdVirtualTrainFromTemplateVehicle;
CommandProc CmdVirtualTrainFromTrain;
CommandProc CmdDeleteVirtualTrain;
CommandProc CmdBuildVirtualRailVehicle;
CommandProc CmdReplaceTemplateVehicle;

CommandProc CmdTemplateVehicleFromTrain;
CommandProc CmdDeleteTemplateVehicle;

CommandProc CmdIssueTemplateReplacement;
CommandProc CmdDeleteTemplateReplacement;

CommandProc CmdCloneVehicle;
CommandProc CmdStartStopVehicle;
CommandProc CmdMassStartStopVehicle;
CommandProc CmdAutoreplaceVehicle;
CommandProc CmdTemplateReplaceVehicle;
CommandProc CmdDepotSellAllVehicles;
CommandProc CmdDepotMassAutoReplace;

CommandProc CmdCreateGroup;
CommandProc CmdAlterGroup;
CommandProc CmdDeleteGroup;
CommandProc CmdCreateGroupFromList;
CommandProc CmdAddVehicleGroup;
CommandProc CmdAddSharedVehicleGroup;
CommandProc CmdRemoveAllVehiclesGroup;
CommandProc CmdSetGroupReplaceProtection;
CommandProc CmdSetGroupLivery;

CommandProc CmdMoveOrder;
CommandProc CmdChangeTimetable;
CommandProc CmdBulkChangeTimetable;
CommandProc CmdSetVehicleOnTime;
CommandProc CmdAutofillTimetable;
CommandProc CmdAutomateTimetable;
CommandProc CmdTimetableSeparation;
CommandProc CmdSetTimetableStart;

CommandProc CmdOpenCloseAirport;

CommandProc CmdProgramSignalTraceRestrict;
CommandProc CmdCreateTraceRestrictSlot;
CommandProc CmdAlterTraceRestrictSlot;
CommandProc CmdDeleteTraceRestrictSlot;
CommandProc CmdAddVehicleTraceRestrictSlot;
CommandProc CmdRemoveVehicleTraceRestrictSlot;

CommandProc CmdInsertSignalInstruction;
CommandProc CmdModifySignalInstruction;
CommandProc CmdRemoveSignalInstruction;
CommandProc CmdSignalProgramMgmt;

CommandProc CmdScheduledDispatch;
CommandProc CmdScheduledDispatchAdd;
CommandProc CmdScheduledDispatchRemove;
CommandProc CmdScheduledDispatchSetDuration;
CommandProc CmdScheduledDispatchSetStartDate;
CommandProc CmdScheduledDispatchSetDelay;
CommandProc CmdScheduledDispatchResetLastDispatch;

CommandProc CmdAddPlan;
CommandProcEx CmdAddPlanLine;
CommandProc CmdRemovePlan;
CommandProc CmdRemovePlanLine;
CommandProc CmdChangePlanVisibility;
CommandProc CmdRenamePlan;

CommandProc CmdDesyncCheck;

#define DEF_CMD(proc, flags, type) Command(proc, #proc, (CommandFlags)flags, type)

/**
 * The master command table
 *
 * This table contains all possible CommandProc functions with
 * the flags which belongs to it. The indices are the same
 * as the value from the CMD_* enums.
 */
static const Command _command_proc_table[] = {
	DEF_CMD(CmdBuildRailroadTrack,       CMD_NO_WATER | CMD_AUTO, CMDT_LANDSCAPE_CONSTRUCTION), // CMD_BUILD_RAILROAD_TRACK
	DEF_CMD(CmdRemoveRailroadTrack,                     CMD_AUTO, CMDT_LANDSCAPE_CONSTRUCTION), // CMD_REMOVE_RAILROAD_TRACK
	DEF_CMD(CmdBuildSingleRail,          CMD_NO_WATER | CMD_AUTO, CMDT_LANDSCAPE_CONSTRUCTION), // CMD_BUILD_SINGLE_RAIL
	DEF_CMD(CmdRemoveSingleRail,                        CMD_AUTO, CMDT_LANDSCAPE_CONSTRUCTION), // CMD_REMOVE_SINGLE_RAIL
	DEF_CMD(CmdLandscapeClear,                                 0, CMDT_LANDSCAPE_CONSTRUCTION), // CMD_LANDSCAPE_CLEAR
	DEF_CMD(CmdBuildBridge,  CMD_DEITY | CMD_NO_WATER | CMD_AUTO, CMDT_LANDSCAPE_CONSTRUCTION), // CMD_BUILD_BRIDGE
	DEF_CMD(CmdBuildRailStation,         CMD_NO_WATER | CMD_AUTO, CMDT_LANDSCAPE_CONSTRUCTION), // CMD_BUILD_RAIL_STATION
	DEF_CMD(CmdBuildTrainDepot,          CMD_NO_WATER | CMD_AUTO, CMDT_LANDSCAPE_CONSTRUCTION), // CMD_BUILD_TRAIN_DEPOT
	DEF_CMD(CmdBuildSingleSignal,                       CMD_AUTO, CMDT_LANDSCAPE_CONSTRUCTION), // CMD_BUILD_SIGNALS
	DEF_CMD(CmdRemoveSingleSignal,                      CMD_AUTO, CMDT_LANDSCAPE_CONSTRUCTION), // CMD_REMOVE_SIGNALS
	DEF_CMD(CmdTerraformLand,           CMD_ALL_TILES | CMD_AUTO, CMDT_LANDSCAPE_CONSTRUCTION), // CMD_TERRAFORM_LAND
	DEF_CMD(CmdBuildObject,              CMD_NO_WATER | CMD_AUTO, CMDT_LANDSCAPE_CONSTRUCTION), // CMD_BUILD_OBJECT
	DEF_CMD(CmdPurchaseLandArea,                     CMD_NO_TEST, CMDT_LANDSCAPE_CONSTRUCTION), // CMD_PURCHASE_LAND_AREA
	DEF_CMD(CmdBuildHouse,   CMD_DEITY | CMD_NO_WATER | CMD_AUTO, CMDT_LANDSCAPE_CONSTRUCTION), // CMD_BUILD_HOUSE
	DEF_CMD(CmdBuildTunnel,                 CMD_DEITY | CMD_AUTO, CMDT_LANDSCAPE_CONSTRUCTION), // CMD_BUILD_TUNNEL
	DEF_CMD(CmdRemoveFromRailStation,                          0, CMDT_LANDSCAPE_CONSTRUCTION), // CMD_REMOVE_FROM_RAIL_STATION
	DEF_CMD(CmdConvertRail,                                    0, CMDT_LANDSCAPE_CONSTRUCTION), // CMD_CONVERT_RAIL
	DEF_CMD(CmdBuildRailWaypoint,                              0, CMDT_LANDSCAPE_CONSTRUCTION), // CMD_BUILD_RAIL_WAYPOINT
	DEF_CMD(CmdRenameWaypoint,                                 0, CMDT_OTHER_MANAGEMENT      ), // CMD_RENAME_WAYPOINT
	DEF_CMD(CmdRemoveFromRailWaypoint,                         0, CMDT_LANDSCAPE_CONSTRUCTION), // CMD_REMOVE_FROM_RAIL_WAYPOINT

	DEF_CMD(CmdBuildRoadStop,            CMD_NO_WATER | CMD_AUTO, CMDT_LANDSCAPE_CONSTRUCTION), // CMD_BUILD_ROAD_STOP
	DEF_CMD(CmdRemoveRoadStop,                                 0, CMDT_LANDSCAPE_CONSTRUCTION), // CMD_REMOVE_ROAD_STOP
	DEF_CMD(CmdBuildLongRoad,CMD_DEITY | CMD_NO_WATER | CMD_AUTO, CMDT_LANDSCAPE_CONSTRUCTION), // CMD_BUILD_LONG_ROAD
	DEF_CMD(CmdRemoveLongRoad,            CMD_NO_TEST | CMD_AUTO, CMDT_LANDSCAPE_CONSTRUCTION), // CMD_REMOVE_LONG_ROAD; towns may disallow removing road bits (as they are connected) in test, but in exec they're removed and thus removing is allowed.
	DEF_CMD(CmdBuildRoad,    CMD_DEITY | CMD_NO_WATER | CMD_AUTO, CMDT_LANDSCAPE_CONSTRUCTION), // CMD_BUILD_ROAD
	DEF_CMD(CmdBuildRoadDepot,           CMD_NO_WATER | CMD_AUTO, CMDT_LANDSCAPE_CONSTRUCTION), // CMD_BUILD_ROAD_DEPOT

	DEF_CMD(CmdBuildAirport,             CMD_NO_WATER | CMD_AUTO, CMDT_LANDSCAPE_CONSTRUCTION), // CMD_BUILD_AIRPORT
	DEF_CMD(CmdBuildDock,                               CMD_AUTO, CMDT_LANDSCAPE_CONSTRUCTION), // CMD_BUILD_DOCK
	DEF_CMD(CmdBuildShipDepot,                          CMD_AUTO, CMDT_LANDSCAPE_CONSTRUCTION), // CMD_BUILD_SHIP_DEPOT
	DEF_CMD(CmdBuildBuoy,                               CMD_AUTO, CMDT_LANDSCAPE_CONSTRUCTION), // CMD_BUILD_BUOY
	DEF_CMD(CmdPlantTree,                               CMD_AUTO, CMDT_LANDSCAPE_CONSTRUCTION), // CMD_PLANT_TREE

	DEF_CMD(CmdBuildVehicle,                       CMD_CLIENT_ID, CMDT_VEHICLE_CONSTRUCTION  ), // CMD_BUILD_VEHICLE
	DEF_CMD(CmdBuildVehicle,         CMD_NO_TEST | CMD_CLIENT_ID, CMDT_VEHICLE_CONSTRUCTION  ), // CMD_BUILD_VEHICLE_NT
	DEF_CMD(CmdSellVehicle,                        CMD_CLIENT_ID, CMDT_VEHICLE_CONSTRUCTION  ), // CMD_SELL_VEHICLE
	DEF_CMD(CmdRefitVehicle,                                   0, CMDT_VEHICLE_CONSTRUCTION  ), // CMD_REFIT_VEHICLE
	DEF_CMD(CmdSendVehicleToDepot,                             0, CMDT_VEHICLE_MANAGEMENT    ), // CMD_SEND_VEHICLE_TO_DEPOT
	DEF_CMD(CmdSetVehicleVisibility,                           0, CMDT_COMPANY_SETTING       ), // CMD_SET_VEHICLE_VISIBILITY

	DEF_CMD(CmdMoveRailVehicle,                                0, CMDT_VEHICLE_CONSTRUCTION  ), // CMD_MOVE_RAIL_VEHICLE
	DEF_CMD(CmdForceTrainProceed,                              0, CMDT_VEHICLE_MANAGEMENT    ), // CMD_FORCE_TRAIN_PROCEED
	DEF_CMD(CmdReverseTrainDirection,                          0, CMDT_VEHICLE_MANAGEMENT    ), // CMD_REVERSE_TRAIN_DIRECTION

	DEF_CMD(CmdClearOrderBackup,                   CMD_CLIENT_ID, CMDT_SERVER_SETTING        ), // CMD_CLEAR_ORDER_BACKUP
	DEF_CMD(CmdModifyOrder,                                    0, CMDT_ROUTE_MANAGEMENT      ), // CMD_MODIFY_ORDER
	DEF_CMD(CmdSkipToOrder,                                    0, CMDT_ROUTE_MANAGEMENT      ), // CMD_SKIP_TO_ORDER
	DEF_CMD(CmdDeleteOrder,                                    0, CMDT_ROUTE_MANAGEMENT      ), // CMD_DELETE_ORDER
	DEF_CMD(CmdInsertOrder,                                    0, CMDT_ROUTE_MANAGEMENT      ), // CMD_INSERT_ORDER
	DEF_CMD(CmdMassChangeOrder,                                0, CMDT_ROUTE_MANAGEMENT      ), // CMD_MASS_CHANGE_ORDER

	DEF_CMD(CmdChangeServiceInt,                               0, CMDT_VEHICLE_MANAGEMENT    ), // CMD_CHANGE_SERVICE_INT

	DEF_CMD(CmdBuildIndustry,                          CMD_DEITY, CMDT_LANDSCAPE_CONSTRUCTION), // CMD_BUILD_INDUSTRY
	DEF_CMD(CmdSetCompanyManagerFace,                          0, CMDT_OTHER_MANAGEMENT      ), // CMD_SET_COMPANY_MANAGER_FACE
	DEF_CMD(CmdSetCompanyColour,                               0, CMDT_OTHER_MANAGEMENT      ), // CMD_SET_COMPANY_COLOUR

	DEF_CMD(CmdIncreaseLoan,                                   0, CMDT_MONEY_MANAGEMENT      ), // CMD_INCREASE_LOAN
	DEF_CMD(CmdDecreaseLoan,                                   0, CMDT_MONEY_MANAGEMENT      ), // CMD_DECREASE_LOAN

	DEF_CMD(CmdWantEnginePreview,                              0, CMDT_VEHICLE_MANAGEMENT    ), // CMD_WANT_ENGINE_PREVIEW

	DEF_CMD(CmdSetVehicleUnitNumber,                           0, CMDT_OTHER_MANAGEMENT      ), // CMD_SET_VEHICLE_UNIT_NUMBER

	DEF_CMD(CmdRenameVehicle,                                  0, CMDT_OTHER_MANAGEMENT      ), // CMD_RENAME_VEHICLE
	DEF_CMD(CmdRenameEngine,                          CMD_SERVER, CMDT_OTHER_MANAGEMENT      ), // CMD_RENAME_ENGINE

	DEF_CMD(CmdRenameCompany,                                  0, CMDT_OTHER_MANAGEMENT      ), // CMD_RENAME_COMPANY
	DEF_CMD(CmdRenamePresident,                                0, CMDT_OTHER_MANAGEMENT      ), // CMD_RENAME_PRESIDENT

	DEF_CMD(CmdRenameStation,                                  0, CMDT_OTHER_MANAGEMENT      ), // CMD_RENAME_STATION
	DEF_CMD(CmdRenameDepot,                                    0, CMDT_OTHER_MANAGEMENT      ), // CMD_RENAME_DEPOT

	DEF_CMD(CmdPlaceSign,                              CMD_DEITY, CMDT_OTHER_MANAGEMENT      ), // CMD_PLACE_SIGN
	DEF_CMD(CmdRenameSign,                             CMD_DEITY, CMDT_OTHER_MANAGEMENT      ), // CMD_RENAME_SIGN

	DEF_CMD(CmdTurnRoadVeh,                                    0, CMDT_VEHICLE_MANAGEMENT    ), // CMD_TURN_ROADVEH

	DEF_CMD(CmdPause,                    CMD_SERVER | CMD_NO_EST, CMDT_SERVER_SETTING        ), // CMD_PAUSE

	DEF_CMD(CmdBuyShareInCompany,                              0, CMDT_MONEY_MANAGEMENT      ), // CMD_BUY_SHARE_IN_COMPANY
	DEF_CMD(CmdSellShareInCompany,                             0, CMDT_MONEY_MANAGEMENT      ), // CMD_SELL_SHARE_IN_COMPANY
	DEF_CMD(CmdBuyCompany,                                     0, CMDT_MONEY_MANAGEMENT      ), // CMD_BUY_COMANY

	DEF_CMD(CmdFoundTown,                CMD_DEITY | CMD_NO_TEST, CMDT_LANDSCAPE_CONSTRUCTION), // CMD_FOUND_TOWN; founding random town can fail only in exec run
	DEF_CMD(CmdRenameTown,                CMD_DEITY | CMD_SERVER, CMDT_OTHER_MANAGEMENT      ), // CMD_RENAME_TOWN
	DEF_CMD(CmdDoTownAction,                                   0, CMDT_LANDSCAPE_CONSTRUCTION), // CMD_DO_TOWN_ACTION
	DEF_CMD(CmdTownCargoGoal,                          CMD_DEITY, CMDT_OTHER_MANAGEMENT      ), // CMD_TOWN_CARGO_GOAL
	DEF_CMD(CmdTownGrowthRate,                         CMD_DEITY, CMDT_OTHER_MANAGEMENT      ), // CMD_TOWN_GROWTH_RATE
	DEF_CMD(CmdTownSetText,             CMD_STR_CTRL | CMD_DEITY, CMDT_OTHER_MANAGEMENT      ), // CMD_TOWN_SET_TEXT
	DEF_CMD(CmdExpandTown,                             CMD_DEITY, CMDT_LANDSCAPE_CONSTRUCTION), // CMD_EXPAND_TOWN
	DEF_CMD(CmdDeleteTown,                           CMD_OFFLINE, CMDT_LANDSCAPE_CONSTRUCTION), // CMD_DELETE_TOWN

	DEF_CMD(CmdOrderRefit,                                     0, CMDT_ROUTE_MANAGEMENT      ), // CMD_ORDER_REFIT
	DEF_CMD(CmdCloneOrder,                                     0, CMDT_ROUTE_MANAGEMENT      ), // CMD_CLONE_ORDER

	DEF_CMD(CmdClearArea,                            CMD_NO_TEST, CMDT_LANDSCAPE_CONSTRUCTION), // CMD_CLEAR_AREA; destroying multi-tile houses makes town rating differ between test and execution

	DEF_CMD(CmdMoneyCheat,                           CMD_OFFLINE, CMDT_CHEAT                 ), // CMD_MONEY_CHEAT
	DEF_CMD(CmdChangeBankBalance,                      CMD_DEITY, CMDT_MONEY_MANAGEMENT      ), // CMD_CHANGE_BANK_BALANCE
	DEF_CMD(CmdBuildCanal,                              CMD_AUTO, CMDT_LANDSCAPE_CONSTRUCTION), // CMD_BUILD_CANAL
	DEF_CMD(CmdCreateSubsidy,                          CMD_DEITY, CMDT_OTHER_MANAGEMENT      ), // CMD_CREATE_SUBSIDY
	DEF_CMD(CmdCompanyCtrl, CMD_SPECTATOR | CMD_CLIENT_ID | CMD_NO_EST, CMDT_SERVER_SETTING  ), // CMD_COMPANY_CTRL
	DEF_CMD(CmdCustomNewsItem,          CMD_STR_CTRL | CMD_DEITY, CMDT_OTHER_MANAGEMENT      ), // CMD_CUSTOM_NEWS_ITEM
	DEF_CMD(CmdCreateGoal,              CMD_STR_CTRL | CMD_DEITY, CMDT_OTHER_MANAGEMENT      ), // CMD_CREATE_GOAL
	DEF_CMD(CmdRemoveGoal,                             CMD_DEITY, CMDT_OTHER_MANAGEMENT      ), // CMD_REMOVE_GOAL
	DEF_CMD(CmdSetGoalText,             CMD_STR_CTRL | CMD_DEITY, CMDT_OTHER_MANAGEMENT      ), // CMD_SET_GOAL_TEXT
	DEF_CMD(CmdSetGoalProgress,         CMD_STR_CTRL | CMD_DEITY, CMDT_OTHER_MANAGEMENT      ), // CMD_SET_GOAL_PROGRESS
	DEF_CMD(CmdSetGoalCompleted,        CMD_STR_CTRL | CMD_DEITY, CMDT_OTHER_MANAGEMENT      ), // CMD_SET_GOAL_COMPLETED
	DEF_CMD(CmdGoalQuestion,            CMD_STR_CTRL | CMD_DEITY, CMDT_OTHER_MANAGEMENT      ), // CMD_GOAL_QUESTION
	DEF_CMD(CmdGoalQuestionAnswer,                     CMD_DEITY, CMDT_OTHER_MANAGEMENT      ), // CMD_GOAL_QUESTION_ANSWER
	DEF_CMD(CmdCreateStoryPage,         CMD_STR_CTRL | CMD_DEITY, CMDT_OTHER_MANAGEMENT      ), // CMD_CREATE_STORY_PAGE
	DEF_CMD(CmdCreateStoryPageElement,  CMD_STR_CTRL | CMD_DEITY, CMDT_OTHER_MANAGEMENT      ), // CMD_CREATE_STORY_PAGE_ELEMENT
	DEF_CMD(CmdUpdateStoryPageElement,  CMD_STR_CTRL | CMD_DEITY, CMDT_OTHER_MANAGEMENT      ), // CMD_UPDATE_STORY_PAGE_ELEMENT
	DEF_CMD(CmdSetStoryPageTitle,       CMD_STR_CTRL | CMD_DEITY, CMDT_OTHER_MANAGEMENT      ), // CMD_SET_STORY_PAGE_TITLE
	DEF_CMD(CmdSetStoryPageDate,                       CMD_DEITY, CMDT_OTHER_MANAGEMENT      ), // CMD_SET_STORY_PAGE_DATE
	DEF_CMD(CmdShowStoryPage,                          CMD_DEITY, CMDT_OTHER_MANAGEMENT      ), // CMD_SHOW_STORY_PAGE
	DEF_CMD(CmdRemoveStoryPage,                        CMD_DEITY, CMDT_OTHER_MANAGEMENT      ), // CMD_REMOVE_STORY_PAGE
	DEF_CMD(CmdRemoveStoryPageElement,                 CMD_DEITY, CMDT_OTHER_MANAGEMENT      ), // CMD_REMOVE_STORY_ELEMENT_PAGE
	DEF_CMD(CmdScrollViewport,                         CMD_DEITY, CMDT_OTHER_MANAGEMENT      ), // CMD_SCROLL_VIEWPORT

	DEF_CMD(CmdLevelLand, CMD_ALL_TILES | CMD_NO_TEST | CMD_AUTO, CMDT_LANDSCAPE_CONSTRUCTION), // CMD_LEVEL_LAND; test run might clear tiles multiple times, in execution that only happens once

	DEF_CMD(CmdBuildLock,                               CMD_AUTO, CMDT_LANDSCAPE_CONSTRUCTION), // CMD_BUILD_LOCK

	DEF_CMD(CmdBuildSignalTrack,                        CMD_AUTO, CMDT_LANDSCAPE_CONSTRUCTION), // CMD_BUILD_SIGNAL_TRACK
	DEF_CMD(CmdRemoveSignalTrack,                       CMD_AUTO, CMDT_LANDSCAPE_CONSTRUCTION), // CMD_REMOVE_SIGNAL_TRACK

	DEF_CMD(CmdGiveMoney,                                      0, CMDT_MONEY_MANAGEMENT      ), // CMD_GIVE_MONEY
	DEF_CMD(CmdChangeSetting,                         CMD_SERVER, CMDT_SERVER_SETTING        ), // CMD_CHANGE_SETTING
	DEF_CMD(CmdChangeCompanySetting,                           0, CMDT_COMPANY_SETTING       ), // CMD_CHANGE_COMPANY_SETTING
	DEF_CMD(CmdSetAutoReplace,                                 0, CMDT_VEHICLE_MANAGEMENT    ), // CMD_SET_AUTOREPLACE

	DEF_CMD(CmdToggleReuseDepotVehicles,           CMD_ALL_TILES, CMDT_VEHICLE_MANAGEMENT    ), // CMD_TOGGLE_REUSE_DEPOT_VEHICLES
	DEF_CMD(CmdToggleKeepRemainingVehicles,        CMD_ALL_TILES, CMDT_VEHICLE_MANAGEMENT    ), // CMD_TOGGLE_KEEP_REMAINING_VEHICLES
	DEF_CMD(CmdToggleRefitAsTemplate,              CMD_ALL_TILES, CMDT_VEHICLE_MANAGEMENT    ), // CMD_TOGGLE_REFIT_AS_TEMPLATE
	DEF_CMD(CmdToggleTemplateReplaceOldOnly,       CMD_ALL_TILES, CMDT_VEHICLE_MANAGEMENT    ), // CMD_TOGGLE_TMPL_REPLACE_OLD_ONLY

	DEF_CMD(CmdVirtualTrainFromTemplateVehicle,    CMD_NO_TEST | CMD_ALL_TILES, CMDT_VEHICLE_MANAGEMENT), // CMD_VIRTUAL_TRAIN_FROM_TEMPLATE_VEHICLE
	DEF_CMD(CmdVirtualTrainFromTrain,              CMD_NO_TEST | CMD_ALL_TILES, CMDT_VEHICLE_MANAGEMENT), // CMD_VIRTUAL_TRAIN_FROM_TRAIN
	DEF_CMD(CmdDeleteVirtualTrain,                 CMD_ALL_TILES, CMDT_VEHICLE_MANAGEMENT    ), // CMD_DELETE_VIRTUAL_TRAIN
	DEF_CMD(CmdBuildVirtualRailVehicle,            CMD_NO_TEST | CMD_ALL_TILES, CMDT_VEHICLE_MANAGEMENT), // CMD_BUILD_VIRTUAL_RAIL_VEHICLE
	DEF_CMD(CmdReplaceTemplateVehicle,             CMD_ALL_TILES, CMDT_VEHICLE_MANAGEMENT    ), // CMD_REPLACE_TEMPLATE_VEHICLE

	DEF_CMD(CmdTemplateVehicleFromTrain,           CMD_ALL_TILES, CMDT_VEHICLE_MANAGEMENT    ), // CMD_CLONE_TEMPLATE_VEHICLE_FROM_TRAIN
	DEF_CMD(CmdDeleteTemplateVehicle,              CMD_ALL_TILES, CMDT_VEHICLE_MANAGEMENT    ), // CMD_DELETE_TEMPLATE_VEHICLE

	DEF_CMD(CmdIssueTemplateReplacement,           CMD_ALL_TILES, CMDT_VEHICLE_MANAGEMENT    ), // CMD_ISSUE_TEMPLATE_REPLACEMENT
	DEF_CMD(CmdDeleteTemplateReplacement,          CMD_ALL_TILES, CMDT_VEHICLE_MANAGEMENT    ), // CMD_DELETE_TEMPLATE_REPLACEMENT

	DEF_CMD(CmdCloneVehicle,                         CMD_NO_TEST, CMDT_VEHICLE_CONSTRUCTION  ), // CMD_CLONE_VEHICLE; NewGRF callbacks influence building and refitting making it impossible to correctly estimate the cost
	DEF_CMD(CmdStartStopVehicle,                               0, CMDT_VEHICLE_MANAGEMENT    ), // CMD_START_STOP_VEHICLE
	DEF_CMD(CmdMassStartStopVehicle,                           0, CMDT_VEHICLE_MANAGEMENT    ), // CMD_MASS_START_STOP
	DEF_CMD(CmdAutoreplaceVehicle,                             0, CMDT_VEHICLE_MANAGEMENT    ), // CMD_AUTOREPLACE_VEHICLE
	DEF_CMD(CmdTemplateReplaceVehicle,                         0, CMDT_VEHICLE_MANAGEMENT    ), // CMD_TEMPLATE_REPLACE_VEHICLE
	DEF_CMD(CmdDepotSellAllVehicles,                           0, CMDT_VEHICLE_CONSTRUCTION  ), // CMD_DEPOT_SELL_ALL_VEHICLES
	DEF_CMD(CmdDepotMassAutoReplace,                           0, CMDT_VEHICLE_CONSTRUCTION  ), // CMD_DEPOT_MASS_AUTOREPLACE
	DEF_CMD(CmdCreateGroup,                                    0, CMDT_ROUTE_MANAGEMENT      ), // CMD_CREATE_GROUP
	DEF_CMD(CmdDeleteGroup,                                    0, CMDT_ROUTE_MANAGEMENT      ), // CMD_DELETE_GROUP
	DEF_CMD(CmdAlterGroup,                                     0, CMDT_OTHER_MANAGEMENT      ), // CMD_ALTER_GROUP
	DEF_CMD(CmdCreateGroupFromList,                            0, CMDT_OTHER_MANAGEMENT      ), // CMD_CREATE_GROUP_FROM_LIST
	DEF_CMD(CmdAddVehicleGroup,                                0, CMDT_ROUTE_MANAGEMENT      ), // CMD_ADD_VEHICLE_GROUP
	DEF_CMD(CmdAddSharedVehicleGroup,                          0, CMDT_ROUTE_MANAGEMENT      ), // CMD_ADD_SHARE_VEHICLE_GROUP
	DEF_CMD(CmdRemoveAllVehiclesGroup,                         0, CMDT_ROUTE_MANAGEMENT      ), // CMD_REMOVE_ALL_VEHICLES_GROUP
	DEF_CMD(CmdSetGroupReplaceProtection,                      0, CMDT_ROUTE_MANAGEMENT      ), // CMD_SET_GROUP_REPLACE_PROTECTION
	DEF_CMD(CmdSetGroupLivery,                                 0, CMDT_ROUTE_MANAGEMENT      ), // CMD_SET_GROUP_LIVERY
	DEF_CMD(CmdMoveOrder,                                      0, CMDT_ROUTE_MANAGEMENT      ), // CMD_MOVE_ORDER
	DEF_CMD(CmdChangeTimetable,                                0, CMDT_ROUTE_MANAGEMENT      ), // CMD_CHANGE_TIMETABLE
	DEF_CMD(CmdBulkChangeTimetable,                            0, CMDT_ROUTE_MANAGEMENT      ), // CMD_BULK_CHANGE_TIMETABLE
	DEF_CMD(CmdSetVehicleOnTime,                               0, CMDT_ROUTE_MANAGEMENT      ), // CMD_SET_VEHICLE_ON_TIME
	DEF_CMD(CmdAutofillTimetable,                              0, CMDT_ROUTE_MANAGEMENT      ), // CMD_AUTOFILL_TIMETABLE
	DEF_CMD(CmdAutomateTimetable,                              0, CMDT_ROUTE_MANAGEMENT      ), // CMD_AUTOMATE_TIMETABLE
	DEF_CMD(CmdTimetableSeparation,                            0, CMDT_ROUTE_MANAGEMENT      ), // CMD_TIMETABLE_SEPARATION
	DEF_CMD(CmdSetTimetableStart,                              0, CMDT_ROUTE_MANAGEMENT      ), // CMD_SET_TIMETABLE_START

	DEF_CMD(CmdOpenCloseAirport,                               0, CMDT_ROUTE_MANAGEMENT      ), // CMD_OPEN_CLOSE_AIRPORT

	DEF_CMD(CmdProgramSignalTraceRestrict,                     0, CMDT_OTHER_MANAGEMENT      ), // CMD_PROGRAM_TRACERESTRICT_SIGNAL
	DEF_CMD(CmdCreateTraceRestrictSlot,                        0, CMDT_OTHER_MANAGEMENT      ), // CMD_CREATE_TRACERESTRICT_SLOT
	DEF_CMD(CmdAlterTraceRestrictSlot,                         0, CMDT_OTHER_MANAGEMENT      ), // CMD_ALTER_TRACERESTRICT_SLOT
	DEF_CMD(CmdDeleteTraceRestrictSlot,                        0, CMDT_OTHER_MANAGEMENT      ), // CMD_DELETE_TRACERESTRICT_SLOT
	DEF_CMD(CmdAddVehicleTraceRestrictSlot,                    0, CMDT_OTHER_MANAGEMENT      ), // CMD_ADD_VEHICLE_TRACERESTRICT_SLOT
	DEF_CMD(CmdRemoveVehicleTraceRestrictSlot,                 0, CMDT_OTHER_MANAGEMENT      ), // CMD_REMOVE_VEHICLE_TRACERESTRICT_SLOT

	DEF_CMD(CmdInsertSignalInstruction,                        0, CMDT_OTHER_MANAGEMENT      ), // CMD_INSERT_SIGNAL_INSTRUCTION
	DEF_CMD(CmdModifySignalInstruction,                        0, CMDT_OTHER_MANAGEMENT      ), // CMD_MODIFY_SIGNAL_INSTRUCTION
	DEF_CMD(CmdRemoveSignalInstruction,                        0, CMDT_OTHER_MANAGEMENT      ), // CMD_REMOVE_SIGNAL_INSTRUCTION
	DEF_CMD(CmdSignalProgramMgmt,                              0, CMDT_OTHER_MANAGEMENT      ), // CMD_SIGNAL_PROGRAM_MGMT

	DEF_CMD(CmdScheduledDispatch,                              0, CMDT_ROUTE_MANAGEMENT      ), // CMD_SCHEDULED_DISPATCH
	DEF_CMD(CmdScheduledDispatchAdd,                           0, CMDT_ROUTE_MANAGEMENT      ), // CMD_SCHEDULED_DISPATCH_ADD
	DEF_CMD(CmdScheduledDispatchRemove,                        0, CMDT_ROUTE_MANAGEMENT      ), // CMD_SCHEDULED_DISPATCH_REMOVE
	DEF_CMD(CmdScheduledDispatchSetDuration,                   0, CMDT_ROUTE_MANAGEMENT      ), // CMD_SCHEDULED_DISPATCH_SET_DURATION
	DEF_CMD(CmdScheduledDispatchSetStartDate,                  0, CMDT_ROUTE_MANAGEMENT      ), // CMD_SCHEDULED_DISPATCH_SET_START_DATE
	DEF_CMD(CmdScheduledDispatchSetDelay,                      0, CMDT_ROUTE_MANAGEMENT      ), // CMD_SCHEDULED_DISPATCH_SET_DELAY
	DEF_CMD(CmdScheduledDispatchResetLastDispatch,             0, CMDT_ROUTE_MANAGEMENT      ), // CMD_SCHEDULED_DISPATCH_RESET_LAST_DISPATCH

	DEF_CMD(CmdAddPlan,                              CMD_NO_TEST, CMDT_OTHER_MANAGEMENT      ), // CMD_ADD_PLAN
	DEF_CMD(CmdAddPlanLine,                          CMD_NO_TEST, CMDT_OTHER_MANAGEMENT      ), // CMD_ADD_PLAN_LINE
	DEF_CMD(CmdRemovePlan,                           CMD_NO_TEST, CMDT_OTHER_MANAGEMENT      ), // CMD_REMOVE_PLAN
	DEF_CMD(CmdRemovePlanLine,                       CMD_NO_TEST, CMDT_OTHER_MANAGEMENT      ), // CMD_REMOVE_PLAN_LINE
	DEF_CMD(CmdChangePlanVisibility,                 CMD_NO_TEST, CMDT_OTHER_MANAGEMENT      ), // CMD_CHANGE_PLAN_VISIBILITY
	DEF_CMD(CmdRenamePlan,                           CMD_NO_TEST, CMDT_OTHER_MANAGEMENT      ), // CMD_RENAME_PLAN

	DEF_CMD(CmdDesyncCheck,                           CMD_SERVER, CMDT_SERVER_SETTING        ), // CMD_DESYNC_CHECK
};


/**
 * List of flags for a command log entry
 */
enum CommandLogEntryFlagEnum {
	CLEF_NONE                = 0x00, ///< no flag is set
	CLEF_CMD_FAILED          = 0x01, ///< command failed
	CLEF_GENERATING_WORLD    = 0x02, ///< generating world
	CLEF_TEXT                = 0x04, ///< have command text
	CLEF_ESTIMATE_ONLY       = 0x08, ///< estimate only
	CLEF_ONLY_SENDING        = 0x10, ///< only sending
	CLEF_MY_CMD              = 0x20, ///< locally generated command
	CLEF_BINARY              = 0x40, ///< binary_length is > 0
};
DECLARE_ENUM_AS_BIT_SET(CommandLogEntryFlagEnum)
typedef SimpleTinyEnumT<CommandLogEntryFlagEnum, byte> CommandLogEntryFlag;

struct CommandLogEntry {
	TileIndex tile;
	uint32 p1;
	uint32 p2;
	uint32 cmd;
	Date date;
	DateFract date_fract;
	uint8 tick_skip_counter;
	CompanyByte current_company;
	CompanyByte local_company;
	CommandLogEntryFlag log_flags;

	CommandLogEntry() { }

	CommandLogEntry(const CommandCost &res, TileIndex tile, uint32 p1, uint32 p2, uint32 cmd, CommandLogEntryFlag log_flags)
			: tile(tile), p1(p1), p2(p2), cmd(cmd), date(_date), date_fract(_date_fract), tick_skip_counter(_tick_skip_counter),
			current_company(_current_company), local_company(_local_company), log_flags(log_flags)
	{
		if (res.Failed()) this->log_flags |= CLEF_CMD_FAILED;
		if (_generating_world) this->log_flags |= CLEF_GENERATING_WORLD;
	}
};

static std::array<CommandLogEntry, 128> command_log;
static unsigned int command_log_count = 0;
static unsigned int command_log_next = 0;

void ClearCommandLog()
{
	command_log_count = 0;
	command_log_next = 0;
}

char *DumpCommandLog(char *buffer, const char *last)
{
	const unsigned int count = min<unsigned int>(command_log_count, command_log.size());
	unsigned int log_index = command_log_next;

	buffer += seprintf(buffer, last, "Command Log:\n Showing most recent %u of %u commands\n", count, command_log_count);

	for (unsigned int i = 0 ; i < count; i++) {
		if (log_index > 0) {
			log_index--;
		} else {
			log_index = command_log.size() - 1;
		}
		const CommandLogEntry &entry = command_log[log_index];

		auto fc = [&](CommandLogEntryFlagEnum flag, char c) -> char {
			return entry.log_flags & flag ? c : '-';
		};

		YearMonthDay ymd;
		ConvertDateToYMD(entry.date, &ymd);
		buffer += seprintf(buffer, last, " %3u | %4i-%02i-%02i, %2i, %3i | ", i, ymd.year, ymd.month + 1, ymd.day, entry.date_fract, entry.tick_skip_counter);
		buffer += seprintf(buffer, last, "%c%c%c%c%c%c%c | ",
				fc(CLEF_BINARY, 'b'), fc(CLEF_MY_CMD, 'm'), fc(CLEF_ONLY_SENDING, 's'), fc(CLEF_ESTIMATE_ONLY, 'e'),
				fc(CLEF_TEXT, 't'), fc(CLEF_GENERATING_WORLD, 'g'), fc(CLEF_CMD_FAILED, 'f'));
		buffer += seprintf(buffer, last, " %7d x %7d, p1: 0x%08X, p2: 0x%08X, cc: %2u, lc: %2u, cmd: 0x%08X (%s)\n",
				TileX(entry.tile), TileY(entry.tile), entry.p1, entry.p2, (uint) entry.current_company, (uint) entry.local_company, entry.cmd, GetCommandName(entry.cmd));
	}
	return buffer;
}

/*!
 * This function range-checks a cmd, and checks if the cmd is not NULL
 *
 * @param cmd The integer value of a command
 * @return true if the command is valid (and got a CommandProc function)
 */
bool IsValidCommand(uint32 cmd)
{
	cmd &= CMD_ID_MASK;

	return cmd < lengthof(_command_proc_table) && _command_proc_table[cmd].proc != NULL;
}

/*!
 * This function mask the parameter with CMD_ID_MASK and returns
 * the flags which belongs to the given command.
 *
 * @param cmd The integer value of the command
 * @return The flags for this command
 */
CommandFlags GetCommandFlags(uint32 cmd)
{
	assert(IsValidCommand(cmd));

	return _command_proc_table[cmd & CMD_ID_MASK].flags;
}

/*!
 * This function mask the parameter with CMD_ID_MASK and returns
 * the name which belongs to the given command.
 *
 * @param cmd The integer value of the command
 * @return The name for this command
 */
const char *GetCommandName(uint32 cmd)
{
	assert(IsValidCommand(cmd));

	return _command_proc_table[cmd & CMD_ID_MASK].name;
}

/**
 * Returns whether the command is allowed while the game is paused.
 * @param cmd The command to check.
 * @return True if the command is allowed while paused, false otherwise.
 */
bool IsCommandAllowedWhilePaused(uint32 cmd)
{
	/* Lookup table for the command types that are allowed for a given pause level setting. */
	static const int command_type_lookup[] = {
		CMDPL_ALL_ACTIONS,     ///< CMDT_LANDSCAPE_CONSTRUCTION
		CMDPL_NO_LANDSCAPING,  ///< CMDT_VEHICLE_CONSTRUCTION
		CMDPL_NO_LANDSCAPING,  ///< CMDT_MONEY_MANAGEMENT
		CMDPL_NO_CONSTRUCTION, ///< CMDT_VEHICLE_MANAGEMENT
		CMDPL_NO_CONSTRUCTION, ///< CMDT_ROUTE_MANAGEMENT
		CMDPL_NO_CONSTRUCTION, ///< CMDT_OTHER_MANAGEMENT
		CMDPL_NO_CONSTRUCTION, ///< CMDT_COMPANY_SETTING
		CMDPL_NO_ACTIONS,      ///< CMDT_SERVER_SETTING
		CMDPL_NO_ACTIONS,      ///< CMDT_CHEAT
	};
	assert_compile(lengthof(command_type_lookup) == CMDT_END);

	assert(IsValidCommand(cmd));
	return _game_mode == GM_EDITOR || command_type_lookup[_command_proc_table[cmd & CMD_ID_MASK].type] <= _settings_game.construction.command_pause_level;
}


static int _docommand_recursive = 0;

/**
 * Shorthand for calling the long DoCommand with a container.
 *
 * @param container Container with (almost) all information
 * @param flags Flags for the command and how to execute the command
 * @see CommandProc
 * @return the cost
 */
CommandCost DoCommand(const CommandContainer *container, DoCommandFlag flags)
{
	return DoCommand(container->tile, container->p1, container->p2, flags, container->cmd & CMD_ID_MASK, container->text.c_str(), container->binary_length);
}

struct cmd_text_info_dumper {
	const char *CommandTextInfo(const char *text, uint32 binary_length)
	{
		char *b = this->buffer;
		const char *last = lastof(this->buffer);
		if (text) {
			b += seprintf(b, last, ", text");
		}
		if (binary_length) {
			b += seprintf(b, last, ", bin length: %u", binary_length);
		} else if (text) {
			b += seprintf(b, last, ", str length: %u", (uint) strlen(text));
		}
		return this->buffer;
	}

private:
	char buffer[64];
};

/*!
 * This function executes a given command with the parameters from the #CommandProc parameter list.
 * Depending on the flags parameter it execute or test a command.
 *
 * @param tile The tile to apply the command on (for the #CommandProc)
 * @param p1 Additional data for the command (for the #CommandProc)
 * @param p2 Additional data for the command (for the #CommandProc)
 * @param flags Flags for the command and how to execute the command
 * @param cmd The command-id to execute (a value of the CMD_* enums)
 * @param text The text to pass
 * @param binary_length The length of binary data in text
 * @see CommandProc
 * @return the cost
 */
CommandCost DoCommand(TileIndex tile, uint32 p1, uint32 p2, DoCommandFlag flags, uint32 cmd, const char *text, uint32 binary_length)
{
	SCOPE_INFO_FMT([=], "DoCommand: tile: %X (%d x %d), p1: 0x%X, p2: 0x%X, flags: 0x%X, company: %s, cmd: 0x%X (%s)%s",
			tile, TileX(tile), TileY(tile), p1, p2, flags, scope_dumper().CompanyInfo(_current_company), cmd, GetCommandName(cmd), cmd_text_info_dumper().CommandTextInfo(text, binary_length));

	CommandCost res;

	/* Do not even think about executing out-of-bounds tile-commands */
	if (tile != 0 && (tile >= MapSize() || (!IsValidTile(tile) && (flags & DC_ALL_TILES) == 0))) return CMD_ERROR;

	/* Chop of any CMD_MSG or other flags; we don't need those here */
	const Command &command = _command_proc_table[cmd & CMD_ID_MASK];

	_docommand_recursive++;

	/* only execute the test call if it's toplevel, or we're not execing. */
	if (_docommand_recursive == 1 || !(flags & DC_EXEC) ) {
		if (_docommand_recursive == 1) _cleared_object_areas.clear();
		SetTownRatingTestMode(true);
		res = command.Execute(tile, flags & ~DC_EXEC, p1, p2, text, binary_length);
		SetTownRatingTestMode(false);
		if (res.Failed()) {
			goto error;
		}

		if (_docommand_recursive == 1 &&
				!(flags & DC_QUERY_COST) &&
				!(flags & DC_BANKRUPT) &&
				!CheckCompanyHasMoney(res)) { // CheckCompanyHasMoney() modifies 'res' to an error if it fails.
			goto error;
		}

		if (!(flags & DC_EXEC)) {
			_docommand_recursive--;
			return res;
		}
	}

	/* Execute the command here. All cost-relevant functions set the expenses type
	 * themselves to the cost object at some point */
<<<<<<< HEAD
	if (_docommand_recursive == 1) _cleared_object_areas.Clear();
	res = command.Execute(tile, flags, p1, p2, text, binary_length);
=======
	if (_docommand_recursive == 1) _cleared_object_areas.clear();
	res = proc(tile, flags, p1, p2, text);
>>>>>>> fdaf67d9
	if (res.Failed()) {
error:
		_docommand_recursive--;
		return res;
	}

	/* if toplevel, subtract the money. */
	if (--_docommand_recursive == 0 && !(flags & DC_BANKRUPT)) {
		SubtractMoneyFromCompany(res);
	}

	return res;
}

/*!
 * This functions returns the money which can be used to execute a command.
 * This is either the money of the current company or INT64_MAX if there
 * is no such a company "at the moment" like the server itself.
 *
 * @return The available money of a company or INT64_MAX
 */
Money GetAvailableMoneyForCommand()
{
	CompanyID company = _current_company;
	if (!Company::IsValidID(company)) return INT64_MAX;
	return Company::Get(company)->money;
}

/**
 * Shortcut for the long DoCommandP when having a container with the data.
 * @param container the container with information.
 * @param my_cmd indicator if the command is from a company or server (to display error messages for a user)
 * @return true if the command succeeded, else false
 */
bool DoCommandP(const CommandContainer *container, bool my_cmd)
{
	return DoCommandP(container->tile, container->p1, container->p2, container->cmd, container->callback, container->text.c_str(), my_cmd, container->binary_length);
}

/*!
 * Toplevel network safe docommand function for the current company. Must not be called recursively.
 * The callback is called when the command succeeded or failed. The parameters
 * \a tile, \a p1, and \a p2 are from the #CommandProc function. The parameter \a cmd is the command to execute.
 * The parameter \a my_cmd is used to indicate if the command is from a company or the server.
 *
 * @param tile The tile to perform a command on (see #CommandProc)
 * @param p1 Additional data for the command (see #CommandProc)
 * @param p2 Additional data for the command (see #CommandProc)
 * @param cmd The command to execute (a CMD_* value)
 * @param callback A callback function to call after the command is finished
 * @param text The text to pass
 * @param my_cmd indicator if the command is from a company or server (to display error messages for a user)
 * @param binary_length The length of binary data in text
 * @return \c true if the command succeeded, else \c false.
 */
bool DoCommandP(TileIndex tile, uint32 p1, uint32 p2, uint32 cmd, CommandCallback *callback, const char *text, bool my_cmd, uint32 binary_length)
{
	SCOPE_INFO_FMT([=], "DoCommandP: tile: %X (%d x %d), p1: 0x%X, p2: 0x%X, company: %s, cmd: 0x%X (%s), my_cmd: %d%s",
			tile, TileX(tile), TileY(tile), p1, p2, scope_dumper().CompanyInfo(_current_company), cmd, GetCommandName(cmd), my_cmd, cmd_text_info_dumper().CommandTextInfo(text, binary_length));

	/* Cost estimation is generally only done when the
	 * local user presses shift while doing somthing.
	 * However, in case of incoming network commands,
	 * map generation or the pause button we do want
	 * to execute. */
	bool estimate_only = _shift_pressed && IsLocalCompany() &&
			!_generating_world &&
			!(cmd & CMD_NETWORK_COMMAND) &&
			!(GetCommandFlags(cmd) & CMD_NO_EST);

	/* We're only sending the command, so don't do
	 * fancy things for 'success'. */
	bool only_sending = _networking && !(cmd & CMD_NETWORK_COMMAND);

	/* Where to show the message? */
	int x = TileX(tile) * TILE_SIZE;
	int y = TileY(tile) * TILE_SIZE;

	if (_pause_mode != PM_UNPAUSED && !IsCommandAllowedWhilePaused(cmd)) {
		ShowErrorMessage(GB(cmd, 16, 16), STR_ERROR_NOT_ALLOWED_WHILE_PAUSED, WL_INFO, x, y);
		return false;
	}

	/* Only set p2 when the command does not come from the network. */
	if (!(cmd & CMD_NETWORK_COMMAND) && GetCommandFlags(cmd) & CMD_CLIENT_ID && p2 == 0) p2 = CLIENT_ID_SERVER;

	CommandCost res = DoCommandPInternal(tile, p1, p2, cmd, callback, text, my_cmd, estimate_only, binary_length);
	if (res.Failed()) {
		/* Only show the error when it's for us. */
		StringID error_part1 = GB(cmd, 16, 16);
		if (estimate_only || (IsLocalCompany() && error_part1 != 0 && my_cmd)) {
			ShowErrorMessage(error_part1, res.GetErrorMessage(), WL_INFO, x, y, res.GetTextRefStackGRF(), res.GetTextRefStackSize(), res.GetTextRefStack(), res.GetExtraErrorMessage());
		}
	} else if (estimate_only) {
		ShowEstimatedCostOrIncome(res.GetCost(), x, y);
	} else if (!only_sending && res.GetCost() != 0 && tile != 0 && IsLocalCompany() && _game_mode != GM_EDITOR) {
		/* Only show the cost animation when we did actually
		 * execute the command, i.e. we're not sending it to
		 * the server, when it has cost the local company
		 * something. Furthermore in the editor there is no
		 * concept of cost, so don't show it there either. */
		ShowCostOrIncomeAnimation(x, y, GetSlopePixelZ(x, y), res.GetCost());
	}

	if (!estimate_only && !only_sending && callback != NULL) {
		callback(res, tile, p1, p2);
	}

	CommandLogEntryFlag log_flags;
	log_flags = CLEF_NONE;
	if (!StrEmpty(text)) log_flags |= CLEF_TEXT;
	if (estimate_only) log_flags |= CLEF_ESTIMATE_ONLY;
	if (only_sending) log_flags |= CLEF_ONLY_SENDING;
	if (my_cmd) log_flags |= CLEF_MY_CMD;
	if (binary_length > 0) log_flags |= CLEF_BINARY;
	command_log[command_log_next] = CommandLogEntry(res, tile, p1, p2, cmd, log_flags);
	command_log_next = (command_log_next + 1) % command_log.size();
	command_log_count++;

	return res.Succeeded();
}


/**
 * Helper to deduplicate the code for returning.
 * @param cmd   the command cost to return.
 */
#define return_dcpi(cmd) { _docommand_recursive = 0; return cmd; }

/*!
 * Helper function for the toplevel network safe docommand function for the current company.
 *
 * @param tile The tile to perform a command on (see #CommandProc)
 * @param p1 Additional data for the command (see #CommandProc)
 * @param p2 Additional data for the command (see #CommandProc)
 * @param cmd The command to execute (a CMD_* value)
 * @param callback A callback function to call after the command is finished
 * @param text The text to pass
 * @param my_cmd indicator if the command is from a company or server (to display error messages for a user)
 * @param estimate_only whether to give only the estimate or also execute the command
 * @return the command cost of this function.
 */
CommandCost DoCommandPInternal(TileIndex tile, uint32 p1, uint32 p2, uint32 cmd, CommandCallback *callback, const char *text, bool my_cmd, bool estimate_only, uint32 binary_length)
{
	/* Prevent recursion; it gives a mess over the network */
	assert(_docommand_recursive == 0);
	_docommand_recursive = 1;

	/* Reset the state. */
	_additional_cash_required = 0;

	/* Get pointer to command handler */
	byte cmd_id = cmd & CMD_ID_MASK;
	assert(cmd_id < lengthof(_command_proc_table));

	const Command &command = _command_proc_table[cmd_id];
	/* Shouldn't happen, but you never know when someone adds
	 * NULLs to the _command_proc_table. */
	assert(command.proc != NULL);

	/* Command flags are used internally */
	CommandFlags cmd_flags = GetCommandFlags(cmd);
	/* Flags get send to the DoCommand */
	DoCommandFlag flags = CommandFlagsToDCFlags(cmd_flags);

	/* Make sure p2 is properly set to a ClientID. */
	assert(!(cmd_flags & CMD_CLIENT_ID) || p2 != 0);

	/* Do not even think about executing out-of-bounds tile-commands */
	if (tile != 0 && (tile >= MapSize() || (!IsValidTile(tile) && (cmd_flags & CMD_ALL_TILES) == 0))) return_dcpi(CMD_ERROR);

	/* Always execute server and spectator commands as spectator */
	bool exec_as_spectator = (cmd_flags & (CMD_SPECTATOR | CMD_SERVER)) != 0;

	/* If the company isn't valid it may only do server command or start a new company!
	 * The server will ditch any server commands a client sends to it, so effectively
	 * this guards the server from executing functions for an invalid company. */
	if (_game_mode == GM_NORMAL && !exec_as_spectator && !Company::IsValidID(_current_company) && !(_current_company == OWNER_DEITY && (cmd_flags & CMD_DEITY) != 0)) {
		return_dcpi(CMD_ERROR);
	}

	Backup<CompanyByte> cur_company(_current_company, FILE_LINE);
	if (exec_as_spectator) cur_company.Change(COMPANY_SPECTATOR);

	bool test_and_exec_can_differ = (cmd_flags & CMD_NO_TEST) != 0;

	/* Test the command. */
	_cleared_object_areas.clear();
	SetTownRatingTestMode(true);
	BasePersistentStorageArray::SwitchMode(PSM_ENTER_TESTMODE);
	CommandCost res = command.Execute(tile, flags, p1, p2, text, binary_length);
	BasePersistentStorageArray::SwitchMode(PSM_LEAVE_TESTMODE);
	SetTownRatingTestMode(false);

	/* Make sure we're not messing things up here. */
	assert(exec_as_spectator ? _current_company == COMPANY_SPECTATOR : cur_company.Verify());

	/* If the command fails, we're doing an estimate
	 * or the player does not have enough money
	 * (unless it's a command where the test and
	 * execution phase might return different costs)
	 * we bail out here. */
	if (res.Failed() || estimate_only ||
			(!test_and_exec_can_differ && !CheckCompanyHasMoney(res))) {
		if (!_networking || _generating_world || (cmd & CMD_NETWORK_COMMAND) != 0) {
			/* Log the failed command as well. Just to be able to be find
			 * causes of desyncs due to bad command test implementations. */
			DEBUG(desync, 1, "cmdf: date{%08x; %02x; %02x}; %02X; %06x; %08x; %08x; %08x; \"%s\" (%s)", _date, _date_fract, _tick_skip_counter, (int)_current_company, tile, p1, p2, cmd & ~CMD_NETWORK_COMMAND, text, GetCommandName(cmd));
		}
		cur_company.Restore();
		return_dcpi(res);
	}

	/*
	 * If we are in network, and the command is not from the network
	 * send it to the command-queue and abort execution
	 */
	if (_networking && !_generating_world && !(cmd & CMD_NETWORK_COMMAND)) {
		NetworkSendCommand(tile, p1, p2, cmd & ~CMD_FLAGS_MASK, callback, text, _current_company, binary_length);
		cur_company.Restore();

		/* Don't return anything special here; no error, no costs.
		 * This way it's not handled by DoCommand and only the
		 * actual execution of the command causes messages. Also
		 * reset the storages as we've not executed the command. */
		return_dcpi(CommandCost());
	}
<<<<<<< HEAD
#endif /* ENABLE_NETWORK */
	DEBUG(desync, 1, "cmd: date{%08x; %02x; %02x}; %02x; %06x; %08x; %08x; %08x; \"%s\" (%s)", _date, _date_fract, _tick_skip_counter, (int)_current_company, tile, p1, p2, cmd & ~CMD_NETWORK_COMMAND, text, GetCommandName(cmd));
=======
	DEBUG(desync, 1, "cmd: %08x; %02x; %02x; %06x; %08x; %08x; %08x; \"%s\" (%s)", _date, _date_fract, (int)_current_company, tile, p1, p2, cmd & ~CMD_NETWORK_COMMAND, text, GetCommandName(cmd));
>>>>>>> fdaf67d9

	/* Actually try and execute the command. If no cost-type is given
	 * use the construction one */
	_cleared_object_areas.clear();
	BasePersistentStorageArray::SwitchMode(PSM_ENTER_COMMAND);
	CommandCost res2 = command.Execute(tile, flags | DC_EXEC, p1, p2, text, binary_length);
	BasePersistentStorageArray::SwitchMode(PSM_LEAVE_COMMAND);

	if (cmd_id == CMD_COMPANY_CTRL) {
		cur_company.Trash();
		/* We are a new company                  -> Switch to new local company.
		 * We were closed down                   -> Switch to spectator
		 * Some other company opened/closed down -> The outside function will switch back */
		_current_company = _local_company;
	} else {
		/* Make sure nothing bad happened, like changing the current company. */
		assert(exec_as_spectator ? _current_company == COMPANY_SPECTATOR : cur_company.Verify());
		cur_company.Restore();
	}

	/* If the test and execution can differ we have to check the
	 * return of the command. Otherwise we can check whether the
	 * test and execution have yielded the same result,
	 * i.e. cost and error state are the same. */
	if (!test_and_exec_can_differ) {
		assert_msg(res.GetCost() == res2.GetCost() && res.Failed() == res2.Failed(),
				"Command: cmd: 0x%X (%s), Test: %s, Exec: %s", cmd, GetCommandName(cmd),
				res.AllocSummaryMessage(GB(cmd, 16, 16)), res2.AllocSummaryMessage(GB(cmd, 16, 16))); // sanity check
	} else if (res2.Failed()) {
		return_dcpi(res2);
	}

	/* If we're needing more money and we haven't done
	 * anything yet, ask for the money! */
	if (_additional_cash_required != 0 && res2.GetCost() == 0) {
		/* It could happen we removed rail, thus gained money, and deleted something else.
		 * So make sure the signal buffer is empty even in this case */
		UpdateSignalsInBuffer();
		SetDParam(0, _additional_cash_required);
		return_dcpi(CommandCost(STR_ERROR_NOT_ENOUGH_CASH_REQUIRES_CURRENCY));
	}

	/* update last build coordinate of company. */
	if (tile != 0) {
		Company *c = Company::GetIfValid(_current_company);
		if (c != NULL) c->last_build_coordinate = tile;
	}

	SubtractMoneyFromCompany(res2);

	/* update signals if needed */
	UpdateSignalsInBuffer();

	return_dcpi(res2);
}
#undef return_dcpi


/**
 * Adds the cost of the given command return value to this cost.
 * Also takes a possible error message when it is set.
 * @param ret The command to add the cost of.
 */
void CommandCost::AddCost(const CommandCost &ret)
{
	this->AddCost(ret.cost);
	if (this->success && !ret.success) {
		this->message = ret.message;
		this->success = false;
	}
}

/**
 * Values to put on the #TextRefStack for the error message.
 * There is only one static instance of the array, just like there is only one
 * instance of normal DParams.
 */
uint32 CommandCost::textref_stack[16];

/**
 * Activate usage of the NewGRF #TextRefStack for the error message.
 * @param grffile NewGRF that provides the #TextRefStack
 * @param num_registers number of entries to copy from the temporary NewGRF registers
 */
void CommandCost::UseTextRefStack(const GRFFile *grffile, uint num_registers)
{
	extern TemporaryStorageArray<int32, 0x110> _temp_store;

	assert(num_registers < lengthof(textref_stack));
	this->textref_stack_grffile = grffile;
	this->textref_stack_size = num_registers;
	for (uint i = 0; i < num_registers; i++) {
		textref_stack[i] = _temp_store.GetValue(0x100 + i);
	}
}

char *CommandCost::AllocSummaryMessage(StringID cmd_msg) const
{
	char buf[DRAW_STRING_BUFFER];
	this->WriteSummaryMessage(buf, lastof(buf), cmd_msg);
	return stredup(buf, lastof(buf));
}

int CommandCost::WriteSummaryMessage(char *buf, char *last, StringID cmd_msg) const
{
	if (this->Succeeded()) {
		return seprintf(buf, last, "Success: cost: " OTTD_PRINTF64, (int64) this->GetCost());
	} else {
		if (this->textref_stack_size > 0) StartTextRefStackUsage(this->textref_stack_grffile, this->textref_stack_size, textref_stack);

		char *b = buf;
		b += seprintf(b, last, "Failed: cost: " OTTD_PRINTF64, (int64) this->GetCost());
		if (cmd_msg != 0) {
			b += seprintf(b, last, " ");
			b = GetString(b, cmd_msg, last);
		}
		if (this->message != INVALID_STRING_ID) {
			b += seprintf(b, last, " ");
			b = GetString(b, this->message, last);
		}

		if (this->textref_stack_size > 0) StopTextRefStackUsage();

		return b - buf;
	}
}<|MERGE_RESOLUTION|>--- conflicted
+++ resolved
@@ -305,7 +305,6 @@
 	DEF_CMD(CmdPlantTree,                               CMD_AUTO, CMDT_LANDSCAPE_CONSTRUCTION), // CMD_PLANT_TREE
 
 	DEF_CMD(CmdBuildVehicle,                       CMD_CLIENT_ID, CMDT_VEHICLE_CONSTRUCTION  ), // CMD_BUILD_VEHICLE
-	DEF_CMD(CmdBuildVehicle,         CMD_NO_TEST | CMD_CLIENT_ID, CMDT_VEHICLE_CONSTRUCTION  ), // CMD_BUILD_VEHICLE_NT
 	DEF_CMD(CmdSellVehicle,                        CMD_CLIENT_ID, CMDT_VEHICLE_CONSTRUCTION  ), // CMD_SELL_VEHICLE
 	DEF_CMD(CmdRefitVehicle,                                   0, CMDT_VEHICLE_CONSTRUCTION  ), // CMD_REFIT_VEHICLE
 	DEF_CMD(CmdSendVehicleToDepot,                             0, CMDT_VEHICLE_MANAGEMENT    ), // CMD_SEND_VEHICLE_TO_DEPOT
@@ -715,13 +714,8 @@
 
 	/* Execute the command here. All cost-relevant functions set the expenses type
 	 * themselves to the cost object at some point */
-<<<<<<< HEAD
-	if (_docommand_recursive == 1) _cleared_object_areas.Clear();
+	if (_docommand_recursive == 1) _cleared_object_areas.clear();
 	res = command.Execute(tile, flags, p1, p2, text, binary_length);
-=======
-	if (_docommand_recursive == 1) _cleared_object_areas.clear();
-	res = proc(tile, flags, p1, p2, text);
->>>>>>> fdaf67d9
 	if (res.Failed()) {
 error:
 		_docommand_recursive--;
@@ -949,12 +943,7 @@
 		 * reset the storages as we've not executed the command. */
 		return_dcpi(CommandCost());
 	}
-<<<<<<< HEAD
-#endif /* ENABLE_NETWORK */
 	DEBUG(desync, 1, "cmd: date{%08x; %02x; %02x}; %02x; %06x; %08x; %08x; %08x; \"%s\" (%s)", _date, _date_fract, _tick_skip_counter, (int)_current_company, tile, p1, p2, cmd & ~CMD_NETWORK_COMMAND, text, GetCommandName(cmd));
-=======
-	DEBUG(desync, 1, "cmd: %08x; %02x; %02x; %06x; %08x; %08x; %08x; \"%s\" (%s)", _date, _date_fract, (int)_current_company, tile, p1, p2, cmd & ~CMD_NETWORK_COMMAND, text, GetCommandName(cmd));
->>>>>>> fdaf67d9
 
 	/* Actually try and execute the command. If no cost-type is given
 	 * use the construction one */
