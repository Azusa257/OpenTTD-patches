/* $Id$ */

/*
 * This file is part of OpenTTD.
 * OpenTTD is free software; you can redistribute it and/or modify it under the terms of the GNU General Public License as published by the Free Software Foundation, version 2.
 * OpenTTD is distributed in the hope that it will be useful, but WITHOUT ANY WARRANTY; without even the implied warranty of MERCHANTABILITY or FITNESS FOR A PARTICULAR PURPOSE.
 * See the GNU General Public License for more details. You should have received a copy of the GNU General Public License along with OpenTTD. If not, see <http://www.gnu.org/licenses/>.
 */

/** @file  vehicle_base.h Base class for all vehicles. */

#ifndef VEHICLE_BASE_H
#define VEHICLE_BASE_H

#include "core/smallmap_type.hpp"
#include "track_type.h"
#include "command_type.h"
#include "order_base.h"
#include "cargopacket.h"
#include "texteff.hpp"
#include "engine_type.h"
#include "order_func.h"
#include "transport_type.h"
#include "group_type.h"
#include "timetable.h"
#include "base_consist.h"
#include "network/network.h"
#include <list>
#include <map>

/** Vehicle status bits in #Vehicle::vehstatus. */
enum VehStatus {
	VS_HIDDEN          = 0x01, ///< Vehicle is not visible.
	VS_STOPPED         = 0x02, ///< Vehicle is stopped by the player.
	VS_UNCLICKABLE     = 0x04, ///< Vehicle is not clickable by the user (shadow vehicles).
	VS_DEFPAL          = 0x08, ///< Use default vehicle palette. @see DoDrawVehicle
	VS_TRAIN_SLOWING   = 0x10, ///< Train is slowing down.
	VS_SHADOW          = 0x20, ///< Vehicle is a shadow vehicle.
	VS_AIRCRAFT_BROKEN = 0x40, ///< Aircraft is broken down.
	VS_CRASHED         = 0x80, ///< Vehicle is crashed.
};

/** Bit numbers in #Vehicle::vehicle_flags. */
enum VehicleFlags {
	VF_LOADING_FINISHED,        ///< Vehicle has finished loading.
	VF_CARGO_UNLOADING,         ///< Vehicle is unloading cargo.
	VF_BUILT_AS_PROTOTYPE,      ///< Vehicle is a prototype (accepted as exclusive preview).
	VF_TIMETABLE_STARTED,       ///< Whether the vehicle has started running on the timetable yet.
	VF_AUTOFILL_TIMETABLE,      ///< Whether the vehicle should fill in the timetable automatically.
	VF_AUTOFILL_PRES_WAIT_TIME, ///< Whether non-destructive auto-fill should preserve waiting times
	VF_STOP_LOADING,            ///< Don't load anymore during the next load cycle.
	VF_PATHFINDER_LOST,         ///< Vehicle's pathfinder is lost.
	VF_SERVINT_IS_CUSTOM,       ///< Service interval is custom.
	VF_SERVINT_IS_PERCENT,      ///< Service interval is percent.

	// Additional flags not in trunk are added at the end to avoid clashing with any new
	// flags which get added in future trunk, and to avoid re-ordering flags which are in trunk already,
	// as this breaks savegame compatibility.
	VF_AUTOMATE_TIMETABLE = 15, ///< Whether the vehicle should manage the timetable automatically.
};

/** Bit numbers used to indicate which of the #NewGRFCache values are valid. */
enum NewGRFCacheValidValues {
	NCVV_POSITION_CONSIST_LENGTH   = 0, ///< This bit will be set if the NewGRF var 40 currently stored is valid.
	NCVV_POSITION_SAME_ID_LENGTH   = 1, ///< This bit will be set if the NewGRF var 41 currently stored is valid.
	NCVV_CONSIST_CARGO_INFORMATION = 2, ///< This bit will be set if the NewGRF var 42 currently stored is valid.
	NCVV_COMPANY_INFORMATION       = 3, ///< This bit will be set if the NewGRF var 43 currently stored is valid.
	NCVV_POSITION_IN_VEHICLE       = 4, ///< This bit will be set if the NewGRF var 4D currently stored is valid.
	NCVV_END,                           ///< End of the bits.
};

/** Cached often queried (NewGRF) values */
struct NewGRFCache {
	/* Values calculated when they are requested for the first time after invalidating the NewGRF cache. */
	uint32 position_consist_length;   ///< Cache for NewGRF var 40.
	uint32 position_same_id_length;   ///< Cache for NewGRF var 41.
	uint32 consist_cargo_information; ///< Cache for NewGRF var 42. (Note: The cargotype is untranslated in the cache because the accessing GRF is yet unknown.)
	uint32 company_information;       ///< Cache for NewGRF var 43.
	uint32 position_in_vehicle;       ///< Cache for NewGRF var 4D.
	uint8  cache_valid;               ///< Bitset that indicates which cache values are valid.
};

/** Meaning of the various bits of the visual effect. */
enum VisualEffect {
	VE_OFFSET_START        = 0, ///< First bit that contains the offset (0 = front, 8 = centre, 15 = rear)
	VE_OFFSET_COUNT        = 4, ///< Number of bits used for the offset
	VE_OFFSET_CENTRE       = 8, ///< Value of offset corresponding to a position above the centre of the vehicle

	VE_TYPE_START          = 4, ///< First bit used for the type of effect
	VE_TYPE_COUNT          = 2, ///< Number of bits used for the effect type
	VE_TYPE_DEFAULT        = 0, ///< Use default from engine class
	VE_TYPE_STEAM          = 1, ///< Steam plumes
	VE_TYPE_DIESEL         = 2, ///< Diesel fumes
	VE_TYPE_ELECTRIC       = 3, ///< Electric sparks

	VE_DISABLE_EFFECT      = 6, ///< Flag to disable visual effect
	VE_ADVANCED_EFFECT     = VE_DISABLE_EFFECT, ///< Flag for advanced effects
	VE_DISABLE_WAGON_POWER = 7, ///< Flag to disable wagon power

	VE_DEFAULT = 0xFF,          ///< Default value to indicate that visual effect should be based on engine class
};

/** Models for spawning visual effects. */
enum VisualEffectSpawnModel {
	VESM_NONE              = 0, ///< No visual effect
	VESM_STEAM,                 ///< Steam model
	VESM_DIESEL,                ///< Diesel model
	VESM_ELECTRIC,              ///< Electric model

	VESM_END
};

/**
 * Enum to handle ground vehicle subtypes.
 * This is defined here instead of at #GroundVehicle because some common function require access to these flags.
 * Do not access it directly unless you have to. Use the subtype access functions.
 */
enum GroundVehicleSubtypeFlags {
	GVSF_FRONT            = 0, ///< Leading engine of a consist.
	GVSF_ARTICULATED_PART = 1, ///< Articulated part of an engine.
	GVSF_WAGON            = 2, ///< Wagon (not used for road vehicles).
	GVSF_ENGINE           = 3, ///< Engine that can be front engine, but might be placed behind another engine (not used for road vehicles).
	GVSF_FREE_WAGON       = 4, ///< First in a wagon chain (in depot) (not used for road vehicles).
	GVSF_MULTIHEADED      = 5, ///< Engine is multiheaded (not used for road vehicles).
};

/** Cached often queried values common to all vehicles. */
struct VehicleCache {
	uint16 cached_max_speed;        ///< Maximum speed of the consist (minimum of the max speed of all vehicles in the consist).
	uint16 cached_cargo_age_period; ///< Number of ticks before carried cargo is aged.

	byte cached_vis_effect;  ///< Visual effect to show (see #VisualEffect)
};

/** A vehicle pool for a little over 1 million vehicles. */
typedef Pool<Vehicle, VehicleID, 512, 0xFF000> VehiclePool;
extern VehiclePool _vehicle_pool;

/* Some declarations of functions, so we can make them friendly */
struct SaveLoad;
struct GroundVehicleCache;
extern const SaveLoad *GetVehicleDescription(VehicleType vt);
struct LoadgameState;
extern bool LoadOldVehicle(LoadgameState *ls, int num);
extern void FixOldVehicles();

struct GRFFile;

/**
 * Simulated cargo type and capacity for prediction of future links.
 */
struct RefitDesc {
	CargoID cargo;    ///< Cargo type the vehicle will be carrying.
	uint16 capacity;  ///< Capacity the vehicle will have.
	uint16 remaining; ///< Capacity remaining from before the previous refit.
	RefitDesc(CargoID cargo, uint16 capacity, uint16 remaining) :
			cargo(cargo), capacity(capacity), remaining(remaining) {}
};

/** %Vehicle data structure. */
struct Vehicle : VehiclePool::PoolItem<&_vehicle_pool>, BaseVehicle, BaseConsist {
private:
	typedef std::list<RefitDesc> RefitList;
	typedef std::map<CargoID, uint> CapacitiesMap;

	Vehicle *next;                      ///< pointer to the next vehicle in the chain
	Vehicle *previous;                  ///< NOSAVE: pointer to the previous vehicle in the chain
	Vehicle *first;                     ///< NOSAVE: pointer to the first vehicle in the chain

	Vehicle *next_shared;               ///< pointer to the next vehicle that shares the order
	Vehicle *previous_shared;           ///< NOSAVE: pointer to the previous vehicle in the shared order chain

	Vehicle *ahead_separation;
	Vehicle *behind_separation;

public:
	friend const SaveLoad *GetVehicleDescription(VehicleType vt); ///< So we can use private/protected variables in the saveload code
	friend void FixOldVehicles();
	friend void AfterLoadVehicles(bool part_of_load);             ///< So we can set the #previous and #first pointers while loading
	friend bool LoadOldVehicle(LoadgameState *ls, int num);       ///< So we can set the proper next pointer while loading

	TileIndex tile;                     ///< Current tile index

	/**
	 * Heading for this tile.
	 * For airports and train stations this tile does not necessarily belong to the destination station,
	 * but it can be used for heuristic purposes to estimate the distance.
	 */
	TileIndex dest_tile;

	Money profit_this_year;             ///< Profit this year << 8, low 8 bits are fract
	Money profit_last_year;             ///< Profit last year << 8, low 8 bits are fract
	Money profit_lifetime;              ///< Profit lifetime << 8, low 8 bits are fract
	Money value;                        ///< Value of the vehicle
	Money repair_cost;                  ///< Cost to repair one breakdown

	CargoPayment *cargo_payment;        ///< The cargo payment we're currently in

<<<<<<< HEAD

	/* Used for timetabling. */
	uint32 current_order_time;          ///< How many ticks have passed since this order started.
	uint32 current_loading_time;        ///< How long loading took. Less than current_order_time if vehicle is early.
	int32 lateness_counter;             ///< How many ticks late (or early if negative) this vehicle is.
	Date timetable_start;               ///< When the vehicle is supposed to start the timetable.
=======
	/* Used for timetabling. */
	uint32 current_loading_time;        ///< How long loading took. Less than current_order_time if vehicle is early.
>>>>>>> b43c0885

	Rect coord;                         ///< NOSAVE: Graphical bounding box of the vehicle, i.e. what to redraw on moves.

	Vehicle *hash_viewport_next;        ///< NOSAVE: Next vehicle in the visual location hash.
	Vehicle **hash_viewport_prev;       ///< NOSAVE: Previous vehicle in the visual location hash.

	Vehicle *hash_tile_next;            ///< NOSAVE: Next vehicle in the tile location hash.
	Vehicle **hash_tile_prev;           ///< NOSAVE: Previous vehicle in the tile location hash.
	Vehicle **hash_tile_current;        ///< NOSAVE: Cache of the current hash chain.

	byte breakdown_severity;            ///< severity of the breakdown. Note that lower means more severe
	byte breakdown_type;                ///< Type of breakdown
	SpriteID colourmap;                 ///< NOSAVE: cached colour mapping

	/* Related to age and service time */
	Year build_year;                    ///< Year the vehicle has been built.
	Date age;                           ///< Age in days
	Date max_age;                       ///< Maximum age
	Date date_of_last_service;          ///< Last date the vehicle had a service at a depot.
	uint16 reliability;                 ///< Reliability.
	uint16 reliability_spd_dec;         ///< Reliability decrease speed.
	byte breakdown_ctr;                 ///< Counter for managing breakdown events. @see Vehicle::HandleBreakdown
	byte breakdown_delay;               ///< Counter for managing breakdown length.
	byte breakdowns_since_last_service; ///< Counter for the amount of breakdowns.
	byte breakdown_chance;              ///< Current chance of breakdowns.

	int32 x_pos;                        ///< x coordinate.
	int32 y_pos;                        ///< y coordinate.
	int32 z_pos;                        ///< z coordinate.
	DirectionByte direction;            ///< facing

	OwnerByte owner;                    ///< Which company owns the vehicle?
	/**
	 * currently displayed sprite index
	 * 0xfd == custom sprite, 0xfe == custom second head sprite
	 * 0xff == reserved for another custom sprite
	 */
	byte spritenum;
	SpriteID cur_image;                 ///< sprite number for this vehicle
	byte x_extent;                      ///< x-extent of vehicle bounding box
	byte y_extent;                      ///< y-extent of vehicle bounding box
	byte z_extent;                      ///< z-extent of vehicle bounding box
	int8 x_bb_offs;                     ///< x offset of vehicle bounding box
	int8 y_bb_offs;                     ///< y offset of vehicle bounding box
	int8 x_offs;                        ///< x offset for vehicle sprite
	int8 y_offs;                        ///< y offset for vehicle sprite
	EngineID engine_type;               ///< The type of engine used for this vehicle.

	TextEffectID fill_percent_te_id;    ///< a text-effect id to a loading indicator object
	UnitID unitnumber;                  ///< unit number, for display purposes only

	uint16 cur_speed;                   ///< current speed
	byte subspeed;                      ///< fractional speed
	byte acceleration;                  ///< used by train & aircraft
	uint32 motion_counter;              ///< counter to occasionally play a vehicle sound.
	byte progress;                      ///< The percentage (if divided by 256) this vehicle already crossed the tile unit.

	byte random_bits;                   ///< Bits used for determining which randomized variational spritegroups to use when drawing.
	byte waiting_triggers;              ///< Triggers to be yet matched before rerandomizing the random bits.

	StationID last_station_visited;     ///< The last station we stopped at.
	StationID last_loading_station;     ///< Last station the vehicle has stopped at and could possibly leave from with any cargo loaded.

	CargoID cargo_type;                 ///< type of cargo this vehicle is carrying
	byte cargo_subtype;                 ///< Used for livery refits (NewGRF variations)
	uint16 cargo_cap;                   ///< total capacity
	uint16 refit_cap;                   ///< Capacity left over from before last refit.
	VehicleCargoList cargo;             ///< The cargo this vehicle is carrying
	uint16 cargo_age_counter;           ///< Ticks till cargo is aged next.
	int8 trip_occupancy;                ///< NOSAVE: Occupancy of vehicle of the current trip (updated after leaving a station).

	byte day_counter;                   ///< Increased by one for each day
	byte tick_counter;                  ///< Increased by one for each tick
	byte running_ticks;                 ///< Number of ticks this vehicle was not stopped this day

	byte vehstatus;                     ///< Status

	uint8 order_occupancy_average;      ///< NOSAVE: order occupancy average. 0 = invalid, 1 = n/a, 16-116 = 0-100%
	Order current_order;                ///< The current order (+ status, like: loading)

	union {
		OrderList *list;            ///< Pointer to the order list for this vehicle
		Order     *old;             ///< Only used during conversion of old save games
	} orders;                           ///< The orders currently assigned to the vehicle.

	uint16 load_unload_ticks;           ///< Ticks to wait before starting next cycle.
	GroupID group_id;                   ///< Index of group Pool array
	byte subtype;                       ///< subtype (Filled with values from #EffectVehicles/#TrainSubTypes/#AircraftSubTypes)

	NewGRFCache grf_cache;              ///< Cache of often used calculated NewGRF values
	VehicleCache vcache;                ///< Cache of often used vehicle values.

	Vehicle(VehicleType type = VEH_INVALID);

	void PreDestructor();
	/** We want to 'destruct' the right class. */
	virtual ~Vehicle();

	void BeginLoading();
	void CancelReservation(StationID next, Station *st);
	void LeaveStation();

	GroundVehicleCache *GetGroundVehicleCache();
	const GroundVehicleCache *GetGroundVehicleCache() const;

	uint16 &GetGroundVehicleFlags();
	const uint16 &GetGroundVehicleFlags() const;

	void DeleteUnreachedImplicitOrders();

	void HandleLoading(bool mode = false);

	void HandleWaiting(bool stop_waiting = false);

	void GetConsistFreeCapacities(SmallMap<CargoID, uint> &capacities) const;

	uint GetConsistTotalCapacity() const;

	/**
	 * Marks the vehicles to be redrawn and updates cached variables
	 *
	 * This method marks the area of the vehicle on the screen as dirty.
	 * It can be use to repaint the vehicle.
	 *
	 * @ingroup dirty
	 */
	virtual void MarkDirty() {}

	/**
	 * Updates the x and y offsets and the size of the sprite used
	 * for this vehicle.
	 * @param direction the direction the vehicle is facing
	 */
	virtual void UpdateDeltaXY(Direction direction) {}

	/**
	 * Determines the effective direction-specific vehicle movement speed.
	 *
	 * This method belongs to the old vehicle movement method:
	 * A vehicle moves a step every 256 progress units.
	 * The vehicle speed is scaled by 3/4 when moving in X or Y direction due to the longer distance.
	 *
	 * However, this method is slightly wrong in corners, as the leftover progress is not scaled correctly
	 * when changing movement direction. #GetAdvanceSpeed() and #GetAdvanceDistance() are better wrt. this.
	 *
	 * @param speed Direction-independent unscaled speed.
	 * @return speed scaled by movement direction. 256 units are required for each movement step.
	 */
	inline uint GetOldAdvanceSpeed(uint speed)
	{
		return (this->direction & 1) ? speed : speed * 3 / 4;
	}

	/**
	 * Determines the effective vehicle movement speed.
	 *
	 * Together with #GetAdvanceDistance() this function is a replacement for #GetOldAdvanceSpeed().
	 *
	 * A vehicle progresses independent of it's movement direction.
	 * However different amounts of "progress" are needed for moving a step in a specific direction.
	 * That way the leftover progress does not need any adaption when changing movement direction.
	 *
	 * @param speed Direction-independent unscaled speed.
	 * @return speed, scaled to match #GetAdvanceDistance().
	 */
	static inline uint GetAdvanceSpeed(uint speed)
	{
		return speed * 3 / 4;
	}

	/**
	 * Determines the vehicle "progress" needed for moving a step.
	 *
	 * Together with #GetAdvanceSpeed() this function is a replacement for #GetOldAdvanceSpeed().
	 *
	 * @return distance to drive for a movement step on the map.
	 */
	inline uint GetAdvanceDistance()
	{
		return (this->direction & 1) ? 192 : 256;
	}

	/**
	 * Sets the expense type associated to this vehicle type
	 * @param income whether this is income or (running) expenses of the vehicle
	 */
	virtual ExpensesType GetExpenseType(bool income) const { return EXPENSES_OTHER; }

	/**
	 * Play the sound associated with leaving the station
	 */
	virtual void PlayLeaveStationSound() const {}

	/**
	 * Whether this is the primary vehicle in the chain.
	 */
	virtual bool IsPrimaryVehicle() const { return false; }

	const Engine *GetEngine() const;

	/**
	 * Gets the sprite to show for the given direction
	 * @param direction the direction the vehicle is facing
	 * @return the sprite for the given vehicle in the given direction
	 */
	virtual SpriteID GetImage(Direction direction, EngineImageType image_type) const { return 0; }

	const GRFFile *GetGRF() const;
	uint32 GetGRFID() const;

	/**
	 * Invalidates cached NewGRF variables
	 * @see InvalidateNewGRFCacheOfChain
	 */
	inline void InvalidateNewGRFCache()
	{
		this->grf_cache.cache_valid = 0;
	}

	/**
	 * Invalidates cached NewGRF variables of all vehicles in the chain (after the current vehicle)
	 * @see InvalidateNewGRFCache
	 */
	inline void InvalidateNewGRFCacheOfChain()
	{
		for (Vehicle *u = this; u != NULL; u = u->Next()) {
			u->InvalidateNewGRFCache();
		}
	}

	/**
	 * Check if the vehicle is a ground vehicle.
	 * @return True iff the vehicle is a train or a road vehicle.
	 */
	inline bool IsGroundVehicle() const
	{
		return this->type == VEH_TRAIN || this->type == VEH_ROAD;
	}

	/**
	 * Gets the speed in km-ish/h that can be sent into SetDParam for string processing.
	 * @return the vehicle's speed
	 */
	virtual int GetDisplaySpeed() const { return 0; }

	/**
	 * Gets the maximum speed in km-ish/h that can be sent into SetDParam for string processing.
	 * @return the vehicle's maximum speed
	 */
	virtual int GetDisplayMaxSpeed() const { return 0; }

	/**
	 * Calculates the maximum speed of the vehicle under its current conditions.
	 * @return Current maximum speed in native units.
	 */
	virtual int GetCurrentMaxSpeed() const { return 0; }

	/**
	 * Gets the running cost of a vehicle
	 * @return the vehicle's running cost
	 */
	virtual Money GetRunningCost() const { return 0; }

	/**
	 * Check whether the vehicle is in the depot.
	 * @return true if and only if the vehicle is in the depot.
	 */
	virtual bool IsInDepot() const { return false; }

	/**
	 * Check whether the whole vehicle chain is in the depot.
	 * @return true if and only if the whole chain is in the depot.
	 */
	virtual bool IsChainInDepot() const { return this->IsInDepot(); }

	/**
	 * Check whether the vehicle is in the depot *and* stopped.
	 * @return true if and only if the vehicle is in the depot and stopped.
	 */
	bool IsStoppedInDepot() const
	{
		assert(this == this->First());
		/* Free wagons have no VS_STOPPED state */
		if (this->IsPrimaryVehicle() && !(this->vehstatus & VS_STOPPED)) return false;
		return this->IsChainInDepot();
	}

	/**
	 * Calls the tick handler of the vehicle
	 * @return is this vehicle still valid?
	 */
	virtual bool Tick() { return true; };

	/**
	 * Calls the new day handler of the vehicle
	 */
	virtual void OnNewDay() {};

	/**
	 * Crash the (whole) vehicle chain.
	 * @param flooded whether the cause of the crash is flooding or not.
	 * @return the number of lost souls.
	 */
	virtual uint Crash(bool flooded = false);

	/**
	 * Returns the Trackdir on which the vehicle is currently located.
	 * Works for trains and ships.
	 * Currently works only sortof for road vehicles, since they have a fuzzy
	 * concept of being "on" a trackdir. Dunno really what it returns for a road
	 * vehicle that is halfway a tile, never really understood that part. For road
	 * vehicles that are at the beginning or end of the tile, should just return
	 * the diagonal trackdir on which they are driving. I _think_.
	 * For other vehicles types, or vehicles with no clear trackdir (such as those
	 * in depots), returns 0xFF.
	 * @return the trackdir of the vehicle
	 */
	virtual Trackdir GetVehicleTrackdir() const { return INVALID_TRACKDIR; }

	/**
	 * Gets the running cost of a vehicle  that can be sent into SetDParam for string processing.
	 * @return the vehicle's running cost
	 */
	Money GetDisplayRunningCost() const { return (this->GetRunningCost() >> 8); }

	/**
	 * Gets the profit vehicle had this year. It can be sent into SetDParam for string processing.
	 * @return the vehicle's profit this year
	 */
	Money GetDisplayProfitThisYear() const { return (this->profit_this_year >> 8); }

	/**
	 * Gets the profit vehicle had last year. It can be sent into SetDParam for string processing.
	 * @return the vehicle's profit last year
	 */
	Money GetDisplayProfitLastYear() const { return (this->profit_last_year >> 8); }

	/**
	 * Gets the lifetime profit of vehicle. It can be sent into SetDParam for string processing.
	 * @return the vehicle's lifetime profit
	 */
	Money GetDisplayProfitLifetime() const { return ((this->profit_lifetime + this->profit_this_year) >> 8); }

	void SetNext(Vehicle *next);

	/**
	 * Get the next vehicle of this vehicle.
	 * @note articulated parts are also counted as vehicles.
	 * @return the next vehicle or NULL when there isn't a next vehicle.
	 */
	inline Vehicle *Next() const { return this->next; }

	/**
	 * Get the previous vehicle of this vehicle.
	 * @note articulated parts are also counted as vehicles.
	 * @return the previous vehicle or NULL when there isn't a previous vehicle.
	 */
	inline Vehicle *Previous() const { return this->previous; }

	/**
	 * Get the first vehicle of this vehicle chain.
	 * @return the first vehicle of the chain.
	 */
	inline Vehicle *First() const { return this->first; }

	/**
	 * Get the last vehicle of this vehicle chain.
	 * @return the last vehicle of the chain.
	 */
	inline Vehicle *Last()
	{
		Vehicle *v = this;
		while (v->Next() != NULL) v = v->Next();
		return v;
	}

	/**
	 * Get the last vehicle of this vehicle chain.
	 * @return the last vehicle of the chain.
	 */
	inline const Vehicle *Last() const
	{
		const Vehicle *v = this;
		while (v->Next() != NULL) v = v->Next();
		return v;
	}

	/**
	 * Get the vehicle at offset \a n of this vehicle chain.
	 * @param n Offset from the current vehicle.
	 * @return The new vehicle or NULL if the offset is out-of-bounds.
	 */
	inline Vehicle *Move(int n)
	{
		Vehicle *v = this;
		if (n < 0) {
			for (int i = 0; i != n && v != NULL; i--) v = v->Previous();
		} else {
			for (int i = 0; i != n && v != NULL; i++) v = v->Next();
		}
		return v;
	}

	/**
	 * Get the vehicle at offset \a n of this vehicle chain.
	 * @param n Offset from the current vehicle.
	 * @return The new vehicle or NULL if the offset is out-of-bounds.
	 */
	inline const Vehicle *Move(int n) const
	{
		const Vehicle *v = this;
		if (n < 0) {
			for (int i = 0; i != n && v != NULL; i--) v = v->Previous();
		} else {
			for (int i = 0; i != n && v != NULL; i++) v = v->Next();
		}
		return v;
	}

	/**
	 * Get the first order of the vehicles order list.
	 * @return first order of order list.
	 */
	inline Order *GetFirstOrder() const { return (this->orders.list == NULL) ? NULL : this->orders.list->GetFirstOrder(); }

	/**
	 * Get the vehicle ahead on track.
	 * @return the vehicle ahead on track or NULL when there isn't one.
	 */
	inline Vehicle *AheadSeparation() const { return this->ahead_separation; }

	/**
	 * Get the vehicle behind on track.
	 * @return the vehicle behind on track or NULL when there isn't one.
	 */
	inline Vehicle *BehindSeparation() const { return this->behind_separation; }

	/**
	 * Clears a vehicle's separation status, removing it from any chain.
	 */
	void ClearSeparation();

	/**
	 * Adds this vehicle to a shared vehicle separation chain.
	 * @param v_other a vehicle of the separation chain
	 * @pre !this->IsOrderListShared()
	 */
	void InitSeparation();

	/**
	 * Adds this vehicle behind another in a separation chain.
	 * @param v_other a vehicle of the separation chain.
	 * @pre !this->IsOrderListShared()
	 */
	void AddToSeparationBehind(Vehicle *v_other);

	void AddToShared(Vehicle *shared_chain);
	void RemoveFromShared();

	/**
	 * Get the next vehicle of the shared vehicle chain.
	 * @return the next shared vehicle or NULL when there isn't a next vehicle.
	 */
	inline Vehicle *NextShared() const { return this->next_shared; }

	/**
	 * Get the previous vehicle of the shared vehicle chain
	 * @return the previous shared vehicle or NULL when there isn't a previous vehicle.
	 */
	inline Vehicle *PreviousShared() const { return this->previous_shared; }

	/**
	 * Get the first vehicle of this vehicle chain.
	 * @return the first vehicle of the chain.
	 */
	inline Vehicle *FirstShared() const { return (this->orders.list == NULL) ? this->First() : this->orders.list->GetFirstSharedVehicle(); }

	/**
	 * Check if we share our orders with another vehicle.
	 * @return true if there are other vehicles sharing the same order
	 */
	inline bool IsOrderListShared() const { return this->orders.list != NULL && this->orders.list->IsShared(); }

	/**
	 * Get the number of orders this vehicle has.
	 * @return the number of orders this vehicle has.
	 */
	inline VehicleOrderID GetNumOrders() const { return (this->orders.list == NULL) ? 0 : this->orders.list->GetNumOrders(); }

	/**
	 * Get the number of manually added orders this vehicle has.
	 * @return the number of manually added orders this vehicle has.
	 */
	inline VehicleOrderID GetNumManualOrders() const { return (this->orders.list == NULL) ? 0 : this->orders.list->GetNumManualOrders(); }

	/**
	 * Get the next station the vehicle will stop at.
	 * @return ID of the next station the vehicle will stop at or INVALID_STATION.
	 */
	inline StationIDStack GetNextStoppingStation() const
	{
		return (this->orders.list == NULL) ? INVALID_STATION : this->orders.list->GetNextStoppingStation(this);
	}

	void RecalculateOrderOccupancyAverage();

	inline uint8 GetOrderOccupancyAverage() const
	{
		if (order_occupancy_average == 0) const_cast<Vehicle *>(this)->RecalculateOrderOccupancyAverage();
		return this->order_occupancy_average;
	}

	void ResetRefitCaps();

	/**
	 * Copy certain configurations and statistics of a vehicle after successful autoreplace/renew
	 * The function shall copy everything that cannot be copied by a command (like orders / group etc),
	 * and that shall not be resetted for the new vehicle.
	 * @param src The old vehicle
	 */
	inline void CopyVehicleConfigAndStatistics(const Vehicle *src)
	{
		this->CopyConsistPropertiesFrom(src);

		this->unitnumber = src->unitnumber;

		this->current_order = src->current_order;
		this->dest_tile  = src->dest_tile;

		this->profit_this_year = src->profit_this_year;
		this->profit_last_year = src->profit_last_year;

<<<<<<< HEAD
		this->current_order_time = src->current_order_time;
		this->current_loading_time = src->current_loading_time;
		this->lateness_counter = src->lateness_counter;
		this->timetable_start = src->timetable_start;
=======
		this->current_loading_time = src->current_loading_time;
>>>>>>> b43c0885

		if (HasBit(src->vehicle_flags, VF_TIMETABLE_STARTED)) SetBit(this->vehicle_flags, VF_TIMETABLE_STARTED);
		if (HasBit(src->vehicle_flags, VF_AUTOFILL_TIMETABLE)) SetBit(this->vehicle_flags, VF_AUTOFILL_TIMETABLE);
		if (HasBit(src->vehicle_flags, VF_AUTOFILL_PRES_WAIT_TIME)) SetBit(this->vehicle_flags, VF_AUTOFILL_PRES_WAIT_TIME);

		this->service_interval = src->service_interval;
	}


	bool HandleBreakdown();

	bool NeedsAutorenewing(const Company *c, bool use_renew_setting = true) const;

	bool NeedsServicing() const;
	bool NeedsAutomaticServicing() const;

	/**
	 * Determine the location for the station where the vehicle goes to next.
	 * Things done for example are allocating slots in a road stop or exact
	 * location of the platform is determined for ships.
	 * @param station the station to make the next location of the vehicle.
	 * @return the location (tile) to aim for.
	 */
	virtual TileIndex GetOrderStationLocation(StationID station) { return INVALID_TILE; }

	/**
	 * Find the closest depot for this vehicle and tell us the location,
	 * DestinationID and whether we should reverse.
	 * @param location    where do we go to?
	 * @param destination what hangar do we go to?
	 * @param reverse     should the vehicle be reversed?
	 * @return true if a depot could be found.
	 */
	virtual bool FindClosestDepot(TileIndex *location, DestinationID *destination, bool *reverse) { return false; }

	CommandCost SendToDepot(DoCommandFlag flags, DepotCommand command);

	void UpdateVisualEffect(bool allow_power_change = true);
	void ShowVisualEffect() const;

	void UpdatePosition();
	void UpdateViewport(bool dirty);
	void UpdatePositionAndViewport();
	void MarkAllViewportsDirty() const;

	inline uint16 GetServiceInterval() const { return this->service_interval; }

	inline void SetServiceInterval(uint16 interval) { this->service_interval = interval; }

	inline bool ServiceIntervalIsCustom() const { return HasBit(this->vehicle_flags, VF_SERVINT_IS_CUSTOM); }

	inline bool ServiceIntervalIsPercent() const { return HasBit(this->vehicle_flags, VF_SERVINT_IS_PERCENT); }

	inline void SetServiceIntervalIsCustom(bool on) { SB(this->vehicle_flags, VF_SERVINT_IS_CUSTOM, 1, on); }

	inline void SetServiceIntervalIsPercent(bool on) { SB(this->vehicle_flags, VF_SERVINT_IS_PERCENT, 1, on); }

private:
	/**
	 * Advance cur_real_order_index to the next real order.
	 * cur_implicit_order_index is not touched.
	 */
	void SkipToNextRealOrderIndex()
	{
		if (this->GetNumManualOrders() > 0) {
			/* Advance to next real order */
			do {
				this->cur_real_order_index++;
				if (this->cur_real_order_index >= this->GetNumOrders()) this->cur_real_order_index = 0;
			} while (this->GetOrder(this->cur_real_order_index)->IsType(OT_IMPLICIT));
		} else {
			this->cur_real_order_index = 0;
		}
	}

public:
	/**
	 * Increments cur_implicit_order_index, keeps care of the wrap-around and invalidates the GUI.
	 * cur_real_order_index is incremented as well, if needed.
	 * Note: current_order is not invalidated.
	 */
	void IncrementImplicitOrderIndex()
	{
		if (this->cur_implicit_order_index == this->cur_real_order_index) {
			/* Increment real order index as well */
			this->SkipToNextRealOrderIndex();
		}

		assert(this->cur_real_order_index == 0 || this->cur_real_order_index < this->GetNumOrders());

		/* Advance to next implicit order */
		do {
			this->cur_implicit_order_index++;
			if (this->cur_implicit_order_index >= this->GetNumOrders()) this->cur_implicit_order_index = 0;
		} while (this->cur_implicit_order_index != this->cur_real_order_index && !this->GetOrder(this->cur_implicit_order_index)->IsType(OT_IMPLICIT));

		InvalidateVehicleOrder(this, 0);
	}

	/**
	 * Advanced cur_real_order_index to the next real order, keeps care of the wrap-around and invalidates the GUI.
	 * cur_implicit_order_index is incremented as well, if it was equal to cur_real_order_index, i.e. cur_real_order_index is skipped
	 * but not any implicit orders.
	 * Note: current_order is not invalidated.
	 */
	void IncrementRealOrderIndex()
	{
		if (this->cur_implicit_order_index == this->cur_real_order_index) {
			/* Increment both real and implicit order */
			this->IncrementImplicitOrderIndex();
		} else {
			/* Increment real order only */
			this->SkipToNextRealOrderIndex();
			InvalidateVehicleOrder(this, 0);
		}
	}

	/**
	 * Skip implicit orders until cur_real_order_index is a non-implicit order.
	 */
	void UpdateRealOrderIndex()
	{
		/* Make sure the index is valid */
		if (this->cur_real_order_index >= this->GetNumOrders()) this->cur_real_order_index = 0;

		if (this->GetNumManualOrders() > 0) {
			/* Advance to next real order */
			while (this->GetOrder(this->cur_real_order_index)->IsType(OT_IMPLICIT)) {
				this->cur_real_order_index++;
				if (this->cur_real_order_index >= this->GetNumOrders()) this->cur_real_order_index = 0;
			}
		} else {
			this->cur_real_order_index = 0;
		}
	}

	/**
	 * Returns order 'index' of a vehicle or NULL when it doesn't exists
	 * @param index the order to fetch
	 * @return the found (or not) order
	 */
	inline Order *GetOrder(int index) const
	{
		return (this->orders.list == NULL) ? NULL : this->orders.list->GetOrderAt(index);
	}

	/**
	 * Returns the last order of a vehicle, or NULL if it doesn't exists
	 * @return last order of a vehicle, if available
	 */
	inline Order *GetLastOrder() const
	{
		return (this->orders.list == NULL) ? NULL : this->orders.list->GetLastOrder();
	}

	bool IsEngineCountable() const;
	bool HasEngineType() const;
	bool HasDepotOrder() const;
	void HandlePathfindingResult(bool path_found);

	/**
	 * Check if the vehicle is a front engine.
	 * @return Returns true if the vehicle is a front engine.
	 */
	inline bool IsFrontEngine() const
	{
		return this->IsGroundVehicle() && HasBit(this->subtype, GVSF_FRONT);
	}

	/**
	 * Check if the vehicle is an articulated part of an engine.
	 * @return Returns true if the vehicle is an articulated part.
	 */
	inline bool IsArticulatedPart() const
	{
		return this->IsGroundVehicle() && HasBit(this->subtype, GVSF_ARTICULATED_PART);
	}

	/**
	 * Check if an engine has an articulated part.
	 * @return True if the engine has an articulated part.
	 */
	inline bool HasArticulatedPart() const
	{
		return this->Next() != NULL && this->Next()->IsArticulatedPart();
	}

	/**
	 * Get the next part of an articulated engine.
	 * @return Next part of the articulated engine.
	 * @pre The vehicle is an articulated engine.
	 */
	inline Vehicle *GetNextArticulatedPart() const
	{
		assert(this->HasArticulatedPart());
		return this->Next();
	}

	/**
	 * Get the first part of an articulated engine.
	 * @return First part of the engine.
	 */
	inline Vehicle *GetFirstEnginePart()
	{
		Vehicle *v = this;
		while (v->IsArticulatedPart()) v = v->Previous();
		return v;
	}

	/**
	 * Get the first part of an articulated engine.
	 * @return First part of the engine.
	 */
	inline const Vehicle *GetFirstEnginePart() const
	{
		const Vehicle *v = this;
		while (v->IsArticulatedPart()) v = v->Previous();
		return v;
	}

	/**
	 * Get the last part of an articulated engine.
	 * @return Last part of the engine.
	 */
	inline Vehicle *GetLastEnginePart()
	{
		Vehicle *v = this;
		while (v->HasArticulatedPart()) v = v->GetNextArticulatedPart();
		return v;
	}

	/**
	 * Get the next real (non-articulated part) vehicle in the consist.
	 * @return Next vehicle in the consist.
	 */
	inline Vehicle *GetNextVehicle() const
	{
		const Vehicle *v = this;
		while (v->HasArticulatedPart()) v = v->GetNextArticulatedPart();

		/* v now contains the last articulated part in the engine */
		return v->Next();
	}

	/**
	 * Get the previous real (non-articulated part) vehicle in the consist.
	 * @return Previous vehicle in the consist.
	 */
	inline Vehicle *GetPrevVehicle() const
	{
		Vehicle *v = this->Previous();
		while (v != NULL && v->IsArticulatedPart()) v = v->Previous();

		return v;
	}

	bool IsDrawn() const;
};

/**
 * Iterate over all vehicles from a given point.
 * @param var   The variable used to iterate over.
 * @param start The vehicle to start the iteration at.
 */
#define FOR_ALL_VEHICLES_FROM(var, start) FOR_ALL_ITEMS_FROM(Vehicle, vehicle_index, var, start)

/**
 * Iterate over all vehicles.
 * @param var The variable used to iterate over.
 */
#define FOR_ALL_VEHICLES(var) FOR_ALL_VEHICLES_FROM(var, 0)

/**
 * Class defining several overloaded accessors so we don't
 * have to cast vehicle types that often
 */
template <class T, VehicleType Type>
struct SpecializedVehicle : public Vehicle {
	static const VehicleType EXPECTED_TYPE = Type; ///< Specialized type

	typedef SpecializedVehicle<T, Type> SpecializedVehicleBase; ///< Our type

	/**
	 * Set vehicle type correctly
	 */
	inline SpecializedVehicle<T, Type>() : Vehicle(Type) { }

	/**
	 * Get the first vehicle in the chain
	 * @return first vehicle in the chain
	 */
	inline T *First() const { return (T *)this->Vehicle::First(); }

	/**
	 * Get the last vehicle in the chain
	 * @return last vehicle in the chain
	 */
	inline T *Last() { return (T *)this->Vehicle::Last(); }

	/**
	 * Get the last vehicle in the chain
	 * @return last vehicle in the chain
	 */
	inline const T *Last() const { return (const T *)this->Vehicle::Last(); }

	/**
	 * Get next vehicle in the chain
	 * @return next vehicle in the chain
	 */
	inline T *Next() const { return (T *)this->Vehicle::Next(); }

	/**
	 * Get previous vehicle in the chain
	 * @return previous vehicle in the chain
	 */
	inline T *Previous() const { return (T *)this->Vehicle::Previous(); }

	/**
	 * Get the next part of an articulated engine.
	 * @return Next part of the articulated engine.
	 * @pre The vehicle is an articulated engine.
	 */
	inline T *GetNextArticulatedPart() { return (T *)this->Vehicle::GetNextArticulatedPart(); }

	/**
	 * Get the next part of an articulated engine.
	 * @return Next part of the articulated engine.
	 * @pre The vehicle is an articulated engine.
	 */
	inline T *GetNextArticulatedPart() const { return (T *)this->Vehicle::GetNextArticulatedPart(); }

	/**
	 * Get the first part of an articulated engine.
	 * @return First part of the engine.
	 */
	inline T *GetFirstEnginePart() { return (T *)this->Vehicle::GetFirstEnginePart(); }

	/**
	 * Get the first part of an articulated engine.
	 * @return First part of the engine.
	 */
	inline const T *GetFirstEnginePart() const { return (const T *)this->Vehicle::GetFirstEnginePart(); }

	/**
	 * Get the last part of an articulated engine.
	 * @return Last part of the engine.
	 */
	inline T *GetLastEnginePart() { return (T *)this->Vehicle::GetLastEnginePart(); }

	/**
	 * Get the next real (non-articulated part) vehicle in the consist.
	 * @return Next vehicle in the consist.
	 */
	inline T *GetNextVehicle() const { return (T *)this->Vehicle::GetNextVehicle(); }

	/**
	 * Get the previous real (non-articulated part) vehicle in the consist.
	 * @return Previous vehicle in the consist.
	 */
	inline T *GetPrevVehicle() const { return (T *)this->Vehicle::GetPrevVehicle(); }

	/**
	 * Tests whether given index is a valid index for vehicle of this type
	 * @param index tested index
	 * @return is this index valid index of T?
	 */
	static inline bool IsValidID(size_t index)
	{
		return Vehicle::IsValidID(index) && Vehicle::Get(index)->type == Type;
	}

	/**
	 * Gets vehicle with given index
	 * @return pointer to vehicle with given index casted to T *
	 */
	static inline T *Get(size_t index)
	{
		return (T *)Vehicle::Get(index);
	}

	/**
	 * Returns vehicle if the index is a valid index for this vehicle type
	 * @return pointer to vehicle with given index if it's a vehicle of this type
	 */
	static inline T *GetIfValid(size_t index)
	{
		return IsValidID(index) ? Get(index) : NULL;
	}

	/**
	 * Converts a Vehicle to SpecializedVehicle with type checking.
	 * @param v Vehicle pointer
	 * @return pointer to SpecializedVehicle
	 */
	static inline T *From(Vehicle *v)
	{
		assert(v->type == Type);
		return (T *)v;
	}

	/**
	 * Converts a const Vehicle to const SpecializedVehicle with type checking.
	 * @param v Vehicle pointer
	 * @return pointer to SpecializedVehicle
	 */
	static inline const T *From(const Vehicle *v)
	{
		assert(v->type == Type);
		return (const T *)v;
	}

	/**
	 * Update vehicle sprite- and position caches
	 * @param force_update Force updating the vehicle on the viewport.
	 * @param update_delta Also update the delta?
	 */
	inline void UpdateViewport(bool force_update, bool update_delta)
	{
		if (_network_dedicated) return;

		/* Explicitly choose method to call to prevent vtable dereference -
		 * it gives ~3% runtime improvements in games with many vehicles */
		if (update_delta) ((T *)this)->T::UpdateDeltaXY(this->direction);
		SpriteID old_image = this->cur_image;
		this->cur_image = ((T *)this)->T::GetImage(this->direction, EIT_ON_MAP);
		if (force_update || this->cur_image != old_image) this->Vehicle::UpdateViewport(true);
	}
};

/**
 * Iterate over all vehicles of a particular type.
 * @param name The type of vehicle to iterate over.
 * @param var  The variable used to iterate over.
 */
#define FOR_ALL_VEHICLES_OF_TYPE(name, var) FOR_ALL_ITEMS_FROM(name, vehicle_index, var, 0) if (var->type == name::EXPECTED_TYPE)

/** Generates sequence of free UnitID numbers */
struct FreeUnitIDGenerator {
	bool *cache;  ///< array of occupied unit id numbers
	UnitID maxid; ///< maximum ID at the moment of constructor call
	UnitID curid; ///< last ID returned; 0 if none

	FreeUnitIDGenerator(VehicleType type, CompanyID owner);
	UnitID NextID();

	/** Releases allocated memory */
	~FreeUnitIDGenerator() { free(this->cache); }
};

/** Sentinel for an invalid coordinate. */
static const int32 INVALID_COORD = 0x7fffffff;

#endif /* VEHICLE_BASE_H */<|MERGE_RESOLUTION|>--- conflicted
+++ resolved
@@ -196,17 +196,8 @@
 
 	CargoPayment *cargo_payment;        ///< The cargo payment we're currently in
 
-<<<<<<< HEAD
-
-	/* Used for timetabling. */
-	uint32 current_order_time;          ///< How many ticks have passed since this order started.
-	uint32 current_loading_time;        ///< How long loading took. Less than current_order_time if vehicle is early.
-	int32 lateness_counter;             ///< How many ticks late (or early if negative) this vehicle is.
-	Date timetable_start;               ///< When the vehicle is supposed to start the timetable.
-=======
 	/* Used for timetabling. */
 	uint32 current_loading_time;        ///< How long loading took. Less than current_order_time if vehicle is early.
->>>>>>> b43c0885
 
 	Rect coord;                         ///< NOSAVE: Graphical bounding box of the vehicle, i.e. what to redraw on moves.
 
@@ -739,14 +730,7 @@
 		this->profit_this_year = src->profit_this_year;
 		this->profit_last_year = src->profit_last_year;
 
-<<<<<<< HEAD
-		this->current_order_time = src->current_order_time;
 		this->current_loading_time = src->current_loading_time;
-		this->lateness_counter = src->lateness_counter;
-		this->timetable_start = src->timetable_start;
-=======
-		this->current_loading_time = src->current_loading_time;
->>>>>>> b43c0885
 
 		if (HasBit(src->vehicle_flags, VF_TIMETABLE_STARTED)) SetBit(this->vehicle_flags, VF_TIMETABLE_STARTED);
 		if (HasBit(src->vehicle_flags, VF_AUTOFILL_TIMETABLE)) SetBit(this->vehicle_flags, VF_AUTOFILL_TIMETABLE);
