--- conflicted
+++ resolved
@@ -55,7 +55,6 @@
 	VF_SERVINT_IS_CUSTOM,       ///< Service interval is custom.
 	VF_SERVINT_IS_PERCENT,      ///< Service interval is percent.
 
-<<<<<<< HEAD
 	// Additional flags not in trunk are added at the end to avoid clashing with any new
 	// flags which get added in future trunk, and to avoid re-ordering flags which are in trunk already,
 	// as this breaks savegame compatibility.
@@ -63,9 +62,6 @@
 	VF_LAST_LOAD_ST_SEP = 13,   ///< Each vehicle of this chain has its last_loading_station field set separately
 	VF_TIMETABLE_SEPARATION = 14,///< Whether the vehicle should manage the timetable automatically.
 	VF_AUTOMATE_TIMETABLE = 15, ///< Whether the vehicle should manage the timetable automatically.
-=======
-	VF_LAST_LOAD_ST_SEP = 13,   ///< Each vehicle of this chain has its last_loading_station field set separately
->>>>>>> 00b1fe62
 };
 
 /** Bit numbers used to indicate which of the #NewGRFCache values are valid. */
@@ -353,11 +349,7 @@
 	/** We want to 'destruct' the right class. */
 	virtual ~Vehicle();
 
-<<<<<<< HEAD
-	uint32 GetLastLoadingStationValidCargoMask() const;
-=======
 	CargoTypes GetLastLoadingStationValidCargoMask() const;
->>>>>>> 00b1fe62
 
 	void BeginLoading();
 	void CancelReservation(StationID next, Station *st);
@@ -758,7 +750,6 @@
 	 * @return ID of the next station the vehicle will stop at or INVALID_STATION.
 	 */
 	inline CargoStationIDStackSet GetNextStoppingStation() const
-<<<<<<< HEAD
 	{
 		CargoStationIDStackSet set;
 		if (this->orders.list != NULL) set.FillNextStoppingStation(this, this->orders.list);
@@ -771,12 +762,6 @@
 	{
 		if (order_occupancy_average == 0) const_cast<Vehicle *>(this)->RecalculateOrderOccupancyAverage();
 		return this->order_occupancy_average;
-=======
-	{
-		CargoStationIDStackSet set;
-		if (this->orders.list != NULL) set.FillNextStoppingStation(this, this->orders.list);
-		return set;
->>>>>>> 00b1fe62
 	}
 
 	void ResetRefitCaps();
