--- conflicted
+++ resolved
@@ -221,11 +221,7 @@
 		 * A packet begins with the packet size and a byte for the type.
 		 * Then this packet adds a uint16 for the count in this packet.
 		 * The rest of the packet can be used for the IDs. */
-<<<<<<< HEAD
-		uint p_count = min(count, (SEND_MTU_SHORT - sizeof(PacketSize) - sizeof(byte) - sizeof(uint16)) / sizeof(uint32));
-=======
-		uint p_count = std::min<uint>(count, (SEND_MTU - sizeof(PacketSize) - sizeof(byte) - sizeof(uint16)) / sizeof(uint32));
->>>>>>> cd36e171
+		uint p_count = std::min<uint>(count, (SEND_MTU_SHORT - sizeof(PacketSize) - sizeof(byte) - sizeof(uint16)) / sizeof(uint32));
 
 		Packet *p = new Packet(PACKET_CONTENT_CLIENT_INFO_ID);
 		p->Send_uint16(p_count);
@@ -251,14 +247,14 @@
 
 	this->Connect();
 
-	const uint max_per_packet = min<uint>(255, (SEND_MTU_SHORT - sizeof(PacketSize) - sizeof(byte) - sizeof(uint8)) /
+	const uint max_per_packet = std::min<uint>(255, (SEND_MTU_SHORT - sizeof(PacketSize) - sizeof(byte) - sizeof(uint8)) /
 			(sizeof(uint8) + sizeof(uint32) + (send_md5sum ? /*sizeof(ContentInfo::md5sum)*/16 : 0))) - 1;
 
 	uint offset = 0;
 
 	while (cv->size() > offset) {
 		Packet *p = new Packet(send_md5sum ? PACKET_CONTENT_CLIENT_INFO_EXTID_MD5 : PACKET_CONTENT_CLIENT_INFO_EXTID);
-		const uint to_send = min<uint>(cv->size() - offset, max_per_packet);
+		const uint to_send = std::min<uint>(cv->size() - offset, max_per_packet);
 		p->Send_uint8(to_send);
 
 		for (uint i = 0; i < to_send; i++) {
@@ -374,11 +370,7 @@
 		 * A packet begins with the packet size and a byte for the type.
 		 * Then this packet adds a uint16 for the count in this packet.
 		 * The rest of the packet can be used for the IDs. */
-<<<<<<< HEAD
-		uint p_count = min(count, (SEND_MTU_SHORT - sizeof(PacketSize) - sizeof(byte) - sizeof(uint16)) / sizeof(uint32));
-=======
-		uint p_count = std::min<uint>(count, (SEND_MTU - sizeof(PacketSize) - sizeof(byte) - sizeof(uint16)) / sizeof(uint32));
->>>>>>> cd36e171
+		uint p_count = std::min<uint>(count, (SEND_MTU_SHORT - sizeof(PacketSize) - sizeof(byte) - sizeof(uint16)) / sizeof(uint32));
 
 		Packet *p = new Packet(PACKET_CONTENT_CLIENT_CONTENT);
 		p->Send_uint16(p_count);
