--- conflicted
+++ resolved
@@ -88,7 +88,6 @@
 {
 	if (this->sockets.size() == 0) this->Listen();
 
-<<<<<<< HEAD
 	if (p->size > SEND_MTU) {
 		p->PrepareToSend();
 
@@ -116,10 +115,7 @@
 		return;
 	}
 
-	for (SocketList::iterator s = this->sockets.Begin(); s != this->sockets.End(); s++) {
-=======
 	for (auto &s : this->sockets) {
->>>>>>> fdaf67d9
 		/* Make a local copy because if we resolve it we cannot
 		 * easily unresolve it so we can resolve it later again. */
 		NetworkAddress send(*recv);
