/* $Id$ */

/*
 * This file is part of OpenTTD.
 * OpenTTD is free software; you can redistribute it and/or modify it under the terms of the GNU General Public License as published by the Free Software Foundation, version 2.
 * OpenTTD is distributed in the hope that it will be useful, but WITHOUT ANY WARRANTY; without even the implied warranty of MERCHANTABILITY or FITNESS FOR A PARTICULAR PURPOSE.
 * See the GNU General Public License for more details. You should have received a copy of the GNU General Public License along with OpenTTD. If not, see <http://www.gnu.org/licenses/>.
 */

/** @file network_server.cpp Server part of the network protocol. */

#include "../stdafx.h"
#include "../strings_func.h"
#include "../date_func.h"
#include "network_admin.h"
#include "network_server.h"
#include "network_udp.h"
#include "network_base.h"
#include "../console_func.h"
#include "../company_base.h"
#include "../command_func.h"
#include "../saveload/saveload.h"
#include "../saveload/saveload_filter.h"
#include "../station_base.h"
#include "../genworld.h"
#include "../company_func.h"
#include "../company_gui.h"
#include "../roadveh.h"
#include "../order_backup.h"
#include "../core/pool_func.hpp"
#include "../core/random_func.hpp"
#include "../rev.h"
#include <mutex>
#include <condition_variable>
#if defined(__MINGW32__)
#include "../3rdparty/mingw-std-threads/mingw.mutex.h"
#include "../3rdparty/mingw-std-threads/mingw.condition_variable.h"
#endif

#include "../safeguards.h"


/* This file handles all the server-commands */

DECLARE_POSTFIX_INCREMENT(ClientID)
/** The identifier counter for new clients (is never decreased) */
static ClientID _network_client_id = CLIENT_ID_FIRST;

/** Make very sure the preconditions given in network_type.h are actually followed */
assert_compile(MAX_CLIENT_SLOTS > MAX_CLIENTS);
/** Yes... */
assert_compile(NetworkClientSocketPool::MAX_SIZE == MAX_CLIENT_SLOTS);

/** The pool with clients. */
NetworkClientSocketPool _networkclientsocket_pool("NetworkClientSocket");
INSTANTIATE_POOL_METHODS(NetworkClientSocket)

/** Instantiate the listen sockets. */
template SocketList TCPListenHandler<ServerNetworkGameSocketHandler, PACKET_SERVER_FULL, PACKET_SERVER_BANNED>::sockets;

/** Writing a savegame directly to a number of packets. */
struct PacketWriter : SaveFilter {
	ServerNetworkGameSocketHandler *cs; ///< Socket we are associated with.
	Packet *current;                    ///< The packet we're currently writing to.
	size_t total_size;                  ///< Total size of the compressed savegame.
	Packet *packets;                    ///< Packet queue of the savegame; send these "slowly" to the client.
	std::mutex mutex;                   ///< Mutex for making threaded saving safe.
	std::condition_variable exit_sig;   ///< Signal for threaded destruction of this packet writer.

	/**
	 * Create the packet writer.
	 * @param cs The socket handler we're making the packets for.
	 */
	PacketWriter(ServerNetworkGameSocketHandler *cs) : SaveFilter(nullptr), cs(cs), current(nullptr), total_size(0), packets(nullptr)
	{
	}

	/** Make sure everything is cleaned up. */
	~PacketWriter()
	{
		std::unique_lock<std::mutex> lock(this->mutex);

		if (this->cs != nullptr) this->exit_sig.wait(lock);

		/* This must all wait until the Destroy function is called. */

		while (this->packets != nullptr) {
			Packet *p = this->packets->next;
			delete this->packets;
			this->packets = p;
		}

		delete this->current;
	}

	/**
	 * Begin the destruction of this packet writer. It can happen in two ways:
	 * in the first case the client disconnected while saving the map. In this
	 * case the saving has not finished and killed this PacketWriter. In that
	 * case we simply set cs to nullptr, triggering the appending to fail due to
	 * the connection problem and eventually triggering the destructor. In the
	 * second case the destructor is already called, and it is waiting for our
	 * signal which we will send. Only then the packets will be removed by the
	 * destructor.
	 */
	void Destroy()
	{
		std::unique_lock<std::mutex> lock(this->mutex);

		this->cs = nullptr;

		this->exit_sig.notify_all();
		lock.unlock();

		/* Make sure the saving is completely cancelled. Yes,
		 * we need to handle the save finish as well as the
		 * next connection might just be requesting a map. */
		WaitTillSaved();
		ProcessAsyncSaveFinish();
	}

	/**
	 * Checks whether there are packets.
	 * It's not 100% threading safe, but this is only asked for when checking
	 * whether there still is something to send. Then another call will be made
	 * to actually get the Packet, which will be the only one popping packets
	 * and thus eventually setting this on false.
	 */
	bool HasPackets()
	{
		return this->packets != nullptr;
	}

	/**
	 * Pop a single created packet from the queue with packets.
	 */
	Packet *PopPacket()
	{
		std::lock_guard<std::mutex> lock(this->mutex);

		Packet *p = this->packets;
		this->packets = p->next;
		p->next = nullptr;

		return p;
	}

	/** Append the current packet to the queue. */
	void AppendQueue()
	{
		if (this->current == nullptr) return;

		Packet **p = &this->packets;
		while (*p != nullptr) {
			p = &(*p)->next;
		}
		*p = this->current;

		this->current = nullptr;
	}

	void Write(byte *buf, size_t size) override
	{
		/* We want to abort the saving when the socket is closed. */
		if (this->cs == nullptr) SlError(STR_NETWORK_ERROR_LOSTCONNECTION);

		if (this->current == nullptr) this->current = new Packet(PACKET_SERVER_MAP_DATA);

		std::lock_guard<std::mutex> lock(this->mutex);

		byte *bufe = buf + size;
		while (buf != bufe) {
			size_t to_write = min(SEND_MTU - this->current->size, bufe - buf);
			memcpy(this->current->buffer + this->current->size, buf, to_write);
			this->current->size += (PacketSize)to_write;
			buf += to_write;

			if (this->current->size == SEND_MTU) {
				this->AppendQueue();
				if (buf != bufe) this->current = new Packet(PACKET_SERVER_MAP_DATA);
			}
		}

		this->total_size += size;
	}

	void Finish() override
	{
		/* We want to abort the saving when the socket is closed. */
		if (this->cs == nullptr) SlError(STR_NETWORK_ERROR_LOSTCONNECTION);

		std::lock_guard<std::mutex> lock(this->mutex);

		/* Make sure the last packet is flushed. */
		this->AppendQueue();

		/* Add a packet stating that this is the end to the queue. */
		this->current = new Packet(PACKET_SERVER_MAP_DONE);
		this->AppendQueue();

		/* Fast-track the size to the client. */
		Packet *p = new Packet(PACKET_SERVER_MAP_SIZE);
		p->Send_uint32((uint32)this->total_size);
		this->cs->NetworkTCPSocketHandler::SendPacket(p);
	}
};


/**
 * Create a new socket for the server side of the game connection.
 * @param s The socket to connect with.
 */
ServerNetworkGameSocketHandler::ServerNetworkGameSocketHandler(SOCKET s) : NetworkGameSocketHandler(s)
{
	this->status = STATUS_INACTIVE;
	this->client_id = _network_client_id++;
	this->receive_limit = _settings_client.network.bytes_per_frame_burst;

	/* The Socket and Info pools need to be the same in size. After all,
	 * each Socket will be associated with at most one Info object. As
	 * such if the Socket was allocated the Info object can as well. */
	assert_compile(NetworkClientSocketPool::MAX_SIZE == NetworkClientInfoPool::MAX_SIZE);
}

/**
 * Clear everything related to this client.
 */
ServerNetworkGameSocketHandler::~ServerNetworkGameSocketHandler()
{
	if (_redirect_console_to_client == this->client_id) _redirect_console_to_client = INVALID_CLIENT_ID;
	OrderBackup::ResetUser(this->client_id);

	if (this->savegame != nullptr) {
		this->savegame->Destroy();
		this->savegame = nullptr;
	}
}

Packet *ServerNetworkGameSocketHandler::ReceivePacket()
{
	/* Only allow receiving when we have some buffer free; this value
	 * can go negative, but eventually it will become positive again. */
	if (this->receive_limit <= 0) return nullptr;

	/* We can receive a packet, so try that and if needed account for
	 * the amount of received data. */
	Packet *p = this->NetworkTCPSocketHandler::ReceivePacket();
	if (p != nullptr) this->receive_limit -= p->size;
	return p;
}

NetworkRecvStatus ServerNetworkGameSocketHandler::CloseConnection(NetworkRecvStatus status)
{
	assert(status != NETWORK_RECV_STATUS_OKAY);
	/*
	 * Sending a message just before leaving the game calls cs->SendPackets.
	 * This might invoke this function, which means that when we close the
	 * connection after cs->SendPackets we will close an already closed
	 * connection. This handles that case gracefully without having to make
	 * that code any more complex or more aware of the validity of the socket.
	 */
	if (this->sock == INVALID_SOCKET) return status;

	if (status != NETWORK_RECV_STATUS_CONN_LOST && !this->HasClientQuit() && this->status >= STATUS_AUTHORIZED) {
		/* We did not receive a leave message from this client... */
		char client_name[NETWORK_CLIENT_NAME_LENGTH];
		NetworkClientSocket *new_cs;

		this->GetClientName(client_name, lastof(client_name));

		NetworkTextMessage(NETWORK_ACTION_LEAVE, CC_DEFAULT, false, client_name, nullptr, STR_NETWORK_ERROR_CLIENT_CONNECTION_LOST);

		/* Inform other clients of this... strange leaving ;) */
		FOR_ALL_CLIENT_SOCKETS(new_cs) {
			if (new_cs->status > STATUS_AUTHORIZED && this != new_cs) {
				new_cs->SendErrorQuit(this->client_id, NETWORK_ERROR_CONNECTION_LOST);
			}
		}
	}

	NetworkAdminClientError(this->client_id, NETWORK_ERROR_CONNECTION_LOST);
	DEBUG(net, 1, "Closed client connection %d", this->client_id);

	/* We just lost one client :( */
	if (this->status >= STATUS_AUTHORIZED) _network_game_info.clients_on--;
	extern byte _network_clients_connected;
	_network_clients_connected--;

	DeleteWindowById(WC_CLIENT_LIST_POPUP, this->client_id);
	SetWindowDirty(WC_CLIENT_LIST, 0);

	this->SendPackets(true);

	delete this->GetInfo();
	delete this;

	return status;
}

/**
 * Whether an connection is allowed or not at this moment.
 * @return true if the connection is allowed.
 */
/* static */ bool ServerNetworkGameSocketHandler::AllowConnection()
{
	extern byte _network_clients_connected;
	bool accept = _network_clients_connected < MAX_CLIENTS && _network_game_info.clients_on < _settings_client.network.max_clients;

	/* We can't go over the MAX_CLIENTS limit here. However, the
	 * pool must have place for all clients and ourself. */
	assert_compile(NetworkClientSocketPool::MAX_SIZE == MAX_CLIENTS + 1);
	assert(!accept || ServerNetworkGameSocketHandler::CanAllocateItem());
	return accept;
}

/** Send the packets for the server sockets. */
/* static */ void ServerNetworkGameSocketHandler::Send()
{
	NetworkClientSocket *cs;
	FOR_ALL_CLIENT_SOCKETS(cs) {
		if (cs->writable) {
			if (cs->SendPackets() != SPS_CLOSED && cs->status == STATUS_MAP) {
				/* This client is in the middle of a map-send, call the function for that */
				cs->SendMap();
			}
		}
	}
}

static void NetworkHandleCommandQueue(NetworkClientSocket *cs);

/***********
 * Sending functions
 *   DEF_SERVER_SEND_COMMAND has parameter: NetworkClientSocket *cs
 ************/

/**
 * Send the client information about a client.
 * @param ci The client to send information about.
 */
NetworkRecvStatus ServerNetworkGameSocketHandler::SendClientInfo(NetworkClientInfo *ci)
{
	if (ci->client_id != INVALID_CLIENT_ID) {
		Packet *p = new Packet(PACKET_SERVER_CLIENT_INFO);
		p->Send_uint32(ci->client_id);
		p->Send_uint8 (ci->client_playas);
		p->Send_string(ci->client_name);

		this->SendPacket(p);
	}
	return NETWORK_RECV_STATUS_OKAY;
}

/** Send the client information about the companies. */
NetworkRecvStatus ServerNetworkGameSocketHandler::SendCompanyInfo()
{
	/* Fetch the latest version of the stats */
	NetworkCompanyStats company_stats[MAX_COMPANIES];
	NetworkPopulateCompanyStats(company_stats);

	/* Make a list of all clients per company */
	char clients[MAX_COMPANIES][NETWORK_CLIENTS_LENGTH];
	NetworkClientSocket *csi;
	memset(clients, 0, sizeof(clients));

	/* Add the local player (if not dedicated) */
	const NetworkClientInfo *ci = NetworkClientInfo::GetByClientID(CLIENT_ID_SERVER);
	if (ci != nullptr && Company::IsValidID(ci->client_playas)) {
		strecpy(clients[ci->client_playas], ci->client_name, lastof(clients[ci->client_playas]));
	}

	FOR_ALL_CLIENT_SOCKETS(csi) {
		char client_name[NETWORK_CLIENT_NAME_LENGTH];

		((ServerNetworkGameSocketHandler*)csi)->GetClientName(client_name, lastof(client_name));

		ci = csi->GetInfo();
		if (ci != nullptr && Company::IsValidID(ci->client_playas)) {
			if (!StrEmpty(clients[ci->client_playas])) {
				strecat(clients[ci->client_playas], ", ", lastof(clients[ci->client_playas]));
			}

			strecat(clients[ci->client_playas], client_name, lastof(clients[ci->client_playas]));
		}
	}

	/* Now send the data */

	Company *company;
	Packet *p;

	FOR_ALL_COMPANIES(company) {
		p = new Packet(PACKET_SERVER_COMPANY_INFO);

		p->Send_uint8 (NETWORK_COMPANY_INFO_VERSION);
		p->Send_bool  (true);
		this->SendCompanyInformation(p, company, &company_stats[company->index]);

		if (StrEmpty(clients[company->index])) {
			p->Send_string("<none>");
		} else {
			p->Send_string(clients[company->index]);
		}

		this->SendPacket(p);
	}

	p = new Packet(PACKET_SERVER_COMPANY_INFO);

	p->Send_uint8 (NETWORK_COMPANY_INFO_VERSION);
	p->Send_bool  (false);

	this->SendPacket(p);
	return NETWORK_RECV_STATUS_OKAY;
}

/**
 * Send an error to the client, and close its connection.
 * @param error The error to disconnect for.
 */
NetworkRecvStatus ServerNetworkGameSocketHandler::SendError(NetworkErrorCode error)
{
	char str[100];
	Packet *p = new Packet(PACKET_SERVER_ERROR);

	p->Send_uint8(error);
	this->SendPacket(p);

	StringID strid = GetNetworkErrorMsg(error);
	GetString(str, strid, lastof(str));

	/* Only send when the current client was in game */
	if (this->status > STATUS_AUTHORIZED) {
		NetworkClientSocket *new_cs;
		char client_name[NETWORK_CLIENT_NAME_LENGTH];

		this->GetClientName(client_name, lastof(client_name));

		DEBUG(net, 1, "'%s' made an error and has been disconnected. Reason: '%s'", client_name, str);

		NetworkTextMessage(NETWORK_ACTION_LEAVE, CC_DEFAULT, false, client_name, nullptr, strid);

		FOR_ALL_CLIENT_SOCKETS(new_cs) {
			if (new_cs->status > STATUS_AUTHORIZED && new_cs != this) {
				/* Some errors we filter to a more general error. Clients don't have to know the real
				 *  reason a joining failed. */
				if (error == NETWORK_ERROR_NOT_AUTHORIZED || error == NETWORK_ERROR_NOT_EXPECTED || error == NETWORK_ERROR_WRONG_REVISION) {
					error = NETWORK_ERROR_ILLEGAL_PACKET;
				}
				new_cs->SendErrorQuit(this->client_id, error);
			}
		}

		NetworkAdminClientError(this->client_id, error);
	} else {
		DEBUG(net, 1, "Client %d made an error and has been disconnected. Reason: '%s'", this->client_id, str);
	}

	/* The client made a mistake, so drop his connection now! */
	return this->CloseConnection(NETWORK_RECV_STATUS_SERVER_ERROR);
}

/** Send the check for the NewGRFs. */
NetworkRecvStatus ServerNetworkGameSocketHandler::SendNewGRFCheck()
{
	Packet *p = new Packet(PACKET_SERVER_CHECK_NEWGRFS);
	const GRFConfig *c;
	uint grf_count = 0;

	for (c = _grfconfig; c != nullptr; c = c->next) {
		if (!HasBit(c->flags, GCF_STATIC)) grf_count++;
	}

<<<<<<< HEAD
	p->Send_uint32 (grf_count);
	for (c = _grfconfig; c != NULL; c = c->next) {
=======
	p->Send_uint8 (grf_count);
	for (c = _grfconfig; c != nullptr; c = c->next) {
>>>>>>> 7c8e7c6b
		if (!HasBit(c->flags, GCF_STATIC)) this->SendGRFIdentifier(p, &c->ident);
	}

	this->SendPacket(p);
	return NETWORK_RECV_STATUS_OKAY;
}

/** Request the game password. */
NetworkRecvStatus ServerNetworkGameSocketHandler::SendNeedGamePassword()
{
	/* Invalid packet when status is STATUS_AUTH_GAME or higher */
	if (this->status >= STATUS_AUTH_GAME) return this->CloseConnection(NETWORK_RECV_STATUS_MALFORMED_PACKET);

	this->status = STATUS_AUTH_GAME;
	/* Reset 'lag' counters */
	this->last_frame = this->last_frame_server = _frame_counter;

	Packet *p = new Packet(PACKET_SERVER_NEED_GAME_PASSWORD);
	this->SendPacket(p);
	return NETWORK_RECV_STATUS_OKAY;
}

/** Request the company password. */
NetworkRecvStatus ServerNetworkGameSocketHandler::SendNeedCompanyPassword()
{
	/* Invalid packet when status is STATUS_AUTH_COMPANY or higher */
	if (this->status >= STATUS_AUTH_COMPANY) return this->CloseConnection(NETWORK_RECV_STATUS_MALFORMED_PACKET);

	this->status = STATUS_AUTH_COMPANY;
	/* Reset 'lag' counters */
	this->last_frame = this->last_frame_server = _frame_counter;

	Packet *p = new Packet(PACKET_SERVER_NEED_COMPANY_PASSWORD);
	p->Send_uint32(_settings_game.game_creation.generation_seed);
	p->Send_string(_settings_client.network.network_id);
	this->SendPacket(p);
	return NETWORK_RECV_STATUS_OKAY;
}

/** Send the client a welcome message with some basic information. */
NetworkRecvStatus ServerNetworkGameSocketHandler::SendWelcome()
{
	Packet *p;
	NetworkClientSocket *new_cs;

	/* Invalid packet when status is AUTH or higher */
	if (this->status >= STATUS_AUTHORIZED) return this->CloseConnection(NETWORK_RECV_STATUS_MALFORMED_PACKET);

	this->status = STATUS_AUTHORIZED;
	/* Reset 'lag' counters */
	this->last_frame = this->last_frame_server = _frame_counter;

	_network_game_info.clients_on++;

	p = new Packet(PACKET_SERVER_WELCOME);
	p->Send_uint32(this->client_id);
	p->Send_uint32(_settings_game.game_creation.generation_seed);
	p->Send_string(_settings_client.network.network_id);
	this->SendPacket(p);

	/* Transmit info about all the active clients */
	FOR_ALL_CLIENT_SOCKETS(new_cs) {
		if (new_cs != this && new_cs->status > STATUS_AUTHORIZED) {
			this->SendClientInfo(new_cs->GetInfo());
		}
	}
	/* Also send the info of the server */
	return this->SendClientInfo(NetworkClientInfo::GetByClientID(CLIENT_ID_SERVER));
}

/** Tell the client that its put in a waiting queue. */
NetworkRecvStatus ServerNetworkGameSocketHandler::SendWait()
{
	int waiting = 0;
	NetworkClientSocket *new_cs;
	Packet *p;

	/* Count how many clients are waiting in the queue, in front of you! */
	FOR_ALL_CLIENT_SOCKETS(new_cs) {
		if (new_cs->status != STATUS_MAP_WAIT) continue;
		if (new_cs->GetInfo()->join_date < this->GetInfo()->join_date || (new_cs->GetInfo()->join_date == this->GetInfo()->join_date && new_cs->client_id < this->client_id)) waiting++;
	}

	p = new Packet(PACKET_SERVER_WAIT);
	p->Send_uint8(waiting);
	this->SendPacket(p);
	return NETWORK_RECV_STATUS_OKAY;
}

/** This sends the map to the client */
NetworkRecvStatus ServerNetworkGameSocketHandler::SendMap()
{
	static uint sent_packets; // How many packets we did send successfully last time

	if (this->status < STATUS_AUTHORIZED) {
		/* Illegal call, return error and ignore the packet */
		return this->SendError(NETWORK_ERROR_NOT_AUTHORIZED);
	}

	if (this->status == STATUS_AUTHORIZED) {
		this->savegame = new PacketWriter(this);

		/* Now send the _frame_counter and how many packets are coming */
		Packet *p = new Packet(PACKET_SERVER_MAP_BEGIN);
		p->Send_uint32(_frame_counter);
		this->SendPacket(p);

		NetworkSyncCommandQueue(this);
		this->status = STATUS_MAP;
		/* Mark the start of download */
		this->last_frame = _frame_counter;
		this->last_frame_server = _frame_counter;

		sent_packets = 4; // We start with trying 4 packets

		/* Make a dump of the current game */
		if (SaveWithFilter(this->savegame, true) != SL_OK) usererror("network savedump failed");
	}

	if (this->status == STATUS_MAP) {
		bool last_packet = false;
		bool has_packets = false;

		for (uint i = 0; (has_packets = this->savegame->HasPackets()) && i < sent_packets; i++) {
			Packet *p = this->savegame->PopPacket();
			last_packet = p->buffer[2] == PACKET_SERVER_MAP_DONE;

			this->SendPacket(p);

			if (last_packet) {
				/* There is no more data, so break the for */
				break;
			}
		}

		if (last_packet) {
			/* Done reading, make sure saving is done as well */
			this->savegame->Destroy();
			this->savegame = nullptr;

			/* Set the status to DONE_MAP, no we will wait for the client
			 *  to send it is ready (maybe that happens like never ;)) */
			this->status = STATUS_DONE_MAP;

			/* Find the best candidate for joining, i.e. the first joiner. */
			NetworkClientSocket *new_cs;
			NetworkClientSocket *best = nullptr;
			FOR_ALL_CLIENT_SOCKETS(new_cs) {
				if (new_cs->status == STATUS_MAP_WAIT) {
					if (best == nullptr || best->GetInfo()->join_date > new_cs->GetInfo()->join_date || (best->GetInfo()->join_date == new_cs->GetInfo()->join_date && best->client_id > new_cs->client_id)) {
						best = new_cs;
					}
				}
			}

			/* Is there someone else to join? */
			if (best != nullptr) {
				/* Let the first start joining. */
				best->status = STATUS_AUTHORIZED;
				best->SendMap();

				/* And update the rest. */
				FOR_ALL_CLIENT_SOCKETS(new_cs) {
					if (new_cs->status == STATUS_MAP_WAIT) new_cs->SendWait();
				}
			}
		}

		switch (this->SendPackets()) {
			case SPS_CLOSED:
				return NETWORK_RECV_STATUS_CONN_LOST;

			case SPS_ALL_SENT:
				/* All are sent, increase the sent_packets */
				if (has_packets) sent_packets *= 2;
				break;

			case SPS_PARTLY_SENT:
				/* Only a part is sent; leave the transmission state. */
				break;

			case SPS_NONE_SENT:
				/* Not everything is sent, decrease the sent_packets */
				if (sent_packets > 1) sent_packets /= 2;
				break;
		}
	}
	return NETWORK_RECV_STATUS_OKAY;
}

/**
 * Tell that a client joined.
 * @param client_id The client that joined.
 */
NetworkRecvStatus ServerNetworkGameSocketHandler::SendJoin(ClientID client_id)
{
	Packet *p = new Packet(PACKET_SERVER_JOIN);

	p->Send_uint32(client_id);

	this->SendPacket(p);
	return NETWORK_RECV_STATUS_OKAY;
}

/** Tell the client that they may run to a particular frame. */
NetworkRecvStatus ServerNetworkGameSocketHandler::SendFrame()
{
	Packet *p = new Packet(PACKET_SERVER_FRAME);
	p->Send_uint32(_frame_counter);
	p->Send_uint32(_frame_counter_max);
#ifdef ENABLE_NETWORK_SYNC_EVERY_FRAME
	p->Send_uint32(_sync_seed_1);
#ifdef NETWORK_SEND_DOUBLE_SEED
	p->Send_uint32(_sync_seed_2);
#endif
#endif

	/* If token equals 0, we need to make a new token and send that. */
	if (this->last_token == 0) {
		this->last_token = InteractiveRandomRange(UINT8_MAX - 1) + 1;
		p->Send_uint8(this->last_token);
	}

	this->SendPacket(p);
	return NETWORK_RECV_STATUS_OKAY;
}

/** Request the client to sync. */
NetworkRecvStatus ServerNetworkGameSocketHandler::SendSync()
{
	Packet *p = new Packet(PACKET_SERVER_SYNC);
	p->Send_uint32(_frame_counter);
	p->Send_uint32(_sync_seed_1);

#ifdef NETWORK_SEND_DOUBLE_SEED
	p->Send_uint32(_sync_seed_2);
#endif
	this->SendPacket(p);
	return NETWORK_RECV_STATUS_OKAY;
}

/**
 * Send a command to the client to execute.
 * @param cp The command to send.
 */
NetworkRecvStatus ServerNetworkGameSocketHandler::SendCommand(const CommandPacket *cp)
{
	Packet *p = new Packet(PACKET_SERVER_COMMAND);

	this->NetworkGameSocketHandler::SendCommand(p, cp);
	p->Send_uint32(cp->frame);
	p->Send_bool  (cp->my_cmd);

	this->SendPacket(p);
	return NETWORK_RECV_STATUS_OKAY;
}

/**
 * Send a chat message.
 * @param action The action associated with the message.
 * @param client_id The origin of the chat message.
 * @param self_send Whether we did send the message.
 * @param msg The actual message.
 * @param data Arbitrary extra data.
 */
NetworkRecvStatus ServerNetworkGameSocketHandler::SendChat(NetworkAction action, ClientID client_id, bool self_send, const char *msg, NetworkTextMessageData data)
{
	if (this->status < STATUS_PRE_ACTIVE) return NETWORK_RECV_STATUS_OKAY;

	Packet *p = new Packet(PACKET_SERVER_CHAT);

	p->Send_uint8 (action);
	p->Send_uint32(client_id);
	p->Send_bool  (self_send);
	p->Send_string(msg);
	data.send(p);

	this->SendPacket(p);
	return NETWORK_RECV_STATUS_OKAY;
}

/**
 * Tell the client another client quit with an error.
 * @param client_id The client that quit.
 * @param errorno The reason the client quit.
 */
NetworkRecvStatus ServerNetworkGameSocketHandler::SendErrorQuit(ClientID client_id, NetworkErrorCode errorno)
{
	Packet *p = new Packet(PACKET_SERVER_ERROR_QUIT);

	p->Send_uint32(client_id);
	p->Send_uint8 (errorno);

	this->SendPacket(p);
	return NETWORK_RECV_STATUS_OKAY;
}

/**
 * Tell the client another client quit.
 * @param client_id The client that quit.
 */
NetworkRecvStatus ServerNetworkGameSocketHandler::SendQuit(ClientID client_id)
{
	Packet *p = new Packet(PACKET_SERVER_QUIT);

	p->Send_uint32(client_id);

	this->SendPacket(p);
	return NETWORK_RECV_STATUS_OKAY;
}

/** Tell the client we're shutting down. */
NetworkRecvStatus ServerNetworkGameSocketHandler::SendShutdown()
{
	Packet *p = new Packet(PACKET_SERVER_SHUTDOWN);
	this->SendPacket(p);
	return NETWORK_RECV_STATUS_OKAY;
}

/** Tell the client we're starting a new game. */
NetworkRecvStatus ServerNetworkGameSocketHandler::SendNewGame()
{
	Packet *p = new Packet(PACKET_SERVER_NEWGAME);
	this->SendPacket(p);
	return NETWORK_RECV_STATUS_OKAY;
}

/**
 * Send the result of a console action.
 * @param colour The colour of the result.
 * @param command The command that was executed.
 */
NetworkRecvStatus ServerNetworkGameSocketHandler::SendRConResult(uint16 colour, const char *command)
{
	Packet *p = new Packet(PACKET_SERVER_RCON);

	p->Send_uint16(colour);
	p->Send_string(command);
	this->SendPacket(p);
	return NETWORK_RECV_STATUS_OKAY;
}

/**
 * Tell that a client moved to another company.
 * @param client_id The client that moved.
 * @param company_id The company the client moved to.
 */
NetworkRecvStatus ServerNetworkGameSocketHandler::SendMove(ClientID client_id, CompanyID company_id)
{
	Packet *p = new Packet(PACKET_SERVER_MOVE);

	p->Send_uint32(client_id);
	p->Send_uint8(company_id);
	this->SendPacket(p);
	return NETWORK_RECV_STATUS_OKAY;
}

/** Send an update about the company password states. */
NetworkRecvStatus ServerNetworkGameSocketHandler::SendCompanyUpdate()
{
	Packet *p = new Packet(PACKET_SERVER_COMPANY_UPDATE);

	p->Send_uint16(_network_company_passworded);
	this->SendPacket(p);
	return NETWORK_RECV_STATUS_OKAY;
}

/** Send an update about the max company/spectator counts. */
NetworkRecvStatus ServerNetworkGameSocketHandler::SendConfigUpdate()
{
	Packet *p = new Packet(PACKET_SERVER_CONFIG_UPDATE);

	p->Send_uint8(_settings_client.network.max_companies);
	p->Send_uint8(_settings_client.network.max_spectators);
	this->SendPacket(p);
	return NETWORK_RECV_STATUS_OKAY;
}

/***********
 * Receiving functions
 *   DEF_SERVER_RECEIVE_COMMAND has parameter: NetworkClientSocket *cs, Packet *p
 ************/

NetworkRecvStatus ServerNetworkGameSocketHandler::Receive_CLIENT_COMPANY_INFO(Packet *p)
{
	return this->SendCompanyInfo();
}

NetworkRecvStatus ServerNetworkGameSocketHandler::Receive_CLIENT_NEWGRFS_CHECKED(Packet *p)
{
	if (this->status != STATUS_NEWGRFS_CHECK) {
		/* Illegal call, return error and ignore the packet */
		return this->SendError(NETWORK_ERROR_NOT_EXPECTED);
	}

	NetworkClientInfo *ci = this->GetInfo();

	/* We now want a password from the client else we do not allow him in! */
	if (!StrEmpty(_settings_client.network.server_password)) {
		return this->SendNeedGamePassword();
	}

	if (Company::IsValidID(ci->client_playas) && !StrEmpty(_network_company_states[ci->client_playas].password)) {
		return this->SendNeedCompanyPassword();
	}

	return this->SendWelcome();
}

NetworkRecvStatus ServerNetworkGameSocketHandler::Receive_CLIENT_JOIN(Packet *p)
{
	if (this->status != STATUS_INACTIVE) {
		/* Illegal call, return error and ignore the packet */
		return this->SendError(NETWORK_ERROR_NOT_EXPECTED);
	}

	char name[NETWORK_CLIENT_NAME_LENGTH];
	CompanyID playas;
	NetworkLanguage client_lang;
	char client_revision[NETWORK_REVISION_LENGTH];

	p->Recv_string(client_revision, sizeof(client_revision));
	uint32 newgrf_version = p->Recv_uint32();

	/* Check if the client has revision control enabled */
	if (!IsNetworkCompatibleVersion(client_revision) || _openttd_newgrf_version != newgrf_version) {
		/* Different revisions!! */
		return this->SendError(NETWORK_ERROR_WRONG_REVISION);
	}

	p->Recv_string(name, sizeof(name));
	playas = (Owner)p->Recv_uint8();
	client_lang = (NetworkLanguage)p->Recv_uint8();

	if (this->HasClientQuit()) return NETWORK_RECV_STATUS_CONN_LOST;

	/* join another company does not affect these values */
	switch (playas) {
		case COMPANY_NEW_COMPANY: // New company
			if (Company::GetNumItems() >= _settings_client.network.max_companies) {
				return this->SendError(NETWORK_ERROR_FULL);
			}
			break;
		case COMPANY_SPECTATOR: // Spectator
			if (NetworkSpectatorCount() >= _settings_client.network.max_spectators) {
				return this->SendError(NETWORK_ERROR_FULL);
			}
			break;
		default: // Join another company (companies 1-8 (index 0-7))
			if (!Company::IsValidHumanID(playas)) {
				return this->SendError(NETWORK_ERROR_COMPANY_MISMATCH);
			}
			break;
	}

	/* We need a valid name.. make it Player */
	if (StrEmpty(name)) strecpy(name, "Player", lastof(name));

	if (!NetworkFindName(name, lastof(name))) { // Change name if duplicate
		/* We could not create a name for this client */
		return this->SendError(NETWORK_ERROR_NAME_IN_USE);
	}

	assert(NetworkClientInfo::CanAllocateItem());
	NetworkClientInfo *ci = new NetworkClientInfo(this->client_id);
	this->SetInfo(ci);
	ci->join_date = _date;
	strecpy(ci->client_name, name, lastof(ci->client_name));
	ci->client_playas = playas;
	ci->client_lang = client_lang;
	DEBUG(desync, 1, "client: date{%08x; %02x; %02x}; %02x; %02x", _date, _date_fract, _tick_skip_counter, (int)ci->client_playas, (int)ci->index);

	/* Make sure companies to which people try to join are not autocleaned */
	if (Company::IsValidID(playas)) _network_company_states[playas].months_empty = 0;

	this->status = STATUS_NEWGRFS_CHECK;

	if (_grfconfig == nullptr) {
		/* Behave as if we received PACKET_CLIENT_NEWGRFS_CHECKED */
		return this->Receive_CLIENT_NEWGRFS_CHECKED(nullptr);
	}

	return this->SendNewGRFCheck();
}

NetworkRecvStatus ServerNetworkGameSocketHandler::Receive_CLIENT_GAME_PASSWORD(Packet *p)
{
	if (this->status != STATUS_AUTH_GAME) {
		return this->SendError(NETWORK_ERROR_NOT_EXPECTED);
	}

	char password[NETWORK_PASSWORD_LENGTH];
	p->Recv_string(password, sizeof(password));

	/* Check game password. Allow joining if we cleared the password meanwhile */
	if (!StrEmpty(_settings_client.network.server_password) &&
			strcmp(password, _settings_client.network.server_password) != 0) {
		/* Password is invalid */
		return this->SendError(NETWORK_ERROR_WRONG_PASSWORD);
	}

	const NetworkClientInfo *ci = this->GetInfo();
	if (Company::IsValidID(ci->client_playas) && !StrEmpty(_network_company_states[ci->client_playas].password)) {
		return this->SendNeedCompanyPassword();
	}

	/* Valid password, allow user */
	return this->SendWelcome();
}

NetworkRecvStatus ServerNetworkGameSocketHandler::Receive_CLIENT_COMPANY_PASSWORD(Packet *p)
{
	if (this->status != STATUS_AUTH_COMPANY) {
		return this->SendError(NETWORK_ERROR_NOT_EXPECTED);
	}

	char password[NETWORK_PASSWORD_LENGTH];
	p->Recv_string(password, sizeof(password));

	/* Check company password. Allow joining if we cleared the password meanwhile.
	 * Also, check the company is still valid - client could be moved to spectators
	 * in the middle of the authorization process */
	CompanyID playas = this->GetInfo()->client_playas;
	if (Company::IsValidID(playas) && !StrEmpty(_network_company_states[playas].password) &&
			strcmp(password, _network_company_states[playas].password) != 0) {
		/* Password is invalid */
		return this->SendError(NETWORK_ERROR_WRONG_PASSWORD);
	}

	return this->SendWelcome();
}

NetworkRecvStatus ServerNetworkGameSocketHandler::Receive_CLIENT_GETMAP(Packet *p)
{
	NetworkClientSocket *new_cs;
	/* The client was never joined.. so this is impossible, right?
	 *  Ignore the packet, give the client a warning, and close his connection */
	if (this->status < STATUS_AUTHORIZED || this->HasClientQuit()) {
		return this->SendError(NETWORK_ERROR_NOT_AUTHORIZED);
	}

	/* Check if someone else is receiving the map */
	FOR_ALL_CLIENT_SOCKETS(new_cs) {
		if (new_cs->status == STATUS_MAP) {
			/* Tell the new client to wait */
			this->status = STATUS_MAP_WAIT;
			return this->SendWait();
		}
	}

	/* We receive a request to upload the map.. give it to the client! */
	return this->SendMap();
}

NetworkRecvStatus ServerNetworkGameSocketHandler::Receive_CLIENT_MAP_OK(Packet *p)
{
	/* Client has the map, now start syncing */
	if (this->status == STATUS_DONE_MAP && !this->HasClientQuit()) {
		char client_name[NETWORK_CLIENT_NAME_LENGTH];
		NetworkClientSocket *new_cs;

		this->GetClientName(client_name, lastof(client_name));

		NetworkTextMessage(NETWORK_ACTION_JOIN, CC_DEFAULT, false, client_name, nullptr, this->client_id);

		/* Mark the client as pre-active, and wait for an ACK
		 *  so we know he is done loading and in sync with us */
		this->status = STATUS_PRE_ACTIVE;
		NetworkHandleCommandQueue(this);
		this->SendFrame();
		this->SendSync();

		/* This is the frame the client receives
		 *  we need it later on to make sure the client is not too slow */
		this->last_frame = _frame_counter;
		this->last_frame_server = _frame_counter;

		FOR_ALL_CLIENT_SOCKETS(new_cs) {
			if (new_cs->status > STATUS_AUTHORIZED) {
				new_cs->SendClientInfo(this->GetInfo());
				new_cs->SendJoin(this->client_id);
			}
		}

		NetworkAdminClientInfo(this, true);

		/* also update the new client with our max values */
		this->SendConfigUpdate();

		/* quickly update the syncing client with company details */
		return this->SendCompanyUpdate();
	}

	/* Wrong status for this packet, give a warning to client, and close connection */
	return this->SendError(NETWORK_ERROR_NOT_EXPECTED);
}

/**
 * The client has done a command and wants us to handle it
 * @param p the packet in which the command was sent
 */
NetworkRecvStatus ServerNetworkGameSocketHandler::Receive_CLIENT_COMMAND(Packet *p)
{
	/* The client was never joined.. so this is impossible, right?
	 *  Ignore the packet, give the client a warning, and close his connection */
	if (this->status < STATUS_DONE_MAP || this->HasClientQuit()) {
		return this->SendError(NETWORK_ERROR_NOT_EXPECTED);
	}

	if (this->incoming_queue.Count() >= _settings_client.network.max_commands_in_queue) {
		return this->SendError(NETWORK_ERROR_TOO_MANY_COMMANDS);
	}

	CommandPacket cp;
	const char *err = this->ReceiveCommand(p, &cp);

	if (this->HasClientQuit()) return NETWORK_RECV_STATUS_CONN_LOST;

	NetworkClientInfo *ci = this->GetInfo();

	if (err != nullptr) {
		IConsolePrintF(CC_ERROR, "WARNING: %s from client %d (IP: %s).", err, ci->client_id, this->GetClientIP());
		return this->SendError(NETWORK_ERROR_NOT_EXPECTED);
	}


	if ((GetCommandFlags(cp.cmd) & CMD_SERVER) && ci->client_id != CLIENT_ID_SERVER) {
		IConsolePrintF(CC_ERROR, "WARNING: server only command from: client %d (IP: %s), kicking...", ci->client_id, this->GetClientIP());
		return this->SendError(NETWORK_ERROR_KICKED);
	}

	if ((GetCommandFlags(cp.cmd) & CMD_SPECTATOR) == 0 && !Company::IsValidID(cp.company) && ci->client_id != CLIENT_ID_SERVER) {
		IConsolePrintF(CC_ERROR, "WARNING: spectator issuing command from client %d (IP: %s), kicking...", ci->client_id, this->GetClientIP());
		return this->SendError(NETWORK_ERROR_KICKED);
	}

	/**
	 * Only CMD_COMPANY_CTRL is always allowed, for the rest, playas needs
	 * to match the company in the packet. If it doesn't, the client has done
	 * something pretty naughty (or a bug), and will be kicked
	 */
	if (!(cp.cmd == CMD_COMPANY_CTRL && cp.p1 == 0 && ci->client_playas == COMPANY_NEW_COMPANY) && ci->client_playas != cp.company) {
		IConsolePrintF(CC_ERROR, "WARNING: client %d (IP: %s) tried to execute a command as company %d, kicking...",
		               ci->client_playas + 1, this->GetClientIP(), cp.company + 1);
		return this->SendError(NETWORK_ERROR_COMPANY_MISMATCH);
	}

	if (cp.cmd == CMD_COMPANY_CTRL) {
		if (cp.p1 != 0 || cp.company != COMPANY_SPECTATOR) {
			return this->SendError(NETWORK_ERROR_CHEATER);
		}

		/* Check if we are full - else it's possible for spectators to send a CMD_COMPANY_CTRL and the company is created regardless of max_companies! */
		if (Company::GetNumItems() >= _settings_client.network.max_companies) {
			NetworkServerSendChat(NETWORK_ACTION_SERVER_MESSAGE, DESTTYPE_CLIENT, ci->client_id, "cannot create new company, server full", CLIENT_ID_SERVER);
			return NETWORK_RECV_STATUS_OKAY;
		}
	}

	if (GetCommandFlags(cp.cmd) & CMD_CLIENT_ID) cp.p2 = this->client_id;

	this->incoming_queue.Append(std::move(cp));
	return NETWORK_RECV_STATUS_OKAY;
}

NetworkRecvStatus ServerNetworkGameSocketHandler::Receive_CLIENT_ERROR(Packet *p)
{
	/* This packets means a client noticed an error and is reporting this
	 *  to us. Display the error and report it to the other clients */
	NetworkClientSocket *new_cs;
	char str[100];
	char client_name[NETWORK_CLIENT_NAME_LENGTH];
	NetworkErrorCode errorno = (NetworkErrorCode)p->Recv_uint8();

	/* The client was never joined.. thank the client for the packet, but ignore it */
	if (this->status < STATUS_DONE_MAP || this->HasClientQuit()) {
		return this->CloseConnection(NETWORK_RECV_STATUS_CONN_LOST);
	}

	this->GetClientName(client_name, lastof(client_name));

	StringID strid = GetNetworkErrorMsg(errorno);
	GetString(str, strid, lastof(str));

	DEBUG(net, 2, "'%s' reported an error and is closing its connection (%s)", client_name, str);

	NetworkTextMessage(NETWORK_ACTION_LEAVE, CC_DEFAULT, false, client_name, nullptr, strid);

	FOR_ALL_CLIENT_SOCKETS(new_cs) {
		if (new_cs->status > STATUS_AUTHORIZED) {
			new_cs->SendErrorQuit(this->client_id, errorno);
		}
	}

	NetworkAdminClientError(this->client_id, errorno);

	if (errorno == NETWORK_ERROR_DESYNC) {
		// have the server and all clients run some sanity checks
		NetworkSendCommand(0, 0, 0, CMD_DESYNC_CHECK, NULL, NULL, _local_company, 0);
	}

	return this->CloseConnection(NETWORK_RECV_STATUS_CONN_LOST);
}

NetworkRecvStatus ServerNetworkGameSocketHandler::Receive_CLIENT_QUIT(Packet *p)
{
	/* The client wants to leave. Display this and report it to the other
	 *  clients. */
	NetworkClientSocket *new_cs;
	char client_name[NETWORK_CLIENT_NAME_LENGTH];

	/* The client was never joined.. thank the client for the packet, but ignore it */
	if (this->status < STATUS_DONE_MAP || this->HasClientQuit()) {
		return this->CloseConnection(NETWORK_RECV_STATUS_CONN_LOST);
	}

	this->GetClientName(client_name, lastof(client_name));

	NetworkTextMessage(NETWORK_ACTION_LEAVE, CC_DEFAULT, false, client_name, nullptr, STR_NETWORK_MESSAGE_CLIENT_LEAVING);

	FOR_ALL_CLIENT_SOCKETS(new_cs) {
		if (new_cs->status > STATUS_AUTHORIZED && new_cs != this) {
			new_cs->SendQuit(this->client_id);
		}
	}

	NetworkAdminClientQuit(this->client_id);

	return this->CloseConnection(NETWORK_RECV_STATUS_CONN_LOST);
}

NetworkRecvStatus ServerNetworkGameSocketHandler::Receive_CLIENT_ACK(Packet *p)
{
	if (this->status < STATUS_AUTHORIZED) {
		/* Illegal call, return error and ignore the packet */
		return this->SendError(NETWORK_ERROR_NOT_AUTHORIZED);
	}

	uint32 frame = p->Recv_uint32();

	/* The client is trying to catch up with the server */
	if (this->status == STATUS_PRE_ACTIVE) {
		/* The client is not yet catched up? */
		if (frame + DAY_TICKS < _frame_counter) return NETWORK_RECV_STATUS_OKAY;

		/* Now he is! Unpause the game */
		this->status = STATUS_ACTIVE;
		this->last_token_frame = _frame_counter;

		/* Execute script for, e.g. MOTD */
		IConsoleCmdExec("exec scripts/on_server_connect.scr 0");
	}

	/* Get, and validate the token. */
	uint8 token = p->Recv_uint8();
	if (token == this->last_token) {
		/* We differentiate between last_token_frame and last_frame so the lag
		 * test uses the actual lag of the client instead of the lag for getting
		 * the token back and forth; after all, the token is only sent every
		 * time we receive a PACKET_CLIENT_ACK, after which we will send a new
		 * token to the client. If the lag would be one day, then we would not
		 * be sending the new token soon enough for the new daily scheduled
		 * PACKET_CLIENT_ACK. This would then register the lag of the client as
		 * two days, even when it's only a single day. */
		this->last_token_frame = _frame_counter;
		/* Request a new token. */
		this->last_token = 0;
	}

	/* The client received the frame, make note of it */
	this->last_frame = frame;
	/* With those 2 values we can calculate the lag realtime */
	this->last_frame_server = _frame_counter;
	return NETWORK_RECV_STATUS_OKAY;
}


/**
 * Send an actual chat message.
 * @param action The action that's performed.
 * @param desttype The type of destination.
 * @param dest The actual destination index.
 * @param msg The actual message.
 * @param from_id The origin of the message.
 * @param data Arbitrary data.
 * @param from_admin Whether the origin is an admin or not.
 */
void NetworkServerSendChat(NetworkAction action, DestType desttype, int dest, const char *msg, ClientID from_id, NetworkTextMessageData data, bool from_admin)
{
	NetworkClientSocket *cs;
	const NetworkClientInfo *ci, *ci_own, *ci_to;

	switch (desttype) {
		case DESTTYPE_CLIENT:
			/* Are we sending to the server? */
			if ((ClientID)dest == CLIENT_ID_SERVER) {
				ci = NetworkClientInfo::GetByClientID(from_id);
				/* Display the text locally, and that is it */
				if (ci != nullptr) {
					NetworkTextMessage(action, GetDrawStringCompanyColour(ci->client_playas), false, ci->client_name, msg, data);

					if (_settings_client.network.server_admin_chat) {
						NetworkAdminChat(action, desttype, from_id, msg, data, from_admin);
					}
				}
			} else {
				/* Else find the client to send the message to */
				FOR_ALL_CLIENT_SOCKETS(cs) {
					if (cs->client_id == (ClientID)dest) {
						cs->SendChat(action, from_id, false, msg, data);
						break;
					}
				}
			}

			/* Display the message locally (so you know you have sent it) */
			if (from_id != (ClientID)dest) {
				if (from_id == CLIENT_ID_SERVER) {
					ci = NetworkClientInfo::GetByClientID(from_id);
					ci_to = NetworkClientInfo::GetByClientID((ClientID)dest);
					if (ci != nullptr && ci_to != nullptr) {
						NetworkTextMessage(action, GetDrawStringCompanyColour(ci->client_playas), true, ci_to->client_name, msg, data);
					}
				} else {
					FOR_ALL_CLIENT_SOCKETS(cs) {
						if (cs->client_id == from_id) {
							cs->SendChat(action, (ClientID)dest, true, msg, data);
							break;
						}
					}
				}
			}
			break;
		case DESTTYPE_TEAM: {
			/* If this is false, the message is already displayed on the client who sent it. */
			bool show_local = true;
			/* Find all clients that belong to this company */
			ci_to = nullptr;
			FOR_ALL_CLIENT_SOCKETS(cs) {
				ci = cs->GetInfo();
				if (ci != nullptr && ci->client_playas == (CompanyID)dest) {
					cs->SendChat(action, from_id, false, msg, data);
					if (cs->client_id == from_id) show_local = false;
					ci_to = ci; // Remember a client that is in the company for company-name
				}
			}

			/* if the server can read it, let the admin network read it, too. */
			if (_local_company == (CompanyID)dest && _settings_client.network.server_admin_chat) {
				NetworkAdminChat(action, desttype, from_id, msg, data, from_admin);
			}

			ci = NetworkClientInfo::GetByClientID(from_id);
			ci_own = NetworkClientInfo::GetByClientID(CLIENT_ID_SERVER);
			if (ci != nullptr && ci_own != nullptr && ci_own->client_playas == dest) {
				NetworkTextMessage(action, GetDrawStringCompanyColour(ci->client_playas), false, ci->client_name, msg, data);
				if (from_id == CLIENT_ID_SERVER) show_local = false;
				ci_to = ci_own;
			}

			/* There is no such client */
			if (ci_to == nullptr) break;

			/* Display the message locally (so you know you have sent it) */
			if (ci != nullptr && show_local) {
				if (from_id == CLIENT_ID_SERVER) {
					char name[NETWORK_NAME_LENGTH];
					StringID str = Company::IsValidID(ci_to->client_playas) ? STR_COMPANY_NAME : STR_NETWORK_SPECTATORS;
					SetDParam(0, ci_to->client_playas);
					GetString(name, str, lastof(name));
					NetworkTextMessage(action, GetDrawStringCompanyColour(ci_own->client_playas), true, name, msg, data);
				} else {
					FOR_ALL_CLIENT_SOCKETS(cs) {
						if (cs->client_id == from_id) {
							cs->SendChat(action, ci_to->client_id, true, msg, data);
						}
					}
				}
			}
			break;
		}
		default:
			DEBUG(net, 0, "[server] received unknown chat destination type %d. Doing broadcast instead", desttype);
			FALLTHROUGH;

		case DESTTYPE_BROADCAST:
		case DESTTYPE_BROADCAST_SS:
			FOR_ALL_CLIENT_SOCKETS(cs) {
				cs->SendChat(action, from_id, (desttype == DESTTYPE_BROADCAST_SS && from_id == cs->client_id), msg, data);
			}

			NetworkAdminChat(action, desttype, from_id, msg, data, from_admin);

			ci = NetworkClientInfo::GetByClientID(from_id);
<<<<<<< HEAD
			if (ci != NULL) {
				NetworkTextMessage(action, GetDrawStringCompanyColour(ci->client_playas),
						(desttype == DESTTYPE_BROADCAST_SS && from_id == CLIENT_ID_SERVER), ci->client_name, msg, data);
=======
			if (ci != nullptr) {
				NetworkTextMessage(action, GetDrawStringCompanyColour(ci->client_playas), false, ci->client_name, msg, data);
>>>>>>> 7c8e7c6b
			}
			break;
	}
}

NetworkRecvStatus ServerNetworkGameSocketHandler::Receive_CLIENT_CHAT(Packet *p)
{
	if (this->status < STATUS_PRE_ACTIVE) {
		/* Illegal call, return error and ignore the packet */
		return this->SendError(NETWORK_ERROR_NOT_AUTHORIZED);
	}

	NetworkAction action = (NetworkAction)p->Recv_uint8();
	DestType desttype = (DestType)p->Recv_uint8();
	int dest = p->Recv_uint32();
	char msg[NETWORK_CHAT_LENGTH];

	p->Recv_string(msg, NETWORK_CHAT_LENGTH);
	NetworkTextMessageData data;
	data.recv(p);

	NetworkClientInfo *ci = this->GetInfo();
	switch (action) {
		case NETWORK_ACTION_GIVE_MONEY:
			if (!Company::IsValidID(ci->client_playas)) break;
			FALLTHROUGH;
		case NETWORK_ACTION_CHAT:
		case NETWORK_ACTION_CHAT_CLIENT:
		case NETWORK_ACTION_CHAT_COMPANY:
			NetworkServerSendChat(action, desttype, dest, msg, this->client_id, data);
			break;
		default:
			IConsolePrintF(CC_ERROR, "WARNING: invalid chat action from client %d (IP: %s).", ci->client_id, this->GetClientIP());
			return this->SendError(NETWORK_ERROR_NOT_EXPECTED);
	}
	return NETWORK_RECV_STATUS_OKAY;
}

NetworkRecvStatus ServerNetworkGameSocketHandler::Receive_CLIENT_SET_PASSWORD(Packet *p)
{
	if (this->status != STATUS_ACTIVE) {
		/* Illegal call, return error and ignore the packet */
		return this->SendError(NETWORK_ERROR_NOT_EXPECTED);
	}

	char password[NETWORK_PASSWORD_LENGTH];
	const NetworkClientInfo *ci;

	p->Recv_string(password, sizeof(password));
	ci = this->GetInfo();

	NetworkServerSetCompanyPassword(ci->client_playas, password);
	return NETWORK_RECV_STATUS_OKAY;
}

NetworkRecvStatus ServerNetworkGameSocketHandler::Receive_CLIENT_SET_NAME(Packet *p)
{
	if (this->status != STATUS_ACTIVE) {
		/* Illegal call, return error and ignore the packet */
		return this->SendError(NETWORK_ERROR_NOT_EXPECTED);
	}

	char client_name[NETWORK_CLIENT_NAME_LENGTH];
	NetworkClientInfo *ci;

	p->Recv_string(client_name, sizeof(client_name));
	ci = this->GetInfo();

	if (this->HasClientQuit()) return NETWORK_RECV_STATUS_CONN_LOST;

	if (ci != nullptr) {
		/* Display change */
		if (NetworkFindName(client_name, lastof(client_name))) {
			NetworkTextMessage(NETWORK_ACTION_NAME_CHANGE, CC_DEFAULT, false, ci->client_name, client_name);
			strecpy(ci->client_name, client_name, lastof(ci->client_name));
			NetworkUpdateClientInfo(ci->client_id);
		}
	}
	return NETWORK_RECV_STATUS_OKAY;
}

NetworkRecvStatus ServerNetworkGameSocketHandler::Receive_CLIENT_RCON(Packet *p)
{
	if (this->status != STATUS_ACTIVE) return this->SendError(NETWORK_ERROR_NOT_EXPECTED);

	char pass[NETWORK_PASSWORD_LENGTH];
	char command[NETWORK_RCONCOMMAND_LENGTH];

	if (StrEmpty(_settings_client.network.rcon_password)) return NETWORK_RECV_STATUS_OKAY;

	p->Recv_string(pass, sizeof(pass));
	p->Recv_string(command, sizeof(command));

	if (strcmp(pass, _settings_client.network.rcon_password) != 0) {
		DEBUG(net, 0, "[rcon] wrong password from client-id %d", this->client_id);
		return NETWORK_RECV_STATUS_OKAY;
	}

	DEBUG(net, 0, "[rcon] client-id %d executed: '%s'", this->client_id, command);

	_redirect_console_to_client = this->client_id;
	IConsoleCmdExec(command);
	_redirect_console_to_client = INVALID_CLIENT_ID;
	return NETWORK_RECV_STATUS_OKAY;
}

NetworkRecvStatus ServerNetworkGameSocketHandler::Receive_CLIENT_MOVE(Packet *p)
{
	if (this->status != STATUS_ACTIVE) return this->SendError(NETWORK_ERROR_NOT_EXPECTED);

	CompanyID company_id = (Owner)p->Recv_uint8();

	/* Check if the company is valid, we don't allow moving to AI companies */
	if (company_id != COMPANY_SPECTATOR && !Company::IsValidHumanID(company_id)) return NETWORK_RECV_STATUS_OKAY;

	/* Check if we require a password for this company */
	if (company_id != COMPANY_SPECTATOR && !StrEmpty(_network_company_states[company_id].password)) {
		/* we need a password from the client - should be in this packet */
		char password[NETWORK_PASSWORD_LENGTH];
		p->Recv_string(password, sizeof(password));

		/* Incorrect password sent, return! */
		if (strcmp(password, _network_company_states[company_id].password) != 0) {
			DEBUG(net, 2, "[move] wrong password from client-id #%d for company #%d", this->client_id, company_id + 1);
			return NETWORK_RECV_STATUS_OKAY;
		}
	}

	/* if we get here we can move the client */
	NetworkServerDoMove(this->client_id, company_id);
	return NETWORK_RECV_STATUS_OKAY;
}

/**
 * Package some generic company information into a packet.
 * @param p       The packet that will contain the data.
 * @param c       The company to put the of into the packet.
 * @param stats   The statistics to put in the packet.
 * @param max_len The maximum length of the company name.
 */
void NetworkSocketHandler::SendCompanyInformation(Packet *p, const Company *c, const NetworkCompanyStats *stats, uint max_len)
{
	/* Grab the company name */
	char company_name[NETWORK_COMPANY_NAME_LENGTH];
	SetDParam(0, c->index);

	assert(max_len <= lengthof(company_name));
	GetString(company_name, STR_COMPANY_NAME, company_name + max_len - 1);

	/* Get the income */
	Money income = 0;
	if (_cur_year - 1 == c->inaugurated_year) {
		/* The company is here just 1 year, so display [2], else display[1] */
		for (uint i = 0; i < lengthof(c->yearly_expenses[2]); i++) {
			income -= c->yearly_expenses[2][i];
		}
	} else {
		for (uint i = 0; i < lengthof(c->yearly_expenses[1]); i++) {
			income -= c->yearly_expenses[1][i];
		}
	}

	/* Send the information */
	p->Send_uint8 (c->index);
	p->Send_string(company_name);
	p->Send_uint32(c->inaugurated_year);
	p->Send_uint64(c->old_economy[0].company_value);
	p->Send_uint64(c->money);
	p->Send_uint64(income);
	p->Send_uint16(c->old_economy[0].performance_history);

	/* Send 1 if there is a password for the company else send 0 */
	p->Send_bool  (!StrEmpty(_network_company_states[c->index].password));

	for (uint i = 0; i < NETWORK_VEH_END; i++) {
		p->Send_uint16(stats->num_vehicle[i]);
	}

	for (uint i = 0; i < NETWORK_VEH_END; i++) {
		p->Send_uint16(stats->num_station[i]);
	}

	p->Send_bool(c->is_ai);
}

/**
 * Populate the company stats.
 * @param stats the stats to update
 */
void NetworkPopulateCompanyStats(NetworkCompanyStats *stats)
{
	const Vehicle *v;
	const Station *s;

	memset(stats, 0, sizeof(*stats) * MAX_COMPANIES);

	/* Go through all vehicles and count the type of vehicles */
	FOR_ALL_VEHICLES(v) {
		if (!Company::IsValidID(v->owner) || !v->IsPrimaryVehicle()) continue;
		byte type = 0;
		switch (v->type) {
			case VEH_TRAIN: type = NETWORK_VEH_TRAIN; break;
			case VEH_ROAD: type = RoadVehicle::From(v)->IsBus() ? NETWORK_VEH_BUS : NETWORK_VEH_LORRY; break;
			case VEH_AIRCRAFT: type = NETWORK_VEH_PLANE; break;
			case VEH_SHIP: type = NETWORK_VEH_SHIP; break;
			default: continue;
		}
		stats[v->owner].num_vehicle[type]++;
	}

	/* Go through all stations and count the types of stations */
	FOR_ALL_STATIONS(s) {
		if (Company::IsValidID(s->owner)) {
			NetworkCompanyStats *npi = &stats[s->owner];

			if (s->facilities & FACIL_TRAIN)      npi->num_station[NETWORK_VEH_TRAIN]++;
			if (s->facilities & FACIL_TRUCK_STOP) npi->num_station[NETWORK_VEH_LORRY]++;
			if (s->facilities & FACIL_BUS_STOP)   npi->num_station[NETWORK_VEH_BUS]++;
			if (s->facilities & FACIL_AIRPORT)    npi->num_station[NETWORK_VEH_PLANE]++;
			if (s->facilities & FACIL_DOCK)       npi->num_station[NETWORK_VEH_SHIP]++;
		}
	}
}

/**
 * Send updated client info of a particular client.
 * @param client_id The client to send it for.
 */
void NetworkUpdateClientInfo(ClientID client_id)
{
	NetworkClientSocket *cs;
	NetworkClientInfo *ci = NetworkClientInfo::GetByClientID(client_id);

	if (ci == nullptr) return;

	DEBUG(desync, 1, "client: date{%08x; %02x; %02x}; %02x; %04x", _date, _date_fract, _tick_skip_counter, (int)ci->client_playas, client_id);

	FOR_ALL_CLIENT_SOCKETS(cs) {
		cs->SendClientInfo(ci);
	}

	NetworkAdminClientUpdate(ci);
}

/** Check if we want to restart the map */
static void NetworkCheckRestartMap()
{
	if (_settings_client.network.restart_game_year != 0 && _cur_year >= _settings_client.network.restart_game_year) {
		DEBUG(net, 0, "Auto-restarting map. Year %d reached", _cur_year);

		StartNewGameWithoutGUI(GENERATE_NEW_SEED);
	}
}

/** Check if the server has autoclean_companies activated
 * Two things happen:
 *     1) If a company is not protected, it is closed after 1 year (for example)
 *     2) If a company is protected, protection is disabled after 3 years (for example)
 *          (and item 1. happens a year later)
 */
static void NetworkAutoCleanCompanies()
{
	const NetworkClientInfo *ci;
	const Company *c;
	bool clients_in_company[MAX_COMPANIES];
	int vehicles_in_company[MAX_COMPANIES];

	if (!_settings_client.network.autoclean_companies) return;

	memset(clients_in_company, 0, sizeof(clients_in_company));

	/* Detect the active companies */
	FOR_ALL_CLIENT_INFOS(ci) {
		if (Company::IsValidID(ci->client_playas)) clients_in_company[ci->client_playas] = true;
	}

	if (!_network_dedicated) {
		ci = NetworkClientInfo::GetByClientID(CLIENT_ID_SERVER);
		if (Company::IsValidID(ci->client_playas)) clients_in_company[ci->client_playas] = true;
	}

	if (_settings_client.network.autoclean_novehicles != 0) {
		memset(vehicles_in_company, 0, sizeof(vehicles_in_company));

		const Vehicle *v;
		FOR_ALL_VEHICLES(v) {
			if (!Company::IsValidID(v->owner) || !v->IsPrimaryVehicle()) continue;
			vehicles_in_company[v->owner]++;
		}
	}

	/* Go through all the companies */
	FOR_ALL_COMPANIES(c) {
		/* Skip the non-active once */
		if (c->is_ai) continue;

		if (!clients_in_company[c->index]) {
			/* The company is empty for one month more */
			_network_company_states[c->index].months_empty++;

			/* Is the company empty for autoclean_unprotected-months, and is there no protection? */
			if (_settings_client.network.autoclean_unprotected != 0 && _network_company_states[c->index].months_empty > _settings_client.network.autoclean_unprotected && StrEmpty(_network_company_states[c->index].password)) {
				/* Shut the company down */
				DoCommandP(0, CCA_DELETE | c->index << 16 | CRR_AUTOCLEAN << 24, 0, CMD_COMPANY_CTRL);
				IConsolePrintF(CC_DEFAULT, "Auto-cleaned company #%d with no password", c->index + 1);
			}
			/* Is the company empty for autoclean_protected-months, and there is a protection? */
			if (_settings_client.network.autoclean_protected != 0 && _network_company_states[c->index].months_empty > _settings_client.network.autoclean_protected && !StrEmpty(_network_company_states[c->index].password)) {
				/* Unprotect the company */
				_network_company_states[c->index].password[0] = '\0';
				IConsolePrintF(CC_DEFAULT, "Auto-removed protection from company #%d", c->index + 1);
				_network_company_states[c->index].months_empty = 0;
				NetworkServerUpdateCompanyPassworded(c->index, false);
			}
			/* Is the company empty for autoclean_novehicles-months, and has no vehicles? */
			if (_settings_client.network.autoclean_novehicles != 0 && _network_company_states[c->index].months_empty > _settings_client.network.autoclean_novehicles && vehicles_in_company[c->index] == 0) {
				/* Shut the company down */
				DoCommandP(0, CCA_DELETE | c->index << 16 | CRR_AUTOCLEAN << 24, 0, CMD_COMPANY_CTRL);
				IConsolePrintF(CC_DEFAULT, "Auto-cleaned company #%d with no vehicles", c->index + 1);
			}
		} else {
			/* It is not empty, reset the date */
			_network_company_states[c->index].months_empty = 0;
		}
	}
}

/**
 * Check whether a name is unique, and otherwise try to make it unique.
 * @param new_name The name to check/modify.
 * @param last     The last writeable element of the buffer.
 * @return True if an unique name was achieved.
 */
bool NetworkFindName(char *new_name, const char *last)
{
	bool found_name = false;
	uint number = 0;
	char original_name[NETWORK_CLIENT_NAME_LENGTH];

	strecpy(original_name, new_name, lastof(original_name));

	while (!found_name) {
		const NetworkClientInfo *ci;

		found_name = true;
		FOR_ALL_CLIENT_INFOS(ci) {
			if (strcmp(ci->client_name, new_name) == 0) {
				/* Name already in use */
				found_name = false;
				break;
			}
		}
		/* Check if it is the same as the server-name */
		ci = NetworkClientInfo::GetByClientID(CLIENT_ID_SERVER);
		if (ci != nullptr) {
			if (strcmp(ci->client_name, new_name) == 0) found_name = false; // name already in use
		}

		if (!found_name) {
			/* Try a new name (<name> #1, <name> #2, and so on) */

			/* Something's really wrong when there're more names than clients */
			if (number++ > MAX_CLIENTS) break;
			seprintf(new_name, last, "%s #%d", original_name, number);
		}
	}

	return found_name;
}

/**
 * Change the client name of the given client
 * @param client_id the client to change the name of
 * @param new_name the new name for the client
 * @return true iff the name was changed
 */
bool NetworkServerChangeClientName(ClientID client_id, const char *new_name)
{
	NetworkClientInfo *ci;
	/* Check if the name's already in use */
	FOR_ALL_CLIENT_INFOS(ci) {
		if (strcmp(ci->client_name, new_name) == 0) return false;
	}

	ci = NetworkClientInfo::GetByClientID(client_id);
	if (ci == nullptr) return false;

	NetworkTextMessage(NETWORK_ACTION_NAME_CHANGE, CC_DEFAULT, true, ci->client_name, new_name);

	strecpy(ci->client_name, new_name, lastof(ci->client_name));

	NetworkUpdateClientInfo(client_id);
	return true;
}

/**
 * Set/Reset a company password on the server end.
 * @param company_id ID of the company the password should be changed for.
 * @param password The new password.
 * @param already_hashed Is the given password already hashed?
 */
void NetworkServerSetCompanyPassword(CompanyID company_id, const char *password, bool already_hashed)
{
	if (!Company::IsValidHumanID(company_id)) return;

	if (!already_hashed) {
		password = GenerateCompanyPasswordHash(password, _settings_client.network.network_id, _settings_game.game_creation.generation_seed);
	}

	strecpy(_network_company_states[company_id].password, password, lastof(_network_company_states[company_id].password));
	NetworkServerUpdateCompanyPassworded(company_id, !StrEmpty(_network_company_states[company_id].password));
}

/**
 * Handle the command-queue of a socket.
 * @param cs The socket to handle the queue for.
 */
static void NetworkHandleCommandQueue(NetworkClientSocket *cs)
{
<<<<<<< HEAD
	std::unique_ptr<CommandPacket> cp;
	while ((cp = cs->outgoing_queue.Pop()) != NULL) {
		cs->SendCommand(cp.get());
=======
	CommandPacket *cp;
	while ((cp = cs->outgoing_queue.Pop()) != nullptr) {
		cs->SendCommand(cp);
		free(cp);
>>>>>>> 7c8e7c6b
	}
}

/**
 * This is called every tick if this is a _network_server
 * @param send_frame Whether to send the frame to the clients.
 */
void NetworkServer_Tick(bool send_frame)
{
	NetworkClientSocket *cs;
#ifndef ENABLE_NETWORK_SYNC_EVERY_FRAME
	bool send_sync = false;
#endif

#ifndef ENABLE_NETWORK_SYNC_EVERY_FRAME
	if (_frame_counter >= _last_sync_frame + _settings_client.network.sync_freq) {
		_last_sync_frame = _frame_counter;
		send_sync = true;
	}
#endif

	/* Now we are done with the frame, inform the clients that they can
	 *  do their frame! */
	FOR_ALL_CLIENT_SOCKETS(cs) {
		/* We allow a number of bytes per frame, but only to the burst amount
		 * to be available for packet receiving at any particular time. */
		cs->receive_limit = min(cs->receive_limit + _settings_client.network.bytes_per_frame,
				_settings_client.network.bytes_per_frame_burst);

		/* Check if the speed of the client is what we can expect from a client */
		uint lag = NetworkCalculateLag(cs);
		switch (cs->status) {
			case NetworkClientSocket::STATUS_ACTIVE:
				if (lag > _settings_client.network.max_lag_time) {
					/* Client did still not report in within the specified limit. */
					IConsolePrintF(CC_ERROR, cs->last_packet + lag * MILLISECONDS_PER_TICK > _realtime_tick ?
							/* A packet was received in the last three game days, so the client is likely lagging behind. */
								"Client #%d is dropped because the client's game state is more than %d ticks behind" :
							/* No packet was received in the last three game days; sounds like a lost connection. */
								"Client #%d is dropped because the client did not respond for more than %d ticks",
							cs->client_id, lag);
					cs->SendError(NETWORK_ERROR_TIMEOUT_COMPUTER);
					continue;
				}

				/* Report once per time we detect the lag, and only when we
				 * received a packet in the last 2000 milliseconds. If we
				 * did not receive a packet, then the client is not just
				 * slow, but the connection is likely severed. Mentioning
				 * frame_freq is not useful in this case. */
				if (lag > (uint)DAY_TICKS && cs->lag_test == 0 && cs->last_packet + 2000 > _realtime_tick) {
					IConsolePrintF(CC_WARNING, "[%d] Client #%d is slow, try increasing [network.]frame_freq to a higher value!", _frame_counter, cs->client_id);
					cs->lag_test = 1;
				}

				if (cs->last_frame_server - cs->last_token_frame >= _settings_client.network.max_lag_time) {
					/* This is a bad client! It didn't send the right token back within time. */
					IConsolePrintF(CC_ERROR, "Client #%d is dropped because it fails to send valid acks", cs->client_id);
					cs->SendError(NETWORK_ERROR_TIMEOUT_COMPUTER);
					continue;
				}
				break;

			case NetworkClientSocket::STATUS_INACTIVE:
			case NetworkClientSocket::STATUS_NEWGRFS_CHECK:
			case NetworkClientSocket::STATUS_AUTHORIZED:
				/* NewGRF check and authorized states should be handled almost instantly.
				 * So give them some lee-way, likewise for the query with inactive. */
				if (lag > _settings_client.network.max_init_time) {
					IConsolePrintF(CC_ERROR, "Client #%d is dropped because it took longer than %d ticks to start the joining process", cs->client_id, _settings_client.network.max_init_time);
					cs->SendError(NETWORK_ERROR_TIMEOUT_COMPUTER);
					continue;
				}
				break;

			case NetworkClientSocket::STATUS_MAP:
				/* Downloading the map... this is the amount of time since starting the saving. */
				if (lag > _settings_client.network.max_download_time) {
					IConsolePrintF(CC_ERROR, "Client #%d is dropped because it took longer than %d ticks to download the map", cs->client_id, _settings_client.network.max_download_time);
					cs->SendError(NETWORK_ERROR_TIMEOUT_MAP);
					continue;
				}
				break;

			case NetworkClientSocket::STATUS_DONE_MAP:
			case NetworkClientSocket::STATUS_PRE_ACTIVE:
				/* The map has been sent, so this is for loading the map and syncing up. */
				if (lag > _settings_client.network.max_join_time) {
					IConsolePrintF(CC_ERROR, "Client #%d is dropped because it took longer than %d ticks to join", cs->client_id, _settings_client.network.max_join_time);
					cs->SendError(NETWORK_ERROR_TIMEOUT_JOIN);
					continue;
				}
				break;

			case NetworkClientSocket::STATUS_AUTH_GAME:
			case NetworkClientSocket::STATUS_AUTH_COMPANY:
				/* These don't block? */
				if (lag > _settings_client.network.max_password_time) {
					IConsolePrintF(CC_ERROR, "Client #%d is dropped because it took longer than %d ticks to enter the password", cs->client_id, _settings_client.network.max_password_time);
					cs->SendError(NETWORK_ERROR_TIMEOUT_PASSWORD);
					continue;
				}
				break;

			case NetworkClientSocket::STATUS_MAP_WAIT:
				/* This is an internal state where we do not wait
				 * on the client to move to a different state. */
				break;

			case NetworkClientSocket::STATUS_END:
				/* Bad server/code. */
				NOT_REACHED();
		}

		if (cs->status >= NetworkClientSocket::STATUS_PRE_ACTIVE) {
			/* Check if we can send command, and if we have anything in the queue */
			NetworkHandleCommandQueue(cs);

			/* Send an updated _frame_counter_max to the client */
			if (send_frame) cs->SendFrame();

#ifndef ENABLE_NETWORK_SYNC_EVERY_FRAME
			/* Send a sync-check packet */
			if (send_sync) cs->SendSync();
#endif
		}
	}

	/* See if we need to advertise */
	NetworkUDPAdvertise();
}

/** Yearly "callback". Called whenever the year changes. */
void NetworkServerYearlyLoop()
{
	NetworkCheckRestartMap();
	NetworkAdminUpdate(ADMIN_FREQUENCY_ANUALLY);
}

/** Monthly "callback". Called whenever the month changes. */
void NetworkServerMonthlyLoop()
{
	NetworkAutoCleanCompanies();
	NetworkAdminUpdate(ADMIN_FREQUENCY_MONTHLY);
	if ((_cur_month % 3) == 0) NetworkAdminUpdate(ADMIN_FREQUENCY_QUARTERLY);
}

/** Daily "callback". Called whenever the date changes. */
void NetworkServerDailyLoop()
{
	NetworkAdminUpdate(ADMIN_FREQUENCY_DAILY);
	if ((_date % 7) == 3) NetworkAdminUpdate(ADMIN_FREQUENCY_WEEKLY);
}

/**
 * Get the IP address/hostname of the connected client.
 * @return The IP address.
 */
const char *ServerNetworkGameSocketHandler::GetClientIP()
{
	return this->client_address.GetHostname();
}

/** Show the status message of all clients on the console. */
void NetworkServerShowStatusToConsole()
{
	static const char * const stat_str[] = {
		"inactive",
		"checking NewGRFs",
		"authorizing (server password)",
		"authorizing (company password)",
		"authorized",
		"waiting",
		"loading map",
		"map done",
		"ready",
		"active"
	};
	assert_compile(lengthof(stat_str) == NetworkClientSocket::STATUS_END);

	NetworkClientSocket *cs;
	FOR_ALL_CLIENT_SOCKETS(cs) {
		NetworkClientInfo *ci = cs->GetInfo();
		if (ci == nullptr) continue;
		uint lag = NetworkCalculateLag(cs);
		const char *status;

		status = (cs->status < (ptrdiff_t)lengthof(stat_str) ? stat_str[cs->status] : "unknown");
		IConsolePrintF(CC_INFO, "Client #%1d  name: '%s'  status: '%s'  frame-lag: %3d  company: %1d  IP: %s",
			cs->client_id, ci->client_name, status, lag,
			ci->client_playas + (Company::IsValidID(ci->client_playas) ? 1 : 0),
			cs->GetClientIP());
	}
}

/**
 * Send Config Update
 */
void NetworkServerSendConfigUpdate()
{
	NetworkClientSocket *cs;

	FOR_ALL_CLIENT_SOCKETS(cs) {
		if (cs->status >= NetworkClientSocket::STATUS_PRE_ACTIVE) cs->SendConfigUpdate();
	}
}

/**
 * Tell that a particular company is (not) passworded.
 * @param company_id The company that got/removed the password.
 * @param passworded Whether the password was received or removed.
 */
void NetworkServerUpdateCompanyPassworded(CompanyID company_id, bool passworded)
{
	if (NetworkCompanyIsPassworded(company_id) == passworded) return;

	SB(_network_company_passworded, company_id, 1, !!passworded);
	SetWindowClassesDirty(WC_COMPANY);

	NetworkClientSocket *cs;
	FOR_ALL_CLIENT_SOCKETS(cs) {
		if (cs->status >= NetworkClientSocket::STATUS_PRE_ACTIVE) cs->SendCompanyUpdate();
	}

	NetworkAdminCompanyUpdate(Company::GetIfValid(company_id));
}

/**
 * Handle the tid-bits of moving a client from one company to another.
 * @param client_id id of the client we want to move.
 * @param company_id id of the company we want to move the client to.
 * @return void
 */
void NetworkServerDoMove(ClientID client_id, CompanyID company_id)
{
	/* Only allow non-dedicated servers and normal clients to be moved */
	if (client_id == CLIENT_ID_SERVER && _network_dedicated) return;

	NetworkClientInfo *ci = NetworkClientInfo::GetByClientID(client_id);

	/* No need to waste network resources if the client is in the company already! */
	if (ci->client_playas == company_id) return;

	ci->client_playas = company_id;

	if (client_id == CLIENT_ID_SERVER) {
		SetLocalCompany(company_id);
	} else {
		NetworkClientSocket *cs = NetworkClientSocket::GetByClientID(client_id);
		/* When the company isn't authorized we can't move them yet. */
		if (cs->status < NetworkClientSocket::STATUS_AUTHORIZED) return;
		cs->SendMove(client_id, company_id);
	}

	/* announce the client's move */
	NetworkUpdateClientInfo(client_id);

	NetworkAction action = (company_id == COMPANY_SPECTATOR) ? NETWORK_ACTION_COMPANY_SPECTATOR : NETWORK_ACTION_COMPANY_JOIN;
	NetworkServerSendChat(action, DESTTYPE_BROADCAST, 0, "", client_id, company_id + 1);
}

/**
 * Send an rcon reply to the client.
 * @param client_id The identifier of the client.
 * @param colour_code The colour of the text.
 * @param string The actual reply.
 */
void NetworkServerSendRcon(ClientID client_id, TextColour colour_code, const char *string)
{
	NetworkClientSocket::GetByClientID(client_id)->SendRConResult(colour_code, string);
}

/**
 * Kick a single client.
 * @param client_id The client to kick.
 */
void NetworkServerKickClient(ClientID client_id)
{
	if (client_id == CLIENT_ID_SERVER) return;
	NetworkClientSocket::GetByClientID(client_id)->SendError(NETWORK_ERROR_KICKED);
}

/**
 * Ban, or kick, everyone joined from the given client's IP.
 * @param client_id The client to check for.
 * @param ban Whether to ban or kick.
 */
uint NetworkServerKickOrBanIP(ClientID client_id, bool ban)
{
	return NetworkServerKickOrBanIP(NetworkClientSocket::GetByClientID(client_id)->GetClientIP(), ban);
}

/**
 * Kick or ban someone based on an IP address.
 * @param ip The IP address/range to ban/kick.
 * @param ban Whether to ban or just kick.
 */
uint NetworkServerKickOrBanIP(const char *ip, bool ban)
{
	/* Add address to ban-list */
	if (ban) {
		bool contains = false;
		for (const auto &iter : _network_ban_list) {
			if (iter == ip) {
				contains = true;
				break;
			}
		}
		if (!contains) _network_ban_list.emplace_back(ip);
	}

	uint n = 0;

	/* There can be multiple clients with the same IP, kick them all */
	NetworkClientSocket *cs;
	FOR_ALL_CLIENT_SOCKETS(cs) {
		if (cs->client_id == CLIENT_ID_SERVER) continue;
		if (cs->client_address.IsInNetmask(ip)) {
			NetworkServerKickClient(cs->client_id);
			n++;
		}
	}

	return n;
}

/**
 * Check whether a particular company has clients.
 * @param company The company to check.
 * @return True if at least one client is joined to the company.
 */
bool NetworkCompanyHasClients(CompanyID company)
{
	const NetworkClientInfo *ci;
	FOR_ALL_CLIENT_INFOS(ci) {
		if (ci->client_playas == company) return true;
	}
	return false;
}


/**
 * Get the name of the client, if the user did not send it yet, Client ID is used.
 * @param client_name The variable to write the name to.
 * @param last        The pointer to the last element of the destination buffer
 */
void ServerNetworkGameSocketHandler::GetClientName(char *client_name, const char *last) const
{
	const NetworkClientInfo *ci = this->GetInfo();

	if (ci == nullptr || StrEmpty(ci->client_name)) {
		seprintf(client_name, last, "Client #%4d", this->client_id);
	} else {
		strecpy(client_name, ci->client_name, last);
	}
}

/**
 * Print all the clients to the console
 */
void NetworkPrintClients()
{
	NetworkClientInfo *ci;
	FOR_ALL_CLIENT_INFOS(ci) {
		if (_network_server) {
			IConsolePrintF(CC_INFO, "Client #%1d  name: '%s'  company: %1d  IP: %s",
					ci->client_id,
					ci->client_name,
					ci->client_playas + (Company::IsValidID(ci->client_playas) ? 1 : 0),
					ci->client_id == CLIENT_ID_SERVER ? "server" : NetworkClientSocket::GetByClientID(ci->client_id)->GetClientIP());
		} else {
			IConsolePrintF(CC_INFO, "Client #%1d  name: '%s'  company: %1d",
					ci->client_id,
					ci->client_name,
					ci->client_playas + (Company::IsValidID(ci->client_playas) ? 1 : 0));
		}
	}
}

/**
 * Perform all the server specific administration of a new company.
 * @param c  The newly created company; can't be nullptr.
 * @param ci The client information of the client that made the company; can be nullptr.
 */
void NetworkServerNewCompany(const Company *c, NetworkClientInfo *ci)
{
	assert(c != nullptr);

	if (!_network_server) return;

	_network_company_states[c->index].months_empty = 0;
	_network_company_states[c->index].password[0] = '\0';
	NetworkServerUpdateCompanyPassworded(c->index, false);

	if (ci != nullptr) {
		/* ci is nullptr when replaying, or for AIs. In neither case there is a client. */
		ci->client_playas = c->index;
		NetworkUpdateClientInfo(ci->client_id);
<<<<<<< HEAD
		NetworkSendCommand(0, 0, 0, CMD_RENAME_PRESIDENT, NULL, ci->client_name, c->index, 0);
=======
		NetworkSendCommand(0, 0, 0, CMD_RENAME_PRESIDENT, nullptr, ci->client_name, c->index);
>>>>>>> 7c8e7c6b
	}

	/* Announce new company on network. */
	NetworkAdminCompanyInfo(c, true);

	if (ci != nullptr) {
		/* ci is nullptr when replaying, or for AIs. In neither case there is a client.
		   We need to send Admin port update here so that they first know about the new company
		   and then learn about a possibly joining client (see FS#6025) */
		NetworkServerSendChat(NETWORK_ACTION_COMPANY_NEW, DESTTYPE_BROADCAST, 0, "", ci->client_id, c->index + 1);
	}
}<|MERGE_RESOLUTION|>--- conflicted
+++ resolved
@@ -471,13 +471,8 @@
 		if (!HasBit(c->flags, GCF_STATIC)) grf_count++;
 	}
 
-<<<<<<< HEAD
 	p->Send_uint32 (grf_count);
-	for (c = _grfconfig; c != NULL; c = c->next) {
-=======
-	p->Send_uint8 (grf_count);
 	for (c = _grfconfig; c != nullptr; c = c->next) {
->>>>>>> 7c8e7c6b
 		if (!HasBit(c->flags, GCF_STATIC)) this->SendGRFIdentifier(p, &c->ident);
 	}
 
@@ -1176,7 +1171,7 @@
 
 	if (errorno == NETWORK_ERROR_DESYNC) {
 		// have the server and all clients run some sanity checks
-		NetworkSendCommand(0, 0, 0, CMD_DESYNC_CHECK, NULL, NULL, _local_company, 0);
+		NetworkSendCommand(0, 0, 0, CMD_DESYNC_CHECK, nullptr, nullptr, _local_company, 0);
 	}
 
 	return this->CloseConnection(NETWORK_RECV_STATUS_CONN_LOST);
@@ -1372,14 +1367,9 @@
 			NetworkAdminChat(action, desttype, from_id, msg, data, from_admin);
 
 			ci = NetworkClientInfo::GetByClientID(from_id);
-<<<<<<< HEAD
-			if (ci != NULL) {
+			if (ci != nullptr) {
 				NetworkTextMessage(action, GetDrawStringCompanyColour(ci->client_playas),
 						(desttype == DESTTYPE_BROADCAST_SS && from_id == CLIENT_ID_SERVER), ci->client_name, msg, data);
-=======
-			if (ci != nullptr) {
-				NetworkTextMessage(action, GetDrawStringCompanyColour(ci->client_playas), false, ci->client_name, msg, data);
->>>>>>> 7c8e7c6b
 			}
 			break;
 	}
@@ -1799,16 +1789,9 @@
  */
 static void NetworkHandleCommandQueue(NetworkClientSocket *cs)
 {
-<<<<<<< HEAD
 	std::unique_ptr<CommandPacket> cp;
-	while ((cp = cs->outgoing_queue.Pop()) != NULL) {
+	while ((cp = cs->outgoing_queue.Pop()) != nullptr) {
 		cs->SendCommand(cp.get());
-=======
-	CommandPacket *cp;
-	while ((cp = cs->outgoing_queue.Pop()) != nullptr) {
-		cs->SendCommand(cp);
-		free(cp);
->>>>>>> 7c8e7c6b
 	}
 }
 
@@ -2207,11 +2190,7 @@
 		/* ci is nullptr when replaying, or for AIs. In neither case there is a client. */
 		ci->client_playas = c->index;
 		NetworkUpdateClientInfo(ci->client_id);
-<<<<<<< HEAD
-		NetworkSendCommand(0, 0, 0, CMD_RENAME_PRESIDENT, NULL, ci->client_name, c->index, 0);
-=======
-		NetworkSendCommand(0, 0, 0, CMD_RENAME_PRESIDENT, nullptr, ci->client_name, c->index);
->>>>>>> 7c8e7c6b
+		NetworkSendCommand(0, 0, 0, CMD_RENAME_PRESIDENT, nullptr, ci->client_name, c->index, 0);
 	}
 
 	/* Announce new company on network. */
