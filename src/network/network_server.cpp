/*
 * This file is part of OpenTTD.
 * OpenTTD is free software; you can redistribute it and/or modify it under the terms of the GNU General Public License as published by the Free Software Foundation, version 2.
 * OpenTTD is distributed in the hope that it will be useful, but WITHOUT ANY WARRANTY; without even the implied warranty of MERCHANTABILITY or FITNESS FOR A PARTICULAR PURPOSE.
 * See the GNU General Public License for more details. You should have received a copy of the GNU General Public License along with OpenTTD. If not, see <http://www.gnu.org/licenses/>.
 */

/** @file network_server.cpp Server part of the network protocol. */

#include "../stdafx.h"
#include "../strings_func.h"
#include "../date_func.h"
#include "core/game_info.h"
#include "network_admin.h"
#include "network_server.h"
#include "network_udp.h"
#include "network_base.h"
#include "../console_func.h"
#include "../company_base.h"
#include "../command_func.h"
#include "../saveload/saveload.h"
#include "../saveload/saveload_filter.h"
#include "../station_base.h"
#include "../genworld.h"
#include "../company_func.h"
#include "../company_gui.h"
#include "../roadveh.h"
#include "../order_backup.h"
#include "../core/pool_func.hpp"
#include "../core/random_func.hpp"
#include "../rev.h"
#include "../crashlog.h"
#include <mutex>
#include <condition_variable>
#if defined(__MINGW32__)
#include "../3rdparty/mingw-std-threads/mingw.mutex.h"
#include "../3rdparty/mingw-std-threads/mingw.condition_variable.h"
#endif

#include "../safeguards.h"


/* This file handles all the server-commands */

DECLARE_POSTFIX_INCREMENT(ClientID)
/** The identifier counter for new clients (is never decreased) */
static ClientID _network_client_id = CLIENT_ID_FIRST;

/** Make very sure the preconditions given in network_type.h are actually followed */
static_assert(MAX_CLIENT_SLOTS > MAX_CLIENTS);
/** Yes... */
static_assert(NetworkClientSocketPool::MAX_SIZE == MAX_CLIENT_SLOTS);

/** The pool with clients. */
NetworkClientSocketPool _networkclientsocket_pool("NetworkClientSocket");
INSTANTIATE_POOL_METHODS(NetworkClientSocket)

/** Instantiate the listen sockets. */
template SocketList TCPListenHandler<ServerNetworkGameSocketHandler, PACKET_SERVER_FULL, PACKET_SERVER_BANNED>::sockets;

/** Writing a savegame directly to a number of packets. */
struct PacketWriter : SaveFilter {
	ServerNetworkGameSocketHandler *cs; ///< Socket we are associated with.
	std::unique_ptr<Packet> current;    ///< The packet we're currently writing to.
	size_t total_size;                  ///< Total size of the compressed savegame.
	std::vector<std::unique_ptr<Packet>> packets; ///< Packet queue of the savegame; send these "slowly" to the client.
	std::unique_ptr<Packet> map_size_packet; ///< Map size packet, fast tracked to the client
	std::mutex mutex;                   ///< Mutex for making threaded saving safe.
	std::condition_variable exit_sig;   ///< Signal for threaded destruction of this packet writer.

	/**
	 * Create the packet writer.
	 * @param cs The socket handler we're making the packets for.
	 */
	PacketWriter(ServerNetworkGameSocketHandler *cs) : SaveFilter(nullptr), cs(cs), total_size(0)
	{
	}

	/** Make sure everything is cleaned up. */
	~PacketWriter()
	{
		std::unique_lock<std::mutex> lock(this->mutex);

		if (this->cs != nullptr) this->exit_sig.wait(lock);

		/* This must all wait until the Destroy function is called. */

		this->packets.clear();
		this->map_size_packet.reset();
		this->current.reset();
	}

	/**
	 * Begin the destruction of this packet writer. It can happen in two ways:
	 * in the first case the client disconnected while saving the map. In this
	 * case the saving has not finished and killed this PacketWriter. In that
	 * case we simply set cs to nullptr, triggering the appending to fail due to
	 * the connection problem and eventually triggering the destructor. In the
	 * second case the destructor is already called, and it is waiting for our
	 * signal which we will send. Only then the packets will be removed by the
	 * destructor.
	 */
	void Destroy()
	{
		std::unique_lock<std::mutex> lock(this->mutex);

		this->cs = nullptr;

		this->exit_sig.notify_all();
		lock.unlock();

		/* Make sure the saving is completely cancelled. Yes,
		 * we need to handle the save finish as well as the
		 * next connection might just be requesting a map. */
		WaitTillSaved();
	}

	/**
	 * Transfer all packets from here to the network's queue while holding
	 * the lock on our mutex.
	 * @param socket The network socket to write to.
	 * @return True iff the last packet of the map has been sent.
	 */
	bool TransferToNetworkQueue(ServerNetworkGameSocketHandler *socket)
	{
		std::lock_guard<std::mutex> lock(this->mutex);

		if (this->map_size_packet) {
			/* Don't queue the PACKET_SERVER_MAP_SIZE before the corresponding PACKET_SERVER_MAP_BEGIN */
			socket->SendPrependPacket(std::move(this->map_size_packet), PACKET_SERVER_MAP_BEGIN);
		}
		bool last_packet = false;
		for (auto &p : this->packets) {
			if (p->GetPacketType() == PACKET_SERVER_MAP_DONE) last_packet = true;
			socket->SendPacket(std::move(p));

		}
		this->packets.clear();

		return last_packet;
	}

	/** Append the current packet to the queue. */
	void AppendQueue()
	{
		if (this->current == nullptr) return;

		this->packets.push_back(std::move(this->current));
	}

	void Write(byte *buf, size_t size) override
	{
		/* We want to abort the saving when the socket is closed. */
		if (this->cs == nullptr) SlError(STR_NETWORK_ERROR_LOSTCONNECTION);

		if (this->current == nullptr) this->current.reset(new Packet(PACKET_SERVER_MAP_DATA, SHRT_MAX));

		std::lock_guard<std::mutex> lock(this->mutex);

		byte *bufe = buf + size;
		while (buf != bufe) {
			size_t written = this->current->Send_bytes(buf, bufe);
			buf += written;

			if (!this->current->CanWriteToPacket(1)) {
				this->AppendQueue();
				if (buf != bufe) this->current.reset(new Packet(PACKET_SERVER_MAP_DATA, SHRT_MAX));
			}
		}

		this->total_size += size;
	}

	void Finish() override
	{
		/* We want to abort the saving when the socket is closed. */
		if (this->cs == nullptr) SlError(STR_NETWORK_ERROR_LOSTCONNECTION);

		std::lock_guard<std::mutex> lock(this->mutex);

		/* Make sure the last packet is flushed. */
		this->AppendQueue();

		/* Add a packet stating that this is the end to the queue. */
		this->current.reset(new Packet(PACKET_SERVER_MAP_DONE, SHRT_MAX));
		this->AppendQueue();

		/* Fast-track the size to the client. */
		this->map_size_packet.reset(new Packet(PACKET_SERVER_MAP_SIZE, SHRT_MAX));
		this->map_size_packet->Send_uint32((uint32)this->total_size);
	}
};


/**
 * Create a new socket for the server side of the game connection.
 * @param s The socket to connect with.
 */
ServerNetworkGameSocketHandler::ServerNetworkGameSocketHandler(SOCKET s) : NetworkGameSocketHandler(s)
{
	this->status = STATUS_INACTIVE;
	this->client_id = _network_client_id++;
	this->receive_limit = _settings_client.network.bytes_per_frame_burst;
	this->server_hash_bits = InteractiveRandom();
	this->rcon_hash_bits = InteractiveRandom();
	this->settings_hash_bits = InteractiveRandom();

	/* The Socket and Info pools need to be the same in size. After all,
	 * each Socket will be associated with at most one Info object. As
	 * such if the Socket was allocated the Info object can as well. */
	static_assert(NetworkClientSocketPool::MAX_SIZE == NetworkClientInfoPool::MAX_SIZE);
}

/**
 * Clear everything related to this client.
 */
ServerNetworkGameSocketHandler::~ServerNetworkGameSocketHandler()
{
	if (_redirect_console_to_client == this->client_id) _redirect_console_to_client = INVALID_CLIENT_ID;
	OrderBackup::ResetUser(this->client_id);

	extern void RemoveVirtualTrainsOfUser(uint32 user);
	RemoveVirtualTrainsOfUser(this->client_id);

	if (this->savegame != nullptr) {
		this->savegame->Destroy();
		this->savegame = nullptr;
	}
}

std::unique_ptr<Packet> ServerNetworkGameSocketHandler::ReceivePacket()
{
	/* Only allow receiving when we have some buffer free; this value
	 * can go negative, but eventually it will become positive again. */
	if (this->receive_limit <= 0) return nullptr;

	/* We can receive a packet, so try that and if needed account for
	 * the amount of received data. */
	std::unique_ptr<Packet> p = this->NetworkTCPSocketHandler::ReceivePacket();
	if (p != nullptr) this->receive_limit -= p->Size();
	return p;
}

NetworkRecvStatus ServerNetworkGameSocketHandler::CloseConnection(NetworkRecvStatus status)
{
	assert(status != NETWORK_RECV_STATUS_OKAY);
	/*
	 * Sending a message just before leaving the game calls cs->SendPackets.
	 * This might invoke this function, which means that when we close the
	 * connection after cs->SendPackets we will close an already closed
	 * connection. This handles that case gracefully without having to make
	 * that code any more complex or more aware of the validity of the socket.
	 */
	if (this->sock == INVALID_SOCKET) return status;

	if (status != NETWORK_RECV_STATUS_CLIENT_QUIT && status != NETWORK_RECV_STATUS_SERVER_ERROR && !this->HasClientQuit() && this->status >= STATUS_AUTHORIZED) {
		/* We did not receive a leave message from this client... */
		char client_name[NETWORK_CLIENT_NAME_LENGTH];

		this->GetClientName(client_name, lastof(client_name));

		NetworkTextMessage(NETWORK_ACTION_LEAVE, CC_DEFAULT, false, client_name, "", STR_NETWORK_ERROR_CLIENT_CONNECTION_LOST);

		/* Inform other clients of this... strange leaving ;) */
		for (NetworkClientSocket *new_cs : NetworkClientSocket::Iterate()) {
			if (new_cs->status > STATUS_AUTHORIZED && this != new_cs) {
				new_cs->SendErrorQuit(this->client_id, NETWORK_ERROR_CONNECTION_LOST);
			}
		}
	}

	/* If we were transfering a map to this client, stop the savegame creation
	 * process and queue the next client to receive the map. */
	if (this->status == STATUS_MAP) {
		/* Ensure the saving of the game is stopped too. */
		this->savegame->Destroy();
		this->savegame = nullptr;

		this->CheckNextClientToSendMap(this);
	}

	NetworkAdminClientError(this->client_id, NETWORK_ERROR_CONNECTION_LOST);
	DEBUG(net, 3, "Closed client connection %d", this->client_id);

	/* We just lost one client :( */
	if (this->status >= STATUS_AUTHORIZED) _network_game_info.clients_on--;
	extern byte _network_clients_connected;
	_network_clients_connected--;

	this->SendPackets(true);

	delete this->GetInfo();
	delete this;

	InvalidateWindowData(WC_CLIENT_LIST, 0);

	return status;
}

/**
 * Whether an connection is allowed or not at this moment.
 * @return true if the connection is allowed.
 */
/* static */ bool ServerNetworkGameSocketHandler::AllowConnection()
{
	extern byte _network_clients_connected;
	bool accept = _network_clients_connected < MAX_CLIENTS && _network_game_info.clients_on < _settings_client.network.max_clients;

	/* We can't go over the MAX_CLIENTS limit here. However, the
	 * pool must have place for all clients and ourself. */
	static_assert(NetworkClientSocketPool::MAX_SIZE == MAX_CLIENTS + 1);
	assert(!accept || ServerNetworkGameSocketHandler::CanAllocateItem());
	return accept;
}

/** Send the packets for the server sockets. */
/* static */ void ServerNetworkGameSocketHandler::Send()
{
	for (NetworkClientSocket *cs : NetworkClientSocket::Iterate()) {
		if (cs->writable) {
			if (cs->status == STATUS_CLOSE_PENDING) {
				SendPacketsState send_state = cs->SendPackets(true);
				if (send_state == SPS_CLOSED) {
					cs->CloseConnection(NETWORK_RECV_STATUS_CLIENT_QUIT);
				} else if (send_state != SPS_PARTLY_SENT && send_state != SPS_NONE_SENT) {
					ShutdownSocket(cs->sock, true, false, 2);
				}
			} else if (cs->SendPackets() != SPS_CLOSED && cs->status == STATUS_MAP) {
				/* This client is in the middle of a map-send, call the function for that */
				cs->SendMap();
			}
		}
	}
}

static void NetworkHandleCommandQueue(NetworkClientSocket *cs);

/***********
 * Sending functions
 *   DEF_SERVER_SEND_COMMAND has parameter: NetworkClientSocket *cs
 ************/

/**
 * Send the client information about a client.
 * @param ci The client to send information about.
 */
NetworkRecvStatus ServerNetworkGameSocketHandler::SendClientInfo(NetworkClientInfo *ci)
{
	if (ci->client_id != INVALID_CLIENT_ID) {
		Packet *p = new Packet(PACKET_SERVER_CLIENT_INFO, SHRT_MAX);
		p->Send_uint32(ci->client_id);
		p->Send_uint8 (ci->client_playas);
		p->Send_string(ci->client_name);

		this->SendPacket(p);
	}
	return NETWORK_RECV_STATUS_OKAY;
}

/** Send the client information about the server. */
NetworkRecvStatus ServerNetworkGameSocketHandler::SendGameInfo()
{
<<<<<<< HEAD
	Packet *p = new Packet(PACKET_SERVER_GAME_INFO, SHRT_MAX);
=======
	Packet *p = new Packet(PACKET_SERVER_GAME_INFO, TCP_MTU);
>>>>>>> 16abdd52
	SerializeNetworkGameInfo(p, GetCurrentNetworkServerGameInfo());

	this->SendPacket(p);

	return NETWORK_RECV_STATUS_OKAY;
}

NetworkRecvStatus ServerNetworkGameSocketHandler::SendGameInfoExtended(PacketGameType reply_type, uint16 flags, uint16 version)
{
	Packet *p = new Packet(reply_type, SHRT_MAX);
	SerializeNetworkGameInfoExtended(p, GetCurrentNetworkServerGameInfo(), flags, version);

	this->SendPacket(p);

	return NETWORK_RECV_STATUS_OKAY;
}

/** Send the client information about the companies. */
NetworkRecvStatus ServerNetworkGameSocketHandler::SendCompanyInfo()
{
	/* Fetch the latest version of the stats */
	NetworkCompanyStats company_stats[MAX_COMPANIES];
	NetworkPopulateCompanyStats(company_stats);

	/* Make a list of all clients per company */
	std::string clients[MAX_COMPANIES];

	/* Add the local player (if not dedicated) */
	const NetworkClientInfo *ci = NetworkClientInfo::GetByClientID(CLIENT_ID_SERVER);
	if (ci != nullptr && Company::IsValidID(ci->client_playas)) {
		clients[ci->client_playas] = ci->client_name;
	}

	for (NetworkClientSocket *csi : NetworkClientSocket::Iterate()) {
		char client_name[NETWORK_CLIENT_NAME_LENGTH];

		((ServerNetworkGameSocketHandler*)csi)->GetClientName(client_name, lastof(client_name));

		ci = csi->GetInfo();
		if (ci != nullptr && Company::IsValidID(ci->client_playas)) {
			if (!clients[ci->client_playas].empty()) {
				clients[ci->client_playas] += ", ";
			}

			clients[ci->client_playas] += client_name;
		}
	}

	/* Now send the data */

	Packet *p;

	for (const Company *company : Company::Iterate()) {
		p = new Packet(PACKET_SERVER_COMPANY_INFO, SHRT_MAX);

		p->Send_uint8 (NETWORK_COMPANY_INFO_VERSION);
		p->Send_bool  (true);
		this->SendCompanyInformation(p, company, &company_stats[company->index]);

		if (clients[company->index].empty()) {
			p->Send_string("<none>");
		} else {
			p->Send_string(clients[company->index]);
		}

		this->SendPacket(p);
	}

	p = new Packet(PACKET_SERVER_COMPANY_INFO, SHRT_MAX);

	p->Send_uint8 (NETWORK_COMPANY_INFO_VERSION);
	p->Send_bool  (false);

	this->SendPacket(p);
	return NETWORK_RECV_STATUS_OKAY;
}

/**
 * Send an error to the client, and close its connection.
 * @param error The error to disconnect for.
 * @param reason In case of kicking a client, specifies the reason for kicking the client.
 */
NetworkRecvStatus ServerNetworkGameSocketHandler::SendError(NetworkErrorCode error, const std::string &reason)
{
	Packet *p = new Packet(PACKET_SERVER_ERROR, SHRT_MAX);

	p->Send_uint8(error);
	if (!reason.empty()) p->Send_string(reason);
	this->SendPacket(p);

	StringID strid = GetNetworkErrorMsg(error);

	/* Only send when the current client was in game */
	if (this->status > STATUS_AUTHORIZED) {
		char client_name[NETWORK_CLIENT_NAME_LENGTH];

		this->GetClientName(client_name, lastof(client_name));

		DEBUG(net, 1, "'%s' made an error and has been disconnected: %s", client_name, GetString(strid).c_str());

		if (error == NETWORK_ERROR_KICKED && !reason.empty()) {
			NetworkTextMessage(NETWORK_ACTION_KICKED, CC_DEFAULT, false, client_name, reason, strid);
		} else {
			NetworkTextMessage(NETWORK_ACTION_LEAVE, CC_DEFAULT, false, client_name, "", strid);
		}

		for (NetworkClientSocket *new_cs : NetworkClientSocket::Iterate()) {
			if (new_cs->status >= STATUS_AUTHORIZED && new_cs != this) {
				/* Some errors we filter to a more general error. Clients don't have to know the real
				 *  reason a joining failed. */
				if (error == NETWORK_ERROR_NOT_AUTHORIZED || error == NETWORK_ERROR_NOT_EXPECTED || error == NETWORK_ERROR_WRONG_REVISION) {
					error = NETWORK_ERROR_ILLEGAL_PACKET;
				}
				new_cs->SendErrorQuit(this->client_id, error);
			}
		}

		NetworkAdminClientError(this->client_id, error);
	} else {
		DEBUG(net, 1, "Client %d made an error and has been disconnected: %s", this->client_id, GetString(strid).c_str());
	}

	/* The client made a mistake, so drop the connection now! */
	return this->CloseConnection(NETWORK_RECV_STATUS_SERVER_ERROR);
}

NetworkRecvStatus ServerNetworkGameSocketHandler::SendDesyncLog(const std::string &log)
{
	for (size_t offset = 0; offset < log.size();) {
		Packet *p = new Packet(PACKET_SERVER_DESYNC_LOG, SHRT_MAX);
		size_t size = std::min<size_t>(log.size() - offset, SHRT_MAX - 2 - p->Size());
		p->Send_uint16(static_cast<uint16>(size));
		p->Send_binary(log.data() + offset, size);
		this->SendPacket(p);

		offset += size;
	}
	return NETWORK_RECV_STATUS_OKAY;
}

/** Send the check for the NewGRFs. */
NetworkRecvStatus ServerNetworkGameSocketHandler::SendNewGRFCheck()
{
<<<<<<< HEAD
	Packet *p = new Packet(PACKET_SERVER_CHECK_NEWGRFS, SHRT_MAX);
=======
	Packet *p = new Packet(PACKET_SERVER_CHECK_NEWGRFS, TCP_MTU);
>>>>>>> 16abdd52
	const GRFConfig *c;
	uint grf_count = 0;

	for (c = _grfconfig; c != nullptr; c = c->next) {
		if (!HasBit(c->flags, GCF_STATIC)) grf_count++;
	}

	p->Send_uint32 (grf_count);
	for (c = _grfconfig; c != nullptr; c = c->next) {
		if (!HasBit(c->flags, GCF_STATIC)) SerializeGRFIdentifier(p, &c->ident);
	}

	this->SendPacket(p);
	return NETWORK_RECV_STATUS_OKAY;
}

/** Request the game password. */
NetworkRecvStatus ServerNetworkGameSocketHandler::SendNeedGamePassword()
{
	/* Invalid packet when status is STATUS_AUTH_GAME or higher */
	if (this->status >= STATUS_AUTH_GAME) return this->CloseConnection(NETWORK_RECV_STATUS_MALFORMED_PACKET);

	this->status = STATUS_AUTH_GAME;
	/* Reset 'lag' counters */
	this->last_frame = this->last_frame_server = _frame_counter;

	Packet *p = new Packet(PACKET_SERVER_NEED_GAME_PASSWORD, SHRT_MAX);
	p->Send_uint32(_settings_game.game_creation.generation_seed ^ this->server_hash_bits);
	p->Send_string(_settings_client.network.network_id);
	this->SendPacket(p);
	return NETWORK_RECV_STATUS_OKAY;
}

/** Request the company password. */
NetworkRecvStatus ServerNetworkGameSocketHandler::SendNeedCompanyPassword()
{
	/* Invalid packet when status is STATUS_AUTH_COMPANY or higher */
	if (this->status >= STATUS_AUTH_COMPANY) return this->CloseConnection(NETWORK_RECV_STATUS_MALFORMED_PACKET);

	this->status = STATUS_AUTH_COMPANY;
	/* Reset 'lag' counters */
	this->last_frame = this->last_frame_server = _frame_counter;

	Packet *p = new Packet(PACKET_SERVER_NEED_COMPANY_PASSWORD, SHRT_MAX);
	p->Send_uint32(_settings_game.game_creation.generation_seed);
	p->Send_string(_settings_client.network.network_id);
	this->SendPacket(p);
	return NETWORK_RECV_STATUS_OKAY;
}

/** Send the client a welcome message with some basic information. */
NetworkRecvStatus ServerNetworkGameSocketHandler::SendWelcome()
{
	Packet *p;

	/* Invalid packet when status is AUTH or higher */
	if (this->status >= STATUS_AUTHORIZED) return this->CloseConnection(NETWORK_RECV_STATUS_MALFORMED_PACKET);

	this->status = STATUS_AUTHORIZED;
	/* Reset 'lag' counters */
	this->last_frame = this->last_frame_server = _frame_counter;

	_network_game_info.clients_on++;

	p = new Packet(PACKET_SERVER_WELCOME, SHRT_MAX);
	p->Send_uint32(this->client_id);
	p->Send_uint32(_settings_game.game_creation.generation_seed);
	p->Send_uint32(_settings_game.game_creation.generation_seed ^ this->server_hash_bits);
	p->Send_uint32(_settings_game.game_creation.generation_seed ^ this->rcon_hash_bits);
	p->Send_uint32(_settings_game.game_creation.generation_seed ^ this->settings_hash_bits);
	p->Send_string(_settings_client.network.network_id);
	this->SendPacket(p);

	/* Transmit info about all the active clients */
	for (NetworkClientSocket *new_cs : NetworkClientSocket::Iterate()) {
		if (new_cs != this && new_cs->status >= STATUS_AUTHORIZED) {
			this->SendClientInfo(new_cs->GetInfo());
		}
	}
	/* Also send the info of the server */
	return this->SendClientInfo(NetworkClientInfo::GetByClientID(CLIENT_ID_SERVER));
}

/** Tell the client that its put in a waiting queue. */
NetworkRecvStatus ServerNetworkGameSocketHandler::SendWait()
{
	int waiting = 1; // current player getting the map counts as 1
	Packet *p;

	/* Count how many clients are waiting in the queue, in front of you! */
	for (NetworkClientSocket *new_cs : NetworkClientSocket::Iterate()) {
		if (new_cs->status != STATUS_MAP_WAIT) continue;
		if (new_cs->GetInfo()->join_date < this->GetInfo()->join_date || (new_cs->GetInfo()->join_date == this->GetInfo()->join_date && new_cs->client_id < this->client_id)) waiting++;
	}

	p = new Packet(PACKET_SERVER_WAIT, SHRT_MAX);
	p->Send_uint8(waiting);
	this->SendPacket(p);
	return NETWORK_RECV_STATUS_OKAY;
}

void ServerNetworkGameSocketHandler::CheckNextClientToSendMap(NetworkClientSocket *ignore_cs)
{
	/* Find the best candidate for joining, i.e. the first joiner. */
	NetworkClientSocket *best = nullptr;
	for (NetworkClientSocket *new_cs : NetworkClientSocket::Iterate()) {
		if (ignore_cs == new_cs) continue;

		if (new_cs->status == STATUS_MAP_WAIT) {
			if (best == nullptr || best->GetInfo()->join_date > new_cs->GetInfo()->join_date || (best->GetInfo()->join_date == new_cs->GetInfo()->join_date && best->client_id > new_cs->client_id)) {
				best = new_cs;
			}
		}
	}

	/* Is there someone else to join? */
	if (best != nullptr) {
		/* Let the first start joining. */
		best->status = STATUS_AUTHORIZED;
		best->SendMap();

		/* And update the rest. */
		for (NetworkClientSocket *new_cs : NetworkClientSocket::Iterate()) {
			if (new_cs->status == STATUS_MAP_WAIT) new_cs->SendWait();
		}
	}
}

/** This sends the map to the client */
NetworkRecvStatus ServerNetworkGameSocketHandler::SendMap()
{
	if (this->status < STATUS_AUTHORIZED) {
		/* Illegal call, return error and ignore the packet */
		return this->SendError(NETWORK_ERROR_NOT_AUTHORIZED);
	}

	if (this->status == STATUS_AUTHORIZED) {
		WaitTillSaved();
		this->savegame = new PacketWriter(this);

		/* Now send the _frame_counter and how many packets are coming */
		Packet *p = new Packet(PACKET_SERVER_MAP_BEGIN, SHRT_MAX);
		p->Send_uint32(_frame_counter);
		this->SendPacket(p);

		NetworkSyncCommandQueue(this);
		this->status = STATUS_MAP;
		/* Mark the start of download */
		this->last_frame = _frame_counter;
		this->last_frame_server = _frame_counter;

		/* Make a dump of the current game */
		SaveModeFlags flags = SMF_NET_SERVER;
		if (this->supports_zstd) flags |= SMF_ZSTD_OK;
		if (SaveWithFilter(this->savegame, true, flags) != SL_OK) usererror("network savedump failed");
	}

	if (this->status == STATUS_MAP) {
		bool last_packet = this->savegame->TransferToNetworkQueue(this);
		if (last_packet) {
			/* Done reading, make sure saving is done as well */
			this->savegame->Destroy();
			this->savegame = nullptr;

			/* Set the status to DONE_MAP, no we will wait for the client
			 *  to send it is ready (maybe that happens like never ;)) */
			this->status = STATUS_DONE_MAP;

			this->CheckNextClientToSendMap();
		}
	}
	return NETWORK_RECV_STATUS_OKAY;
}

/**
 * Tell that a client joined.
 * @param client_id The client that joined.
 */
NetworkRecvStatus ServerNetworkGameSocketHandler::SendJoin(ClientID client_id)
{
	Packet *p = new Packet(PACKET_SERVER_JOIN, SHRT_MAX);

	p->Send_uint32(client_id);

	this->SendPacket(p);
	return NETWORK_RECV_STATUS_OKAY;
}

/** Tell the client that they may run to a particular frame. */
NetworkRecvStatus ServerNetworkGameSocketHandler::SendFrame()
{
	Packet *p = new Packet(PACKET_SERVER_FRAME, SHRT_MAX);
	p->Send_uint32(_frame_counter);
	p->Send_uint32(_frame_counter_max);
#ifdef ENABLE_NETWORK_SYNC_EVERY_FRAME
	p->Send_uint32(_sync_seed_1);
#ifdef NETWORK_SEND_DOUBLE_SEED
	p->Send_uint32(_sync_seed_2);
#endif
	p->Send_uint64(_sync_state_checksum);
#endif

	/* If token equals 0, we need to make a new token and send that. */
	if (this->last_token == 0) {
		this->last_token = InteractiveRandomRange(UINT8_MAX - 1) + 1;
		p->Send_uint8(this->last_token);
	}

	this->SendPacket(p);
	return NETWORK_RECV_STATUS_OKAY;
}

/** Request the client to sync. */
NetworkRecvStatus ServerNetworkGameSocketHandler::SendSync()
{
	Packet *p = new Packet(PACKET_SERVER_SYNC, SHRT_MAX);
	p->Send_uint32(_frame_counter);
	p->Send_uint32(_sync_seed_1);

#ifdef NETWORK_SEND_DOUBLE_SEED
	p->Send_uint32(_sync_seed_2);
#endif
	p->Send_uint64(_sync_state_checksum);
	this->SendPacket(p);
	return NETWORK_RECV_STATUS_OKAY;
}

/**
 * Send a command to the client to execute.
 * @param cp The command to send.
 */
NetworkRecvStatus ServerNetworkGameSocketHandler::SendCommand(const CommandPacket *cp)
{
	Packet *p = new Packet(PACKET_SERVER_COMMAND, SHRT_MAX);

	this->NetworkGameSocketHandler::SendCommand(p, cp);
	p->Send_uint32(cp->frame);
	p->Send_bool  (cp->my_cmd);

	this->SendPacket(p);
	return NETWORK_RECV_STATUS_OKAY;
}

/**
 * Send a chat message.
 * @param action The action associated with the message.
 * @param client_id The origin of the chat message.
 * @param self_send Whether we did send the message.
 * @param msg The actual message.
 * @param data Arbitrary extra data.
 */
NetworkRecvStatus ServerNetworkGameSocketHandler::SendChat(NetworkAction action, ClientID client_id, bool self_send, const std::string &msg, NetworkTextMessageData data)
{
	if (this->status < STATUS_PRE_ACTIVE) return NETWORK_RECV_STATUS_OKAY;

	Packet *p = new Packet(PACKET_SERVER_CHAT, SHRT_MAX);

	p->Send_uint8 (action);
	p->Send_uint32(client_id);
	p->Send_bool  (self_send);
	p->Send_string(msg);
	data.send(p);

	this->SendPacket(p);
	return NETWORK_RECV_STATUS_OKAY;
}

/**
 * Tell the client another client quit with an error.
 * @param client_id The client that quit.
 * @param errorno The reason the client quit.
 */
NetworkRecvStatus ServerNetworkGameSocketHandler::SendErrorQuit(ClientID client_id, NetworkErrorCode errorno)
{
	Packet *p = new Packet(PACKET_SERVER_ERROR_QUIT, SHRT_MAX);

	p->Send_uint32(client_id);
	p->Send_uint8 (errorno);

	this->SendPacket(p);
	return NETWORK_RECV_STATUS_OKAY;
}

/**
 * Tell the client another client quit.
 * @param client_id The client that quit.
 */
NetworkRecvStatus ServerNetworkGameSocketHandler::SendQuit(ClientID client_id)
{
	Packet *p = new Packet(PACKET_SERVER_QUIT, SHRT_MAX);

	p->Send_uint32(client_id);

	this->SendPacket(p);
	return NETWORK_RECV_STATUS_OKAY;
}

/** Tell the client we're shutting down. */
NetworkRecvStatus ServerNetworkGameSocketHandler::SendShutdown()
{
	Packet *p = new Packet(PACKET_SERVER_SHUTDOWN, SHRT_MAX);
	this->SendPacket(p);
	return NETWORK_RECV_STATUS_OKAY;
}

/** Tell the client we're starting a new game. */
NetworkRecvStatus ServerNetworkGameSocketHandler::SendNewGame()
{
	Packet *p = new Packet(PACKET_SERVER_NEWGAME, SHRT_MAX);
	this->SendPacket(p);
	return NETWORK_RECV_STATUS_OKAY;
}

/**
 * Send the result of a console action.
 * @param colour The colour of the result.
 * @param command The command that was executed.
 */
NetworkRecvStatus ServerNetworkGameSocketHandler::SendRConResult(uint16 colour, const std::string &command)
{
	Packet *p = new Packet(PACKET_SERVER_RCON, SHRT_MAX);

	p->Send_uint16(colour);
	p->Send_string(command);
	this->SendPacket(p);
	return NETWORK_RECV_STATUS_OKAY;
}

/**
 * Tell that a client moved to another company.
 * @param client_id The client that moved.
 * @param company_id The company the client moved to.
 */
NetworkRecvStatus ServerNetworkGameSocketHandler::SendMove(ClientID client_id, CompanyID company_id)
{
	Packet *p = new Packet(PACKET_SERVER_MOVE, SHRT_MAX);

	p->Send_uint32(client_id);
	p->Send_uint8(company_id);
	this->SendPacket(p);
	return NETWORK_RECV_STATUS_OKAY;
}

/** Send an update about the company password states. */
NetworkRecvStatus ServerNetworkGameSocketHandler::SendCompanyUpdate()
{
	Packet *p = new Packet(PACKET_SERVER_COMPANY_UPDATE, SHRT_MAX);

	p->Send_uint16(_network_company_passworded);
	this->SendPacket(p);
	return NETWORK_RECV_STATUS_OKAY;
}

/** Send an update about the max company/spectator counts. */
NetworkRecvStatus ServerNetworkGameSocketHandler::SendConfigUpdate()
{
	Packet *p = new Packet(PACKET_SERVER_CONFIG_UPDATE, SHRT_MAX);

	p->Send_uint8(_settings_client.network.max_companies);
	p->Send_uint8(_settings_client.network.max_spectators);
	this->SendPacket(p);
	return NETWORK_RECV_STATUS_OKAY;
}

NetworkRecvStatus ServerNetworkGameSocketHandler::SendSettingsAccessUpdate(bool ok)
{
	Packet *p = new Packet(PACKET_SERVER_SETTINGS_ACCESS, SHRT_MAX);
	p->Send_bool(ok);
	this->SendPacket(p);
	return NETWORK_RECV_STATUS_OKAY;
}


/***********
 * Receiving functions
 *   DEF_SERVER_RECEIVE_COMMAND has parameter: NetworkClientSocket *cs, Packet *p
 ************/

NetworkRecvStatus ServerNetworkGameSocketHandler::Receive_CLIENT_GAME_INFO(Packet *p)
{
	if (p->CanReadFromPacket(9) && p->Recv_uint32() == FIND_SERVER_EXTENDED_TOKEN) {
		PacketGameType reply_type = (PacketGameType)p->Recv_uint8();
		uint16 flags = p->Recv_uint16();
		uint16 version = p->Recv_uint16();
		return this->SendGameInfoExtended(reply_type, flags, version);
	} else {
		return this->SendGameInfo();
	}
}

NetworkRecvStatus ServerNetworkGameSocketHandler::Receive_CLIENT_COMPANY_INFO(Packet *p)
{
	return this->SendCompanyInfo();
}

NetworkRecvStatus ServerNetworkGameSocketHandler::Receive_CLIENT_NEWGRFS_CHECKED(Packet *p)
{
	if (this->status != STATUS_NEWGRFS_CHECK) {
		/* Illegal call, return error and ignore the packet */
		return this->SendError(NETWORK_ERROR_NOT_EXPECTED);
	}

	NetworkClientInfo *ci = this->GetInfo();

	/* We now want a password from the client else we do not allow them in! */
	if (!_settings_client.network.server_password.empty()) {
		return this->SendNeedGamePassword();
	}

	if (Company::IsValidID(ci->client_playas) && !_network_company_states[ci->client_playas].password.empty()) {
		return this->SendNeedCompanyPassword();
	}

	return this->SendWelcome();
}

NetworkRecvStatus ServerNetworkGameSocketHandler::Receive_CLIENT_JOIN(Packet *p)
{
	if (this->status != STATUS_INACTIVE) {
		/* Illegal call, return error and ignore the packet */
		return this->SendError(NETWORK_ERROR_NOT_EXPECTED);
	}

	std::string client_revision = p->Recv_string(NETWORK_REVISION_LENGTH);
	uint32 newgrf_version = p->Recv_uint32();

	/* Check if the client has revision control enabled */
	if (!IsNetworkCompatibleVersion(client_revision.c_str()) || _openttd_newgrf_version != newgrf_version) {
		/* Different revisions!! */
		return this->SendError(NETWORK_ERROR_WRONG_REVISION);
	}

	std::string client_name = p->Recv_string(NETWORK_CLIENT_NAME_LENGTH);
	CompanyID playas = (Owner)p->Recv_uint8();

	if (this->HasClientQuit()) return NETWORK_RECV_STATUS_CLIENT_QUIT;

	/* join another company does not affect these values */
	switch (playas) {
		case COMPANY_NEW_COMPANY: // New company
			if (Company::GetNumItems() >= _settings_client.network.max_companies) {
				return this->SendError(NETWORK_ERROR_FULL);
			}
			break;
		case COMPANY_SPECTATOR: // Spectator
			if (NetworkSpectatorCount() >= _settings_client.network.max_spectators) {
				return this->SendError(NETWORK_ERROR_FULL);
			}
			break;
		default: // Join another company (companies 1-8 (index 0-7))
			if (!Company::IsValidHumanID(playas)) {
				return this->SendError(NETWORK_ERROR_COMPANY_MISMATCH);
			}
			break;
	}

	if (!NetworkIsValidClientName(client_name)) {
		/* An invalid client name was given. However, the client ensures the name
		 * is valid before it is sent over the network, so something went horribly
		 * wrong. This is probably someone trying to troll us. */
		return this->SendError(NETWORK_ERROR_INVALID_CLIENT_NAME);
	}

	if (!NetworkMakeClientNameUnique(client_name)) { // Change name if duplicate
		/* We could not create a name for this client */
		return this->SendError(NETWORK_ERROR_NAME_IN_USE);
	}

	assert(NetworkClientInfo::CanAllocateItem());
	NetworkClientInfo *ci = new NetworkClientInfo(this->client_id);
	this->SetInfo(ci);
	ci->join_date = _date;
	ci->client_name = client_name;
	ci->client_playas = playas;
	DEBUG(desync, 1, "client: date{%08x; %02x; %02x}; client: %02x; company: %02x", _date, _date_fract, _tick_skip_counter, (int)ci->index, (int)ci->client_playas);

	/* Make sure companies to which people try to join are not autocleaned */
	if (Company::IsValidID(playas)) _network_company_states[playas].months_empty = 0;

	this->status = STATUS_NEWGRFS_CHECK;

	if (_grfconfig == nullptr) {
		/* Behave as if we received PACKET_CLIENT_NEWGRFS_CHECKED */
		return this->Receive_CLIENT_NEWGRFS_CHECKED(nullptr);
	}

	return this->SendNewGRFCheck();
}

NetworkRecvStatus ServerNetworkGameSocketHandler::Receive_CLIENT_GAME_PASSWORD(Packet *p)
{
	if (this->status != STATUS_AUTH_GAME) {
		return this->SendError(NETWORK_ERROR_NOT_EXPECTED);
	}

	std::string password = p->Recv_string(NETWORK_PASSWORD_LENGTH);

	/* Check game password. Allow joining if we cleared the password meanwhile */
	if (!_settings_client.network.server_password.empty() &&
			password != GenerateCompanyPasswordHash(_settings_client.network.server_password.c_str(), _settings_client.network.network_id.c_str(), _settings_game.game_creation.generation_seed ^ this->server_hash_bits)) {
		/* Password is invalid */
		return this->SendError(NETWORK_ERROR_WRONG_PASSWORD);
	}

	const NetworkClientInfo *ci = this->GetInfo();
	if (Company::IsValidID(ci->client_playas) && !_network_company_states[ci->client_playas].password.empty()) {
		return this->SendNeedCompanyPassword();
	}

	/* Valid password, allow user */
	return this->SendWelcome();
}

NetworkRecvStatus ServerNetworkGameSocketHandler::Receive_CLIENT_COMPANY_PASSWORD(Packet *p)
{
	if (this->status != STATUS_AUTH_COMPANY) {
		return this->SendError(NETWORK_ERROR_NOT_EXPECTED);
	}

	std::string password = p->Recv_string(NETWORK_PASSWORD_LENGTH);

	/* Check company password. Allow joining if we cleared the password meanwhile.
	 * Also, check the company is still valid - client could be moved to spectators
	 * in the middle of the authorization process */
	CompanyID playas = this->GetInfo()->client_playas;
	if (Company::IsValidID(playas) && !_network_company_states[playas].password.empty() &&
			_network_company_states[playas].password.compare(password) != 0) {
		/* Password is invalid */
		return this->SendError(NETWORK_ERROR_WRONG_PASSWORD);
	}

	return this->SendWelcome();
}

NetworkRecvStatus ServerNetworkGameSocketHandler::Receive_CLIENT_SETTINGS_PASSWORD(Packet *p)
{
	if (this->status != STATUS_ACTIVE) {
		/* Illegal call, return error and ignore the packet */
		return this->SendError(NETWORK_ERROR_NOT_EXPECTED);
	}

	std::string password = p->Recv_string(NETWORK_PASSWORD_LENGTH);

	/* Check settings password. Deny if no password is set */
	if (password.empty()) {
		if (this->settings_authed) DEBUG(net, 0, "[settings-ctrl] client-id %d deauthed", this->client_id);
		this->settings_authed = false;
	} else if (_settings_client.network.settings_password.empty() ||
			password != GenerateCompanyPasswordHash(_settings_client.network.settings_password.c_str(), _settings_client.network.network_id.c_str(), _settings_game.game_creation.generation_seed ^ this->settings_hash_bits)) {
		DEBUG(net, 0, "[settings-ctrl] wrong password from client-id %d", this->client_id);
		NetworkServerSendRcon(this->client_id, CC_ERROR, "Access Denied");
		this->settings_authed = false;
	} else {
		DEBUG(net, 0, "[settings-ctrl] client-id %d", this->client_id);
		this->settings_authed = true;
	}

	return this->SendSettingsAccessUpdate(this->settings_authed);
}

NetworkRecvStatus ServerNetworkGameSocketHandler::Receive_CLIENT_GETMAP(Packet *p)
{
	/* The client was never joined.. so this is impossible, right?
	 *  Ignore the packet, give the client a warning, and close the connection */
	if (this->status < STATUS_AUTHORIZED || this->HasClientQuit()) {
		return this->SendError(NETWORK_ERROR_NOT_AUTHORIZED);
	}

	this->supports_zstd = p->Recv_bool();

	/* Check if someone else is receiving the map */
	for (NetworkClientSocket *new_cs : NetworkClientSocket::Iterate()) {
		if (new_cs->status == STATUS_MAP) {
			/* Tell the new client to wait */
			this->status = STATUS_MAP_WAIT;
			return this->SendWait();
		}
	}

	/* We receive a request to upload the map.. give it to the client! */
	return this->SendMap();
}

NetworkRecvStatus ServerNetworkGameSocketHandler::Receive_CLIENT_MAP_OK(Packet *p)
{
	/* Client has the map, now start syncing */
	if (this->status == STATUS_DONE_MAP && !this->HasClientQuit()) {
		char client_name[NETWORK_CLIENT_NAME_LENGTH];

		this->GetClientName(client_name, lastof(client_name));

		NetworkTextMessage(NETWORK_ACTION_JOIN, CC_DEFAULT, false, client_name, "", this->client_id);
		InvalidateWindowData(WC_CLIENT_LIST, 0);

		/* Mark the client as pre-active, and wait for an ACK
		 *  so we know it is done loading and in sync with us */
		this->status = STATUS_PRE_ACTIVE;
		NetworkHandleCommandQueue(this);
		this->SendFrame();
		this->SendSync();

		/* This is the frame the client receives
		 *  we need it later on to make sure the client is not too slow */
		this->last_frame = _frame_counter;
		this->last_frame_server = _frame_counter;

		for (NetworkClientSocket *new_cs : NetworkClientSocket::Iterate()) {
			if (new_cs->status >= STATUS_AUTHORIZED) {
				new_cs->SendClientInfo(this->GetInfo());
				new_cs->SendJoin(this->client_id);
			}
		}

		NetworkAdminClientInfo(this, true);

		/* also update the new client with our max values */
		this->SendConfigUpdate();

		/* quickly update the syncing client with company details */
		return this->SendCompanyUpdate();
	}

	/* Wrong status for this packet, give a warning to client, and close connection */
	return this->SendError(NETWORK_ERROR_NOT_EXPECTED);
}

/**
 * The client has done a command and wants us to handle it
 * @param p the packet in which the command was sent
 */
NetworkRecvStatus ServerNetworkGameSocketHandler::Receive_CLIENT_COMMAND(Packet *p)
{
	/* The client was never joined.. so this is impossible, right?
	 *  Ignore the packet, give the client a warning, and close the connection */
	if (this->status < STATUS_DONE_MAP || this->HasClientQuit()) {
		return this->SendError(NETWORK_ERROR_NOT_EXPECTED);
	}

	if (this->incoming_queue.Count() >= _settings_client.network.max_commands_in_queue) {
		return this->SendError(NETWORK_ERROR_TOO_MANY_COMMANDS);
	}

	CommandPacket cp;
	const char *err = this->ReceiveCommand(p, &cp);

	if (this->HasClientQuit()) return NETWORK_RECV_STATUS_CLIENT_QUIT;

	NetworkClientInfo *ci = this->GetInfo();

	if (err != nullptr) {
		IConsolePrintF(CC_ERROR, "WARNING: %s from client %d (IP: %s).", err, ci->client_id, this->GetClientIP());
		return this->SendError(NETWORK_ERROR_NOT_EXPECTED);
	}


	if ((GetCommandFlags(cp.cmd) & (CMD_SERVER | CMD_SERVER_NS)) && ci->client_id != CLIENT_ID_SERVER && !this->settings_authed) {
		IConsolePrintF(CC_ERROR, "WARNING: server only command %u from client %u (IP: %s), kicking...", cp.cmd & CMD_ID_MASK, ci->client_id, this->GetClientIP());
		return this->SendError(NETWORK_ERROR_KICKED);
	}

	if ((GetCommandFlags(cp.cmd) & CMD_SPECTATOR) == 0 && !Company::IsValidID(cp.company) && ci->client_id != CLIENT_ID_SERVER && !this->settings_authed) {
		IConsolePrintF(CC_ERROR, "WARNING: spectator (client: %u, IP: %s) issued non-spectator command %u, kicking...", ci->client_id, this->GetClientIP(), cp.cmd & CMD_ID_MASK);
		return this->SendError(NETWORK_ERROR_KICKED);
	}

	/**
	 * Only CMD_COMPANY_CTRL is always allowed, for the rest, playas needs
	 * to match the company in the packet. If it doesn't, the client has done
	 * something pretty naughty (or a bug), and will be kicked
	 */
	if (!(cp.cmd == CMD_COMPANY_CTRL && cp.p1 == 0 && ci->client_playas == COMPANY_NEW_COMPANY) && ci->client_playas != cp.company &&
			!((GetCommandFlags(cp.cmd) & (CMD_SERVER | CMD_SERVER_NS)) && this->settings_authed)) {
		IConsolePrintF(CC_ERROR, "WARNING: client %d (IP: %s) tried to execute a command as company %d, kicking...",
		               ci->client_playas + 1, this->GetClientIP(), cp.company + 1);
		return this->SendError(NETWORK_ERROR_COMPANY_MISMATCH);
	}

	if (cp.cmd == CMD_COMPANY_CTRL) {
		if (cp.p1 != 0 || cp.company != COMPANY_SPECTATOR) {
			return this->SendError(NETWORK_ERROR_CHEATER);
		}

		/* Check if we are full - else it's possible for spectators to send a CMD_COMPANY_CTRL and the company is created regardless of max_companies! */
		if (Company::GetNumItems() >= _settings_client.network.max_companies) {
			NetworkServerSendChat(NETWORK_ACTION_SERVER_MESSAGE, DESTTYPE_CLIENT, ci->client_id, "cannot create new company, server full", CLIENT_ID_SERVER);
			return NETWORK_RECV_STATUS_OKAY;
		}
	}

	if (GetCommandFlags(cp.cmd) & CMD_CLIENT_ID) cp.p2 = this->client_id;

	this->incoming_queue.Append(std::move(cp));
	return NETWORK_RECV_STATUS_OKAY;
}

NetworkRecvStatus ServerNetworkGameSocketHandler::Receive_CLIENT_ERROR(Packet *p)
{
	/* This packets means a client noticed an error and is reporting this
	 *  to us. Display the error and report it to the other clients */
	char client_name[NETWORK_CLIENT_NAME_LENGTH];
	NetworkErrorCode errorno = (NetworkErrorCode)p->Recv_uint8();
	NetworkRecvStatus rx_status = p->CanReadFromPacket(1) ? (NetworkRecvStatus)p->Recv_uint8() : NETWORK_RECV_STATUS_OKAY;
	int8 status = p->CanReadFromPacket(1) ? (int8)p->Recv_uint8() : -1;
	PacketGameType last_pkt_type = p->CanReadFromPacket(1) ? (PacketGameType)p->Recv_uint8() : PACKET_END;

	/* The client was never joined.. thank the client for the packet, but ignore it */
	if (this->status < STATUS_DONE_MAP || this->HasClientQuit()) {
		DEBUG(net, 2, "non-joined client %d reported an error and is closing its connection (%s) (%d, %d, %d)", this->client_id, GetString(GetNetworkErrorMsg(errorno)).c_str(), rx_status, status, last_pkt_type);
		return this->CloseConnection(NETWORK_RECV_STATUS_CLIENT_QUIT);
	}

	this->GetClientName(client_name, lastof(client_name));

	StringID strid = GetNetworkErrorMsg(errorno);

	DEBUG(net, 1, "'%s' reported an error and is closing its connection (%s) (%d, %d, %d)", client_name, GetString(strid).c_str(), rx_status, status, last_pkt_type);

	NetworkTextMessage(NETWORK_ACTION_LEAVE, CC_DEFAULT, false, client_name, "", strid);

	for (NetworkClientSocket *new_cs : NetworkClientSocket::Iterate()) {
		if (new_cs->status >= STATUS_AUTHORIZED) {
			new_cs->SendErrorQuit(this->client_id, errorno);
		}
	}

	NetworkAdminClientError(this->client_id, errorno);

	if (errorno == NETWORK_ERROR_DESYNC) {
		std::string server_desync_log;
		CrashLog::DesyncCrashLog(&(this->desync_log), &server_desync_log, DesyncExtraInfo{});
		this->SendDesyncLog(server_desync_log);

		// decrease the sync frequency for this point onwards
		_settings_client.network.sync_freq = std::min<uint16>(_settings_client.network.sync_freq, 16);

		// have the server and all clients run some sanity checks
		NetworkSendCommand(0, 0, 0, 0, CMD_DESYNC_CHECK, nullptr, nullptr, _local_company, 0);

		SendPacketsState send_state = this->SendPackets(true);
		if (send_state != SPS_CLOSED) {
			this->status = STATUS_CLOSE_PENDING;
			return NETWORK_RECV_STATUS_OKAY;
		}
	}
	return this->CloseConnection(NETWORK_RECV_STATUS_CLIENT_QUIT);
}

NetworkRecvStatus ServerNetworkGameSocketHandler::Receive_CLIENT_DESYNC_LOG(Packet *p)
{
	uint size = p->Recv_uint16();
	this->desync_log.resize(this->desync_log.size() + size);
	p->Recv_binary(this->desync_log.data() + this->desync_log.size() - size, size);
	DEBUG(net, 2, "Received %u bytes of client desync log", size);
	this->receive_limit += p->Size();
	return NETWORK_RECV_STATUS_OKAY;
}

NetworkRecvStatus ServerNetworkGameSocketHandler::Receive_CLIENT_DESYNC_MSG(Packet *p)
{
	Date date = p->Recv_uint32();
	DateFract date_fract = p->Recv_uint16();
	uint8 tick_skip_counter = p->Recv_uint8();
	std::string msg;
	p->Recv_string(msg);
	DEBUG(desync, 0, "Client-id %d desync msg: %s", this->client_id, msg.c_str());
	extern void LogRemoteDesyncMsg(Date date, DateFract date_fract, uint8 tick_skip_counter, uint32 src_id, std::string msg);
	LogRemoteDesyncMsg(date, date_fract, tick_skip_counter, this->client_id, std::move(msg));
	return NETWORK_RECV_STATUS_OKAY;
}

NetworkRecvStatus ServerNetworkGameSocketHandler::Receive_CLIENT_QUIT(Packet *p)
{
	/* The client wants to leave. Display this and report it to the other
	 *  clients. */
	char client_name[NETWORK_CLIENT_NAME_LENGTH];

	/* The client was never joined.. thank the client for the packet, but ignore it */
	if (this->status < STATUS_DONE_MAP || this->HasClientQuit()) {
		return this->CloseConnection(NETWORK_RECV_STATUS_CLIENT_QUIT);
	}

	this->GetClientName(client_name, lastof(client_name));

	NetworkTextMessage(NETWORK_ACTION_LEAVE, CC_DEFAULT, false, client_name, "", STR_NETWORK_MESSAGE_CLIENT_LEAVING);

	for (NetworkClientSocket *new_cs : NetworkClientSocket::Iterate()) {
		if (new_cs->status >= STATUS_AUTHORIZED && new_cs != this) {
			new_cs->SendQuit(this->client_id);
		}
	}

	NetworkAdminClientQuit(this->client_id);

	return this->CloseConnection(NETWORK_RECV_STATUS_CLIENT_QUIT);
}

NetworkRecvStatus ServerNetworkGameSocketHandler::Receive_CLIENT_ACK(Packet *p)
{
	if (this->status < STATUS_AUTHORIZED) {
		/* Illegal call, return error and ignore the packet */
		return this->SendError(NETWORK_ERROR_NOT_AUTHORIZED);
	}

	uint32 frame = p->Recv_uint32();

	/* The client is trying to catch up with the server */
	if (this->status == STATUS_PRE_ACTIVE) {
		/* The client is not yet caught up? */
		if (frame + DAY_TICKS < _frame_counter) return NETWORK_RECV_STATUS_OKAY;

		/* Now it is! Unpause the game */
		this->status = STATUS_ACTIVE;
		this->last_token_frame = _frame_counter;

		/* Execute script for, e.g. MOTD */
		IConsoleCmdExec("exec scripts/on_server_connect.scr 0");
	}

	/* Get, and validate the token. */
	uint8 token = p->Recv_uint8();
	if (token == this->last_token) {
		/* We differentiate between last_token_frame and last_frame so the lag
		 * test uses the actual lag of the client instead of the lag for getting
		 * the token back and forth; after all, the token is only sent every
		 * time we receive a PACKET_CLIENT_ACK, after which we will send a new
		 * token to the client. If the lag would be one day, then we would not
		 * be sending the new token soon enough for the new daily scheduled
		 * PACKET_CLIENT_ACK. This would then register the lag of the client as
		 * two days, even when it's only a single day. */
		this->last_token_frame = _frame_counter;
		/* Request a new token. */
		this->last_token = 0;
	}

	/* The client received the frame, make note of it */
	this->last_frame = frame;
	/* With those 2 values we can calculate the lag realtime */
	this->last_frame_server = _frame_counter;
	return NETWORK_RECV_STATUS_OKAY;
}


/**
 * Send an actual chat message.
 * @param action The action that's performed.
 * @param desttype The type of destination.
 * @param dest The actual destination index.
 * @param msg The actual message.
 * @param from_id The origin of the message.
 * @param data Arbitrary data.
 * @param from_admin Whether the origin is an admin or not.
 */
void NetworkServerSendChat(NetworkAction action, DestType desttype, int dest, const std::string &msg, ClientID from_id, NetworkTextMessageData data, bool from_admin)
{
	const NetworkClientInfo *ci, *ci_own, *ci_to;

	switch (desttype) {
		case DESTTYPE_CLIENT:
			/* Are we sending to the server? */
			if ((ClientID)dest == CLIENT_ID_SERVER) {
				ci = NetworkClientInfo::GetByClientID(from_id);
				/* Display the text locally, and that is it */
				if (ci != nullptr) {
					NetworkTextMessage(action, GetDrawStringCompanyColour(ci->client_playas), false, ci->client_name, msg, data);

					if (_settings_client.network.server_admin_chat) {
						NetworkAdminChat(action, desttype, from_id, msg, data, from_admin);
					}
				}
			} else {
				/* Else find the client to send the message to */
				for (NetworkClientSocket *cs : NetworkClientSocket::Iterate()) {
					if (cs->client_id == (ClientID)dest) {
						cs->SendChat(action, from_id, false, msg, data);
						break;
					}
				}
			}

			/* Display the message locally (so you know you have sent it) */
			if (from_id != (ClientID)dest) {
				if (from_id == CLIENT_ID_SERVER) {
					ci = NetworkClientInfo::GetByClientID(from_id);
					ci_to = NetworkClientInfo::GetByClientID((ClientID)dest);
					if (ci != nullptr && ci_to != nullptr) {
						NetworkTextMessage(action, GetDrawStringCompanyColour(ci->client_playas), true, ci_to->client_name, msg, data);
					}
				} else {
					for (NetworkClientSocket *cs : NetworkClientSocket::Iterate()) {
						if (cs->client_id == from_id) {
							cs->SendChat(action, (ClientID)dest, true, msg, data);
							break;
						}
					}
				}
			}
			break;
		case DESTTYPE_TEAM: {
			/* If this is false, the message is already displayed on the client who sent it. */
			bool show_local = true;
			/* Find all clients that belong to this company */
			ci_to = nullptr;
			for (NetworkClientSocket *cs : NetworkClientSocket::Iterate()) {
				ci = cs->GetInfo();
				if (ci != nullptr && ci->client_playas == (CompanyID)dest) {
					cs->SendChat(action, from_id, false, msg, data);
					if (cs->client_id == from_id) show_local = false;
					ci_to = ci; // Remember a client that is in the company for company-name
				}
			}

			/* if the server can read it, let the admin network read it, too. */
			if (_local_company == (CompanyID)dest && _settings_client.network.server_admin_chat) {
				NetworkAdminChat(action, desttype, from_id, msg, data, from_admin);
			}

			ci = NetworkClientInfo::GetByClientID(from_id);
			ci_own = NetworkClientInfo::GetByClientID(CLIENT_ID_SERVER);
			if (ci != nullptr && ci_own != nullptr && ci_own->client_playas == dest) {
				NetworkTextMessage(action, GetDrawStringCompanyColour(ci->client_playas), false, ci->client_name, msg, data);
				if (from_id == CLIENT_ID_SERVER) show_local = false;
				ci_to = ci_own;
			}

			/* There is no such client */
			if (ci_to == nullptr) break;

			/* Display the message locally (so you know you have sent it) */
			if (ci != nullptr && show_local) {
				if (from_id == CLIENT_ID_SERVER) {
					StringID str = Company::IsValidID(ci_to->client_playas) ? STR_COMPANY_NAME : STR_NETWORK_SPECTATORS;
					SetDParam(0, ci_to->client_playas);
					std::string name = GetString(str);
					NetworkTextMessage(action, GetDrawStringCompanyColour(ci_own->client_playas), true, name, msg, data);
				} else {
					for (NetworkClientSocket *cs : NetworkClientSocket::Iterate()) {
						if (cs->client_id == from_id) {
							cs->SendChat(action, ci_to->client_id, true, msg, data);
						}
					}
				}
			}
			break;
		}
		default:
			DEBUG(net, 1, "Received unknown chat destination type %d; doing broadcast instead", desttype);
			FALLTHROUGH;

		case DESTTYPE_BROADCAST:
		case DESTTYPE_BROADCAST_SS:
			for (NetworkClientSocket *cs : NetworkClientSocket::Iterate()) {
				cs->SendChat(action, from_id, (desttype == DESTTYPE_BROADCAST_SS && from_id == cs->client_id), msg, data);
			}

			NetworkAdminChat(action, desttype, from_id, msg, data, from_admin);

			ci = NetworkClientInfo::GetByClientID(from_id);
			if (ci != nullptr) {
				NetworkTextMessage(action, GetDrawStringCompanyColour(ci->client_playas),
						(desttype == DESTTYPE_BROADCAST_SS && from_id == CLIENT_ID_SERVER), ci->client_name, msg, data);
			}
			break;
	}
}

NetworkRecvStatus ServerNetworkGameSocketHandler::Receive_CLIENT_CHAT(Packet *p)
{
	if (this->status < STATUS_PRE_ACTIVE) {
		/* Illegal call, return error and ignore the packet */
		return this->SendError(NETWORK_ERROR_NOT_AUTHORIZED);
	}

	NetworkAction action = (NetworkAction)p->Recv_uint8();
	DestType desttype = (DestType)p->Recv_uint8();
	int dest = p->Recv_uint32();

	std::string msg = p->Recv_string(NETWORK_CHAT_LENGTH);
	NetworkTextMessageData data;
	data.recv(p);

	NetworkClientInfo *ci = this->GetInfo();
	switch (action) {
		case NETWORK_ACTION_GIVE_MONEY:
			if (!Company::IsValidID(ci->client_playas)) break;
			FALLTHROUGH;
		case NETWORK_ACTION_CHAT:
		case NETWORK_ACTION_CHAT_CLIENT:
		case NETWORK_ACTION_CHAT_COMPANY:
			NetworkServerSendChat(action, desttype, dest, msg, this->client_id, data);
			break;
		default:
			IConsolePrintF(CC_ERROR, "WARNING: invalid chat action from client %d (IP: %s).", ci->client_id, this->GetClientIP());
			return this->SendError(NETWORK_ERROR_NOT_EXPECTED);
	}
	return NETWORK_RECV_STATUS_OKAY;
}

NetworkRecvStatus ServerNetworkGameSocketHandler::Receive_CLIENT_SET_PASSWORD(Packet *p)
{
	if (this->status != STATUS_ACTIVE) {
		/* Illegal call, return error and ignore the packet */
		return this->SendError(NETWORK_ERROR_NOT_EXPECTED);
	}

	std::string password = p->Recv_string(NETWORK_PASSWORD_LENGTH);
	const NetworkClientInfo *ci = this->GetInfo();

	NetworkServerSetCompanyPassword(ci->client_playas, password);
	return NETWORK_RECV_STATUS_OKAY;
}

NetworkRecvStatus ServerNetworkGameSocketHandler::Receive_CLIENT_SET_NAME(Packet *p)
{
	if (this->status != STATUS_ACTIVE) {
		/* Illegal call, return error and ignore the packet */
		return this->SendError(NETWORK_ERROR_NOT_EXPECTED);
	}

	NetworkClientInfo *ci;

	std::string client_name = p->Recv_string(NETWORK_CLIENT_NAME_LENGTH);
	ci = this->GetInfo();

	if (this->HasClientQuit()) return NETWORK_RECV_STATUS_CLIENT_QUIT;

	if (ci != nullptr) {
		if (!NetworkIsValidClientName(client_name)) {
			/* An invalid client name was given. However, the client ensures the name
			 * is valid before it is sent over the network, so something went horribly
			 * wrong. This is probably someone trying to troll us. */
			return this->SendError(NETWORK_ERROR_INVALID_CLIENT_NAME);
		}

		/* Display change */
		if (NetworkMakeClientNameUnique(client_name)) {
			NetworkTextMessage(NETWORK_ACTION_NAME_CHANGE, CC_DEFAULT, false, ci->client_name, client_name);
			ci->client_name = client_name;
			NetworkUpdateClientInfo(ci->client_id);
		}
	}
	return NETWORK_RECV_STATUS_OKAY;
}

NetworkRecvStatus ServerNetworkGameSocketHandler::Receive_CLIENT_RCON(Packet *p)
{
	if (this->status != STATUS_ACTIVE) return this->SendError(NETWORK_ERROR_NOT_EXPECTED);

	if (_settings_client.network.rcon_password.empty()) {
		NetworkServerSendRcon(this->client_id, CC_ERROR, "Access Denied");
		return NETWORK_RECV_STATUS_OKAY;
	}

	std::string password = p->Recv_string(NETWORK_PASSWORD_LENGTH);
	std::string command = p->Recv_string(NETWORK_RCONCOMMAND_LENGTH);

	if (password != GenerateCompanyPasswordHash(_settings_client.network.rcon_password.c_str(), _settings_client.network.network_id.c_str(), _settings_game.game_creation.generation_seed ^ this->rcon_hash_bits)) {
		DEBUG(net, 0, "[rcon] wrong password from client-id %d", this->client_id);
		NetworkServerSendRcon(this->client_id, CC_ERROR, "Access Denied");
		return NETWORK_RECV_STATUS_OKAY;
	}

	DEBUG(net, 3, "[rcon] Client-id %d executed: %s", this->client_id, command.c_str());

	_redirect_console_to_client = this->client_id;
	IConsoleCmdExec(command.c_str());
	_redirect_console_to_client = INVALID_CLIENT_ID;
	return NETWORK_RECV_STATUS_OKAY;
}

NetworkRecvStatus ServerNetworkGameSocketHandler::Receive_CLIENT_MOVE(Packet *p)
{
	if (this->status != STATUS_ACTIVE) return this->SendError(NETWORK_ERROR_NOT_EXPECTED);

	CompanyID company_id = (Owner)p->Recv_uint8();

	/* Check if the company is valid, we don't allow moving to AI companies */
	if (company_id != COMPANY_SPECTATOR && !Company::IsValidHumanID(company_id)) return NETWORK_RECV_STATUS_OKAY;

	/* Check if we require a password for this company */
	if (company_id != COMPANY_SPECTATOR && !_network_company_states[company_id].password.empty()) {
		/* we need a password from the client - should be in this packet */
		std::string password = p->Recv_string(NETWORK_PASSWORD_LENGTH);

		/* Incorrect password sent, return! */
		if (_network_company_states[company_id].password.compare(password) != 0) {
			DEBUG(net, 2, "Wrong password from client-id #%d for company #%d", this->client_id, company_id + 1);
			return NETWORK_RECV_STATUS_OKAY;
		}
	}

	/* if we get here we can move the client */
	NetworkServerDoMove(this->client_id, company_id);
	return NETWORK_RECV_STATUS_OKAY;
}

const char *ServerNetworkGameSocketHandler::GetClientStatusName(ClientStatus status)
{
	static const char* _client_status_names[] {
		"INACTIVE",
		"NEWGRFS_CHECK",
		"AUTH_GAME",
		"AUTH_COMPANY",
		"AUTHORIZED",
		"MAP_WAIT",
		"MAP",
		"DONE_MAP",
		"PRE_ACTIVE",
		"ACTIVE",
		"CLOSE_PENDING",
	};
	static_assert(lengthof(_client_status_names) == STATUS_END);
	return status < STATUS_END ? _client_status_names[status] : "[invalid status]";
}

std::string ServerNetworkGameSocketHandler::GetDebugInfo() const
{
	return stdstr_fmt("status: %d (%s)", this->status, GetClientStatusName(this->status));
}

/**
 * Package some generic company information into a packet.
 * @param p       The packet that will contain the data.
 * @param c       The company to put the of into the packet.
 * @param stats   The statistics to put in the packet.
 * @param max_len The maximum length of the company name.
 */
void NetworkSocketHandler::SendCompanyInformation(Packet *p, const Company *c, const NetworkCompanyStats *stats, uint max_len)
{
	/* Grab the company name */
	char company_name[NETWORK_COMPANY_NAME_LENGTH];
	SetDParam(0, c->index);

	assert(max_len <= lengthof(company_name));
	GetString(company_name, STR_COMPANY_NAME, company_name + max_len - 1);

	/* Get the income */
	Money income = 0;
	if (_cur_year - 1 == c->inaugurated_year) {
		/* The company is here just 1 year, so display [2], else display[1] */
		for (uint i = 0; i < lengthof(c->yearly_expenses[2]); i++) {
			income -= c->yearly_expenses[2][i];
		}
	} else {
		for (uint i = 0; i < lengthof(c->yearly_expenses[1]); i++) {
			income -= c->yearly_expenses[1][i];
		}
	}

	/* Send the information */
	p->Send_uint8 (c->index);
	p->Send_string(company_name);
	p->Send_uint32(c->inaugurated_year);
	p->Send_uint64(c->old_economy[0].company_value);
	p->Send_uint64(c->money);
	p->Send_uint64(income);
	p->Send_uint16(c->old_economy[0].performance_history);

	/* Send 1 if there is a password for the company else send 0 */
	p->Send_bool  (!_network_company_states[c->index].password.empty());

	for (uint i = 0; i < NETWORK_VEH_END; i++) {
		p->Send_uint16(stats->num_vehicle[i]);
	}

	for (uint i = 0; i < NETWORK_VEH_END; i++) {
		p->Send_uint16(stats->num_station[i]);
	}

	p->Send_bool(c->is_ai);
}

/**
 * Populate the company stats.
 * @param stats the stats to update
 */
void NetworkPopulateCompanyStats(NetworkCompanyStats *stats)
{
	memset(stats, 0, sizeof(*stats) * MAX_COMPANIES);

	/* Go through all vehicles and count the type of vehicles */
	for (const Vehicle *v : Vehicle::Iterate()) {
		if (!Company::IsValidID(v->owner) || !v->IsPrimaryVehicle() || HasBit(v->subtype, GVSF_VIRTUAL)) continue;
		byte type = 0;
		switch (v->type) {
			case VEH_TRAIN: type = NETWORK_VEH_TRAIN; break;
			case VEH_ROAD: type = RoadVehicle::From(v)->IsBus() ? NETWORK_VEH_BUS : NETWORK_VEH_LORRY; break;
			case VEH_AIRCRAFT: type = NETWORK_VEH_PLANE; break;
			case VEH_SHIP: type = NETWORK_VEH_SHIP; break;
			default: continue;
		}
		stats[v->owner].num_vehicle[type]++;
	}

	/* Go through all stations and count the types of stations */
	for (const Station *s : Station::Iterate()) {
		if (Company::IsValidID(s->owner)) {
			NetworkCompanyStats *npi = &stats[s->owner];

			if (s->facilities & FACIL_TRAIN)      npi->num_station[NETWORK_VEH_TRAIN]++;
			if (s->facilities & FACIL_TRUCK_STOP) npi->num_station[NETWORK_VEH_LORRY]++;
			if (s->facilities & FACIL_BUS_STOP)   npi->num_station[NETWORK_VEH_BUS]++;
			if (s->facilities & FACIL_AIRPORT)    npi->num_station[NETWORK_VEH_PLANE]++;
			if (s->facilities & FACIL_DOCK)       npi->num_station[NETWORK_VEH_SHIP]++;
		}
	}
}

/**
 * Send updated client info of a particular client.
 * @param client_id The client to send it for.
 */
void NetworkUpdateClientInfo(ClientID client_id)
{
	NetworkClientInfo *ci = NetworkClientInfo::GetByClientID(client_id);

	if (ci == nullptr) return;

	DEBUG(desync, 1, "client: date{%08x; %02x; %02x}; client: %02x; company: %02x", _date, _date_fract, _tick_skip_counter, client_id, (int)ci->client_playas);

	for (NetworkClientSocket *cs : NetworkClientSocket::Iterate()) {
		if (cs->status >= ServerNetworkGameSocketHandler::STATUS_AUTHORIZED) {
			cs->SendClientInfo(ci);
		}
	}

	NetworkAdminClientUpdate(ci);
}

/** Check if we want to restart the map */
static void NetworkCheckRestartMap()
{
	if (_settings_client.network.restart_game_year != 0 && _cur_year >= _settings_client.network.restart_game_year) {
		DEBUG(net, 3, "Auto-restarting map: year %d reached", _cur_year);

		_settings_newgame.game_creation.generation_seed = GENERATE_NEW_SEED;
		switch(_file_to_saveload.abstract_ftype) {
			case FT_SAVEGAME:
			case FT_SCENARIO:
				_switch_mode = SM_LOAD_GAME;
				break;

			case FT_HEIGHTMAP:
				_switch_mode = SM_START_HEIGHTMAP;
				break;

			default:
				_switch_mode = SM_NEWGAME;
		}
	}
}

/** Check if the server has autoclean_companies activated
 * Two things happen:
 *     1) If a company is not protected, it is closed after 1 year (for example)
 *     2) If a company is protected, protection is disabled after 3 years (for example)
 *          (and item 1. happens a year later)
 */
static void NetworkAutoCleanCompanies()
{
	bool clients_in_company[MAX_COMPANIES];
	int vehicles_in_company[MAX_COMPANIES];

	if (!_settings_client.network.autoclean_companies) return;

	memset(clients_in_company, 0, sizeof(clients_in_company));

	/* Detect the active companies */
	for (const NetworkClientInfo *ci : NetworkClientInfo::Iterate()) {
		if (Company::IsValidID(ci->client_playas)) clients_in_company[ci->client_playas] = true;
	}

	if (!_network_dedicated) {
		const NetworkClientInfo *ci = NetworkClientInfo::GetByClientID(CLIENT_ID_SERVER);
		if (Company::IsValidID(ci->client_playas)) clients_in_company[ci->client_playas] = true;
	}

	if (_settings_client.network.autoclean_novehicles != 0) {
		memset(vehicles_in_company, 0, sizeof(vehicles_in_company));

		for (const Vehicle *v : Vehicle::Iterate()) {
			if (!Company::IsValidID(v->owner) || !v->IsPrimaryVehicle() || HasBit(v->subtype, GVSF_VIRTUAL)) continue;
			vehicles_in_company[v->owner]++;
		}
	}

	/* Go through all the companies */
	for (const Company *c : Company::Iterate()) {
		/* Skip the non-active once */
		if (c->is_ai) continue;

		if (!clients_in_company[c->index]) {
			/* The company is empty for one month more */
			_network_company_states[c->index].months_empty++;

			/* Is the company empty for autoclean_unprotected-months, and is there no protection? */
			if (_settings_client.network.autoclean_unprotected != 0 && _network_company_states[c->index].months_empty > _settings_client.network.autoclean_unprotected && _network_company_states[c->index].password.empty()) {
				/* Shut the company down */
				DoCommandP(0, CCA_DELETE | c->index << 16 | CRR_AUTOCLEAN << 24, 0, CMD_COMPANY_CTRL);
				IConsolePrintF(CC_DEFAULT, "Auto-cleaned company #%d with no password", c->index + 1);
			}
			/* Is the company empty for autoclean_protected-months, and there is a protection? */
			if (_settings_client.network.autoclean_protected != 0 && _network_company_states[c->index].months_empty > _settings_client.network.autoclean_protected && !_network_company_states[c->index].password.empty()) {
				/* Unprotect the company */
				_network_company_states[c->index].password.clear();
				IConsolePrintF(CC_DEFAULT, "Auto-removed protection from company #%d", c->index + 1);
				_network_company_states[c->index].months_empty = 0;
				NetworkServerUpdateCompanyPassworded(c->index, false);
			}
			/* Is the company empty for autoclean_novehicles-months, and has no vehicles? */
			if (_settings_client.network.autoclean_novehicles != 0 && _network_company_states[c->index].months_empty > _settings_client.network.autoclean_novehicles && vehicles_in_company[c->index] == 0) {
				/* Shut the company down */
				DoCommandP(0, CCA_DELETE | c->index << 16 | CRR_AUTOCLEAN << 24, 0, CMD_COMPANY_CTRL);
				IConsolePrintF(CC_DEFAULT, "Auto-cleaned company #%d with no vehicles", c->index + 1);
			}
		} else {
			/* It is not empty, reset the date */
			_network_company_states[c->index].months_empty = 0;
		}
	}
}

/**
 * Check whether a name is unique, and otherwise try to make it unique.
 * @param new_name The name to check/modify.
 * @return True if an unique name was achieved.
 */
bool NetworkMakeClientNameUnique(std::string &name)
{
	bool is_name_unique = false;
	uint number = 0;
	std::string original_name = name;

	while (!is_name_unique) {
		is_name_unique = true;
		for (const NetworkClientInfo *ci : NetworkClientInfo::Iterate()) {
			if (ci->client_name.compare(name) == 0) {
				/* Name already in use */
				is_name_unique = false;
				break;
			}
		}
		/* Check if it is the same as the server-name */
		const NetworkClientInfo *ci = NetworkClientInfo::GetByClientID(CLIENT_ID_SERVER);
		if (ci != nullptr) {
			if (ci->client_name.compare(name) == 0) is_name_unique = false; // name already in use
		}

		if (!is_name_unique) {
			/* Try a new name (<name> #1, <name> #2, and so on) */
			name = original_name + " #" + std::to_string(number);

			/* The constructed client name is larger than the limit,
			 * so... bail out as no valid name can be created. */
			if (name.size() >= NETWORK_CLIENT_NAME_LENGTH) return false;
		}
	}

	return is_name_unique;
}

/**
 * Change the client name of the given client
 * @param client_id the client to change the name of
 * @param new_name the new name for the client
 * @return true iff the name was changed
 */
bool NetworkServerChangeClientName(ClientID client_id, const std::string &new_name)
{
	/* Check if the name's already in use */
	for (NetworkClientInfo *ci : NetworkClientInfo::Iterate()) {
		if (ci->client_name.compare(new_name) == 0) return false;
	}

	NetworkClientInfo *ci = NetworkClientInfo::GetByClientID(client_id);
	if (ci == nullptr) return false;

	NetworkTextMessage(NETWORK_ACTION_NAME_CHANGE, CC_DEFAULT, true, ci->client_name, new_name);

	ci->client_name = new_name;

	NetworkUpdateClientInfo(client_id);
	return true;
}

/**
 * Set/Reset a company password on the server end.
 * @param company_id ID of the company the password should be changed for.
 * @param password The new password.
 * @param already_hashed Is the given password already hashed?
 */
void NetworkServerSetCompanyPassword(CompanyID company_id, const std::string &password, bool already_hashed)
{
	if (!Company::IsValidHumanID(company_id)) return;

	if (already_hashed) {
		_network_company_states[company_id].password = password;
	} else {
		_network_company_states[company_id].password = GenerateCompanyPasswordHash(password, _settings_client.network.network_id, _settings_game.game_creation.generation_seed);
	}

	NetworkServerUpdateCompanyPassworded(company_id, !_network_company_states[company_id].password.empty());
}

/**
 * Handle the command-queue of a socket.
 * @param cs The socket to handle the queue for.
 */
static void NetworkHandleCommandQueue(NetworkClientSocket *cs)
{
	std::unique_ptr<CommandPacket> cp;
	while ((cp = cs->outgoing_queue.Pop()) != nullptr) {
		cs->SendCommand(cp.get());
	}
}

/**
 * This is called every tick if this is a _network_server
 * @param send_frame Whether to send the frame to the clients.
 */
void NetworkServer_Tick(bool send_frame)
{
#ifndef ENABLE_NETWORK_SYNC_EVERY_FRAME
	bool send_sync = false;
#endif

#ifndef ENABLE_NETWORK_SYNC_EVERY_FRAME
	if (_frame_counter >= _last_sync_frame + _settings_client.network.sync_freq) {
		_last_sync_frame = _frame_counter;
		send_sync = true;
	}
#endif

	/* Now we are done with the frame, inform the clients that they can
	 *  do their frame! */
	for (NetworkClientSocket *cs : NetworkClientSocket::Iterate()) {
		/* We allow a number of bytes per frame, but only to the burst amount
		 * to be available for packet receiving at any particular time. */
		cs->receive_limit = std::min<size_t>(cs->receive_limit + _settings_client.network.bytes_per_frame,
				_settings_client.network.bytes_per_frame_burst);

		/* Check if the speed of the client is what we can expect from a client */
		uint lag = NetworkCalculateLag(cs);
		switch (cs->status) {
			case NetworkClientSocket::STATUS_ACTIVE:
				if (lag > _settings_client.network.max_lag_time) {
					/* Client did still not report in within the specified limit. */
					IConsolePrintF(CC_ERROR, cs->last_packet + std::chrono::milliseconds(lag * MILLISECONDS_PER_TICK) > std::chrono::steady_clock::now() ?
							/* A packet was received in the last three game days, so the client is likely lagging behind. */
								"Client #%d is dropped because the client's game state is more than %d ticks behind" :
							/* No packet was received in the last three game days; sounds like a lost connection. */
								"Client #%d is dropped because the client did not respond for more than %d ticks",
							cs->client_id, lag);
					cs->SendError(NETWORK_ERROR_TIMEOUT_COMPUTER);
					continue;
				}

				/* Report once per time we detect the lag, and only when we
				 * received a packet in the last 2 seconds. If we
				 * did not receive a packet, then the client is not just
				 * slow, but the connection is likely severed. Mentioning
				 * frame_freq is not useful in this case. */
				if (lag > (uint)DAY_TICKS && cs->lag_test == 0 && cs->last_packet + std::chrono::seconds(2) > std::chrono::steady_clock::now()) {
					IConsolePrintF(CC_WARNING, "[%d] Client #%d is slow, try increasing [network.]frame_freq to a higher value!", _frame_counter, cs->client_id);
					cs->lag_test = 1;
				}

				if (cs->last_frame_server - cs->last_token_frame >= _settings_client.network.max_lag_time) {
					/* This is a bad client! It didn't send the right token back within time. */
					IConsolePrintF(CC_ERROR, "Client #%d is dropped because it fails to send valid acks", cs->client_id);
					cs->SendError(NETWORK_ERROR_TIMEOUT_COMPUTER);
					continue;
				}
				break;

			case NetworkClientSocket::STATUS_INACTIVE:
			case NetworkClientSocket::STATUS_NEWGRFS_CHECK:
			case NetworkClientSocket::STATUS_AUTHORIZED:
				/* NewGRF check and authorized states should be handled almost instantly.
				 * So give them some lee-way, likewise for the query with inactive. */
				if (lag > _settings_client.network.max_init_time) {
					IConsolePrintF(CC_ERROR, "Client #%d is dropped because it took longer than %d ticks to start the joining process", cs->client_id, _settings_client.network.max_init_time);
					cs->SendError(NETWORK_ERROR_TIMEOUT_COMPUTER);
					continue;
				}
				break;

			case NetworkClientSocket::STATUS_MAP_WAIT:
				/* Send every two seconds a packet to the client, to make sure
				 * it knows the server is still there; just someone else is
				 * still receiving the map. */
				if (std::chrono::steady_clock::now() > cs->last_packet + std::chrono::seconds(2)) {
					cs->SendWait();
					/* We need to reset the timer, as otherwise we will be
					 * spamming the client. Strictly speaking this variable
					 * tracks when we last received a packet from the client,
					 * but as it is waiting, it will not send us any till we
					 * start sending them data. */
					cs->last_packet = std::chrono::steady_clock::now();
				}
				break;

			case NetworkClientSocket::STATUS_MAP:
				/* Downloading the map... this is the amount of time since starting the saving. */
				if (lag > _settings_client.network.max_download_time) {
					IConsolePrintF(CC_ERROR, "Client #%d is dropped because it took longer than %d ticks to download the map", cs->client_id, _settings_client.network.max_download_time);
					cs->SendError(NETWORK_ERROR_TIMEOUT_MAP);
					continue;
				}
				break;

			case NetworkClientSocket::STATUS_DONE_MAP:
			case NetworkClientSocket::STATUS_PRE_ACTIVE:
				/* The map has been sent, so this is for loading the map and syncing up. */
				if (lag > _settings_client.network.max_join_time) {
					IConsolePrintF(CC_ERROR, "Client #%d is dropped because it took longer than %d ticks to join", cs->client_id, _settings_client.network.max_join_time);
					cs->SendError(NETWORK_ERROR_TIMEOUT_JOIN);
					continue;
				}
				break;

			case NetworkClientSocket::STATUS_AUTH_GAME:
			case NetworkClientSocket::STATUS_AUTH_COMPANY:
				/* These don't block? */
				if (lag > _settings_client.network.max_password_time) {
					IConsolePrintF(CC_ERROR, "Client #%d is dropped because it took longer than %d ticks to enter the password", cs->client_id, _settings_client.network.max_password_time);
					cs->SendError(NETWORK_ERROR_TIMEOUT_PASSWORD);
					continue;
				}
				break;

			case NetworkClientSocket::STATUS_CLOSE_PENDING:
				/* This is an internal state where we do not wait
				 * on the client to move to a different state. */
				break;

			case NetworkClientSocket::STATUS_END:
				/* Bad server/code. */
				NOT_REACHED();
		}

		if (cs->status >= NetworkClientSocket::STATUS_PRE_ACTIVE && cs->status != NetworkClientSocket::STATUS_CLOSE_PENDING) {
			/* Check if we can send command, and if we have anything in the queue */
			NetworkHandleCommandQueue(cs);

			/* Send an updated _frame_counter_max to the client */
			if (send_frame) cs->SendFrame();

#ifndef ENABLE_NETWORK_SYNC_EVERY_FRAME
			/* Send a sync-check packet */
			if (send_sync) cs->SendSync();
#endif
		}
	}
}

/** Yearly "callback". Called whenever the year changes. */
void NetworkServerYearlyLoop()
{
	NetworkCheckRestartMap();
	NetworkAdminUpdate(ADMIN_FREQUENCY_ANUALLY);
}

/** Monthly "callback". Called whenever the month changes. */
void NetworkServerMonthlyLoop()
{
	NetworkAutoCleanCompanies();
	NetworkAdminUpdate(ADMIN_FREQUENCY_MONTHLY);
	if ((_cur_date_ymd.month % 3) == 0) NetworkAdminUpdate(ADMIN_FREQUENCY_QUARTERLY);
}

/** Daily "callback". Called whenever the date changes. */
void NetworkServerDailyLoop()
{
	NetworkAdminUpdate(ADMIN_FREQUENCY_DAILY);
	if ((_date % 7) == 3) NetworkAdminUpdate(ADMIN_FREQUENCY_WEEKLY);
}

/**
 * Get the IP address/hostname of the connected client.
 * @return The IP address.
 */
const char *ServerNetworkGameSocketHandler::GetClientIP()
{
	return this->client_address.GetHostname();
}

/** Show the status message of all clients on the console. */
void NetworkServerShowStatusToConsole()
{
	static const char * const stat_str[] = {
		"inactive",
		"checking NewGRFs",
		"authorizing (server password)",
		"authorizing (company password)",
		"authorized",
		"waiting",
		"loading map",
		"map done",
		"ready",
		"active",
		"close pending"
	};
	static_assert(lengthof(stat_str) == NetworkClientSocket::STATUS_END);

	for (NetworkClientSocket *cs : NetworkClientSocket::Iterate()) {
		NetworkClientInfo *ci = cs->GetInfo();
		if (ci == nullptr) continue;
		uint lag = NetworkCalculateLag(cs);
		const char *status;

		status = (cs->status < (ptrdiff_t)lengthof(stat_str) ? stat_str[cs->status] : "unknown");
		IConsolePrintF(CC_INFO, "Client #%1d  name: '%s'  status: '%s'  frame-lag: %3d  company: %1d  IP: %s",
			cs->client_id, ci->client_name.c_str(), status, lag,
			ci->client_playas + (Company::IsValidID(ci->client_playas) ? 1 : 0),
			cs->GetClientIP());
	}
}

/**
 * Send Config Update
 */
void NetworkServerSendConfigUpdate()
{
	for (NetworkClientSocket *cs : NetworkClientSocket::Iterate()) {
		if (cs->status >= NetworkClientSocket::STATUS_PRE_ACTIVE) cs->SendConfigUpdate();
	}
}

/** Update the server's NetworkServerGameInfo due to changes in settings. */
void NetworkServerUpdateGameInfo()
{
	if (_network_server) FillStaticNetworkServerGameInfo();
}

/**
 * Tell that a particular company is (not) passworded.
 * @param company_id The company that got/removed the password.
 * @param passworded Whether the password was received or removed.
 */
void NetworkServerUpdateCompanyPassworded(CompanyID company_id, bool passworded)
{
	if (NetworkCompanyIsPassworded(company_id) == passworded) return;

	SB(_network_company_passworded, company_id, 1, !!passworded);
	SetWindowClassesDirty(WC_COMPANY);

	for (NetworkClientSocket *cs : NetworkClientSocket::Iterate()) {
		if (cs->status >= NetworkClientSocket::STATUS_PRE_ACTIVE) cs->SendCompanyUpdate();
	}

	NetworkAdminCompanyUpdate(Company::GetIfValid(company_id));
}

/**
 * Handle the tid-bits of moving a client from one company to another.
 * @param client_id id of the client we want to move.
 * @param company_id id of the company we want to move the client to.
 * @return void
 */
void NetworkServerDoMove(ClientID client_id, CompanyID company_id)
{
	/* Only allow non-dedicated servers and normal clients to be moved */
	if (client_id == CLIENT_ID_SERVER && _network_dedicated) return;

	NetworkClientInfo *ci = NetworkClientInfo::GetByClientID(client_id);

	/* No need to waste network resources if the client is in the company already! */
	if (ci->client_playas == company_id) return;

	ci->client_playas = company_id;

	if (client_id == CLIENT_ID_SERVER) {
		SetLocalCompany(company_id);
	} else {
		NetworkClientSocket *cs = NetworkClientSocket::GetByClientID(client_id);
		/* When the company isn't authorized we can't move them yet. */
		if (cs->status < NetworkClientSocket::STATUS_AUTHORIZED) return;
		cs->SendMove(client_id, company_id);
	}

	/* announce the client's move */
	NetworkUpdateClientInfo(client_id);

	NetworkAction action = (company_id == COMPANY_SPECTATOR) ? NETWORK_ACTION_COMPANY_SPECTATOR : NETWORK_ACTION_COMPANY_JOIN;
	NetworkServerSendChat(action, DESTTYPE_BROADCAST, 0, "", client_id, company_id + 1);

	InvalidateWindowData(WC_CLIENT_LIST, 0);
}

/**
 * Send an rcon reply to the client.
 * @param client_id The identifier of the client.
 * @param colour_code The colour of the text.
 * @param string The actual reply.
 */
void NetworkServerSendRcon(ClientID client_id, TextColour colour_code, const std::string &string)
{
	NetworkClientSocket::GetByClientID(client_id)->SendRConResult(colour_code, string);
}

/**
 * Kick a single client.
 * @param client_id The client to kick.
 * @param reason In case of kicking a client, specifies the reason for kicking the client.
 */
void NetworkServerKickClient(ClientID client_id, const std::string &reason)
{
	if (client_id == CLIENT_ID_SERVER) return;
	NetworkClientSocket::GetByClientID(client_id)->SendError(NETWORK_ERROR_KICKED, reason);
}

/**
 * Ban, or kick, everyone joined from the given client's IP.
 * @param client_id The client to check for.
 * @param ban Whether to ban or kick.
 * @param reason In case of kicking a client, specifies the reason for kicking the client.
 */
uint NetworkServerKickOrBanIP(ClientID client_id, bool ban, const std::string &reason)
{
	return NetworkServerKickOrBanIP(NetworkClientSocket::GetByClientID(client_id)->GetClientIP(), ban, reason);
}

/**
 * Kick or ban someone based on an IP address.
 * @param ip The IP address/range to ban/kick.
 * @param ban Whether to ban or just kick.
 * @param reason In case of kicking a client, specifies the reason for kicking the client.
 */
uint NetworkServerKickOrBanIP(const std::string &ip, bool ban, const std::string &reason)
{
	/* Add address to ban-list */
	if (ban) {
		bool contains = false;
		for (const auto &iter : _network_ban_list) {
			if (iter == ip) {
				contains = true;
				break;
			}
		}
		if (!contains) _network_ban_list.emplace_back(ip);
	}

	uint n = 0;

	/* There can be multiple clients with the same IP, kick them all but don't kill the server,
	 * or the client doing the rcon. The latter can't be kicked because kicking frees closes
	 * and subsequently free the connection related instances, which we would be reading from
	 * and writing to after returning. So we would read or write data from freed memory up till
	 * the segfault triggers. */
	for (NetworkClientSocket *cs : NetworkClientSocket::Iterate()) {
		if (cs->client_id == CLIENT_ID_SERVER) continue;
		if (cs->client_id == _redirect_console_to_client) continue;
		if (cs->client_address.IsInNetmask(ip.c_str())) {
			NetworkServerKickClient(cs->client_id, reason);
			n++;
		}
	}

	return n;
}

/**
 * Check whether a particular company has clients.
 * @param company The company to check.
 * @return True if at least one client is joined to the company.
 */
bool NetworkCompanyHasClients(CompanyID company)
{
	for (const NetworkClientInfo *ci : NetworkClientInfo::Iterate()) {
		if (ci->client_playas == company) return true;
	}
	return false;
}


/**
 * Get the name of the client, if the user did not send it yet, Client ID is used.
 * @param client_name The variable to write the name to.
 * @param last        The pointer to the last element of the destination buffer
 */
void ServerNetworkGameSocketHandler::GetClientName(char *client_name, const char *last) const
{
	const NetworkClientInfo *ci = this->GetInfo();

	if (ci == nullptr || ci->client_name.empty()) {
		seprintf(client_name, last, "Client #%4d", this->client_id);
	} else {
		strecpy(client_name, ci->client_name.c_str(), last);
	}
}

/**
 * Print all the clients to the console
 */
void NetworkPrintClients()
{
	for (NetworkClientInfo *ci : NetworkClientInfo::Iterate()) {
		if (_network_server) {
			IConsolePrintF(CC_INFO, "Client #%1d  name: '%s'  company: %1d  IP: %s",
					ci->client_id,
					ci->client_name.c_str(),
					ci->client_playas + (Company::IsValidID(ci->client_playas) ? 1 : 0),
					ci->client_id == CLIENT_ID_SERVER ? "server" : NetworkClientSocket::GetByClientID(ci->client_id)->GetClientIP());
		} else {
			IConsolePrintF(CC_INFO, "Client #%1d  name: '%s'  company: %1d",
					ci->client_id,
					ci->client_name.c_str(),
					ci->client_playas + (Company::IsValidID(ci->client_playas) ? 1 : 0));
		}
	}
}

/**
 * Perform all the server specific administration of a new company.
 * @param c  The newly created company; can't be nullptr.
 * @param ci The client information of the client that made the company; can be nullptr.
 */
void NetworkServerNewCompany(const Company *c, NetworkClientInfo *ci)
{
	assert(c != nullptr);

	if (!_network_server) return;

	_network_company_states[c->index].months_empty = 0;
	_network_company_states[c->index].password.clear();
	NetworkServerUpdateCompanyPassworded(c->index, false);

	if (ci != nullptr) {
		/* ci is nullptr when replaying, or for AIs. In neither case there is a client. */
		ci->client_playas = c->index;
		NetworkUpdateClientInfo(ci->client_id);
		NetworkSendCommand(0, 0, 0, 0, CMD_RENAME_PRESIDENT, nullptr, ci->client_name.c_str(), c->index, 0);
	}

	/* Announce new company on network. */
	NetworkAdminCompanyInfo(c, true);

	if (ci != nullptr) {
		/* ci is nullptr when replaying, or for AIs. In neither case there is a client.
		   We need to send Admin port update here so that they first know about the new company
		   and then learn about a possibly joining client (see FS#6025) */
		NetworkServerSendChat(NETWORK_ACTION_COMPANY_NEW, DESTTYPE_BROADCAST, 0, "", ci->client_id, c->index + 1);
	}
}<|MERGE_RESOLUTION|>--- conflicted
+++ resolved
@@ -360,11 +360,7 @@
 /** Send the client information about the server. */
 NetworkRecvStatus ServerNetworkGameSocketHandler::SendGameInfo()
 {
-<<<<<<< HEAD
-	Packet *p = new Packet(PACKET_SERVER_GAME_INFO, SHRT_MAX);
-=======
 	Packet *p = new Packet(PACKET_SERVER_GAME_INFO, TCP_MTU);
->>>>>>> 16abdd52
 	SerializeNetworkGameInfo(p, GetCurrentNetworkServerGameInfo());
 
 	this->SendPacket(p);
@@ -508,11 +504,7 @@
 /** Send the check for the NewGRFs. */
 NetworkRecvStatus ServerNetworkGameSocketHandler::SendNewGRFCheck()
 {
-<<<<<<< HEAD
-	Packet *p = new Packet(PACKET_SERVER_CHECK_NEWGRFS, SHRT_MAX);
-=======
 	Packet *p = new Packet(PACKET_SERVER_CHECK_NEWGRFS, TCP_MTU);
->>>>>>> 16abdd52
 	const GRFConfig *c;
 	uint grf_count = 0;
 
