--- conflicted
+++ resolved
@@ -903,12 +903,8 @@
 		static FILE *f = FioFOpenFile("commands.log", "rb", SAVE_DIR);
 		static Date next_date = 0;
 		static uint32 next_date_fract;
-<<<<<<< HEAD
 		static uint8 next_tick_skip_counter;
 		static std::unique_ptr<CommandPacket> cp;
-=======
-		static CommandPacket *cp = nullptr;
->>>>>>> 7c8e7c6b
 		static bool check_sync_state = false;
 		static uint32 sync_state[2];
 		if (f == nullptr && next_date == 0) {
@@ -918,18 +914,10 @@
 
 		while (f != nullptr && !feof(f)) {
 			if (_date == next_date && _date_fract == next_date_fract) {
-<<<<<<< HEAD
-				if (cp != NULL) {
-					NetworkSendCommand(cp->tile, cp->p1, cp->p2, cp->cmd & ~CMD_FLAGS_MASK, NULL, cp->text.c_str(), cp->company, cp->binary_length);
+				if (cp != nullptr) {
+					NetworkSendCommand(cp->tile, cp->p1, cp->p2, cp->cmd & ~CMD_FLAGS_MASK, nullptr, cp->text.c_str(), cp->company, cp->binary_length);
 					DEBUG(net, 0, "injecting: date{%08x; %02x; %02x}; %02x; %06x; %08x; %08x; %08x; \"%s\" (%x) (%s)", _date, _date_fract, _tick_skip_counter, (int)_current_company, cp->tile, cp->p1, cp->p2, cp->cmd, cp->text.c_str(), cp->binary_length, GetCommandName(cp->cmd));
 					cp.reset();
-=======
-				if (cp != nullptr) {
-					NetworkSendCommand(cp->tile, cp->p1, cp->p2, cp->cmd & ~CMD_FLAGS_MASK, nullptr, cp->text, cp->company);
-					DEBUG(net, 0, "injecting: %08x; %02x; %02x; %06x; %08x; %08x; %08x; \"%s\" (%s)", _date, _date_fract, (int)_current_company, cp->tile, cp->p1, cp->p2, cp->cmd, cp->text, GetCommandName(cp->cmd));
-					free(cp);
-					cp = nullptr;
->>>>>>> 7c8e7c6b
 				}
 				if (check_sync_state) {
 					if (sync_state[0] == _random.state[0] && sync_state[1] == _random.state[1]) {
@@ -984,7 +972,7 @@
 				cp->cmd = CMD_PAUSE;
 				cp->p1 = PM_PAUSED_NORMAL;
 				cp->p2 = 1;
-				cp->callback = NULL;
+				cp->callback = nullptr;
 				cp->binary_length = 0;
 				_ddc_fastforward = false;
 			} else if (strncmp(p, "sync: ", 6) == 0) {
