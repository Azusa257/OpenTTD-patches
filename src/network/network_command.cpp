--- conflicted
+++ resolved
@@ -265,15 +265,9 @@
 		}
 	}
 
-<<<<<<< HEAD
-	cp.callback = (cs != owner) ? nullptr : callback;
-	cp.my_cmd = (cs == owner);
-	_local_execution_queue.Append(cp);
-=======
 	cp.callback = (nullptr != owner) ? nullptr : callback;
 	cp.my_cmd = (nullptr == owner);
-	_local_execution_queue.Append(&cp);
->>>>>>> 5b52f259
+	_local_execution_queue.Append(cp);
 }
 
 /**
