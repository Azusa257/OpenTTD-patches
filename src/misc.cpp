/*
 * This file is part of OpenTTD.
 * OpenTTD is free software; you can redistribute it and/or modify it under the terms of the GNU General Public License as published by the Free Software Foundation, version 2.
 * OpenTTD is distributed in the hope that it will be useful, but WITHOUT ANY WARRANTY; without even the implied warranty of MERCHANTABILITY or FITNESS FOR A PARTICULAR PURPOSE.
 * See the GNU General Public License for more details. You should have received a copy of the GNU General Public License along with OpenTTD. If not, see <http://www.gnu.org/licenses/>.
 */

/** @file misc.cpp Misc functions that shouldn't be here. */

#include "stdafx.h"
#include "landscape.h"
#include "news_func.h"
#include "ai/ai.hpp"
#include "script/script_gui.h"
#include "newgrf.h"
#include "newgrf_house.h"
#include "economy_func.h"
#include "date_func.h"
#include "texteff.hpp"
#include "gfx_func.h"
#include "gamelog.h"
#include "animated_tile_func.h"
#include "tilehighlight_func.h"
#include "network/network_func.h"
#include "window_func.h"
#include "core/pool_type.hpp"
#include "game/game.hpp"
#include "linkgraph/linkgraphschedule.h"
#include "station_kdtree.h"
#include "town_kdtree.h"
#include "viewport_kdtree.h"
#include "newgrf_profiling.h"
<<<<<<< HEAD
#include "tracerestrict.h"
#include "programmable_signals.h"
#include "viewport_func.h"
#include "bridge_signal_map.h"
#include "command_func.h"
#include "zoning.h"
#include "cargopacket.h"
#include "tbtr_template_vehicle_func.h"
#include "event_logs.h"
=======
#include "3rdparty/md5/md5.h"
>>>>>>> 91e140c7

#include "safeguards.h"

std::string _savegame_id; ///< Unique ID of the current savegame.

extern TileIndex _cur_tileloop_tile;
extern TileIndex _aux_tileloop_tile;
extern void ClearAllSignalSpeedRestrictions();
extern void MakeNewgameSettingsLive();

void InitializeSound();
void InitializeMusic();
void InitializeVehicles();
void InitializeRailGui();
void InitializeRoadGui();
void InitializeAirportGui();
void InitializeDockGui();
void InitializeGraphGui();
void InitializeObjectGui();
void InitializeTownGui();
void InitializeIndustries();
void InitializeObjects();
void InitializeTrees();
void InitializeCompanies();
void InitializeCheats();
void InitializeNPF();
void InitializeOldNames();

/**
 * Generate an unique ID.
 *
 * It isn't as much of an unique ID as we would like, but our random generator
 * can only produce 32bit random numbers.
 * That is why we combine InteractiveRandom with the current (steady) clock.
 * The first to add a bit of randomness, the second to ensure you can't get
 * the same unique ID when you run it twice from the same state at different
 * times.
 *
 * This makes it unlikely that two users generate the same ID for different
 * subjects. But as this is not an UUID, so it can't be ruled out either.
 */
std::string GenerateUid(std::string_view subject)
{
	auto current_time = std::chrono::duration_cast<std::chrono::nanoseconds>(std::chrono::steady_clock::now().time_since_epoch()).count();
	std::string coding_string = fmt::format("{}{}{}", InteractiveRandom(), current_time, subject);

	Md5 checksum;
	uint8 digest[16];
	checksum.Append(coding_string.c_str(), coding_string.length());
	checksum.Finish(digest);

	return MD5SumToString(digest);
}

/**
 * Generate an unique savegame ID.
 */
void GenerateSavegameId()
{
	_savegame_id = GenerateUid("OpenTTD Savegame ID");
}

void InitializeGame(uint size_x, uint size_y, bool reset_date, bool reset_settings)
{
	/* Make sure there isn't any window that can influence anything
	 * related to the new game we're about to start/load. */
	UnInitWindowSystem();

	/* Clear link graph schedule and stop any link graph threads before
	 * changing the map size. This avoids data races on the map size variables. */
	LinkGraphSchedule::Clear();

	AllocateMap(size_x, size_y);

	ViewportMapClearTunnelCache();
	ClearCommandLog();
	ClearCommandQueue();
	ClearSpecialEventsLog();
	ClearDesyncMsgLog();

	_pause_mode = PM_UNPAUSED;
	_pause_countdown = 0;
	_game_speed = 100;
	_tick_counter = 0;
	_tick_skip_counter = 0;
	_scaled_tick_counter = 0;
	_scaled_date_ticks_offset = 0;
	_cur_tileloop_tile = 1;
	_aux_tileloop_tile = 1;
	_thd.redsq = INVALID_TILE;
	_road_layout_change_counter = 0;
	_loaded_local_company = COMPANY_SPECTATOR;
	_game_events_since_load = (GameEventFlags) 0;
	_game_events_overall = (GameEventFlags) 0;
	_game_load_cur_date_ymd = { 0, 0, 0 };
	_game_load_date_fract = 0;
	_game_load_tick_skip_counter = 0;
	_game_load_time = 0;
	_extra_aspects = 0;
	_aspect_cfg_hash = 0;
	InitGRFGlobalVars();
	_loadgame_DBGL_data.clear();
	if (reset_settings) MakeNewgameSettingsLive();

	_newgrf_profilers.clear();

	if (reset_date) {
		SetDate(ConvertYMDToDate(_settings_game.game_creation.starting_year, 0, 1), 0, false);
		InitializeOldNames();
	} else {
		SetScaledTickVariables();
	}
	SetupTileLoopCounts();
	UpdateCachedSnowLine();
	UpdateCachedSnowLineBounds();

	ClearTraceRestrictMapping();
	ClearBridgeSimulatedSignalMapping();
	ClearBridgeSignalStyleMapping();
	ClearCargoPacketDeferredPayments();
	PoolBase::Clean(PT_NORMAL);

	extern void ClearNewSignalStyleMapping();
	ClearNewSignalStyleMapping();

	RebuildStationKdtree();
	RebuildTownKdtree();
	RebuildViewportKdtree();

	FreeSignalPrograms();
	FreeSignalDependencies();

	ClearAllSignalSpeedRestrictions();

	ClearZoningCaches();
	IntialiseOrderDestinationRefcountMap();

	ResetPersistentNewGRFData();

	InitializeSound();
	InitializeMusic();

	InitializeVehicles();

	InitNewsItemStructs();
	InitializeLandscape();
	InitializeRailGui();
	InitializeRoadGui();
	InitializeAirportGui();
	InitializeDockGui();
	InitializeGraphGui();
	InitializeObjectGui();
	InitializeTownGui();
	InitializeScriptGui();
	InitializeTrees();
	InitializeIndustries();
	InitializeObjects();
	InitializeBuildingCounts();

	InitializeNPF();

	InitializeCompanies();
	AI::Initialize();
	Game::Initialize();
	InitializeCheats();

	InitTextEffects();
	NetworkInitChatMessage();
	InitializeAnimatedTiles();

	InitializeEconomy();

	InvalidateVehicleTickCaches();
	ClearVehicleTickCaches();
	InvalidateTemplateReplacementImages();

	ResetObjectToPlace();
	ResetRailPlacementSnapping();

	GamelogReset();
	GamelogStartAction(GLAT_START);
	GamelogRevision();
	GamelogMode();
	GamelogGRFAddList(_grfconfig);
	GamelogStopAction();
}<|MERGE_RESOLUTION|>--- conflicted
+++ resolved
@@ -30,7 +30,6 @@
 #include "town_kdtree.h"
 #include "viewport_kdtree.h"
 #include "newgrf_profiling.h"
-<<<<<<< HEAD
 #include "tracerestrict.h"
 #include "programmable_signals.h"
 #include "viewport_func.h"
@@ -40,9 +39,7 @@
 #include "cargopacket.h"
 #include "tbtr_template_vehicle_func.h"
 #include "event_logs.h"
-=======
-#include "3rdparty/md5/md5.h"
->>>>>>> 91e140c7
+#include "3rdparty/monocypher/monocypher.h"
 
 #include "safeguards.h"
 
@@ -72,33 +69,29 @@
 void InitializeOldNames();
 
 /**
- * Generate an unique ID.
- *
- * It isn't as much of an unique ID as we would like, but our random generator
- * can only produce 32bit random numbers.
- * That is why we combine InteractiveRandom with the current (steady) clock.
- * The first to add a bit of randomness, the second to ensure you can't get
- * the same unique ID when you run it twice from the same state at different
- * times.
- *
- * This makes it unlikely that two users generate the same ID for different
- * subjects. But as this is not an UUID, so it can't be ruled out either.
+ * Generate a unique ID.
  */
 std::string GenerateUid(std::string_view subject)
 {
-	auto current_time = std::chrono::duration_cast<std::chrono::nanoseconds>(std::chrono::steady_clock::now().time_since_epoch()).count();
-	std::string coding_string = fmt::format("{}{}{}", InteractiveRandom(), current_time, subject);
-
-	Md5 checksum;
+	extern void NetworkRandomBytesWithFallback(void *buf, size_t n);
+	extern std::string BytesToHexString(const byte *data, uint length);
+
+	uint8 random_bytes[32];
+	NetworkRandomBytesWithFallback(random_bytes, lengthof(random_bytes));
+
 	uint8 digest[16];
-	checksum.Append(coding_string.c_str(), coding_string.length());
-	checksum.Finish(digest);
-
-	return MD5SumToString(digest);
+
+	crypto_blake2b_ctx ctx;
+	crypto_blake2b_init  (&ctx, lengthof(digest));
+	crypto_blake2b_update(&ctx, random_bytes, lengthof(random_bytes));
+	crypto_blake2b_update(&ctx, (const byte *)subject.data(), subject.size());
+	crypto_blake2b_final (&ctx, digest);
+
+	return BytesToHexString(digest, lengthof(digest));
 }
 
 /**
- * Generate an unique savegame ID.
+ * Generate a unique savegame ID.
  */
 void GenerateSavegameId()
 {
