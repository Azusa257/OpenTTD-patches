/*
 * This file is part of OpenTTD.
 * OpenTTD is free software; you can redistribute it and/or modify it under the terms of the GNU General Public License as published by the Free Software Foundation, version 2.
 * OpenTTD is distributed in the hope that it will be useful, but WITHOUT ANY WARRANTY; without even the implied warranty of MERCHANTABILITY or FITNESS FOR A PARTICULAR PURPOSE.
 * See the GNU General Public License for more details. You should have received a copy of the GNU General Public License along with OpenTTD. If not, see <http://www.gnu.org/licenses/>.
 */

/** @file newgrf_config.cpp Finding NewGRFs and configuring them. */

#include "stdafx.h"
#include "debug.h"
#include "3rdparty/md5/md5.h"
#include "newgrf.h"
#include "network/network_func.h"
#include "gfx_func.h"
#include "newgrf_text.h"
#include "window_func.h"
#include "progress.h"
#include "video/video_driver.hpp"
#include "string_func.h"
#include "strings_func.h"
#include "textfile_gui.h"
#include "thread.h"
#include "newgrf_config.h"
#include "newgrf_text.h"

#include "fileio_func.h"
#include "fios.h"

#include "thread.h"
#include <mutex>
#include <condition_variable>
#if defined(__MINGW32__)
#include "3rdparty/mingw-std-threads/mingw.mutex.h"
#include "3rdparty/mingw-std-threads/mingw.condition_variable.h"
#endif

#include "safeguards.h"


/**
 * Create a new GRFConfig.
 * @param filename Set the filename of this GRFConfig to filename. The argument
 *   is copied so the original string isn't needed after the constructor.
 */
GRFConfig::GRFConfig(const char *filename) :
	num_valid_params(lengthof(param))
{
	if (filename != nullptr) this->filename = stredup(filename);
}

/**
 * Create a new GRFConfig that is a deep copy of an existing config.
 * @param config The GRFConfig object to make a copy of.
 */
GRFConfig::GRFConfig(const GRFConfig &config) :
	ZeroedMemoryAllocator(),
	ident(config.ident),
	name(config.name),
	info(config.info),
	url(config.url),
	version(config.version),
	min_loadable_version(config.min_loadable_version),
	flags(config.flags & ~(1 << GCF_COPY)),
	status(config.status),
	grf_bugs(config.grf_bugs),
	num_params(config.num_params),
	num_valid_params(config.num_valid_params),
	palette(config.palette),
	has_param_defaults(config.has_param_defaults)
{
	MemCpyT<uint8>(this->original_md5sum, config.original_md5sum, lengthof(this->original_md5sum));
	MemCpyT<uint32>(this->param, config.param, lengthof(this->param));
	if (config.filename != nullptr) this->filename = stredup(config.filename);
	if (config.error != nullptr) this->error = new GRFError(*config.error);
	for (uint i = 0; i < config.param_info.size(); i++) {
		if (config.param_info[i] == nullptr) {
			this->param_info.push_back(nullptr);
		} else {
			this->param_info.push_back(new GRFParameterInfo(*config.param_info[i]));
		}
	}
}

/** Cleanup a GRFConfig object. */
GRFConfig::~GRFConfig()
{
	/* GCF_COPY as in NOT stredupped/alloced the filename */
	if (!HasBit(this->flags, GCF_COPY)) {
		free(this->filename);
		delete this->error;
	}

	for (uint i = 0; i < this->param_info.size(); i++) delete this->param_info[i];
}

/**
 * Copy the parameter information from the \a src config.
 * @param src Source config.
 */
void GRFConfig::CopyParams(const GRFConfig &src)
{
	this->num_params = src.num_params;
	this->num_valid_params = src.num_valid_params;
	MemCpyT<uint32>(this->param, src.param, lengthof(this->param));
}

/**
 * Get the name of this grf. In case the name isn't known
 * the filename is returned.
 * @return The name of filename of this grf.
 */
const char *GRFConfig::GetName() const
{
	const char *name = GetGRFStringFromGRFText(this->name);
	return StrEmpty(name) ? this->filename : name;
}

/**
 * Get the grf info.
 * @return A string with a description of this grf.
 */
const char *GRFConfig::GetDescription() const
{
	return GetGRFStringFromGRFText(this->info);
}

/**
 * Get the grf url.
 * @return A string with an url of this grf.
 */
const char *GRFConfig::GetURL() const
{
	return GetGRFStringFromGRFText(this->url);
}

/** Set the default value for all parameters as specified by action14. */
void GRFConfig::SetParameterDefaults()
{
	this->num_params = 0;
	MemSetT<uint32>(this->param, 0, lengthof(this->param));

	if (!this->has_param_defaults) return;

	for (uint i = 0; i < this->param_info.size(); i++) {
		if (this->param_info[i] == nullptr) continue;
		this->param_info[i]->SetValue(this, this->param_info[i]->def_value);
	}
}

/**
 * Set the palette of this GRFConfig to something suitable.
 * That is either the setting coming from the NewGRF or
 * the globally used palette.
 */
void GRFConfig::SetSuitablePalette()
{
	PaletteType pal;
	switch (this->palette & GRFP_GRF_MASK) {
		case GRFP_GRF_DOS:     pal = PAL_DOS;      break;
		case GRFP_GRF_WINDOWS: pal = PAL_WINDOWS;  break;
		default:               pal = _settings_client.gui.newgrf_default_palette == 1 ? PAL_WINDOWS : PAL_DOS; break;
	}
	SB(this->palette, GRFP_USE_BIT, 1, pal == PAL_WINDOWS ? GRFP_USE_WINDOWS : GRFP_USE_DOS);
}

/**
 * Finalize Action 14 info after file scan is finished.
 */
void GRFConfig::FinalizeParameterInfo()
{
	for (GRFParameterInfo *info : this->param_info) {
		if (info == nullptr) continue;
		info->Finalize();
	}
}

GRFConfig *_all_grfs;
GRFConfig *_grfconfig;
GRFConfig *_grfconfig_newgame;
GRFConfig *_grfconfig_static;
uint _missing_extra_graphics = 0;

bool _grf_bug_too_many_strings = false;

/**
 * Construct a new GRFError.
 * @param severity The severity of this error.
 * @param message The actual error-string.
 */
GRFError::GRFError(StringID severity, StringID message) :
	message(message),
	severity(severity),
	param_value()
{
}

/**
 * Create a new GRFError that is a deep copy of an existing error message.
 * @param error The GRFError object to make a copy of.
 */
GRFError::GRFError(const GRFError &error) :
	custom_message(error.custom_message),
	data(error.data),
	message(error.message),
	severity(error.severity)
{
	memcpy(this->param_value, error.param_value, sizeof(this->param_value));
}

/**
 * Create a new empty GRFParameterInfo object.
 * @param nr The newgrf parameter that is changed.
 */
GRFParameterInfo::GRFParameterInfo(uint nr) :
	name(),
	desc(),
	type(PTYPE_UINT_ENUM),
	min_value(0),
	max_value(UINT32_MAX),
	def_value(0),
	param_nr(nr),
	first_bit(0),
	num_bit(32),
	value_names(),
	complete_labels(false)
{}

/**
 * Create a new GRFParameterInfo object that is a deep copy of an existing
 *   parameter info object.
 * @param info The GRFParameterInfo object to make a copy of.
 */
GRFParameterInfo::GRFParameterInfo(GRFParameterInfo &info) :
	name(info.name),
	desc(info.desc),
	type(info.type),
	min_value(info.min_value),
	max_value(info.max_value),
	def_value(info.def_value),
	param_nr(info.param_nr),
	first_bit(info.first_bit),
	num_bit(info.num_bit),
	value_names(info.value_names),
	complete_labels(info.complete_labels)
{
}

/**
 * Get the value of this user-changeable parameter from the given config.
 * @param config The GRFConfig to get the value from.
 * @return The value of this parameter.
 */
uint32 GRFParameterInfo::GetValue(struct GRFConfig *config) const
{
	/* GB doesn't work correctly with nbits == 32, so handle that case here. */
	if (this->num_bit == 32) return config->param[this->param_nr];
	return GB(config->param[this->param_nr], this->first_bit, this->num_bit);
}

/**
 * Set the value of this user-changeable parameter in the given config.
 * @param config The GRFConfig to set the value in.
 * @param value The new value.
 */
void GRFParameterInfo::SetValue(struct GRFConfig *config, uint32 value)
{
	/* SB doesn't work correctly with nbits == 32, so handle that case here. */
	if (this->num_bit == 32) {
		config->param[this->param_nr] = value;
	} else {
		SB(config->param[this->param_nr], this->first_bit, this->num_bit, value);
	}
	config->num_params = std::max<uint>(config->num_params, this->param_nr + 1);
	SetWindowDirty(WC_GAME_OPTIONS, WN_GAME_OPTIONS_NEWGRF_STATE);
}

/**
 * Finalize Action 14 info after file scan is finished.
 */
void GRFParameterInfo::Finalize()
{
	this->complete_labels = true;
	for (uint32 value = this->min_value; value <= this->max_value; value++) {
		if (!this->value_names.Contains(value)) {
			this->complete_labels = false;
			break;
		}
	}
}

/**
 * Update the palettes of the graphics from the config file.
 * Called when changing the default palette in advanced settings.
 * @param new_value Unused.
 */
void UpdateNewGRFConfigPalette(int32 new_value)
{
	for (GRFConfig *c = _grfconfig_newgame; c != nullptr; c = c->next) c->SetSuitablePalette();
	for (GRFConfig *c = _grfconfig_static;  c != nullptr; c = c->next) c->SetSuitablePalette();
	for (GRFConfig *c = _all_grfs;          c != nullptr; c = c->next) c->SetSuitablePalette();
}

/**
 * Get the data section size of a GRF.
 * @param f GRF.
 * @return Size of the data section or SIZE_MAX if the file has no separate data section.
 */
size_t GRFGetSizeOfDataSection(FILE *f)
{
	extern const byte _grf_cont_v2_sig[];
	static const uint header_len = 14;

	byte data[header_len];
	if (fread(data, 1, header_len, f) == header_len) {
		if (data[0] == 0 && data[1] == 0 && MemCmpT(data + 2, _grf_cont_v2_sig, 8) == 0) {
			/* Valid container version 2, get data section size. */
			size_t offset = ((size_t)data[13] << 24) | ((size_t)data[12] << 16) | ((size_t)data[11] << 8) | (size_t)data[10];
			if (offset >= 1 * 1024 * 1024 * 1024) {
				DEBUG(grf, 0, "Unexpectedly large offset for NewGRF");
				/* Having more than 1 GiB of data is very implausible. Mostly because then
				 * all pools in OpenTTD are flooded already. Or it's just Action C all over.
				 * In any case, the offsets to graphics will likely not work either. */
				return SIZE_MAX;
			}
			return header_len + offset;
		}
	}

	return SIZE_MAX;
}

struct GRFMD5SumState {
	GRFConfig *config;
	size_t size;
	FILE *f;
};

static uint _grf_md5_parallel = 0;
static uint _grf_md5_threads = 0;
static std::mutex _grf_md5_lock;
static std::vector<GRFMD5SumState> _grf_md5_pending;
static std::condition_variable _grf_md5_full_cv;
static std::condition_variable _grf_md5_empty_cv;
static std::condition_variable _grf_md5_done_cv;
static const uint GRF_MD5_PENDING_MAX = 8;

static void CalcGRFMD5SumFromState(const GRFMD5SumState &state)
{
	Md5 checksum;
	uint8 buffer[1024];
	size_t len;
	size_t size = state.size;
	while ((len = fread(buffer, 1, (size > sizeof(buffer)) ? sizeof(buffer) : size, state.f)) != 0 && size != 0) {
		size -= len;
		checksum.Append(buffer, len);
	}
	checksum.Finish(state.config->ident.md5sum);

	FioFCloseFile(state.f);
}

void CalcGRFMD5Thread()
{
	std::unique_lock<std::mutex> lk(_grf_md5_lock);
	while (_grf_md5_parallel > 0 || !_grf_md5_pending.empty()) {
		if (_grf_md5_pending.empty()) {
			_grf_md5_empty_cv.wait(lk);
		} else {
			const bool full = _grf_md5_pending.size() == GRF_MD5_PENDING_MAX;
			GRFMD5SumState state = _grf_md5_pending.back();
			_grf_md5_pending.pop_back();
			lk.unlock();
			if (full) _grf_md5_full_cv.notify_one();
			if (!_exit_game) CalcGRFMD5SumFromState(state);
			lk.lock();
		}
	}
	_grf_md5_threads--;
	if (_grf_md5_threads == 0) {
		_grf_md5_done_cv.notify_all();
	}
}

void CalcGRFMD5ThreadingStart()
{
	_grf_md5_parallel = std::thread::hardware_concurrency();
	if (_grf_md5_parallel <= 1) _grf_md5_parallel = 0;
}

void CalcGRFMD5ThreadingEnd()
{
	if (_grf_md5_parallel) {
		std::unique_lock<std::mutex> lk(_grf_md5_lock);
		_grf_md5_parallel = 0;
		_grf_md5_empty_cv.notify_all();
		_grf_md5_done_cv.wait(lk, []() { return _grf_md5_threads == 0; });
	}
}

/**
 * Calculate the MD5 sum for a GRF, and store it in the config.
 * @param config GRF to compute.
 * @param subdir The subdirectory to look in.
 * @return MD5 sum was successfully computed
 */
static bool CalcGRFMD5Sum(GRFConfig *config, Subdirectory subdir)
{
	size_t size;

	/* open the file */
	FILE *f = FioFOpenFile(config->filename, "rb", subdir, &size);
	if (f == nullptr) return false;

	long start = ftell(f);
	size = std::min(size, GRFGetSizeOfDataSection(f));

	if (start < 0 || fseek(f, start, SEEK_SET) < 0) {
		FioFCloseFile(f);
		return false;
	}

	/* calculate md5sum */
	GRFMD5SumState state { config, size, f };
	if (_grf_md5_parallel == 0) {
		CalcGRFMD5SumFromState(state);
		return true;
	}

	std::unique_lock<std::mutex> lk(_grf_md5_lock);
	if (_grf_md5_pending.size() >= GRF_MD5_PENDING_MAX) {
		_grf_md5_full_cv.wait(lk);
	}
	_grf_md5_pending.push_back(state);
	bool notify_reader = (_grf_md5_pending.size() == 1); // queue was empty
	if ((_grf_md5_threads == 0) || ((_grf_md5_pending.size() > 1) && (_grf_md5_threads < _grf_md5_parallel))) {
		_grf_md5_threads++;
		if (!StartNewThread(nullptr, "ottd:grf-md5", &CalcGRFMD5Thread)) {
			_grf_md5_parallel = 0;
			lk.unlock();
			CalcGRFMD5Thread();
			return true;
		}
	}
	lk.unlock();
	if (notify_reader) _grf_md5_empty_cv.notify_one();
	return true;
}


/**
 * Find the GRFID of a given grf, and calculate its md5sum.
 * @param config    grf to fill.
 * @param is_static grf is static.
 * @param subdir    the subdirectory to search in.
 * @return Operation was successfully completed.
 */
bool FillGRFDetails(GRFConfig *config, bool is_static, Subdirectory subdir)
{
	if (!FioCheckFileExists(config->filename, subdir)) {
		config->status = GCS_NOT_FOUND;
		return false;
	}

	/* Find and load the Action 8 information */
	LoadNewGRFFile(config, GLS_FILESCAN, subdir, true);
	config->SetSuitablePalette();
	config->FinalizeParameterInfo();

	/* Skip if the grfid is 0 (not read) or if it is an internal GRF */
	if (config->ident.grfid == 0 || HasBit(config->flags, GCF_SYSTEM)) return false;

	if (is_static) {
		/* Perform a 'safety scan' for static GRFs */
		LoadNewGRFFile(config, GLS_SAFETYSCAN, subdir, true);

		/* GCF_UNSAFE is set if GLS_SAFETYSCAN finds unsafe actions */
		if (HasBit(config->flags, GCF_UNSAFE)) return false;
	}

	return CalcGRFMD5Sum(config, subdir);
}


/**
 * Clear a GRF Config list, freeing all nodes.
 * @param config Start of the list.
 * @post \a config is set to \c nullptr.
 */
void ClearGRFConfigList(GRFConfig **config)
{
	GRFConfig *c, *next;
	for (c = *config; c != nullptr; c = next) {
		next = c->next;
		delete c;
	}
	*config = nullptr;
}


/**
 * Copy a GRF Config list
 * @param dst pointer to destination list
 * @param src pointer to source list values
 * @param init_only the copied GRF will be processed up to GLS_INIT
 * @return pointer to the last value added to the destination list
 */
GRFConfig **CopyGRFConfigList(GRFConfig **dst, const GRFConfig *src, bool init_only)
{
	/* Clear destination as it will be overwritten */
	ClearGRFConfigList(dst);
	for (; src != nullptr; src = src->next) {
		GRFConfig *c = new GRFConfig(*src);

		ClrBit(c->flags, GCF_INIT_ONLY);
		if (init_only) SetBit(c->flags, GCF_INIT_ONLY);

		*dst = c;
		dst = &c->next;
	}

	return dst;
}

/**
 * Removes duplicates from lists of GRFConfigs. These duplicates
 * are introduced when the _grfconfig_static GRFs are appended
 * to the _grfconfig on a newgame or savegame. As the parameters
 * of the static GRFs could be different that the parameters of
 * the ones used non-statically. This can result in desyncs in
 * multiplayers, so the duplicate static GRFs have to be removed.
 *
 * This function _assumes_ that all static GRFs are placed after
 * the non-static GRFs.
 *
 * @param list the list to remove the duplicates from
 */
static void RemoveDuplicatesFromGRFConfigList(GRFConfig *list)
{
	GRFConfig *prev;
	GRFConfig *cur;

	if (list == nullptr) return;

	for (prev = list, cur = list->next; cur != nullptr; prev = cur, cur = cur->next) {
		if (cur->ident.grfid != list->ident.grfid) continue;

		prev->next = cur->next;
		delete cur;
		cur = prev; // Just go back one so it continues as normal later on
	}

	RemoveDuplicatesFromGRFConfigList(list->next);
}

/**
 * Appends the static GRFs to a list of GRFs
 * @param dst the head of the list to add to
 */
void AppendStaticGRFConfigs(GRFConfig **dst)
{
	GRFConfig **tail = dst;
	while (*tail != nullptr) tail = &(*tail)->next;

	CopyGRFConfigList(tail, _grfconfig_static, false);
	RemoveDuplicatesFromGRFConfigList(*dst);
}

/**
 * Appends an element to a list of GRFs
 * @param dst the head of the list to add to
 * @param el the new tail to be
 */
void AppendToGRFConfigList(GRFConfig **dst, GRFConfig *el)
{
	GRFConfig **tail = dst;
	while (*tail != nullptr) tail = &(*tail)->next;
	*tail = el;

	RemoveDuplicatesFromGRFConfigList(*dst);
}


/** Reset the current GRF Config to either blank or newgame settings. */
void ResetGRFConfig(bool defaults)
{
	CopyGRFConfigList(&_grfconfig, _grfconfig_newgame, !defaults);
	AppendStaticGRFConfigs(&_grfconfig);
}


/**
 * Check if all GRFs in the GRF config from a savegame can be loaded.
 * @param grfconfig GrfConfig to check
 * @return will return any of the following 3 values:<br>
 * <ul>
 * <li> GLC_ALL_GOOD: No problems occurred, all GRF files were found and loaded
 * <li> GLC_COMPATIBLE: For one or more GRF's no exact match was found, but a
 *     compatible GRF with the same grfid was found and used instead
 * <li> GLC_NOT_FOUND: For one or more GRF's no match was found at all
 * </ul>
 */
GRFListCompatibility IsGoodGRFConfigList(GRFConfig *grfconfig)
{
	GRFListCompatibility res = GLC_ALL_GOOD;

	for (GRFConfig *c = grfconfig; c != nullptr; c = c->next) {
		const GRFConfig *f = FindGRFConfig(c->ident.grfid, FGCM_EXACT, c->ident.md5sum);
		if (f == nullptr || HasBit(f->flags, GCF_INVALID)) {
			char buf[256];

			/* If we have not found the exactly matching GRF try to find one with the
			 * same grfid, as it most likely is compatible */
			f = FindGRFConfig(c->ident.grfid, FGCM_COMPATIBLE, nullptr, c->version);
			if (f != nullptr) {
				md5sumToString(buf, lastof(buf), c->ident.md5sum);
				DEBUG(grf, 1, "NewGRF %08X (%s) not found; checksum %s, name: '%s'. Compatibility mode on", BSWAP32(c->ident.grfid), c->GetDisplayPath(), buf, GetDefaultLangGRFStringFromGRFText(c->name));
				if (!HasBit(c->flags, GCF_COMPATIBLE)) {
					/* Preserve original_md5sum after it has been assigned */
					SetBit(c->flags, GCF_COMPATIBLE);
					memcpy(c->original_md5sum, c->ident.md5sum, sizeof(c->original_md5sum));
				}

				/* Non-found has precedence over compatibility load */
				if (res != GLC_NOT_FOUND) res = GLC_COMPATIBLE;
				goto compatible_grf;
			}

			/* No compatible grf was found, mark it as disabled */
			md5sumToString(buf, lastof(buf), c->ident.md5sum);
			DEBUG(grf, 0, "NewGRF %08X (%s) not found; checksum %s, name: '%s'", BSWAP32(c->ident.grfid), c->GetDisplayPath(), buf, GetDefaultLangGRFStringFromGRFText(c->name));

			c->status = GCS_NOT_FOUND;
			res = GLC_NOT_FOUND;
		} else {
compatible_grf:
			DEBUG(grf, 1, "Loading GRF %08X from %s", BSWAP32(f->ident.grfid), f->GetDisplayPath());
			/* The filename could be the filename as in the savegame. As we need
			 * to load the GRF here, we need the correct filename, so overwrite that
			 * in any case and set the name and info when it is not set already.
			 * When the GCF_COPY flag is set, it is certain that the filename is
			 * already a local one, so there is no need to replace it. */
			if (!HasBit(c->flags, GCF_COPY)) {
				free(c->filename);
				c->filename = stredup(f->filename);
				memcpy(c->ident.md5sum, f->ident.md5sum, sizeof(c->ident.md5sum));
				c->name = f->name;
				c->info = f->name;
				c->error = nullptr;
				c->version = f->version;
				c->min_loadable_version = f->min_loadable_version;
				c->num_valid_params = f->num_valid_params;
				c->has_param_defaults = f->has_param_defaults;
				for (uint i = 0; i < f->param_info.size(); i++) {
					if (f->param_info[i] == nullptr) {
						c->param_info.push_back(nullptr);
					} else {
						c->param_info.push_back(new GRFParameterInfo(*f->param_info[i]));
					}
				}
			}
		}
	}

	return res;
}


/** Set this flag to prevent any NewGRF scanning from being done. */
int _skip_all_newgrf_scanning = 0;

/** Helper for scanning for files with GRF as extension */
class GRFFileScanner : FileScanner {
	std::chrono::steady_clock::time_point next_update; ///< The next moment we do update the screen.
	uint num_scanned; ///< The number of GRFs we have scanned.
	std::vector<GRFConfig *> grfs;

public:
	GRFFileScanner() : num_scanned(0)
	{
		this->next_update = std::chrono::steady_clock::now();
	}

	bool AddFile(const std::string &filename, size_t basepath_length, const std::string &tar_filename) override;

	/** Do the scan for GRFs. */
	static uint DoScan()
	{
<<<<<<< HEAD
		CalcGRFMD5ThreadingStart();
=======
		if (_skip_all_newgrf_scanning > 0) {
			if (_skip_all_newgrf_scanning == 1) _skip_all_newgrf_scanning = 0;
			return 0;
		}

>>>>>>> adc76cca
		GRFFileScanner fs;
		fs.grfs.clear();
		int ret = fs.Scan(".grf", NEWGRF_DIR);
		CalcGRFMD5ThreadingEnd();

		for (GRFConfig *c : fs.grfs) {
			bool added = true;
			if (_all_grfs == nullptr) {
				_all_grfs = c;
			} else {
				/* Insert file into list at a position determined by its
				 * name, so the list is sorted as we go along */
				GRFConfig **pd, *d;
				bool stop = false;
				for (pd = &_all_grfs; (d = *pd) != nullptr; pd = &d->next) {
					if (c->ident.grfid == d->ident.grfid && memcmp(c->ident.md5sum, d->ident.md5sum, sizeof(c->ident.md5sum)) == 0) added = false;
					/* Because there can be multiple grfs with the same name, make sure we checked all grfs with the same name,
					 *  before inserting the entry. So insert a new grf at the end of all grfs with the same name, instead of
					 *  just after the first with the same name. Avoids doubles in the list. */
					if (strcasecmp(c->GetName(), d->GetName()) <= 0) {
						stop = true;
					} else if (stop) {
						break;
					}
				}
				if (added) {
					c->next = d;
					*pd = c;
				} else {
					delete c;
					ret--;
				}
			}
		}

		/* The number scanned and the number returned may not be the same;
		 * duplicate NewGRFs and base sets are ignored in the return value. */
		_settings_client.gui.last_newgrf_count = fs.num_scanned;
		return ret;
	}
};

bool GRFFileScanner::AddFile(const std::string &filename, size_t basepath_length, const std::string &tar_filename)
{
	/* Abort if the user stopped the game during a scan. */
	if (_exit_game) return false;

	GRFConfig *c = new GRFConfig(filename.c_str() + basepath_length);

	bool added = FillGRFDetails(c, false);
	if (added) {
		this->grfs.push_back(c);
	}

	this->num_scanned++;

	const char *name = nullptr;
	if (c->name != nullptr) name = GetGRFStringFromGRFText(c->name);
	if (name == nullptr) name = c->filename;
	UpdateNewGRFScanStatus(this->num_scanned, name);
	VideoDriver::GetInstance()->GameLoopPause();

	if (!added) {
		/* File couldn't be opened, or is either not a NewGRF or is a
		 * 'system' NewGRF or it's already known, so forget about it. */
		delete c;
	}

	return added;
}

/**
 * Simple sorter for GRFS
 * @param c1 the first GRFConfig *
 * @param c2 the second GRFConfig *
 * @return true if the name of first NewGRF is before the name of the second.
 */
static bool GRFSorter(GRFConfig * const &c1, GRFConfig * const &c2)
{
	return strnatcmp(c1->GetName(), c2->GetName()) < 0;
}

/**
 * Really perform the scan for all NewGRFs.
 * @param callback The callback to call after the scanning is complete.
 */
void DoScanNewGRFFiles(NewGRFScanCallback *callback)
{
	ClearGRFConfigList(&_all_grfs);
	TarScanner::DoScan(TarScanner::NEWGRF);

	DEBUG(grf, 1, "Scanning for NewGRFs");
	uint num = GRFFileScanner::DoScan();

	DEBUG(grf, 1, "Scan complete, found %d files", num);
	if (num != 0 && _all_grfs != nullptr) {
		/* Sort the linked list using quicksort.
		 * For that we first have to make an array, then sort and
		 * then remake the linked list. */
		std::vector<GRFConfig *> to_sort;

		uint i = 0;
		for (GRFConfig *p = _all_grfs; p != nullptr; p = p->next, i++) {
			to_sort.push_back(p);
		}
		/* Number of files is not necessarily right */
		num = i;

		std::sort(to_sort.begin(), to_sort.end(), GRFSorter);

		for (i = 1; i < num; i++) {
			to_sort[i - 1]->next = to_sort[i];
		}
		to_sort[num - 1]->next = nullptr;
		_all_grfs = to_sort[0];

		NetworkAfterNewGRFScan();
	}

	/* Yes... these are the NewGRF windows */
	InvalidateWindowClassesData(WC_SAVELOAD, 0, true);
	InvalidateWindowData(WC_GAME_OPTIONS, WN_GAME_OPTIONS_NEWGRF_STATE, GOID_NEWGRF_RESCANNED, true);
	if (!_exit_game && callback != nullptr) callback->OnNewGRFsScanned();

	DeleteWindowByClass(WC_MODAL_PROGRESS);
	SetModalProgress(false);
	MarkWholeScreenDirty();
}

/**
 * Scan for all NewGRFs.
 * @param callback The callback to call after the scanning is complete.
 */
void ScanNewGRFFiles(NewGRFScanCallback *callback)
{
	/* First set the modal progress. This ensures that it will eventually let go of the paint mutex. */
	SetModalProgress(true);
	/* Only then can we really start, especially by marking the whole screen dirty. Get those other windows hidden!. */
	MarkWholeScreenDirty();

	DoScanNewGRFFiles(callback);
}

/**
 * Find a NewGRF in the scanned list.
 * @param grfid GRFID to look for,
 * @param mode Restrictions for matching grfs
 * @param md5sum Expected MD5 sum
 * @param desired_version Requested version
 * @return The matching grf, if it exists in #_all_grfs, else \c nullptr.
 */
const GRFConfig *FindGRFConfig(uint32 grfid, FindGRFConfigMode mode, const uint8 *md5sum, uint32 desired_version)
{
	assert((mode == FGCM_EXACT) != (md5sum == nullptr));
	const GRFConfig *best = nullptr;
	for (const GRFConfig *c = _all_grfs; c != nullptr; c = c->next) {
		/* if md5sum is set, we look for an exact match and continue if not found */
		if (!c->ident.HasGrfIdentifier(grfid, md5sum)) continue;
		/* return it, if the exact same newgrf is found, or if we do not care about finding "the best" */
		if (md5sum != nullptr || mode == FGCM_ANY) return c;
		/* Skip incompatible stuff, unless explicitly allowed */
		if (mode != FGCM_NEWEST && HasBit(c->flags, GCF_INVALID)) continue;
		/* check version compatibility */
		if (mode == FGCM_COMPATIBLE && (c->version < desired_version || c->min_loadable_version > desired_version)) continue;
		/* remember the newest one as "the best" */
		if (best == nullptr || c->version > best->version) best = c;
	}

	return best;
}

/**
 * Retrieve a NewGRF from the current config by its grfid.
 * @param grfid grf to look for.
 * @param mask  GRFID mask to allow for partial matching.
 * @return The grf config, if it exists, else \c nullptr.
 */
GRFConfig *GetGRFConfig(uint32 grfid, uint32 mask)
{
	GRFConfig *c;

	for (c = _grfconfig; c != nullptr; c = c->next) {
		if ((c->ident.grfid & mask) == (grfid & mask)) return c;
	}

	return nullptr;
}


/** Build a string containing space separated parameter values, and terminate */
char *GRFBuildParamList(char *dst, const GRFConfig *c, const char *last)
{
	uint i;

	/* Return an empty string if there are no parameters */
	if (c->num_params == 0) return strecpy(dst, "", last);

	for (i = 0; i < c->num_params; i++) {
		if (i > 0) dst = strecpy(dst, " ", last);
		dst += seprintf(dst, last, "%d", c->param[i]);
	}
	return dst;
}

/**
 * Search a textfile file next to this NewGRF.
 * @param type The type of the textfile to search for.
 * @return The filename for the textfile, \c nullptr otherwise.
 */
const char *GRFConfig::GetTextfile(TextfileType type) const
{
	return ::GetTextfile(type, NEWGRF_DIR, this->filename);
}<|MERGE_RESOLUTION|>--- conflicted
+++ resolved
@@ -686,15 +686,12 @@
 	/** Do the scan for GRFs. */
 	static uint DoScan()
 	{
-<<<<<<< HEAD
-		CalcGRFMD5ThreadingStart();
-=======
 		if (_skip_all_newgrf_scanning > 0) {
 			if (_skip_all_newgrf_scanning == 1) _skip_all_newgrf_scanning = 0;
 			return 0;
 		}
 
->>>>>>> adc76cca
+		CalcGRFMD5ThreadingStart();
 		GRFFileScanner fs;
 		fs.grfs.clear();
 		int ret = fs.Scan(".grf", NEWGRF_DIR);
