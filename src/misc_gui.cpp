/*
 * This file is part of OpenTTD.
 * OpenTTD is free software; you can redistribute it and/or modify it under the terms of the GNU General Public License as published by the Free Software Foundation, version 2.
 * OpenTTD is distributed in the hope that it will be useful, but WITHOUT ANY WARRANTY; without even the implied warranty of MERCHANTABILITY or FITNESS FOR A PARTICULAR PURPOSE.
 * See the GNU General Public License for more details. You should have received a copy of the GNU General Public License along with OpenTTD. If not, see <http://www.gnu.org/licenses/>.
 */

/** @file misc_gui.cpp GUIs for a number of misc windows. */

#include "stdafx.h"
#include "debug.h"
#include "landscape.h"
#include "error.h"
#include "gui.h"
#include "command_func.h"
#include "company_func.h"
#include "town.h"
#include "string_func.h"
#include "company_base.h"
#include "texteff.hpp"
#include "strings_func.h"
#include "window_func.h"
#include "querystring_gui.h"
#include "core/geometry_func.hpp"
#include "newgrf_debug.h"
#include "zoom_func.h"
#include "tunnelbridge_map.h"
#include "viewport_type.h"
#include "guitimer_func.h"
#include "viewport_func.h"
#include "rev.h"

#include "widgets/misc_widget.h"

#include "table/strings.h"

#include "safeguards.h"

/** Method to open the OSK. */
enum OskActivation {
	OSKA_DISABLED,           ///< The OSK shall not be activated at all.
	OSKA_DOUBLE_CLICK,       ///< Double click on the edit box opens OSK.
	OSKA_SINGLE_CLICK,       ///< Single click after focus click opens OSK.
	OSKA_IMMEDIATELY,        ///< Focusing click already opens OSK.
};


static const NWidgetPart _nested_land_info_widgets[] = {
	NWidget(NWID_HORIZONTAL),
		NWidget(WWT_CLOSEBOX, COLOUR_GREY),
		NWidget(WWT_CAPTION, COLOUR_GREY), SetDataTip(STR_LAND_AREA_INFORMATION_CAPTION, STR_TOOLTIP_WINDOW_TITLE_DRAG_THIS),
		NWidget(WWT_PUSHIMGBTN, COLOUR_GREY, WID_LI_LOCATION), SetMinimalSize(12, 14), SetDataTip(SPR_GOTO_LOCATION, STR_LAND_AREA_INFORMATION_LOCATION_TOOLTIP),
		NWidget(WWT_DEBUGBOX, COLOUR_GREY),
	EndContainer(),
	NWidget(WWT_PANEL, COLOUR_GREY, WID_LI_BACKGROUND), EndContainer(),
};

static WindowDesc _land_info_desc(
	WDP_AUTO, "land_info", 0, 0,
	WC_LAND_INFO, WC_NONE,
	0,
	_nested_land_info_widgets, lengthof(_nested_land_info_widgets)
);

class LandInfoWindow : public Window {
	enum LandInfoLines {
		LAND_INFO_CENTERED_LINES   = 32,                       ///< Up to 32 centered lines (arbitrary limit)
		LAND_INFO_MULTICENTER_LINE = LAND_INFO_CENTERED_LINES, ///< One multicenter line
		LAND_INFO_LINE_END,
	};

	static const uint LAND_INFO_LINE_BUFF_SIZE = 512;

public:
	char landinfo_data[LAND_INFO_LINE_END][LAND_INFO_LINE_BUFF_SIZE];
	TileIndex tile;

	void DrawWidget(const Rect &r, int widget) const override
	{
		if (widget != WID_LI_BACKGROUND) return;

		uint y = r.top + WD_TEXTPANEL_TOP;
		for (uint i = 0; i < LAND_INFO_CENTERED_LINES; i++) {
			if (StrEmpty(this->landinfo_data[i])) break;

			DrawString(r.left + WD_FRAMETEXT_LEFT, r.right - WD_FRAMETEXT_RIGHT, y, this->landinfo_data[i], i == 0 ? TC_LIGHT_BLUE : TC_FROMSTRING, SA_HOR_CENTER);
			y += FONT_HEIGHT_NORMAL + WD_PAR_VSEP_NORMAL;
			if (i == 0) y += 4;
		}

		if (!StrEmpty(this->landinfo_data[LAND_INFO_MULTICENTER_LINE])) {
			SetDParamStr(0, this->landinfo_data[LAND_INFO_MULTICENTER_LINE]);
			DrawStringMultiLine(r.left + WD_FRAMETEXT_LEFT, r.right - WD_FRAMETEXT_RIGHT, y, r.bottom - WD_TEXTPANEL_BOTTOM, STR_JUST_RAW_STRING, TC_FROMSTRING, SA_CENTER);
		}
	}

	void UpdateWidgetSize(int widget, Dimension *size, const Dimension &padding, Dimension *fill, Dimension *resize) override
	{
		if (widget != WID_LI_BACKGROUND) return;

		size->height = WD_TEXTPANEL_TOP + WD_TEXTPANEL_BOTTOM;
		for (uint i = 0; i < LAND_INFO_CENTERED_LINES; i++) {
			if (StrEmpty(this->landinfo_data[i])) break;

			uint width = GetStringBoundingBox(this->landinfo_data[i]).width + WD_FRAMETEXT_LEFT + WD_FRAMETEXT_RIGHT;
			size->width = std::max(size->width, width);

			size->height += FONT_HEIGHT_NORMAL + WD_PAR_VSEP_NORMAL;
			if (i == 0) size->height += 4;
		}

		if (!StrEmpty(this->landinfo_data[LAND_INFO_MULTICENTER_LINE])) {
			uint width = GetStringBoundingBox(this->landinfo_data[LAND_INFO_MULTICENTER_LINE]).width + WD_FRAMETEXT_LEFT + WD_FRAMETEXT_RIGHT;
			size->width = std::max(size->width, std::min(300u, width));
			SetDParamStr(0, this->landinfo_data[LAND_INFO_MULTICENTER_LINE]);
			size->height += GetStringHeight(STR_JUST_RAW_STRING, size->width - WD_FRAMETEXT_LEFT - WD_FRAMETEXT_RIGHT);
		}
	}

	LandInfoWindow(TileIndex tile) : Window(&_land_info_desc), tile(tile)
	{
		this->InitNested();

#if defined(_DEBUG)
#	define LANDINFOD_LEVEL 0
#else
#	define LANDINFOD_LEVEL 1
#endif
		if (_debug_misc_level >= LANDINFOD_LEVEL) {
			DEBUG(misc, LANDINFOD_LEVEL, "TILE: %#x (%i,%i)", tile, TileX(tile), TileY(tile));
			if (IsTunnelTile(tile)) {
				DEBUG(misc, LANDINFOD_LEVEL, "tunnel pool size: %u", (uint)Tunnel::GetPoolSize());
				DEBUG(misc, LANDINFOD_LEVEL, "index: %#x"          , Tunnel::GetByTile(tile)->index);
				DEBUG(misc, LANDINFOD_LEVEL, "north tile: %#x"     , Tunnel::GetByTile(tile)->tile_n);
				DEBUG(misc, LANDINFOD_LEVEL, "south tile: %#x"     , Tunnel::GetByTile(tile)->tile_s);
				DEBUG(misc, LANDINFOD_LEVEL, "is chunnel: %u"      , Tunnel::GetByTile(tile)->is_chunnel);
			}
			if (IsBridgeTile(tile)) {
				const BridgeSpec *b = GetBridgeSpec(GetBridgeType(tile));
				DEBUG(misc, LANDINFOD_LEVEL, "bridge: flags: %X, ctrl_flags: %X", b->flags, b->ctrl_flags);
			}
			if (IsBridgeAbove(tile)) {
				BridgePieceDebugInfo info = GetBridgePieceDebugInfo(tile);
				DEBUG(misc, LANDINFOD_LEVEL, "bridge above: piece: %u, pillars: %X, pillar index: %u", info.piece, info.pillar_flags, info.pillar_index);
			}
			DEBUG(misc, LANDINFOD_LEVEL, "type   = %#x", _m[tile].type);
			DEBUG(misc, LANDINFOD_LEVEL, "height = %#x", _m[tile].height);
			DEBUG(misc, LANDINFOD_LEVEL, "m1     = %#x", _m[tile].m1);
			DEBUG(misc, LANDINFOD_LEVEL, "m2     = %#x", _m[tile].m2);
			DEBUG(misc, LANDINFOD_LEVEL, "m3     = %#x", _m[tile].m3);
			DEBUG(misc, LANDINFOD_LEVEL, "m4     = %#x", _m[tile].m4);
			DEBUG(misc, LANDINFOD_LEVEL, "m5     = %#x", _m[tile].m5);
			DEBUG(misc, LANDINFOD_LEVEL, "m6     = %#x", _me[tile].m6);
			DEBUG(misc, LANDINFOD_LEVEL, "m7     = %#x", _me[tile].m7);
			DEBUG(misc, LANDINFOD_LEVEL, "m8     = %#x", _me[tile].m8);
		}
#undef LANDINFOD_LEVEL
	}

	void OnInit() override
	{
		Town *t = ClosestTownFromTile(tile, _settings_game.economy.dist_local_authority);

		/* Because build_date is not set yet in every TileDesc, we make sure it is empty */
		TileDesc td;

		td.build_date = INVALID_DATE;

		/* Most tiles have only one owner, but
		 *  - drivethrough roadstops can be build on town owned roads (up to 2 owners) and
		 *  - roads can have up to four owners (railroad, road, tram, 3rd-roadtype "highway").
		 */
		td.owner_type[0] = STR_LAND_AREA_INFORMATION_OWNER; // At least one owner is displayed, though it might be "N/A".
		td.owner_type[1] = STR_NULL;       // STR_NULL results in skipping the owner
		td.owner_type[2] = STR_NULL;
		td.owner_type[3] = STR_NULL;
		td.owner[0] = OWNER_NONE;
		td.owner[1] = OWNER_NONE;
		td.owner[2] = OWNER_NONE;
		td.owner[3] = OWNER_NONE;

		td.station_class = STR_NULL;
		td.station_name = STR_NULL;
		td.airport_class = STR_NULL;
		td.airport_name = STR_NULL;
		td.airport_tile_name = STR_NULL;
		td.railtype = STR_NULL;
		td.railtype2 = STR_NULL;
		td.rail_speed = 0;
		td.rail_speed2 = 0;
		td.roadtype = STR_NULL;
		td.road_speed = 0;
		td.tramtype = STR_NULL;
		td.tram_speed = 0;

		td.grf = nullptr;

		CargoArray acceptance;
		AddAcceptedCargo(tile, acceptance, nullptr);
		GetTileDesc(tile, &td);

		uint line_nr = 0;

		/* Tiletype */
		SetDParam(0, td.dparam[0]);
		SetDParam(1, td.dparam[1]);
		GetString(this->landinfo_data[line_nr], td.str, lastof(this->landinfo_data[line_nr]));
		line_nr++;

		/* Up to four owners */
		for (uint i = 0; i < 4; i++) {
			if (td.owner_type[i] == STR_NULL) continue;

			SetDParam(0, STR_LAND_AREA_INFORMATION_OWNER_N_A);
			if (td.owner[i] != OWNER_NONE && td.owner[i] != OWNER_WATER) GetNameOfOwner(td.owner[i], tile);
			GetString(this->landinfo_data[line_nr], td.owner_type[i], lastof(this->landinfo_data[line_nr]));
			line_nr++;
		}

		/* Cost to clear/revenue when cleared */
		StringID str = STR_LAND_AREA_INFORMATION_COST_TO_CLEAR_N_A;
		Company *c = Company::GetIfValid(_local_company);
		if (c != nullptr) {
			assert(_current_company == _local_company);
			CommandCost costclear = DoCommand(tile, 0, 0, DC_QUERY_COST, CMD_LANDSCAPE_CLEAR);
			if (costclear.Succeeded()) {
				Money cost = costclear.GetCost();
				if (cost < 0) {
					cost = -cost; // Negate negative cost to a positive revenue
					str = STR_LAND_AREA_INFORMATION_REVENUE_WHEN_CLEARED;
				} else {
					str = STR_LAND_AREA_INFORMATION_COST_TO_CLEAR;
				}
				SetDParam(0, cost);
			}
		}
		GetString(this->landinfo_data[line_nr], str, lastof(this->landinfo_data[line_nr]));
		line_nr++;

		/* Location */
		char tmp[16];
		seprintf(tmp, lastof(tmp), "0x%.4X", tile);
		SetDParam(0, TileX(tile));
		SetDParam(1, TileY(tile));
		SetDParam(2, GetTileZ(tile));
		SetDParamStr(3, tmp);
		GetString(this->landinfo_data[line_nr], STR_LAND_AREA_INFORMATION_LANDINFO_COORDS, lastof(this->landinfo_data[line_nr]));
		line_nr++;

		/* Local authority */
		SetDParam(0, STR_LAND_AREA_INFORMATION_LOCAL_AUTHORITY_NONE);
		if (t != nullptr) {
			SetDParam(0, STR_TOWN_NAME);
			SetDParam(1, t->index);
		}
		GetString(this->landinfo_data[line_nr], STR_LAND_AREA_INFORMATION_LOCAL_AUTHORITY, lastof(this->landinfo_data[line_nr]));
		line_nr++;

		/* Build date */
		if (td.build_date != INVALID_DATE) {
			SetDParam(0, td.build_date);
			GetString(this->landinfo_data[line_nr], STR_LAND_AREA_INFORMATION_BUILD_DATE, lastof(this->landinfo_data[line_nr]));
			line_nr++;
		}

		/* Station class */
		if (td.station_class != STR_NULL) {
			SetDParam(0, td.station_class);
			GetString(this->landinfo_data[line_nr], STR_LAND_AREA_INFORMATION_STATION_CLASS, lastof(this->landinfo_data[line_nr]));
			line_nr++;
		}

		/* Station type name */
		if (td.station_name != STR_NULL) {
			SetDParam(0, td.station_name);
			GetString(this->landinfo_data[line_nr], STR_LAND_AREA_INFORMATION_STATION_TYPE, lastof(this->landinfo_data[line_nr]));
			line_nr++;
		}

		/* Airport class */
		if (td.airport_class != STR_NULL) {
			SetDParam(0, td.airport_class);
			GetString(this->landinfo_data[line_nr], STR_LAND_AREA_INFORMATION_AIRPORT_CLASS, lastof(this->landinfo_data[line_nr]));
			line_nr++;
		}

		/* Airport name */
		if (td.airport_name != STR_NULL) {
			SetDParam(0, td.airport_name);
			GetString(this->landinfo_data[line_nr], STR_LAND_AREA_INFORMATION_AIRPORT_NAME, lastof(this->landinfo_data[line_nr]));
			line_nr++;
		}

		/* Airport tile name */
		if (td.airport_tile_name != STR_NULL) {
			SetDParam(0, td.airport_tile_name);
			GetString(this->landinfo_data[line_nr], STR_LAND_AREA_INFORMATION_AIRPORTTILE_NAME, lastof(this->landinfo_data[line_nr]));
			line_nr++;
		}

		/* Rail type name */
		if (td.railtype != STR_NULL) {
			SetDParam(0, td.railtype);
			GetString(this->landinfo_data[line_nr], STR_LANG_AREA_INFORMATION_RAIL_TYPE, lastof(this->landinfo_data[line_nr]));
			line_nr++;
		}

		/* Rail speed limit */
		if (td.rail_speed != 0) {
			SetDParam(0, td.rail_speed);
			GetString(this->landinfo_data[line_nr], STR_LANG_AREA_INFORMATION_RAIL_SPEED_LIMIT, lastof(this->landinfo_data[line_nr]));
			line_nr++;
		}

		/* 2nd Rail type name */
		if (td.railtype2 != STR_NULL) {
			SetDParam(0, td.railtype2);
			GetString(this->landinfo_data[line_nr], STR_LANG_AREA_INFORMATION_RAIL_TYPE, lastof(this->landinfo_data[line_nr]));
			line_nr++;
		}

		/* 2nd Rail speed limit */
		if (td.rail_speed2 != 0) {
			SetDParam(0, td.rail_speed2);
			GetString(this->landinfo_data[line_nr], STR_LANG_AREA_INFORMATION_RAIL_SPEED_LIMIT, lastof(this->landinfo_data[line_nr]));
			line_nr++;
		}

		/* Road type name */
		if (td.roadtype != STR_NULL) {
			SetDParam(0, td.roadtype);
			GetString(this->landinfo_data[line_nr], STR_LANG_AREA_INFORMATION_ROAD_TYPE, lastof(this->landinfo_data[line_nr]));
			line_nr++;
		}

		/* Road speed limit */
		if (td.road_speed != 0) {
			SetDParam(0, td.road_speed);
			GetString(this->landinfo_data[line_nr], STR_LANG_AREA_INFORMATION_ROAD_SPEED_LIMIT, lastof(this->landinfo_data[line_nr]));
			line_nr++;
		}

		/* Tram type name */
		if (td.tramtype != STR_NULL) {
			SetDParam(0, td.tramtype);
			GetString(this->landinfo_data[line_nr], STR_LANG_AREA_INFORMATION_TRAM_TYPE, lastof(this->landinfo_data[line_nr]));
			line_nr++;
		}

		/* Tram speed limit */
		if (td.tram_speed != 0) {
			SetDParam(0, td.tram_speed);
			GetString(this->landinfo_data[line_nr], STR_LANG_AREA_INFORMATION_TRAM_SPEED_LIMIT, lastof(this->landinfo_data[line_nr]));
			line_nr++;
		}

		/* NewGRF name */
		if (td.grf != nullptr) {
			SetDParamStr(0, td.grf);
			GetString(this->landinfo_data[line_nr], STR_LAND_AREA_INFORMATION_NEWGRF_NAME, lastof(this->landinfo_data[line_nr]));
			line_nr++;
		}

		assert(line_nr < LAND_INFO_CENTERED_LINES);

		/* Mark last line empty */
		this->landinfo_data[line_nr][0] = '\0';

		/* Cargo acceptance is displayed in a extra multiline */
		char *strp = GetString(this->landinfo_data[LAND_INFO_MULTICENTER_LINE], STR_LAND_AREA_INFORMATION_CARGO_ACCEPTED, lastof(this->landinfo_data[LAND_INFO_MULTICENTER_LINE]));
		bool found = false;

		for (CargoID i = 0; i < NUM_CARGO; ++i) {
			if (acceptance[i] > 0) {
				/* Add a comma between each item. */
				if (found) strp = strecpy(strp, ", ", lastof(this->landinfo_data[LAND_INFO_MULTICENTER_LINE]));
				found = true;

				/* If the accepted value is less than 8, show it in 1/8:ths */
				if (acceptance[i] < 8) {
					SetDParam(0, acceptance[i]);
					SetDParam(1, CargoSpec::Get(i)->name);
					strp = GetString(strp, STR_LAND_AREA_INFORMATION_CARGO_EIGHTS, lastof(this->landinfo_data[LAND_INFO_MULTICENTER_LINE]));
				} else {
					strp = GetString(strp, CargoSpec::Get(i)->name, lastof(this->landinfo_data[LAND_INFO_MULTICENTER_LINE]));
				}
			}
		}
		if (!found) this->landinfo_data[LAND_INFO_MULTICENTER_LINE][0] = '\0';
	}

	bool IsNewGRFInspectable() const override
	{
		return ::IsNewGRFInspectable(GetGrfSpecFeature(this->tile), this->tile);
	}

	void ShowNewGRFInspectWindow() const override
	{
		::ShowNewGRFInspectWindow(GetGrfSpecFeature(this->tile), this->tile);
	}

	void OnClick(Point pt, int widget, int click_count) override
	{
		switch (widget) {
			case WID_LI_LOCATION:
				if (_ctrl_pressed) {
					ShowExtraViewportWindow(this->tile);
				} else {
					ScrollMainWindowToTile(this->tile);
				}
				break;
		}
	}

	/**
	 * Some data on this window has become invalid.
	 * @param data Information about the changed data.
	 * @param gui_scope Whether the call is done from GUI scope. You may not do everything when not in GUI scope. See #InvalidateWindowData() for details.
	 */
	void OnInvalidateData(int data = 0, bool gui_scope = true) override
	{
		if (!gui_scope) return;
		switch (data) {
			case 1:
				/* ReInit, "debug" sprite might have changed */
				this->ReInit();
				break;
		}
	}
};

/**
 * Show land information window.
 * @param tile The tile to show information about.
 */
void ShowLandInfo(TileIndex tile)
{
	CloseWindowById(WC_LAND_INFO, 0);
	new LandInfoWindow(tile);
}

static const NWidgetPart _nested_about_widgets[] = {
	NWidget(NWID_HORIZONTAL),
		NWidget(WWT_CLOSEBOX, COLOUR_GREY),
		NWidget(WWT_CAPTION, COLOUR_GREY), SetDataTip(STR_ABOUT_OPENTTD, STR_TOOLTIP_WINDOW_TITLE_DRAG_THIS),
	EndContainer(),
	NWidget(WWT_PANEL, COLOUR_GREY), SetPIP(4, 2, 4),
		NWidget(WWT_LABEL, COLOUR_GREY), SetDataTip(STR_ABOUT_ORIGINAL_COPYRIGHT, STR_NULL),
		NWidget(WWT_LABEL, COLOUR_GREY), SetDataTip(STR_ABOUT_VERSION, STR_NULL),
		NWidget(WWT_FRAME, COLOUR_GREY), SetPadding(0, 5, 1, 5),
			NWidget(WWT_EMPTY, INVALID_COLOUR, WID_A_SCROLLING_TEXT),
		EndContainer(),
		NWidget(WWT_LABEL, COLOUR_GREY, WID_A_WEBSITE), SetDataTip(STR_BLACK_RAW_STRING, STR_NULL),
		NWidget(WWT_LABEL, COLOUR_GREY, WID_A_WEBSITE1), SetDataTip(STR_BLACK_RAW_STRING, STR_NULL),
		NWidget(WWT_LABEL, COLOUR_GREY, WID_A_WEBSITE2), SetDataTip(STR_BLACK_RAW_STRING, STR_NULL),
		NWidget(WWT_LABEL, COLOUR_GREY, WID_A_COPYRIGHT), SetDataTip(STR_ABOUT_COPYRIGHT_OPENTTD, STR_NULL),
	EndContainer(),
};

static WindowDesc _about_desc(
	WDP_CENTER, nullptr, 0, 0,
	WC_GAME_OPTIONS, WC_NONE,
	0,
	_nested_about_widgets, lengthof(_nested_about_widgets)
);

static const char * const _credits[] = {
	u8"Original design by Chris Sawyer",
	u8"Original graphics by Simon Foster",
	u8"",
	u8"The OpenTTD team (in alphabetical order):",
	u8"  Grzegorz Duczy\u0144ski (adf88) - General coding (since 1.7.2)",
	u8"  Albert Hofkamp (Alberth) - GUI expert (since 0.7)",
	u8"  Matthijs Kooijman (blathijs) - Pathfinder-guru, Debian port (since 0.3)",
	u8"  Ulf Hermann (fonsinchen) - Cargo Distribution (since 1.3)",
	u8"  Christoph Elsenhans (frosch) - General coding (since 0.6)",
	u8"  Lo\u00efc Guilloux (glx) - General / Windows Expert (since 0.4.5)",
	u8"  Charles Pigott (LordAro) - General / Correctness police (since 1.9)",
	u8"  Michael Lutz (michi_cc) - Path based signals (since 0.7)",
	u8"  Niels Martin Hansen (nielsm) - Music system, general coding (since 1.9)",
	u8"  Owen Rudge (orudge) - Forum host, OS/2 port (since 0.1)",
	u8"  Peter Nelson (peter1138) - Spiritual descendant from NewGRF gods (since 0.4.5)",
	u8"  Ingo von Borstel (planetmaker) - General, Support (since 1.1)",
	u8"  Remko Bijker (Rubidium) - Lead coder and way more (since 0.4.5)",
	u8"  Jos\u00e9 Soler (Terkhen) - General coding (since 1.0)",
	u8"",
	u8"Inactive Developers:",
	u8"  Jean-Fran\u00e7ois Claeys (Belugas) - GUI, NewGRF and more (0.4.5 - 1.0)",
	u8"  Bjarni Corfitzen (Bjarni) - MacOSX port, coder and vehicles (0.3 - 0.7)",
	u8"  Victor Fischer (Celestar) - Programming everywhere you need him to (0.3 - 0.6)",
	u8"  Jaroslav Mazanec (KUDr) - YAPG (Yet Another Pathfinder God) ;) (0.4.5 - 0.6)",
	u8"  Jonathan Coome (Maedhros) - High priest of the NewGRF Temple (0.5 - 0.6)",
	u8"  Attila B\u00e1n (MiHaMiX) - Developer WebTranslator 1 and 2 (0.3 - 0.5)",
	u8"  Zden\u011bk Sojka (SmatZ) - Bug finder and fixer (0.6 - 1.3)",
	u8"  Christoph Mallon (Tron) - Programmer, code correctness police (0.3 - 0.5)",
	u8"  Patric Stout (TrueBrain) - NoAI, NoGo, Network (0.3 - 1.2), sys op (active)",
	u8"  Thijs Marinussen (Yexo) - AI Framework, General (0.6 - 1.3)",
	u8"  Leif Linse (Zuu) - AI/Game Script (1.2 - 1.6)",
	u8"",
	u8"Retired Developers:",
	u8"  Tam\u00e1s Farag\u00f3 (Darkvater) - Ex-Lead coder (0.3 - 0.5)",
	u8"  Dominik Scherer (dominik81) - Lead programmer, GUI expert (0.3 - 0.3)",
	u8"  Emil Djupfeld (egladil) - MacOSX (0.4.5 - 0.6)",
	u8"  Simon Sasburg (HackyKid) - Many bugfixes (0.4 - 0.4.5)",
	u8"  Ludvig Strigeus (ludde) - Original author of OpenTTD, main coder (0.1 - 0.3)",
	u8"  Cian Duffy (MYOB) - BeOS port / manual writing (0.1 - 0.3)",
	u8"  Petr Baudi\u0161 (pasky) - Many patches, NewGRF support (0.3 - 0.3)",
	u8"  Benedikt Br\u00fcggemeier (skidd13) - Bug fixer and code reworker (0.6 - 0.7)",
	u8"  Serge Paquet (vurlix) - 2nd contributor after ludde (0.1 - 0.3)",
	u8"",
	u8"Special thanks go out to:",
	u8"  Josef Drexler - For his great work on TTDPatch",
	u8"  Marcin Grzegorczyk - Track foundations and for describing TTD internals",
	u8"  Stefan Mei\u00dfner (sign_de) - For his work on the console",
	u8"  Mike Ragsdale - OpenTTD installer",
	u8"  Christian Rosentreter (tokai) - MorphOS / AmigaOS port",
	u8"  Richard Kempton (richK) - additional airports, initial TGP implementation",
	u8"",
	u8"  Alberto Demichelis - Squirrel scripting language \u00a9 2003-2008",
	u8"  L. Peter Deutsch - MD5 implementation \u00a9 1999, 2000, 2002",
	u8"  Michael Blunck - Pre-signals and semaphores \u00a9 2003",
	u8"  George - Canal/Lock graphics \u00a9 2003-2004",
	u8"  Andrew Parkhouse (andythenorth) - River graphics",
	u8"  David Dallaston (Pikka) - Tram tracks",
	u8"  All Translators - Who made OpenTTD a truly international game",
	u8"  Bug Reporters - Without whom OpenTTD would still be full of bugs!",
	u8"",
	u8"",
	u8"Developer of this patchpack:",
	u8"  Jonathan G. Rennison (JGR)",
	u8"",
	u8"",
	u8"And last but not least:",
	u8"  Chris Sawyer - For an amazing game!"
};

struct AboutWindow : public Window {
	int text_position;                       ///< The top of the scrolling text
	int line_height;                         ///< The height of a single line
	static const int num_visible_lines = 19; ///< The number of lines visible simultaneously

	static const uint TIMER_INTERVAL = 2100; ///< Scrolling interval, scaled by line text line height. This value chosen to maintain parity: 2100 / FONT_HEIGHT_NORMAL = 150ms
	GUITimer timer;

	AboutWindow() : Window(&_about_desc)
	{
		this->InitNested(WN_GAME_OPTIONS_ABOUT);

		this->text_position = this->GetWidget<NWidgetBase>(WID_A_SCROLLING_TEXT)->pos_y + this->GetWidget<NWidgetBase>(WID_A_SCROLLING_TEXT)->current_y;
	}

	void SetStringParameters(int widget) const override
	{
		if (widget == WID_A_WEBSITE) SetDParamStr(0, "Main project website: https://www.openttd.org");
		if (widget == WID_A_WEBSITE1) SetDParamStr(0, "Patchpack thread: https://www.tt-forums.net/viewtopic.php?f=33&t=73469");
		if (widget == WID_A_WEBSITE2) SetDParamStr(0, "Patchpack Github: https://github.com/JGRennison/OpenTTD-patches");
		if (widget == WID_A_COPYRIGHT) SetDParamStr(0, _openttd_revision_year);
	}

	void UpdateWidgetSize(int widget, Dimension *size, const Dimension &padding, Dimension *fill, Dimension *resize) override
	{
		if (widget != WID_A_SCROLLING_TEXT) return;

		this->line_height = FONT_HEIGHT_NORMAL;

		Dimension d;
		d.height = this->line_height * num_visible_lines;

		d.width = 0;
		for (uint i = 0; i < lengthof(_credits); i++) {
			d.width = std::max(d.width, GetStringBoundingBox(_credits[i]).width);
		}
		*size = maxdim(*size, d);

		/* Set scroll interval based on required speed. To keep scrolling smooth,
		 * the interval is adjusted rather than the distance moved. */
		this->timer.SetInterval(TIMER_INTERVAL / FONT_HEIGHT_NORMAL);
	}

	void DrawWidget(const Rect &r, int widget) const override
	{
		if (widget != WID_A_SCROLLING_TEXT) return;

		int y = this->text_position;

		/* Show all scrolling _credits */
		for (uint i = 0; i < lengthof(_credits); i++) {
			if (y >= r.top + 7 && y < r.bottom - this->line_height) {
				DrawString(r.left, r.right, y, _credits[i], TC_BLACK, SA_LEFT | SA_FORCE);
			}
			y += this->line_height;
		}
	}

	void OnRealtimeTick(uint delta_ms) override
	{
		uint count = this->timer.CountElapsed(delta_ms);
		if (count > 0) {
			this->text_position -= count;
			/* If the last text has scrolled start a new from the start */
			if (this->text_position < (int)(this->GetWidget<NWidgetBase>(WID_A_SCROLLING_TEXT)->pos_y - lengthof(_credits) * this->line_height)) {
				this->text_position = this->GetWidget<NWidgetBase>(WID_A_SCROLLING_TEXT)->pos_y + this->GetWidget<NWidgetBase>(WID_A_SCROLLING_TEXT)->current_y;
			}
			this->SetWidgetDirty(WID_A_SCROLLING_TEXT);
		}
	}
};

void ShowAboutWindow()
{
	CloseWindowByClass(WC_GAME_OPTIONS);
	new AboutWindow();
}

/**
 * Display estimated costs.
 * @param cost Estimated cost (or income if negative).
 * @param x    X position of the notification window.
 * @param y    Y position of the notification window.
 */
void ShowEstimatedCostOrIncome(Money cost, int x, int y)
{
	StringID msg = STR_MESSAGE_ESTIMATED_COST;

	if (cost < 0) {
		cost = -cost;
		msg = STR_MESSAGE_ESTIMATED_INCOME;
	}
	SetDParam(0, cost);
	ShowErrorMessage(msg, INVALID_STRING_ID, WL_INFO, x, y);
}

/**
 * Display animated income or costs on the map.
 * @param x    World X position of the animation location.
 * @param y    World Y position of the animation location.
 * @param z    World Z position of the animation location.
 * @param cost Estimated cost (or income if negative).
 */
void ShowCostOrIncomeAnimation(int x, int y, int z, Money cost)
{
	if (!HasBit(_extra_display_opt, XDO_SHOW_MONEY_TEXT_EFFECTS)) return;

	Point pt = RemapCoords(x, y, z);
	StringID msg = STR_INCOME_FLOAT_COST;

	if (cost < 0) {
		cost = -cost;
		msg = STR_INCOME_FLOAT_INCOME;
	}
	SetDParam(0, cost);
	AddTextEffect(msg, pt.x, pt.y, DAY_TICKS, TE_RISING);
}

/**
 * Display animated feeder income.
 * @param x        World X position of the animation location.
 * @param y        World Y position of the animation location.
 * @param z        World Z position of the animation location.
 * @param transfer Estimated feeder income.
 * @param income   Real income from goods being delivered to their final destination.
 */
void ShowFeederIncomeAnimation(int x, int y, int z, Money transfer, Money income)
{
	if (!HasBit(_extra_display_opt, XDO_SHOW_MONEY_TEXT_EFFECTS)) return;

	Point pt = RemapCoords(x, y, z);

	SetDParam(0, transfer);
	if (income == 0) {
		AddTextEffect(STR_FEEDER, pt.x, pt.y, DAY_TICKS, TE_RISING);
	} else {
		StringID msg = STR_FEEDER_COST;
		if (income < 0) {
			income = -income;
			msg = STR_FEEDER_INCOME;
		}
		SetDParam(1, income);
		AddTextEffect(msg, pt.x, pt.y, DAY_TICKS, TE_RISING);
	}
}

/**
 * Display vehicle loading indicators.
 * @param x       World X position of the animation location.
 * @param y       World Y position of the animation location.
 * @param z       World Z position of the animation location.
 * @param percent Estimated feeder income.
 * @param string  String which is drawn on the map.
 * @return        TextEffectID to be used for future updates of the loading indicators.
 */
TextEffectID ShowFillingPercent(int x, int y, int z, uint8 percent, StringID string)
{
	Point pt = RemapCoords(x, y, z);

	assert(string != STR_NULL);

	SetDParam(0, percent);
	return AddTextEffect(string, pt.x, pt.y, 0, TE_STATIC);
}

/**
 * Update vehicle loading indicators.
 * @param te_id   TextEffectID to be updated.
 * @param string  String which is printed.
 */
void UpdateFillingPercent(TextEffectID te_id, uint8 percent, StringID string)
{
	assert(string != STR_NULL);

	SetDParam(0, percent);
	UpdateTextEffect(te_id, string);
}

/**
 * Hide vehicle loading indicators.
 * @param *te_id TextEffectID which is supposed to be hidden.
 */
void HideFillingPercent(TextEffectID *te_id)
{
	if (*te_id == INVALID_TE_ID) return;

	RemoveTextEffect(*te_id);
	*te_id = INVALID_TE_ID;
}

static const NWidgetPart _nested_tooltips_widgets[] = {
	NWidget(WWT_PANEL, COLOUR_GREY, WID_TT_BACKGROUND), SetMinimalSize(200, 32), EndContainer(),
};

static WindowDesc _tool_tips_desc(
	WDP_MANUAL, nullptr, 0, 0, // Coordinates and sizes are not used,
	WC_TOOLTIPS, WC_NONE,
	WDF_NO_FOCUS,
	_nested_tooltips_widgets, lengthof(_nested_tooltips_widgets)
);

/** Window for displaying a tooltip. */
struct TooltipsWindow : public Window
{
	StringID string_id;               ///< String to display as tooltip.
	byte paramcount;                  ///< Number of string parameters in #string_id.
	uint64 params[5];                 ///< The string parameters.
	TooltipCloseCondition close_cond; ///< Condition for closing the window.
	char buffer[DRAW_STRING_BUFFER];  ///< Text to draw
	int viewport_virtual_left;        ///< Owner viewport state: left
	int viewport_virtual_top;         ///< Owner viewport state: top
	bool delete_next_mouse_loop;      ///< Delete window on the next mouse loop

	TooltipsWindow(Window *parent, StringID str, uint paramcount, const uint64 params[], TooltipCloseCondition close_tooltip) : Window(&_tool_tips_desc)
	{
		this->parent = parent;
		this->string_id = str;
		static_assert(sizeof(this->params[0]) == sizeof(params[0]));
		assert(paramcount <= lengthof(this->params));
		if (paramcount > 0) memcpy(this->params, params, sizeof(this->params[0]) * paramcount);
		this->paramcount = paramcount;
		this->close_cond = close_tooltip;
		this->delete_next_mouse_loop = false;
		if (this->paramcount == 0) GetString(this->buffer, str, lastof(this->buffer)); // Get the text while params are available
		if (close_tooltip == TCC_HOVER_VIEWPORT) {
			this->viewport_virtual_left = parent->viewport->virtual_left;
			this->viewport_virtual_top = parent->viewport->virtual_top;
		}

		this->InitNested();

		CLRBITS(this->flags, WF_WHITE_BORDER);
	}

	Point OnInitialPosition(int16 sm_width, int16 sm_height, int window_number) override
	{
		/* Find the free screen space between the main toolbar at the top, and the statusbar at the bottom.
		 * Add a fixed distance 2 so the tooltip floats free from both bars.
		 */
		int scr_top = GetMainViewTop() + 2;
		int scr_bot = GetMainViewBottom() - 2;

		Point pt;

		/* Correctly position the tooltip position, watch out for window and cursor size
		 * Clamp value to below main toolbar and above statusbar. If tooltip would
		 * go below window, flip it so it is shown above the cursor */
		pt.y = Clamp(_cursor.pos.y + _cursor.total_size.y + _cursor.total_offs.y + 5, scr_top, scr_bot);
		if (pt.y + sm_height > scr_bot) pt.y = std::min(_cursor.pos.y + _cursor.total_offs.y - 5, scr_bot) - sm_height;
		pt.x = sm_width >= _screen.width ? 0 : Clamp(_cursor.pos.x - (sm_width >> 1), 0, _screen.width - sm_width);

		return pt;
	}

	void UpdateWidgetSize(int widget, Dimension *size, const Dimension &padding, Dimension *fill, Dimension *resize) override
	{
		/* There is only one widget. */
		for (uint i = 0; i != this->paramcount; i++) SetDParam(i, this->params[i]);

		size->width  = std::min<uint>(GetStringBoundingBox(this->string_id).width, ScaleGUITrad(194));
		size->height = GetStringHeight(this->string_id, size->width);

		/* Increase slightly to have some space around the box. */
		size->width  += 2 + WD_FRAMERECT_LEFT + WD_FRAMERECT_RIGHT;
		size->height += 2 + WD_FRAMERECT_TOP + WD_FRAMERECT_BOTTOM;
	}

	void DrawWidget(const Rect &r, int widget) const override
	{
		/* There is only one widget. */
		GfxFillRect(r.left, r.top, r.right, r.bottom, PC_BLACK);
		GfxFillRect(r.left + 1, r.top + 1, r.right - 1, r.bottom - 1, PC_LIGHT_YELLOW);

		if (this->paramcount == 0) {
			DrawStringMultiLine(r.left + WD_FRAMERECT_LEFT, r.right - WD_FRAMERECT_RIGHT, r.top + WD_FRAMERECT_TOP, r.bottom - WD_FRAMERECT_BOTTOM, this->buffer, TC_FROMSTRING, SA_CENTER);
		} else {
			for (uint arg = 0; arg < this->paramcount; arg++) {
				SetDParam(arg, this->params[arg]);
			}
			DrawStringMultiLine(r.left + WD_FRAMERECT_LEFT, r.right - WD_FRAMERECT_RIGHT, r.top + WD_FRAMERECT_TOP, r.bottom - WD_FRAMERECT_BOTTOM, this->string_id, TC_FROMSTRING, SA_CENTER);
		}
	}

	void OnMouseLoop() override
	{
		/* Always close tooltips when the cursor is not in our window. */
<<<<<<< HEAD
		if (!_cursor.in_window || this->delete_next_mouse_loop) {
			delete this;
=======
		if (!_cursor.in_window) {
			this->Close();
>>>>>>> f8dd5dd0
			return;
		}

		/* We can show tooltips while dragging tools. These are shown as long as
		 * we are dragging the tool. Normal tooltips work with hover or rmb. */
		switch (this->close_cond) {
			case TCC_RIGHT_CLICK: if (!_right_button_down) this->Close(); break;
			case TCC_HOVER: if (!_mouse_hovering) this->Close(); break;
			case TCC_NONE: break;
			case TCC_NEXT_LOOP: this->delete_next_mouse_loop = true; break;

			case TCC_HOVER_VIEWPORT:
				if (_settings_client.gui.hover_delay_ms == 0) {
					this->delete_next_mouse_loop = true;
				} else if (!_mouse_hovering) {
					delete this;
					break;
				}
				if (this->viewport_virtual_left != this->parent->viewport->virtual_left ||
						this->viewport_virtual_top != this->parent->viewport->virtual_top) {
					this->delete_next_mouse_loop = true;
				}
				break;

			case TCC_EXIT_VIEWPORT: {
				Window *w = FindWindowFromPt(_cursor.pos.x, _cursor.pos.y);
				if (w == nullptr || IsPtInWindowViewport(w, _cursor.pos.x, _cursor.pos.y) == nullptr) this->Close();
				break;
			}
		}
	}
};

/**
 * Shows a tooltip
 * @param parent The window this tooltip is related to.
 * @param str String to be displayed
 * @param paramcount number of params to deal with
 * @param params (optional) up to 5 pieces of additional information that may be added to a tooltip
 * @param close_tooltip when the left (true) or right (false) mouse button is released
 */
void GuiShowTooltips(Window *parent, StringID str, uint paramcount, const uint64 params[], TooltipCloseCondition close_tooltip)
{
	CloseWindowById(WC_TOOLTIPS, 0);

	if (str == STR_NULL || !_cursor.in_window) return;

	new TooltipsWindow(parent, str, paramcount, params, close_tooltip);
}

void QueryString::HandleEditBox(Window *w, int wid)
{
	if (w->IsWidgetGloballyFocused(wid) && this->text.HandleCaret()) {
		w->SetWidgetDirty(wid);

		/* For the OSK also invalidate the parent window */
		if (w->window_class == WC_OSK) w->InvalidateData();
	}
}

void QueryString::DrawEditBox(const Window *w, int wid) const
{
	const NWidgetLeaf *wi = w->GetWidget<NWidgetLeaf>(wid);

	assert((wi->type & WWT_MASK) == WWT_EDITBOX);

	bool rtl = _current_text_dir == TD_RTL;
	Dimension sprite_size = GetSpriteSize(rtl ? SPR_IMG_DELETE_RIGHT : SPR_IMG_DELETE_LEFT);
	int clearbtn_width = sprite_size.width + WD_IMGBTN_LEFT + WD_IMGBTN_RIGHT;

	int clearbtn_left  = wi->pos_x + (rtl ? 0 : wi->current_x - clearbtn_width);
	int clearbtn_right = wi->pos_x + (rtl ? clearbtn_width : wi->current_x) - 1;
	int left   = wi->pos_x + (rtl ? clearbtn_width : 0);
	int right  = wi->pos_x + (rtl ? wi->current_x : wi->current_x - clearbtn_width) - 1;

	int top    = wi->pos_y;
	int bottom = wi->pos_y + wi->current_y - 1;

	DrawFrameRect(clearbtn_left, top, clearbtn_right, bottom, wi->colour, wi->IsLowered() ? FR_LOWERED : FR_NONE);
	DrawSprite(rtl ? SPR_IMG_DELETE_RIGHT : SPR_IMG_DELETE_LEFT, PAL_NONE, clearbtn_left + WD_IMGBTN_LEFT + (wi->IsLowered() ? 1 : 0), (top + bottom - sprite_size.height) / 2 + (wi->IsLowered() ? 1 : 0));
	if (this->text.bytes == 1) GfxFillRect(clearbtn_left + 1, top + 1, clearbtn_right - 1, bottom - 1, _colour_gradient[wi->colour & 0xF][2], FILLRECT_CHECKER);

	DrawFrameRect(left, top, right, bottom, wi->colour, FR_LOWERED | FR_DARKENED);
	GfxFillRect(left + 1, top + 1, right - 1, bottom - 1, PC_BLACK);

	/* Limit the drawing of the string inside the widget boundaries */
	DrawPixelInfo dpi;
	if (!FillDrawPixelInfo(&dpi, left + WD_FRAMERECT_LEFT, top + WD_FRAMERECT_TOP, right - left - WD_FRAMERECT_RIGHT, bottom - top - WD_FRAMERECT_BOTTOM)) return;

	DrawPixelInfo *old_dpi = _cur_dpi;
	_cur_dpi = &dpi;

	/* We will take the current widget length as maximum width, with a small
	 * space reserved at the end for the caret to show */
	const Textbuf *tb = &this->text;
	int delta = std::min(0, (right - left) - tb->pixels - 10);

	if (tb->caretxoffs + delta < 0) delta = -tb->caretxoffs;

	/* If we have a marked area, draw a background highlight. */
	if (tb->marklength != 0) GfxFillRect(delta + tb->markxoffs, 0, delta + tb->markxoffs + tb->marklength - 1, bottom - top, PC_GREY);

	DrawString(delta, tb->pixels, 0, tb->buf, TC_YELLOW);
	bool focussed = w->IsWidgetGloballyFocused(wid) || IsOSKOpenedFor(w, wid);
	if (focussed && tb->caret) {
		int caret_width = GetStringBoundingBox("_").width;
		DrawString(tb->caretxoffs + delta, tb->caretxoffs + delta + caret_width, 0, "_", TC_WHITE);
	}

	_cur_dpi = old_dpi;
}

/**
 * Get the current caret position.
 * @param w Window the edit box is in.
 * @param wid Widget index.
 * @return Top-left location of the caret, relative to the window.
 */
Point QueryString::GetCaretPosition(const Window *w, int wid) const
{
	const NWidgetLeaf *wi = w->GetWidget<NWidgetLeaf>(wid);

	assert((wi->type & WWT_MASK) == WWT_EDITBOX);

	bool rtl = _current_text_dir == TD_RTL;
	Dimension sprite_size = GetSpriteSize(rtl ? SPR_IMG_DELETE_RIGHT : SPR_IMG_DELETE_LEFT);
	int clearbtn_width = sprite_size.width + WD_IMGBTN_LEFT + WD_IMGBTN_RIGHT;

	int left   = wi->pos_x + (rtl ? clearbtn_width : 0);
	int right  = wi->pos_x + (rtl ? wi->current_x : wi->current_x - clearbtn_width) - 1;

	/* Clamp caret position to be inside out current width. */
	const Textbuf *tb = &this->text;
	int delta = std::min(0, (right - left) - tb->pixels - 10);
	if (tb->caretxoffs + delta < 0) delta = -tb->caretxoffs;

	Point pt = {left + WD_FRAMERECT_LEFT + tb->caretxoffs + delta, (int)wi->pos_y + WD_FRAMERECT_TOP};
	return pt;
}

/**
 * Get the bounding rectangle for a range of the query string.
 * @param w Window the edit box is in.
 * @param wid Widget index.
 * @param from Start of the string range.
 * @param to End of the string range.
 * @return Rectangle encompassing the string range, relative to the window.
 */
Rect QueryString::GetBoundingRect(const Window *w, int wid, const char *from, const char *to) const
{
	const NWidgetLeaf *wi = w->GetWidget<NWidgetLeaf>(wid);

	assert((wi->type & WWT_MASK) == WWT_EDITBOX);

	bool rtl = _current_text_dir == TD_RTL;
	Dimension sprite_size = GetSpriteSize(rtl ? SPR_IMG_DELETE_RIGHT : SPR_IMG_DELETE_LEFT);
	int clearbtn_width = sprite_size.width + WD_IMGBTN_LEFT + WD_IMGBTN_RIGHT;

	int left   = wi->pos_x + (rtl ? clearbtn_width : 0);
	int right  = wi->pos_x + (rtl ? wi->current_x : wi->current_x - clearbtn_width) - 1;

	int top    = wi->pos_y + WD_FRAMERECT_TOP;
	int bottom = wi->pos_y + wi->current_y - 1 - WD_FRAMERECT_BOTTOM;

	/* Clamp caret position to be inside our current width. */
	const Textbuf *tb = &this->text;
	int delta = std::min(0, (right - left) - tb->pixels - 10);
	if (tb->caretxoffs + delta < 0) delta = -tb->caretxoffs;

	/* Get location of first and last character. */
	Point p1 = GetCharPosInString(tb->buf, from, FS_NORMAL);
	Point p2 = from != to ? GetCharPosInString(tb->buf, to, FS_NORMAL) : p1;

	Rect r = { Clamp(left + p1.x + delta + WD_FRAMERECT_LEFT, left, right), top, Clamp(left + p2.x + delta + WD_FRAMERECT_LEFT, left, right - WD_FRAMERECT_RIGHT), bottom };

	return r;
}

/**
 * Get the character that is rendered at a position.
 * @param w Window the edit box is in.
 * @param wid Widget index.
 * @param pt Position to test.
 * @return Pointer to the character at the position or nullptr if no character is at the position.
 */
const char *QueryString::GetCharAtPosition(const Window *w, int wid, const Point &pt) const
{
	const NWidgetLeaf *wi = w->GetWidget<NWidgetLeaf>(wid);

	assert((wi->type & WWT_MASK) == WWT_EDITBOX);

	bool rtl = _current_text_dir == TD_RTL;
	Dimension sprite_size = GetSpriteSize(rtl ? SPR_IMG_DELETE_RIGHT : SPR_IMG_DELETE_LEFT);
	int clearbtn_width = sprite_size.width + WD_IMGBTN_LEFT + WD_IMGBTN_RIGHT;

	int left   = wi->pos_x + (rtl ? clearbtn_width : 0);
	int right  = wi->pos_x + (rtl ? wi->current_x : wi->current_x - clearbtn_width) - 1;

	int top    = wi->pos_y + WD_FRAMERECT_TOP;
	int bottom = wi->pos_y + wi->current_y - 1 - WD_FRAMERECT_BOTTOM;

	if (!IsInsideMM(pt.y, top, bottom)) return nullptr;

	/* Clamp caret position to be inside our current width. */
	const Textbuf *tb = &this->text;
	int delta = std::min(0, (right - left) - tb->pixels - 10);
	if (tb->caretxoffs + delta < 0) delta = -tb->caretxoffs;

	return ::GetCharAtPosition(tb->buf, pt.x - delta - left);
}

void QueryString::ClickEditBox(Window *w, Point pt, int wid, int click_count, bool focus_changed)
{
	const NWidgetLeaf *wi = w->GetWidget<NWidgetLeaf>(wid);

	assert((wi->type & WWT_MASK) == WWT_EDITBOX);

	bool rtl = _current_text_dir == TD_RTL;
	int clearbtn_width = GetSpriteSize(rtl ? SPR_IMG_DELETE_RIGHT : SPR_IMG_DELETE_LEFT).width;

	int clearbtn_left  = wi->pos_x + (rtl ? 0 : wi->current_x - clearbtn_width);

	if (IsInsideBS(pt.x, clearbtn_left, clearbtn_width)) {
		if (this->text.bytes > 1) {
			this->text.DeleteAll();
			w->HandleButtonClick(wid);
			w->OnEditboxChanged(wid);
		}
		return;
	}

	if (w->window_class != WC_OSK && _settings_client.gui.osk_activation != OSKA_DISABLED &&
		(!focus_changed || _settings_client.gui.osk_activation == OSKA_IMMEDIATELY) &&
		(click_count == 2 || _settings_client.gui.osk_activation != OSKA_DOUBLE_CLICK)) {
		/* Open the OSK window */
		ShowOnScreenKeyboard(w, wid);
	}
}

/** Class for the string query window. */
struct QueryStringWindow : public Window
{
	QueryString editbox;    ///< Editbox.
	QueryStringFlags flags; ///< Flags controlling behaviour of the window.
	Dimension warning_size; ///< How much space to use for the warning text

	QueryStringWindow(StringID str, StringID caption, uint max_bytes, uint max_chars, WindowDesc *desc, Window *parent, CharSetFilter afilter, QueryStringFlags flags) :
			Window(desc), editbox(max_bytes, max_chars)
	{
		assert(parent != nullptr);

		char *last_of = &this->editbox.text.buf[this->editbox.text.max_bytes - 1];
		GetString(this->editbox.text.buf, str, last_of);
		StrMakeValidInPlace(this->editbox.text.buf, last_of, SVS_NONE);

		/* Make sure the name isn't too long for the text buffer in the number of
		 * characters (not bytes). max_chars also counts the '\0' characters. */
		while (Utf8StringLength(this->editbox.text.buf) + 1 > this->editbox.text.max_chars) {
			*Utf8PrevChar(this->editbox.text.buf + strlen(this->editbox.text.buf)) = '\0';
		}

		this->editbox.text.UpdateSize();

		if ((flags & QSF_ACCEPT_UNCHANGED) == 0) this->editbox.orig = stredup(this->editbox.text.buf);

		this->querystrings[WID_QS_TEXT] = &this->editbox;
		this->editbox.caption = caption;
		this->editbox.cancel_button = WID_QS_CANCEL;
		this->editbox.ok_button = WID_QS_OK;
		this->editbox.text.afilter = afilter;
		this->flags = flags;

		this->InitNested(WN_QUERY_STRING);
		this->UpdateWarningStringSize();

		this->parent = parent;

		this->SetFocusedWidget(WID_QS_TEXT);
	}

	void UpdateWarningStringSize()
	{
		if (this->flags & QSF_PASSWORD) {
			assert(this->nested_root->smallest_x > 0);
			this->warning_size.width = this->nested_root->current_x - (WD_FRAMETEXT_LEFT + WD_FRAMETEXT_RIGHT + WD_FRAMERECT_LEFT + WD_FRAMERECT_RIGHT);
			this->warning_size.height = GetStringHeight(STR_WARNING_PASSWORD_SECURITY, this->warning_size.width);
			this->warning_size.height += WD_FRAMETEXT_TOP + WD_FRAMETEXT_BOTTOM + WD_FRAMERECT_TOP + WD_FRAMERECT_BOTTOM;
		} else {
			this->warning_size = Dimension{ 0, 0 };
		}

		this->ReInit();
	}

	void UpdateWidgetSize(int widget, Dimension *size, const Dimension &padding, Dimension *fill, Dimension *resize) override
	{
		if (widget == WID_QS_DEFAULT && (this->flags & QSF_ENABLE_DEFAULT) == 0) {
			/* We don't want this widget to show! */
			fill->width = 0;
			resize->width = 0;
			size->width = 0;
		}

		if (widget == WID_QS_WARNING) {
			*size = this->warning_size;
		}
	}

	void DrawWidget(const Rect &r, int widget) const override
	{
		if (widget != WID_QS_WARNING) return;

		if (this->flags & QSF_PASSWORD) {
			DrawStringMultiLine(r.left + WD_FRAMERECT_LEFT + WD_FRAMETEXT_LEFT, r.right - WD_FRAMETEXT_RIGHT - WD_FRAMERECT_RIGHT,
				r.top + WD_FRAMERECT_TOP + WD_FRAMETEXT_TOP, r.bottom - WD_FRAMERECT_BOTTOM - WD_FRAMETEXT_BOTTOM,
				STR_WARNING_PASSWORD_SECURITY, TC_FROMSTRING, SA_CENTER);
		}
	}

	void SetStringParameters(int widget) const override
	{
		if (widget == WID_QS_CAPTION) SetDParam(0, this->editbox.caption);
	}

	void OnOk()
	{
		if (this->editbox.orig == nullptr || strcmp(this->editbox.text.buf, this->editbox.orig) != 0) {
			/* If the parent is nullptr, the editbox is handled by general function
			 * HandleOnEditText */
			if (this->parent != nullptr) {
				this->parent->OnQueryTextFinished(this->editbox.text.buf);
			} else {
				NOT_REACHED();
			}
			this->editbox.handled = true;
		}
	}

	void OnClick(Point pt, int widget, int click_count) override
	{
		switch (widget) {
			case WID_QS_DEFAULT:
				this->editbox.text.DeleteAll();
				FALLTHROUGH;

			case WID_QS_OK:
				this->OnOk();
				FALLTHROUGH;

			case WID_QS_CANCEL:
				this->Close();
				break;
		}
	}

	void Close() override
	{
		if (!this->editbox.handled && this->parent != nullptr) {
			Window *parent = this->parent;
			this->parent = nullptr; // so parent doesn't try to close us again
			parent->OnQueryTextFinished(nullptr);
		}
		this->Window::Close();
	}
};

static const NWidgetPart _nested_query_string_widgets[] = {
	NWidget(NWID_HORIZONTAL),
		NWidget(WWT_CLOSEBOX, COLOUR_GREY),
		NWidget(WWT_CAPTION, COLOUR_GREY, WID_QS_CAPTION), SetDataTip(STR_WHITE_STRING, STR_NULL),
	EndContainer(),
	NWidget(WWT_PANEL, COLOUR_GREY),
		NWidget(WWT_EDITBOX, COLOUR_GREY, WID_QS_TEXT), SetMinimalSize(256, 12), SetFill(1, 1), SetPadding(2, 2, 2, 2),
	EndContainer(),
	NWidget(WWT_PANEL, COLOUR_GREY, WID_QS_WARNING), EndContainer(),
	NWidget(NWID_HORIZONTAL, NC_EQUALSIZE),
		NWidget(WWT_TEXTBTN, COLOUR_GREY, WID_QS_DEFAULT), SetMinimalSize(87, 12), SetFill(1, 1), SetDataTip(STR_BUTTON_DEFAULT, STR_NULL),
		NWidget(WWT_TEXTBTN, COLOUR_GREY, WID_QS_CANCEL), SetMinimalSize(86, 12), SetFill(1, 1), SetDataTip(STR_BUTTON_CANCEL, STR_NULL),
		NWidget(WWT_TEXTBTN, COLOUR_GREY, WID_QS_OK), SetMinimalSize(87, 12), SetFill(1, 1), SetDataTip(STR_BUTTON_OK, STR_NULL),
	EndContainer(),
};

static WindowDesc _query_string_desc(
	WDP_CENTER, "query_string", 0, 0,
	WC_QUERY_STRING, WC_NONE,
	0,
	_nested_query_string_widgets, lengthof(_nested_query_string_widgets)
);

/**
 * Show a query popup window with a textbox in it.
 * @param str StringID for the text shown in the textbox
 * @param caption StringID of text shown in caption of querywindow
 * @param maxsize maximum size in bytes or characters (including terminating '\0') depending on flags
 * @param parent pointer to a Window that will handle the events (ok/cancel) of this
 *        window. If nullptr, results are handled by global function HandleOnEditText
 * @param afilter filters out unwanted character input
 * @param flags various flags, @see QueryStringFlags
 */
void ShowQueryString(StringID str, StringID caption, uint maxsize, Window *parent, CharSetFilter afilter, QueryStringFlags flags)
{
<<<<<<< HEAD
	DeleteWindowByClass(WC_QUERY_STRING);
=======
	assert(parent != nullptr);

	CloseWindowByClass(WC_QUERY_STRING);
>>>>>>> f8dd5dd0
	new QueryStringWindow(str, caption, ((flags & QSF_LEN_IN_CHARS) ? MAX_CHAR_LENGTH : 1) * maxsize, maxsize, &_query_string_desc, parent, afilter, flags);
}

/**
 * Window used for asking the user a YES/NO question.
 */
struct QueryWindow : public Window {
	QueryCallbackProc *proc; ///< callback function executed on closing of popup. Window* points to parent, bool is true if 'yes' clicked, false otherwise
	uint64 params[10];       ///< local copy of #_global_string_params
	StringID message;        ///< message shown for query window
	StringID caption;        ///< title of window

	QueryWindow(WindowDesc *desc, StringID caption, StringID message, Window *parent, QueryCallbackProc *callback) : Window(desc)
	{
		/* Create a backup of the variadic arguments to strings because it will be
		 * overridden pretty often. We will copy these back for drawing */
		CopyOutDParam(this->params, 0, lengthof(this->params));
		this->caption = caption;
		this->message = message;
		this->proc    = callback;
		this->parent  = parent;

		this->InitNested(WN_CONFIRM_POPUP_QUERY);
	}

	void Close() override
	{
		if (this->proc != nullptr) this->proc(this->parent, false);
		this->Window::Close();
	}

	void FindWindowPlacementAndResize(int def_width, int def_height) override
	{
		/* Position query window over the calling window, ensuring it's within screen bounds. */
		this->left = Clamp(parent->left + (parent->width / 2) - (this->width / 2), 0, _screen.width - this->width);
		this->top = Clamp(parent->top + (parent->height / 2) - (this->height / 2), 0, _screen.height - this->height);
		this->SetDirty();
	}

	void SetStringParameters(int widget) const override
	{
		switch (widget) {
			case WID_Q_CAPTION:
				CopyInDParam(1, this->params, lengthof(this->params));
				SetDParam(0, this->caption);
				break;

			case WID_Q_TEXT:
				CopyInDParam(0, this->params, lengthof(this->params));
				break;
		}
	}

	void UpdateWidgetSize(int widget, Dimension *size, const Dimension &padding, Dimension *fill, Dimension *resize) override
	{
		if (widget != WID_Q_TEXT) return;

		Dimension d = GetStringMultiLineBoundingBox(this->message, *size);
		d.width += WD_FRAMETEXT_LEFT + WD_FRAMETEXT_RIGHT;
		d.height += WD_FRAMERECT_TOP + WD_FRAMERECT_BOTTOM;
		*size = d;
	}

	void DrawWidget(const Rect &r, int widget) const override
	{
		if (widget != WID_Q_TEXT) return;

		DrawStringMultiLine(r.left + WD_FRAMETEXT_LEFT, r.right - WD_FRAMETEXT_RIGHT, r.top + WD_FRAMERECT_TOP, r.bottom - WD_FRAMERECT_BOTTOM,
				this->message, TC_FROMSTRING, SA_CENTER);
	}

	void OnClick(Point pt, int widget, int click_count) override
	{
		switch (widget) {
			case WID_Q_YES: {
				/* in the Generate New World window, clicking 'Yes' causes
				 * CloseNonVitalWindows() to be called - we shouldn't be in a window then */
				QueryCallbackProc *proc = this->proc;
				Window *parent = this->parent;
				/* Prevent the destructor calling the callback function */
				this->proc = nullptr;
				this->Close();
				if (proc != nullptr) {
					proc(parent, true);
					proc = nullptr;
				}
				break;
			}
			case WID_Q_NO:
				this->Close();
				break;
		}
	}

	EventState OnKeyPress(WChar key, uint16 keycode) override
	{
		/* ESC closes the window, Enter confirms the action */
		switch (keycode) {
			case WKC_RETURN:
			case WKC_NUM_ENTER:
				if (this->proc != nullptr) {
					this->proc(this->parent, true);
					this->proc = nullptr;
				}
				FALLTHROUGH;

			case WKC_ESC:
				this->Close();
				return ES_HANDLED;
		}
		return ES_NOT_HANDLED;
	}
};

static const NWidgetPart _nested_query_widgets[] = {
	NWidget(NWID_HORIZONTAL),
		NWidget(WWT_CLOSEBOX, COLOUR_RED),
		NWidget(WWT_CAPTION, COLOUR_RED, WID_Q_CAPTION), SetDataTip(STR_JUST_STRING, STR_NULL),
	EndContainer(),
	NWidget(WWT_PANEL, COLOUR_RED), SetPIP(8, 15, 8),
		NWidget(WWT_TEXT, COLOUR_RED, WID_Q_TEXT), SetMinimalSize(200, 12),
		NWidget(NWID_HORIZONTAL, NC_EQUALSIZE), SetPIP(20, 29, 20),
			NWidget(WWT_PUSHTXTBTN, COLOUR_YELLOW, WID_Q_NO), SetMinimalSize(71, 12), SetFill(1, 1), SetDataTip(STR_QUIT_NO, STR_NULL),
			NWidget(WWT_PUSHTXTBTN, COLOUR_YELLOW, WID_Q_YES), SetMinimalSize(71, 12), SetFill(1, 1), SetDataTip(STR_QUIT_YES, STR_NULL),
		EndContainer(),
	EndContainer(),
};

static WindowDesc _query_desc(
	WDP_CENTER, nullptr, 0, 0,
	WC_CONFIRM_POPUP_QUERY, WC_NONE,
	WDF_MODAL,
	_nested_query_widgets, lengthof(_nested_query_widgets)
);

/**
 * Show a modal confirmation window with standard 'yes' and 'no' buttons
 * The window is aligned to the centre of its parent.
 * @param caption string shown as window caption
 * @param message string that will be shown for the window
 * @param parent pointer to parent window, if this pointer is nullptr the parent becomes
 * the main window WC_MAIN_WINDOW
 * @param callback callback function pointer to set in the window descriptor
 */
void ShowQuery(StringID caption, StringID message, Window *parent, QueryCallbackProc *callback)
{
	if (parent == nullptr) parent = FindWindowById(WC_MAIN_WINDOW, 0);

<<<<<<< HEAD
	for (const Window *w : Window::IterateFromBack()) {
=======
	for (Window *w : Window::Iterate()) {
>>>>>>> f8dd5dd0
		if (w->window_class != WC_CONFIRM_POPUP_QUERY) continue;

		QueryWindow *qw = dynamic_cast<QueryWindow *>(w);
		if (qw->parent != parent || qw->proc != callback) continue;

		qw->Close();
		break;
	}

	new QueryWindow(&_query_desc, caption, message, parent, callback);
}

static const NWidgetPart _modifier_key_toggle_widgets[] = {
	NWidget(NWID_HORIZONTAL),
		NWidget(WWT_CLOSEBOX, COLOUR_GREY),
		NWidget(WWT_CAPTION, COLOUR_GREY), SetDataTip(STR_MODIFIER_KEY_TOGGLE_CAPTION, STR_TOOLTIP_WINDOW_TITLE_DRAG_THIS),
		NWidget(WWT_SHADEBOX, COLOUR_GREY),
		NWidget(WWT_STICKYBOX, COLOUR_GREY),
	EndContainer(),
	NWidget(WWT_PANEL, COLOUR_GREY),
		NWidget(NWID_SPACER), SetMinimalSize(0, 2),
		NWidget(NWID_HORIZONTAL, NC_EQUALSIZE), SetPIP(2, 0, 2),
			NWidget(WWT_TEXTBTN, COLOUR_GREY, WID_MKT_SHIFT), SetMinimalSize(78, 12), SetFill(1, 0),
										SetDataTip(STR_SHIFT_KEY_NAME, STR_MODIFIER_TOGGLE_SHIFT_TOOLTIP),
			NWidget(WWT_TEXTBTN, COLOUR_GREY, WID_MKT_CTRL), SetMinimalSize(78, 12), SetFill(1, 0),
										SetDataTip(STR_CTRL_KEY_NAME, STR_MODIFIER_TOGGLE_CTRL_TOOLTIP),
		EndContainer(),
		NWidget(NWID_SPACER), SetMinimalSize(0, 2),
	EndContainer(),
};

struct ModifierKeyToggleWindow : Window {
	ModifierKeyToggleWindow(WindowDesc *desc, WindowNumber window_number) :
			Window(desc)
	{
		this->InitNested(window_number);
		this->UpdateButtons();
	}

	~ModifierKeyToggleWindow()
	{
		_invert_shift = false;
		_invert_ctrl = false;
	}

	void UpdateButtons()
	{
		this->SetWidgetLoweredState(WID_MKT_SHIFT, _shift_pressed);
		this->SetWidgetLoweredState(WID_MKT_CTRL, _ctrl_pressed);
		this->SetDirty();
	}

	void OnCTRLStateChangeAlways() override
	{
		this->UpdateButtons();
	}

	void OnShiftStateChange() override
	{
		this->UpdateButtons();
	}

	void OnClick(Point pt, int widget, int click_count) override
	{
		switch (widget) {
			case WID_MKT_SHIFT:
				_invert_shift = !_invert_shift;
				UpdateButtons();
				break;

			case WID_MKT_CTRL:
				_invert_ctrl = !_invert_ctrl;
				UpdateButtons();
				break;
		}
	}

	void OnInvalidateData(int data = 0, bool gui_scope = true) override
	{
		if (!gui_scope) return;
		this->UpdateButtons();
	}
};

static WindowDesc _modifier_key_toggle_desc(
	WDP_AUTO, "modifier_key_toggle", 0, 0,
	WC_MODIFIER_KEY_TOGGLE, WC_NONE,
	WDF_NO_FOCUS,
	_modifier_key_toggle_widgets, lengthof(_modifier_key_toggle_widgets)
);

void ShowModifierKeyToggleWindow()
{
	AllocateWindowDescFront<ModifierKeyToggleWindow>(&_modifier_key_toggle_desc, 0);
}<|MERGE_RESOLUTION|>--- conflicted
+++ resolved
@@ -435,7 +435,7 @@
  */
 void ShowLandInfo(TileIndex tile)
 {
-	CloseWindowById(WC_LAND_INFO, 0);
+	DeleteWindowById(WC_LAND_INFO, 0);
 	new LandInfoWindow(tile);
 }
 
@@ -608,7 +608,7 @@
 
 void ShowAboutWindow()
 {
-	CloseWindowByClass(WC_GAME_OPTIONS);
+	DeleteWindowByClass(WC_GAME_OPTIONS);
 	new AboutWindow();
 }
 
@@ -820,21 +820,16 @@
 	void OnMouseLoop() override
 	{
 		/* Always close tooltips when the cursor is not in our window. */
-<<<<<<< HEAD
 		if (!_cursor.in_window || this->delete_next_mouse_loop) {
 			delete this;
-=======
-		if (!_cursor.in_window) {
-			this->Close();
->>>>>>> f8dd5dd0
 			return;
 		}
 
 		/* We can show tooltips while dragging tools. These are shown as long as
 		 * we are dragging the tool. Normal tooltips work with hover or rmb. */
 		switch (this->close_cond) {
-			case TCC_RIGHT_CLICK: if (!_right_button_down) this->Close(); break;
-			case TCC_HOVER: if (!_mouse_hovering) this->Close(); break;
+			case TCC_RIGHT_CLICK: if (!_right_button_down) delete this; break;
+			case TCC_HOVER: if (!_mouse_hovering) delete this; break;
 			case TCC_NONE: break;
 			case TCC_NEXT_LOOP: this->delete_next_mouse_loop = true; break;
 
@@ -853,7 +848,7 @@
 
 			case TCC_EXIT_VIEWPORT: {
 				Window *w = FindWindowFromPt(_cursor.pos.x, _cursor.pos.y);
-				if (w == nullptr || IsPtInWindowViewport(w, _cursor.pos.x, _cursor.pos.y) == nullptr) this->Close();
+				if (w == nullptr || IsPtInWindowViewport(w, _cursor.pos.x, _cursor.pos.y) == nullptr) delete this;
 				break;
 			}
 		}
@@ -870,7 +865,7 @@
  */
 void GuiShowTooltips(Window *parent, StringID str, uint paramcount, const uint64 params[], TooltipCloseCondition close_tooltip)
 {
-	CloseWindowById(WC_TOOLTIPS, 0);
+	DeleteWindowById(WC_TOOLTIPS, 0);
 
 	if (str == STR_NULL || !_cursor.in_window) return;
 
@@ -1177,19 +1172,18 @@
 				FALLTHROUGH;
 
 			case WID_QS_CANCEL:
-				this->Close();
+				delete this;
 				break;
 		}
 	}
 
-	void Close() override
+	~QueryStringWindow()
 	{
 		if (!this->editbox.handled && this->parent != nullptr) {
 			Window *parent = this->parent;
-			this->parent = nullptr; // so parent doesn't try to close us again
+			this->parent = nullptr; // so parent doesn't try to delete us again
 			parent->OnQueryTextFinished(nullptr);
 		}
-		this->Window::Close();
 	}
 };
 
@@ -1228,13 +1222,7 @@
  */
 void ShowQueryString(StringID str, StringID caption, uint maxsize, Window *parent, CharSetFilter afilter, QueryStringFlags flags)
 {
-<<<<<<< HEAD
 	DeleteWindowByClass(WC_QUERY_STRING);
-=======
-	assert(parent != nullptr);
-
-	CloseWindowByClass(WC_QUERY_STRING);
->>>>>>> f8dd5dd0
 	new QueryStringWindow(str, caption, ((flags & QSF_LEN_IN_CHARS) ? MAX_CHAR_LENGTH : 1) * maxsize, maxsize, &_query_string_desc, parent, afilter, flags);
 }
 
@@ -1260,10 +1248,9 @@
 		this->InitNested(WN_CONFIRM_POPUP_QUERY);
 	}
 
-	void Close() override
+	~QueryWindow()
 	{
 		if (this->proc != nullptr) this->proc(this->parent, false);
-		this->Window::Close();
 	}
 
 	void FindWindowPlacementAndResize(int def_width, int def_height) override
@@ -1311,12 +1298,12 @@
 		switch (widget) {
 			case WID_Q_YES: {
 				/* in the Generate New World window, clicking 'Yes' causes
-				 * CloseNonVitalWindows() to be called - we shouldn't be in a window then */
+				 * DeleteNonVitalWindows() to be called - we shouldn't be in a window then */
 				QueryCallbackProc *proc = this->proc;
 				Window *parent = this->parent;
 				/* Prevent the destructor calling the callback function */
 				this->proc = nullptr;
-				this->Close();
+				delete this;
 				if (proc != nullptr) {
 					proc(parent, true);
 					proc = nullptr;
@@ -1324,7 +1311,7 @@
 				break;
 			}
 			case WID_Q_NO:
-				this->Close();
+				delete this;
 				break;
 		}
 	}
@@ -1342,7 +1329,7 @@
 				FALLTHROUGH;
 
 			case WKC_ESC:
-				this->Close();
+				delete this;
 				return ES_HANDLED;
 		}
 		return ES_NOT_HANDLED;
@@ -1383,17 +1370,13 @@
 {
 	if (parent == nullptr) parent = FindWindowById(WC_MAIN_WINDOW, 0);
 
-<<<<<<< HEAD
 	for (const Window *w : Window::IterateFromBack()) {
-=======
-	for (Window *w : Window::Iterate()) {
->>>>>>> f8dd5dd0
 		if (w->window_class != WC_CONFIRM_POPUP_QUERY) continue;
 
-		QueryWindow *qw = dynamic_cast<QueryWindow *>(w);
+		const QueryWindow *qw = (const QueryWindow *)w;
 		if (qw->parent != parent || qw->proc != callback) continue;
 
-		qw->Close();
+		delete qw;
 		break;
 	}
 
