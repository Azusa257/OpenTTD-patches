--- conflicted
+++ resolved
@@ -210,10 +210,7 @@
 private:
 	FT_Face face;  ///< The font face associated with this font.
 	int req_size;  ///< Requested font size.
-<<<<<<< HEAD
-=======
 	int used_size; ///< Used font size.
->>>>>>> 01261dae
 
 	typedef SmallMap<uint32, SmallPair<size_t, const void*> > FontTable; ///< Table with font table cache
 	FontTable font_tables; ///< Cached font tables.
@@ -285,22 +282,14 @@
 {
 	if (pixels == 0) {
 		/* Try to determine a good height based on the minimal height recommended by the font. */
-<<<<<<< HEAD
-		int scaled_height = ScaleGUITrad(_default_font_height[this->fs]);
-=======
 		int scaled_height = ScaleFontTrad(_default_font_height[this->fs]);
->>>>>>> 01261dae
 		pixels = scaled_height;
 
 		TT_Header *head = (TT_Header *)FT_Get_Sfnt_Table(this->face, ft_sfnt_head);
 		if (head != NULL) {
 			/* Font height is minimum height plus the difference between the default
 			 * height for this font size and the small size. */
-<<<<<<< HEAD
-			int diff = scaled_height - ScaleGUITrad(_default_font_height[FS_SMALL]);
-=======
 			int diff = scaled_height - ScaleFontTrad(_default_font_height[FS_SMALL]);
->>>>>>> 01261dae
 			pixels = Clamp(min(head->Lowest_Rec_PPEM, 20) + diff, scaled_height, MAX_FONT_SIZE);
 		}
 	} else {
@@ -452,9 +441,6 @@
 	this->glyph_to_sprite = NULL;
 
 	Layouter::ResetFontCache(this->fs);
-
-	/* GUI scaling might have changed, determine font size anew if it was automatically selected. */
-	if (this->face != NULL && this->req_size == 0) this->SetFontSize(this->fs, this->face, this->req_size);
 }
 
 FreeTypeFontCache::GlyphEntry *FreeTypeFontCache::GetGlyphPtr(GlyphID key)
