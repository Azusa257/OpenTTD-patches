/* $Id$ */

/*
 * This file is part of OpenTTD.
 * OpenTTD is free software; you can redistribute it and/or modify it under the terms of the GNU General Public License as published by the Free Software Foundation, version 2.
 * OpenTTD is distributed in the hope that it will be useful, but WITHOUT ANY WARRANTY; without even the implied warranty of MERCHANTABILITY or FITNESS FOR A PARTICULAR PURPOSE.
 * See the GNU General Public License for more details. You should have received a copy of the GNU General Public License along with OpenTTD. If not, see <http://www.gnu.org/licenses/>.
 */

/** @file order_type.h Types related to orders. */

#ifndef ORDER_TYPE_H
#define ORDER_TYPE_H

#include "core/enum_type.hpp"

typedef byte VehicleOrderID;  ///< The index of an order within its current vehicle (not pool related)
typedef uint16 OrderID;
typedef uint16 OrderListID;
typedef uint16 DestinationID;

/** Invalid vehicle order index (sentinel) */
static const VehicleOrderID INVALID_VEH_ORDER_ID = 0xFF;
/** Last valid VehicleOrderID. */
static const VehicleOrderID MAX_VEH_ORDER_ID     = INVALID_VEH_ORDER_ID - 1;

/** Invalid order (sentinel) */
static const OrderID INVALID_ORDER = 0xFFFF;

/**
 * Maximum number of orders in implicit-only lists before we start searching
 * harder for duplicates.
 */
static const uint IMPLICIT_ORDER_ONLY_CAP = 32;

/** Order types */
enum OrderType {
	OT_BEGIN         = 0,
	OT_NOTHING       = 0,
	OT_GOTO_STATION  = 1,
	OT_GOTO_DEPOT    = 2,
	OT_LOADING       = 3,
	OT_LEAVESTATION  = 4,
	OT_DUMMY         = 5,
	OT_GOTO_WAYPOINT = 6,
	OT_CONDITIONAL   = 7,
	OT_IMPLICIT     = 8,
	OT_END
};

/** It needs to be 8bits, because we save and load it as such */
typedef SimpleTinyEnumT<OrderType, byte> OrderTypeByte;


/**
 * Flags related to the unloading order.
 */
enum OrderUnloadFlags {
	OUF_UNLOAD_IF_POSSIBLE = 0,      ///< Unload all cargo that the station accepts.
	OUFB_UNLOAD            = 1 << 0, ///< Force unloading all cargo onto the platform, possibly not getting paid.
	OUFB_TRANSFER          = 1 << 1, ///< Transfer all cargo onto the platform.
	OUFB_NO_UNLOAD         = 1 << 2, ///< Totally no unloading will be done.
};

/**
 * Flags related to the loading order.
 */
enum OrderLoadFlags {
	OLF_LOAD_IF_POSSIBLE = 0,      ///< Load as long as there is cargo that fits in the train.
	OLFB_FULL_LOAD       = 1 << 1, ///< Full load all cargoes of the consist.
	OLF_FULL_LOAD_ANY    = 3,      ///< Full load a single cargo of the consist.
	OLFB_NO_LOAD         = 4,      ///< Do not load anything.
};

/**
 * Non-stop order flags.
 */
enum OrderNonStopFlags {
	ONSF_STOP_EVERYWHERE                  = 0, ///< The vehicle will stop at any station it passes and the destination.
	ONSF_NO_STOP_AT_INTERMEDIATE_STATIONS = 1, ///< The vehicle will not stop at any stations it passes except the destination.
	ONSF_NO_STOP_AT_DESTINATION_STATION   = 2, ///< The vehicle will stop at any station it passes except the destination.
	ONSF_NO_STOP_AT_ANY_STATION           = 3, ///< The vehicle will not stop at any stations it passes including the destination.
	ONSF_END
};

/**
 * Where to stop the trains.
 */
enum OrderStopLocation {
	OSL_PLATFORM_NEAR_END = 0, ///< Stop at the near end of the platform
	OSL_PLATFORM_MIDDLE   = 1, ///< Stop at the middle of the platform
	OSL_PLATFORM_FAR_END  = 2, ///< Stop at the far end of the platform
	OSL_END
};

/**
 * Reasons that could cause us to go to the depot.
 */
enum OrderDepotTypeFlags {
	ODTF_MANUAL          = 0,      ///< Manually initiated order.
	ODTFB_SERVICE        = 1 << 0, ///< This depot order is because of the servicing limit.
	ODTFB_PART_OF_ORDERS = 1 << 1, ///< This depot order is because of a regular order.
};

/**
 * Actions that can be performed when the vehicle enters the depot.
 */
enum OrderDepotActionFlags {
	ODATF_SERVICE_ONLY   = 0,      ///< Only service the vehicle.
	ODATFB_HALT          = 1 << 0, ///< Service the vehicle and then halt it.
	ODATFB_NEAREST_DEPOT = 1 << 1, ///< Send the vehicle to the nearest depot.
};
DECLARE_ENUM_AS_BIT_SET(OrderDepotActionFlags)

/**
 * Variables (of a vehicle) to 'cause' skipping on.
 */
enum OrderConditionVariable {
	OCV_LOAD_PERCENTAGE,    ///< Skip based on the amount of load
	OCV_RELIABILITY,        ///< Skip based on the reliability
	OCV_MAX_SPEED,          ///< Skip based on the maximum speed
	OCV_AGE,                ///< Skip based on the age
	OCV_REQUIRES_SERVICE,   ///< Skip when the vehicle requires service
	OCV_UNCONDITIONALLY,    ///< Always skip
	OCV_REMAINING_LIFETIME, ///< Skip based on the remaining lifetime
<<<<<<< HEAD
	OCV_CARGO_WAITING,    ///< Skip if specified cargo is waiting at next station
	OCV_CARGO_ACCEPTANCE, ///< Skip if specified cargo is accepted at next station
	OCV_FREE_PLATFORMS,   ///< Skip based on free platforms at next station
	OCV_PERCENT,          ///< Skip xx percent of times
=======
	OCV_MAX_RELIABILITY,    ///< Skip based on the maximum reliability
>>>>>>> 0dba091d
	OCV_END
};

/**
 * Comparator for the skip reasoning.
 */
enum OrderConditionComparator {
	OCC_EQUALS,      ///< Skip if both values are equal
	OCC_NOT_EQUALS,  ///< Skip if both values are not equal
	OCC_LESS_THAN,   ///< Skip if the value is less than the limit
	OCC_LESS_EQUALS, ///< Skip if the value is less or equal to the limit
	OCC_MORE_THAN,   ///< Skip if the value is more than the limit
	OCC_MORE_EQUALS, ///< Skip if the value is more or equal to the limit
	OCC_IS_TRUE,     ///< Skip if the variable is true
	OCC_IS_FALSE,    ///< Skip if the variable is false
	OCC_END
};


/**
 * Enumeration for the data to set in #CmdModifyOrder.
 */
enum ModifyOrderFlags {
	MOF_NON_STOP,        ///< Passes an OrderNonStopFlags.
	MOF_STOP_LOCATION,   ///< Passes an OrderStopLocation.
	MOF_UNLOAD,          ///< Passes an OrderUnloadType.
	MOF_LOAD,            ///< Passes an OrderLoadType
	MOF_DEPOT_ACTION,    ///< Selects the OrderDepotAction
	MOF_COND_VARIABLE,   ///< A conditional variable changes.
	MOF_COND_COMPARATOR, ///< A comparator changes.
	MOF_COND_VALUE,      ///< The value to set the condition to.
	MOF_COND_DESTINATION,///< Change the destination of a conditional order.
	MOF_END
};
template <> struct EnumPropsT<ModifyOrderFlags> : MakeEnumPropsT<ModifyOrderFlags, byte, MOF_NON_STOP, MOF_END, MOF_END, 4> {};

/**
 * Depot action to switch to when doing a #MOF_DEPOT_ACTION.
 */
enum OrderDepotAction {
	DA_ALWAYS_GO, ///< Always go to the depot
	DA_SERVICE,   ///< Service only if needed
	DA_STOP,      ///< Go to the depot and stop there
	DA_END
};

/**
 * Enumeration for the data to set in #CmdChangeTimetable.
 */
enum ModifyTimetableFlags {
	MTF_WAIT_TIME,    ///< Set wait time.
	MTF_TRAVEL_TIME,  ///< Set travel time.
	MTF_TRAVEL_SPEED, ///< Set max travel speed.
	MTF_END
};
template <> struct EnumPropsT<ModifyTimetableFlags> : MakeEnumPropsT<ModifyTimetableFlags, byte, MTF_WAIT_TIME, MTF_END, MTF_END, 2> {};


/** Clone actions. */
enum CloneOptions {
	CO_SHARE   = 0,
	CO_COPY    = 1,
	CO_UNSHARE = 2
};

struct Order;
struct OrderList;

#endif /* ORDER_TYPE_H */<|MERGE_RESOLUTION|>--- conflicted
+++ resolved
@@ -123,14 +123,11 @@
 	OCV_REQUIRES_SERVICE,   ///< Skip when the vehicle requires service
 	OCV_UNCONDITIONALLY,    ///< Always skip
 	OCV_REMAINING_LIFETIME, ///< Skip based on the remaining lifetime
-<<<<<<< HEAD
+	OCV_MAX_RELIABILITY,    ///< Skip based on the maximum reliability
 	OCV_CARGO_WAITING,    ///< Skip if specified cargo is waiting at next station
 	OCV_CARGO_ACCEPTANCE, ///< Skip if specified cargo is accepted at next station
 	OCV_FREE_PLATFORMS,   ///< Skip based on free platforms at next station
 	OCV_PERCENT,          ///< Skip xx percent of times
-=======
-	OCV_MAX_RELIABILITY,    ///< Skip based on the maximum reliability
->>>>>>> 0dba091d
 	OCV_END
 };
 
