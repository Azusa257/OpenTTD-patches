--- conflicted
+++ resolved
@@ -2171,11 +2171,8 @@
 
 		ValidateSettings();
 		DebugReconsiderSendRemoteMessages();
-<<<<<<< HEAD
 
 		PostZoningModeChange();
-=======
->>>>>>> 7469f00c
 
 		/* Display scheduled errors */
 		extern void ScheduleErrorMessage(ErrorList &datas);
