--- conflicted
+++ resolved
@@ -376,11 +376,7 @@
 		if (_settings_client.gui.show_adv_tracerestrict_features) {
 			*hide_mask = 0;
 		} else {
-<<<<<<< HEAD
-			*hide_mask = is_conditional ? 0x8000 : 0x30;
-=======
-			*hide_mask = is_conditional ? 0x1C000 : 0x30;
->>>>>>> c44141ba
+			*hide_mask = is_conditional ? 0x38000 : 0x30;
 		}
 	}
 	return is_conditional ? &set_cond : &set_action;
@@ -1487,12 +1483,8 @@
 
 		if (widget == TR_WIDGET_VALUE_DROPDOWN || widget == TR_WIDGET_LEFT_AUX_DROPDOWN) {
 			TraceRestrictTypePropertySet type = GetTraceRestrictTypeProperties(item);
-<<<<<<< HEAD
-			if (this->value_drop_down_is_company || type.value_type == TRVT_GROUP_INDEX || type.value_type == TRVT_SLOT_INDEX) {
+			if (this->value_drop_down_is_company || type.value_type == TRVT_GROUP_INDEX || type.value_type == TRVT_SLOT_INDEX || type.value_type == TRVT_SLOT_INDEX_INT) {
 				// this is a special company drop-down or group/slot-index drop-down
-=======
-			if (type.value_type == TRVT_GROUP_INDEX || type.value_type == TRVT_SLOT_INDEX || type.value_type == TRVT_SLOT_INDEX_INT) {
->>>>>>> c44141ba
 				SetTraceRestrictValue(item, index);
 				TraceRestrictDoCommandP(this->tile, this->track, TRDCT_MODIFY_ITEM, this->selected_instruction - 1, item, STR_TRACE_RESTRICT_ERROR_CAN_T_MODIFY_ITEM);
 				return;
@@ -2282,17 +2274,13 @@
 							}
 							break;
 
-<<<<<<< HEAD
 						case TRVT_OWNER:
 							right_sel->SetDisplayedPlane(DPR_VALUE_DROPDOWN);
 							this->EnableWidget(TR_WIDGET_VALUE_DROPDOWN);
 							this->GetWidget<NWidgetCore>(TR_WIDGET_VALUE_DROPDOWN)->widget_data = STR_TRACE_RESTRICT_COMPANY;
 							break;
 
-						case TRVT_SLOT_INDEX:
-=======
 						case TRVT_SLOT_INDEX: {
->>>>>>> c44141ba
 							right_sel->SetDisplayedPlane(DPR_VALUE_DROPDOWN);
 							if (!IsTraceRestrictConditional(item)) {
 								middle_sel->SetDisplayedPlane(DPM_SLOT_OP);
