/* $Id$ */

/*
 * This file is part of OpenTTD.
 * OpenTTD is free software; you can redistribute it and/or modify it under the terms of the GNU General Public License as published by the Free Software Foundation, version 2.
 * OpenTTD is distributed in the hope that it will be useful, but WITHOUT ANY WARRANTY; without even the implied warranty of MERCHANTABILITY or FITNESS FOR A PARTICULAR PURPOSE.
 * See the GNU General Public License for more details. You should have received a copy of the GNU General Public License along with OpenTTD. If not, see <http://www.gnu.org/licenses/>.
 */

/** @file tunnel_map.h Map accessors for tunnels. */

#ifndef TUNNEL_MAP_H
#define TUNNEL_MAP_H

#include "road_map.h"

typedef uint32 TunnelID; ///< Type for the unique identifier of tunnels.

static const TunnelID TUNNEL_ID_MAP_LOOKUP = 0xFFFF; ///< Sentinel ID value to store in m2 to indiciate that the ID should be looked up instead

/**
 * Is this a tunnel (entrance)?
 * @param t the tile that might be a tunnel
 * @pre IsTileType(t, MP_TUNNELBRIDGE)
 * @return true if and only if this tile is a tunnel (entrance)
 */
static inline bool IsTunnel(TileIndex t)
{
	assert_tile(IsTileType(t, MP_TUNNELBRIDGE), t);
	return !HasBit(_m[t].m5, 7);
}

/**
 * Is this a tunnel (entrance)?
 * @param t the tile that might be a tunnel
 * @return true if and only if this tile is a tunnel (entrance)
 */
static inline bool IsTunnelTile(TileIndex t)
{
	return IsTileType(t, MP_TUNNELBRIDGE) && IsTunnel(t);
}

/**
 * Get the index of tunnel tile.
 * @param t the tile
 * @pre IsTunnelTile(t)
 * @return TunnelID
 */
static inline TunnelID GetTunnelIndex(TileIndex t)
{
	extern TunnelID GetTunnelIndexByLookup(TileIndex t);

	assert_tile(IsTunnelTile(t), t);
	TunnelID map_id = _m[t].m2;
	return map_id == TUNNEL_ID_MAP_LOOKUP ? GetTunnelIndexByLookup(t) : map_id;
}

/**
 * Checks if this tile is a rail tunnel
 * @param t the tile that might be a rail tunnel
 * @return true if it is a rail tunnel
 */
static inline bool IsRailTunnelTile(TileIndex t)
{
	return IsTunnelTile(t) && (TransportType)GB(_m[t].m5, 2, 2) == TRANSPORT_RAIL;
}

/**
 * Get the reservation state of the rail tunnel
 * @pre IsRailTunnelTile(t)
 * @param t the tile
 * @return reservation state
 */
static inline bool HasTunnelReservation(TileIndex t)
{
	assert_tile(IsRailTunnelTile(t), t);
	return HasBit(_m[t].m5, 4);
}

/**
 * Set the reservation state of the rail tunnel
 * @pre IsRailTunnelTile(t)
 * @param t the tile
 * @param b the reservation state
 */
static inline void SetTunnelReservation(TileIndex t, bool b)
{
	assert_tile(IsRailTunnelTile(t), t);
	SB(_m[t].m5, 4, 1, b ? 1 : 0);
}

TileIndex GetOtherTunnelEnd(TileIndex);

/** Flags for miscellaneous industry tile specialities */
enum IsTunnelInWayFlags {
	ITIWF_NONE                  = 0,
	ITIWF_IGNORE_CHUNNEL        = 1 << 0, ///< Chunnel mid-parts are ignored, used when terraforming.
	ITIWF_CHUNNEL_ONLY          = 1 << 1, ///< Only check for chunnels
};
DECLARE_ENUM_AS_BIT_SET(IsTunnelInWayFlags)

bool IsTunnelInWay(TileIndex, int z, IsTunnelInWayFlags flags = ITIWF_NONE);

/**
 * Set the index of tunnel tile.
 * @param t the tile
 * @param id the tunnel ID
 * @pre IsTunnelTile(t)
 */
static inline void SetTunnelIndex(TileIndex t, TunnelID id)
{
	assert_tile(IsTunnelTile(t), t);
	_m[t].m2 = (id >= TUNNEL_ID_MAP_LOOKUP) ? TUNNEL_ID_MAP_LOOKUP : id;
}

/**
 * Makes a road tunnel entrance
 * @param t the entrance of the tunnel
 * @param o the owner of the entrance
 * @param id the tunnel ID
 * @param d the direction facing out of the tunnel
 * @param r the road type used in the tunnel
 */
static inline void MakeRoadTunnel(TileIndex t, Owner o, TunnelID id, DiagDirection d, RoadTypes r)
{
	SetTileType(t, MP_TUNNELBRIDGE);
	SetTileOwner(t, o);
	_m[t].m3 = 0;
	_m[t].m4 = 0;
	_m[t].m5 = TRANSPORT_ROAD << 2 | d;
	SB(_me[t].m6, 2, 4, 0);
	_me[t].m7 = 0;
<<<<<<< HEAD
	SetTunnelIndex(t, id);
=======
	_me[t].m8 = 0;
>>>>>>> bf8d7df7
	SetRoadOwner(t, ROADTYPE_ROAD, o);
	if (o != OWNER_TOWN) SetRoadOwner(t, ROADTYPE_TRAM, o);
	SetRoadTypes(t, r);
}

/**
 * Makes a rail tunnel entrance
 * @param t the entrance of the tunnel
 * @param o the owner of the entrance
 * @param id the tunnel ID
 * @param d the direction facing out of the tunnel
 * @param r the rail type used in the tunnel
 */
static inline void MakeRailTunnel(TileIndex t, Owner o, TunnelID id, DiagDirection d, RailType r)
{
	SetTileType(t, MP_TUNNELBRIDGE);
	SetTileOwner(t, o);
<<<<<<< HEAD
	SB(_m[t].m1, 7, 1, GB(r, 4, 1));
	SB(_m[t].m3, 0, 4, GB(r, 0, 4));
	SB(_m[t].m3, 4, 4, 0);
=======
	_m[t].m2 = 0;
	_m[t].m3 = 0;
>>>>>>> bf8d7df7
	_m[t].m4 = 0;
	_m[t].m5 = TRANSPORT_RAIL << 2 | d;
	SB(_me[t].m6, 2, 4, 0);
	_me[t].m7 = 0;
<<<<<<< HEAD
	SetTunnelIndex(t, id);
=======
	_me[t].m8 = r;
>>>>>>> bf8d7df7
}

#endif /* TUNNEL_MAP_H */<|MERGE_RESOLUTION|>--- conflicted
+++ resolved
@@ -125,16 +125,13 @@
 {
 	SetTileType(t, MP_TUNNELBRIDGE);
 	SetTileOwner(t, o);
+	SetTunnelIndex(t, id);
 	_m[t].m3 = 0;
 	_m[t].m4 = 0;
 	_m[t].m5 = TRANSPORT_ROAD << 2 | d;
 	SB(_me[t].m6, 2, 4, 0);
 	_me[t].m7 = 0;
-<<<<<<< HEAD
-	SetTunnelIndex(t, id);
-=======
 	_me[t].m8 = 0;
->>>>>>> bf8d7df7
 	SetRoadOwner(t, ROADTYPE_ROAD, o);
 	if (o != OWNER_TOWN) SetRoadOwner(t, ROADTYPE_TRAM, o);
 	SetRoadTypes(t, r);
@@ -152,23 +149,13 @@
 {
 	SetTileType(t, MP_TUNNELBRIDGE);
 	SetTileOwner(t, o);
-<<<<<<< HEAD
-	SB(_m[t].m1, 7, 1, GB(r, 4, 1));
-	SB(_m[t].m3, 0, 4, GB(r, 0, 4));
-	SB(_m[t].m3, 4, 4, 0);
-=======
-	_m[t].m2 = 0;
+	SetTunnelIndex(t, id);
 	_m[t].m3 = 0;
->>>>>>> bf8d7df7
 	_m[t].m4 = 0;
 	_m[t].m5 = TRANSPORT_RAIL << 2 | d;
 	SB(_me[t].m6, 2, 4, 0);
 	_me[t].m7 = 0;
-<<<<<<< HEAD
-	SetTunnelIndex(t, id);
-=======
 	_me[t].m8 = r;
->>>>>>> bf8d7df7
 }
 
 #endif /* TUNNEL_MAP_H */