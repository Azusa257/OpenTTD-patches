/*
 * This file is part of OpenTTD.
 * OpenTTD is free software; you can redistribute it and/or modify it under the terms of the GNU General Public License as published by the Free Software Foundation, version 2.
 * OpenTTD is distributed in the hope that it will be useful, but WITHOUT ANY WARRANTY; without even the implied warranty of MERCHANTABILITY or FITNESS FOR A PARTICULAR PURPOSE.
 * See the GNU General Public License for more details. You should have received a copy of the GNU General Public License along with OpenTTD. If not, see <http://www.gnu.org/licenses/>.
 */

/** @file overflowsafe_type.hpp An overflow safe integer-like type. */

#ifndef OVERFLOWSAFE_TYPE_HPP
#define OVERFLOWSAFE_TYPE_HPP

#include "math_func.hpp"
#include <type_traits>

#include <limits>

#ifdef __has_builtin
#	if __has_builtin(__builtin_add_overflow) && __has_builtin(__builtin_sub_overflow) && __has_builtin(__builtin_mul_overflow)
#		define HAS_OVERFLOW_BUILTINS
#	endif
#endif

/**
 * Overflow safe template for integers, i.e. integers that will never overflow
 * you multiply the maximum value with 2, or add 2, or subtract something from
 * the minimum value, etc.
 * @param T     the type these integers are stored with.
 */
template <class T>
class OverflowSafeInt
{
private:
	static constexpr T T_MAX = std::numeric_limits<T>::max();
	static constexpr T T_MIN = std::numeric_limits<T>::min();

	/** The non-overflow safe backend to store the value in. */
	T m_value;
	typedef typename std::make_unsigned<T>::type T_unsigned;
public:
	constexpr OverflowSafeInt() : m_value(0) { }

	constexpr OverflowSafeInt(const OverflowSafeInt& other) : m_value(other.m_value) { }
	constexpr OverflowSafeInt(const int64 int_) : m_value(int_) { }

	inline constexpr OverflowSafeInt& operator = (const OverflowSafeInt& other) { this->m_value = other.m_value; return *this; }

<<<<<<< HEAD
	inline OverflowSafeInt operator - () const { return OverflowSafeInt(this->m_value == T_MIN ? T_MAX : -this->m_value); }
=======
	inline constexpr OverflowSafeInt operator - () const { return OverflowSafeInt(this->m_value == T_MIN ? T_MAX : -this->m_value); }
>>>>>>> b67ef1e5

	/**
	 * Safe implementation of addition.
	 * @param other the amount to add
	 * @note when the addition would yield more than T_MAX, it will be T_MAX.
	 */
	inline constexpr OverflowSafeInt& operator += (const OverflowSafeInt& other)
	{
<<<<<<< HEAD
#ifdef WITH_OVERFLOW_BUILTINS
=======
#ifdef HAS_OVERFLOW_BUILTINS
>>>>>>> b67ef1e5
		if (unlikely(__builtin_add_overflow(this->m_value, other.m_value, &this->m_value))) {
			this->m_value = (other.m_value < 0) ? T_MIN : T_MAX;
		}
#else
<<<<<<< HEAD
		if ((this->m_value > 0) && (other.m_value > 0) && (T_MAX - other.m_value) < this->m_value) {
			this->m_value = T_MAX;
		} else if ((this->m_value < 0) && (other.m_value < 0) && (this->m_value == T_MIN || other.m_value == T_MIN || ((T_MAX + this->m_value) + other.m_value < (T_MIN + T_MAX)))) {
=======
		if (this->m_value > 0 && other.m_value > 0 && (T_MAX - other.m_value) < this->m_value) {
			this->m_value = T_MAX;
		} else if (this->m_value < 0 && other.m_value < 0 && (this->m_value == T_MIN || other.m_value == T_MIN || ((T_MAX + this->m_value) + other.m_value < (T_MIN + T_MAX)))) {
>>>>>>> b67ef1e5
			this->m_value = T_MIN;
		} else {
			this->m_value += other.m_value;
		}
#endif
		return *this;
	}

<<<<<<< HEAD
	inline OverflowSafeInt& operator -= (const OverflowSafeInt& other)
	{
#ifdef WITH_OVERFLOW_BUILTINS
=======
	/**
	 * Safe implementation of subtraction.
	 * @param other the amount to subtract
	 * @note when the subtraction would yield less than T_MIN, it will be T_MIN.
	 */
	inline constexpr OverflowSafeInt& operator -= (const OverflowSafeInt& other)
	{
#ifdef HAS_OVERFLOW_BUILTINS
>>>>>>> b67ef1e5
		if (unlikely(__builtin_sub_overflow(this->m_value, other.m_value, &this->m_value))) {
			this->m_value = (other.m_value < 0) ? T_MAX : T_MIN;
		}
#else
<<<<<<< HEAD
		if ((this->m_value > 0) && (other.m_value < 0) && (T_MAX + other.m_value) < this->m_value) {
			this->m_value = T_MAX;
		} else if ((this->m_value < 0) && (other.m_value > 0) && (T_MAX + this->m_value) < (T_MIN + T_MAX) + other.m_value) {
=======
		if (this->m_value > 0 && other.m_value < 0 && (T_MAX + other.m_value) < this->m_value) {
			this->m_value = T_MAX;
		} else if (this->m_value < 0 && other.m_value > 0 && (T_MAX + this->m_value) < (T_MIN + T_MAX) + other.m_value) {
>>>>>>> b67ef1e5
			this->m_value = T_MIN;
		} else {
			this->m_value -= other.m_value;
		}
#endif
		return *this;
	}

<<<<<<< HEAD
	/* Operators for addition and subtraction */
	inline OverflowSafeInt  operator +  (const OverflowSafeInt& other) const { OverflowSafeInt result = *this; result += other; return result; }
	inline OverflowSafeInt  operator +  (const int              other) const { OverflowSafeInt result = *this; result += (int64)other; return result; }
	inline OverflowSafeInt  operator +  (const uint             other) const { OverflowSafeInt result = *this; result += (int64)other; return result; }
	inline OverflowSafeInt  operator -  (const OverflowSafeInt& other) const { OverflowSafeInt result = *this; result -= other; return result; }
	inline OverflowSafeInt  operator -  (const int              other) const { OverflowSafeInt result = *this; result -= (int64)other; return result; }
	inline OverflowSafeInt  operator -  (const uint             other) const { OverflowSafeInt result = *this; result -= (int64)other; return result; }
=======
	/* Operators for addition and subtraction. */
	inline constexpr OverflowSafeInt  operator +  (const OverflowSafeInt& other) const { OverflowSafeInt result = *this; result += other; return result; }
	inline constexpr OverflowSafeInt  operator +  (const int              other) const { OverflowSafeInt result = *this; result += (int64)other; return result; }
	inline constexpr OverflowSafeInt  operator +  (const uint             other) const { OverflowSafeInt result = *this; result += (int64)other; return result; }
	inline constexpr OverflowSafeInt  operator -  (const OverflowSafeInt& other) const { OverflowSafeInt result = *this; result -= other; return result; }
	inline constexpr OverflowSafeInt  operator -  (const int              other) const { OverflowSafeInt result = *this; result -= (int64)other; return result; }
	inline constexpr OverflowSafeInt  operator -  (const uint             other) const { OverflowSafeInt result = *this; result -= (int64)other; return result; }
>>>>>>> b67ef1e5

	inline constexpr OverflowSafeInt& operator ++ () { return *this += 1; }
	inline constexpr OverflowSafeInt& operator -- () { return *this += -1; }
	inline constexpr OverflowSafeInt operator ++ (int) { OverflowSafeInt org = *this; *this += 1; return org; }
	inline constexpr OverflowSafeInt operator -- (int) { OverflowSafeInt org = *this; *this += -1; return org; }

	/**
	 * Safe implementation of multiplication.
	 * @param factor the factor to multiply this with.
	 * @note when the multiplication would yield more than T_MAX (or less than T_MIN),
	 *       it will be T_MAX (respectively T_MIN).
	 */
	inline constexpr OverflowSafeInt& operator *= (const int factor)
	{
<<<<<<< HEAD
#ifdef WITH_OVERFLOW_BUILTINS
		T out;
		if (likely(!__builtin_mul_overflow(this->m_value, factor, &out))) {
			this->m_value = out;
		} else {
			this->m_value = ((this->m_value < 0) == (factor < 0)) ? T_MAX : T_MIN;
=======
#ifdef HAS_OVERFLOW_BUILTINS
		const bool is_result_positive = (this->m_value < 0) == (factor < 0); // -ve * -ve == +ve
		if (unlikely(__builtin_mul_overflow(this->m_value, factor, &this->m_value))) {
			this->m_value = is_result_positive ? T_MAX : T_MIN;
>>>>>>> b67ef1e5
		}
#else
		if (factor == -1) {
			this->m_value = (this->m_value == T_MIN) ? T_MAX : -this->m_value;
<<<<<<< HEAD
		} else if ((factor > 0) && (this->m_value > 0) && (T_MAX / factor) < this->m_value) {
			this->m_value = T_MAX;
		} else if ((factor > 0) && (this->m_value < 0) && (T_MIN / factor) > this->m_value) {
			this->m_value = T_MIN;
		} else if ((factor < 0) && (this->m_value > 0) && (T_MIN / factor) < this->m_value) {
			this->m_value = T_MIN;
		} else if ((factor < 0) && (this->m_value < 0) && (T_MAX / factor) > this->m_value) {
=======
		} else if (factor > 0 && this->m_value > 0 && (T_MAX / factor) < this->m_value) {
			this->m_value = T_MAX;
		} else if (factor > 0 && this->m_value < 0 && (T_MIN / factor) > this->m_value) {
			this->m_value = T_MIN;
		} else if (factor < 0 && this->m_value > 0 && (T_MIN / factor) < this->m_value) {
			this->m_value = T_MIN;
		} else if (factor < 0 && this->m_value < 0 && (T_MAX / factor) > this->m_value) {
>>>>>>> b67ef1e5
			this->m_value = T_MAX;
		} else {
			this->m_value *= factor;
		}
#endif
		return *this;
	}

	/* Operators for multiplication. */
	inline constexpr OverflowSafeInt operator * (const int64  factor) const { OverflowSafeInt result = *this; result *= factor; return result; }
	inline constexpr OverflowSafeInt operator * (const int    factor) const { OverflowSafeInt result = *this; result *= (int64)factor; return result; }
	inline constexpr OverflowSafeInt operator * (const uint   factor) const { OverflowSafeInt result = *this; result *= (int64)factor; return result; }
	inline constexpr OverflowSafeInt operator * (const uint16 factor) const { OverflowSafeInt result = *this; result *= (int64)factor; return result; }
	inline constexpr OverflowSafeInt operator * (const byte   factor) const { OverflowSafeInt result = *this; result *= (int64)factor; return result; }

	/* Operators for division. */
	inline constexpr OverflowSafeInt& operator /= (const int64            divisor)       { this->m_value /= divisor; return *this; }
	inline constexpr OverflowSafeInt  operator /  (const OverflowSafeInt& divisor) const { OverflowSafeInt result = *this; result /= divisor.m_value; return result; }
	inline constexpr OverflowSafeInt  operator /  (const int              divisor) const { OverflowSafeInt result = *this; result /= divisor; return result; }
	inline constexpr OverflowSafeInt  operator /  (const uint             divisor) const { OverflowSafeInt result = *this; result /= (int)divisor; return result; }

	/* Operators for modulo */
<<<<<<< HEAD
	inline OverflowSafeInt& operator %= (const int  divisor)       { this->m_value %= divisor; return *this; }
	inline OverflowSafeInt  operator %  (const int  divisor) const { OverflowSafeInt result = *this; result %= divisor; return result; }

	/* Operators for shifting */
	inline OverflowSafeInt& operator <<= (const int shift)       { this->m_value = ((T_unsigned) this->m_value) << shift; return *this; }
	inline OverflowSafeInt  operator <<  (const int shift) const { OverflowSafeInt result = *this; result <<= shift; return result; }
	inline OverflowSafeInt& operator >>= (const int shift)       { this->m_value >>= shift; return *this; }
	inline OverflowSafeInt  operator >>  (const int shift) const { OverflowSafeInt result = *this; result >>= shift; return result; }

	/* Operators for (in)equality when comparing overflow safe ints */
	inline bool operator == (const OverflowSafeInt& other) const { return this->m_value == other.m_value; }
	inline bool operator != (const OverflowSafeInt& other) const { return !(*this == other); }
	inline bool operator >  (const OverflowSafeInt& other) const { return this->m_value > other.m_value; }
	inline bool operator >= (const OverflowSafeInt& other) const { return this->m_value >= other.m_value; }
	inline bool operator <  (const OverflowSafeInt& other) const { return !(*this >= other); }
	inline bool operator <= (const OverflowSafeInt& other) const { return !(*this > other); }

	/* Operators for (in)equality when comparing non-overflow safe ints */
	inline bool operator == (const int other) const { return this->m_value == other; }
	inline bool operator != (const int other) const { return !(*this == other); }
	inline bool operator >  (const int other) const { return this->m_value > other; }
	inline bool operator >= (const int other) const { return this->m_value >= other; }
	inline bool operator <  (const int other) const { return !(*this >= other); }
	inline bool operator <= (const int other) const { return !(*this > other); }

	inline operator int64 () const { return this->m_value; }
=======
	inline constexpr OverflowSafeInt& operator %= (const int  divisor)       { this->m_value %= divisor; return *this; }
	inline constexpr OverflowSafeInt  operator %  (const int  divisor) const { OverflowSafeInt result = *this; result %= divisor; return result; }

	/* Operators for shifting. */
	inline constexpr OverflowSafeInt& operator <<= (const int shift)       { this->m_value <<= shift; return *this; }
	inline constexpr OverflowSafeInt  operator <<  (const int shift) const { OverflowSafeInt result = *this; result <<= shift; return result; }
	inline constexpr OverflowSafeInt& operator >>= (const int shift)       { this->m_value >>= shift; return *this; }
	inline constexpr OverflowSafeInt  operator >>  (const int shift) const { OverflowSafeInt result = *this; result >>= shift; return result; }

	/* Operators for (in)equality when comparing overflow safe ints. */
	inline constexpr bool operator == (const OverflowSafeInt& other) const { return this->m_value == other.m_value; }
	inline constexpr bool operator != (const OverflowSafeInt& other) const { return !(*this == other); }
	inline constexpr bool operator >  (const OverflowSafeInt& other) const { return this->m_value > other.m_value; }
	inline constexpr bool operator >= (const OverflowSafeInt& other) const { return this->m_value >= other.m_value; }
	inline constexpr bool operator <  (const OverflowSafeInt& other) const { return !(*this >= other); }
	inline constexpr bool operator <= (const OverflowSafeInt& other) const { return !(*this > other); }

	/* Operators for (in)equality when comparing non-overflow safe ints. */
	inline constexpr bool operator == (const int other) const { return this->m_value == other; }
	inline constexpr bool operator != (const int other) const { return !(*this == other); }
	inline constexpr bool operator >  (const int other) const { return this->m_value > other; }
	inline constexpr bool operator >= (const int other) const { return this->m_value >= other; }
	inline constexpr bool operator <  (const int other) const { return !(*this >= other); }
	inline constexpr bool operator <= (const int other) const { return !(*this > other); }

	inline constexpr operator int64 () const { return this->m_value; }
>>>>>>> b67ef1e5
};


/* Sometimes we got int64 operator OverflowSafeInt instead of vice versa. Handle that properly. */
template <class T> inline constexpr OverflowSafeInt<T> operator + (const int64 a, const OverflowSafeInt<T> b) { return b + a; }
template <class T> inline constexpr OverflowSafeInt<T> operator - (const int64 a, const OverflowSafeInt<T> b) { return -b + a; }
template <class T> inline constexpr OverflowSafeInt<T> operator * (const int64 a, const OverflowSafeInt<T> b) { return b * a; }
template <class T> inline constexpr OverflowSafeInt<T> operator / (const int64 a, const OverflowSafeInt<T> b) { return (OverflowSafeInt<T>)a / (int)b; }

/* Sometimes we got int operator OverflowSafeInt instead of vice versa. Handle that properly. */
template <class T> inline constexpr OverflowSafeInt<T> operator + (const int   a, const OverflowSafeInt<T> b) { return b + a; }
template <class T> inline constexpr OverflowSafeInt<T> operator - (const int   a, const OverflowSafeInt<T> b) { return -b + a; }
template <class T> inline constexpr OverflowSafeInt<T> operator * (const int   a, const OverflowSafeInt<T> b) { return b * a; }
template <class T> inline constexpr OverflowSafeInt<T> operator / (const int   a, const OverflowSafeInt<T> b) { return (OverflowSafeInt<T>)a / (int)b; }

/* Sometimes we got uint operator OverflowSafeInt instead of vice versa. Handle that properly. */
template <class T> inline constexpr OverflowSafeInt<T> operator + (const uint  a, const OverflowSafeInt<T> b) { return b + a; }
template <class T> inline constexpr OverflowSafeInt<T> operator - (const uint  a, const OverflowSafeInt<T> b) { return -b + a; }
template <class T> inline constexpr OverflowSafeInt<T> operator * (const uint  a, const OverflowSafeInt<T> b) { return b * a; }
template <class T> inline constexpr OverflowSafeInt<T> operator / (const uint  a, const OverflowSafeInt<T> b) { return (OverflowSafeInt<T>)a / (int)b; }

/* Sometimes we got byte operator OverflowSafeInt instead of vice versa. Handle that properly. */
template <class T> inline constexpr OverflowSafeInt<T> operator + (const byte  a, const OverflowSafeInt<T> b) { return b + (uint)a; }
template <class T> inline constexpr OverflowSafeInt<T> operator - (const byte  a, const OverflowSafeInt<T> b) { return -b + (uint)a; }
template <class T> inline constexpr OverflowSafeInt<T> operator * (const byte  a, const OverflowSafeInt<T> b) { return b * (uint)a; }
template <class T> inline constexpr OverflowSafeInt<T> operator / (const byte  a, const OverflowSafeInt<T> b) { return (OverflowSafeInt<T>)a / (int)b; }

typedef OverflowSafeInt<int64> OverflowSafeInt64;
typedef OverflowSafeInt<int32> OverflowSafeInt32;

/* Some basic "unit tests". Also has the bonus of confirming that constexpr is working. */
static_assert(OverflowSafeInt32(INT32_MIN) - 1 == OverflowSafeInt32(INT32_MIN));
static_assert(OverflowSafeInt32(INT32_MAX) + 1 == OverflowSafeInt32(INT32_MAX));
static_assert(OverflowSafeInt32(INT32_MAX) * 2 == OverflowSafeInt32(INT32_MAX));
static_assert(OverflowSafeInt32(INT32_MIN) * 2 == OverflowSafeInt32(INT32_MIN));

#undef HAS_OVERFLOW_BUILTINS

#endif /* OVERFLOWSAFE_TYPE_HPP */<|MERGE_RESOLUTION|>--- conflicted
+++ resolved
@@ -12,14 +12,6 @@
 
 #include "math_func.hpp"
 #include <type_traits>
-
-#include <limits>
-
-#ifdef __has_builtin
-#	if __has_builtin(__builtin_add_overflow) && __has_builtin(__builtin_sub_overflow) && __has_builtin(__builtin_mul_overflow)
-#		define HAS_OVERFLOW_BUILTINS
-#	endif
-#endif
 
 /**
  * Overflow safe template for integers, i.e. integers that will never overflow
@@ -45,37 +37,24 @@
 
 	inline constexpr OverflowSafeInt& operator = (const OverflowSafeInt& other) { this->m_value = other.m_value; return *this; }
 
-<<<<<<< HEAD
-	inline OverflowSafeInt operator - () const { return OverflowSafeInt(this->m_value == T_MIN ? T_MAX : -this->m_value); }
-=======
 	inline constexpr OverflowSafeInt operator - () const { return OverflowSafeInt(this->m_value == T_MIN ? T_MAX : -this->m_value); }
->>>>>>> b67ef1e5
 
 	/**
 	 * Safe implementation of addition.
 	 * @param other the amount to add
-	 * @note when the addition would yield more than T_MAX, it will be T_MAX.
+	 * @note when the addition would yield more than T_MAX (or less than T_MIN),
+	 *       it will be T_MAX (respectively T_MIN).
 	 */
 	inline constexpr OverflowSafeInt& operator += (const OverflowSafeInt& other)
 	{
-<<<<<<< HEAD
 #ifdef WITH_OVERFLOW_BUILTINS
-=======
-#ifdef HAS_OVERFLOW_BUILTINS
->>>>>>> b67ef1e5
 		if (unlikely(__builtin_add_overflow(this->m_value, other.m_value, &this->m_value))) {
 			this->m_value = (other.m_value < 0) ? T_MIN : T_MAX;
 		}
 #else
-<<<<<<< HEAD
 		if ((this->m_value > 0) && (other.m_value > 0) && (T_MAX - other.m_value) < this->m_value) {
 			this->m_value = T_MAX;
 		} else if ((this->m_value < 0) && (other.m_value < 0) && (this->m_value == T_MIN || other.m_value == T_MIN || ((T_MAX + this->m_value) + other.m_value < (T_MIN + T_MAX)))) {
-=======
-		if (this->m_value > 0 && other.m_value > 0 && (T_MAX - other.m_value) < this->m_value) {
-			this->m_value = T_MAX;
-		} else if (this->m_value < 0 && other.m_value < 0 && (this->m_value == T_MIN || other.m_value == T_MIN || ((T_MAX + this->m_value) + other.m_value < (T_MIN + T_MAX)))) {
->>>>>>> b67ef1e5
 			this->m_value = T_MIN;
 		} else {
 			this->m_value += other.m_value;
@@ -84,11 +63,6 @@
 		return *this;
 	}
 
-<<<<<<< HEAD
-	inline OverflowSafeInt& operator -= (const OverflowSafeInt& other)
-	{
-#ifdef WITH_OVERFLOW_BUILTINS
-=======
 	/**
 	 * Safe implementation of subtraction.
 	 * @param other the amount to subtract
@@ -96,21 +70,14 @@
 	 */
 	inline constexpr OverflowSafeInt& operator -= (const OverflowSafeInt& other)
 	{
-#ifdef HAS_OVERFLOW_BUILTINS
->>>>>>> b67ef1e5
+#ifdef WITH_OVERFLOW_BUILTINS
 		if (unlikely(__builtin_sub_overflow(this->m_value, other.m_value, &this->m_value))) {
 			this->m_value = (other.m_value < 0) ? T_MAX : T_MIN;
 		}
 #else
-<<<<<<< HEAD
 		if ((this->m_value > 0) && (other.m_value < 0) && (T_MAX + other.m_value) < this->m_value) {
 			this->m_value = T_MAX;
 		} else if ((this->m_value < 0) && (other.m_value > 0) && (T_MAX + this->m_value) < (T_MIN + T_MAX) + other.m_value) {
-=======
-		if (this->m_value > 0 && other.m_value < 0 && (T_MAX + other.m_value) < this->m_value) {
-			this->m_value = T_MAX;
-		} else if (this->m_value < 0 && other.m_value > 0 && (T_MAX + this->m_value) < (T_MIN + T_MAX) + other.m_value) {
->>>>>>> b67ef1e5
 			this->m_value = T_MIN;
 		} else {
 			this->m_value -= other.m_value;
@@ -119,15 +86,6 @@
 		return *this;
 	}
 
-<<<<<<< HEAD
-	/* Operators for addition and subtraction */
-	inline OverflowSafeInt  operator +  (const OverflowSafeInt& other) const { OverflowSafeInt result = *this; result += other; return result; }
-	inline OverflowSafeInt  operator +  (const int              other) const { OverflowSafeInt result = *this; result += (int64)other; return result; }
-	inline OverflowSafeInt  operator +  (const uint             other) const { OverflowSafeInt result = *this; result += (int64)other; return result; }
-	inline OverflowSafeInt  operator -  (const OverflowSafeInt& other) const { OverflowSafeInt result = *this; result -= other; return result; }
-	inline OverflowSafeInt  operator -  (const int              other) const { OverflowSafeInt result = *this; result -= (int64)other; return result; }
-	inline OverflowSafeInt  operator -  (const uint             other) const { OverflowSafeInt result = *this; result -= (int64)other; return result; }
-=======
 	/* Operators for addition and subtraction. */
 	inline constexpr OverflowSafeInt  operator +  (const OverflowSafeInt& other) const { OverflowSafeInt result = *this; result += other; return result; }
 	inline constexpr OverflowSafeInt  operator +  (const int              other) const { OverflowSafeInt result = *this; result += (int64)other; return result; }
@@ -135,7 +93,6 @@
 	inline constexpr OverflowSafeInt  operator -  (const OverflowSafeInt& other) const { OverflowSafeInt result = *this; result -= other; return result; }
 	inline constexpr OverflowSafeInt  operator -  (const int              other) const { OverflowSafeInt result = *this; result -= (int64)other; return result; }
 	inline constexpr OverflowSafeInt  operator -  (const uint             other) const { OverflowSafeInt result = *this; result -= (int64)other; return result; }
->>>>>>> b67ef1e5
 
 	inline constexpr OverflowSafeInt& operator ++ () { return *this += 1; }
 	inline constexpr OverflowSafeInt& operator -- () { return *this += -1; }
@@ -150,24 +107,16 @@
 	 */
 	inline constexpr OverflowSafeInt& operator *= (const int factor)
 	{
-<<<<<<< HEAD
 #ifdef WITH_OVERFLOW_BUILTINS
-		T out;
+		T out = 0;
 		if (likely(!__builtin_mul_overflow(this->m_value, factor, &out))) {
 			this->m_value = out;
 		} else {
 			this->m_value = ((this->m_value < 0) == (factor < 0)) ? T_MAX : T_MIN;
-=======
-#ifdef HAS_OVERFLOW_BUILTINS
-		const bool is_result_positive = (this->m_value < 0) == (factor < 0); // -ve * -ve == +ve
-		if (unlikely(__builtin_mul_overflow(this->m_value, factor, &this->m_value))) {
-			this->m_value = is_result_positive ? T_MAX : T_MIN;
->>>>>>> b67ef1e5
 		}
 #else
 		if (factor == -1) {
 			this->m_value = (this->m_value == T_MIN) ? T_MAX : -this->m_value;
-<<<<<<< HEAD
 		} else if ((factor > 0) && (this->m_value > 0) && (T_MAX / factor) < this->m_value) {
 			this->m_value = T_MAX;
 		} else if ((factor > 0) && (this->m_value < 0) && (T_MIN / factor) > this->m_value) {
@@ -175,15 +124,6 @@
 		} else if ((factor < 0) && (this->m_value > 0) && (T_MIN / factor) < this->m_value) {
 			this->m_value = T_MIN;
 		} else if ((factor < 0) && (this->m_value < 0) && (T_MAX / factor) > this->m_value) {
-=======
-		} else if (factor > 0 && this->m_value > 0 && (T_MAX / factor) < this->m_value) {
-			this->m_value = T_MAX;
-		} else if (factor > 0 && this->m_value < 0 && (T_MIN / factor) > this->m_value) {
-			this->m_value = T_MIN;
-		} else if (factor < 0 && this->m_value > 0 && (T_MIN / factor) < this->m_value) {
-			this->m_value = T_MIN;
-		} else if (factor < 0 && this->m_value < 0 && (T_MAX / factor) > this->m_value) {
->>>>>>> b67ef1e5
 			this->m_value = T_MAX;
 		} else {
 			this->m_value *= factor;
@@ -206,39 +146,11 @@
 	inline constexpr OverflowSafeInt  operator /  (const uint             divisor) const { OverflowSafeInt result = *this; result /= (int)divisor; return result; }
 
 	/* Operators for modulo */
-<<<<<<< HEAD
-	inline OverflowSafeInt& operator %= (const int  divisor)       { this->m_value %= divisor; return *this; }
-	inline OverflowSafeInt  operator %  (const int  divisor) const { OverflowSafeInt result = *this; result %= divisor; return result; }
-
-	/* Operators for shifting */
-	inline OverflowSafeInt& operator <<= (const int shift)       { this->m_value = ((T_unsigned) this->m_value) << shift; return *this; }
-	inline OverflowSafeInt  operator <<  (const int shift) const { OverflowSafeInt result = *this; result <<= shift; return result; }
-	inline OverflowSafeInt& operator >>= (const int shift)       { this->m_value >>= shift; return *this; }
-	inline OverflowSafeInt  operator >>  (const int shift) const { OverflowSafeInt result = *this; result >>= shift; return result; }
-
-	/* Operators for (in)equality when comparing overflow safe ints */
-	inline bool operator == (const OverflowSafeInt& other) const { return this->m_value == other.m_value; }
-	inline bool operator != (const OverflowSafeInt& other) const { return !(*this == other); }
-	inline bool operator >  (const OverflowSafeInt& other) const { return this->m_value > other.m_value; }
-	inline bool operator >= (const OverflowSafeInt& other) const { return this->m_value >= other.m_value; }
-	inline bool operator <  (const OverflowSafeInt& other) const { return !(*this >= other); }
-	inline bool operator <= (const OverflowSafeInt& other) const { return !(*this > other); }
-
-	/* Operators for (in)equality when comparing non-overflow safe ints */
-	inline bool operator == (const int other) const { return this->m_value == other; }
-	inline bool operator != (const int other) const { return !(*this == other); }
-	inline bool operator >  (const int other) const { return this->m_value > other; }
-	inline bool operator >= (const int other) const { return this->m_value >= other; }
-	inline bool operator <  (const int other) const { return !(*this >= other); }
-	inline bool operator <= (const int other) const { return !(*this > other); }
-
-	inline operator int64 () const { return this->m_value; }
-=======
 	inline constexpr OverflowSafeInt& operator %= (const int  divisor)       { this->m_value %= divisor; return *this; }
 	inline constexpr OverflowSafeInt  operator %  (const int  divisor) const { OverflowSafeInt result = *this; result %= divisor; return result; }
 
 	/* Operators for shifting. */
-	inline constexpr OverflowSafeInt& operator <<= (const int shift)       { this->m_value <<= shift; return *this; }
+	inline constexpr OverflowSafeInt& operator <<= (const int shift)       { this->m_value = ((T_unsigned) this->m_value) << shift; return *this; }
 	inline constexpr OverflowSafeInt  operator <<  (const int shift) const { OverflowSafeInt result = *this; result <<= shift; return result; }
 	inline constexpr OverflowSafeInt& operator >>= (const int shift)       { this->m_value >>= shift; return *this; }
 	inline constexpr OverflowSafeInt  operator >>  (const int shift) const { OverflowSafeInt result = *this; result >>= shift; return result; }
@@ -260,7 +172,6 @@
 	inline constexpr bool operator <= (const int other) const { return !(*this > other); }
 
 	inline constexpr operator int64 () const { return this->m_value; }
->>>>>>> b67ef1e5
 };
 
 
@@ -297,6 +208,4 @@
 static_assert(OverflowSafeInt32(INT32_MAX) * 2 == OverflowSafeInt32(INT32_MAX));
 static_assert(OverflowSafeInt32(INT32_MIN) * 2 == OverflowSafeInt32(INT32_MIN));
 
-#undef HAS_OVERFLOW_BUILTINS
-
 #endif /* OVERFLOWSAFE_TYPE_HPP */