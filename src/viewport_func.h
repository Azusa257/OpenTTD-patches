--- conflicted
+++ resolved
@@ -71,11 +71,7 @@
 void DrawGroundSpriteAt(SpriteID image, PaletteID pal, int32 x, int32 y, int z, const SubSprite *sub = nullptr, int extra_offs_x = 0, int extra_offs_y = 0);
 void AddSortableSpriteToDraw(SpriteID image, PaletteID pal, int x, int y, int w, int h, int dz, int z, bool transparent = false, int bb_offset_x = 0, int bb_offset_y = 0, int bb_offset_z = 0, const SubSprite *sub = nullptr);
 void AddChildSpriteScreen(SpriteID image, PaletteID pal, int x, int y, bool transparent = false, const SubSprite *sub = nullptr, bool scale = true, bool relative = true);
-<<<<<<< HEAD
 void ViewportAddString(ViewportDrawerDynamic *vdd, const DrawPixelInfo *dpi, ZoomLevel small_from, const ViewportSign *sign, StringID string_normal, StringID string_small, StringID string_small_shadow, uint64 params_1, uint64 params_2 = 0, Colours colour = INVALID_COLOUR);
-=======
-void ViewportAddString(const DrawPixelInfo *dpi, ZoomLevel small_from, const ViewportSign *sign, StringID string_normal, StringID string_small, StringID string_small_shadow, uint64 params_1, uint64 params_2 = 0, Colours colour = INVALID_COLOUR);
->>>>>>> c8cc61d8
 
 
 void StartSpriteCombine();
@@ -140,7 +136,7 @@
 void ViewportMapBuildTunnelCache();
 
 void DrawTileSelectionRect(const TileInfo *ti, PaletteID pal);
-void DrawSelectionSprite(SpriteID image, PaletteID pal, const TileInfo *ti, int z_offset, FoundationPart foundation_part, const SubSprite *sub = nullptr);
+void DrawSelectionSprite(SpriteID image, PaletteID pal, const TileInfo *ti, int z_offset, FoundationPart foundation_part, int extra_offs_x = 0, int extra_offs_y = 0, const SubSprite *sub = nullptr);
 
 struct Town;
 struct TraceRestrictProgram;
